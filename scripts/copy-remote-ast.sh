<<<<<<< HEAD
#!/usr/bin/env bash
#
=======
#!/bin/bash
set -euxo pipefail

>>>>>>> 287cac64
# This script assumes the target Cloud Workspace specified as the command-line argument has the build target.
# To make sure this is the case, run bazel build //Snowpark/ast:ast_proto && bazel build //Snowpark/unparser && bazel run //Snowpark/unparser.
# The bazel build commands will create the proto and unparser.jar files, whereas bazel run will create the run-files directory.

# N.B. The calling environment further requires:
# export MONOREPO_DIR=$TMPDIR

set -euxo pipefail

if [ "$#" -ne 1 ]; then
    echo "Wrong number of parameters, usage: ./copy-remote-ast.sh <workspace id>"
    exit 1
fi

MONOREPO_DIR=${MONOREPO_DIR:-$TMPDIR}

# To allow this script to run from any subdirectory within snowpark-python, we use git rev-parse.
SNOWPARK_ROOT=$(git rev-parse --show-toplevel)

if [ ! -d "$MONOREPO_DIR" ]; then
  echo "MONOREPO_DIR not defined"
  exit 1
fi

# Quick way to determine what ~ is on the server, made explicit to avoid confusion.
REMOTE_HOME=$(ssh $1 'echo "$HOME"')

# Run bazel build remotely.
ssh $1 'cd ~/Snowflake/trunk && bazel build //Snowpark/ast:ast_proto && bazel build //Snowpark/unparser && bazel run //Snowpark/unparser'

scp $1:"$REMOTE_HOME/Snowflake/trunk/bazel-bin/Snowpark/ast/ast.proto" $SNOWPARK_ROOT/src/snowflake/snowpark/_internal/proto/ast.proto

mkdir -p $MONOREPO_DIR/bazel-bin/Snowpark/unparser/unparser.runfiles

# The runfiles contain the scala libraries/jars.
scp -r $1:$REMOTE_HOME/Snowflake/trunk/bazel-bin/Snowpark/unparser/unparser.runfiles/ $MONOREPO_DIR/bazel-bin/Snowpark/unparser/unparser.runfiles/

scp $1:$REMOTE_HOME/Snowflake/trunk/bazel-bin/Snowpark/unparser/unparser-lib.jar $MONOREPO_DIR/bazel-bin/Snowpark/unparser/
scp $1:$REMOTE_HOME/Snowflake/trunk/bazel-bin/Snowpark/unparser/unparser.jar $MONOREPO_DIR/bazel-bin/Snowpark/unparser/

pushd $SNOWPARK_ROOT
python -m tox -e protoc
popd<|MERGE_RESOLUTION|>--- conflicted
+++ resolved
@@ -1,11 +1,4 @@
-<<<<<<< HEAD
 #!/usr/bin/env bash
-#
-=======
-#!/bin/bash
-set -euxo pipefail
-
->>>>>>> 287cac64
 # This script assumes the target Cloud Workspace specified as the command-line argument has the build target.
 # To make sure this is the case, run bazel build //Snowpark/ast:ast_proto && bazel build //Snowpark/unparser && bazel run //Snowpark/unparser.
 # The bazel build commands will create the proto and unparser.jar files, whereas bazel run will create the run-files directory.

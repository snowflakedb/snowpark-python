#!/usr/bin/env python3
#
# Copyright (c) 2012-2022 Snowflake Computing Inc. All rights reserved.
#
"""This package contains all Snowpark client-side exceptions."""
import logging
from typing import Optional

_logger = logging.getLogger(__name__)


class SnowparkClientException(Exception):
    """Base Snowpark exception class"""

    def __init__(
        self,
        message: str,
        error_code: Optional[str] = None,
    ) -> None:
        self.message: str = message
        self.error_code: Optional[str] = error_code
        self.telemetry_message: str = message

        self._pretty_msg = (
            f"({self.error_code}): {self.message}" if self.error_code else self.message
        )

    def __repr__(self):
        return f"{self.__class__.__name__}({self.message!r}, {self.error_code!r})"

    def __str__(self):
        return self._pretty_msg


class _SnowparkInternalException(SnowparkClientException):
    """Exception for internal errors. For internal use only.

    Includes all error codes in 10XX (where XX is 0-9).
    """

    pass


class SnowparkDataframeException(SnowparkClientException):
    """Exception for dataframe related errors.

    Includes all error codes in range 11XX (where XX is 0-9).

    This exception is specifically raised for error codes: 1104, 1107, 1108, 1109.
    """

    pass


class SnowparkPlanException(SnowparkClientException):
    """Exception for plan analysis errors.

    Includes all error codes in range 12XX (where XX is 0-9).

    This exception is specifically raised for error codes: 1200, 1201, 1202, 1205.
    """

    pass


class SnowparkSQLException(SnowparkClientException):
    """Exception for errors related to the executed SQL statement that was generated
    from the Snowflake plan.

    Includes all error codes in range 13XX (where XX is 0-9).

    This exception is specifically raised for error codes: 1300, 1304.
    """

    def __init__(
        self,
        message: str,
        error_code: Optional[str] = None,
        sfqid: Optional[str] = None,
    ) -> None:
        self.message: str = message
        self.error_code: Optional[str] = error_code
        self.sfqid: Optional[str] = sfqid
        self.telemetry_message: str = message

        pretty_error_code = f"({self.error_code}): " if self.error_code else ""
        pretty_sfqid = f"{self.sfqid}: " if self.sfqid else ""
        self._pretty_msg = f"{pretty_error_code}{pretty_sfqid}{self.message}"

    def __repr__(self):
        return f"{self.__class__.__name__}({self.message!r}, {self.error_code!r}, {self.sfqid!r})"


class SnowparkServerException(SnowparkClientException):
    """Exception for miscellaneous related errors.

    Includes all error codes in range 14XX (where XX is 0-9).
    """

    pass


class SnowparkGeneralException(SnowparkClientException):
    """Exception for general exceptions.

    Includes all error codes in range 15XX (where XX is 0-9).
    """

    pass


class SnowparkColumnException(SnowparkDataframeException):
    """Exception for column related errors during dataframe operations.

    Includes error codes: 1100, 1101, 1102, 1105.
    """

    pass


class SnowparkJoinException(SnowparkDataframeException):
    """Exception for join related errors during dataframe operations.

    Includes error codes: 1103, 1110, 1111, 1112.
    """

    pass


class SnowparkDataframeReaderException(SnowparkDataframeException):
    """Exception for dataframe reader errors.

    Includes error codes: 1106.
    """

    pass


class SnowparkPandasException(SnowparkDataframeException):
    """Exception for pandas related errors.

    Includes error codes: 1106.
    """

    pass


class SnowparkTableException(SnowparkDataframeException):
    """Exception for table related errors.

    Includes error codes: 1115.
    """

    pass


class SnowparkCreateViewException(SnowparkPlanException):
    """Exception for errors while trying to create a view.

    Includes error codes: 1203, 1204, 1205, 1206.
    """

    pass


class SnowparkSQLAmbiguousJoinException(SnowparkSQLException):
    """Exception for ambiguous joins that are created from the
    translated SQL statement.

    Includes error codes: 1303.
    """

    pass


class SnowparkSQLInvalidIdException(SnowparkSQLException):
    """Exception for having an invalid ID (usually a missing ID)
    that are created from the translated SQL statement.

    Includes error codes: 1302.
    """

    pass


class SnowparkSQLUnexpectedAliasException(SnowparkSQLException):
    """Exception for having an unexpected alias that are created
    from the translated SQL statement.

    Includes error codes: 1301.
    """

    pass


class SnowparkSessionException(SnowparkServerException):
    """Exception for any session related errors.

    Includes error codes: 1402, 1403, 1404, 1405.
    """

    pass


class SnowparkMissingDbOrSchemaException(SnowparkServerException):
    """Exception for when a schema or database is missing in the session connection.
    These are needed to run queries.

    Includes error codes: 1400.
    """

    pass


class SnowparkQueryCancelledException(SnowparkServerException):
    """Exception for when we are trying to interact with a cancelled query.

    Includes error codes: 1401.
    """

    pass


class SnowparkFetchDataException(SnowparkServerException):
    """Exception for when we are trying to fetch data from Snowflake.

    Includes error codes: 1406.
    """

    pass


class SnowparkUploadFileException(SnowparkServerException):
    """Exception for when we are trying to upload files to the server.

    Includes error codes: 1408.
    """

    pass


class SnowparkUploadUdfFileException(SnowparkUploadFileException):
    """Exception for when we are trying to upload UDF files to the server.

    Includes error codes: 1407.
    """

    pass


class SnowparkInvalidObjectNameException(SnowparkGeneralException):
    """Exception for inputting an invalid object name. Checked locally.

    This exception is specifically raised for error codes: 1500.
    """

<<<<<<< HEAD
    pass


class SnowparkSourceCodeExtractionException(SnowparkClientException):
    """Exception for when we fail to extract source code for a given function/method in UDF registration. Checked locally.

    This exception is specifically raised for error codes 1600.
    """

    pass

class SnowparkQueryExecutionException(SnowparkGeneralException):
    """Exception for when execution of SQL query via snowflake connector fails

    This exception is specifically raised when cursor.execute fails.
    """
=======
    pass
>>>>>>> a652a75e
<|MERGE_RESOLUTION|>--- conflicted
+++ resolved
@@ -254,23 +254,4 @@
     This exception is specifically raised for error codes: 1500.
     """
 
-<<<<<<< HEAD
-    pass
-
-
-class SnowparkSourceCodeExtractionException(SnowparkClientException):
-    """Exception for when we fail to extract source code for a given function/method in UDF registration. Checked locally.
-
-    This exception is specifically raised for error codes 1600.
-    """
-
-    pass
-
-class SnowparkQueryExecutionException(SnowparkGeneralException):
-    """Exception for when execution of SQL query via snowflake connector fails
-
-    This exception is specifically raised when cursor.execute fails.
-    """
-=======
-    pass
->>>>>>> a652a75e
+    pass
--- conflicted
+++ resolved
@@ -667,11 +667,8 @@
                 api_call_source="UDFRegistration.register"
                 + ("[pandas_udf]" if _from_pandas else ""),
                 is_permanent=is_permanent,
-<<<<<<< HEAD
+                copy_grants=copy_grants,
                 _emit_ast=_emit_ast,
-=======
-                copy_grants=copy_grants,
->>>>>>> 8b801cc2
             )
 
     @publicapi
@@ -832,11 +829,8 @@
                 api_call_source="UDFRegistration.register_from_file",
                 skip_upload_on_content_match=skip_upload_on_content_match,
                 is_permanent=is_permanent,
-<<<<<<< HEAD
+                copy_grants=copy_grants,
                 _emit_ast=_emit_ast,
-=======
-                copy_grants=copy_grants,
->>>>>>> 8b801cc2
             )
 
     def _do_register_udf(
@@ -866,12 +860,9 @@
         api_call_source: str,
         skip_upload_on_content_match: bool = False,
         is_permanent: bool = False,
-<<<<<<< HEAD
+        copy_grants: bool = False,
         _emit_ast: bool = True,
         **kwargs,
-=======
-        copy_grants: bool = False,
->>>>>>> 8b801cc2
     ) -> UserDefinedFunction:
 
         check_imports_type(imports, "udf-level")

--- conflicted
+++ resolved
@@ -669,10 +669,7 @@
                 is_permanent=is_permanent,
                 copy_grants=copy_grants,
                 _emit_ast=_emit_ast,
-<<<<<<< HEAD
-=======
                 **kwargs,
->>>>>>> 0dcaa595
             )
 
     @publicapi
@@ -868,43 +865,6 @@
         _emit_ast: bool = True,
         **kwargs,
     ) -> UserDefinedFunction:
-<<<<<<< HEAD
-
-        check_imports_type(imports, "udf-level")
-
-        # AST. Capture original parameters, before any pre-processing.
-        ast = None
-        if _emit_ast:
-            stmt = self._session._ast_batch.assign()
-            ast = with_src_position(stmt.expr.udf, stmt)
-            build_udf(
-                ast,
-                func,
-                return_type=return_type,
-                input_types=input_types,
-                name=name,
-                stage_location=stage_location,
-                imports=imports,
-                packages=packages,
-                replace=replace,
-                if_not_exists=if_not_exists,
-                parallel=parallel,
-                max_batch_size=max_batch_size,
-                strict=strict,
-                secure=secure,
-                external_access_integrations=external_access_integrations,
-                secrets=secrets,
-                immutable=immutable,
-                comment=comment,
-                statement_params=statement_params,
-                source_code_display=source_code_display,
-                is_permanent=is_permanent,
-                session=self._session,
-                **kwargs,
-            )
-
-        # get the udf name, return and input types
-=======
         ast, ast_id = None, None
         if kwargs.get("_registered_object_name") is not None:
             if _emit_ast:
@@ -924,7 +884,6 @@
         check_imports_type(imports, "udf-level")
 
         # Retrieve the UDF name, return and input types.
->>>>>>> 0dcaa595
         (
             udf_name,
             is_pandas_udf,
@@ -1067,15 +1026,6 @@
                 )
 
         udf = UserDefinedFunction(
-<<<<<<< HEAD
-            func, return_type, input_types, udf_name, packages=packages
-        )
-
-        udf._ast = ast
-        if _emit_ast:
-            udf._ast_id = stmt.var_id.bitfield1
-
-=======
             func,
             return_type,
             input_types,
@@ -1085,5 +1035,4 @@
             _ast_id=ast_id,
         )
 
->>>>>>> 0dcaa595
         return udf
--- conflicted
+++ resolved
@@ -56,25 +56,6 @@
             raise ValueError(
                 f"{argument_name} must be a list of integers >= {min_value}"
             )
-<<<<<<< HEAD
-
-    def _validate_cols_argument(self, cols):
-        if not isinstance(cols, list):
-            raise TypeError("cols must be a list")
-        if not cols:
-            raise ValueError("cols must not be empty")
-        if not all(isinstance(c, (str, Column)) for c in cols):
-            raise ValueError("cols must contain only strings or Column objects")
-
-    def _validate_non_negative_list(self, data, argument_name):
-        if not isinstance(data, list):
-            raise TypeError(f"{argument_name} must be a list")
-        if not data or not all(isinstance(item, int) and item >= 0 for item in data):
-            raise ValueError(
-                f"{argument_name} must be a non-empty list of non-negative integers."
-            )
-=======
->>>>>>> e27f0eaa
 
     def _validate_formatter_argument(self, fromatter):
         if not callable(fromatter):
@@ -143,7 +124,7 @@
 
         return agg_df
 
-    def lags(
+    def compute_lag(
         self,
         cols: List[Union[str, Column]],
         lags: List[int],
@@ -167,12 +148,8 @@
         """
         self._validate_column_names_argument(order_by, "order_by")
         self._validate_column_names_argument(group_by, "group_by")
+        self._validate_integer_list(lags, "lags", min_value=0)
         self._validate_formatter_argument(col_formatter)
-
-        if not isinstance(lags, list):
-            raise TypeError("lags must be a list")
-        if not lags or not all(isinstance(item, int) and item >= 0 for item in lags):
-            raise ValueError("lags must be a non-empty list of non-negative integers.")
 
         window_spec = Window.partition_by(group_by).order_by(order_by)
         lag_df = self._df
@@ -185,7 +162,7 @@
 
         return lag_df
 
-    def leads(
+    def compute_lead(
         self,
         cols: List[Union[str, Column]],
         leads: List[int],
@@ -197,7 +174,7 @@
         Creates lead columns to the specified columns of the DataFrame by grouping and ordering criteria.
 
         Args:
-            cols: List of column names or Column objects to calculate lag features.
+            cols: List of column names or Column objects to calculate lead features.
             leads: List of non-negative integers including zero specifying periods to lead by.
             order_by: A list of column names that specify the order in which rows are processed.
             group_by: A list of column names on which the DataFrame is partitioned for separate window calculations.
@@ -209,13 +186,14 @@
         """
         self._validate_column_names_argument(order_by, "order_by")
         self._validate_column_names_argument(group_by, "group_by")
+        self._validate_integer_list(leads, "leads", min_value=0)
         self._validate_formatter_argument(col_formatter)
 
         window_spec = Window.partition_by(group_by).order_by(order_by)
         lead_df = self._df
         for c in cols:
             for lead_period in leads:
-                column = _to_col_if_str(c, "transform.lag")
+                column = _to_col_if_str(c, "transform.lead")
                 lead_col = lead(column, lead_period).over(window_spec)
                 formatted_col_name = col_formatter(column.name, lead_period)
                 lead_df = lead_df.with_column(formatted_col_name, lead_col)

--- conflicted
+++ resolved
@@ -78,8 +78,6 @@
             help += f" (valid examples are: {', '.join(str(c) for c in cls.choices)})"
         return help
 
-
-<<<<<<< HEAD
 class SnowflakeModinTelemetryFlushInterval(EnvironmentVariable, type=int):
     """
     Minimum number of seconds between a flush of telemetry to snowflake
@@ -88,7 +86,6 @@
 
     varname = "SNOWFLAKE_MODIN_TELEMETRY_FLUSH_INTERVAL"
     default = 5
-
 
 modin_config.SnowflakeModinTelemetryFlushInterval = SnowflakeModinTelemetryFlushInterval
 
@@ -104,9 +101,7 @@
     varname = "SNOWFLAKE_MODIN_TELEMETRY_ENABLED"
     default = True
 
-
 modin_config.SnowflakeModinTelemetryEnabled = SnowflakeModinTelemetryEnabled
-=======
 class SnowflakePandasTransferThreshold(EnvironmentVariable, type=int):
     """
     Targeted max number of dataframe rows which should be transferred from
@@ -116,10 +111,8 @@
     varname = "SNOWFLAKE_PANDAS_MAX_XFER_ROWS"
     default = 10_000_000
 
-
 # have to monkey patch this into modin right now to use config contexts
 modin_config.SnowflakePandasTransferThreshold = SnowflakePandasTransferThreshold
->>>>>>> c9d4a247
 
 
 class EnvWithSibilings(

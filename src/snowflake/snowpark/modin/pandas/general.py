#
# Copyright (c) 2012-2024 Snowflake Computing Inc. All rights reserved.
#

# Licensed to Modin Development Team under one or more contributor license agreements.
# See the NOTICE file distributed with this work for additional information regarding
# copyright ownership.  The Modin Development Team licenses this file to you under the
# Apache License, Version 2.0 (the "License"); you may not use this file except in
# compliance with the License.  You may obtain a copy of the License at
#
#     http://www.apache.org/licenses/LICENSE-2.0
#
# Unless required by applicable law or agreed to in writing, software distributed under
# the License is distributed on an "AS IS" BASIS, WITHOUT WARRANTIES OR CONDITIONS OF
# ANY KIND, either express or implied. See the License for the specific language
# governing permissions and limitations under the License.

# Code in this file may constitute partial or total reimplementation, or modification of
# existing code originally distributed by the Modin project, under the Apache License,
# Version 2.0.

"""Implement pandas general API."""
from __future__ import annotations

from collections.abc import Hashable, Iterable, Mapping, Sequence
from datetime import date, datetime, timedelta, tzinfo
from logging import getLogger
from typing import TYPE_CHECKING, Any, Literal, Union

import numpy as np
import pandas
import pandas.core.common as common
<<<<<<< HEAD
from modin.pandas import Series
from pandas import IntervalIndex, NaT, Timestamp
=======
from modin.pandas.base import BasePandasDataset
from pandas import IntervalIndex, NaT, Timedelta, Timestamp
>>>>>>> d39f1cb8
from pandas._libs import NaTType, lib
from pandas._libs.tslibs import to_offset
from pandas._typing import (
    AnyArrayLike,
    ArrayLike,
    Axis,
    DateTimeErrorChoices,
    IndexLabel,
    IntervalClosedType,
    Scalar,
    Suffixes,
)
from pandas.core.arrays import datetimelike
from pandas.core.arrays.datetimes import (
    _infer_tz_from_endpoints,
    _maybe_normalize_endpoints,
)
from pandas.core.dtypes.common import is_list_like
from pandas.core.dtypes.inference import is_array_like
from pandas.core.tools.datetimes import (
    ArrayConvertible,
    DatetimeScalar,
    DatetimeScalarOrArrayConvertible,
    DictConvertible,
)
from pandas.errors import MergeError
from pandas.util._validators import validate_inclusive

# add this line to make doctests runnable
from snowflake.snowpark.modin import pandas as pd  # noqa: F401
from snowflake.snowpark.modin.pandas.dataframe import DataFrame
from snowflake.snowpark.modin.pandas.utils import (
    is_scalar,
    raise_if_native_pandas_objects,
)
from snowflake.snowpark.modin.plugin._internal.telemetry import (
    snowpark_pandas_telemetry_standalone_function_decorator,
)
from snowflake.snowpark.modin.plugin._internal.timestamp_utils import (
    VALID_TO_DATETIME_UNIT,
)
from snowflake.snowpark.modin.plugin._typing import ListLike, ListLikeOfFloats
from snowflake.snowpark.modin.plugin.compiler.snowflake_query_compiler import (
    SnowflakeQueryCompiler,
)
from snowflake.snowpark.modin.plugin.utils.error_message import (
    ErrorMessage,
    pandas_module_level_function_not_implemented,
)
from snowflake.snowpark.modin.plugin.utils.warning_message import WarningMessage
from snowflake.snowpark.modin.utils import _inherit_docstrings, to_pandas

if TYPE_CHECKING:
    # To prevent cross-reference warnings when building documentation and prevent erroneously
    # linking to `snowflake.snowpark.DataFrame`, we need to explicitly
    # qualify return types in this file with `snowflake.snowpark.modin.pandas.DataFrame`.
    # SNOW-1233342: investigate how to fix these links without using absolute paths
    from modin.core.storage_formats import BaseQueryCompiler  # pragma: no cover

    import snowflake  # pragma: no cover

_logger = getLogger(__name__)

VALID_DATE_TYPE = Union[
    np.integer, float, str, date, datetime, np.datetime64, pd.Timestamp
]


@snowpark_pandas_telemetry_standalone_function_decorator
@_inherit_docstrings(pandas.isna, apilink="pandas.isna")
def isna(obj):  # noqa: PR01, RT01, D200
    """
    Detect missing values for an array-like object.
    """
    # TODO: SNOW-1063345: Modin upgrade - modin.pandas functions in general.py
    if isinstance(obj, (BasePandasDataset, pd.Series)):
        return obj.isna()
    else:
        return pandas.isna(obj)


isnull = isna


@snowpark_pandas_telemetry_standalone_function_decorator
@_inherit_docstrings(pandas.notna, apilink="pandas.notna")
def notna(obj):  # noqa: PR01, RT01, D200
    """
    Detect non-missing values for an array-like object.
    """
    # TODO: SNOW-1063345: Modin upgrade - modin.pandas functions in general.py
    if isinstance(obj, (BasePandasDataset, pd.Series)):
        return obj.notna()
    else:
        return pandas.notna(obj)


notnull = notna


@snowpark_pandas_telemetry_standalone_function_decorator
def merge(
    left: snowflake.snowpark.modin.pandas.DataFrame | Series,
    right: snowflake.snowpark.modin.pandas.DataFrame | Series,
    how: str | None = "inner",
    on: IndexLabel | None = None,
    left_on: None
    | (Hashable | AnyArrayLike | Sequence[Hashable | AnyArrayLike]) = None,
    right_on: None
    | (Hashable | AnyArrayLike | Sequence[Hashable | AnyArrayLike]) = None,
    left_index: bool | None = False,
    right_index: bool | None = False,
    sort: bool | None = False,
    suffixes: Suffixes | None = ("_x", "_y"),
    copy: bool | None = True,
    indicator: bool | str | None = False,
    validate: str | None = None,
):
    """
    Merge DataFrame or named Series objects with a database-style join.

    A named Series object is treated as a DataFrame with a single named column.

    The join is done on columns or indexes. If joining columns on
    columns, the DataFrame indexes *will be ignored*. Otherwise if joining indexes
    on indexes or indexes on a column or columns, the index will be passed on.
    When performing a cross merge, no column specifications to merge on are
    allowed.

    .. warning::

        If both key columns contain rows where the key is a null value, those
        rows will be matched against each other. This is different from usual SQL
        join behaviour and can lead to unexpected results.

    Parameters
    ----------
    left : :class:`~snowflake.snowpark.modin.pandas.DataFrame` or named Series
    right : :class:`~snowflake.snowpark.modin.pandas.DataFrame` or named Series
        Object to merge with.
    how : {'left', 'right', 'outer', 'inner', 'cross'}, default 'inner'
        Type of merge to be performed.

        * left: use only keys from left frame, similar to a SQL left outer join;
          preserve key order.
        * right: use only keys from right frame, similar to a SQL right outer join;
          preserve key order.
        * outer: use union of keys from both frames, similar to a SQL full outer
          join; sort keys lexicographically.
        * inner: use intersection of keys from both frames, similar to a SQL inner
          join; preserve the order of the left keys.
        * cross: creates the cartesian product from both frames, preserves the order
          of the left keys.

    on : label or list
        Column or index level names to join on. These must be found in both
        DataFrames. If `on` is None and not merging on indexes then this defaults
        to the intersection of the columns in both DataFrames.
    left_on : label or list, or array-like
        Column or index level names to join on in the left DataFrame. Can also
        be an array or list of arrays of the length of the left DataFrame.
        These arrays are treated as if they are columns.
    right_on : label or list, or array-like
        Column or index level names to join on in the right DataFrame. Can also
        be an array or list of arrays of the length of the right DataFrame.
        These arrays are treated as if they are columns.
    left_index : bool, default False
        Use the index from the left DataFrame as the join key(s). If it is a
        MultiIndex, the number of keys in the other DataFrame (either the index
        or a number of columns) must match the number of levels.
    right_index : bool, default False
        Use the index from the right DataFrame as the join key. Same caveats as
        left_index.
    sort : bool, default False
        Sort the join keys lexicographically in the result DataFrame. If False,
        the order of the join keys depends on the join type (how keyword).
    suffixes : list-like, default is ("_x", "_y")
        A length-2 sequence where each element is optionally a string
        indicating the suffix to add to overlapping column names in
        `left` and `right` respectively. Pass a value of `None` instead
        of a string to indicate that the column name from `left` or
        `right` should be left as-is, with no suffix. At least one of the
        values must not be None.
    copy : bool, default True
        This argument is ignored in Snowpark pandas API.
    indicator : bool or str, default False
        If True, adds a column to the output DataFrame called "_merge" with
        information on the source of each row. The column can be given a different
        name by providing a string argument. The column will have a Categorical
        type with the value of "left_only" for observations whose merge key only
        appears in the left DataFrame, "right_only" for observations
        whose merge key only appears in the right DataFrame, and "both"
        if the observation's merge key is found in both DataFrames.

    validate : str, optional
        This is not yet supported.

    Returns
    -------
    :class:`~snowflake.snowpark.modin.pandas.DataFrame`
        A DataFrame of the two merged objects.

    See Also
    --------
    merge_ordered : Merge with optional filling/interpolation.
    merge_asof : Merge on nearest keys.
    DataFrame.join : Similar method using indices.

    Examples
    --------
    >>> df1 = pd.DataFrame({'lkey': ['foo', 'bar', 'baz', 'foo'],
    ...                     'value': [1, 2, 3, 5]})
    >>> df2 = pd.DataFrame({'rkey': ['foo', 'bar', 'baz', 'foo'],
    ...                     'value': [5, 6, 7, 8]})
    >>> df1
      lkey  value
    0  foo      1
    1  bar      2
    2  baz      3
    3  foo      5
    >>> df2
      rkey  value
    0  foo      5
    1  bar      6
    2  baz      7
    3  foo      8

    Merge df1 and df2 on the lkey and rkey columns. The value columns have
    the default suffixes, _x and _y, appended.

    >>> df1.merge(df2, left_on='lkey', right_on='rkey')
      lkey  value_x rkey  value_y
    0  foo        1  foo        5
    1  foo        1  foo        8
    2  bar        2  bar        6
    3  baz        3  baz        7
    4  foo        5  foo        5
    5  foo        5  foo        8

    Merge DataFrames df1 and df2 with specified left and right suffixes
    appended to any overlapping columns.

    >>> df1.merge(df2, left_on='lkey', right_on='rkey',
    ...           suffixes=('_left', '_right'))
      lkey  value_left rkey  value_right
    0  foo           1  foo            5
    1  foo           1  foo            8
    2  bar           2  bar            6
    3  baz           3  baz            7
    4  foo           5  foo            5
    5  foo           5  foo            8


    >>> df1 = pd.DataFrame({'a': ['foo', 'bar'], 'b': [1, 2]})
    >>> df2 = pd.DataFrame({'a': ['foo', 'baz'], 'c': [3, 4]})
    >>> df1
         a  b
    0  foo  1
    1  bar  2
    >>> df2
         a  c
    0  foo  3
    1  baz  4

    >>> df1.merge(df2, how='inner', on='a')
         a  b  c
    0  foo  1  3

    >>> df1.merge(df2, how='left', on='a')
         a  b    c
    0  foo  1  3.0
    1  bar  2  NaN

    >>> df1 = pd.DataFrame({'left': ['foo', 'bar']})
    >>> df2 = pd.DataFrame({'right': [7, 8]})
    >>> df1
      left
    0  foo
    1  bar
    >>> df2
       right
    0      7
    1      8

    >>> df1.merge(df2, how='cross')
      left  right
    0  foo      7
    1  foo      8
    2  bar      7
    3  bar      8
    """
    # TODO: SNOW-1063345: Modin upgrade - modin.pandas functions in general.py
    # Raise error if 'left' or 'right' is native pandas object.
    raise_if_native_pandas_objects(left)
    raise_if_native_pandas_objects(right)

    if isinstance(left, Series):
        if left.name is None:
            raise ValueError("Cannot merge a Series without a name")
        else:
            left = left.to_frame()

    if not isinstance(left, DataFrame):
        raise TypeError(
            f"Can only merge Series or DataFrame objects, a {type(left)} was passed"
        )

    return left.merge(
        right,
        how=how,
        on=on,
        left_on=left_on,
        right_on=right_on,
        left_index=left_index,
        right_index=right_index,
        sort=sort,
        suffixes=suffixes,
        copy=copy,
        indicator=indicator,
        validate=validate,
    )


@snowpark_pandas_telemetry_standalone_function_decorator
@pandas_module_level_function_not_implemented()
@_inherit_docstrings(pandas.merge_ordered, apilink="pandas.merge_ordered")
def merge_ordered(
    left,
    right,
    on=None,
    left_on=None,
    right_on=None,
    left_by=None,
    right_by=None,
    fill_method=None,
    suffixes=("_x", "_y"),
    how: str = "outer",
) -> DataFrame:  # noqa: PR01, RT01, D200
    """
    Perform a merge for ordered data with optional filling/interpolation.
    """
    # TODO: SNOW-1063345: Modin upgrade - modin.pandas functions in general.py
    if not isinstance(left, DataFrame):
        raise ValueError(f"can not merge DataFrame with instance of type {type(right)}")
    if isinstance(right, DataFrame):
        right = to_pandas(right)
    return DataFrame(
        pandas.merge_ordered(
            to_pandas(left),
            right,
            on=on,
            left_on=left_on,
            right_on=right_on,
            left_by=left_by,
            right_by=right_by,
            fill_method=fill_method,
            suffixes=suffixes,
            how=how,
        )
    )


@snowpark_pandas_telemetry_standalone_function_decorator
@_inherit_docstrings(pandas.merge_asof, apilink="pandas.merge_asof")
def merge_asof(
    left,
    right,
    on: str | None = None,
    left_on: str | None = None,
    right_on: str | None = None,
    left_index: bool = False,
    right_index: bool = False,
    by: str | list[str] | None = None,
    left_by: str | None = None,
    right_by: str | None = None,
    suffixes: Suffixes = ("_x", "_y"),
    tolerance: int | Timedelta | None = None,
    allow_exact_matches: bool = True,
    direction: str = "backward",
) -> snowflake.snowpark.modin.pandas.DataFrame:
    """
    Perform a merge by key distance.

    This is similar to a left-join except that we match on nearest key rather than equal keys.
    Both DataFrames must be sorted by the key. For each row in the left DataFrame:

    A “backward” search selects the last row in the right DataFrame whose ‘on’ key is less than or equal to the left’s key.
    A “forward” search selects the first row in the right DataFrame whose ‘on’ key is greater than or equal to the left’s key.
    A “nearest” search selects the row in the right DataFrame whose ‘on’ key is closest in absolute distance to the left’s key.

    Optionally match on equivalent keys with ‘by’ before searching with ‘on’.

    Parameters
    ----------
    left : :class:`~snowflake.snowpark.modin.pandas.DataFrame` or named :class:`~snowflake.snowpark.modin.pandas.Series`.
    right : :class:`~snowflake.snowpark.modin.pandas.DataFrame` or named :class:`~snowflake.snowpark.modin.pandas.Series`.
    on : label
        Field name to join on. Must be found in both DataFrames. The data MUST be ordered.
        Furthermore, this must be a numeric column such as datetimelike, integer, or float.
        On or left_on/right_on must be given.
    left_on : label
        Field name to join on in left DataFrame.
    right_on : label
        Field name to join on in right DataFrame.
    left_index : bool
        Use the index of the left DataFrame as the join key.
    right_index : bool
        Use the index of the right DataFrame as the join key.
    by : column name or list of column names
        Match on these columns before performing merge operation.
    left_by : column name
        Field names to match on in the left DataFrame.
    right_by : column name
        Field names to match on in the right DataFrame.
    suffixes : 2-length sequence (tuple, list, …)
        Suffix to apply to overlapping column names in the left and right side, respectively.
    tolerance: int or Timedelta, optional, default None
        Select asof tolerance within this range; must be compatible with the merge index.
    allow_exact_matches : bool, default True
        If True, allow matching with the same ‘on’ value (i.e. less-than-or-equal-to / greater-than-or-equal-to)
        If False, don’t match the same ‘on’ value (i.e., strictly less-than / strictly greater-than).
    direction : ‘backward’ (default), ‘forward’, or ‘nearest’
        Whether to search for prior, subsequent, or closest matches.

    Returns
    -------
    Snowpark pandas :class:`~snowflake.snowpark.modin.pandas.DataFrame`

    Examples
    --------
    >>> left = pd.DataFrame({"a": [1, 5, 10], "left_val": ["a", "b", "c"]})
    >>> left
        a left_val
    0   1        a
    1   5        b
    2  10        c
    >>> right = pd.DataFrame({"a": [1, 2, 3, 6, 7], "right_val": [1, 2, 3, 6, 7]})
    >>> right
       a  right_val
    0  1          1
    1  2          2
    2  3          3
    3  6          6
    4  7          7
    >>> pd.merge_asof(left, right, on="a")
        a left_val  right_val
    0   1        a          1
    1   5        b          3
    2  10        c          7
    >>> pd.merge_asof(left, right, on="a", allow_exact_matches=False)
        a left_val  right_val
    0   1        a        NaN
    1   5        b        3.0
    2  10        c        7.0
    >>> pd.merge_asof(left, right, on="a", direction="forward")
        a left_val  right_val
    0   1        a        1.0
    1   5        b        6.0
    2  10        c        NaN

    Here is a real-world times-series example:

    >>> quotes = pd.DataFrame(
    ...    {
    ...        "time": [
    ...            pd.Timestamp("2016-05-25 13:30:00.023"),
    ...            pd.Timestamp("2016-05-25 13:30:00.023"),
    ...            pd.Timestamp("2016-05-25 13:30:00.030"),
    ...            pd.Timestamp("2016-05-25 13:30:00.041"),
    ...            pd.Timestamp("2016-05-25 13:30:00.048"),
    ...            pd.Timestamp("2016-05-25 13:30:00.049"),
    ...            pd.Timestamp("2016-05-25 13:30:00.072"),
    ...            pd.Timestamp("2016-05-25 13:30:00.075")
    ...        ],
    ...        "bid": [720.50, 51.95, 51.97, 51.99, 720.50, 97.99, 720.50, 52.01],
    ...        "ask": [720.93, 51.96, 51.98, 52.00, 720.93, 98.01, 720.88, 52.03]
    ...    }
    ... )
    >>> quotes
                         time     bid     ask
    0 2016-05-25 13:30:00.023  720.50  720.93
    1 2016-05-25 13:30:00.023   51.95   51.96
    2 2016-05-25 13:30:00.030   51.97   51.98
    3 2016-05-25 13:30:00.041   51.99   52.00
    4 2016-05-25 13:30:00.048  720.50  720.93
    5 2016-05-25 13:30:00.049   97.99   98.01
    6 2016-05-25 13:30:00.072  720.50  720.88
    7 2016-05-25 13:30:00.075   52.01   52.03
    >>> trades = pd.DataFrame(
    ...    {
    ...        "time": [
    ...            pd.Timestamp("2016-05-25 13:30:00.023"),
    ...            pd.Timestamp("2016-05-25 13:30:00.038"),
    ...            pd.Timestamp("2016-05-25 13:30:00.048"),
    ...            pd.Timestamp("2016-05-25 13:30:00.048"),
    ...            pd.Timestamp("2016-05-25 13:30:00.048")
    ...        ],
    ...        "price": [51.95, 51.95, 720.77, 720.92, 98.0],
    ...        "quantity": [75, 155, 100, 100, 100]
    ...    }
    ... )
    >>> trades
                         time   price  quantity
    0 2016-05-25 13:30:00.023   51.95        75
    1 2016-05-25 13:30:00.038   51.95       155
    2 2016-05-25 13:30:00.048  720.77       100
    3 2016-05-25 13:30:00.048  720.92       100
    4 2016-05-25 13:30:00.048   98.00       100
    >>> pd.merge_asof(trades, quotes, on="time")
                         time   price  quantity     bid     ask
    0 2016-05-25 13:30:00.023   51.95        75   51.95   51.96
    1 2016-05-25 13:30:00.038   51.95       155   51.97   51.98
    2 2016-05-25 13:30:00.048  720.77       100  720.50  720.93
    3 2016-05-25 13:30:00.048  720.92       100  720.50  720.93
    4 2016-05-25 13:30:00.048   98.00       100  720.50  720.93
    """
    # TODO: SNOW-1063345: Modin upgrade - modin.pandas functions in general.py
    if not isinstance(left, DataFrame):
        raise ValueError(f"can not merge DataFrame with instance of type {type(left)}")
    if not isinstance(right, DataFrame):
        raise ValueError(f"can not merge DataFrame with instance of type {type(right)}")

    # As of pandas 1.2 these should raise an error; before that it did
    # something likely random:
    if (
        (on and (left_index or right_index))
        or (left_on and left_index)
        or (right_on and right_index)
    ):
        raise ValueError("Can't combine left/right_index with left/right_on or on.")

    if on is not None:
        if left_on is not None or right_on is not None:
            raise ValueError("If 'on' is set, 'left_on' and 'right_on' can't be set.")
        if is_list_like(on) and len(on) > 1:
            raise MergeError("can only asof on a key for left")
        left_on = on
        right_on = on

    if by is not None:
        if left_by is not None or right_by is not None:
            raise ValueError("Can't have both 'by' and 'left_by' or 'right_by'")
        left_by = right_by = by

    if left_on is None and not left_index:
        raise ValueError("Must pass on, left_on, or left_index=True")

    if right_on is None and not right_index:
        raise ValueError("Must pass on, right_on, or right_index=True")

    if not left_index and not right_index:
        left_on_length = len(left_on) if is_list_like(left_on) else 1
        right_on_length = len(right_on) if is_list_like(right_on) else 1
        if left_on_length != right_on_length:
            raise ValueError("len(right_on) must equal len(left_on)")
        if left_on_length > 1:
            raise MergeError("can only asof on a key for left")

    return DataFrame(
        query_compiler=left._query_compiler.merge_asof(
            right._query_compiler,
            on,
            left_on,
            right_on,
            left_index,
            right_index,
            by,
            left_by,
            right_by,
            suffixes,
            tolerance,
            allow_exact_matches,
            direction,
        )
    )


@snowpark_pandas_telemetry_standalone_function_decorator
def pivot_table(
    data,
    values=None,
    index=None,
    columns=None,
    aggfunc="mean",
    fill_value=None,
    margins=False,
    dropna=True,
    margins_name="All",
    observed=False,
    sort=True,
):
    """
    Create a spreadsheet-style pivot table as a ``DataFrame``.

    The levels in the pivot table will be stored in MultiIndex objects
    (hierarchical indexes) on the index and columns of the result DataFrame.

    Parameters
    ----------
    values : list-like or scalar, optional
        Column or columns to aggregate.
    index : column, Grouper, array, or list of the previous
        Keys to group by on the pivot table index. If a list is passed,
        it can contain any of the other types (except list). If an array is
        passed, it must be the same length as the data and will be used in
        the same manner as column values.
    columns : column, Grouper, array, or list of the previous
        Keys to group by on the pivot table column. If a list is passed,
        it can contain any of the other types (except list). If an array is
        passed, it must be the same length as the data and will be used in
        the same manner as column values.
    aggfunc : function, list of functions, dict in string, default "mean".
        If a list of functions is passed, the resulting pivot table will have
        hierarchical columns whose top level are the function names
        (inferred from the function objects themselves).
        If a dict is passed, the key is column to aggregate and the value is
        function or list of functions. If ``margin=True``, aggfunc will be
        used to calculate the partial aggregates.
    fill_value : scalar, default None
        Value to replace missing values with (in the resulting pivot table,
        after aggregation).
    margins : bool, default False
        If ``margins=True``, special ``All`` columns and rows
        will be added with partial group aggregates across the categories
        on the rows and columns.
    dropna : bool, default True
        Do not include columns whose entries are all NaN. If True,
        rows with a NaN value in any column will be omitted before
        computing margins.
    margins_name : str, default 'All'
        Name of the row / column that will contain the totals
        when margins is True.
    observed : bool, default False
        This only applies if any of the groupers are Categoricals.
        Categoricals are not yet implemented in Snowpark pandas.
        If True: only show observed values for categorical groupers.
        If False: show all values for categorical groupers.

    sort : bool, default True
        Specifies if the result should be sorted.

    Returns
    -------
    Snowpark pandas :class:`~snowflake.snowpark.modin.pandas.DataFrame`
        An Excel style pivot table.

    Notes
    -----
    - Raise NotImplementedError if

        * observed or sort is given;
        * or index, columns, or values is not str, a list of str, or None;
        * or DataFrame contains MultiIndex;
        * or any aggfunc is not "count", "mean", "min", "max", or "sum"
        * index is None, and aggfunc is a dictionary containing lists.

    - Computing margins with no index has limited support:
        * when aggfunc is "count" or "mean" the result has discrepancies with pandas -
          Snowpark pandas computes the aggfunc over the data grouped by the first pivot
          column, while pandas computes the aggfunc over the result of the aggfunc from
          the initial pivot.
        * aggfunc as a dictionary is not supported.

    See Also
    --------
    DataFrame.pivot : Pivot without aggregation that can handle
        non-numeric data.
    DataFrame.melt: Unpivot a DataFrame from wide to long format,
        optionally leaving identifiers set.
    wide_to_long : Wide panel to long format. Less flexible but more
        user-friendly than melt.

    Examples
    --------
    >>> df = pd.DataFrame({"A": ["foo", "foo", "foo", "foo", "foo",
    ...                          "bar", "bar", "bar", "bar"],
    ...                    "B": ["one", "one", "one", "two", "two",
    ...                          "one", "one", "two", "two"],
    ...                    "C": ["small", "large", "large", "small",
    ...                          "small", "large", "small", "small",
    ...                          "large"],
    ...                    "D": [1, 2, 2, 3, 3, 4, 5, 6, 7],
    ...                    "E": [2, 4, 5, 5, 6, 6, 8, 9, 9]})
    >>> df
         A    B      C  D  E
    0  foo  one  small  1  2
    1  foo  one  large  2  4
    2  foo  one  large  2  5
    3  foo  two  small  3  5
    4  foo  two  small  3  6
    5  bar  one  large  4  6
    6  bar  one  small  5  8
    7  bar  two  small  6  9
    8  bar  two  large  7  9

    This first example aggregates values by taking the sum.

    >>> table = pd.pivot_table(df, values='D', index=['A', 'B'],
    ...                        columns=['C'], aggfunc="sum")
    >>> table  # doctest: +NORMALIZE_WHITESPACE
    C        large  small
    A   B
    bar one    4.0      5
        two    7.0      6
    foo one    4.0      1
        two    NaN      6

    We can also fill missing values using the `fill_value` parameter.

    >>> table = pd.pivot_table(df, values='D', index=['A', 'B'],
    ...                        columns=['C'], aggfunc="sum", fill_value=0)
    >>> table  # doctest: +NORMALIZE_WHITESPACE
    C        large  small
    A   B
    bar one    4.0      5
        two    7.0      6
    foo one    4.0      1
        two    NaN      6

    >>> table = pd.pivot_table(df, values=['D', 'E'], index=['A', 'C'],
    ...                        aggfunc={'D': "mean", 'E': "mean"})
    >>> table  # doctest: +NORMALIZE_WHITESPACE
                      D         E
                      D         E
    A   C
    bar large  5.500000  7.500000
        small  5.500000  8.500000
    foo large  2.000000  4.500000
        small  2.333333  4.333333

    >>> table = pd.pivot_table(df, values=['D', 'E'], index=['A', 'C'],
    ...                        aggfunc={'D': "mean",
    ...                                 'E': ["min", "max", "mean"]})
    >>> table  # doctest: +NORMALIZE_WHITESPACE
                      D   E
                   mean max      mean min
                      D   E         E   E
    A   C
    bar large  5.500000   9  7.500000   6
        small  5.500000   9  8.500000   8
    foo large  2.000000   5  4.500000   4
        small  2.333333   6  4.333333   2
    """
    # TODO: SNOW-1063345: Modin upgrade - modin.pandas functions in general.py
    if not isinstance(data, DataFrame):
        raise ValueError(
            f"can not create pivot table with instance of type {type(data)}"
        )

    return data.pivot_table(
        values=values,
        index=index,
        columns=columns,
        aggfunc=aggfunc,
        fill_value=fill_value,
        margins=margins,
        dropna=dropna,
        margins_name=margins_name,
        sort=sort,
    )


@snowpark_pandas_telemetry_standalone_function_decorator
def pivot(data, index=None, columns=None, values=None):  # noqa: PR01, RT01, D200
    """
    Return reshaped DataFrame organized by given index / column values.

    Reshape data (produce a “pivot” table) based on column values. Uses unique values from
    specified index / columns to form axes of the resulting DataFrame. This function does not
    support data aggregation, multiple values will result in a MultiIndex in the columns.

    Parameters
    ----------
    data : :class:`~snowflake.snowpark.modin.pandas.DataFrame`
    columns : str or object or a list of str
        Column to use to make new frame’s columns.
    index : str or object or a list of str, optional
        Column to use to make new frame’s index. If not given, uses existing index.
    values : str, object or a list of the previous, optional
        Column(s) to use for populating new frame’s values. If not specified, all remaining columns
        will be used and the result will have hierarchically indexed columns.

    Returns
    -------
    :class:`~snowflake.snowpark.modin.pandas.DataFrame`

    Notes
    -----
    Calls pivot_table with columns, values, index and aggregation "min".

    See Also
    --------
    DataFrame.pivot_table : Generalization of pivot that can handle
        duplicate values for one index/column pair.
    DataFrame.unstack: Pivot based on the index values instead
        of a column.
    wide_to_long : Wide panel to long format. Less flexible but more
        user-friendly than melt.

    Examples
    --------
    >>> df = pd.DataFrame({'foo': ['one', 'one', 'one', 'two', 'two',
    ...                   'two'],
    ...           'bar': ['A', 'B', 'C', 'A', 'B', 'C'],
    ...           'baz': [1, 2, 3, 4, 5, 6],
    ...           'zoo': ['x', 'y', 'z', 'q', 'w', 't']})
    >>> df
       foo bar  baz zoo
    0  one   A    1   x
    1  one   B    2   y
    2  one   C    3   z
    3  two   A    4   q
    4  two   B    5   w
    5  two   C    6   t
    >>> pd.pivot(data=df, index='foo', columns='bar', values='baz')  # doctest: +NORMALIZE_WHITESPACE
    bar  A  B  C
    foo
    one  1  2  3
    two  4  5  6
    >>> pd.pivot(data=df, index='foo', columns='bar')['baz']  # doctest: +NORMALIZE_WHITESPACE
    bar  A  B  C
    foo
    one  1  2  3
    two  4  5  6
    >>> pd.pivot(data=df, index='foo', columns='bar', values=['baz', 'zoo'])  # doctest: +NORMALIZE_WHITESPACE
        baz       zoo
    bar   A  B  C   A  B  C
    foo
    one   1  2  3   x  y  z
    two   4  5  6   q  w  t
    >>> df = pd.DataFrame({
    ...     "lev1": [1, 1, 1, 2, 2, 2],
    ...     "lev2": [1, 1, 2, 1, 1, 2],
    ...     "lev3": [1, 2, 1, 2, 1, 2],
    ...     "lev4": [1, 2, 3, 4, 5, 6],
    ...     "values": [0, 1, 2, 3, 4, 5]})
    >>> df
       lev1  lev2  lev3  lev4  values
    0     1     1     1     1       0
    1     1     1     2     2       1
    2     1     2     1     3       2
    3     2     1     2     4       3
    4     2     1     1     5       4
    5     2     2     2     6       5
    >>> pd.pivot(data=df, index="lev1", columns=["lev2", "lev3"], values="values")  # doctest: +NORMALIZE_WHITESPACE
    lev2  1       2
    lev3  1  2    1    2
    lev1
    1     0  1  2.0  NaN
    2     4  3  NaN  5.0
    >>> pd.pivot(data=df, index=["lev1", "lev2"], columns=["lev3"], values="values")  # doctest: +NORMALIZE_WHITESPACE
    lev3         1    2
    lev1 lev2
    1    1     0.0  1.0
         2     2.0  NaN
    2    1     4.0  3.0
         2     NaN  5.0
    """
    # TODO: SNOW-1063345: Modin upgrade - modin.pandas functions in general.py
    if not isinstance(data, DataFrame):
        raise ValueError(f"can not pivot with instance of type {type(data)}")
    return data.pivot(index=index, columns=columns, values=values)


@snowpark_pandas_telemetry_standalone_function_decorator
def to_numeric(
    arg: Scalar | Series | ArrayConvertible,
    errors: Literal["ignore", "raise", "coerce"] = "raise",
    downcast: Literal["integer", "signed", "unsigned", "float"] | None = None,
) -> Series | Scalar | None:
    """
    Convert argument to a numeric type.

    If the input arg type is already a numeric type, the return dtype
    will be the original type; otherwise, the return dtype is float.

    Parameters
    ----------
    arg : scalar, list, tuple, 1-d array, or Series
        Argument to be converted.
    errors : {'ignore', 'raise', 'coerce'}, default 'raise'
        - If 'raise', then invalid parsing will raise an exception.
        - If 'coerce', then invalid parsing will be set as NaN.
        - If 'ignore', then invalid parsing will return the input.
    downcast : str, default None
        downcast is ignored in Snowflake backend.

    Returns
    -------
    ret
        Numeric if parsing succeeded.
        Return type depends on input.  Series if `arg` is not scalar.

    See Also
    --------
    DataFrame.astype : Cast argument to a specified dtype.
    to_datetime : Convert argument to datetime.
    to_timedelta : Convert argument to timedelta.
    numpy.ndarray.astype : Cast a numpy array to a specified type.
    DataFrame.convert_dtypes : Convert dtypes.

    Examples
    --------
    Take separate series and convert to numeric, coercing when told to

    >>> s = pd.Series(['1.0', '2', -3])
    >>> pd.to_numeric(s)
    0    1.0
    1    2.0
    2   -3.0
    dtype: float64

    Note: to_numeric always converts non-numeric values to floats
    >>> s = pd.Series(['1', '2', '-3'])
    >>> pd.to_numeric(s)
    0    1.0
    1    2.0
    2   -3.0
    dtype: float64
    >>> pd.to_numeric(s, downcast='float')  # downcast is ignored
    0    1.0
    1    2.0
    2   -3.0
    dtype: float64
    >>> pd.to_numeric(s, downcast='signed')  # downcast is ignored
    0    1.0
    1    2.0
    2   -3.0
    dtype: float64
    >>> s = pd.Series(['apple', '1.0', '2', -3])
    >>> pd.to_numeric(s, errors='coerce')
    0    NaN
    1    1.0
    2    2.0
    3   -3.0
    dtype: float64
    """
    # TODO: SNOW-1063345: Modin upgrade - modin.pandas functions in general.py
    raise_if_native_pandas_objects(arg)
    if errors not in ("ignore", "raise", "coerce"):
        raise ValueError("invalid error value specified")
    if downcast is not None:
        WarningMessage.ignored_argument(
            operation="to_numeric",
            argument="downcast",
            message="downcast is ignored in Snowflake backend",
        )
    # convert arg to series
    arg_is_scalar = is_scalar(arg)

    if (
        not arg_is_scalar
        and not isinstance(arg, (list, tuple, Series))
        and not (is_array_like(arg) and arg.ndim == 1)
    ):
        raise TypeError("arg must be a list, tuple, 1-d array, or Series")

    if arg_is_scalar:
        arg = Series([arg])

    if not isinstance(arg, Series):
        name = None
        # keep index name
        if isinstance(arg, pandas.Index):
            name = arg.name
        arg = Series(arg, name=name)

    ret = arg._to_numeric(errors=errors)
    if arg_is_scalar:
        # use squeeze to turn the series result into a scalar
        ret = ret.squeeze()
    return ret


@snowpark_pandas_telemetry_standalone_function_decorator
def unique(values) -> np.ndarray:
    """
    Return unique values based on a hash table. Unique values are
    returned in the order of appearance. This does NOT sort.

    Parameters
    ----------
    values : ndarray (1-d), list, bytearray, tuple, Series, Index, list-like
        Non-hashable objects like set, dict, and user defined classes are
        invalid input.
        Values to perform computation.

    Returns
    -------
    ndarray
    The unique values returned as a NumPy array. See Notes.

    See Also
    --------
    Series.unique()

    Notes
    -----
    Returns the unique values as a NumPy array. This includes

        * Datetime with Timezone
        * IntegerNA

    See Examples section.

    Examples
    --------
    >>> pd.unique([2, 1, 3, 3])
    array([2, 1, 3])

    >>> pd.unique([pd.Timestamp('2016-01-01', tz='US/Eastern')
    ...            for _ in range(3)])
    array([Timestamp('2015-12-31 21:00:00-0800', tz='America/Los_Angeles')],
          dtype=object)

    >>> pd.unique([("a", "b"), ("b", "a"), ("a", "c"), ("b", "a")])
    array([list(['a', 'b']), list(['b', 'a']), list(['a', 'c'])], dtype=object)

    >>> pd.unique([None, np.nan, 2])
    array([nan,  2.])
    """
    # TODO: SNOW-1063345: Modin upgrade - modin.pandas functions in general.py
    if is_list_like(values) and not isinstance(values, dict):
        return Series(values).unique()
    else:
        raise TypeError("Only list-like objects can be used with unique()")


# Adding docstring since pandas docs don't have web section for this function.
@snowpark_pandas_telemetry_standalone_function_decorator
@pandas_module_level_function_not_implemented()
def value_counts(
    values, sort=True, ascending=False, normalize=False, bins=None, dropna=True
):
    """
    Compute a histogram of the counts of non-null values.

    Parameters
    ----------
    values : ndarray (1-d)
        Values to perform computation.
    sort : bool, default: True
        Sort by values.
    ascending : bool, default: False
        Sort in ascending order.
    normalize : bool, default: False
        If True then compute a relative histogram.
    bins : integer, optional
        Rather than count values, group them into half-open bins,
        convenience for pd.cut, only works with numeric data.
    dropna : bool, default: True
        Don't include counts of NaN.

    Returns
    -------
    Series
    """
    # TODO: SNOW-1063345: Modin upgrade - modin.pandas functions in general.py
    return Series(values).value_counts(
        sort=sort,
        ascending=ascending,
        normalize=normalize,
        bins=bins,
        dropna=dropna,
    )


@snowpark_pandas_telemetry_standalone_function_decorator
def concat(
    objs: (
        Iterable[snowflake.snowpark.modin.pandas.DataFrame | Series]
        | Mapping[Hashable, snowflake.snowpark.modin.pandas.DataFrame | Series]
    ),
    axis: Axis = 0,
    join: str = "outer",
    ignore_index: bool = False,
    keys: Sequence[Hashable] = None,
    levels: list[Sequence[Hashable]] = None,
    names: list[Hashable] = None,
    verify_integrity: bool = False,
    sort: bool = False,
    copy: bool = True,
) -> snowflake.snowpark.modin.pandas.DataFrame | Series:
    """
    Concatenate pandas objects along a particular axis.

    Allows optional set logic along the other axes.

    Can also add a layer of hierarchical indexing on the concatenation axis,
    which may be useful if the labels are the same (or overlapping) on
    the passed axis number.

    Parameters
    ----------
    objs : a sequence or mapping of Series or DataFrame objects
        If a mapping is passed, the sorted keys will be used as the `keys`
        argument, unless it is passed, in which case the values will be
        selected (see below). Any None objects will be dropped silently unless
        they are all None in which case a ValueError will be raised.
    axis : {0/'index', 1/'columns'}, default 0
        The axis to concatenate along.
    join : {'inner', 'outer'}, default 'outer'
        How to handle indexes on other axis (or axes).
    ignore_index : bool, default False
        If True, do not use the index values along the concatenation axis. The
        resulting axis will be labeled 0, ..., n - 1. This is useful if you are
        concatenating objects where the concatenation axis does not have
        meaningful indexing information. Note the index values on the other
        axes are still respected in the join.
    keys : sequence, default None
        If multiple levels passed, should contain tuples. Construct
        hierarchical index using the passed keys as the outermost level.
    levels : list of sequences, default None
        Specific levels (unique values) to use for constructing a
        MultiIndex. Otherwise they will be inferred from the keys.
        Snowpark pandas does not support 'levels' argument.
    names : list, default None
        Names for the levels in the resulting hierarchical index.
    verify_integrity : bool, default False
        Check whether the new concatenated axis contains duplicates.
        Snowpark pandas does not support distributed computation of concat when
        'verify_integrity' is True.
    sort : bool, default False
        Sort non-concatenation axis if it is not already aligned.
    copy : bool, default True
        If False, do not copy data unnecessarily.
        This argument is ignored in Snowpark pandas.

    Returns
    -------
    object, type of objs
        When concatenating all Snowpark pandas :class:`~snowflake.snowpark.modin.pandas.Series` along the index (axis=0),
        a Snowpark pandas :class:`~snowflake.snowpark.modin.pandas.Series` is returned. When ``objs`` contains at least
        one Snowpark pandas :class:`~snowflake.snowpark.modin.pandas.DataFrame`,
        a Snowpark pandas :class:`~snowflake.snowpark.modin.pandas.DataFrame` is returned. When concatenating along
        the columns (axis=1), a Snowpark pandas :class:`~snowflake.snowpark.modin.pandas.DataFrame` is returned.

    See Also
    --------
    DataFrame.join : Join DataFrames using indexes.
    DataFrame.merge : Merge DataFrames by indexes or columns.

    Notes
    -----
    The keys, levels, and names arguments are all optional.

    It is not recommended to build DataFrames by adding single rows in a
    for loop. Build a list of rows and make a DataFrame in a single concat.

    Examples
    --------
    Combine two ``Series``.

    >>> s1 = pd.Series(['a', 'b'])
    >>> s2 = pd.Series(['c', 'd'])
    >>> pd.concat([s1, s2])
    0    a
    1    b
    0    c
    1    d
    dtype: object

    Clear the existing index and reset it in the result
    by setting the ``ignore_index`` option to ``True``.

    >>> pd.concat([s1, s2], ignore_index=True)
    0    a
    1    b
    2    c
    3    d
    dtype: object

    Add a hierarchical index at the outermost level of
    the data with the ``keys`` option.

    >>> pd.concat([s1, s2], keys=['s1', 's2'])
    s1  0    a
        1    b
    s2  0    c
        1    d
    dtype: object

    Label the index keys you create with the ``names`` option.

    >>> pd.concat([s1, s2], keys=['s1', 's2'],
    ...           names=['Series name', 'Row ID'])
    Series name  Row ID
    s1           0         a
                 1         b
    s2           0         c
                 1         d
    dtype: object

    Combine two ``DataFrame`` objects with identical columns.

    >>> df1 = pd.DataFrame([['a', 1], ['b', 2]],
    ...                    columns=['letter', 'number'])
    >>> df1
      letter  number
    0      a       1
    1      b       2
    >>> df2 = pd.DataFrame([['c', 3], ['d', 4]],
    ...                    columns=['letter', 'number'])
    >>> df2
      letter  number
    0      c       3
    1      d       4
    >>> pd.concat([df1, df2])
      letter  number
    0      a       1
    1      b       2
    0      c       3
    1      d       4

    Combine ``DataFrame`` objects with overlapping columns
    and return everything. Columns outside the intersection will
    be filled with ``NaN`` values.

    >>> df3 = pd.DataFrame([['c', 3, 'cat'], ['d', 4, 'dog']],
    ...                    columns=['letter', 'number', 'animal'])
    >>> df3
      letter  number animal
    0      c       3    cat
    1      d       4    dog
    >>> pd.concat([df1, df3], sort=False)
      letter  number animal
    0      a       1   None
    1      b       2   None
    0      c       3    cat
    1      d       4    dog

    Combine ``DataFrame`` objects with overlapping columns
    and return only those that are shared by passing ``inner`` to
    the ``join`` keyword argument.

    >>> pd.concat([df1, df3], join="inner")
      letter  number
    0      a       1
    1      b       2
    0      c       3
    1      d       4

    Combine ``DataFrame`` objects horizontally along the x axis by
    passing in ``axis=1``.

    >>> df4 = pd.DataFrame([['bird', 'polly'], ['monkey', 'george']],
    ...                    columns=['animal', 'name'])
    >>> pd.concat([df1, df4], axis=1)
      letter  number  animal    name
    0      a       1    bird   polly
    1      b       2  monkey  george

    Combining series horizontally creates a DataFrame. Missing names are replaced with
    numeric values.

    >>> pd.concat([s1, s2], axis=1)
       0  1
    0  a  c
    1  b  d

    When combining objects horizoantally ``ignore_index=True`` will clear the existing
    column names and reset it in the result.

    >>> pd.concat([df1, df4], axis=1, ignore_index=True)
       0  1       2       3
    0  a  1    bird   polly
    1  b  2  monkey  george

    When combining objects horizontally, add a hierarchical column index at the
    outermost level of the column labels with the ``keys`` option.

    >>> pd.concat([df1, df4], axis=1, keys=['x', 'y']) # doctest: +NORMALIZE_WHITESPACE
           x              y
      letter number  animal    name
    0      a      1    bird   polly
    1      b      2  monkey  george

    Concatenatiing series horizontally with ``keys``.

    >>> pd.concat([s1, s2], axis=1, keys=['x', 'y'])
       x  y
    0  a  c
    1  b  d

    When combining objects horizontally, ``how='inner'`` to keep only overalpping
    index values.

    >>> df5 = pd.DataFrame([['a', 1], ['b', 2]],
    ...                    columns=['letter', 'number'],
    ...                    index=[1, 2])
    >>> df5
      letter  number
    1      a       1
    2      b       2
    >>> pd.concat([df1, df5], axis=1, join='inner')
      letter  number letter  number
    1      b       2      a       1

    Prevent the result from including duplicate index values with the
    ``verify_integrity`` option.

    >>> df5 = pd.DataFrame([1], index=['a'])
    >>> df5
       0
    a  1
    >>> df6 = pd.DataFrame([2], index=['a'])
    >>> df6
       0
    a  2
    >>> pd.concat([df5, df6], verify_integrity=True)
    Traceback (most recent call last):
        ...
    ValueError: Indexes have overlapping values: Index(['a'], dtype='object')

    Append a single row to the end of a ``DataFrame`` object.

    >>> df7 = pd.DataFrame({'a': 1, 'b': 2}, index=[0])
    >>> df7
       a  b
    0  1  2
    >>> new_row = pd.DataFrame({'a': 3, 'b': 4}, index=[0])
    >>> new_row
       a  b
    0  3  4
    >>> pd.concat([df7, new_row], ignore_index=True)
       a  b
    0  1  2
    1  3  4
    """
    # TODO: SNOW-1063345: Modin upgrade - modin.pandas functions in general.py
    # Raise error if native pandas objects are passed.
    raise_if_native_pandas_objects(objs)

    # In native pandas 'concat' API is expected to work with all types of iterables like
    # tuples, list, generators, custom iterators, deque etc.
    # Few exceptions are 'DataFrame', 'Series', 'str', these are also technically
    # iterables, but they are not iterables of pandas objects.
    # Note other iterables can also have non pandas objects as element in them, but it's
    # not possible to know that in advance without iterating over all objects, so we
    # also individual element later.

    # Raise error if 'objs' is not an iterable or an iterable of non-pandas objects.
    if not isinstance(objs, Iterable) or isinstance(
        objs, (pd.DataFrame, pd.Series, str)
    ):
        # Same error as native pandas.
        raise TypeError(
            "first argument must be an iterable of pandas "
            f'objects, you passed an object of type "{type(objs).__name__}"'
        )

    if isinstance(objs, dict):
        if keys is None:
            keys = list(objs.keys())
        # if 'keys' is not none, filter out additional objects from mapping.
        objs = [objs[k] for k in keys]
    else:
        # Native pandas also supports generators as input, that can only be iterated
        # only once so first create a list from 'objs'.
        objs = list(objs)

    for obj in objs:
        # Raise error if native pandas objects are passed.
        raise_if_native_pandas_objects(obj)

    if join not in ("inner", "outer"):
        # Same error as native pandas.
        raise ValueError(
            "Only can inner (intersect) or outer (union) join the other axis"
        )

    axis = pandas.DataFrame()._get_axis_number(axis)

    if len(objs) == 0:
        # Same error as native pandas.
        raise ValueError("No objects to concatenate")

    # Filter out None objects
    if keys is None:
        objs = [o for o in objs if o is not None]
    else:
        tuples = [(k, v) for k, v in zip(keys, objs) if v is not None]
        # convert list of tuples to tuples of list.
        keys, objs = list(map(list, zip(*tuples))) if tuples else ([], [])

    if len(objs) == 0:
        # Same error as native pandas.
        raise ValueError("All objects passed were None")

    for obj in objs:
        # Same error as native pandas.
        if not isinstance(obj, (Series, DataFrame)):
            raise TypeError(
                f"cannot concatenate object of type '{type(obj)}'; "
                "only Series and DataFrame objs are valid"
            )

    # Assign names to unnamed series - the names function as column labels for Series.
    # If all Series have no name, use the keys as names.
    if (
        axis == 1
        and keys is not None
        and all(isinstance(obj, Series) and obj.name is None for obj in objs)
    ):
        for i, obj in enumerate(objs):
            objs[i] = obj.rename(keys[i])

    # If only some Series have names, give them temporary names.
    series_name = 0
    for i, obj in enumerate(objs):
        if isinstance(obj, pd.Series) and obj.name is None:
            objs[i] = obj.rename(series_name)
            series_name = series_name + 1

    # Check if all objects are of Series types.
    all_series = all([isinstance(obj, pd.Series) for obj in objs])
    # When concatenating Series objects on axis 0, pandas tries to preserve name from
    # input if all have same name otherwise set it to None.
    if all_series and axis == 0:
        unique_names = {obj.name for obj in objs}
        name = objs[0].name if len(unique_names) == 1 else None
        objs = [obj.rename(name) for obj in objs]

    if not copy:
        WarningMessage.ignored_argument(
            operation="concat",
            argument="copy",
            message="copy parameter has been ignored with Snowflake execution engine",
        )

    # For the edge case where concatenation is done on the columns where all the objects are series,
    # need to prevent a second column level from being created - therefore, keys is None.
    keys = None if axis == 1 and all(isinstance(obj, Series) for obj in objs) else keys

    result = objs[0]._query_compiler.concat(
        axis,
        [o._query_compiler for o in objs[1:]],
        join=join,
        ignore_index=ignore_index,
        keys=keys,
        levels=levels,
        names=names,
        verify_integrity=verify_integrity,
        sort=sort,
    )
    # If all objects are series and concat axis=0, return Series else return DataFrame.
    if all_series and axis == 0:
        return Series(query_compiler=result)
    return DataFrame(query_compiler=result)


@snowpark_pandas_telemetry_standalone_function_decorator
def to_datetime(
    arg: DatetimeScalarOrArrayConvertible
    | DictConvertible
    | snowflake.snowpark.modin.pandas.DataFrame
    | Series,
    errors: DateTimeErrorChoices = "raise",
    dayfirst: bool = False,
    yearfirst: bool = False,
    utc: bool = False,
    format: str | None = None,
    exact: bool | lib.NoDefault = lib.no_default,
    unit: str | None = None,
    infer_datetime_format: lib.NoDefault | bool = lib.no_default,
    origin: Any = "unix",
    cache: bool = True,
) -> pd.DatetimeIndex | Series | DatetimeScalar | NaTType | None:
    """
    Convert argument to datetime.

    This function converts a scalar, array-like, :class:`~snowflake.snowpark.modin.pandas.Series` or
    :class:`~snowflake.snowpark.modin.pandas.DataFrame`/dict-like to a pandas datetime object.

    Parameters
    ----------
    arg : int, float, str, datetime, list, tuple, 1-d array, Series, :class:`~snowflake.snowpark.modin.pandas.DataFrame`/dict-like
        The object to convert to a datetime. If a :class:`~snowflake.snowpark.modin.pandas.DataFrame` is provided, the
        method expects minimally the following columns: :const:`"year"`,
        :const:`"month"`, :const:`"day"`.
    errors : {'ignore', 'raise', 'coerce'}, default 'raise'
        - If :const:`'raise'`, then invalid parsing will raise an exception.
        - If :const:`'coerce'`, then invalid parsing will be set as :const:`NaT`.
        - If :const:`'ignore'`, then invalid parsing will return the input.
    dayfirst : bool, default False
        Specify a date parse order if `arg` is str or is list-like.
        If :const:`True`, parses dates with the day first, e.g. :const:`"10/11/12"`
        is parsed as :const:`2012-11-10`.

        .. warning::

            ``dayfirst=True`` is not strict, but will prefer to parse
            with day first. If a delimited date string cannot be parsed in
            accordance with the given `dayfirst` option, e.g.
            ``to_datetime(['31-12-2021'])``, then a warning will be shown.

    yearfirst : bool, default False
        Specify a date parse order if `arg` is str or is list-like.

        - If :const:`True` parses dates with the year first, e.g.
          :const:`"10/11/12"` is parsed as :const:`2010-11-12`.
        - If both `dayfirst` and `yearfirst` are :const:`True`, `yearfirst` is
          preceded (same as :mod:`dateutil`).

        .. warning::

            ``yearfirst=True`` is not strict, but will prefer to parse
            with year first.

    utc : bool, default None
        Control timezone-related parsing, localization and conversion.

        - If :const:`True`, the function *always* returns a timezone-aware
          UTC-localized :class:`Timestamp`, :class:`~snowflake.snowpark.modin.pandas.Series` or
          :class:`DatetimeIndex`. To do this, timezone-naive inputs are
          *localized* as UTC, while timezone-aware inputs are *converted* to UTC.

        - If :const:`False` (default), inputs will not be coerced to UTC.
          Timezone-naive inputs will remain naive, while timezone-aware ones
          will keep their time offsets. Limitations exist for mixed
          offsets (typically, daylight savings), see :ref:`Examples
          <to_datetime_tz_examples>` section for details.

        See also: pandas general documentation about `timezone conversion and
        localization
        <https://pandas.pydata.org/pandas-docs/stable/user_guide/timeseries.html
        #time-zone-handling>`_.

    format : str, default None
        The strftime to parse time, e.g. :const:`"%d/%m/%Y"`. Note that
        :const:`"%f"` will parse all the way up to nanoseconds. See
        `strftime documentation
        <https://docs.python.org/3/library/datetime.html
        #strftime-and-strptime-behavior>`_ for more information on choices.
    exact : bool, default True
        Control how `format` is used:

        - If :const:`True`, require an exact `format` match.
        - If :const:`False`, allow the `format` to match anywhere in the target
          string.

    unit : str, default 'ns'
        The unit of the arg (D,s,ms,us,ns) denote the unit, which is an
        integer or float number. This will be based off the origin.
        Example, with ``unit='ms'`` and ``origin='unix'``, this would calculate
        the number of milliseconds to the unix epoch start.
    infer_datetime_format : bool, default False
        If :const:`True` and no `format` is given, attempt to infer the format
        of the datetime strings based on the first non-NaN element,
        and if it can be inferred, switch to a faster method of parsing them.
        In some cases this can increase the parsing speed by ~5-10x.
    origin : scalar, default 'unix'
        Define the reference date. The numeric values would be parsed as number
        of units (defined by `unit`) since this reference date.

        - If :const:`'unix'` (or POSIX) time; origin is set to 1970-01-01.
        - If :const:`'julian'`, unit must be :const:`'D'`, and origin is set to
          beginning of Julian Calendar. Julian day number :const:`0` is assigned
          to the day starting at noon on January 1, 4713 BC.
        - If Timestamp convertible, origin is set to Timestamp identified by
          origin.
    cache : bool, default True
        cache parameter is ignored with Snowflake backend, i.e., no caching will be
        applied

    Returns
    -------
    datetime
        If parsing succeeded.
        Return type depends on input (types in parenthesis correspond to
        fallback in case of unsuccessful timezone or out-of-range timestamp
        parsing):

        - scalar: :class:`Timestamp` (or :class:`datetime.datetime`)
        - array-like: :class:`~snowflake.snowpark.modin.pandas.DatetimeIndex` (or
          :class: :class:`~snowflake.snowpark.modin.pandas.Series` of :class:`object` dtype containing
          :class:`datetime.datetime`)
        - Series: :class:`~snowflake.snowpark.modin.pandas.Series` of :class:`datetime64` dtype (or
          :class: :class:`~snowflake.snowpark.modin.pandas.Series` of :class:`object` dtype containing
          :class:`datetime.datetime`)
        - DataFrame: :class:`~snowflake.snowpark.modin.pandas.Series` of :class:`datetime64` dtype (or
          :class:`~snowflake.snowpark.modin.pandas.Series` of :class:`object` dtype containing
          :class:`datetime.datetime`)

    Raises
    ------
    ParserError
        When parsing a date from string fails.
    ValueError
        When another datetime conversion error happens. For example when one
        of 'year', 'month', day' columns is missing in a :class:`~snowflake.snowpark.modin.pandas.DataFrame`, or
        when a Timezone-aware :class:`datetime.datetime` is found in an array-like
        of mixed time offsets, and ``utc=False``.

    See Also
    --------
    DataFrame.astype : Cast argument to a specified dtype.
    to_timedelta : Convert argument to timedelta.
    convert_dtypes : Convert dtypes.

    Notes
    -----

    Many input types are supported, and lead to different output types:

    - **scalars** can be int, float, str, datetime object (from stdlib :mod:`datetime`
      module or :mod:`numpy`). They are converted to :class:`Timestamp` when
      possible, otherwise they are converted to :class:`datetime.datetime`.
      None/NaN/null scalars are converted to :const:`NaT`.

    - **array-like** can contain int, float, str, datetime objects. They are
      converted to :class:`DatetimeIndex` when possible, otherwise they are
      converted to :class:`Index` with :class:`object` dtype, containing
      :class:`datetime.datetime`. None/NaN/null entries are converted to
      :const:`NaT` in both cases.

    - **Series** are converted to :class:`~snowflake.snowpark.modin.pandas.Series` with :class:`datetime64`
      dtype when possible, otherwise they are converted to :class:`~snowflake.snowpark.modin.pandas.Series` with
      :class:`object` dtype, containing :class:`datetime.datetime`. None/NaN/null
      entries are converted to :const:`NaT` in both cases.

    - **DataFrame/dict-like** are converted to :class:`~snowflake.snowpark.modin.pandas.Series` with
      :class:`datetime64` dtype. For each row a datetime is created from assembling
      the various dataframe columns. Column keys can be common abbreviations
      like [‘year’, ‘month’, ‘day’, ‘minute’, ‘second’, ‘ms’, ‘us’, ‘ns’]) or
      plurals of the same.

    The following causes are responsible for :class:`datetime.datetime` objects
    being returned (possibly inside an :class:`Index` or a :class:`~snowflake.snowpark.modin.pandas.Series` with
    :class:`object` dtype) instead of a proper pandas designated type
    (:class:`Timestamp` or :class:`~snowflake.snowpark.modin.pandas.Series` with :class:`datetime64` dtype):

    - when any input element is before :const:`Timestamp.min` or after
      :const:`Timestamp.max`, see `timestamp limitations
      <https://pandas.pydata.org/pandas-docs/stable/user_guide/timeseries.html
      #timeseries-timestamp-limits>`_.

    - when ``utc=False`` (default) and the input is an array-like or
      :class:`~snowflake.snowpark.modin.pandas.Series` containing mixed naive/aware datetime, or aware with mixed
      time offsets. Note that this happens in the (quite frequent) situation when
      the timezone has a daylight savings policy. In that case you may wish to
      use ``utc=True``.

    Examples
    --------

    **Handling various input formats**

    Assembling a datetime from multiple columns of a :class:`~snowflake.snowpark.modin.pandas.DataFrame`. The keys
    can be common abbreviations like ['year', 'month', 'day', 'minute', 'second',
    'ms', 'us', 'ns']) or plurals of the same

    >>> df = pd.DataFrame({'year': [2015, 2016],
    ...                    'month': [2, 3],
    ...                    'day': [4, 5]})
    >>> pd.to_datetime(df)
    0   2015-02-04
    1   2016-03-05
    dtype: datetime64[ns]

    Passing ``infer_datetime_format=True`` can often-times speedup a parsing
    if it's not an ISO8601 format exactly, but in a regular format.

    >>> s = pd.Series(['3/11/2000', '3/12/2000', '3/13/2000'] * 1000)
    >>> s.head()
    0    3/11/2000
    1    3/12/2000
    2    3/13/2000
    3    3/11/2000
    4    3/12/2000
    dtype: object

    Using a unix epoch time

    >>> pd.to_datetime(1490195805, unit='s')
    Timestamp('2017-03-22 15:16:45')
    >>> pd.to_datetime(1490195805433502912, unit='ns')
    Timestamp('2017-03-22 15:16:45.433502912')

    .. warning:: For float arg, precision rounding might happen. To prevent
        unexpected behavior use a fixed-width exact type.

    Using a non-unix epoch origin

    >>> pd.to_datetime([1, 2, 3], unit='D',
    ...                origin=pd.Timestamp('1960-01-01'))
    DatetimeIndex(['1960-01-02', '1960-01-03', '1960-01-04'], dtype='datetime64[ns]', freq=None)


    **Non-convertible date/times**

    If a date does not meet the `timestamp limitations
    <https://pandas.pydata.org/pandas-docs/stable/user_guide/timeseries.html
    #timeseries-timestamp-limits>`_, passing ``errors='ignore'``
    will return the original input instead of raising any exception.

    Passing ``errors='coerce'`` will force an out-of-bounds date to :const:`NaT`,
    in addition to forcing non-dates (or non-parseable dates) to :const:`NaT`.

    >>> pd.to_datetime(['13000101', 'abc'], format='%Y%m%d', errors='coerce')
    DatetimeIndex(['NaT', 'NaT'], dtype='datetime64[ns]', freq=None)


    .. _to_datetime_tz_examples:

    **Timezones and time offsets**

    The default behaviour (``utc=False``) is as follows:

    - Timezone-naive inputs are converted to timezone-naive :class:`~snowflake.snowpark.modin.pandas.Series`:

    >>> pd.to_datetime(['2018-10-26 12:00', '2018-10-26 13:00:15'])
    DatetimeIndex(['2018-10-26 12:00:00', '2018-10-26 13:00:15'], dtype='datetime64[ns]', freq=None)

    - Timezone-aware inputs *with constant time offset* are still converted to
      timezone-naive :class:`~snowflake.snowpark.modin.pandas.Series` by default.

    >>> pd.to_datetime(['2018-10-26 12:00:00 -0500', '2018-10-26 13:00:00 -0500'])
    DatetimeIndex(['2018-10-26 12:00:00', '2018-10-26 13:00:00'], dtype='datetime64[ns]', freq=None)

    - Use right format to convert to timezone-aware type (Note that when call Snowpark
      pandas API to_pandas() the timezone-aware output will always be converted to session timezone):

    >>> pd.to_datetime(['2018-10-26 12:00:00 -0500', '2018-10-26 13:00:00 -0500'], format="%Y-%m-%d %H:%M:%S %z")
    DatetimeIndex(['2018-10-26 10:00:00-07:00', '2018-10-26 11:00:00-07:00'], dtype='datetime64[ns, America/Los_Angeles]', freq=None)

    - Timezone-aware inputs *with mixed time offsets* (for example
      issued from a timezone with daylight savings, such as Europe/Paris):

    >>> pd.to_datetime(['2020-10-25 02:00:00 +0200', '2020-10-25 04:00:00 +0100'])
    DatetimeIndex(['2020-10-25 02:00:00', '2020-10-25 04:00:00'], dtype='datetime64[ns]', freq=None)

    >>> pd.to_datetime(['2020-10-25 02:00:00 +0200', '2020-10-25 04:00:00 +0100'], format="%Y-%m-%d %H:%M:%S %z")
    DatetimeIndex(['2020-10-24 17:00:00-07:00', '2020-10-24 20:00:00-07:00'], dtype='datetime64[ns, America/Los_Angeles]', freq=None)

    Setting ``utc=True`` makes sure always convert to timezone-aware outputs:

    - Timezone-naive inputs are *localized* based on the session timezone

    >>> pd.to_datetime(['2018-10-26 12:00', '2018-10-26 13:00'], utc=True)
    DatetimeIndex(['2018-10-26 12:00:00-07:00', '2018-10-26 13:00:00-07:00'], dtype='datetime64[ns, America/Los_Angeles]', freq=None)

    - Timezone-aware inputs are *converted* to session timezone

    >>> pd.to_datetime(['2018-10-26 12:00:00 -0530', '2018-10-26 12:00:00 -0500'],
    ...                utc=True)
    DatetimeIndex(['2018-10-26 10:30:00-07:00', '2018-10-26 10:00:00-07:00'], dtype='datetime64[ns, America/Los_Angeles]', freq=None)
    """
    # TODO: SNOW-1063345: Modin upgrade - modin.pandas functions in general.py
    raise_if_native_pandas_objects(arg)

    if arg is None:
        return None  # same as pandas
    if unit and unit not in VALID_TO_DATETIME_UNIT:
        raise ValueError(f"Unrecognized unit {unit}")

    if not cache:
        WarningMessage.ignored_argument(
            operation="to_datetime",
            argument="cache",
            message="cache parameter is ignored with Snowflake backend, i.e., no caching will be applied",
        )
    arg_is_scalar = is_scalar(arg)

    if not isinstance(arg, (DataFrame, Series, pd.Index)):
        # Turn dictionary like arg into pd.DataFrame and list-like or scalar to
        # pd.Index.
        arg = [arg] if arg_is_scalar else arg
        arg = DataFrame(arg) if isinstance(arg, dict) else pd.Index(arg)

    series_or_index = arg._to_datetime(
        errors=errors,
        dayfirst=dayfirst,
        yearfirst=yearfirst,
        utc=utc,
        format=format,
        exact=exact,
        unit=unit,
        infer_datetime_format=infer_datetime_format,
        origin=origin,
    )
    if arg_is_scalar:
        # Calling squeeze directly on Snowpark pandas Series makes an unnecessary
        # count sql call. To avoid that we convert Snowpark pandas Series to Native
        # pandas series first.
        # Note: When arg_is_scalar is True 'series_or_index' is always an Index.
        return series_or_index.to_series().to_pandas().squeeze()
    return series_or_index


@snowpark_pandas_telemetry_standalone_function_decorator
def get_dummies(
    data,
    prefix=None,
    prefix_sep="_",
    dummy_na=False,
    columns=None,
    sparse=False,
    drop_first=False,
    dtype=None,
):  # noqa: PR01, RT01, D200
    """
    Convert categorical variable into dummy/indicator variables.

    Parameters
    ----------
    data : array-like, Series, or :class:`~snowflake.snowpark.modin.pandas.DataFrame`
        Data of which to get dummy indicators.
    prefix : str, list of str, or dict of str, default None
        String to append DataFrame column names.
        Pass a list with length equal to the number of columns
        when calling get_dummies on a DataFrame. Alternatively, `prefix`
        can be a dictionary mapping column names to prefixes.
        Only str, list of str and None is supported for this parameter.
    prefix_sep : str, default '_'
        If appending prefix, separator/delimiter to use.
    dummy_na : bool, default False
        Add a column to indicate NaNs, if False NaNs are ignored. Only the
        value False is supported for this parameter.
    columns : list-like, default None
        Column names in the DataFrame to be encoded.
        If `columns` is None then all the columns with
        `string` dtype will be converted.
    sparse : bool, default False
        Whether the dummy-encoded columns should be backed by
        a :class:`SparseArray` (True) or a regular NumPy array (False).
        This parameter is ignored.
    drop_first : bool, default False
        Whether to get k-1 dummies out of k categorical levels by removing the
        first level. Only the value False is supported for this parameter.
    dtype : dtype, default np.uint8
        Data type for new columns. Only the value None is supported for this parameter.

    Returns
    -------
    :class:`~snowflake.snowpark.modin.pandas.DataFrame`
        Dummy-coded data.

    Examples
    --------
    >>> s = pd.Series(list('abca'))

    >>> pd.get_dummies(s)
       a  b  c
    0  1  0  0
    1  0  1  0
    2  0  0  1
    3  1  0  0

    >>> df = pd.DataFrame({'A': ['a', 'b', 'a'], 'B': ['b', 'a', 'c'],
    ...                    'C': [1, 2, 3]})

    >>> pd.get_dummies(df, prefix=['col1', 'col2'])
       C  col1_a  col1_b  col2_a  col2_b  col2_c
    0  1       1       0       0       1       0
    1  2       0       1       1       0       0
    2  3       1       0       0       0       1

    >>> pd.get_dummies(pd.Series(list('abcaa')))
       a  b  c
    0  1  0  0
    1  0  1  0
    2  0  0  1
    3  1  0  0
    4  1  0  0
    """
    # TODO: SNOW-1063345: Modin upgrade - modin.pandas functions in general.py
    new_qc = data._query_compiler.get_dummies(
        columns=columns,
        prefix=prefix,
        prefix_sep=prefix_sep,
        dummy_na=dummy_na,
        drop_first=drop_first,
        dtype=dtype,
        is_series=not data._is_dataframe,
    )
    return DataFrame(query_compiler=new_qc)


@snowpark_pandas_telemetry_standalone_function_decorator
def melt(
    frame,
    id_vars=None,
    value_vars=None,
    var_name=None,
    value_name="value",
    col_level=None,
    ignore_index: bool = True,
):  # noqa: PR01, RT01, D200
    """
    Unpivot a DataFrame from wide to long format, optionally leaving identifiers set.

    Parameters
    ----------
    id_vars : list of identifiers to retain in the result
    value_vars : list of columns to unpivot on
        defaults to all columns, excluding the id_vars columns
    var_name : variable name, defaults to "variable"
    value_name : value name, defaults to "value"
    col_level : int, not implemented
    ignore_index : bool, not implemented

    Returns
    -------
    :class:`~snowflake.snowpark.modin.pandas.DataFrame`
        unpivoted on the value columns

    Examples
    --------
    >>> df = pd.DataFrame({'A': {0: 'a', 1: 'b', 2: 'c'},
    ...           'B': {0: 1, 1: 3, 2: 5},
    ...           'C': {0: 2, 1: 4, 2: 6}})

    >>> pd.melt(df)
      variable value
    0        A     a
    1        A     b
    2        A     c
    3        B     1
    4        B     3
    5        B     5
    6        C     2
    7        C     4
    8        C     6

    >>> df = pd.DataFrame({'A': {0: 'a', 1: 'b', 2: 'c'},
    ...           'B': {0: 1, 1: 3, 2: 5},
    ...           'C': {0: 2, 1: 4, 2: 6}})
    >>> pd.melt(df, id_vars=['A'], value_vars=['B'], var_name='myVarname', value_name='myValname')
       A myVarname  myValname
    0  a         B          1
    1  b         B          3
    2  c         B          5
    """
    # TODO: SNOW-1063345: Modin upgrade - modin.pandas functions in general.py
    return frame.melt(
        id_vars=id_vars,
        value_vars=value_vars,
        var_name=var_name,
        value_name=value_name,
        col_level=col_level,
        ignore_index=ignore_index,
    )


@snowpark_pandas_telemetry_standalone_function_decorator
@pandas_module_level_function_not_implemented()
@_inherit_docstrings(pandas.crosstab, apilink="pandas.crosstab")
def crosstab(
    index,
    columns,
    values=None,
    rownames=None,
    colnames=None,
    aggfunc=None,
    margins=False,
    margins_name: str = "All",
    dropna: bool = True,
    normalize=False,
) -> DataFrame:  # noqa: PR01, RT01, D200
    """
    Compute a simple cross tabulation of two (or more) factors.
    """
    # TODO: SNOW-1063345: Modin upgrade - modin.pandas functions in general.py
    pandas_crosstab = pandas.crosstab(
        index,
        columns,
        values,
        rownames,
        colnames,
        aggfunc,
        margins,
        margins_name,
        dropna,
        normalize,
    )
    return DataFrame(pandas_crosstab)


# Adding docstring since pandas docs don't have web section for this function.
@snowpark_pandas_telemetry_standalone_function_decorator
@pandas_module_level_function_not_implemented()
def lreshape(data: DataFrame, groups, dropna=True, label=None):
    """
    Reshape wide-format data to long. Generalized inverse of ``DataFrame.pivot``.

    Accepts a dictionary, `groups`, in which each key is a new column name
    and each value is a list of old column names that will be "melted" under
    the new column name as part of the reshape.

    Parameters
    ----------
    data : DataFrame
        The wide-format DataFrame.
    groups : dict
        Dictionary in the form: `{new_name : list_of_columns}`.
    dropna : bool, default: True
        Whether include columns whose entries are all NaN or not.
    label : optional
        Deprecated parameter.

    Returns
    -------
    DataFrame
        Reshaped DataFrame.
    """
    # TODO: SNOW-1063345: Modin upgrade - modin.pandas functions in general.py
    if not isinstance(data, DataFrame):
        raise ValueError(f"can not lreshape with instance of type {type(data)}")
    return DataFrame(
        pandas.lreshape(to_pandas(data), groups, dropna=dropna, label=label)
    )


@_inherit_docstrings(pandas.wide_to_long, apilink="pandas.wide_to_long")
@snowpark_pandas_telemetry_standalone_function_decorator
@pandas_module_level_function_not_implemented()
def wide_to_long(
    df: DataFrame, stubnames, i, j, sep: str = "", suffix: str = r"\d+"
) -> DataFrame:  # noqa: PR01, RT01, D200
    """
    Unpivot a DataFrame from wide to long format.
    """
    # TODO: SNOW-1063345: Modin upgrade - modin.pandas functions in general.py
    if not isinstance(df, DataFrame):
        raise ValueError(f"can not wide_to_long with instance of type {type(df)}")
    # ErrorMessage.default_to_pandas("`wide_to_long`")
    return DataFrame(
        pandas.wide_to_long(to_pandas(df), stubnames, i, j, sep=sep, suffix=suffix)
    )


def _determine_name(objs: Iterable[BaseQueryCompiler], axis: int | str):
    """
    Determine names of index after concatenation along passed axis.

    Parameters
    ----------
    objs : iterable of QueryCompilers
        Objects to concatenate.
    axis : int or str
        The axis to concatenate along.

    Returns
    -------
    list with single element
        Computed index name, `None` if it could not be determined.
    """
    # TODO: SNOW-1063345: Modin upgrade - modin.pandas functions in general.py
    axis = pandas.DataFrame()._get_axis_number(axis)

    def get_names(obj):
        return obj.columns.names if axis else obj.index.names

    names = np.array([get_names(obj) for obj in objs])

    # saving old name, only if index names of all objs are the same
    if np.all(names == names[0]):
        # we must do this check to avoid this calls `list(str_like_name)`
        return list(names[0]) if is_list_like(names[0]) else [names[0]]
    else:
        return None


@snowpark_pandas_telemetry_standalone_function_decorator
def to_timedelta(
    arg: str
    | int
    | float
    | timedelta
    | list
    | tuple
    | range
    | ArrayLike
    | pd.Index
    | pd.Series
    | pandas.Index
    | pandas.Series,
    unit: str = None,
    errors: DateTimeErrorChoices = "raise",
):
    """
    Convert argument to timedelta.

    Timedeltas are absolute differences in times, expressed in difference
    units (e.g. days, hours, minutes, seconds). This method converts
    an argument from a recognized timedelta format / value into
    a Timedelta type.

    Parameters
    ----------
    arg : str, timedelta, list-like or Series
        The data to be converted to timedelta.
    unit : str, optional
        Denotes the unit of the arg for numeric `arg`. Defaults to ``"ns"``.

        Possible values:
        * 'W'
        * 'D' / 'days' / 'day'
        * 'hours' / 'hour' / 'hr' / 'h' / 'H'
        * 'm' / 'minute' / 'min' / 'minutes' / 'T'
        * 's' / 'seconds' / 'sec' / 'second' / 'S'
        * 'ms' / 'milliseconds' / 'millisecond' / 'milli' / 'millis' / 'L'
        * 'us' / 'microseconds' / 'microsecond' / 'micro' / 'micros' / 'U'
        * 'ns' / 'nanoseconds' / 'nano' / 'nanos' / 'nanosecond' / 'N'

        Must not be specified when `arg` contains strings and ``errors="raise"``.
    errors : {'ignore', 'raise', 'coerce'}, default 'raise'
        - If 'raise', then invalid parsing will raise an exception.
        - If 'coerce', then invalid parsing will be set as NaT.
        - If 'ignore', then invalid parsing will return the input.

    Returns
    -------
    timedelta
        If parsing succeeded.
        Return type depends on input:
        - list-like: TimedeltaIndex of timedelta64 dtype
        - Series: Series of timedelta64 dtype
        - scalar: Timedelta

    See Also
    --------
    DataFrame.astype : Cast argument to a specified dtype.
    to_datetime : Convert argument to datetime.
    convert_dtypes : Convert dtypes.

    Notes
    -----
    If the precision is higher than nanoseconds, the precision of the duration is
    truncated to nanoseconds for string inputs.

    Examples
    --------
    Parsing a single string to a Timedelta:

    >>> pd.to_timedelta('1 days 06:05:01.00003')
    Timedelta('1 days 06:05:01.000030')
    >>> pd.to_timedelta('15.5us')
    Timedelta('0 days 00:00:00.000015500')

    Parsing a list or array of strings:

    >>> pd.to_timedelta(['1 days 06:05:01.00003', '15.5us', 'nan'])
    TimedeltaIndex(['1 days 06:05:01.000030', '0 days 00:00:00.000015500', NaT], dtype='timedelta64[ns]', freq=None)

    Converting numbers by specifying the `unit` keyword argument:

    >>> pd.to_timedelta(np.arange(5), unit='s')
    TimedeltaIndex(['0 days 00:00:00', '0 days 00:00:01', '0 days 00:00:02',
                    '0 days 00:00:03', '0 days 00:00:04'],
                   dtype='timedelta64[ns]', freq=None)
    >>> pd.to_timedelta(np.arange(5), unit='d')
    TimedeltaIndex(['0 days', '1 days', '2 days', '3 days', '4 days'], dtype='timedelta64[ns]', freq=None)
    """
    # TODO: SNOW-1063345: Modin upgrade - modin.pandas functions in general.py
    # If arg is snowpark pandas lazy object call to_timedelta on the query compiler.
    if isinstance(arg, (Series, pd.Index)):
        query_compiler = arg._query_compiler.to_timedelta(
            unit=unit if unit else "ns",
            errors=errors,
            include_index=isinstance(arg, pd.Index),
        )
        return arg.__constructor__(query_compiler=query_compiler)

    # Use native pandas to_timedelta for scalar values and list-like objects.
    result = pandas.to_timedelta(arg, unit=unit, errors=errors)
    # Convert to lazy if result is a native pandas Series or Index.
    if isinstance(result, pandas.Index):
        return pd.Index(result)
    if isinstance(result, pandas.Series):
        return pd.Series(result)
    # Return the result as is for scaler.
    return result


@snowpark_pandas_telemetry_standalone_function_decorator
def date_range(
    start: VALID_DATE_TYPE | None = None,
    end: VALID_DATE_TYPE | None = None,
    periods: int | None = None,
    freq: str | pd.DateOffset | None = None,
    tz: str | tzinfo | None = None,
    normalize: bool = False,
    name: Hashable | None = None,
    inclusive: IntervalClosedType = "both",
    **kwargs,
) -> pd.DatetimeIndex:
    """
    Return a fixed frequency DatetimeIndex.

    Returns the range of equally spaced time points (where the difference between any
    two adjacent points is specified by the given frequency) such that they all
    satisfy `start <[=] x <[=] end`, where the first one and the last one are, resp.,
    the first and last time points in that range that fall on the boundary of ``freq``
    (if given as a frequency string) or that are valid for ``freq`` (if given as a
    :class:`pandas.tseries.offsets.DateOffset`). (If exactly one of ``start``,
    ``end``, or ``freq`` is *not* specified, this missing parameter can be computed
    given ``periods``, the number of timesteps in the range. See the note below.)

    Parameters
    ----------
    start : str or datetime-like, optional
        Left bound for generating dates.
    end : str or datetime-like, optional
        Right bound for generating dates.
    periods : int, optional
        Number of periods to generate.
    freq : str or DateOffset, default 'D'
        Frequency strings can have multiples, e.g. '5H'.
    tz : str or tzinfo, optional
        Time zone name for returning localized DatetimeIndex, for example
        'Asia/Hong_Kong'. By default, the resulting DatetimeIndex is
        timezone-naive.
    normalize : bool, default False
        Normalize start/end dates to midnight before generating date range.
    name : str, default None
        Name of the resulting DatetimeIndex.
    inclusive : {"both", "neither", "left", "right"}, default "both"
        Include boundaries; Whether to set each bound as closed or open.

        .. versionadded:: 1.4.0
    **kwargs
        For compatibility. Has no effect on the result.

    Returns
    -------
    rng : DatetimeIndex

    See Also
    --------
    DatetimeIndex : An immutable container for datetimes.
    timedelta_range : Return a fixed frequency TimedeltaIndex.
    period_range : Return a fixed frequency PeriodIndex.
    interval_range : Return a fixed frequency IntervalIndex.

    Notes
    -----
    ``tz`` is not supported.

    Of the four parameters ``start``, ``end``, ``periods``, and ``freq``,
    exactly three must be specified. If ``freq`` is omitted, the resulting
    ``DatetimeIndex`` will have ``periods`` linearly spaced elements between
    ``start`` and ``end`` (closed on both sides).

    To learn more about the frequency strings, please see `this link
    <https://pandas.pydata.org/pandas-docs/stable/user_guide/timeseries.html#offset-aliases>`__.

    Also, custom or business frequencies are not implemented in Snowpark pandas, e.g., "B", "C", "SMS", "BMS", "CBMS",
    "BQS", "BYS", "bh", "cbh".

    Examples
    --------
    **Specifying the values**

    The next four examples generate the same `DatetimeIndex`, but vary
    the combination of `start`, `end` and `periods`.

    Specify `start` and `end`, with the default daily frequency.

    >>> pd.date_range(start='1/1/2018', end='1/08/2018')
    DatetimeIndex(['2018-01-01', '2018-01-02', '2018-01-03', '2018-01-04',
                   '2018-01-05', '2018-01-06', '2018-01-07', '2018-01-08'],
                  dtype='datetime64[ns]', freq=None)

    Specify `start` and `periods`, the number of periods (days).

    >>> pd.date_range(start='1/1/2018', periods=8)
    DatetimeIndex(['2018-01-01', '2018-01-02', '2018-01-03', '2018-01-04',
                   '2018-01-05', '2018-01-06', '2018-01-07', '2018-01-08'],
                  dtype='datetime64[ns]', freq=None)

    Specify `end` and `periods`, the number of periods (days).

    >>> pd.date_range(end='1/1/2018', periods=8)
    DatetimeIndex(['2017-12-25', '2017-12-26', '2017-12-27', '2017-12-28',
                   '2017-12-29', '2017-12-30', '2017-12-31', '2018-01-01'],
                  dtype='datetime64[ns]', freq=None)

    Specify `start`, `end`, and `periods`; the frequency is generated
    automatically (linearly spaced).

    >>> pd.date_range(start='2018-04-24', end='2018-04-27', periods=3)
    DatetimeIndex(['2018-04-24 00:00:00', '2018-04-25 12:00:00',
                   '2018-04-27 00:00:00'],
                  dtype='datetime64[ns]', freq=None)


    **Other Parameters**

    Changed the `freq` (frequency) to ``'ME'`` (month end frequency).

    >>> pd.date_range(start='1/1/2018', periods=5, freq='ME')
    DatetimeIndex(['2018-01-31', '2018-02-28', '2018-03-31', '2018-04-30',
                   '2018-05-31'],
                  dtype='datetime64[ns]', freq=None)

    Multiples are allowed

    >>> pd.date_range(start='1/1/2018', periods=5, freq='3ME')
    DatetimeIndex(['2018-01-31', '2018-04-30', '2018-07-31', '2018-10-31',
                   '2019-01-31'],
                  dtype='datetime64[ns]', freq=None)

    `freq` can also be specified as an Offset object.

    >>> pd.date_range(start='1/1/2018', periods=5, freq=pd.offsets.MonthEnd(3))
    DatetimeIndex(['2018-01-31', '2018-04-30', '2018-07-31', '2018-10-31',
                   '2019-01-31'],
                  dtype='datetime64[ns]', freq=None)

    `inclusive` controls whether to include `start` and `end` that are on the
    boundary. The default, "both", includes boundary points on either end.

    >>> pd.date_range(start='2017-01-01', end='2017-01-04', inclusive="both")
    DatetimeIndex(['2017-01-01', '2017-01-02', '2017-01-03', '2017-01-04'], dtype='datetime64[ns]', freq=None)

    Use ``inclusive='left'`` to exclude `end` if it falls on the boundary.

    >>> pd.date_range(start='2017-01-01', end='2017-01-04', inclusive='left')
    DatetimeIndex(['2017-01-01', '2017-01-02', '2017-01-03'], dtype='datetime64[ns]', freq=None)

    Use ``inclusive='right'`` to exclude `start` if it falls on the boundary, and
    similarly ``inclusive='neither'`` will exclude both `start` and `end`.

    >>> pd.date_range(start='2017-01-01', end='2017-01-04', inclusive='right')
    DatetimeIndex(['2017-01-02', '2017-01-03', '2017-01-04'], dtype='datetime64[ns]', freq=None)
    """
    # TODO: SNOW-1063345: Modin upgrade - modin.pandas functions in general.py

    if freq is None and common.any_none(periods, start, end):
        freq = "D"

    if common.count_not_none(start, end, periods, freq) != 3:
        raise ValueError(
            "Of the four parameters: start, end, periods, and freq, exactly three must be specified"
        )

    # Validation code is mostly copied from pandas code DatetimeArray._generate_range and it will cast it to an integer
    periods = datetimelike.validate_periods(periods)

    # Return DateOffset object from string or datetime.timedelta object
    freq = to_offset(freq)

    if freq is None and periods < 0:
        raise ValueError("Number of samples, %s, must be non-negative." % periods)

    if start is not None:
        start = Timestamp(start)

    if end is not None:
        end = Timestamp(end)

    if start is NaT or end is NaT:
        raise ValueError("Neither `start` nor `end` can be NaT")

    # Check that the `inclusive` argument is among {"both", "neither", "left", "right"}
    left_inclusive, right_inclusive = validate_inclusive(inclusive)

    # If normalize is needed, set start and end time to midnight
    start, end = _maybe_normalize_endpoints(start, end, normalize)

    # If a timezone is not explicitly given via `tz`, see if one can be inferred from the `start` and `end` endpoints.
    # If more than one of these inputs provides a timezone, require that they all agree.
    tz = _infer_tz_from_endpoints(start, end, tz)

    qc = SnowflakeQueryCompiler.from_date_range(
        start=start,
        end=end,
        periods=periods,
        freq=freq,
        tz=tz,
        left_inclusive=left_inclusive,
        right_inclusive=right_inclusive,
    )
    # Set date range as index column.
    qc = qc.set_index_from_columns(qc.columns.tolist(), include_index=False)
    # Set index column name.
    qc = qc.set_index_names([name])
    return pd.DatetimeIndex(query_compiler=qc)


@snowpark_pandas_telemetry_standalone_function_decorator
def qcut(
    x: np.ndarray | Series,
    q: int | ListLikeOfFloats,
    labels: ListLike | bool | None = None,
    retbins: bool = False,
    precision: int = 3,
    duplicates: Literal["raise"] | Literal["drop"] = "raise",
) -> Series:
    """
    Quantile-based discretization function.

    Discretize variable into equal-sized buckets based on rank or based
    on sample quantiles.

    Parameters
    ----------
    x : 1-D ndarray or Series
        The data across which to compute buckets. If a Snowpark pandas Series is passed, the computation
        is distributed. Otherwise, if a numpy array or list is provided, the computation is performed
        client-side instead.

    q : int or list-like of float
        Number of quantiles. 10 for deciles, 4 for quartiles, etc. Alternately array of quantiles,
        e.g. [0, .25, .5, .75, 1.] for quartiles.

    labels : array or False, default None
        Used as labels for the resulting bin. Must be of the same length as the resulting bins. If False,
        return only integer indicators of the bins. If True, raise an error.

        ``labels=False`` will run binning computation in Snowflake; other values are not yet supported
        in Snowpark pandas.

    retbins : bool, default False
        Whether to return the (bins, labels) or not. Can be useful if bins is given as a scalar.
        ``retbins=True`` is not yet supported in Snowpark pandas.

    precision : int, optional
        The precision at which to store and display the bins labels.

    duplicates : {default 'raise', 'drop'}, optional
        If bin edges are not unique, raise ValueError or drop non-uniques.

    Returns
    -------
    Series
        Since Snowpark pandas does not yet support the ``pd.Categorical`` type, unlike native pandas, the
        return value is always a Series.
    """

    kwargs = {
        "labels": labels,
        "retbins": retbins,
        "precision": precision,
        "duplicates": duplicates,
    }

    # For numpy or list, call to native pandas.
    if not isinstance(x, Series):
        return pandas.qcut(x, q, **kwargs)

    # Check that labels is supported as in pandas.
    if not (labels is None or labels is False or is_list_like(labels)):
        raise ValueError(
            "Bin labels must either be False, None or passed in as a list-like argument"
        )

    # Carry out check that for the list-like case quantiles are (monotonically) increasing,
    # if not the case throw pandas compatible error.
    if not isinstance(q, int) and np.all(np.diff(q) < 0):
        # Note: Pandas 2.x changed the error message here, using Pandas 2.x behavior here.
        raise ValueError("left side of interval must be <= right side")

        # remove duplicates (input like [0.5, 0.5] is ok)
        q = sorted(list(set(q)))

    if labels is not False:
        # Labels require categorical, not yet supported. Use native pandas conversion here to compute result.
        ErrorMessage.not_implemented(
            "Snowpark pandas API qcut method supports only labels=False, if you need support"
            " for labels consider calling pandas.qcut(x.to_pandas(), q, ...)"
        )

    ans = x._qcut(q, retbins, duplicates)

    if isinstance(q, int) and q != 1 and len(ans) == 1:
        if duplicates == "raise":
            # We issue a count query since if q !=1 and x is a Series/list-like containing
            # a single element, an error will be produced  ValueError: Bin edges must be unique: array([0., 0., 0., 0., 0., 0., 0., 0., 0., 0., 0.]).
            #                You can drop duplicate edges by setting the 'duplicates' kwarg.
            # With qcut being an API that requires conversion, we can mimick this behavior here.

            # Produce raising error.
            raise ValueError(
                f"Bin edges must be unique: {repr(np.array([0.] * q))}.\nYou can drop duplicate edges by setting the 'duplicates' kwarg."
            )
        else:
            # The result will always be NaN because no unique bin could be found.
            return pd.Series([np.nan])

    return ans


@snowpark_pandas_telemetry_standalone_function_decorator
def cut(
    x: AnyArrayLike,
    bins: int | Sequence[Scalar] | IntervalIndex,
    right: bool = True,
    labels=None,
    retbins: bool = False,
    precision: int = 3,
    include_lowest: bool = False,
    duplicates: str = "raise",
    ordered: bool = True,
):
    """
    Bin values into discrete intervals.

    Use `cut` when you need to segment and sort data values into bins. This
    function is also useful for going from a continuous variable to a
    categorical variable. For example, `cut` could convert ages to groups of
    age ranges. Supports binning into an equal number of bins, or a
    pre-specified array of bins.

    Parameters
    ----------
    x : array-like
        The input array to be binned. Must be 1-dimensional.
    bins : int, sequence of scalars
        The criteria to bin by.

        * int : Defines the number of equal-width bins in the range of `x`. The
          range of `x` is extended by .1% on each side to include the minimum
          and maximum values of `x`.
        * sequence of scalars : Defines the bin edges allowing for non-uniform
          width. No extension of the range of `x` is done.

    right : bool, default True
        Indicates whether `bins` includes the rightmost edge or not. If
        ``right == True`` (the default), then the `bins` ``[1, 2, 3, 4]``
        indicate (1,2], (2,3], (3,4]. This argument is ignored when
        `bins` is an IntervalIndex.
    labels : array or False, default None
        Specifies the labels for the returned bins. Must be the same length as
        the resulting bins. If False, returns only integer indicators of the
        bins. This affects the type of the output container (see below).
        This argument is ignored when `bins` is an IntervalIndex. If True,
        raises an error. When `ordered=False`, labels must be provided.

        Snowpark pandas API does not support labels=None.
        Labels must be of a Snowpark pandas API supported dtype.

    retbins : bool, default False
        Snowpark pandas API does not support this parameter yet.
    precision : int, default 3
        The precision at which to store and display the bins labels.
    include_lowest : bool, default False
        Whether the first interval should be left-inclusive or not.
    duplicates : {default 'raise', 'drop'}, optional
        If bin edges are not unique, raise ValueError or drop non-uniques.
    ordered : bool, default True
        Whether the labels are ordered or not. Applies to returned types
        Categorical and Series (with Categorical dtype). If True,
        the resulting categorical will be ordered. If False, the resulting
        categorical will be unordered (labels must be provided).

    Returns
    -------
    out : Categorical, Series, or ndarray
        An array-like object representing the respective bin for each value
        of `x`. The type depends on the value of `labels`.

        * None (default) : returns a Series for Series `x` or a
          Categorical for all other inputs. The values stored within
          are Interval dtype.

        * sequence of scalars : returns a Series for Series `x` or a
          Categorical for all other inputs. The values stored within
          are whatever the type in the sequence is.

        * False : returns an ndarray of integers.

    bins : numpy.ndarray
        The computed or specified bins. Only returned when `retbins=True`.
        For scalar or sequence `bins`, this is an ndarray with the computed
        bins. If set `duplicates=drop`, `bins` will drop non-unique bin.

    Notes
    -----
    Any NA values will be NA in the result. Out of bounds values will be NA in
    the resulting Series or Categorical object.

    Snowpark pandas API does not natively support Categorical and categorical types. When calling `cut` with a
    Snowpark pandas Series and using `labels=False`, a Snowpark pandas Series object is returned. However,
    for `labels != False` an error is raised.

    Examples
    --------
    Discretize into three equal-sized bins.

    >>> pd.cut(np.array([1, 7, 5, 4, 6, 3]), 3, labels=False)
    ... # doctest: +ELLIPSIS
    array([0, 2, 1, 1, 2, 0])

    ``labels=False`` implies you just want the bins back.

    >>> pd.cut([0, 1, 1, 2], bins=4, labels=False)
    array([0, 1, 1, 3])

    Passing a Series as an input returns a Series with labels=False:

    >>> s = pd.Series(np.array([2, 4, 6, 8, 10]),
    ...               index=['a', 'b', 'c', 'd', 'e'])
    >>> pd.cut(s, 3, labels=False)
    ... # doctest: +ELLIPSIS
    a    0
    b    0
    c    1
    d    2
    e    2
    dtype: int64
    """

    if retbins is True:
        ErrorMessage.not_implemented("retbins not supported.")

    # Execute other supported objects via native pandas.
    if not isinstance(x, Series):
        return pandas.cut(
            x,
            bins,
            right=right,
            labels=labels,
            retbins=retbins,
            precision=precision,
            include_lowest=include_lowest,
            duplicates=duplicates,
            ordered=ordered,
        )

    # Produce pandas-compatible error if ordered=False and labels are not specified.
    # No error is raised when labels are not desired (labels=False).
    if ordered is False and labels is None:
        raise ValueError("'labels' must be provided if 'ordered = False'")

    bins, qc = x._query_compiler.cut(
        bins,
        right=right,
        labels=labels,
        precision=precision,
        include_lowest=include_lowest,
        duplicates=duplicates,
    )

    # Depending on setting, reconstruct bins and convert qc to the correct result.
    if labels is False:
        return pd.Series(query_compiler=qc)
    else:
        # Raise NotImplemented Error as categorical is not supported.
        ErrorMessage.not_implemented("categorical not supported in Snowpark pandas API")

        # Following code would produce correct result, uncomment once categorical is supported.
        # Convert to pandas categorical and return as Series.
        # Note: In the future, once we support CategoricalType we could keep this lazily around. For now,
        # match what pandas does here. In the future, change pandas -> pd and everything should work out-of-the box.
        # arr = qc.to_numpy().ravel()
        # return pandas.Series(
        #    pandas.Categorical(values=arr, categories=labels, ordered=ordered)
        # )<|MERGE_RESOLUTION|>--- conflicted
+++ resolved
@@ -30,13 +30,9 @@
 import numpy as np
 import pandas
 import pandas.core.common as common
-<<<<<<< HEAD
 from modin.pandas import Series
-from pandas import IntervalIndex, NaT, Timestamp
-=======
 from modin.pandas.base import BasePandasDataset
 from pandas import IntervalIndex, NaT, Timedelta, Timestamp
->>>>>>> d39f1cb8
 from pandas._libs import NaTType, lib
 from pandas._libs.tslibs import to_offset
 from pandas._typing import (

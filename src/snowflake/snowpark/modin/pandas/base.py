--- conflicted
+++ resolved
@@ -66,11 +66,7 @@
     pandas_dtype,
 )
 from pandas.core.dtypes.inference import is_integer
-<<<<<<< HEAD
-=======
-from pandas.core.indexes.api import ensure_index
 from pandas.errors import SpecificationError
->>>>>>> c0e478cf
 from pandas.util._validators import (
     validate_ascending,
     validate_bool_kwarg,
@@ -80,11 +76,8 @@
 from snowflake.snowpark.modin import pandas as pd
 from snowflake.snowpark.modin.pandas.utils import (
     _doc_binary_op,
-<<<<<<< HEAD
     ensure_index,
-=======
     extract_validate_and_try_convert_named_aggs_from_kwargs,
->>>>>>> c0e478cf
     get_as_shape_compatible_dataframe_or_series,
     is_scalar,
     raise_if_native_pandas_objects,

#
# Copyright (c) 2012-2024 Snowflake Computing Inc. All rights reserved.
#

# Licensed to Modin Development Team under one or more contributor license agreements.
# See the NOTICE file distributed with this work for additional information regarding
# copyright ownership.  The Modin Development Team licenses this file to you under the
# Apache License, Version 2.0 (the "License"); you may not use this file except in
# compliance with the License.  You may obtain a copy of the License at
#
#     http://www.apache.org/licenses/LICENSE-2.0
#
# Unless required by applicable law or agreed to in writing, software distributed under
# the License is distributed on an "AS IS" BASIS, WITHOUT WARRANTIES OR CONDITIONS OF
# ANY KIND, either express or implied. See the License for the specific language
# governing permissions and limitations under the License.

# Code in this file may constitute partial or total reimplementation, or modification of
# existing code originally distributed by the Modin project, under the Apache License,
# Version 2.0.

import sys
import warnings
from typing import Any

import pandas

with warnings.catch_warnings():
    warnings.simplefilter("ignore")
    from pandas import describe_option  # noqa: F401
    from pandas import get_option  # noqa: F401
    from pandas import option_context  # noqa: F401
    from pandas import reset_option  # noqa: F401
    from pandas import (  # noqa: F401
        NA,
        ArrowDtype,
        BooleanDtype,
        Categorical,
        CategoricalDtype,
        CategoricalIndex,
        DateOffset,
        DatetimeTZDtype,
        ExcelWriter,
        Flags,
        Float32Dtype,
        Float64Dtype,
        Grouper,
        IndexSlice,
        Int8Dtype,
        Int16Dtype,
        Int32Dtype,
        Int64Dtype,
        Interval,
        IntervalDtype,
        IntervalIndex,
        MultiIndex,
        NamedAgg,
        NaT,
        Period,
        PeriodDtype,
        PeriodIndex,
        RangeIndex,
        SparseDtype,
        StringDtype,
        Timedelta,
        Timestamp,
        UInt8Dtype,
        UInt16Dtype,
        UInt32Dtype,
        UInt64Dtype,
        api,
        array,
        eval,
        factorize,
        from_dummies,
        infer_freq,
        interval_range,
        offsets,
        options,
        period_range,
        set_eng_float_format,
        set_option,
        test,
        timedelta_range,
    )

import modin.pandas

# TODO: SNOW-851745 make sure add all Snowpark pandas API general functions
from modin.pandas import plotting  # type: ignore[import]
<<<<<<< HEAD
from modin.pandas.dataframe import DataFrame
=======
>>>>>>> 911d9de5
from modin.pandas.series import Series

from snowflake.snowpark.modin.pandas.api.extensions import (
    register_dataframe_accessor,
    register_series_accessor,
)
<<<<<<< HEAD
=======
from snowflake.snowpark.modin.pandas.dataframe import DataFrame
>>>>>>> 911d9de5
from snowflake.snowpark.modin.pandas.general import (
    bdate_range,
    concat,
    crosstab,
    cut,
    date_range,
    get_dummies,
    isna,
    isnull,
    lreshape,
    melt,
    merge,
    merge_asof,
    merge_ordered,
    notna,
    notnull,
    pivot,
    pivot_table,
    qcut,
    to_datetime,
    to_numeric,
    to_timedelta,
    unique,
    value_counts,
    wide_to_long,
)
from snowflake.snowpark.modin.pandas.io import (  # read_json is provided by overrides module
    ExcelFile,
    HDFStore,
    json_normalize,
    read_clipboard,
    read_csv,
    read_excel,
    read_feather,
    read_fwf,
    read_gbq,
    read_hdf,
    read_html,
    read_orc,
    read_parquet,
    read_pickle,
    read_sas,
    read_spss,
    read_sql,
    read_sql_query,
    read_sql_table,
    read_stata,
    read_table,
    read_xml,
    to_pickle,
)
from snowflake.snowpark.modin.plugin._internal.session import SnowpandasSessionHolder
from snowflake.snowpark.modin.plugin._internal.telemetry import (
    TELEMETRY_PRIVATE_METHODS,
    try_add_telemetry_to_attribute,
)
from snowflake.snowpark.modin.plugin.utils.frontend_constants import _ATTRS_NO_LOOKUP

# The extensions assigned to this module
_PD_EXTENSIONS_: dict = {}


import snowflake.snowpark.modin.plugin.extensions.pd_extensions as pd_extensions  # isort: skip  # noqa: E402,F401
import snowflake.snowpark.modin.plugin.extensions.pd_overrides  # isort: skip  # noqa: E402,F401
from snowflake.snowpark.modin.plugin.extensions.pd_overrides import (  # isort: skip  # noqa: E402,F401
    Index,
    DatetimeIndex,
    TimedeltaIndex,
    read_json,
)

<<<<<<< HEAD

=======
>>>>>>> 911d9de5
# base overrides occur before subclass overrides in case subclasses override a base method
import snowflake.snowpark.modin.plugin.extensions.base_extensions  # isort: skip  # noqa: E402,F401
import snowflake.snowpark.modin.plugin.extensions.base_overrides  # isort: skip  # noqa: E402,F401
import snowflake.snowpark.modin.plugin.extensions.dataframe_extensions  # isort: skip  # noqa: E402,F401
import snowflake.snowpark.modin.plugin.extensions.dataframe_overrides  # isort: skip  # noqa: E402,F401
import snowflake.snowpark.modin.plugin.extensions.series_extensions  # isort: skip  # noqa: E402,F401
import snowflake.snowpark.modin.plugin.extensions.series_overrides  # isort: skip  # noqa: E402,F401


# dt and str accessors raise AttributeErrors that get caught by Modin __getitem__. Whitelist
# them in _ATTRS_NO_LOOKUP here to avoid this.
# In upstream Modin, we should change __getitem__ to perform a direct getitem call rather than
# calling self.index[].
modin.pandas.base._ATTRS_NO_LOOKUP.add("dt")
modin.pandas.base._ATTRS_NO_LOOKUP.add("str")
modin.pandas.base._ATTRS_NO_LOOKUP.add("columns")
modin.pandas.base._ATTRS_NO_LOOKUP.update(_ATTRS_NO_LOOKUP)


<<<<<<< HEAD
# For any method defined on Series/DF, add telemetry to it if the method name does not start with an
# _, or the method is in TELEMETRY_PRIVATE_METHODS. This includes methods defined as an extension/override.
=======
# For any method defined on Series/DF, add telemetry to it if it:
# 1. Is defined directly on an upstream class
# 2. The method name does not start with an _, or is in TELEMETRY_PRIVATE_METHODS
>>>>>>> 911d9de5

for attr_name in dir(Series):
    # Since Series is defined in upstream Modin, all of its members were either defined upstream
    # or overridden by extension.
    if not attr_name.startswith("_") or attr_name in TELEMETRY_PRIVATE_METHODS:
        register_series_accessor(attr_name)(
            try_add_telemetry_to_attribute(attr_name, getattr(Series, attr_name))
        )

<<<<<<< HEAD
for attr_name in dir(DataFrame):
    # Since DataFrame is defined in upstream Modin, all of its members were either defined upstream
    # or overridden by extension.
=======

# TODO: SNOW-1063346
# Since we still use the vendored version of DataFrame and the overrides for the top-level
# namespace haven't been performed yet, we need to set properties on the vendored version
for attr_name in dir(DataFrame):
>>>>>>> 911d9de5
    if not attr_name.startswith("_") or attr_name in TELEMETRY_PRIVATE_METHODS:
        register_dataframe_accessor(attr_name)(
            try_add_telemetry_to_attribute(attr_name, getattr(DataFrame, attr_name))
        )


def __getattr__(name: str) -> Any:
    """
    Overrides getattr on the module to enable extensions.
    Parameters
    ----------
    name : str
        The name of the attribute being retrieved.
    Returns
    -------
    Attribute
        Returns the extension attribute, if it exists, otherwise returns the attribute
        imported in this file.
    """
    try:
        return _PD_EXTENSIONS_.get(name, globals()[name])
    except KeyError:
        raise AttributeError(
            f"module 'snowflake.snowpark.modin.pandas' has no attribute '{name}'"
        )


__all__ = [  # noqa: F405
    "DataFrame",
    "Series",
    "read_csv",
    "read_parquet",
    "read_json",
    "read_html",
    "read_clipboard",
    "read_excel",
    "read_hdf",
    "read_feather",
    "read_stata",
    "read_sas",
    "read_pickle",
    "read_sql",
    "read_gbq",
    "read_table",
    "read_spss",
    "read_orc",
    "json_normalize",
    "concat",
    "eval",
    "cut",
    "factorize",
    "test",
    "qcut",
    "to_datetime",
    "get_dummies",
    "isna",
    "isnull",
    "merge",
    "pivot_table",
    "date_range",
    "Index",
    "MultiIndex",
    "bdate_range",
    "period_range",
    "DatetimeIndex",
    "to_timedelta",
    "set_eng_float_format",
    "options",
    "set_option",
    "CategoricalIndex",
    "Timedelta",
    "Timestamp",
    "NaT",
    "PeriodIndex",
    "Categorical",
    "__version__",
    "melt",
    "crosstab",
    "plotting",
    "Interval",
    "UInt8Dtype",
    "UInt16Dtype",
    "UInt32Dtype",
    "UInt64Dtype",
    "SparseDtype",
    "Int8Dtype",
    "Int16Dtype",
    "Int32Dtype",
    "Int64Dtype",
    "CategoricalDtype",
    "DatetimeTZDtype",
    "IntervalDtype",
    "PeriodDtype",
    "BooleanDtype",
    "StringDtype",
    "NA",
    "RangeIndex",
    "TimedeltaIndex",
    "IntervalIndex",
    "IndexSlice",
    "Grouper",
    "array",
    "Period",
    "show_versions",
    "DateOffset",
    "timedelta_range",
    "infer_freq",
    "interval_range",
    "ExcelWriter",
    "read_fwf",
    "read_sql_table",
    "read_sql_query",
    "ExcelFile",
    "to_pickle",
    "HDFStore",
    "lreshape",
    "wide_to_long",
    "merge_asof",
    "merge_ordered",
    "notnull",
    "notna",
    "pivot",
    "to_numeric",
    "unique",
    "value_counts",
    "NamedAgg",
    "api",
    "read_xml",
    "ArrowDtype",
    "Flags",
    "Float32Dtype",
    "Float64Dtype",
    "from_dummies",
]

del pandas

# Make SnowpandasSessionHolder this module's and modin.pandas's __class__ so that we can make
# "session" a lazy property of the modules.
# This implementation follows Python's suggestion here:
# https://docs.python.org/3.12/reference/datamodel.html#customizing-module-attribute-access
sys.modules[__name__].__class__ = SnowpandasSessionHolder
# When docs are generated, modin.pandas is not imported, so do not perform this overwrite
if "modin.pandas" in sys.modules:
    sys.modules["modin.pandas"].__class__ = SnowpandasSessionHolder

_SKIP_TOP_LEVEL_ATTRS = [
    # __version__ and show_versions are exported by __all__, but not currently defined in Snowpark pandas.
    "__version__",
    "show_versions",
    # SNOW-1316523: Snowpark pandas should re-export the native pandas.api submodule, but doing so
    # would override register_pd_accessor and similar methods defined in our own modin.pandas.extensions
    # module.
    "api",
    # We're already using the upstream copy of the Series class, so there's no need to re-export it.
    "Series",
]

# Manually re-export the members of the pd_extensions namespace, which are not declared in __all__.
_EXTENSION_ATTRS = ["read_snowflake", "to_snowflake", "to_snowpark", "to_pandas"]
# We also need to re-export native_pd.offsets, since modin.pandas doesn't re-export it.
_ADDITIONAL_ATTRS = ["offsets"]

# This code should eventually be moved into the `snowflake.snowpark.modin.plugin` module instead.
# Currently, trying to do so would result in incorrect results because `snowflake.snowpark.modin.pandas`
# import submodules of `snowflake.snowpark.modin.plugin`, so we would encounter errors due to
# partially initialized modules.
import modin.pandas.api.extensions as _ext  # type: ignore  # noqa: E402

# This loop overrides all methods in the `modin.pandas` namespace so users can obtain Snowpark pandas objects from it.
for name in __all__ + _ADDITIONAL_ATTRS:
    if name not in _SKIP_TOP_LEVEL_ATTRS:
        # instead of using this as a decorator, we can call the function directly
        _ext.register_pd_accessor(name)(__getattr__(name))

for name in _EXTENSION_ATTRS:
    _ext.register_pd_accessor(name)(getattr(pd_extensions, name))


# TODO: https://github.com/modin-project/modin/issues/7233
# Upstream Modin does not properly render property names in default2pandas warnings, so we need
# to override DefaultMethod.register.
import modin.core.dataframe.algebra.default2pandas  # type: ignore  # noqa: E402

import snowflake.snowpark.modin.core.dataframe.algebra.default2pandas.default  # noqa: E402

modin.core.dataframe.algebra.default2pandas.default.DefaultMethod.register = (
    snowflake.snowpark.modin.core.dataframe.algebra.default2pandas.default.DefaultMethod.register
)<|MERGE_RESOLUTION|>--- conflicted
+++ resolved
@@ -88,20 +88,13 @@
 
 # TODO: SNOW-851745 make sure add all Snowpark pandas API general functions
 from modin.pandas import plotting  # type: ignore[import]
-<<<<<<< HEAD
 from modin.pandas.dataframe import DataFrame
-=======
->>>>>>> 911d9de5
 from modin.pandas.series import Series
 
 from snowflake.snowpark.modin.pandas.api.extensions import (
     register_dataframe_accessor,
     register_series_accessor,
 )
-<<<<<<< HEAD
-=======
-from snowflake.snowpark.modin.pandas.dataframe import DataFrame
->>>>>>> 911d9de5
 from snowflake.snowpark.modin.pandas.general import (
     bdate_range,
     concat,
@@ -173,10 +166,6 @@
     read_json,
 )
 
-<<<<<<< HEAD
-
-=======
->>>>>>> 911d9de5
 # base overrides occur before subclass overrides in case subclasses override a base method
 import snowflake.snowpark.modin.plugin.extensions.base_extensions  # isort: skip  # noqa: E402,F401
 import snowflake.snowpark.modin.plugin.extensions.base_overrides  # isort: skip  # noqa: E402,F401
@@ -196,15 +185,8 @@
 modin.pandas.base._ATTRS_NO_LOOKUP.update(_ATTRS_NO_LOOKUP)
 
 
-<<<<<<< HEAD
 # For any method defined on Series/DF, add telemetry to it if the method name does not start with an
 # _, or the method is in TELEMETRY_PRIVATE_METHODS. This includes methods defined as an extension/override.
-=======
-# For any method defined on Series/DF, add telemetry to it if it:
-# 1. Is defined directly on an upstream class
-# 2. The method name does not start with an _, or is in TELEMETRY_PRIVATE_METHODS
->>>>>>> 911d9de5
-
 for attr_name in dir(Series):
     # Since Series is defined in upstream Modin, all of its members were either defined upstream
     # or overridden by extension.
@@ -213,17 +195,9 @@
             try_add_telemetry_to_attribute(attr_name, getattr(Series, attr_name))
         )
 
-<<<<<<< HEAD
 for attr_name in dir(DataFrame):
     # Since DataFrame is defined in upstream Modin, all of its members were either defined upstream
     # or overridden by extension.
-=======
-
-# TODO: SNOW-1063346
-# Since we still use the vendored version of DataFrame and the overrides for the top-level
-# namespace haven't been performed yet, we need to set properties on the vendored version
-for attr_name in dir(DataFrame):
->>>>>>> 911d9de5
     if not attr_name.startswith("_") or attr_name in TELEMETRY_PRIVATE_METHODS:
         register_dataframe_accessor(attr_name)(
             try_add_telemetry_to_attribute(attr_name, getattr(DataFrame, attr_name))

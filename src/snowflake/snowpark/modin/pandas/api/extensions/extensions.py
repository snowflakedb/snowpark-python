--- conflicted
+++ resolved
@@ -129,48 +129,6 @@
     )
 
 
-<<<<<<< HEAD
-=======
-def register_series_accessor(name: str):
-    """
-    Registers a series attribute with the name provided.
-    This is a decorator that assigns a new attribute to Series. It can be used
-    with the following syntax:
-    ```
-    @register_series_accessor("new_method")
-    def my_new_series_method(*args, **kwargs):
-        # logic goes here
-        return
-    ```
-    The new attribute can then be accessed with the name provided:
-    ```
-    s.new_method(*my_args, **my_kwargs)
-    ```
-
-    If you want a property accessor, you must annotate with @property
-    after the call to this function:
-    ```
-    @register_series_accessor("new_prop")
-    @property
-    def my_new_series_property(*args, **kwargs):
-        return _prop
-    ```
-
-    Parameters
-    ----------
-    name : str
-        The name of the attribute to assign to Series.
-    Returns
-    -------
-    decorator
-        Returns the decorator function.
-    """
-    import snowflake.snowpark.modin.pandas as pd
-
-    return _set_attribute_on_obj(name, pd.series._SERIES_EXTENSIONS_, pd.series.Series)
-
-
->>>>>>> d39f1cb8
 def register_pd_accessor(name: str):
     """
     Registers a pd namespace attribute with the name provided.

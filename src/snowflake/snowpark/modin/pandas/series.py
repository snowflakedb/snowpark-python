#
# Copyright (c) 2012-2024 Snowflake Computing Inc. All rights reserved.
#

# Licensed to Modin Development Team under one or more contributor license agreements.
# See the NOTICE file distributed with this work for additional information regarding
# copyright ownership.  The Modin Development Team licenses this file to you under the
# Apache License, Version 2.0 (the "License"); you may not use this file except in
# compliance with the License.  You may obtain a copy of the License at
#
#     http://www.apache.org/licenses/LICENSE-2.0
#
# Unless required by applicable law or agreed to in writing, software distributed under
# the License is distributed on an "AS IS" BASIS, WITHOUT WARRANTIES OR CONDITIONS OF
# ANY KIND, either express or implied. See the License for the specific language
# governing permissions and limitations under the License.

# Code in this file may constitute partial or total reimplementation, or modification of
# existing code originally distributed by the Modin project, under the Apache License,
# Version 2.0.

"""Module houses `Series` class, that is distributed version of `pandas.Series`."""

from __future__ import annotations

from collections.abc import Hashable, Mapping, Sequence
from logging import getLogger
from typing import IO, TYPE_CHECKING, Any, Callable, Literal

import numpy as np
import numpy.typing as npt
import pandas
from modin.pandas.accessor import CachedAccessor, SparseAccessor
from modin.pandas.base import BasePandasDataset
from modin.pandas.iterator import PartitionIterator
from pandas._libs.lib import NoDefault, is_integer, no_default
from pandas._typing import (
    AggFuncType,
    AnyArrayLike,
    Axis,
    FillnaOptions,
    IgnoreRaise,
    IndexKeyFunc,
    IndexLabel,
    Level,
    Renamer,
    Scalar,
)
from pandas.api.types import is_datetime64_any_dtype, is_string_dtype
from pandas.core.common import apply_if_callable, is_bool_indexer
from pandas.core.dtypes.common import is_bool_dtype, is_dict_like, is_list_like
from pandas.core.series import _coerce_method
from pandas.util._validators import validate_bool_kwarg

from snowflake.snowpark.modin.pandas.utils import (
    from_pandas,
    is_scalar,
    try_convert_index_to_native,
)
from snowflake.snowpark.modin.plugin._internal.telemetry import TelemetryMeta
from snowflake.snowpark.modin.plugin._typing import DropKeep, ListLike
from snowflake.snowpark.modin.plugin.utils.error_message import (
    ErrorMessage,
    series_not_implemented,
)
from snowflake.snowpark.modin.plugin.utils.frontend_constants import _ATTRS_NO_LOOKUP
from snowflake.snowpark.modin.plugin.utils.warning_message import WarningMessage
from snowflake.snowpark.modin.utils import (
    MODIN_UNNAMED_SERIES_LABEL,
    _inherit_docstrings,
)

if TYPE_CHECKING:
    from snowflake.snowpark.modin.pandas.dataframe import DataFrame  # pragma: no cover

# add this line to enable doc tests to run
from snowflake.snowpark.modin import pandas as pd  # noqa: F401

logger = getLogger(__name__)

SERIES_SETITEM_LIST_LIKE_KEY_AND_RANGE_LIKE_VALUE_ERROR_MESSAGE = (
    "Currently do not support Series or list-like keys with range-like values"
)

SERIES_SETITEM_SLICE_AS_SCALAR_VALUE_ERROR_MESSAGE = (
    "Currently do not support assigning a slice value as if it's a scalar value"
)

SERIES_SETITEM_INCOMPATIBLE_INDEXER_WITH_SERIES_ERROR_MESSAGE = (
    "Snowpark pandas DataFrame cannot be used as an indexer with Series"
)

SERIES_SETITEM_INCOMPATIBLE_INDEXER_WITH_SCALAR_ERROR_MESSAGE = (
    "Scalar key incompatible with {} value"
)

# Dictionary of extensions assigned to this class
_SERIES_EXTENSIONS_ = {}


@_inherit_docstrings(
    pandas.Series,
    excluded=[
        pandas.Series.flags,
        pandas.Series.info,
        pandas.Series.prod,
        pandas.Series.product,
        pandas.Series.reindex,
        pandas.Series.fillna,
    ],
    apilink="pandas.Series",
)
<<<<<<< HEAD
class DONOTEXPORTMESeries(BasePandasDataset):
=======
class Series(BasePandasDataset, metaclass=TelemetryMeta):
>>>>>>> 74594d95
    _pandas_class = pandas.Series
    __array_priority__ = pandas.Series.__array_priority__

    def __init__(
        self,
        data=None,
        index=None,
        dtype=None,
        name=None,
        copy=False,
        fastpath=False,
        query_compiler=None,
    ) -> None:
        # TODO: SNOW-1063347: Modin upgrade - modin.pandas.Series functions
        # Siblings are other dataframes that share the same query compiler. We
        # use this list to update inplace when there is a shallow copy.
        self._siblings = []

        # modified:
        # Engine.subscribe(_update_engine)

        # Convert lazy index to Series without pulling the data to client.
        if isinstance(data, pd.Index):
            query_compiler = data.to_series(index=index, name=name)._query_compiler
            query_compiler = query_compiler.reset_index(drop=True)
        elif isinstance(data, type(self)):
            query_compiler = data._query_compiler.copy()
            if index is not None:
                if any(i not in data.index for i in index):
                    ErrorMessage.not_implemented(
                        "Passing non-existent columns or index values to constructor "
                        + "not yet implemented."
                    )  # pragma: no cover
                query_compiler = data.loc[index]._query_compiler
        if query_compiler is None:
            # Defaulting to pandas
            if name is None:
                name = MODIN_UNNAMED_SERIES_LABEL
                if (
                    isinstance(data, (pandas.Series, pandas.Index, pd.Index))
                    and data.name is not None
                ):
                    name = data.name

            query_compiler = from_pandas(
                pandas.DataFrame(
                    pandas.Series(
                        data=try_convert_index_to_native(data),
                        index=try_convert_index_to_native(index),
                        dtype=dtype,
                        name=name,
                        copy=copy,
                        fastpath=fastpath,
                    )
                )
            )._query_compiler
        self._query_compiler = query_compiler.columnarize()
        if name is not None:
            self.name = name

    def _get_name(self):
        """
        Get the value of the `name` property.

        Returns
        -------
        hashable
        """
        # TODO: SNOW-1063347: Modin upgrade - modin.pandas.Series functions
        name = self._query_compiler.columns[0]
        if name == MODIN_UNNAMED_SERIES_LABEL:
            return None
        return name

    def _set_name(self, name):
        """
        Set the value of the `name` property.

        Parameters
        ----------
        name : hashable
            Name value to set.
        """
        # TODO: SNOW-1063347: Modin upgrade - modin.pandas.Series functions
        if name is None:
            name = MODIN_UNNAMED_SERIES_LABEL
        if isinstance(name, tuple):
            columns = pd.MultiIndex.from_tuples(tuples=[name])
        else:
            columns = [name]
        self._update_inplace(
            new_query_compiler=self._query_compiler.set_columns(columns)
        )

    name = property(_get_name, _set_name)
    _parent = None
    # Parent axis denotes axis that was used to select series in a parent dataframe.
    # If _parent_axis == 0, then it means that index axis was used via df.loc[row]
    # indexing operations and assignments should be done to rows of parent.
    # If _parent_axis == 1 it means that column axis was used via df[column] and assignments
    # should be done to columns of parent.
    _parent_axis = 0

    def __add__(self, right):
        # TODO: SNOW-1063347: Modin upgrade - modin.pandas.Series functions
        return self.add(right)

    def __radd__(self, left):
        # TODO: SNOW-1063347: Modin upgrade - modin.pandas.Series functions
        return self.radd(left)

    def __and__(self, other):
        # TODO: SNOW-1063347: Modin upgrade - modin.pandas.Series functions
        return super().__and__(other)

    def __rand__(self, other):
        # TODO: SNOW-1063347: Modin upgrade - modin.pandas.Series functions
        return super().__rand__(other)

    # add `_inherit_docstrings` decorator to force method link addition.
    @_inherit_docstrings(pandas.Series.__array__, apilink="pandas.Series.__array__")
    def __array__(self, dtype=None):  # noqa: PR01, RT01, D200
        """
        Return the values as a NumPy array.
        """
        # TODO: SNOW-1063347: Modin upgrade - modin.pandas.Series functions
        return super().__array__(dtype).flatten()

    def __contains__(self, key):
        """
        Check if `key` in the `Series.index`.

        Parameters
        ----------
        key : hashable
            Key to check the presence in the index.

        Returns
        -------
        bool
        """
        # TODO: SNOW-1063347: Modin upgrade - modin.pandas.Series functions
        return key in self.index

    def __copy__(self, deep=True):
        """
        Return the copy of the Series.

        Parameters
        ----------
        deep : bool, default: True
            Whether the copy should be deep or not.

        Returns
        -------
        Series
        """
        # TODO: SNOW-1063347: Modin upgrade - modin.pandas.Series functions
        return self.copy(deep=deep)

    def __deepcopy__(self, memo=None):
        """
        Return the deep copy of the Series.

        Parameters
        ----------
        memo : Any, optional
           Deprecated parameter.

        Returns
        -------
        Series
        """
        # TODO: SNOW-1063347: Modin upgrade - modin.pandas.Series functions
        return self.copy(deep=True)

    def __delitem__(self, key):
        """
        Delete item identified by `key` label.

        Parameters
        ----------
        key : hashable
            Key to delete.
        """
        # TODO: SNOW-1063347: Modin upgrade - modin.pandas.Series functions
        if key not in self.keys():
            raise KeyError(key)
        self.drop(labels=key, inplace=True)

    def __divmod__(self, right):
        # TODO: SNOW-1063347: Modin upgrade - modin.pandas.Series functions
        return self.divmod(right)

    def __rdivmod__(self, left):
        # TODO: SNOW-1063347: Modin upgrade - modin.pandas.Series functions
        return self.rdivmod(left)

    def __floordiv__(self, right):
        # TODO: SNOW-1063347: Modin upgrade - modin.pandas.Series functions
        return self.floordiv(right)

    def __rfloordiv__(self, right):
        # TODO: SNOW-1063347: Modin upgrade - modin.pandas.Series functions
        return self.rfloordiv(right)

    def __getattr__(self, key):
        """
        Return item identified by `key`.

        Parameters
        ----------
        key : hashable
            Key to get.

        Returns
        -------
        Any

        Notes
        -----
        First try to use `__getattribute__` method. If it fails
        try to get `key` from `Series` fields.
        """
        # TODO: SNOW-1063347: Modin upgrade - modin.pandas.Series functions
        try:
            return object.__getattribute__(self, key)
        except AttributeError as err:
            if key not in _ATTRS_NO_LOOKUP:
                try:
                    value = self[key]
                    if isinstance(value, Series) and value.empty:
                        raise err
                    return value
                except Exception:
                    # We want to raise err if self[key] raises any kind of exception
                    raise err
            raise err

    __float__ = _coerce_method(float)
    __int__ = _coerce_method(int)

    def abs(self):
        """
        Return a Series with absolute numeric value of each element.

        Returns
        -------
        Series

        Examples
        --------
        >>> ser = pd.Series([1, -2.29, 3, -4.77])
        >>> ser
        0    1.00
        1   -2.29
        2    3.00
        3   -4.77
        dtype: float64

        >>> abs(ser)
        0    1.00
        1    2.29
        2    3.00
        3    4.77
        dtype: float64
        """
        # TODO: SNOW-1063347: Modin upgrade - modin.pandas.Series functions
        return super().abs()

    def __neg__(self):
        """
        Returns a Series with the sign changed for each element.

        Returns
        -------
        Series

        Examples
        --------
        >>> ser = pd.Series([1, -2.29, 3, -4.77])
        >>> ser
        0    1.00
        1   -2.29
        2    3.00
        3   -4.77
        dtype: float64

        >>> - ser
        0   -1.00
        1    2.29
        2   -3.00
        3    4.77
        dtype: float64
        """
        # TODO: SNOW-1063347: Modin upgrade - modin.pandas.Series functions
        return super().__neg__()

    def __iter__(self):
        """
        Return an iterator of the values.

        Returns
        -------
        iterable
        """
        # TODO: SNOW-1063347: Modin upgrade - modin.pandas.Series functions
        return self._to_pandas().__iter__()

    def __mod__(self, right):
        # TODO: SNOW-1063347: Modin upgrade - modin.pandas.Series functions
        return self.mod(right)

    def __rmod__(self, left):
        # TODO: SNOW-1063347: Modin upgrade - modin.pandas.Series functions
        return self.rmod(left)

    def __mul__(self, right):
        # TODO: SNOW-1063347: Modin upgrade - modin.pandas.Series functions
        return self.mul(right)

    def __rmul__(self, left):
        # TODO: SNOW-1063347: Modin upgrade - modin.pandas.Series functions
        return self.rmul(left)

    def __or__(self, other):
        # TODO: SNOW-1063347: Modin upgrade - modin.pandas.Series functions
        return super().__or__(other)

    def __ror__(self, other):
        # TODO: SNOW-1063347: Modin upgrade - modin.pandas.Series functions
        return super().__ror__(other)

    def __xor__(self, other):  # pragma: no cover
        # TODO: SNOW-1063347: Modin upgrade - modin.pandas.Series functions
        return super().__xor__(other)

    def __rxor__(self, other):  # pragma: no cover
        # TODO: SNOW-1063347: Modin upgrade - modin.pandas.Series functions
        return super().__rxor__(other)

    def __pow__(self, right):
        # TODO: SNOW-1063347: Modin upgrade - modin.pandas.Series functions
        return self.pow(right)

    def __rpow__(self, left):
        # TODO: SNOW-1063347: Modin upgrade - modin.pandas.Series functions
        return self.rpow(left)

    def __repr__(self):
        """
        Return a string representation for a particular Series.

        Returns
        -------
        str
        """
        # TODO: SNOW-1063347: Modin upgrade - modin.pandas.Series functions
        num_rows = pandas.get_option("display.max_rows") or 60
        num_cols = pandas.get_option("display.max_columns") or 20

        (
            row_count,
            col_count,
            temp_df,
        ) = self._query_compiler.build_repr_df(num_rows, num_cols)
        if isinstance(temp_df, pandas.DataFrame) and not temp_df.empty:
            temp_df = temp_df.iloc[:, 0]
        temp_str = repr(temp_df)
        freq_str = (
            f"Freq: {temp_df.index.freqstr}, "
            if isinstance(temp_df.index, pandas.DatetimeIndex)
            else ""
        )
        if self.name is not None:
            name_str = f"Name: {str(self.name)}, "
        else:
            name_str = ""
        if row_count > num_rows:
            len_str = f"Length: {row_count}, "
        else:
            len_str = ""
        dtype_str = "dtype: {}".format(
            str(self.dtype) + ")"
            if temp_df.empty
            else temp_str.rsplit("dtype: ", 1)[-1]
        )
        if row_count == 0:
            return f"Series([], {freq_str}{name_str}{dtype_str}"
        maxsplit = 1
        if (
            isinstance(temp_df, pandas.Series)
            and temp_df.name is not None
            and temp_df.dtype == "category"
        ):
            maxsplit = 2
        return temp_str.rsplit("\n", maxsplit)[0] + "\n{}{}{}{}".format(
            freq_str, name_str, len_str, dtype_str
        )

    def __round__(self, decimals=0):
        """
        Round each value in a Series to the given number of decimals.

        Parameters
        ----------
        decimals : int, default: 0
            Number of decimal places to round to.

        Returns
        -------
        Series
        """
        # TODO: SNOW-1063347: Modin upgrade - modin.pandas.Series functions
        return super().round(decimals)

    def __setitem__(self, key, value):
        """
        Set `value` identified by `key` in the Series.

        Parameters
        ----------
        key : hashable
            Key to set.
        value : Any
            Value to set.

        Examples
        --------
        Using the following series to set values on. __setitem__ is an inplace operation, so copies of `series`are made
        in the examples to highlight the different behaviors produced.
        >>> series = pd.Series([1, "b", 3], index=["a", "b", "c"])

        Using a scalar as the value to set a particular element.
        >>> s = series.copy()
        >>> s["c"] = "a"
        >>> s
        a    1
        b    b
        c    a
        dtype: object

        Using list-like objects as the key and value to set multiple elements.
        >>> s = series.copy()
        >>> s[["c", "a"]] = ["foo", "bar"]
        >>> s  # doctest: +SKIP
        a    bar
        b      2
        c    foo
        dtype: object

        Having a duplicate label in the key.
        >>> s = series.copy()
        >>> s[["c", "a", "c"]] = pd.Index(["foo", "bar", "baz"])
        >>> s  # doctest: +SKIP
        a    bar
        b      2
        c    baz
        dtype: object

        When using a Series as the value, its index does not matter.
        >>> s = series.copy()  # doctest: +SKIP
        >>> s[["a", "b"]] = pd.Series([9, 8], index=["foo", "bar"])
        >>> s  # doctest: +SKIP
        a    9
        b    8
        c    3
        dtype: int64
        """
        # TODO: SNOW-1063347: Modin upgrade - modin.pandas.Series functions
        key = apply_if_callable(key, self)

        # Error Checking:
        # Currently do not support Series[scalar key] = Series item/DataFrame item since this results in a nested series
        # or df.
        if is_scalar(key) and isinstance(value, (BasePandasDataset, pd.Series)):
            raise ValueError(
                SERIES_SETITEM_INCOMPATIBLE_INDEXER_WITH_SCALAR_ERROR_MESSAGE.format(
                    "Snowpark pandas " + value.__class__.__name__
                    if isinstance(value, (BasePandasDataset, pd.Series))
                    else value.__class__.__name__
                )
            )
        if isinstance(key, pd.DataFrame):
            raise ValueError(
                SERIES_SETITEM_INCOMPATIBLE_INDEXER_WITH_SERIES_ERROR_MESSAGE
            )
        elif (isinstance(key, pd.Series) or is_list_like(key)) and (
            isinstance(value, range)
        ):
            raise NotImplementedError(
                SERIES_SETITEM_LIST_LIKE_KEY_AND_RANGE_LIKE_VALUE_ERROR_MESSAGE
            )
        elif isinstance(value, slice):
            # Here, the whole slice is assigned as a scalar variable, i.e., a spot at an index gets a slice value.
            raise NotImplementedError(
                SERIES_SETITEM_SLICE_AS_SCALAR_VALUE_ERROR_MESSAGE
            )

        if isinstance(key, (slice, range)):
            if (key.start is None or is_integer(key.start)) and (  # pragma: no cover
                key.stop is None or is_integer(key.stop)
            ):
                # integer slice behaves the same as iloc slice
                self.iloc[key] = value  # pragma: no cover
            else:
                # TODO: SNOW-976232 once the slice test is added to test_setitem, code here should be covered.
                self.loc[key] = value  # pragma: no cover

        elif isinstance(value, pd.Series):
            # If value is a Series, value's index doesn't matter/is ignored. However, loc setitem matches the key's
            # index with value's index. To emulate this behavior, treat the Series as if it is matching by position.
            #
            # For example,
            # With __setitem__, the index of value does not matter.
            # >>> series = pd.Series([1, 2, 3], index=["a", "b", "c"])
            # >>> series[["a", "b"]] = pd.Series([9, 8])
            # a    9
            # b    8
            # c    3
            # dtype: int64
            # value = pd.Series([9, 8], index=["foo", "bar"]) also produces same result as above.
            #
            # However, with loc setitem, index matters.
            # >>> series.loc[["a", "b"]] = pd.Series([9, 8])
            # a    NaN
            # b    NaN
            # c    3.0
            # dtype: float64
            #
            # >>> series.loc[["a", "b"]] = pd.Series([9, 8], index=["a", "b"])
            # a    9
            # b    8
            # c    3
            # dtype: int64
            # Due to the behavior above, loc setitem can work with any kind of value regardless of length.
            # With __setitem__, the length of the value must match length of the key. Currently, loc setitem can
            # handle this with boolean keys.

            # Convert list-like keys to Series.
            if not isinstance(key, pd.Series) and is_list_like(key):
                key = pd.Series(key)

            index_is_bool_indexer = False

            if isinstance(key, pd.Series) and is_bool_dtype(key.dtype):
                index_is_bool_indexer = True  # pragma: no cover
            elif is_bool_indexer(key):
                index_is_bool_indexer = True  # pragma: no cover

            new_qc = self._query_compiler.set_2d_labels(
                key._query_compiler
                if isinstance(key, (BasePandasDataset, pd.Series))
                else key,
                slice(None),  # column key is not applicable to Series objects
                value._query_compiler,
                matching_item_columns_by_label=False,
                matching_item_rows_by_label=False,
                index_is_bool_indexer=index_is_bool_indexer,
            )
            self._update_inplace(new_query_compiler=new_qc)

        else:
            self.loc[key] = value

    def __sub__(self, right):
        return self.sub(right)

    def __rsub__(self, left):
        return self.rsub(left)

    def __truediv__(self, right):
        return self.truediv(right)

    def __rtruediv__(self, left):
        return self.rtruediv(left)

    __iadd__ = __add__
    __imul__ = __add__
    __ipow__ = __pow__
    __isub__ = __sub__
    __itruediv__ = __truediv__

    def add(self, other, level=None, fill_value=None, axis=0):  # noqa: PR01, RT01, D200
        """
        Return Addition of series and other, element-wise (binary operator add).
        """
        # TODO: SNOW-1063347: Modin upgrade - modin.pandas.Series functions
        return super().add(other, level=level, fill_value=fill_value, axis=axis)

    def radd(
        self, other, level=None, fill_value=None, axis=0
    ):  # noqa: PR01, RT01, D200
        """
        Return Addition of series and other, element-wise (binary operator radd).
        """
        # TODO: SNOW-1063347: Modin upgrade - modin.pandas.Series functions
        return super().radd(other, level=level, fill_value=fill_value, axis=axis)

    def add_prefix(self, prefix):  # noqa: PR01, RT01, D200
        """
        Prefix labels with string `prefix`.
        """
        # TODO: SNOW-1063347: Modin upgrade - modin.pandas.Series functions
        # pandas converts non-string prefix values into str and adds it to the index labels.
        return self.__constructor__(
            query_compiler=self._query_compiler.add_substring(
                str(prefix), substring_type="prefix", axis=0
            )
        )

    def add_suffix(self, suffix):
        """
        Suffix labels with string `suffix`.
        """
        # TODO: SNOW-1063347: Modin upgrade - modin.pandas.Series functions
        # pandas converts non-string suffix values into str and appends it to the index labels.
        return self.__constructor__(
            query_compiler=self._query_compiler.add_substring(
                str(suffix), substring_type="suffix", axis=0
            )
        )

    def drop(
        self,
        labels: IndexLabel = None,
        axis: Axis = 0,
        index: IndexLabel = None,
        columns: IndexLabel = None,
        level: Level | None = None,
        inplace: bool = False,
        errors: IgnoreRaise = "raise",
    ) -> DONOTEXPORTMESeries | None:
        """
        Drop specified labels from `BasePandasDataset`.
        """
        # TODO: SNOW-1063347: Modin upgrade - modin.pandas.Series functions
        return super().drop(
            labels=labels,
            axis=axis,
            index=index,
            columns=columns,
            level=level,
            inplace=inplace,
            errors=errors,
        )

    def aggregate(
        self, func: AggFuncType = None, axis: Axis = 0, *args: Any, **kwargs: Any
    ):
        return super().aggregate(func, axis, *args, **kwargs)

    agg = aggregate

    def apply(
        self,
        func: AggFuncType,
        convert_dtype: bool = True,
        args: tuple[Any, ...] = (),
        **kwargs: Any,
    ):
        """
        Apply a function along an axis of the `BasePandasDataset`.
        """
        # TODO: SNOW-1063347: Modin upgrade - modin.pandas.Series functions
        self._validate_function(func)
        new_query_compiler = self._query_compiler.apply_on_series(func, args, **kwargs)

        if convert_dtype:
            # TODO SNOW-810614: call convert_dtypes for consistency
            WarningMessage.ignored_argument(
                operation="apply",
                argument="convert_dtype",
                message="convert_dtype is ignored in Snowflake backend",
            )

        return self.__constructor__(query_compiler=new_query_compiler)

    def argmax(self, axis=None, skipna=True, *args, **kwargs):  # noqa: PR01, RT01, D200
        """
        Return int position of the largest value in the Series.
        """
        # TODO: SNOW-1063347: Modin upgrade - modin.pandas.Series functions
        if self._query_compiler.has_multiindex():
            # The index is a MultiIndex, current logic does not support this.
            ErrorMessage.not_implemented(
                "Series.argmax is not yet supported when the index is a MultiIndex."
            )
        result = self.reset_index(drop=True).idxmax(
            axis=axis, skipna=skipna, *args, **kwargs
        )
        if not is_integer(result):  # if result is None, return -1
            result = -1
        return result

    def argmin(self, axis=None, skipna=True, *args, **kwargs):  # noqa: PR01, RT01, D200
        """
        Return int position of the smallest value in the Series.
        """
        # TODO: SNOW-1063347: Modin upgrade - modin.pandas.Series functions
        if self._query_compiler.has_multiindex():
            # The index is a MultiIndex, current logic does not support this.
            ErrorMessage.not_implemented(
                "Series.argmin is not yet supported when the index is a MultiIndex."
            )
        result = self.reset_index(drop=True).idxmin(
            axis=axis, skipna=skipna, *args, **kwargs
        )
        if not is_integer(result):  # if result is None, return -1
            result = -1
        return result

    @series_not_implemented()
    def argsort(self, axis=0, kind="quicksort", order=None):  # noqa: PR01, RT01, D200
        """
        Return the integer indices that would sort the Series values.
        """
        # TODO: SNOW-1063347: Modin upgrade - modin.pandas.Series functions
        return self._default_to_pandas(
            pandas.Series.argsort, axis=axis, kind=kind, order=order
        )

    @series_not_implemented()
    def autocorr(self, lag=1):  # noqa: PR01, RT01, D200
        """
        Compute the lag-N autocorrelation.
        """
        # TODO: SNOW-1063347: Modin upgrade - modin.pandas.Series functions
        return self.corr(self.shift(lag))

    @series_not_implemented()
    def between(self, left, right, inclusive: str = "both"):  # noqa: PR01, RT01, D200
        """
        Return boolean Series equivalent to left <= series <= right.
        """
        # TODO: SNOW-1063347: Modin upgrade - modin.pandas.Series functions
        return self._default_to_pandas(
            pandas.Series.between, left, right, inclusive=inclusive
        )

    def compare(
        self,
        other: Series,
        align_axis: str | int = 1,
        keep_shape: bool = False,
        keep_equal: bool = False,
        result_names: tuple = ("self", "other"),
    ) -> DONOTEXPORTMESeries:  # noqa: PR01, RT01, D200
        """
        Compare to another Series and show the differences.
        """
        # TODO: SNOW-1063347: Modin upgrade - modin.pandas.Series functions
        if not isinstance(other, Series):
            raise TypeError(f"Cannot compare Series to {type(other)}")
        result = self.to_frame().compare(
            # TODO(https://github.com/modin-project/modin/issues/7334):
            # upstream this fix for differently named Series.
            other.rename(self.name).to_frame(),
            align_axis=align_axis,
            keep_shape=keep_shape,
            keep_equal=keep_equal,
            result_names=result_names,
        )
        if align_axis == "columns" or align_axis == 1:
            # pandas.DataFrame.Compare returns a dataframe with a multidimensional index object as the
            # columns so we have to change column object back.
            if len(result.columns) == 2:
                result.columns = pandas.Index(result_names)
            else:
                # even if the DataFrame.compare() result has no columns, the
                # Series.compare() result always has the `result_names` as two
                # columns.
                # TODO(https://github.com/modin-project/modin/issues/5697):
                # upstream this fix to modin.

                # we have compared only one column, so DataFrame.compare()
                # should only produce 0 or 2 columns.
                assert len(result.columns) == 0
                result = pd.DataFrame([], columns=result_names, index=result.index)
        else:
            result = result.squeeze().rename(None)
        return result

    @series_not_implemented()
    def corr(self, other, method="pearson", min_periods=None):  # noqa: PR01, RT01, D200
        """
        Compute correlation with `other` Series, excluding missing values.
        """
        # TODO: SNOW-1063347: Modin upgrade - modin.pandas.Series functions
        if method == "pearson":
            this, other = self.align(other, join="inner", copy=False)
            this = self.__constructor__(this)
            other = self.__constructor__(other)

            if len(this) == 0:
                return np.nan
            if len(this) != len(other):
                raise ValueError("Operands must have same size")

            if min_periods is None:
                min_periods = 1

            valid = this.notna() & other.notna()
            if not valid.all():
                this = this[valid]
                other = other[valid]
            if len(this) < min_periods:
                return np.nan

            this = this.astype(dtype="float64")
            other = other.astype(dtype="float64")
            this -= this.mean()
            other -= other.mean()

            other = other.__constructor__(query_compiler=other._query_compiler.conj())
            result = this * other / (len(this) - 1)
            result = np.array([result.sum()])

            stddev_this = ((this * this) / (len(this) - 1)).sum()
            stddev_other = ((other * other) / (len(other) - 1)).sum()

            stddev_this = np.array([np.sqrt(stddev_this)])
            stddev_other = np.array([np.sqrt(stddev_other)])

            result /= stddev_this * stddev_other

            np.clip(result.real, -1, 1, out=result.real)
            if np.iscomplexobj(result):
                np.clip(result.imag, -1, 1, out=result.imag)
            return result[0]

        return self.__constructor__(
            query_compiler=self._query_compiler.default_to_pandas(
                pandas.Series.corr,
                other._query_compiler,
                method=method,
                min_periods=min_periods,
            )
        )

    def count(self):
        return super().count()

    @series_not_implemented()
    def cov(
        self, other, min_periods=None, ddof: int | None = 1
    ):  # noqa: PR01, RT01, D200
        """b
        Compute covariance with Series, excluding missing values.
        """
        # TODO: SNOW-1063347: Modin upgrade - modin.pandas.Series functions
        this, other = self.align(other, join="inner", copy=False)
        this = self.__constructor__(this)
        other = self.__constructor__(other)
        if len(this) == 0:
            return np.nan

        if len(this) != len(other):
            raise ValueError("Operands must have same size")

        if min_periods is None:
            min_periods = 1

        valid = this.notna() & other.notna()
        if not valid.all():
            this = this[valid]
            other = other[valid]

        if len(this) < min_periods:
            return np.nan

        this = this.astype(dtype="float64")
        other = other.astype(dtype="float64")

        this -= this.mean()
        other -= other.mean()

        other = other.__constructor__(query_compiler=other._query_compiler.conj())
        result = this * other / (len(this) - ddof)
        result = result.sum()
        return result

    def describe(
        self,
        percentiles: ListLike | None = None,
        include: ListLike | Literal["all"] | None = None,
        exclude: ListLike | None = None,
    ) -> DONOTEXPORTMESeries:
        """
        Generate descriptive statistics.
        """
        # TODO: SNOW-1063347: Modin upgrade - modin.pandas.Series functions
        return super().describe(
            percentiles=percentiles,
            include=None,
            exclude=None,
        )

    def diff(self, periods: int = 1):
        """
        First discrete difference of element.
        """
        # TODO: SNOW-1063347: Modin upgrade - modin.pandas.Series functions
        return super().diff(periods=periods, axis=0)

    @series_not_implemented()
    def divmod(
        self, other, level=None, fill_value=None, axis=0
    ):  # noqa: PR01, RT01, D200
        """
        Return Integer division and modulo of series and `other`, element-wise (binary operator `divmod`).
        Not implemented
        """
        # TODO: SNOW-1063347: Modin upgrade - modin.pandas.Series functions

    @series_not_implemented()
    def dot(self, other):  # noqa: PR01, RT01, D200
        """
        Compute the dot product between the Series and the columns of `other`.
        """
        # TODO: SNOW-1063347: Modin upgrade - modin.pandas.Series functions
        if isinstance(other, (BasePandasDataset, pd.Series)):
            common = self.index.union(other.index)
            if len(common) > len(self) or len(common) > len(other):  # pragma: no cover
                raise ValueError("Matrices are not aligned")

            if isinstance(other, Series):
                return self._reduce_dimension(
                    query_compiler=self._query_compiler.dot(
                        other.reindex(index=common), squeeze_self=True
                    )
                )
            else:
                return self.__constructor__(
                    query_compiler=self._query_compiler.dot(
                        other.reindex(index=common), squeeze_self=True
                    )
                )

        other = np.asarray(other)
        if self.shape[0] != other.shape[0]:
            raise ValueError(
                f"Dot product shape mismatch, {self.shape} vs {other.shape}"
            )

        if len(other.shape) > 1:
            return (
                self._query_compiler.dot(other, squeeze_self=True).to_numpy().squeeze()
            )

        return self._reduce_dimension(
            query_compiler=self._query_compiler.dot(other, squeeze_self=True)
        )

    def drop_duplicates(self, keep="first", inplace=False):  # noqa: PR01, RT01, D200
        """
        Return Series with duplicate values removed.
        """
        # TODO: SNOW-1063347: Modin upgrade - modin.pandas.Series functions
        return super().drop_duplicates(keep=keep, inplace=inplace)

    def dropna(
        self,
        *,
        axis: Axis = 0,
        inplace: bool = False,
        how: str | NoDefault = no_default,
    ):
        """
        Return a new Series with missing values removed.
        """
        # TODO: SNOW-1063347: Modin upgrade - modin.pandas.Series functions
        return super()._dropna(axis=axis, inplace=inplace, how=how)

    def duplicated(self, keep: DropKeep = "first"):
        """
        Indicate duplicate Series values.
        """
        # TODO: SNOW-1063347: Modin upgrade - modin.pandas.Series functions
        name = self.name
        series = self.to_frame().duplicated(keep=keep)
        # we are using df.duplicated method for series but its result will lose the series name, so we preserve it here
        series.name = name
        return series

    def eq(self, other, level=None, fill_value=None, axis=0):  # noqa: PR01, RT01, D200
        """
        Return Equal to of series and `other`, element-wise (binary operator `eq`).
        """
        # TODO: SNOW-1063347: Modin upgrade - modin.pandas.Series functions
        return super().eq(other, level=level, axis=axis)

    def equals(self, other) -> bool:  # noqa: PR01, RT01, D200
        """
        Test whether two objects contain the same elements.
        """
        # TODO: SNOW-1063347: Modin upgrade - modin.pandas.Series functions
        if isinstance(other, pandas.Series):
            # Copy into a Modin Series to simplify logic below
            other = self.__constructor__(other)

        if type(self) is not type(other) or not self.index.equals(other.index):
            return False

        old_name_self = self.name
        old_name_other = other.name
        try:
            self.name = "temp_name_for_equals_op"
            other.name = "temp_name_for_equals_op"
            # this function should return only scalar
            res = self.__constructor__(
                query_compiler=self._query_compiler.equals(other._query_compiler)
            )
        finally:
            self.name = old_name_self
            other.name = old_name_other
        return res.all()

    @series_not_implemented()
    def explode(self, ignore_index: bool = False):  # noqa: PR01, RT01, D200
        """
        Transform each element of a list-like to a row.
        """
        # TODO: SNOW-1063347: Modin upgrade - modin.pandas.Series functions
        return super().explode(
            MODIN_UNNAMED_SERIES_LABEL if self.name is None else self.name,
            ignore_index=ignore_index,
        )

    @series_not_implemented()
    def factorize(
        self, sort=False, na_sentinel=no_default, use_na_sentinel=no_default
    ):  # noqa: PR01, RT01, D200
        """
        Encode the object as an enumerated type or categorical variable.
        """
        # TODO: SNOW-1063347: Modin upgrade - modin.pandas.Series functions
        return self._default_to_pandas(
            pandas.Series.factorize,
            sort=sort,
            na_sentinel=na_sentinel,
            use_na_sentinel=use_na_sentinel,
        )

    def case_when(self, caselist) -> DONOTEXPORTMESeries:  # noqa: PR01, RT01, D200
        """
        Replace values where the conditions are True.
        """
        modin_type = type(self)
        caselist = [
            tuple(
                data._query_compiler if isinstance(data, modin_type) else data
                for data in case_tuple
            )
            for case_tuple in caselist
        ]
        return self.__constructor__(
            query_compiler=self._query_compiler.case_when(caselist=caselist)
        )

    def fillna(
        self,
        value: Hashable | Mapping | Series = None,
        *,
        method: FillnaOptions | None = None,
        axis: Axis | None = None,
        inplace: bool = False,
        limit: int | None = None,
        downcast: dict | None = None,
    ) -> DONOTEXPORTMESeries | None:
        # TODO: SNOW-1063347: Modin upgrade - modin.pandas.Series functions
        if isinstance(value, (BasePandasDataset, pd.Series)) and not isinstance(
            value, Series
        ):
            raise TypeError(
                '"value" parameter must be a scalar, dict or Series, but '
                + f'you passed a "{type(value).__name__}"'
            )
        return super().fillna(
            self_is_series=True,
            value=value,
            method=method,
            axis=axis,
            inplace=inplace,
            limit=limit,
            downcast=downcast,
        )

    def floordiv(
        self, other, level=None, fill_value=None, axis=0
    ):  # noqa: PR01, RT01, D200
        """
        Get Integer division of dataframe and `other`, element-wise (binary operator `floordiv`).
        """
        # TODO: SNOW-1063347: Modin upgrade - modin.pandas.Series functions
        return super().floordiv(other, level=level, fill_value=fill_value, axis=axis)

    def ge(self, other, level=None, fill_value=None, axis=0):  # noqa: PR01, RT01, D200
        """
        Return greater than or equal to of series and `other`, element-wise (binary operator `ge`).
        """
        # TODO: SNOW-1063347: Modin upgrade - modin.pandas.Series functions
        return super().ge(other, level=level, axis=axis)

    def groupby(
        self,
        by=None,
        axis: Axis = 0,
        level: IndexLabel | None = None,
        as_index: bool = True,
        sort: bool = True,
        group_keys: bool = True,
        observed: bool | NoDefault = no_default,
        dropna: bool = True,
    ):
        """
        Group Series using a mapper or by a Series of columns.
        """
        # TODO: SNOW-1063347: Modin upgrade - modin.pandas.Series functions
        from snowflake.snowpark.modin.pandas.groupby import (
            SeriesGroupBy,
            validate_groupby_args,
        )

        validate_groupby_args(by, level, observed)

        if not as_index:
            raise TypeError("as_index=False only valid with DataFrame")

        axis = self._get_axis_number(axis)
        return SeriesGroupBy(
            self,
            by,
            axis,
            level,
            as_index,
            sort,
            group_keys,
            idx_name=None,
            observed=observed,
            dropna=dropna,
        )

    def gt(self, other, level=None, fill_value=None, axis=0):  # noqa: PR01, RT01, D200
        """
        Return greater than of series and `other`, element-wise (binary operator `gt`).
        """
        # TODO: SNOW-1063347: Modin upgrade - modin.pandas.Series functions
        return super().gt(other, level=level, axis=axis)

    @series_not_implemented()
    def hist(
        self,
        by=None,
        ax=None,
        grid=True,
        xlabelsize=None,
        xrot=None,
        ylabelsize=None,
        yrot=None,
        figsize=None,
        bins=10,
        **kwds,
    ):  # noqa: PR01, RT01, D200
        """
        Draw histogram of the input series using matplotlib.
        """
        # TODO: SNOW-1063347: Modin upgrade - modin.pandas.Series functions
        return self._default_to_pandas(
            pandas.Series.hist,
            by=by,
            ax=ax,
            grid=grid,
            xlabelsize=xlabelsize,
            xrot=xrot,
            ylabelsize=ylabelsize,
            yrot=yrot,
            figsize=figsize,
            bins=bins,
            **kwds,
        )

    def idxmax(self, axis=0, skipna=True, *args, **kwargs):  # noqa: PR01, RT01, D200
        """
        Return the row label of the maximum value.

        Parameters
        ----------
        axis : {0 or 'index'}
            Unused. Parameter needed for compatibility with DataFrame.
        skipna : bool, default True
            Exclude NA/null values. If an entire Series is NA, the result will be NA.
        *args, **kwargs
            Additional arguments and keywords have no effect but might be accepted for compatibility with NumPy.

        Returns
        -------
        Index, the label of the maximum value.

        Examples
        --------
        >>> s = pd.Series(data=[1, None, 4, 3, 4],
        ...               index=['A', 'B', 'C', 'D', 'E'])
        >>> s.idxmax()
        'C'
        """
        # TODO: SNOW-1063347: Modin upgrade - modin.pandas.Series functions
        if skipna is None:
            skipna = True
        return super().idxmax(axis=axis, skipna=skipna, *args, **kwargs)

    def idxmin(self, axis=0, skipna=True, *args, **kwargs):  # noqa: PR01, RT01, D200
        """
        Return the row label of the minimum value.

        Parameters
        ----------
        axis : {0 or 'index'}
            Unused. Parameter needed for compatibility with DataFrame.
        skipna : bool, default True
            Exclude NA/null values. If an entire Series is NA, the result will be NA.
        *args, **kwargs
            Additional arguments and keywords have no effect but might be accepted for compatibility with NumPy.

        Returns
        -------
        Index, the label of the minimum value.

        Examples
        --------
        >>> s = pd.Series(data=[1, None, 4, 3, 4],
        ...               index=['A', 'B', 'C', 'D', 'E'])
        >>> s.idxmin()
        'A'
        """
        # TODO: SNOW-1063347: Modin upgrade - modin.pandas.Series functions
        if skipna is None:
            skipna = True
        return super().idxmin(axis=axis, skipna=skipna, *args, **kwargs)

    def info(
        self,
        verbose: bool | None = None,
        buf: IO[str] | None = None,
        max_cols: int | None = None,
        memory_usage: bool | str | None = None,
        show_counts: bool = True,
    ):
        # TODO: SNOW-1063347: Modin upgrade - modin.pandas.Series functions
        return self._default_to_pandas(
            pandas.Series.info,
            verbose=verbose,
            buf=buf,
            max_cols=max_cols,
            memory_usage=memory_usage,
            show_counts=show_counts,
        )

    @series_not_implemented()
    def interpolate(
        self,
        method="linear",
        axis=0,
        limit=None,
        inplace=False,
        limit_direction: str | None = None,
        limit_area=None,
        downcast=None,
        **kwargs,
    ):  # noqa: PR01, RT01, D200
        """
        Fill NaN values using an interpolation method.
        """
        # TODO: SNOW-1063347: Modin upgrade - modin.pandas.Series functions
        return self._default_to_pandas(
            pandas.Series.interpolate,
            method=method,
            axis=axis,
            limit=limit,
            inplace=inplace,
            limit_direction=limit_direction,
            limit_area=limit_area,
            downcast=downcast,
            **kwargs,
        )

    @series_not_implemented()
    def item(self):  # noqa: RT01, D200
        """
        Return the first element of the underlying data as a Python scalar.
        """
        # TODO: SNOW-1063347: Modin upgrade - modin.pandas.Series functions
        return self[0]

    @series_not_implemented()
    def items(self):  # noqa: D200
        """
        Lazily iterate over (index, value) tuples.
        """
        # TODO: SNOW-1063347: Modin upgrade - modin.pandas.Series functions
        def item_builder(s):
            return s.name, s.squeeze()

        partition_iterator = PartitionIterator(self.to_frame(), 0, item_builder)
        yield from partition_iterator

    def keys(self):  # noqa: RT01, D200
        """
        Return alias for index.
        """
        # TODO: SNOW-1063347: Modin upgrade - modin.pandas.Series functions
        return self.index

    def kurt(
        self,
        axis: Axis | None | NoDefault = no_default,
        skipna=True,
        numeric_only=False,
        **kwargs,
    ):  # noqa: PR01, RT01, D200
        """
        Return unbiased kurtosis over requested axis.
        """
        # TODO: SNOW-1063347: Modin upgrade - modin.pandas.Series functions
        axis = self._get_axis_number(axis)
        return super().kurt(axis, skipna, numeric_only, **kwargs)

    kurtosis = kurt

    def le(self, other, level=None, fill_value=None, axis=0):  # noqa: PR01, RT01, D200
        """
        Return less than or equal to of series and `other`, element-wise (binary operator `le`).
        """
        # TODO: SNOW-1063347: Modin upgrade - modin.pandas.Series functions
        return super().le(other, level=level, axis=axis)

    def lt(self, other, level=None, fill_value=None, axis=0):  # noqa: PR01, RT01, D200
        """
        Return less than of series and `other`, element-wise (binary operator `lt`).
        """
        # TODO: SNOW-1063347: Modin upgrade - modin.pandas.Series functions
        return super().lt(other, level=level, axis=axis)

    def map(
        self,
        arg: Callable | Mapping | Series,
        na_action: Literal["ignore"] | None = None,
    ) -> DONOTEXPORTMESeries:
        """
        Map values of Series according to input correspondence.
        """
        # TODO: SNOW-1063347: Modin upgrade - modin.pandas.Series functions
        return self.__constructor__(
            query_compiler=self._query_compiler.map(arg, na_action)
        )

    def mask(
        self,
        cond: DataFrame | Series | Callable | AnyArrayLike,
        other: DataFrame | Series | Callable | Scalar | None = np.nan,
        inplace: bool = False,
        axis: Axis | None = None,
        level: Level | None = None,
    ):
        # TODO: SNOW-1063347: Modin upgrade - modin.pandas.Series functions
        return super().mask(
            cond,
            other=other,
            inplace=inplace,
            axis=axis,
            level=level,
        )

    @series_not_implemented()
    def memory_usage(self, index=True, deep=False):  # noqa: PR01, RT01, D200
        """
        Return the memory usage of the Series.
        """
        # TODO: SNOW-1063347: Modin upgrade - modin.pandas.Series functions
        if index:
            result = self._reduce_dimension(
                self._query_compiler.memory_usage(index=False, deep=deep)
            )
            index_value = self.index.memory_usage(deep=deep)
            return result + index_value
        return super().memory_usage(index=index, deep=deep)

    def mod(self, other, level=None, fill_value=None, axis=0):  # noqa: PR01, RT01, D200
        """
        Return Modulo of series and `other`, element-wise (binary operator `mod`).
        """
        # TODO: SNOW-1063347: Modin upgrade - modin.pandas.Series functions
        return super().mod(other, level=level, fill_value=fill_value, axis=axis)

    @series_not_implemented()
    def mode(self, dropna=True):  # noqa: PR01, RT01, D200
        """
        Return the mode(s) of the Series.
        """
        # TODO: SNOW-1063347: Modin upgrade - modin.pandas.Series functions
        return super().mode(numeric_only=False, dropna=dropna)

    def mul(self, other, level=None, fill_value=None, axis=0):  # noqa: PR01, RT01, D200
        """
        Return multiplication of series and `other`, element-wise (binary operator `mul`).
        """
        # TODO: SNOW-1063347: Modin upgrade - modin.pandas.Series functions
        return super().mul(other, level=level, fill_value=fill_value, axis=axis)

    multiply = mul

    def rmul(
        self, other, level=None, fill_value=None, axis=0
    ):  # noqa: PR01, RT01, D200
        """
        Return multiplication of series and `other`, element-wise (binary operator `mul`).
        """
        # TODO: SNOW-1063347: Modin upgrade - modin.pandas.Series functions
        return super().rmul(other, level=level, fill_value=fill_value, axis=axis)

    def ne(self, other, level=None, fill_value=None, axis=0):  # noqa: PR01, RT01, D200
        """
        Return not equal to of series and `other`, element-wise (binary operator `ne`).
        """
        # TODO: SNOW-1063347: Modin upgrade - modin.pandas.Series functions
        return super().ne(other, level=level, axis=axis)

    def nlargest(self, n=5, keep="first"):  # noqa: PR01, RT01, D200
        """
        Return the largest `n` elements.
        """
        # TODO: SNOW-1063347: Modin upgrade - modin.pandas.Series functions
        if len(self._query_compiler.columns) == 0:
            # pandas returns empty series when requested largest/smallest from empty series
            return self.__constructor__(data=[], dtype=float)
        return Series(
            query_compiler=self._query_compiler.nlargest(
                n=n, columns=self.name, keep=keep
            )
        )

    def nsmallest(self, n=5, keep="first"):  # noqa: PR01, RT01, D200
        """
        Return the smallest `n` elements.
        """
        # TODO: SNOW-1063347: Modin upgrade - modin.pandas.Series functions
        if len(self._query_compiler.columns) == 0:
            # pandas returns empty series when requested largest/smallest from empty series
            return self.__constructor__(data=[], dtype=float)
        return self.__constructor__(
            query_compiler=self._query_compiler.nsmallest(
                n=n, columns=self.name, keep=keep
            )
        )

    def set_axis(
        self,
        labels: IndexLabel,
        *,
        axis: Axis = 0,
        copy: bool | NoDefault = no_default,  # ignored
    ):
        # TODO: SNOW-1063347: Modin upgrade - modin.pandas.Series functions
        if not is_scalar(axis):
            raise TypeError(f"{type(axis).__name__} is not a valid type for axis.")
        return super().set_axis(
            labels=labels,
            # 'rows', 'index, and 0 are valid axis values for Series.
            # 'columns' and 1 are valid axis values only for DataFrame.
            axis=pandas.Series._get_axis_name(axis),
            copy=copy,
        )

    def unstack(
        self,
        level: int | str | list = -1,
        fill_value: int | str | dict = None,
        sort: bool = True,
    ):
        """
        Unstack, also known as pivot, Series with MultiIndex to produce DataFrame.
        """
        # TODO: SNOW-1063347: Modin upgrade - modin.pandas.Series functions
        from snowflake.snowpark.modin.pandas.dataframe import DataFrame

        # We can't unstack a Series object, if we don't have a MultiIndex.
        if self._query_compiler.has_multiindex:
            result = DataFrame(
                query_compiler=self._query_compiler.unstack(
                    level, fill_value, sort, is_series_input=True
                )
            )
        else:
            raise ValueError(  # pragma: no cover
                f"index must be a MultiIndex to unstack, {type(self.index)} was passed"
            )

        return result

    @series_not_implemented()
    @property
    def plot(
        self,
        kind="line",
        ax=None,
        figsize=None,
        use_index=True,
        title=None,
        grid=None,
        legend=False,
        style=None,
        logx=False,
        logy=False,
        loglog=False,
        xticks=None,
        yticks=None,
        xlim=None,
        ylim=None,
        rot=None,
        fontsize=None,
        colormap=None,
        table=False,
        yerr=None,
        xerr=None,
        label=None,
        secondary_y=False,
        **kwds,
    ):  # noqa: PR01, RT01, D200
        """
        Make plot of Series.
        """
        # TODO: SNOW-1063347: Modin upgrade - modin.pandas.Series functions
        return self._to_pandas().plot

    def pow(self, other, level=None, fill_value=None, axis=0):  # noqa: PR01, RT01, D200
        """
        Return exponential power of series and `other`, element-wise (binary operator `pow`).
        """
        # TODO: SNOW-1063347: Modin upgrade - modin.pandas.Series functions
        return super().pow(other, level=level, fill_value=fill_value, axis=axis)

    @series_not_implemented()
    def prod(
        self,
        axis=None,
        skipna=True,
        level=None,
        numeric_only=False,
        min_count=0,
        **kwargs,
    ):
        validate_bool_kwarg(skipna, "skipna", none_allowed=False)
        axis = self._get_axis_number(axis)
        if level is not None:
            if (
                not self._query_compiler.has_multiindex(axis=axis)
                and level > 0
                or level < -1
                and level != self.index.name
            ):
                raise ValueError("level > 0 or level < -1 only valid with MultiIndex")
            return self.groupby(level=level, axis=axis, sort=False).prod(
                numeric_only=numeric_only, min_count=min_count, **kwargs
            )
        new_index = self.columns if axis else self.index
        if min_count > len(new_index):
            return np.nan

        data = self._validate_dtypes_sum_prod_mean(axis, numeric_only, ignore_axis=True)
        if min_count > 1:
            return data._reduce_dimension(
                data._query_compiler.prod_min_count(
                    axis=axis,
                    skipna=skipna,
                    level=level,
                    numeric_only=numeric_only,
                    min_count=min_count,
                    **kwargs,
                )
            )
        return data._reduce_dimension(
            data._query_compiler.prod(
                axis=axis,
                skipna=skipna,
                level=level,
                numeric_only=numeric_only,
                min_count=min_count,
                **kwargs,
            )
        )

    product = prod

    @series_not_implemented()
    def ravel(self, order="C"):  # noqa: PR01, RT01, D200
        """
        Return the flattened underlying data as an ndarray.
        """
        # TODO: SNOW-1063347: Modin upgrade - modin.pandas.Series functions
        data = self._query_compiler.to_numpy().flatten(order=order)
        if isinstance(self.dtype, pandas.CategoricalDtype):
            data = pandas.Categorical(data, dtype=self.dtype)

        return data

    def reindex(self, *args, **kwargs):
        if args:
            if len(args) > 1:
                raise TypeError(
                    "Series.reindex() takes from 1 to 2 positional arguments but 3 were given"
                )
            if "index" in kwargs:
                raise TypeError(
                    "Series.reindex() got multiple values for argument 'index'"
                )
            kwargs.update({"index": args[0]})
        index = kwargs.pop("index", None)
        method = kwargs.pop("method", None)
        level = kwargs.pop("level", None)
        copy = kwargs.pop("copy", True)
        limit = kwargs.pop("limit", None)
        tolerance = kwargs.pop("tolerance", None)
        fill_value = kwargs.pop("fill_value", None)
        kwargs.pop("axis", None)
        if kwargs:
            raise TypeError(
                "Series.reindex() got an unexpected keyword "
                + f"argument '{list(kwargs.keys())[0]}'"
            )
        return super().reindex(
            index=index,
            columns=None,
            method=method,
            level=level,
            copy=copy,
            limit=limit,
            tolerance=tolerance,
            fill_value=fill_value,
        )

    @series_not_implemented()
    def reindex_like(
        self,
        other,
        method=None,
        copy: bool | None = None,
        limit=None,
        tolerance=None,
    ) -> Series:  # pragma: no cover
        # TODO: SNOW-1063347: Modin upgrade - modin.pandas.Series functions
        # docs say "Same as calling .reindex(index=other.index, columns=other.columns,...).":
        # https://pandas.pydata.org/pandas-docs/version/1.4/reference/api/pandas.Series.reindex_like.html
        return self.reindex(
            index=other.index,
            method=method,
            copy=copy,
            limit=limit,
            tolerance=tolerance,
        )

    def rename_axis(
        self,
        mapper=no_default,
        *,
        index=no_default,
        axis=0,
        copy=True,
        inplace=False,
    ) -> DONOTEXPORTMESeries | None:  # noqa: PR01, RT01, D200
        """
        Set the name of the axis for the index or columns.
        """
        return super().rename_axis(
            mapper=mapper, index=index, axis=axis, copy=copy, inplace=inplace
        )

    def rename(
        self,
        index: Renamer | Hashable | None = None,
        *,
        axis: Axis | None = None,
        copy: bool | None = None,
        inplace: bool = False,
        level: Level | None = None,
        errors: IgnoreRaise = "ignore",
    ) -> DONOTEXPORTMESeries | None:
        """
        Alter Series index labels or name.
        """
        # TODO: SNOW-1063347: Modin upgrade - modin.pandas.Series functions
        if axis is not None:
            # make sure we raise if an invalid 'axis' is passed.
            # note: axis is unused. It's needed for compatibility with DataFrame.
            self._get_axis_number(axis)

        if copy is not None:
            WarningMessage.ignored_argument(
                operation="series.rename",
                argument="copy",
                message="copy parameter has been ignored with Snowflake execution engine",
            )

        if callable(index) or is_dict_like(index):
            if isinstance(index, dict):
                index = Series(index)
            new_qc = self._query_compiler.rename(
                index_renamer=index, level=level, errors=errors
            )
            new_series = self._create_or_update_from_compiler(
                new_query_compiler=new_qc, inplace=inplace
            )
            if not inplace and hasattr(self, "name"):
                new_series.name = self.name
            return new_series
        else:
            # just change Series.name
            if inplace:
                self.name = index
            else:
                self_cp = self.copy()
                self_cp.name = index
                return self_cp

    @series_not_implemented()
    def repeat(self, repeats, axis=None):  # noqa: PR01, RT01, D200
        """
        Repeat elements of a Series.
        """
        # TODO: SNOW-1063347: Modin upgrade - modin.pandas.Series functions
        if (isinstance(repeats, int) and repeats == 0) or (
            is_list_like(repeats) and len(repeats) == 1 and repeats[0] == 0
        ):
            return self.__constructor__()

        return self.__constructor__(query_compiler=self._query_compiler.repeat(repeats))

    def reset_index(
        self,
        level=None,
        drop=False,
        name=no_default,
        inplace=False,
        allow_duplicates=False,
    ):
        """
        Generate a new Series with the index reset.
        """
        # TODO: SNOW-1063347: Modin upgrade - modin.pandas.Series functions
        if drop:
            name = self.name
        elif name is no_default:
            # For backwards compatibility, keep columns as [0] instead of
            #  [None] when self.name is None
            name = 0 if self.name is None else self.name

        if not drop and inplace:
            raise TypeError(
                "Cannot reset_index inplace on a Series to create a DataFrame"
            )
        else:
            obj = self.copy()
            obj.name = name
            new_query_compiler = obj._query_compiler.reset_index(
                drop=drop,
                level=level,
                col_level=0,
                col_fill="",
                allow_duplicates=allow_duplicates,
                names=None,
            )
            return self._create_or_update_from_compiler(new_query_compiler, inplace)

    @series_not_implemented()
    def rdivmod(
        self, other, level=None, fill_value=None, axis=0
    ):  # noqa: PR01, RT01, D200
        """
        Return integer division and modulo of series and `other`, element-wise (binary operator `rdivmod`).
        """
        # TODO: SNOW-1063347: Modin upgrade - modin.pandas.Series functions

    def rfloordiv(
        self, other, level=None, fill_value=None, axis=0
    ):  # noqa: PR01, RT01, D200
        """
        Return integer division of series and `other`, element-wise (binary operator `rfloordiv`).
        """
        # TODO: SNOW-1063347: Modin upgrade - modin.pandas.Series functions
        return super().rfloordiv(other, level=level, fill_value=fill_value, axis=axis)

    def rmod(
        self, other, level=None, fill_value=None, axis=0
    ):  # noqa: PR01, RT01, D200
        """
        Return modulo of series and `other`, element-wise (binary operator `rmod`).
        """
        # TODO: SNOW-1063347: Modin upgrade - modin.pandas.Series functions
        return super().rmod(other, level=level, fill_value=fill_value, axis=axis)

    def round(self, decimals=0, *args, **kwargs):  # noqa: PR01, RT01, D200
        """
        Round each value in a Series to the given number of decimals.

        Parameters
        ----------
        decimals : int, default 0
            Number of decimal places to round to. If decimals is negative, it specifies the number of positions to the left of the decimal point.
        *args, **kwargs
            Additional arguments and keywords have no effect but might be accepted for compatibility with NumPy.

        Returns
        -------
        Series
            Rounded values of the Series.

        See Also
        --------
            numpy.around : Round values of an np.array.
            DataFrame.round : Round values of a DataFrame.

        Examples
        --------
        >>> s = pd.Series([0.1, 1.3, 2.7])
        >>> s.round()
        0    0.0
        1    1.0
        2    3.0
        dtype: float64
        """
        return super().round(decimals, args=args, **kwargs)

    def rpow(
        self, other, level=None, fill_value=None, axis=0
    ):  # noqa: PR01, RT01, D200
        """
        Return exponential power of series and `other`, element-wise (binary operator `rpow`).
        """
        # TODO: SNOW-1063347: Modin upgrade - modin.pandas.Series functions
        return super().rpow(other, level=level, fill_value=fill_value, axis=axis)

    def rsub(
        self, other, level=None, fill_value=None, axis=0
    ):  # noqa: PR01, RT01, D200
        """
        Return subtraction of series and `other`, element-wise (binary operator `rsub`).
        """
        # TODO: SNOW-1063347: Modin upgrade - modin.pandas.Series functions
        return super().rsub(other, level=level, fill_value=fill_value, axis=axis)

    def rtruediv(
        self, other, level=None, fill_value=None, axis=0
    ):  # noqa: PR01, RT01, D200
        """
        Return floating division of series and `other`, element-wise (binary operator `rtruediv`).
        """
        # TODO: SNOW-1063347: Modin upgrade - modin.pandas.Series functions
        return super().rtruediv(other, level=level, fill_value=fill_value, axis=axis)

    rdiv = rtruediv

    def quantile(
        self,
        q: Scalar | ListLike = 0.5,
        interpolation: Literal[
            "linear", "lower", "higher", "midpoint", "nearest"
        ] = "linear",
    ):
        """
        Return value at the given quantile.
        """
        # TODO: SNOW-1063347: Modin upgrade - modin.pandas.Series functions
        return super().quantile(
            q=q,
            axis=0,
            numeric_only=False,
            interpolation=interpolation,
            method="single",
        )

    @series_not_implemented()
    def reorder_levels(self, order):  # noqa: PR01, RT01, D200
        """
        Rearrange index levels using input order.
        """
        # TODO: SNOW-1063347: Modin upgrade - modin.pandas.Series functions
        return super().reorder_levels(order)

    def replace(
        self,
        to_replace=None,
        value=no_default,
        inplace=False,
        limit=None,
        regex=False,
        method: str | NoDefault = no_default,
    ):
        # TODO: SNOW-1063347: Modin upgrade - modin.pandas.Series functions
        inplace = validate_bool_kwarg(inplace, "inplace")
        # The following errors cannot be raised by query compiler because we don't know
        # if frontend object is Series or DataFrame.
        if to_replace is not None and is_dict_like(value):
            raise ValueError(
                "In Series.replace 'to_replace' must be None if the 'value' is dict-like"
            )
        if is_dict_like(to_replace) and value != no_default:
            raise ValueError(
                "In Series.replace 'to_replace' cannot be dict-like if 'value' is provided"
            )
        new_query_compiler = self._query_compiler.replace(
            to_replace=to_replace,
            value=value,
            limit=limit,
            regex=regex,
            method=method,
        )
        return self._create_or_update_from_compiler(new_query_compiler, inplace)

    @series_not_implemented()
    def searchsorted(self, value, side="left", sorter=None):  # noqa: PR01, RT01, D200
        """
        Find indices where elements should be inserted to maintain order.
        """
        # TODO: SNOW-1063347: Modin upgrade - modin.pandas.Series functions
        searchsorted_qc = self._query_compiler
        if sorter is not None:
            # `iloc` method works slowly (https://github.com/modin-project/modin/issues/1903),
            # so _default_to_pandas is used for now
            # searchsorted_qc = self.iloc[sorter].reset_index(drop=True)._query_compiler
            # sorter = None
            return self._default_to_pandas(
                pandas.Series.searchsorted, value, side=side, sorter=sorter
            )
        # searchsorted should return item number irrespective of Series index, so
        # Series.index is always set to pandas.RangeIndex, which can be easily processed
        # on the query_compiler level
        if not isinstance(searchsorted_qc.index, pandas.RangeIndex):
            searchsorted_qc = searchsorted_qc.reset_index(drop=True)

        result = self.__constructor__(
            query_compiler=searchsorted_qc.searchsorted(
                value=value, side=side, sorter=sorter
            )
        ).squeeze()

        # matching pandas output
        if not is_scalar(value) and not is_list_like(result):
            result = np.array([result])
        elif isinstance(result, type(self)):
            result = result.to_numpy()

        return result

    def sort_values(
        self,
        axis: Axis = 0,
        ascending: bool | int | Sequence[bool] | Sequence[int] = True,
        inplace: bool = False,
        kind: str = "quicksort",
        na_position: str = "last",
        ignore_index: bool = False,
        key: IndexKeyFunc | None = None,
    ):
        """
        Sort by the values.
        """
        # TODO: SNOW-1063347: Modin upgrade - modin.pandas.Series functions
        from snowflake.snowpark.modin.pandas.dataframe import DataFrame

        if is_list_like(ascending) and len(ascending) != 1:
            raise ValueError(
                f"Length of ascending ({len(ascending)}) must be 1 for Series"
            )

        if axis is not None:
            # Validate `axis`
            self._get_axis_number(axis)

        # When we convert to a DataFrame, the name is automatically converted to 0 if it
        # is None, so we do this to avoid a KeyError.
        by = self.name if self.name is not None else 0
        result = (
            DataFrame(self.copy())
            .sort_values(
                by=by,
                ascending=ascending,
                inplace=False,
                kind=kind,
                na_position=na_position,
                ignore_index=ignore_index,
                key=key,
            )
            .squeeze(axis=1)
        )
        result.name = self.name
        return self._create_or_update_from_compiler(
            result._query_compiler, inplace=inplace
        )

    sparse = CachedAccessor("sparse", SparseAccessor)

    def squeeze(self, axis: Axis | None = None):
        """
        Squeeze 1 dimensional axis objects into scalars.
        """
        # TODO: SNOW-1063347: Modin upgrade - modin.pandas.Series functions
        if axis is not None:
            # Validate `axis`
            pandas.Series._get_axis_number(axis)
        if len(self) == 1:
            return self._reduce_dimension(self._query_compiler)
        else:
            return self.copy()

    def sub(self, other, level=None, fill_value=None, axis=0):  # noqa: PR01, RT01, D200
        """
        Return subtraction of Series and `other`, element-wise (binary operator `sub`).
        """
        # TODO: SNOW-1063347: Modin upgrade - modin.pandas.Series functions
        return super().sub(other, level=level, fill_value=fill_value, axis=axis)

    subtract = sub

    @series_not_implemented()
    def swaplevel(self, i=-2, j=-1, copy=True):  # noqa: PR01, RT01, D200
        """
        Swap levels `i` and `j` in a `MultiIndex`.
        """
        # TODO: SNOW-1063347: Modin upgrade - modin.pandas.Series functions
        return self._default_to_pandas("swaplevel", i=i, j=j, copy=copy)

    def take(
        self,
        indices: list | AnyArrayLike,
        axis: Axis = 0,
        **kwargs,
    ):
        """
        Return the elements in the given positional indices along an axis.
        """
        # TODO: SNOW-1063347: Modin upgrade - modin.pandas.Series functions
        return super().take(indices, axis=0, **kwargs)

    def to_dict(self, into: type[dict] = dict) -> dict:
        """
        Convert Series to {label -> value} dict or dict-like object.
        """
        # TODO: SNOW-1063347: Modin upgrade - modin.pandas.Series functions
        return self._to_pandas().to_dict(into=into)

    def to_frame(
        self, name: Hashable = no_default
    ) -> DataFrame:  # noqa: PR01, RT01, D200
        """
        Convert Series to {label -> value} dict or dict-like object.
        """
        # TODO: SNOW-1063347: Modin upgrade - modin.pandas.Series functions
        from snowflake.snowpark.modin.pandas.dataframe import DataFrame

        if name is None:
            name = no_default

        self_cp = self.copy()
        if name is not no_default:
            self_cp.name = name

        return DataFrame(self_cp)

    def to_list(self) -> list:
        """
        Return a list of the values.
        """
        # TODO: SNOW-1063347: Modin upgrade - modin.pandas.Series functions
        return self.values.tolist()

    def to_numpy(
        self,
        dtype: npt.DTypeLike | None = None,
        copy: bool = False,
        na_value: object = no_default,
        **kwargs: Any,
    ) -> np.ndarray:
        """
        Return the NumPy ndarray representing the values in this Series or Index.
        """
        # TODO: SNOW-1063347: Modin upgrade - modin.pandas.Series functions
        return (
            super()
            .to_numpy(
                dtype=dtype,
                copy=copy,
                na_value=na_value,
                **kwargs,
            )
            .flatten()
        )

    tolist = to_list

    # TODO(williamma12): When we implement to_timestamp, have this call the version
    # in base.py
    @series_not_implemented()
    def to_period(self, freq=None, copy=True):  # noqa: PR01, RT01, D200
        """
        Cast to PeriodArray/Index at a particular frequency.
        """
        # TODO: SNOW-1063347: Modin upgrade - modin.pandas.Series functions
        return self._default_to_pandas("to_period", freq=freq, copy=copy)

    @series_not_implemented()
    def to_string(
        self,
        buf=None,
        na_rep="NaN",
        float_format=None,
        header=True,
        index=True,
        length=False,
        dtype=False,
        name=False,
        max_rows=None,
        min_rows=None,
    ):  # noqa: PR01, RT01, D200
        """
        Render a string representation of the Series.
        """
        # TODO: SNOW-1063347: Modin upgrade - modin.pandas.Series functions
        return self._default_to_pandas(
            pandas.Series.to_string,
            buf=buf,
            na_rep=na_rep,
            float_format=float_format,
            header=header,
            index=index,
            length=length,
            dtype=dtype,
            name=name,
            max_rows=max_rows,
        )

    # TODO(williamma12): When we implement to_timestamp, have this call the version
    # in base.py
    @series_not_implemented()
    def to_timestamp(self, freq=None, how="start", copy=True):  # noqa: PR01, RT01, D200
        """
        Cast to DatetimeIndex of Timestamps, at beginning of period.
        """
        # TODO: SNOW-1063347: Modin upgrade - modin.pandas.Series functions
        return self._default_to_pandas("to_timestamp", freq=freq, how=how, copy=copy)

    def transpose(self, *args, **kwargs):  # noqa: PR01, RT01, D200
        """
        Return the transpose, which is by definition `self`.
        """
        # TODO: SNOW-1063347: Modin upgrade - modin.pandas.Series functions
        return self

    T = property(transpose)

    def truediv(
        self, other, level=None, fill_value=None, axis=0
    ):  # noqa: PR01, RT01, D200
        """
        Return floating division of series and `other`, element-wise (binary operator `truediv`).
        """
        # TODO: SNOW-1063347: Modin upgrade - modin.pandas.Series functions
        return super().truediv(other, level=level, fill_value=fill_value, axis=axis)

    div = divide = truediv

    @series_not_implemented()
    def truncate(
        self, before=None, after=None, axis=None, copy=True
    ):  # noqa: PR01, RT01, D200
        """
        Truncate a Series before and after some index value.
        """
        # TODO: SNOW-1063347: Modin upgrade - modin.pandas.Series functions
        return self._default_to_pandas(
            pandas.Series.truncate, before=before, after=after, axis=axis, copy=copy
        )

    def unique(self):
        """
        Return unique values of Series object.
        """
        # TODO: SNOW-1063347: Modin upgrade - modin.pandas.Series functions
        return self.__constructor__(
            query_compiler=self._query_compiler.unique()
        ).to_numpy()

    def update(self, other):  # noqa: PR01, D200
        """
        Modify Series in place using values from passed Series.
        """
        # TODO: SNOW-1063347: Modin upgrade - modin.pandas.Series functions
        if not isinstance(other, Series):
            other = self.__constructor__(other)
        query_compiler = self._query_compiler.series_update(other)
        self._update_inplace(new_query_compiler=query_compiler)

    def value_counts(
        self,
        normalize: bool = False,
        sort: bool = True,
        ascending: bool = False,
        bins: int | None = None,
        dropna: bool = True,
    ):
        """
        Return a Series containing counts of unique values.
        """
        # TODO: SNOW-1063347: Modin upgrade - modin.pandas.Series functions
        return self.__constructor__(
            query_compiler=self._query_compiler.value_counts(
                subset=None,
                normalize=normalize,
                sort=sort,
                ascending=ascending,
                bins=bins,
                dropna=dropna,
            ).set_index_names([self.name]),
            name="proportion" if normalize else "count",
        )

    @series_not_implemented()
    def view(self, dtype=None):  # noqa: PR01, RT01, D200
        """
        Create a new view of the Series.
        """
        # TODO: SNOW-1063347: Modin upgrade - modin.pandas.Series functions
        return self.__constructor__(
            query_compiler=self._query_compiler.series_view(dtype=dtype)
        )

    def where(
        self,
        cond: DataFrame | Series | Callable | AnyArrayLike,
        other: DataFrame | Series | Callable | Scalar | None = np.nan,
        inplace: bool = False,
        axis: Axis | None = None,
        level: Level | None = None,
    ):
        """
        Replace values where the condition is False.
        """
        # TODO: SNOW-1063347: Modin upgrade - modin.pandas.Series functions
        return super().where(
            cond,
            other=other,
            inplace=inplace,
            axis=axis,
            level=level,
        )

    @series_not_implemented()
    def xs(
        self, key, axis=0, level=None, drop_level=True
    ):  # pragma: no cover # noqa: PR01, D200
        """
        Return cross-section from the Series/DataFrame.
        """
        # TODO: SNOW-1063347: Modin upgrade - modin.pandas.Series functions

    @property
    def attrs(self):  # noqa: RT01, D200
        """
        Return dictionary of global attributes of this dataset.
        """
        # TODO: SNOW-1063347: Modin upgrade - modin.pandas.Series functions

        def attrs(df):
            return df.attrs

        return self._default_to_pandas(attrs)

    @series_not_implemented()
    @property
    def array(self):  # noqa: RT01, D200
        """
        Return the ExtensionArray of the data backing this Series or Index.
        """
        # TODO: SNOW-1063347: Modin upgrade - modin.pandas.Series functions

        def array(df):
            return df.array

        return self._default_to_pandas(array)

    @property
    def axes(self):  # noqa: RT01, D200
        """
        Return a list of the row axis labels.
        """
        # TODO: SNOW-1063347: Modin upgrade - modin.pandas.Series functions
        return [self.index]

    @property
    def cat(self):  # noqa: RT01, D200
        """
        Accessor object for categorical properties of the Series values.
        """
        # TODO: SNOW-1063347: Modin upgrade - modin.pandas.Series functions
        from .series_utils import CategoryMethods

        return CategoryMethods(self)

    @property
    def dt(self):  # noqa: RT01, D200
        """
        Accessor object for datetimelike properties of the Series values.
        """
        # TODO: SNOW-1063347: Modin upgrade - modin.pandas.Series functions
        current_dtype = self.dtype
        if not is_datetime64_any_dtype(current_dtype):
            raise AttributeError("Can only use .dt accessor with datetimelike values")

        from modin.pandas.series_utils import DatetimeProperties

        return DatetimeProperties(self)

    @property
    def dtype(self):  # noqa: RT01, D200
        """
        Return the dtype object of the underlying data.
        See :func:`DataFrame.dtypes` for exact behavior.

        Examples
        --------
        >>> s = pd.Series([1, 2, 3])
        >>> s.dtype
        dtype('int64')
        """
        # TODO: SNOW-1063347: Modin upgrade - modin.pandas.Series functions
        return self._query_compiler.dtypes.squeeze()

    dtypes = dtype

    @property
    def empty(self) -> bool:
        # TODO: SNOW-1063347: Modin upgrade - modin.pandas.Series functions
        return len(self) == 0

    @property
    def hasnans(self):  # noqa: RT01, D200
        """
        Return True if Series has any nans.
        """
        # TODO: SNOW-1063347: Modin upgrade - modin.pandas.Series functions
        return self.isna().sum() > 0

    def isna(self):
        """
        Detect missing values.

        Returns
        -------
        The result of detecting missing values.
        """
        return super().isna()

    def isnull(self):
        """
        Detect missing values.

        Returns
        -------
        The result of detecting missing values.
        """
        return super().isnull()

    @property
    def is_monotonic_increasing(self):  # noqa: RT01, D200
        """
        Return True if values in the Series are monotonic_increasing.
        """
        # TODO: SNOW-1063347: Modin upgrade - modin.pandas.Series functions
        return self._reduce_dimension(self._query_compiler.is_monotonic_increasing())

    @property
    def is_monotonic_decreasing(self):  # noqa: RT01, D200
        """
        Return True if values in the Series are monotonic_decreasing.
        """
        # TODO: SNOW-1063347: Modin upgrade - modin.pandas.Series functions
        return self._reduce_dimension(self._query_compiler.is_monotonic_decreasing())

    @property
    def is_unique(self):  # noqa: RT01, D200
        """
        Return True if values in the Series are unique.
        """
        # TODO: SNOW-1063347: Modin upgrade - modin.pandas.Series functions
        return self.nunique(dropna=False) == len(self)

    @series_not_implemented()
    @property
    def nbytes(self):  # noqa: RT01, D200
        """
        Return the number of bytes in the underlying data.
        """
        # TODO: SNOW-1063347: Modin upgrade - modin.pandas.Series functions
        return self.memory_usage(index=False)

    @property
    def ndim(self) -> int:
        # TODO: SNOW-1063347: Modin upgrade - modin.pandas.Series functions
        return 1

    def nunique(self, dropna=True):  # noqa: PR01, RT01, D200
        """
        Return number of unique elements in the object.
        """
        # TODO: SNOW-1063347: Modin upgrade - modin.pandas.Series functions
        return super().nunique(dropna=dropna)

    @property
    def shape(
        self,
    ) -> tuple(int,):
        return (len(self),)

    def shift(
        self,
        periods: int | Sequence[int] = 1,
        freq=None,
        axis: Axis = 0,
        fill_value: Hashable = no_default,
        suffix: str | None = None,
    ):
        """
        Shift index by desired number of periods with an optional time `freq`.
        """
        # TODO: SNOW-1063347: Modin upgrade - modin.pandas.Series functions
        if axis == 1:
            # pandas compatible error.
            raise ValueError("No axis named 1 for object type Series")

        return super().shift(periods, freq, axis, fill_value, suffix)

    @property
    def str(self):  # noqa: RT01, D200
        """
        Vectorized string functions for Series and Index.
        """
        # TODO: SNOW-1063347: Modin upgrade - modin.pandas.Series functions
        current_dtype = self.dtype
        if not is_string_dtype(current_dtype):
            raise AttributeError("Can only use .str accessor with string values!")

        from modin.pandas.series_utils import StringMethods

        return StringMethods(self)

    def _to_pandas(
        self,
        *,
        statement_params: dict[str, str] | None = None,
        **kwargs: Any,
    ):
        """
        Convert Snowpark pandas Series to pandas Series

        Args:
            statement_params: Dictionary of statement level parameters to be set while executing this action.

        Returns:
            pandas series
        """
        # TODO: SNOW-1063347: Modin upgrade - modin.pandas.Series functions
        df = self._query_compiler.to_pandas(statement_params=statement_params, **kwargs)
        if len(df.columns) == 0:
            return pandas.Series([])
        series = df[df.columns[0]]
        # special case when series is wrapped as dataframe, but has not label.
        # This is indicated with MODIN_UNNAMED_SERIES_LABEL
        if self._query_compiler.columns[0] == MODIN_UNNAMED_SERIES_LABEL:
            series.name = None

        return series

    def _to_datetime(self, **kwargs):
        """
        Convert `self` to datetime.

        Parameters
        ----------
        **kwargs : dict
            Optional arguments to use during query compiler's
            `to_datetime` invocation.

        Returns
        -------
        datetime
            Series of datetime64 dtype.
        """
        # TODO: SNOW-1063347: Modin upgrade - modin.pandas.Series functions
        return self.__constructor__(
            query_compiler=self._query_compiler.series_to_datetime(**kwargs)
        )

    def _to_numeric(self, **kwargs: Any) -> DONOTEXPORTMESeries:
        """
        Convert `self` to numeric.

        Parameters
        ----------
        **kwargs : dict
            Optional arguments to use during query compiler's
            `to_numeric` invocation.

        Returns
        -------
        numeric
            Series of numeric dtype.
        """
        # TODO: SNOW-1063347: Modin upgrade - modin.pandas.Series functions
        return self.__constructor__(
            query_compiler=self._query_compiler.to_numeric(**kwargs)
        )

    def _qcut(
        self,
        q: int | ListLike,
        retbins: bool = False,
        duplicates: Literal["raise", "drop"] = "raise",
    ) -> DONOTEXPORTMESeries:
        """
        Quantile-based discretization function.

        See SnowflakeQueryCompiler.qcut for details.

        """

        return self.__constructor__(
            query_compiler=self._query_compiler.qcut(q, retbins, duplicates)
        )

    def _reduce_dimension(self, query_compiler):
        """
        Try to reduce the dimension of data from the `query_compiler`.

        Parameters
        ----------
        query_compiler : BaseQueryCompiler
            Query compiler to retrieve the data.

        Returns
        -------
        pandas.Series or pandas.DataFrame.
        """
        # TODO: SNOW-1063347: Modin upgrade - modin.pandas.Series functions
        return query_compiler.to_pandas().squeeze()

    def _validate_dtypes_sum_prod_mean(self, axis, numeric_only, ignore_axis=False):
        """
        Validate data dtype for `sum`, `prod` and `mean` methods.

        Parameters
        ----------
        axis : {0, 1}
            Axis to validate over.
        numeric_only : bool
            Whether or not to allow only numeric data.
            If True and non-numeric data is found, exception
            will be raised.
        ignore_axis : bool, default: False
            Whether or not to ignore `axis` parameter.

        Returns
        -------
        Series

        Notes
        -----
        Actually returns unmodified `self` object,
        added for compatibility with Modin DataFrame.
        """
        # TODO: SNOW-1063347: Modin upgrade - modin.pandas.Series functions
        return self

    def _validate_dtypes(self, numeric_only=False):
        """
        Check that all the dtypes are the same.

        Parameters
        ----------
        numeric_only : bool, default: False
            Whether or not to allow only numeric data.
            If True and non-numeric data is found, exception
            will be raised.

        Notes
        -----
        Actually does nothing, added for compatibility with Modin DataFrame.
        """
        # TODO: SNOW-1063347: Modin upgrade - modin.pandas.Series functions
        pass

    def _get_numeric_data(self, axis: int):
        """
        Grab only numeric data from Series.

        Parameters
        ----------
        axis : {0, 1}
            Axis to inspect on having numeric types only.

        Returns
        -------
        Series

        Notes
        -----
        `numeric_only` parameter is not supported by Series, so this method
        does not do anything. The method is added for compatibility with Modin DataFrame.
        """
        # TODO: SNOW-1063347: Modin upgrade - modin.pandas.Series functions
        return self

    def _update_inplace(self, new_query_compiler):
        """
        Update the current Series in-place using `new_query_compiler`.

        Parameters
        ----------
        new_query_compiler : BaseQueryCompiler
            QueryCompiler to use to manage the data.
        """
        # TODO: SNOW-1063347: Modin upgrade - modin.pandas.Series functions
        super()._update_inplace(new_query_compiler=new_query_compiler)
        # Propagate changes back to parent so that column in dataframe had the same contents
        if self._parent is not None:
            if self._parent_axis == 0:
                self._parent.loc[self.name] = self
            else:
                self._parent[self.name] = self

    def _create_or_update_from_compiler(self, new_query_compiler, inplace=False):
        """
        Return or update a Series with given `new_query_compiler`.

        Parameters
        ----------
        new_query_compiler : PandasQueryCompiler
            QueryCompiler to use to manage the data.
        inplace : bool, default: False
            Whether or not to perform update or creation inplace.

        Returns
        -------
        Series, DataFrame or None
            None if update was done, Series or DataFrame otherwise.
        """
        # TODO: SNOW-1063347: Modin upgrade - modin.pandas.Series functions
        assert (
            isinstance(new_query_compiler, type(self._query_compiler))
            or type(new_query_compiler) in self._query_compiler.__class__.__bases__
        ), f"Invalid Query Compiler object: {type(new_query_compiler)}"
        if not inplace and new_query_compiler.is_series_like():
            return self.__constructor__(query_compiler=new_query_compiler)
        elif not inplace:
            # This can happen with things like `reset_index` where we can add columns.
            from snowflake.snowpark.modin.pandas.dataframe import DataFrame

            return DataFrame(query_compiler=new_query_compiler)
        else:
            self._update_inplace(new_query_compiler=new_query_compiler)

    def _repartition(self):
        """
        Repartitioning Series to get ideal partitions inside.

        Allows to improve performance where the query compiler can't improve
        yet by doing implicit repartitioning.

        Returns
        -------
        Series
            The repartitioned Series.
        """
        # TODO: SNOW-1063347: Modin upgrade - modin.pandas.Series functions
        return super()._repartition(axis=0)

    # Persistance support methods - BEGIN
    @classmethod
    def _inflate_light(cls, query_compiler, name):
        """
        Re-creates the object from previously-serialized lightweight representation.

        The method is used for faster but not disk-storable persistence.

        Parameters
        ----------
        query_compiler : BaseQueryCompiler
            Query compiler to use for object re-creation.
        name : str
            The name to give to the new object.

        Returns
        -------
        Series
            New Series based on the `query_compiler`.
        """
        # TODO: SNOW-1063347: Modin upgrade - modin.pandas.Series functions
        return cls(query_compiler=query_compiler, name=name)

    @classmethod
    def _inflate_full(cls, pandas_series):
        """
        Re-creates the object from previously-serialized disk-storable representation.

        Parameters
        ----------
        pandas_series : pandas.Series
            Data to use for object re-creation.

        Returns
        -------
        Series
            New Series based on the `pandas_series`.
        """
        # TODO: SNOW-1063347: Modin upgrade - modin.pandas.Series functions
        return cls(data=pandas_series)

    @series_not_implemented()
    def __reduce__(self):
        # TODO: SNOW-1063347: Modin upgrade - modin.pandas.Series functions

        self._query_compiler.finalize()
        # if PersistentPickle.get():
        #    return self._inflate_full, (self._to_pandas(),)
        return self._inflate_light, (self._query_compiler, self.name)

    # Persistance support methods - END<|MERGE_RESOLUTION|>--- conflicted
+++ resolved
@@ -57,7 +57,6 @@
     is_scalar,
     try_convert_index_to_native,
 )
-from snowflake.snowpark.modin.plugin._internal.telemetry import TelemetryMeta
 from snowflake.snowpark.modin.plugin._typing import DropKeep, ListLike
 from snowflake.snowpark.modin.plugin.utils.error_message import (
     ErrorMessage,
@@ -110,11 +109,7 @@
     ],
     apilink="pandas.Series",
 )
-<<<<<<< HEAD
 class DONOTEXPORTMESeries(BasePandasDataset):
-=======
-class Series(BasePandasDataset, metaclass=TelemetryMeta):
->>>>>>> 74594d95
     _pandas_class = pandas.Series
     __array_priority__ = pandas.Series.__array_priority__
 

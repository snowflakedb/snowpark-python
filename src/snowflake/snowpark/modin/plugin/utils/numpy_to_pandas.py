--- conflicted
+++ resolved
@@ -122,14 +122,10 @@
 # an associated pandas function (pd.where) using a mapping function
 # (where_mapper) which can adapt differing function signatures. These
 # functions are called by numpy
-<<<<<<< HEAD
-numpy_to_pandas_func_map = {"where": where_mapper, "may_share_memory": (lambda *args, **kwargs: False)}
-=======
 numpy_to_pandas_func_map = {
     "where": where_mapper,
-    "may_share_memory": may_share_memory_mapper,
+    "may_share_memory": (lambda *args, **kwargs: False),
 }
->>>>>>> 621d5835
 
 # Map that associates a numpy universal function name that operates on
 # ndarrays in an element by element fashion with a lambda which performs

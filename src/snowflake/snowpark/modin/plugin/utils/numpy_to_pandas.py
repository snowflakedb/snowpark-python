--- conflicted
+++ resolved
@@ -291,16 +291,12 @@
 }
 
 
-<<<<<<< HEAD
-NUMPY_FUNCTION_TO_SNOWFLAKE_FUNCTION = {
-=======
 # Map from numpy universal (element-wise) function to Snowflake function.
 # This is used to map numpy functions to builtin sql functions when numpy function is
 # passed in apply and map methods. For example: df.apply(np.<func>)
 # Using native SQL functions instead of creating UDF/UDTF provides significant
 # better performance.
 NUMPY_UNIVERSAL_FUNCTION_TO_SNOWFLAKE_FUNCTION = {
->>>>>>> 962bc111
     # Math operations
     np.absolute: sp_func.abs,
     np.sign: sp_func.sign,
@@ -317,13 +313,6 @@
     np.log2: sp_func._log2,
     np.log10: sp_func._log10,
     np.log1p: lambda col: sp_func.ln(col + 1),
-<<<<<<< HEAD
-    # Aggregate functions translate to identity functions when applied element wise
-    np.sum: lambda col: col,
-    np.min: lambda col: col,
-    np.max: lambda col: col,
-=======
->>>>>>> 962bc111
     # Trigonometric functions
     np.sin: sp_func.sin,
     np.cos: sp_func.cos,

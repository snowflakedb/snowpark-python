#
# Copyright (c) 2012-2024 Snowflake Computing Inc. All rights reserved.
#

# Licensed to Modin Development Team under one or more contributor license agreements.
# See the NOTICE file distributed with this work for additional information regarding
# copyright ownership.  The Modin Development Team licenses this file to you under the
# Apache License, Version 2.0 (the "License"); you may not use this file except in
# compliance with the License.  You may obtain a copy of the License at
#
#     http://www.apache.org/licenses/LICENSE-2.0
#
# Unless required by applicable law or agreed to in writing, software distributed under
# the License is distributed on an "AS IS" BASIS, WITHOUT WARRANTIES OR CONDITIONS OF
# ANY KIND, either express or implied. See the License for the specific language
# governing permissions and limitations under the License.

# Code in this file may constitute partial or total reimplementation, or modification of
# existing code originally distributed by the Modin project, under the Apache License,
# Version 2.0.

"""
Module houses ``TimedeltaIndex`` class, that is distributed version of
``pandas.TimedeltaIndex``.
"""

from __future__ import annotations

import numpy as np
import pandas as native_pd
from modin.pandas import DataFrame, Series
from pandas._libs import lib
from pandas._typing import ArrayLike, AxisInt, Dtype, Frequency, Hashable
from pandas.core.dtypes.common import is_timedelta64_dtype

<<<<<<< HEAD
=======
from snowflake.snowpark import functions as fn
from snowflake.snowpark.modin.pandas import DataFrame, Series
from snowflake.snowpark.modin.plugin._internal.aggregation_utils import (
    AggregateColumnOpParameters,
    SnowflakeAggFunc,
    aggregate_with_ordered_dataframe,
)
>>>>>>> f566e25f
from snowflake.snowpark.modin.plugin.compiler.snowflake_query_compiler import (
    SnowflakeQueryCompiler,
)
from snowflake.snowpark.modin.plugin.extensions.index import Index
from snowflake.snowpark.modin.plugin.utils.error_message import (
    timedelta_index_not_implemented,
)
from snowflake.snowpark.types import LongType

_CONSTRUCTOR_DEFAULTS = {
    "unit": lib.no_default,
    "freq": lib.no_default,
    "dtype": None,
    "copy": False,
    "name": None,
}


class TimedeltaIndex(Index):

    # Equivalent index type in native pandas
    _NATIVE_INDEX_TYPE = native_pd.TimedeltaIndex

    def __new__(
        cls,
        data: ArrayLike | native_pd.Index | Series | None = None,
        unit: str | lib.NoDefault = _CONSTRUCTOR_DEFAULTS["unit"],
        freq: Frequency | lib.NoDefault = _CONSTRUCTOR_DEFAULTS["freq"],
        dtype: Dtype | None = _CONSTRUCTOR_DEFAULTS["dtype"],
        copy: bool = _CONSTRUCTOR_DEFAULTS["copy"],
        name: Hashable | None = _CONSTRUCTOR_DEFAULTS["name"],
        query_compiler: SnowflakeQueryCompiler = None,
    ) -> TimedeltaIndex:
        """
        Create new instance of TimedeltaIndex. This overrides behavior of Index.__new__.

        Parameters
        ----------
        data : array-like (1-dimensional), optional
            Optional timedelta-like data to construct index with.
        unit : {'D', 'h', 'm', 's', 'ms', 'us', 'ns'}, optional
            The unit of ``data``.

            .. deprecated:: 2.2.0
             Use ``pd.to_timedelta`` instead.

        freq : str or pandas offset object, optional
            One of pandas date offset strings or corresponding objects. The string
            ``'infer'`` can be passed in order to set the frequency of the index as
            the inferred frequency upon creation.
        dtype : numpy.dtype or str, default None
            Valid ``numpy`` dtypes are ``timedelta64[ns]``, ``timedelta64[us]``,
            ``timedelta64[ms]``, and ``timedelta64[s]``.
        copy : bool
            Make a copy of input array.
        name : object
            Name to be stored in the index.

        Returns:
            New instance of TimedeltaIndex.
        """
        if query_compiler:
            # Raise error if underlying type is not a Timedelta type.
            current_dtype = query_compiler.index_dtypes[0]
            if not is_timedelta64_dtype(current_dtype):
                raise ValueError(
                    f"TimedeltaIndex can only be created from a query compiler with TimedeltaType, found {current_dtype}"
                )
        kwargs = {
            "unit": unit,
            "freq": freq,
            "dtype": dtype,
            "copy": copy,
            "name": name,
        }
        tdi = object.__new__(cls)
        tdi._query_compiler = TimedeltaIndex._init_query_compiler(
            data, _CONSTRUCTOR_DEFAULTS, query_compiler, **kwargs
        )
        # `_parent` keeps track of any Series or DataFrame that this Index is a part of.
        tdi._parent = None
        return tdi

    def __init__(
        self,
        data: ArrayLike | native_pd.Index | Series | None = None,
        unit: str | lib.NoDefault = _CONSTRUCTOR_DEFAULTS["unit"],
        freq: Frequency | lib.NoDefault = _CONSTRUCTOR_DEFAULTS["freq"],
        dtype: Dtype | None = _CONSTRUCTOR_DEFAULTS["dtype"],
        copy: bool = _CONSTRUCTOR_DEFAULTS["copy"],
        name: Hashable | None = _CONSTRUCTOR_DEFAULTS["name"],
        query_compiler: SnowflakeQueryCompiler = None,
    ) -> None:
        """
        Immutable Index of timedelta64 data.

        Represented internally as int64, and scalars returned Timedelta objects.

        Parameters
        ----------
        data : array-like (1-dimensional), optional
            Optional timedelta-like data to construct index with.
        unit : {'D', 'h', 'm', 's', 'ms', 'us', 'ns'}, optional
            The unit of ``data``.

            .. deprecated:: 2.2.0
             Use ``pd.to_timedelta`` instead.

        freq : str or pandas offset object, optional
            One of pandas date offset strings or corresponding objects. The string
            ``'infer'`` can be passed in order to set the frequency of the index as
            the inferred frequency upon creation.
        dtype : numpy.dtype or str, default None
            Valid ``numpy`` dtypes are ``timedelta64[ns]``, ``timedelta64[us]``,
            ``timedelta64[ms]``, and ``timedelta64[s]``.
        copy : bool
            Make a copy of input array.
        name : object
            Name to be stored in the index.

        Examples
        --------
        >>> pd.TimedeltaIndex(['0 days', '1 days', '2 days', '3 days', '4 days'])
        TimedeltaIndex(['0 days', '1 days', '2 days', '3 days', '4 days'], dtype='timedelta64[ns]', freq=None)

        We can also let pandas infer the frequency when possible.

        >>> pd.TimedeltaIndex(np.arange(5) * 24 * 3600 * 1e9, freq='infer')
        TimedeltaIndex(['0 days', '1 days', '2 days', '3 days', '4 days'], dtype='timedelta64[ns]', freq=None)
        """
        # TimedeltaIndex is already initialized in __new__ method. We keep this method
        # only for docstring generation.

    @property
    def days(self) -> Index:
        """
        Number of days for each element.

        Returns
        -------
        An Index with the days component of the timedelta.

        Examples
        --------
        >>> idx = pd.to_timedelta(["0 days", "10 days", "20 days"])
        >>> idx
        TimedeltaIndex(['0 days', '10 days', '20 days'], dtype='timedelta64[ns]', freq=None)
        >>> idx.days
        Index([0, 10, 20], dtype='int64')
        """
        return Index(
            query_compiler=self._query_compiler.timedelta_property(
                "days", include_index=True
            )
        )

    @property
    def seconds(self) -> Index:
        """
        Number of seconds (>= 0 and less than 1 day) for each element.

        Returns
        -------
        An Index with seconds component of the timedelta.

        Examples
        --------
        >>> idx = pd.to_timedelta([1, 2, 3], unit='s')
        >>> idx
        TimedeltaIndex(['0 days 00:00:01', '0 days 00:00:02', '0 days 00:00:03'], dtype='timedelta64[ns]', freq=None)
        >>> idx.seconds
        Index([1, 2, 3], dtype='int64')
        """
        return Index(
            query_compiler=self._query_compiler.timedelta_property(
                "seconds", include_index=True
            )
        )

    @property
    def microseconds(self) -> Index:
        """
        Number of microseconds (>= 0 and less than 1 second) for each element.

        Returns
        -------
        An Index with microseconds component of the timedelta.

        Examples
        --------
        >>> idx = pd.to_timedelta([1, 2, 3], unit='us')
        >>> idx
        TimedeltaIndex(['0 days 00:00:00.000001', '0 days 00:00:00.000002',
                        '0 days 00:00:00.000003'],
                       dtype='timedelta64[ns]', freq=None)
        >>> idx.microseconds
        Index([1, 2, 3], dtype='int64')
        """
        return Index(
            query_compiler=self._query_compiler.timedelta_property(
                "microseconds", include_index=True
            )
        )

    @property
    def nanoseconds(self) -> Index:
        """
        Number of nonoseconds (>= 0 and less than 1 microsecond) for each element.

        Returns
        -------
        An Index with nanoseconds compnent of the timedelta.

        Examples
        --------
        >>> idx = pd.to_timedelta([1, 2, 3], unit='ns')
        >>> idx
        TimedeltaIndex(['0 days 00:00:00.000000001', '0 days 00:00:00.000000002',
                        '0 days 00:00:00.000000003'],
                       dtype='timedelta64[ns]', freq=None)
        >>> idx.nanoseconds
        Index([1, 2, 3], dtype='int64')
        """
        return Index(
            query_compiler=self._query_compiler.timedelta_property(
                "nanoseconds", include_index=True
            )
        )

    @timedelta_index_not_implemented()
    @property
    def components(self) -> DataFrame:
        """
        Return a DataFrame of the individual resolution components of the Timedeltas.

        The components (days, hours, minutes seconds, milliseconds, microseconds,
        nanoseconds) are returned as columns in a DataFrame.

        Returns
        -------
        A DataFrame

        Examples
        --------
        >>> idx = pd.to_timedelta(['1 day 3 min 2 us 42 ns'])  # doctest: +SKIP
        >>> idx  # doctest: +SKIP
        TimedeltaIndex(['1 days 00:03:00.000002042'],
                       dtype='timedelta64[ns]', freq=None)
        >>> idx.components  # doctest: +SKIP
           days  hours  minutes  seconds  milliseconds  microseconds  nanoseconds
        0     1      0        3        0             0             2           42
        """

    @timedelta_index_not_implemented()
    @property
    def inferred_freq(self) -> str | None:
        """
        Tries to return a string representing a frequency generated by infer_freq.

        Returns None if it can't autodetect the frequency.

        Examples
        --------
        >>> idx = pd.to_timedelta(["0 days", "10 days", "20 days"])  # doctest: +SKIP
        >>> idx  # doctest: +SKIP
        TimedeltaIndex(['0 days', '10 days', '20 days'],
                       dtype='timedelta64[ns]', freq=None)
        >>> idx.inferred_freq  # doctest: +SKIP
        '10D'
        """

    def round(self, freq: Frequency) -> TimedeltaIndex:
        """
        Perform round operation on the data to the specified `freq`.

        Parameters
        ----------
        freq : str or Offset
            The frequency level to round the index to. Must be a fixed
            frequency like 'S' (second) not 'ME' (month end). See
            frequency aliases for a list of possible `freq` values.

        Returns
        -------
        TimedeltaIndex with round values.

        Raises
        ------
        ValueError if the `freq` cannot be converted.
        """
        return TimedeltaIndex(
            query_compiler=self._query_compiler.dt_round(freq, include_index=True)
        )

    def floor(self, freq: Frequency) -> TimedeltaIndex:
        """
        Perform floor operation on the data to the specified `freq`.

        Parameters
        ----------
        freq : str or Offset
            The frequency level to floor the index to. Must be a fixed
            frequency like 'S' (second) not 'ME' (month end). See
            frequency aliases for a list of possible `freq` values.

        Returns
        -------
        TimedeltaIndex with floor values.

        Raises
        ------
        ValueError if the `freq` cannot be converted.
        """
        return TimedeltaIndex(
            query_compiler=self._query_compiler.dt_floor(freq, include_index=True)
        )

    def ceil(self, freq: Frequency) -> TimedeltaIndex:
        """
        Perform ceil operation on the data to the specified `freq`.

        Parameters
        ----------
        freq : str or Offset
            The frequency level to ceil the index to. Must be a fixed
            frequency like 'S' (second) not 'ME' (month end). See
            frequency aliases for a list of possible `freq` values.

        Returns
        -------
        TimedeltaIndex with ceil values.

        Raises
        ------
        ValueError if the `freq` cannot be converted.
        """
        return TimedeltaIndex(
            query_compiler=self._query_compiler.dt_ceil(freq, include_index=True)
        )

    @timedelta_index_not_implemented()
    def to_pytimedelta(self) -> np.ndarray:
        """
        Return an ndarray of datetime.timedelta objects.

        Returns
        -------
        numpy.ndarray

        Examples
        --------
        >>> idx = pd.to_timedelta([1, 2, 3], unit='D')  # doctest: +SKIP
        >>> idx  # doctest: +SKIP
        TimedeltaIndex(['1 days', '2 days', '3 days'],
                        dtype='timedelta64[ns]', freq=None)
        >>> idx.to_pytimedelta()  # doctest: +SKIP
        array([datetime.timedelta(days=1), datetime.timedelta(days=2),
               datetime.timedelta(days=3)], dtype=object)
        """

    def mean(
        self, *, skipna: bool = True, axis: AxisInt | None = 0
    ) -> native_pd.Timedelta:
        """
        Return the mean value of the Timedelta values.

        Parameters
        ----------
        skipna : bool, default True
            Whether to ignore any NaT elements.
        axis : int, optional, default 0

        Returns
        -------
            scalar Timedelta

        Examples
        --------
        >>> idx = pd.to_timedelta([1, 2, 3, 1], unit='D')
        >>> idx
        TimedeltaIndex(['1 days', '2 days', '3 days', '1 days'], dtype='timedelta64[ns]', freq=None)
        >>> idx.mean()
        Timedelta('1 days 18:00:00')

        See Also
        --------
        numpy.ndarray.mean : Returns the average of array elements along a given axis.
        Series.mean : Return the mean value in a Series.
        """
        if axis:
            # Native pandas raises IndexError: tuple index out of range
            # We raise a different more user-friendly error message.
            raise ValueError(
                f"axis should be 0 for TimedeltaIndex.mean, found '{axis}'"
            )
        # TODO SNOW-1620439: Reuse code from Series.mean.
        frame = self._query_compiler._modin_frame
        index_id = frame.index_column_snowflake_quoted_identifiers[0]
        new_index_id = frame.ordered_dataframe.generate_snowflake_quoted_identifiers(
            pandas_labels=["mean"]
        )[0]
        agg_column_op_params = AggregateColumnOpParameters(
            index_id,
            LongType(),
            "mean",
            new_index_id,
            snowflake_agg_func=SnowflakeAggFunc(
                preserves_snowpark_pandas_types=True, snowpark_aggregation=fn.mean
            ),
            ordering_columns=[],
        )
        mean_value = aggregate_with_ordered_dataframe(
            frame.ordered_dataframe, [agg_column_op_params], {"skipna": skipna}
        ).collect()[0][0]
        return native_pd.Timedelta(np.nan if mean_value is None else int(mean_value))

    @timedelta_index_not_implemented()
    def as_unit(self, unit: str) -> TimedeltaIndex:
        """
        Convert to a dtype with the given unit resolution.

        Parameters
        ----------
        unit : {'s', 'ms', 'us', 'ns'}

        Returns
        -------
        DatetimeIndex

        Examples
        --------
        >>> idx = pd.to_timedelta(['1 day 3 min 2 us 42 ns'])  # doctest: +SKIP
        >>> idx  # doctest: +SKIP
        TimedeltaIndex(['1 days 00:03:00.000002042'],
                        dtype='timedelta64[ns]', freq=None)
        >>> idx.as_unit('s')  # doctest: +SKIP
        TimedeltaIndex(['1 days 00:03:00'], dtype='timedelta64[s]', freq=None)
        """

    def total_seconds(self) -> Index:
        """
        Return total duration of each element expressed in seconds.

        Returns
        -------
        An Index with float type.

        Examples:
        --------
        >>> idx = pd.to_timedelta(np.arange(5), unit='d')
        >>> idx
        TimedeltaIndex(['0 days', '1 days', '2 days', '3 days', '4 days'], dtype='timedelta64[ns]', freq=None)
        >>> idx.total_seconds()
        Index([0.0, 86400.0, 172800.0, 259200.0, 345600.0], dtype='float64')
        """
        return Index(
            query_compiler=self._query_compiler.dt_total_seconds(include_index=True)
        )<|MERGE_RESOLUTION|>--- conflicted
+++ resolved
@@ -33,16 +33,12 @@
 from pandas._typing import ArrayLike, AxisInt, Dtype, Frequency, Hashable
 from pandas.core.dtypes.common import is_timedelta64_dtype
 
-<<<<<<< HEAD
-=======
 from snowflake.snowpark import functions as fn
-from snowflake.snowpark.modin.pandas import DataFrame, Series
 from snowflake.snowpark.modin.plugin._internal.aggregation_utils import (
     AggregateColumnOpParameters,
     SnowflakeAggFunc,
     aggregate_with_ordered_dataframe,
 )
->>>>>>> f566e25f
 from snowflake.snowpark.modin.plugin.compiler.snowflake_query_compiler import (
     SnowflakeQueryCompiler,
 )

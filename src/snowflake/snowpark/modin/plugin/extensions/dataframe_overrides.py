#
# Copyright (c) 2012-2024 Snowflake Computing Inc. All rights reserved.
#

"""
File containing DataFrame APIs defined in the Modin API layer, but with different behavior in Snowpark
pandas, such as `DataFrame.memory_usage`.
"""

from typing import Any

import pandas as native_pd
from modin.pandas import DataFrame
from pandas._typing import Axis, PythonFuncType
from pandas.core.dtypes.common import is_dict_like, is_list_like

from snowflake.snowpark.modin.pandas.api.extensions import register_dataframe_accessor
from snowflake.snowpark.modin.plugin._internal.aggregation_utils import (
    is_snowflake_agg_func,
)
from snowflake.snowpark.modin.plugin._internal.telemetry import (
    snowpark_pandas_telemetry_method_decorator,
)
<<<<<<< HEAD
=======
from snowflake.snowpark.modin.plugin.utils.error_message import ErrorMessage
>>>>>>> 695cd140
from snowflake.snowpark.modin.plugin.utils.warning_message import WarningMessage
from snowflake.snowpark.modin.utils import _inherit_docstrings


@_inherit_docstrings(native_pd.DataFrame.memory_usage, apilink="pandas.DataFrame")
@register_dataframe_accessor("memory_usage")
@snowpark_pandas_telemetry_method_decorator
def memory_usage(self, index: bool = True, deep: bool = False) -> Any:
    """
    Memory Usage (Dummy Information)

    The memory usage of a snowflake dataframe is not fully implemented.
    This method returns a series like the pandas dataframe to maintain
    compatibility with code which calls this for logging purposes, but
    the values are 0.

    Args:
        index: return dummy index memory usage
        deep: ignored

    Returns:
        Series with zeros for each index and column in the dataframe

    Examples:

        >>> df = pd.DataFrame({'Animal': ['Falcon', 'Falcon',
        ...                               'Parrot', 'Parrot'],
        ...                    'Max Speed': [380., 370., 24., 26.]})
        >>> df.memory_usage()
        Index        0
        Animal       0
        Max Speed    0
        dtype: int64

        >>> df.memory_usage(index=False)
        Animal       0
        Max Speed    0
        dtype: int64
    """
    # TODO: SNOW-1264697: push implementation down to query compiler
    columns = (["Index"] if index else []) + self._get_columns().array.tolist()
    return native_pd.Series([0] * len(columns), index=columns)


@register_dataframe_accessor("plot")
@property
@snowpark_pandas_telemetry_method_decorator
def plot(
    self,
    x=None,
    y=None,
    kind="line",
    ax=None,
    subplots=False,
    sharex=None,
    sharey=False,
    layout=None,
    figsize=None,
    use_index=True,
    title=None,
    grid=None,
    legend=True,
    style=None,
    logx=False,
    logy=False,
    loglog=False,
    xticks=None,
    yticks=None,
    xlim=None,
    ylim=None,
    rot=None,
    fontsize=None,
    colormap=None,
    table=False,
    yerr=None,
    xerr=None,
    secondary_y=False,
    sort_columns=False,
    **kwargs,
):  # noqa: PR01, RT01, D200
    """
    Make plots of ``DataFrame``. Materializes data into memory and uses the
    existing pandas PlotAccessor
    """
    # TODO: SNOW-1063346: Modin upgrade - modin.pandas.DataFrame functions
    WarningMessage.single_warning(
        "DataFrame.plot materializes data to the local machine for plotting."
    )
<<<<<<< HEAD
    return self._to_pandas().plot
=======
    return self._to_pandas().plot


@register_dataframe_accessor("transform")
@snowpark_pandas_telemetry_method_decorator
def transform(
    self, func: PythonFuncType, axis: Axis = 0, *args: Any, **kwargs: Any
) -> DataFrame:  # noqa: PR01, RT01, D200
    # TODO: SNOW-1063346: Modin upgrade - modin.pandas.DataFrame functions
    if is_list_like(func) or is_dict_like(func):
        ErrorMessage.not_implemented(
            "dict and list parameters are not supported for transform"
        )
    # throw the same error as pandas for cases where the function type is
    # invalid.
    if not isinstance(func, str) and not callable(func):
        raise TypeError(f"{type(func)} object is not callable")

    # if the function is an aggregation function, we'll produce
    # some bogus results while pandas will throw the error the
    # code below is throwing. So we do the same.
    if is_snowflake_agg_func(func):
        raise ValueError("Function did not transform")

    return self.apply(func, axis, False, args=args, **kwargs)
>>>>>>> 695cd140
<|MERGE_RESOLUTION|>--- conflicted
+++ resolved
@@ -21,10 +21,7 @@
 from snowflake.snowpark.modin.plugin._internal.telemetry import (
     snowpark_pandas_telemetry_method_decorator,
 )
-<<<<<<< HEAD
-=======
 from snowflake.snowpark.modin.plugin.utils.error_message import ErrorMessage
->>>>>>> 695cd140
 from snowflake.snowpark.modin.plugin.utils.warning_message import WarningMessage
 from snowflake.snowpark.modin.utils import _inherit_docstrings
 
@@ -113,9 +110,6 @@
     WarningMessage.single_warning(
         "DataFrame.plot materializes data to the local machine for plotting."
     )
-<<<<<<< HEAD
-    return self._to_pandas().plot
-=======
     return self._to_pandas().plot
 
 
@@ -140,5 +134,4 @@
     if is_snowflake_agg_func(func):
         raise ValueError("Function did not transform")
 
-    return self.apply(func, axis, False, args=args, **kwargs)
->>>>>>> 695cd140
+    return self.apply(func, axis, False, args=args, **kwargs)
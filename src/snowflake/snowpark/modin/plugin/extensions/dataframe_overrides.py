#
# Copyright (c) 2012-2025 Snowflake Computing Inc. All rights reserved.
#

"""
File containing DataFrame APIs defined in the Modin API layer, but with different behavior in Snowpark
pandas, such as `DataFrame.memory_usage`.
"""

from __future__ import annotations

import collections
import datetime
import functools
import itertools
import sys
import warnings
from typing import (
    IO,
    Any,
    Callable,
    Hashable,
    Iterable,
    Iterator,
    Literal,
    Mapping,
    Sequence,
)

from modin.config import context as config_context
import modin.pandas as pd
import numpy as np
import pandas as native_pd
from modin.pandas import DataFrame, Series
from modin.pandas.api.extensions import register_dataframe_accessor
from modin.pandas.base import BasePandasDataset
from modin.pandas.io import from_pandas
from modin.pandas.utils import is_scalar
from pandas._libs.lib import NoDefault, no_default
from pandas._typing import (
    AggFuncType,
    AnyArrayLike,
    Axes,
    Axis,
    CompressionOptions,
    FilePath,
    FillnaOptions,
    IgnoreRaise,
    IndexLabel,
    Level,
    PythonFuncType,
    Renamer,
    Scalar,
    StorageOptions,
    Suffixes,
    WriteBuffer,
)
from pandas.core.common import apply_if_callable, is_bool_indexer
from pandas.core.dtypes.common import (
    infer_dtype_from_object,
    is_bool_dtype,
    is_dict_like,
    is_list_like,
    is_numeric_dtype,
)
from pandas.core.dtypes.inference import is_hashable, is_integer
from pandas.core.indexes.base import ensure_index as ensure_native_index
from pandas.core.indexes.frozen import FrozenList
from pandas.core.interchange.dataframe_protocol import DataFrame as InterchangeDataframe
from pandas.io.formats.printing import pprint_thing
from pandas.util._validators import validate_bool_kwarg

from snowflake.snowpark.modin.plugin._internal.aggregation_utils import (
    is_snowflake_agg_func,
)
from snowflake.snowpark.modin.plugin._internal.utils import (
    add_extra_columns_and_select_required_columns,
    assert_fields_are_none,
    convert_index_to_list_of_qcs,
    convert_index_to_qc,
    error_checking_for_init,
    is_repr_truncated,
)
from snowflake.snowpark.modin.plugin._typing import ListLike
from snowflake.snowpark.modin.plugin.compiler.snowflake_query_compiler import (
    SnowflakeQueryCompiler,
)
from snowflake.snowpark.modin.plugin.extensions.groupby_overrides import (
    DataFrameGroupBy,
    validate_groupby_args,
)
from snowflake.snowpark.modin.plugin.extensions.index import Index
from snowflake.snowpark.modin.plugin.extensions.snow_partition_iterator import (
    SnowparkPandasRowPartitionIterator,
)
from snowflake.snowpark.modin.plugin.extensions.utils import (
    create_empty_native_pandas_frame,
    raise_if_native_pandas_objects,
    replace_external_data_keys_with_empty_pandas_series,
    replace_external_data_keys_with_query_compiler,
    try_convert_index_to_native,
)
from snowflake.snowpark.modin.plugin.utils.error_message import (
    ErrorMessage,
    dataframe_not_implemented,
)
from snowflake.snowpark.modin.plugin.utils.frontend_constants import (
    DF_ITERROWS_ITERTUPLES_WARNING_MESSAGE,
    DF_SETITEM_LIST_LIKE_KEY_AND_RANGE_LIKE_VALUE,
    DF_SETITEM_SLICE_AS_SCALAR_VALUE,
)
from snowflake.snowpark.modin.plugin.utils.warning_message import WarningMessage
from snowflake.snowpark.modin.utils import (
    _inherit_docstrings,
    hashable,
    validate_int_kwarg,
)
from snowflake.snowpark.udf import UserDefinedFunction

register_dataframe_accessor_helper = functools.partial(
    register_dataframe_accessor, backend="Snowflake"
)


def register_dataframe_not_implemented():
    def decorator(base_method: Any):
        func = dataframe_not_implemented()(base_method)
        register_dataframe_accessor_helper(base_method.__name__)(func)
        return func

    return decorator


# === UNIMPLEMENTED METHODS ===
# The following methods are not implemented in Snowpark pandas, and must be overridden on the
# frontend. These methods fall into a few categories:
# 1. Would work in Snowpark pandas, but we have not tested it.
# 2. Would work in Snowpark pandas, but requires more SQL queries than we are comfortable with.
# 3. Requires materialization (usually via a frontend _default_to_pandas call).
# 4. Performs operations on a native pandas Index object that are nontrivial for Snowpark pandas to manage.


# Avoid overwriting builtin `map` by accident
@register_dataframe_accessor_helper("map")
def _map(self, func: PythonFuncType, na_action: str | None = None, **kwargs):
    # TODO: SNOW-1063346: Modin upgrade - modin.pandas.DataFrame functions
    if not callable(func):
        raise TypeError(f"{func} is not callable")  # pragma: no cover
    return self.__constructor__(
        query_compiler=self._query_compiler.applymap(
            func, na_action=na_action, **kwargs
        )
    )


@register_dataframe_not_implemented()
def boxplot(
    self,
    column=None,
    by=None,
    ax=None,
    fontsize=None,
    rot=0,
    grid=True,
    figsize=None,
    layout=None,
    return_type=None,
    backend=None,
    **kwargs,
):  # noqa: PR01, RT01, D200
    pass  # pragma: no cover


@register_dataframe_not_implemented()
def combine(
    self, other, func, fill_value=None, overwrite=True
):  # noqa: PR01, RT01, D200
    pass  # pragma: no cover


@register_dataframe_not_implemented()
def corrwith(
    self, other, axis=0, drop=False, method="pearson", numeric_only=False
):  # noqa: PR01, RT01, D200
    pass  # pragma: no cover


@register_dataframe_not_implemented()
def cov(
    self, min_periods=None, ddof: int | None = 1, numeric_only=False
):  # noqa: PR01, RT01, D200
    pass  # pragma: no cover


@register_dataframe_not_implemented()
def dot(self, other):  # noqa: PR01, RT01, D200
    pass  # pragma: no cover


@register_dataframe_not_implemented()
def eval(self, expr, inplace=False, **kwargs):  # noqa: PR01, RT01, D200
    pass  # pragma: no cover


@register_dataframe_not_implemented()
def hist(
    self,
    column=None,
    by=None,
    grid=True,
    xlabelsize=None,
    xrot=None,
    ylabelsize=None,
    yrot=None,
    ax=None,
    sharex=False,
    sharey=False,
    figsize=None,
    layout=None,
    bins=10,
    **kwds,
):
    pass  # pragma: no cover


@register_dataframe_not_implemented()
def isetitem(self, loc, value):
    pass  # pragma: no cover


@register_dataframe_not_implemented()
def prod(
    self,
    axis=None,
    skipna=True,
    numeric_only=False,
    min_count=0,
    **kwargs,
):  # noqa: PR01, RT01, D200
    pass  # pragma: no cover


register_dataframe_accessor_helper("product")(prod)


@register_dataframe_not_implemented()
def query(self, expr, inplace=False, **kwargs):  # noqa: PR01, RT01, D200
    pass  # pragma: no cover


@register_dataframe_not_implemented()
def reindex_like(
    self,
    other,
    method=None,
    copy: bool | None = None,
    limit=None,
    tolerance=None,
) -> DataFrame:  # pragma: no cover
    pass  # pragma: no cover


@register_dataframe_not_implemented()
def to_feather(self, path, **kwargs):  # pragma: no cover # noqa: PR01, RT01, D200
    pass  # pragma: no cover


@register_dataframe_not_implemented()
def to_gbq(
    self,
    destination_table,
    project_id=None,
    chunksize=None,
    reauth=False,
    if_exists="fail",
    auth_local_webserver=True,
    table_schema=None,
    location=None,
    progress_bar=True,
    credentials=None,
):  # pragma: no cover # noqa: PR01, RT01, D200
    pass  # pragma: no cover


@register_dataframe_not_implemented()
def to_orc(self, path=None, *, engine="pyarrow", index=None, engine_kwargs=None):
    pass  # pragma: no cover


@register_dataframe_not_implemented()
def to_html(
    self,
    buf=None,
    columns=None,
    col_space=None,
    header=True,
    index=True,
    na_rep="NaN",
    formatters=None,
    float_format=None,
    sparsify=None,
    index_names=True,
    justify=None,
    max_rows=None,
    max_cols=None,
    show_dimensions=False,
    decimal=".",
    bold_rows=True,
    classes=None,
    escape=True,
    notebook=False,
    border=None,
    table_id=None,
    render_links=False,
    encoding=None,
):  # noqa: PR01, RT01, D200
    pass  # pragma: no cover


@register_dataframe_not_implemented()
def to_parquet(
    self,
    path=None,
    engine="auto",
    compression="snappy",
    index=None,
    partition_cols=None,
    storage_options: StorageOptions = None,
    **kwargs,
):
    pass  # pragma: no cover


@register_dataframe_not_implemented()
def to_period(
    self, freq=None, axis=0, copy=True
):  # pragma: no cover # noqa: PR01, RT01, D200
    pass  # pragma: no cover


@register_dataframe_not_implemented()
def to_records(
    self, index=True, column_dtypes=None, index_dtypes=None
):  # noqa: PR01, RT01, D200
    pass  # pragma: no cover


@register_dataframe_not_implemented()
def to_stata(
    self,
    path: FilePath | WriteBuffer[bytes],
    convert_dates: dict[Hashable, str] | None = None,
    write_index: bool = True,
    byteorder: str | None = None,
    time_stamp: datetime.datetime | None = None,
    data_label: str | None = None,
    variable_labels: dict[Hashable, str] | None = None,
    version: int | None = 114,
    convert_strl: Sequence[Hashable] | None = None,
    compression: CompressionOptions = "infer",
    storage_options: StorageOptions = None,
    *,
    value_labels: dict[Hashable, dict[float | int, str]] | None = None,
):
    pass  # pragma: no cover


@register_dataframe_not_implemented()
def to_xml(
    self,
    path_or_buffer=None,
    index=True,
    root_name="data",
    row_name="row",
    na_rep=None,
    attr_cols=None,
    elem_cols=None,
    namespaces=None,
    prefix=None,
    encoding="utf-8",
    xml_declaration=True,
    pretty_print=True,
    parser="lxml",
    stylesheet=None,
    compression="infer",
    storage_options=None,
):
    pass  # pragma: no cover


@register_dataframe_accessor_helper("style")
@property
def style(self):  # noqa: RT01, D200
    return self._to_pandas().style


@register_dataframe_not_implemented()
def __reduce__(self):
    pass  # pragma: no cover


@register_dataframe_not_implemented()
def __divmod__(self, other):
    pass  # pragma: no cover


@register_dataframe_not_implemented()
def __rdivmod__(self, other):
    pass  # pragma: no cover


@register_dataframe_not_implemented()
def update(self, other) -> None:  # noqa: PR01, RT01, D200
    pass  # pragma: no cover


# The from_dict and from_records accessors are class methods and cannot be overridden via the
# extensions module, as they need to be foisted onto the namespace directly because they are not
# routed through getattr. To this end, we manually set DataFrame.from_dict to our new method.
@classmethod
def from_dict(
    cls, data, orient="columns", dtype=None, columns=None
):  # pragma: no cover # noqa: PR01, RT01, D200
    """
    Construct ``DataFrame`` from dict of array-like or dicts.
    """
    return DataFrame(
        native_pd.DataFrame.from_dict(
            data=data,
            orient=orient,
            dtype=dtype,
            columns=columns,
        )
    )


DataFrame.from_dict = from_dict


@classmethod
def from_records(
    cls,
    data,
    index=None,
    exclude=None,
    columns=None,
    coerce_float=False,
    nrows=None,
):  # pragma: no cover # noqa: PR01, RT01, D200
    """
    Convert structured or record ndarray to ``DataFrame``.
    """
    if isinstance(data, DataFrame):
        ErrorMessage.not_implemented(
            "Snowpark pandas 'DataFrame.from_records' method does not yet support 'data' parameter of type 'DataFrame'"
        )
    return DataFrame(
        native_pd.DataFrame.from_records(
            data=data,
            index=index,
            exclude=exclude,
            columns=columns,
            coerce_float=coerce_float,
            nrows=nrows,
        )
    )


DataFrame.from_records = from_records


# === OVERRIDDEN METHODS ===
# The below methods have their frontend implementations overridden compared to the version present
# in series.py. This is usually for one of the following reasons:
# 1. The underlying QC interface used differs from that of modin. Notably, this applies to aggregate
#    and binary operations; further work is needed to refactor either our implementation or upstream
#    modin's implementation.
# 2. Modin performs extra validation queries that perform extra SQL queries. Some of these are already
#    fixed on main; see https://github.com/modin-project/modin/issues/7340 for details.
# 3. Upstream Modin defaults to pandas for some edge cases. Defaulting to pandas at the query compiler
#    layer is acceptable because we can force the method to raise NotImplementedError, but if a method
#    defaults at the frontend, Modin raises a warning and performs the operation by coercing the
#    dataset to a native pandas object. Removing these is tracked by
#    https://github.com/modin-project/modin/issues/7104


# Snowpark pandas overrides the constructor for two reasons:
# 1. To support the Snowpark pandas lazy index object
# 2. To avoid raising "UserWarning: Distributing <class 'list'> object. This may take some time."
#    when a literal is passed in as data.
@register_dataframe_accessor_helper("__init__")
def __init__(
    self,
    data=None,
    index=None,
    columns=None,
    dtype=None,
    copy=None,
    query_compiler=None,
) -> None:
    # TODO: SNOW-1063346: Modin upgrade - modin.pandas.DataFrame functions
    # Siblings are other dataframes that share the same query compiler. We
    # use this list to update inplace when there is a shallow copy.

    self._siblings = []

    try:
        from modin.config import AutoSwitchBackend

        should_autoswitch = AutoSwitchBackend.get()
    except ImportError:
        should_autoswitch = False

    # Setting the query compiler
    # --------------------------
    if query_compiler is not None:
        # If a query_compiler is passed in only use the query_compiler field to create a new DataFrame.
        # Verify that the data, index, and columns parameters are None.
        assert_fields_are_none(
            class_name="DataFrame", data=data, index=index, dtype=dtype, columns=columns
        )
        self._query_compiler = query_compiler
        return
    elif should_autoswitch:
        with config_context(Backend="pandas"):
            self._extensions[None]["__init__"](self, data, index, columns, dtype, copy)
        return

    # A DataFrame cannot be used as an index and Snowpark pandas does not support the Categorical type yet.
    # Check that index is not a DataFrame and dtype is not "category".
    error_checking_for_init(index, dtype)

    # Convert columns to a local object if it is lazy.
    if columns is not None:
        columns = (
            columns.to_pandas()
            if isinstance(columns, (Index, BasePandasDataset))
            else columns
        )
        columns = ensure_native_index(columns)

    # The logic followed here is:
    # STEP 1: Obtain the query_compiler from the provided data if the data is lazy. If data is local, keep the query
    #         compiler as None.
    # STEP 2: If columns are provided, set the columns if the data is lazy.
    # STEP 3: If both the data and index are local (or index is None), create a query compiler from it with local index.
    # STEP 4: Otherwise, for lazy index, set the index through set_index or reindex.
    # STEP 5: If a dtype is given, and it is different from the current dtype of the query compiler so far,
    #         convert the query compiler to the given dtype if the data is lazy.
    # STEP 6: The resultant query_compiler is then set as the query_compiler for the DataFrame.

    # STEP 1: Setting the data
    # ------------------------
    if isinstance(data, Index):
        # If the data is an Index object, convert it to a DataFrame to make sure that the values are in the
        # correct format: the values should be a data column, not an index column.
        # Converting the Index object to its DataFrame version sets the resultant DataFrame's column name correctly -
        # it should be 0 if the name is None.
        query_compiler = data.to_frame(index=False)._query_compiler
    elif isinstance(data, Series):
        # Rename the Series object to 0 if its name is None and grab its query compiler.
        query_compiler = data.rename(
            0 if data.name is None else data.name, inplace=False
        )._query_compiler
    elif isinstance(data, DataFrame):
        query_compiler = data._query_compiler
        if (
            copy is False
            and index is None
            and columns is None
            and (dtype is None or dtype == getattr(data, "dtype", None))
        ):
            # When copy is False and no index, columns, and dtype are provided, the DataFrame is a shallow copy of the
            # original DataFrame.
            # If a dtype is provided, and the new dtype does not match the dtype of the original query compiler,
            # self is no longer a sibling of the original DataFrame.
            self._query_compiler = query_compiler
            data._add_sibling(self)
            return

    # STEP 2: Setting the columns if data is lazy
    # -------------------------------------------
    # When data is lazy, the query compiler is not None.
    if query_compiler is not None:
        if columns is not None:
            if (
                isinstance(data, (Index, Series))
                and query_compiler.get_columns()[0] not in columns
            ):
                # If the name of the Series/Index is not in the columns, clear the DataFrame and set the columns.
                query_compiler = from_pandas(
                    native_pd.DataFrame(columns=columns)
                )._query_compiler
            else:
                # Treat any columns not in data.columns (or data.name if data is a Series/Index) as extra columns.
                # They will be appended as NaN columns. Then, select the required columns in the order provided by `columns`.
                query_compiler = add_extra_columns_and_select_required_columns(
                    query_compiler, columns
                )

    # STEP 3: Creating a query compiler from pandas
    # ---------------------------------------------
    else:  # When the data is local, the query compiler is None.
        # If the data, columns, and index are local objects, the query compiler representation is created from pandas.
        # However, when the data is a dict but the index is lazy, the index is converted to pandas and the query
        # compiler is created from pandas.
        if not isinstance(
            data, (native_pd.Series, native_pd.DataFrame, native_pd.Index)
        ) and is_list_like(data):
            # If data is a pandas object, directly handle it with the pandas constructor.
            if is_dict_like(data):
                if columns is not None:
                    # Reduce the dictionary to only the relevant columns as the keys.
                    data = {key: value for key, value in data.items() if key in columns}

                if len(data) and all(
                    isinstance(v, (Index, BasePandasDataset)) for v in data.values()
                ):
                    # Special case: data is a dict where all the values are Snowpark pandas objects.
                    self._query_compiler = (
                        _df_init_dict_data_with_snowpark_pandas_values(
                            data, index, columns, dtype
                        )
                    )
                    return

                # If only some data is a Snowpark pandas object, convert the lazy data to pandas objects.
                res = {}
                for k, v in data.items():
                    if isinstance(v, Index):
                        res[k] = v.to_pandas()
                    elif isinstance(v, BasePandasDataset):
                        # Need to perform reindex on the Series or DataFrame objects since only the data
                        # whose index matches the given index is kept.
                        res[k] = v.reindex(index=index).to_pandas()
                    else:
                        res[k] = v
                # If the index is lazy, convert it to a pandas object so that the pandas constructor can handle it.
                index = try_convert_index_to_native(index)
                data = res

            else:  # list-like but not dict-like data.
                if len(data) and all(
                    isinstance(v, (Index, BasePandasDataset)) for v in data
                ):
                    # Special case: data is a list/dict where all the values are Snowpark pandas objects.
                    self._query_compiler = (
                        _df_init_list_data_with_snowpark_pandas_values(
                            data, index, columns, dtype
                        )
                    )
                    return

                # Sometimes the ndarray representation of a list is different from a regular list.
                # For instance, [(1, 2, 3), (4, 5, 6), (7, 8, 9)], dtype=[("a", "i4"), ("b", "i4"), ("c", "i4")]
                # is different from np.array([(1, 2, 3), (4, 5, 6), (7, 8, 9)], dtype=[("a", "i4"), ("b", "i4"), ("c", "i4")]).
                # The list has the shape (3, 3) while the ndarray has the shape (3,).
                # Therefore, do not modify the ndarray data.
                if not isinstance(data, np.ndarray):
                    # If only some data is a Snowpark pandas object, convert it to pandas objects.
                    res = [
                        v.to_pandas()
                        if isinstance(v, (Index, BasePandasDataset))
                        else v
                        for v in data
                    ]
                    data = res

        query_compiler = from_pandas(
            native_pd.DataFrame(
                data=data,
                # Handle setting the index, if it is a lazy index, outside this block in STEP 4.
                index=None if isinstance(index, (Index, Series)) else index,
                columns=columns,
                dtype=dtype,
                copy=copy,
            )
        )._query_compiler

    # STEP 4: Setting the index
    # -------------------------
    # The index is already set if the data and index are non-Snowpark pandas objects.
    # If either the data or the index is a Snowpark pandas object, set the index here.
    if index is not None and (
        isinstance(index, (Index, Series))
        or isinstance(data, (Index, BasePandasDataset))
    ):
        if isinstance(data, (type(self), Series, type(None))):
            # The `index` parameter is used to select the rows from `data` that will be in the resultant DataFrame.
            # If a value in `index` is not present in `data`'s index, it will be filled with a NaN value.
            # If data is None and an index is provided, set the index.
            query_compiler = query_compiler.reindex(
                axis=0, labels=convert_index_to_qc(index)
            )
        else:
            # Performing set index to directly set the index column (joining on row-position instead of index).
            query_compiler = query_compiler.set_index(
                convert_index_to_list_of_qcs(index)
            )

    # STEP 5: Setting the dtype if data is lazy
    # -----------------------------------------
    # If data is a Snowpark pandas object and a dtype is provided, and it does not match the current dtype of the
    # query compiler, convert the query compiler's dtype to the new dtype.
    # Local data should have the dtype parameter taken care of by the pandas constructor at the end.
    if (
        dtype is not None
        and isinstance(data, (Index, BasePandasDataset))
        and dtype != getattr(data, "dtype", None)
    ):
        query_compiler = query_compiler.astype(
            {col: dtype for col in query_compiler.columns}
        )

    # STEP 6: Setting the query compiler
    # ----------------------------------
    self._query_compiler = query_compiler


def _df_init_dict_data_with_snowpark_pandas_values(
    data: AnyArrayLike | list,
    index: list | AnyArrayLike | Series | Index,
    columns: list | AnyArrayLike | Series | Index,
    dtype: str | np.dtype | native_pd.ExtensionDtype | None,
) -> SnowflakeQueryCompiler:
    """
    Helper function for initializing a DataFrame with a dictionary where all the values
    are Snowpark pandas objects.
    """
    # Special case: data is a dict where all the values are Snowpark pandas objects.
    # Concat can only be performed with BasePandasDataset objects.
    # If a value is an Index, convert it to a Series where the index is the index to be set since these values
    # are always present in the final DataFrame.
    from snowflake.snowpark.modin.plugin.extensions.general_overrides import concat

    values = [
        Series(v, index=index) if isinstance(v, Index) else v for v in data.values()
    ]
    new_qc = concat(values, axis=1, keys=data.keys())._query_compiler
    if dtype is not None:
        new_qc = new_qc.astype({col: dtype for col in new_qc.columns})
    if index is not None:
        new_qc = new_qc.reindex(axis=0, labels=convert_index_to_qc(index))
    if columns is not None:
        new_qc = new_qc.reindex(axis=1, labels=columns)
    return new_qc


def _df_init_list_data_with_snowpark_pandas_values(
    data: AnyArrayLike | list,
    index: list | AnyArrayLike | Series | Index,
    columns: list | AnyArrayLike | Series | Index,
    dtype: str | np.dtype | native_pd.ExtensionDtype | None,
):
    """
    Helper function for initializing a DataFrame with a list where all the values
    are Snowpark pandas objects.
    """
    # Special case: data is a list/dict where all the values are Snowpark pandas objects.
    # Concat can only be performed with BasePandasDataset objects.
    # If a value is an Index, convert it to a Series.
    from snowflake.snowpark.modin.plugin.extensions.general_overrides import concat

    values = [Series(v) if isinstance(v, Index) else v for v in data]
    new_qc = concat(values, axis=1).T._query_compiler
    if dtype is not None:
        new_qc = new_qc.astype({col: dtype for col in new_qc.columns})
    if index is not None:
        new_qc = new_qc.set_index([convert_index_to_qc(index)])
    if columns is not None:
        if all(isinstance(v, Index) for v in data):
            # Special case: if all the values are Index objects, they are always present in the
            # final result with the provided column names. Therefore, rename the columns.
            new_qc = new_qc.set_columns(columns)
        else:
            new_qc = new_qc.reindex(axis=1, labels=columns)
    return new_qc


@register_dataframe_accessor_helper("__dataframe__")
def __dataframe__(
    self, nan_as_null: bool = False, allow_copy: bool = True
) -> InterchangeDataframe:
    return self._query_compiler.to_interchange_dataframe(
        nan_as_null=nan_as_null, allow_copy=allow_copy
    )


# Snowpark pandas defaults to axis=1 instead of axis=0 for these; we need to investigate if the same should
# apply to upstream Modin.
@register_dataframe_accessor_helper("__and__")
def __and__(self, other):
    # TODO: SNOW-1063346: Modin upgrade - modin.pandas.DataFrame functions
    return self._binary_op("__and__", other, axis=1)


@register_dataframe_accessor_helper("__rand__")
def __rand__(self, other):
    # TODO: SNOW-1063346: Modin upgrade - modin.pandas.DataFrame functions
    return self._binary_op("__rand__", other, axis=1)


@register_dataframe_accessor_helper("__or__")
def __or__(self, other):
    # TODO: SNOW-1063346: Modin upgrade - modin.pandas.DataFrame functions
    return self._binary_op("__or__", other, axis=1)


@register_dataframe_accessor_helper("__ror__")
def __ror__(self, other):
    # TODO: SNOW-1063346: Modin upgrade - modin.pandas.DataFrame functions
    return self._binary_op("__ror__", other, axis=1)


# Upstream Modin defaults to pandas in some cases.
@register_dataframe_accessor_helper("apply")
def apply(
    self,
    func: AggFuncType | UserDefinedFunction,
    axis: Axis = 0,
    raw: bool = False,
    result_type: Literal["expand", "reduce", "broadcast"] | None = None,
    args=(),
    **kwargs,
):
    """
    Apply a function along an axis of the ``DataFrame``.
    """
    self = self.__switcheroo__(inplace=True)
    if self.get_backend() != "Snowflake":
        return self.apply(func, axis, raw, result_type, args, *kwargs)
    # TODO: SNOW-1063346: Modin upgrade - modin.pandas.DataFrame functions
    axis = self._get_axis_number(axis)
    query_compiler = self._query_compiler.apply(
        func,
        axis,
        raw=raw,
        result_type=result_type,
        args=args,
        **kwargs,
    )
    if not isinstance(query_compiler, type(self._query_compiler)):
        # A scalar was returned
        return query_compiler

    # If True, it is an unamed series.
    # Theoretically, if df.apply returns a Series, it will only be an unnamed series
    # because the function is supposed to be series -> scalar.
    if query_compiler._modin_frame.is_unnamed_series():
        return Series(query_compiler=query_compiler)
    else:
        return self.__constructor__(query_compiler=query_compiler)


# Snowpark pandas uses a separate QC method, while modin directly calls map.
@register_dataframe_accessor_helper("applymap")
def applymap(self, func: PythonFuncType, na_action: str | None = None, **kwargs):
    warnings.warn(
        "DataFrame.applymap has been deprecated. Use DataFrame.map instead.",
        FutureWarning,
        stacklevel=2,
    )
    return self.map(func, na_action=na_action, **kwargs)


# We need to override _get_columns to satisfy
# tests/unit/modin/test_type_annotations.py::test_properties_snow_1374293[_get_columns-type_hints1]
# since Modin doesn't provide this type hint.
# @register_dataframe_accessor_helper("_get_columns")
def _get_columns(self) -> native_pd.Index:
    """
    Get the columns for this Snowpark pandas ``DataFrame``.

    Returns
    -------
    Index
        The all columns.
    """
    # TODO: SNOW-1063346: Modin upgrade - modin.pandas.DataFrame functions
    return self._query_compiler.columns


# Snowpark pandas wraps this in an update_in_place
# @register_dataframe_accessor_helper("_set_columns")
def _set_columns(self, new_columns: Axes) -> None:
    """
    Set the columns for this Snowpark pandas  ``DataFrame``.

    Parameters
    ----------
    new_columns :
        The new columns to set.
    """
    # TODO: SNOW-1063346: Modin upgrade - modin.pandas.DataFrame functions
    self._update_inplace(
        new_query_compiler=self._query_compiler.set_columns(new_columns)
    )


register_dataframe_accessor_helper("columns")(property(_get_columns, _set_columns))


# Snowpark pandas does preprocessing for numeric_only (should be pushed to QC).
@register_dataframe_accessor_helper("corr")
def corr(
    self,
    method: str | Callable = "pearson",
    min_periods: int | None = None,
    numeric_only: bool = False,
):  # noqa: PR01, RT01, D200
    """
    Compute pairwise correlation of columns, excluding NA/null values.
    """
    # TODO: SNOW-1063346: Modin upgrade - modin.pandas.DataFrame functions
    corr_df = self
    if numeric_only:
        corr_df = self.drop(
            columns=[
                i for i in self.dtypes.index if not is_numeric_dtype(self.dtypes[i])
            ]
        )
    return self.__constructor__(
        query_compiler=corr_df._query_compiler.corr(
            method=method,
            min_periods=min_periods,
        )
    )


# Snowpark pandas does not respect `ignore_index`, and upstream Modin does not respect `how`.
@register_dataframe_accessor_helper("dropna")
def dropna(
    self,
    *,
    axis: Axis = 0,
    how: str | NoDefault = no_default,
    thresh: int | NoDefault = no_default,
    subset: IndexLabel = None,
    inplace: bool = False,
):  # TODO: SNOW-1063346: Modin upgrade - modin.pandas.DataFrame functions
    return super(DataFrame, self)._dropna(
        axis=axis, how=how, thresh=thresh, subset=subset, inplace=inplace
    )


# Snowpark pandas uses `self_is_series`, while upstream Modin uses `squeeze_self` and `squeeze_value`.
@register_dataframe_accessor_helper("fillna")
def fillna(
    self,
    value: Hashable | Mapping | Series | DataFrame = None,
    *,
    method: FillnaOptions | None = None,
    axis: Axis | None = None,
    inplace: bool = False,
    limit: int | None = None,
    downcast: dict | None = None,
) -> DataFrame | None:
    # TODO: SNOW-1063346: Modin upgrade - modin.pandas.DataFrame functions
    return super(DataFrame, self).fillna(
        self_is_series=False,
        value=value,
        method=method,
        axis=axis,
        inplace=inplace,
        limit=limit,
        downcast=downcast,
    )


# Snowpark pandas does different validation and returns a custom GroupBy object.
@register_dataframe_accessor_helper("groupby")
def groupby(
    self,
    by=None,
    axis: Axis | NoDefault = no_default,
    level: IndexLabel | None = None,
    as_index: bool = True,
    sort: bool = True,
    group_keys: bool = True,
    observed: bool | NoDefault = no_default,
    dropna: bool = True,
):
    """
    Group ``DataFrame`` using a mapper or by a ``Series`` of columns.
    """
    # TODO: SNOW-1063346: Modin upgrade - modin.pandas.DataFrame functions
    if axis is not no_default:
        axis = self._get_axis_number(axis)
        if axis == 1:
            warnings.warn(
                "DataFrame.groupby with axis=1 is deprecated. Do "
                + "`frame.T.groupby(...)` without axis instead.",
                FutureWarning,
                stacklevel=1,
            )
        else:
            warnings.warn(
                "The 'axis' keyword in DataFrame.groupby is deprecated and "
                + "will be removed in a future version.",
                FutureWarning,
                stacklevel=1,
            )
    else:
        axis = 0

    validate_groupby_args(by, level, observed)

    axis = self._get_axis_number(axis)

    if axis != 0 and as_index is False:
        raise ValueError("as_index=False only valid for axis=0")

    idx_name = None

    return_tuple_when_iterating = False
    if (
        not isinstance(by, Series)
        and is_list_like(by)
        and len(by) == 1
        # if by is a list-like of (None,), we have to keep it as a list because
        # None may be referencing a column or index level whose label is
        # `None`, and by=None wold mean that there is no `by` param.
        and by[0] is not None
    ):
        return_tuple_when_iterating = True
        by = by[0]

    if hashable(by) and (
        not callable(by) and not isinstance(by, (native_pd.Grouper, FrozenList))
    ):
        idx_name = by
    elif isinstance(by, Series):
        idx_name = by.name
        if by._parent is self:
            # if the SnowSeries comes from the current dataframe,
            # convert it to labels directly for easy processing
            by = by.name
    elif is_list_like(by):
        if axis == 0 and all(
            (
                (hashable(o) and (o in self))
                or isinstance(o, Series)
                or (isinstance(o, native_pd.Grouper) and o.key in self)
                or (is_list_like(o) and len(o) == len(self.shape[axis]))
            )
            for o in by
        ):
            # OSS modin needs to determine which `by` keys come from self and which do not,
            # but we defer this decision to a lower layer to preserve lazy evaluation semantics.
            by = [
                current_by.name
                if isinstance(current_by, Series) and current_by._parent is self
                else current_by
                for current_by in by
            ]

    return DataFrameGroupBy(
        self,
        by,
        axis,
        level,
        as_index,
        sort,
        group_keys,
        idx_name,
        observed=observed,
        dropna=dropna,
        return_tuple_when_iterating=return_tuple_when_iterating,
    )


# Upstream Modin uses a proxy DataFrameInfo object
@register_dataframe_accessor_helper("info")
def info(
    self,
    verbose: bool | None = None,
    buf: IO[str] | None = None,
    max_cols: int | None = None,
    memory_usage: bool | str | None = None,
    show_counts: bool | None = None,
    null_counts: bool | None = None,
):  # noqa: PR01, D200
    """
    Print a concise summary of the ``DataFrame``.
    """
    # TODO: SNOW-1063346: Modin upgrade - modin.pandas.DataFrame functions
    def put_str(src, output_len=None, spaces=2):
        src = str(src)
        return src.ljust(output_len if output_len else len(src)) + " " * spaces

    def format_size(num):
        for x in ["bytes", "KB", "MB", "GB", "TB"]:
            if num < 1024.0:
                return f"{num:3.1f} {x}"
            num /= 1024.0
        return f"{num:3.1f} PB"

    output = []

    type_line = str(type(self))
    index_line = "SnowflakeIndex"
    columns = self.columns
    columns_len = len(columns)
    dtypes = self.dtypes
    dtypes_line = f"dtypes: {', '.join(['{}({})'.format(dtype, count) for dtype, count in dtypes.value_counts().items()])}"

    if max_cols is None:
        max_cols = 100

    exceeds_info_cols = columns_len > max_cols

    if buf is None:
        buf = sys.stdout

    if null_counts is None:
        null_counts = not exceeds_info_cols

    if verbose is None:
        verbose = not exceeds_info_cols

    if null_counts and verbose:
        # We're gonna take items from `non_null_count` in a loop, which
        # works kinda slow with `Modin.Series`, that's why we call `_to_pandas()` here
        # that will be faster.
        non_null_count = self.count()._to_pandas()

    if memory_usage is None:
        memory_usage = True

    def get_header(spaces=2):
        output = []
        head_label = " # "
        column_label = "Column"
        null_label = "Non-Null Count"
        dtype_label = "Dtype"
        non_null_label = " non-null"
        delimiter = "-"

        lengths = {}
        lengths["head"] = max(len(head_label), len(pprint_thing(len(columns))))
        lengths["column"] = max(
            len(column_label), max(len(pprint_thing(col)) for col in columns)
        )
        lengths["dtype"] = len(dtype_label)
        dtype_spaces = (
            max(lengths["dtype"], max(len(pprint_thing(dtype)) for dtype in dtypes))
            - lengths["dtype"]
        )

        header = put_str(head_label, lengths["head"]) + put_str(
            column_label, lengths["column"]
        )
        if null_counts:
            lengths["null"] = max(
                len(null_label),
                max(len(pprint_thing(x)) for x in non_null_count) + len(non_null_label),
            )
            header += put_str(null_label, lengths["null"])
        header += put_str(dtype_label, lengths["dtype"], spaces=dtype_spaces)

        output.append(header)

        delimiters = put_str(delimiter * lengths["head"]) + put_str(
            delimiter * lengths["column"]
        )
        if null_counts:
            delimiters += put_str(delimiter * lengths["null"])
        delimiters += put_str(delimiter * lengths["dtype"], spaces=dtype_spaces)
        output.append(delimiters)

        return output, lengths

    output.extend([type_line, index_line])

    def verbose_repr(output):
        columns_line = f"Data columns (total {len(columns)} columns):"
        header, lengths = get_header()
        output.extend([columns_line, *header])
        for i, col in enumerate(columns):
            i, col_s, dtype = map(pprint_thing, [i, col, dtypes[col]])

            to_append = put_str(f" {i}", lengths["head"]) + put_str(
                col_s, lengths["column"]
            )
            if null_counts:
                non_null = pprint_thing(non_null_count[col])
                to_append += put_str(f"{non_null} non-null", lengths["null"])
            to_append += put_str(dtype, lengths["dtype"], spaces=0)
            output.append(to_append)

    def non_verbose_repr(output):
        output.append(columns._summary(name="Columns"))

    if verbose:
        verbose_repr(output)
    else:
        non_verbose_repr(output)

    output.append(dtypes_line)

    if memory_usage:
        deep = memory_usage == "deep"
        mem_usage_bytes = self.memory_usage(index=True, deep=deep).sum()
        mem_line = f"memory usage: {format_size(mem_usage_bytes)}"

        output.append(mem_line)

    output.append("")
    buf.write("\n".join(output))


# Snowpark pandas does different validation.
@register_dataframe_accessor_helper("insert")
def insert(
    self,
    loc: int,
    column: Hashable,
    value: Scalar | AnyArrayLike,
    allow_duplicates: bool | NoDefault = no_default,
) -> None:
    """
    Insert column into ``DataFrame`` at specified location.
    """
    # TODO: SNOW-1063346: Modin upgrade - modin.pandas.DataFrame functions
    raise_if_native_pandas_objects(value)
    if allow_duplicates is no_default:
        allow_duplicates = False
    if not allow_duplicates and column in self.columns:
        raise ValueError(f"cannot insert {column}, already exists")

    if not isinstance(loc, int):
        raise TypeError("loc must be int")

    # If columns labels are multilevel, we implement following behavior (this is
    # name native pandas):
    # Case 1: if 'column' is tuple it's length must be same as number of levels
    #    otherwise raise error.
    # Case 2: if 'column' is not a tuple, create a tuple out of it by filling in
    #     empty strings to match the length of column levels in self frame.
    if self.columns.nlevels > 1:
        if isinstance(column, tuple) and len(column) != self.columns.nlevels:
            # same error as native pandas.
            raise ValueError("Item must have length equal to number of levels.")
        if not isinstance(column, tuple):
            # Fill empty strings to match length of levels
            suffix = [""] * (self.columns.nlevels - 1)
            column = tuple([column] + suffix)

    # Dictionary keys are treated as index column and this should be joined with
    # index of target dataframe. This behavior is similar to 'value' being DataFrame
    # or Series, so we simply create Series from dict data here.
    if isinstance(value, set):
        raise TypeError(f"'{type(value).__name__}' type is unordered")

    if isinstance(value, dict):
        value = Series(value, name=column)

    if isinstance(value, DataFrame) or (
        isinstance(value, np.ndarray) and len(value.shape) > 1
    ):
        # Supported numpy array shapes are
        # 1. (N, )  -> Ex. [1, 2, 3]
        # 2. (N, 1) -> Ex> [[1], [2], [3]]
        if value.shape[1] != 1:
            if isinstance(value, DataFrame):
                # Error message updated in pandas 2.1, needs to be upstreamed to OSS modin
                raise ValueError(
                    f"Expected a one-dimensional object, got a {type(value).__name__} with {value.shape[1]} columns instead."
                )
            else:
                raise ValueError(
                    f"Expected a 1D array, got an array with shape {value.shape}"
                )
        # Change numpy array shape from (N, 1) to (N, )
        if isinstance(value, np.ndarray):
            value = value.squeeze(axis=1)

    if (
        is_list_like(value)
        and not isinstance(value, (Series, DataFrame))
        and len(value) != self.shape[0]
        and not 0 == self.shape[0]  # dataframe holds no rows
    ):
        raise ValueError(
            "Length of values ({}) does not match length of index ({})".format(
                len(value), len(self)
            )
        )
    if not -len(self.columns) <= loc <= len(self.columns):
        raise IndexError(
            f"index {loc} is out of bounds for axis 0 with size {len(self.columns)}"
        )
    elif loc < 0:
        raise ValueError("unbounded slice")

    join_on_index = False
    if isinstance(value, (Series, DataFrame)):
        value = value._query_compiler
        join_on_index = True
    elif is_list_like(value):
        value = Series(value, name=column)._query_compiler

    new_query_compiler = self._query_compiler.insert(loc, column, value, join_on_index)
    # In pandas, 'insert' operation is always inplace.
    self._update_inplace(new_query_compiler=new_query_compiler)


# Snowpark pandas does more specialization based on the type of `values`
@register_dataframe_accessor_helper("isin")
def isin(
    self, values: ListLike | Series | DataFrame | dict[Hashable, ListLike]
) -> DataFrame:
    # TODO: SNOW-1063346: Modin upgrade - modin.pandas.DataFrame functions
    if isinstance(values, dict):
        return super(DataFrame, self).isin(values)
    elif isinstance(values, Series):
        # Note: pandas performs explicit is_unique check here, deactivated for performance reasons.
        # if not values.index.is_unique:
        #   raise ValueError("cannot compute isin with a duplicate axis.")
        return self.__constructor__(
            query_compiler=self._query_compiler.isin(values._query_compiler)
        )
    elif isinstance(values, DataFrame):
        # Note: pandas performs explicit is_unique check here, deactivated for performance reasons.
        # if not (values.columns.is_unique and values.index.is_unique):
        #    raise ValueError("cannot compute isin with a duplicate axis.")
        return self.__constructor__(
            query_compiler=self._query_compiler.isin(values._query_compiler)
        )
    else:
        if not is_list_like(values):
            # throw pandas compatible error
            raise TypeError(
                "only list-like or dict-like objects are allowed "
                f"to be passed to {self.__class__.__name__}.isin(), "
                f"you passed a '{type(values).__name__}'"
            )
        return super(DataFrame, self).isin(values)


# Upstream Modin defaults to pandas for some arguments.
@register_dataframe_accessor_helper("join")
def join(
    self,
    other: DataFrame | Series | Iterable[DataFrame | Series],
    on: IndexLabel | None = None,
    how: str = "left",
    lsuffix: str = "",
    rsuffix: str = "",
    sort: bool = False,
    validate: str | None = None,
) -> DataFrame:
    """
    Join columns of another ``DataFrame``.
    """
    # TODO: SNOW-1063346: Modin upgrade - modin.pandas.DataFrame functions
    for o in other if isinstance(other, list) else [other]:
        raise_if_native_pandas_objects(o)

    # Similar to native pandas we implement 'join' using 'pd.merge' method.
    # Following code is copied from native pandas (with few changes explained below)
    # https://github.com/pandas-dev/pandas/blob/v1.5.3/pandas/core/frame.py#L10002
    if isinstance(other, Series):
        # Same error as native pandas.
        if other.name is None:
            raise ValueError("Other Series must have a name")
        other = DataFrame(other)
    elif is_list_like(other):
        if any([isinstance(o, Series) and o.name is None for o in other]):
            raise ValueError("Other Series must have a name")

    if isinstance(other, DataFrame):
        if how == "cross":
            return pd.merge(
                self,
                other,
                how=how,
                on=on,
                suffixes=(lsuffix, rsuffix),
                sort=sort,
                validate=validate,
            )
        return pd.merge(
            self,
            other,
            left_on=on,
            how=how,
            left_index=on is None,
            right_index=True,
            suffixes=(lsuffix, rsuffix),
            sort=sort,
            validate=validate,
        )
    else:  # List of DataFrame/Series
        # Same error as native pandas.
        if on is not None:
            raise ValueError(
                "Joining multiple DataFrames only supported for joining on index"
            )

        # Same error as native pandas.
        if rsuffix or lsuffix:
            raise ValueError("Suffixes not supported when joining multiple DataFrames")

        # NOTE: These are not the differences between Snowpark pandas API and pandas behavior
        # these are differences between native pandas join behavior when join
        # frames have unique index or not.

        # In native pandas logic to join multiple DataFrames/Series is data
        # dependent. Under the hood it will either use 'concat' or 'merge' API
        # Case 1. If all objects being joined have unique index use 'concat' (axis=1)
        # Case 2. Otherwise use 'merge' API by looping through objects left to right.
        # https://github.com/pandas-dev/pandas/blob/v1.5.3/pandas/core/frame.py#L10046

        # Even though concat (axis=1) and merge are very similar APIs they have
        # some differences which leads to inconsistent behavior in native pandas.
        # 1. Treatment of un-named Series
        # Case #1: Un-named series is allowed in concat API. Objects are joined
        #   successfully by assigning a number as columns name (see 'concat' API
        #   documentation for details on treatment of un-named series).
        # Case #2: It raises 'ValueError: Other Series must have a name'

        # 2. how='right'
        # Case #1: 'concat' API doesn't support right join. It raises
        #   'ValueError: Only can inner (intersect) or outer (union) join the other axis'
        # Case #2: Merges successfully.

        # 3. Joining frames with duplicate labels but no conflict with other frames
        # Example:  self = DataFrame(... columns=["A", "B"])
        #           other = [DataFrame(... columns=["C", "C"])]
        # Case #1: 'ValueError: Indexes have overlapping values'
        # Case #2: Merged successfully.

        # In addition to this, native pandas implementation also leads to another
        # type of inconsistency where left.join(other, ...) and
        # left.join([other], ...) might behave differently for cases mentioned
        # above.
        # Example:
        # import pandas as pd
        # df = pd.DataFrame({"a": [4, 5]})
        # other = pd.Series([1, 2])
        # df.join([other])  # this is successful
        # df.join(other)  # this raises 'ValueError: Other Series must have a name'

        # In Snowpark pandas API, we provide consistent behavior by always using 'merge' API
        # to join multiple DataFrame/Series. So always follow the behavior
        # documented as Case #2 above.

        joined = self
        for frame in other:
            if isinstance(frame, DataFrame):
                overlapping_cols = set(joined.columns).intersection(set(frame.columns))
                if len(overlapping_cols) > 0:
                    # Native pandas raises: 'Indexes have overlapping values'
                    # We differ slightly from native pandas message to make it more
                    # useful to users.
                    raise ValueError(
                        f"Join dataframes have overlapping column labels: {overlapping_cols}"
                    )
            joined = pd.merge(
                joined,
                frame,
                how=how,
                left_index=True,
                right_index=True,
                validate=validate,
                sort=sort,
                suffixes=(None, None),
            )
        return joined


# Snowpark pandas does extra error checking.
@register_dataframe_accessor_helper("mask")
def mask(
    self,
    cond: DataFrame | Series | Callable | AnyArrayLike,
    other: DataFrame | Series | Callable | Scalar | None = np.nan,
    *,
    inplace: bool = False,
    axis: Axis | None = None,
    level: Level | None = None,
):
    # TODO: SNOW-1063346: Modin upgrade - modin.pandas.DataFrame functions
    if isinstance(other, Series) and axis is None:
        raise ValueError(
            "df.mask requires an axis parameter (0 or 1) when given a Series"
        )

    return super(DataFrame, self).mask(
        cond,
        other=other,
        inplace=inplace,
        axis=axis,
        level=level,
    )


# Snowpark pandas does more thorough error checking.
@register_dataframe_accessor_helper("merge")
def merge(
    self,
    right: DataFrame | Series,
    how: str = "inner",
    on: IndexLabel | None = None,
    left_on: Hashable | AnyArrayLike | Sequence[Hashable | AnyArrayLike] | None = None,
    right_on: Hashable | AnyArrayLike | Sequence[Hashable | AnyArrayLike] | None = None,
    left_index: bool = False,
    right_index: bool = False,
    sort: bool = False,
    suffixes: Suffixes = ("_x", "_y"),
    copy: bool = True,
    indicator: bool = False,
    validate: str | None = None,
) -> DataFrame:
    # TODO: SNOW-1063346: Modin upgrade - modin.pandas.DataFrame functions
    # Raise error if native pandas objects are passed.
    raise_if_native_pandas_objects(right)

    if isinstance(right, Series) and right.name is None:
        raise ValueError("Cannot merge a Series without a name")
    if not isinstance(right, (Series, DataFrame)):
        raise TypeError(
            f"Can only merge Series or DataFrame objects, a {type(right)} was passed"
        )

    if isinstance(right, Series):
        right_column_nlevels = len(right.name) if isinstance(right.name, tuple) else 1
    else:
        right_column_nlevels = right.columns.nlevels
    if self.columns.nlevels != right_column_nlevels:
        # This is deprecated in native pandas. We raise explicit error for this.
        raise ValueError(
            "Can not merge objects with different column levels."
            + f" ({self.columns.nlevels} levels on the left,"
            + f" {right_column_nlevels} on the right)"
        )

    # Merge empty native pandas dataframes for error checking. Otherwise, it will
    # require a lot of logic to be written. This takes care of raising errors for
    # following scenarios:
    # 1. Only 'left_index' is set to True.
    # 2. Only 'right_index is set to True.
    # 3. Only 'left_on' is provided.
    # 4. Only 'right_on' is provided.
    # 5. 'on' and 'left_on' both are provided
    # 6. 'on' and 'right_on' both are provided
    # 7. 'on' and 'left_index' both are provided
    # 8. 'on' and 'right_index' both are provided
    # 9. 'left_on' and 'left_index' both are provided
    # 10. 'right_on' and 'right_index' both are provided
    # 11. Length mismatch between 'left_on' and 'right_on'
    # 12. 'left_index' is not a bool
    # 13. 'right_index' is not a bool
    # 14. 'on' is not None and how='cross'
    # 15. 'left_on' is not None and how='cross'
    # 16. 'right_on' is not None and how='cross'
    # 17. 'left_index' is True and how='cross'
    # 18. 'right_index' is True and how='cross'
    # 19. Unknown label in 'on', 'left_on' or 'right_on'
    # 20. Provided 'suffixes' is not sufficient to resolve conflicts.
    # 21. Merging on column with duplicate labels.
    # 22. 'how' not in {'left', 'right', 'inner', 'outer', 'cross'}
    # 23. conflict with existing labels for array-like join key
    # 24. 'indicator' argument is not bool or str
    # 25. indicator column label conflicts with existing data labels
    create_empty_native_pandas_frame(self).merge(
        create_empty_native_pandas_frame(right),
        on=on,
        how=how,
        left_on=replace_external_data_keys_with_empty_pandas_series(left_on),
        right_on=replace_external_data_keys_with_empty_pandas_series(right_on),
        left_index=left_index,
        right_index=right_index,
        suffixes=suffixes,
        indicator=indicator,
    )

    return self.__constructor__(
        query_compiler=self._query_compiler.merge(
            right._query_compiler,
            how=how,
            on=on,
            left_on=replace_external_data_keys_with_query_compiler(self, left_on),
            right_on=replace_external_data_keys_with_query_compiler(right, right_on),
            left_index=left_index,
            right_index=right_index,
            sort=sort,
            suffixes=suffixes,
            copy=copy,
            indicator=indicator,
            validate=validate,
        )
    )


@_inherit_docstrings(native_pd.DataFrame.memory_usage, apilink="pandas.DataFrame")
@register_dataframe_accessor_helper("memory_usage")
def memory_usage(self, index: bool = True, deep: bool = False) -> Any:
    """
    Memory Usage (Dummy Information)

    The memory usage of a snowflake dataframe is not fully implemented.
    This method returns a series like the pandas dataframe to maintain
    compatibility with code which calls this for logging purposes, but
    the values are 0.

    Args:
        index: return dummy index memory usage
        deep: ignored

    Returns:
        Series with zeros for each index and column in the dataframe

    Examples:

        >>> df = pd.DataFrame({'Animal': ['Falcon', 'Falcon',
        ...                               'Parrot', 'Parrot'],
        ...                    'Max Speed': [380., 370., 24., 26.]})
        >>> df.memory_usage()
        Index        0
        Animal       0
        Max Speed    0
        dtype: int64

        >>> df.memory_usage(index=False)
        Animal       0
        Max Speed    0
        dtype: int64
    """
    # TODO: SNOW-1264697: push implementation down to query compiler
    columns = (["Index"] if index else []) + self._get_columns().array.tolist()
    return native_pd.Series([0] * len(columns), index=columns)


# Snowpark pandas handles `inplace` differently.
@register_dataframe_accessor_helper("replace")
def replace(
    self,
    to_replace=None,
    value=no_default,
    inplace: bool = False,
    limit=None,
    regex: bool = False,
    method: str | NoDefault = no_default,
):
    """
    Replace values given in `to_replace` with `value`.
    """
    # TODO: SNOW-1063346: Modin upgrade - modin.pandas.DataFrame functions
    inplace = validate_bool_kwarg(inplace, "inplace")
    new_query_compiler = self._query_compiler.replace(
        to_replace=to_replace,
        value=value,
        limit=limit,
        regex=regex,
        method=method,
    )
    return self._create_or_update_from_compiler(new_query_compiler, inplace)


# Snowpark pandas interacts with the inplace flag differently.
@register_dataframe_accessor_helper("rename")
def rename(
    self,
    mapper: Renamer | None = None,
    *,
    index: Renamer | None = None,
    columns: Renamer | None = None,
    axis: Axis | None = None,
    copy: bool | None = None,
    inplace: bool = False,
    level: Level | None = None,
    errors: IgnoreRaise = "ignore",
) -> DataFrame | None:
    """
    Alter axes labels.
    """
    # TODO: SNOW-1063346: Modin upgrade - modin.pandas.DataFrame functions
    inplace = validate_bool_kwarg(inplace, "inplace")
    if mapper is None and index is None and columns is None:
        raise TypeError("must pass an index to rename")

    if index is not None or columns is not None:
        if axis is not None:
            raise TypeError(
                "Cannot specify both 'axis' and any of 'index' or 'columns'"
            )
        elif mapper is not None:
            raise TypeError(
                "Cannot specify both 'mapper' and any of 'index' or 'columns'"
            )
    else:
        # use the mapper argument
        if axis and self._get_axis_number(axis) == 1:
            columns = mapper
        else:
            index = mapper

    if copy is not None:
        WarningMessage.ignored_argument(
            operation="dataframe.rename",
            argument="copy",
            message="copy parameter has been ignored with Snowflake execution engine",
        )

    if isinstance(index, dict):
        index = Series(index)

    new_qc = self._query_compiler.rename(
        index_renamer=index, columns_renamer=columns, level=level, errors=errors
    )
    return self._create_or_update_from_compiler(
        new_query_compiler=new_qc, inplace=inplace
    )


# Upstream modin converts aggfunc to a cython function if it's a string.
@register_dataframe_accessor_helper("pivot_table")
def pivot_table(
    self,
    values=None,
    index=None,
    columns=None,
    aggfunc="mean",
    fill_value=None,
    margins=False,
    dropna=True,
    margins_name="All",
    observed=False,
    sort=True,
):
    """
    Create a spreadsheet-style pivot table as a ``DataFrame``.
    """
    # TODO: SNOW-1063346: Modin upgrade - modin.pandas.DataFrame functions
    result = self.__constructor__(
        query_compiler=self._query_compiler.pivot_table(
            index=index,
            values=values,
            columns=columns,
            aggfunc=aggfunc,
            fill_value=fill_value,
            margins=margins,
            dropna=dropna,
            margins_name=margins_name,
            observed=observed,
            sort=sort,
        )
    )
    return result


# Snowpark pandas produces a different warning for materialization.
@register_dataframe_accessor_helper("plot")
@property
def plot(
    self,
    x=None,
    y=None,
    kind="line",
    ax=None,
    subplots=False,
    sharex=None,
    sharey=False,
    layout=None,
    figsize=None,
    use_index=True,
    title=None,
    grid=None,
    legend=True,
    style=None,
    logx=False,
    logy=False,
    loglog=False,
    xticks=None,
    yticks=None,
    xlim=None,
    ylim=None,
    rot=None,
    fontsize=None,
    colormap=None,
    table=False,
    yerr=None,
    xerr=None,
    secondary_y=False,
    sort_columns=False,
    **kwargs,
):  # noqa: PR01, RT01, D200
    """
    Make plots of ``DataFrame``. Materializes data into memory and uses the
    existing pandas PlotAccessor
    """
    self = self.__switcheroo__(inplace=True)
    if self.get_backend() != "Snowflake":
        return self.plot(
            x,
            y,
            kind,
            ax,
            subplots,
            sharex,
            sharey,
            layout,
            figsize,
            use_index,
            title,
            grid,
            legend,
            style,
            logx,
            logy,
            loglog,
            xticks,
            yticks,
            xlim,
            ylim,
            rot,
            fontsize,
            colormap,
            table,
            yerr,
            xerr,
            secondary_y,
            sort_columns,
            **kwargs,
        )
    # TODO: SNOW-1063346: Modin upgrade - modin.pandas.DataFrame functions
    WarningMessage.single_warning(
        "DataFrame.plot materializes data to the local machine for plotting."
    )
    return self._to_pandas().plot


# Upstream Modin defaults when other is a Series.
@register_dataframe_accessor_helper("pow")
def pow(
    self, other, axis="columns", level=None, fill_value=None
):  # noqa: PR01, RT01, D200
    """
    Get exponential power of ``DataFrame`` and `other`, element-wise (binary operator `pow`).
    """
    # TODO: SNOW-1063346: Modin upgrade - modin.pandas.DataFrame functions
    return self._binary_op(
        "pow",
        other,
        axis=axis,
        level=level,
        fill_value=fill_value,
    )


@register_dataframe_accessor_helper("rpow")
def rpow(
    self, other, axis="columns", level=None, fill_value=None
):  # noqa: PR01, RT01, D200
    """
    Get exponential power of ``DataFrame`` and `other`, element-wise (binary operator `rpow`).
    """
    # TODO: SNOW-1063346: Modin upgrade - modin.pandas.DataFrame functions
    return self._binary_op(
        "rpow",
        other,
        axis=axis,
        level=level,
        fill_value=fill_value,
    )


# Snowpark pandas does extra argument validation, and uses iloc instead of drop at the end.
@register_dataframe_accessor_helper("select_dtypes")
def select_dtypes(
    self,
    include: ListLike | str | type | None = None,
    exclude: ListLike | str | type | None = None,
) -> DataFrame:
    """
    Return a subset of the ``DataFrame``'s columns based on the column dtypes.
    """
    # TODO: SNOW-1063346: Modin upgrade - modin.pandas.DataFrame functions
    # This line defers argument validation to pandas, which will raise errors on our behalf in cases
    # like if `include` and `exclude` are None, the same type is specified in both lists, or a string
    # dtype (as opposed to object) is specified.
    native_pd.DataFrame().select_dtypes(include, exclude)

    if include and not is_list_like(include):
        include = [include]
    elif include is None:
        include = []
    if exclude and not is_list_like(exclude):
        exclude = [exclude]
    elif exclude is None:
        exclude = []

    sel = tuple(map(set, (include, exclude)))

    # The width of the np.int_/float_ alias differs between Windows and other platforms, so
    # we need to include a workaround.
    # https://github.com/numpy/numpy/issues/9464
    # https://github.com/pandas-dev/pandas/blob/f538741432edf55c6b9fb5d0d496d2dd1d7c2457/pandas/core/frame.py#L5036
    def check_sized_number_infer_dtypes(dtype):
        if (isinstance(dtype, str) and dtype == "int") or (dtype is int):
            return [np.int32, np.int64]
        elif dtype == "float" or dtype is float:
            return [np.float64, np.float32]
        else:
            return [infer_dtype_from_object(dtype)]

    include, exclude = map(
        lambda x: set(
            itertools.chain.from_iterable(map(check_sized_number_infer_dtypes, x))
        ),
        sel,
    )
    # We need to index on column position rather than label in case of duplicates
    include_these = native_pd.Series(not bool(include), index=range(len(self.columns)))
    exclude_these = native_pd.Series(not bool(exclude), index=range(len(self.columns)))

    def is_dtype_instance_mapper(dtype):
        return functools.partial(issubclass, dtype.type)

    for i, dtype in enumerate(self.dtypes):
        if include:
            include_these[i] = any(map(is_dtype_instance_mapper(dtype), include))
        if exclude:
            exclude_these[i] = not any(map(is_dtype_instance_mapper(dtype), exclude))

    dtype_indexer = include_these & exclude_these
    indicate = [i for i, should_keep in dtype_indexer.items() if should_keep]
    # We need to use iloc instead of drop in case of duplicate column names
    return self.iloc[:, indicate]


# Snowpark pandas does extra validation on the `axis` argument.
@register_dataframe_accessor_helper("set_axis")
def set_axis(
    self,
    labels: IndexLabel,
    *,
    axis: Axis = 0,
    copy: bool | NoDefault = no_default,  # ignored
):
    # TODO: SNOW-1063346: Modin upgrade - modin.pandas.DataFrame functions
    if not is_scalar(axis):
        raise TypeError(f"{type(axis).__name__} is not a valid type for axis.")
    return super(DataFrame, self).set_axis(
        labels=labels,
        # 'columns', 'rows, 'index, 0, and 1 are the only valid axis values for df.
        axis=native_pd.DataFrame._get_axis_name(axis),
        copy=copy,
    )


# Snowpark pandas needs extra logic for the lazy index class.
@register_dataframe_accessor_helper("set_index")
def set_index(
    self,
    keys: IndexLabel
    | list[IndexLabel | pd.Index | pd.Series | list | np.ndarray | Iterable],
    drop: bool = True,
    append: bool = False,
    inplace: bool = False,
    verify_integrity: bool = False,
) -> None | DataFrame:
    """
    Set the ``DataFrame`` index using existing columns.
    """
    # TODO: SNOW-1063346: Modin upgrade - modin.pandas.DataFrame functions
    inplace = validate_bool_kwarg(inplace, "inplace")
    if not isinstance(keys, list):
        keys = [keys]

    # make sure key is either hashable, index, or series
    label_or_series = []

    missing = []
    columns = self.columns.tolist()
    for key in keys:
        raise_if_native_pandas_objects(key)
        if isinstance(key, pd.Series):
            label_or_series.append(key._query_compiler)
        elif isinstance(key, (np.ndarray, list, Iterator)):
            label_or_series.append(pd.Series(key)._query_compiler)
        elif isinstance(key, (pd.Index, native_pd.MultiIndex)):
            label_or_series += [s._query_compiler for s in self._to_series_list(key)]
        else:
            if not is_hashable(key):
                raise TypeError(
                    f'The parameter "keys" may be a column key, one-dimensional array, or a list '
                    f"containing only valid column keys and one-dimensional arrays. Received column "
                    f"of type {type(key)}"
                )
            label_or_series.append(key)
            found = key in columns
            if columns.count(key) > 1:
                raise ValueError(f"The column label '{key}' is not unique")
            elif not found:
                missing.append(key)

    if missing:
        raise KeyError(f"None of {missing} are in the columns")

    new_query_compiler = self._query_compiler.set_index(
        label_or_series, drop=drop, append=append
    )

    # TODO: SNOW-782633 improve this code once duplicate is supported
    # this needs to pull all index which is inefficient
    if verify_integrity and not new_query_compiler.index.is_unique:
        duplicates = new_query_compiler.index[
            new_query_compiler.index.to_pandas().duplicated()
        ].unique()
        raise ValueError(f"Index has duplicate keys: {duplicates}")

    return self._create_or_update_from_compiler(new_query_compiler, inplace=inplace)


# Upstream Modin uses `len(self.index)` instead of `len(self)`, which gives an extra query.
@register_dataframe_accessor_helper("shape")
@property
def shape(self) -> tuple[int, int]:
    """
    Return a tuple representing the dimensionality of the ``DataFrame``.
    """
    # TODO: SNOW-1063346: Modin upgrade - modin.pandas.DataFrame functions
    return len(self), len(self.columns)


# Snowpark pands has rewrites to minimize queries from length checks.
@register_dataframe_accessor_helper("squeeze")
def squeeze(self, axis: Axis | None = None):
    """
    Squeeze 1 dimensional axis objects into scalars.
    """
    # TODO: SNOW-1063346: Modin upgrade - modin.pandas.DataFrame functions
    axis = self._get_axis_number(axis) if axis is not None else None
    len_columns = self._query_compiler.get_axis_len(1)
    if axis == 1 and len_columns == 1:
        return Series(query_compiler=self._query_compiler)
    if axis in [0, None]:
        # get_axis_len(0) results in a sql query to count number of rows in current
        # dataframe. We should only compute len_index if axis is 0 or None.
        len_index = len(self)
        if axis is None and (len_columns == 1 or len_index == 1):
            return Series(query_compiler=self._query_compiler).squeeze()
        if axis == 0 and len_index == 1:
            return Series(query_compiler=self.T._query_compiler)
    return self.copy()


# Upstream modin defines sum differently for series/DF, but we use the same implementation for both.
@register_dataframe_accessor_helper("sum")
def sum(
    self,
    axis: Axis | None = None,
    skipna: bool = True,
    numeric_only: bool = False,
    min_count: int = 0,
    **kwargs: Any,
):
    # TODO: SNOW-1119855: Modin upgrade - modin.pandas.base.BasePandasDataset
    min_count = validate_int_kwarg(min_count, "min_count")
    kwargs.update({"min_count": min_count})
    return self._agg_helper(
        func="sum",
        axis=axis,
        skipna=skipna,
        numeric_only=numeric_only,
        **kwargs,
    )


# Snowpark pandas raises a warning where modin defaults to pandas.
@register_dataframe_accessor_helper("stack")
def stack(
    self,
    level: int | str | list = -1,
    dropna: bool | NoDefault = no_default,
    sort: bool | NoDefault = no_default,
    future_stack: bool = False,  # ignored
):
    """
    Stack the prescribed level(s) from columns to index.
    """
    # TODO: SNOW-1063346: Modin upgrade - modin.pandas.DataFrame functions
    if future_stack is not False:
        WarningMessage.ignored_argument(  # pragma: no cover
            operation="DataFrame.stack",
            argument="future_stack",
            message="future_stack parameter has been ignored with Snowflake execution engine",
        )
    if dropna is NoDefault:
        dropna = True  # pragma: no cover
    if sort is NoDefault:
        sort = True  # pragma: no cover

    # This ensures that non-pandas MultiIndex objects are caught.
    is_multiindex = len(self.columns.names) > 1
    if not is_multiindex or (
        is_multiindex and is_list_like(level) and len(level) == self.columns.nlevels
    ):
        return self._reduce_dimension(
            query_compiler=self._query_compiler.stack(level, dropna, sort)
        )
    else:
        return self.__constructor__(
            query_compiler=self._query_compiler.stack(level, dropna, sort)
        )


# Upstream modin doesn't pass `copy`, so we can't raise a warning for it.
# No need to override the `T` property since that can't take any extra arguments.
@register_dataframe_accessor_helper("transpose")
def transpose(self, copy=False, *args):  # noqa: PR01, RT01, D200
    """
    Transpose index and columns.
    """
    # TODO: SNOW-1063346: Modin upgrade - modin.pandas.DataFrame functions
    if copy:
        WarningMessage.ignored_argument(
            operation="transpose",
            argument="copy",
            message="Transpose ignore copy argument in Snowpark pandas API",
        )

    if args:
        WarningMessage.ignored_argument(
            operation="transpose",
            argument="args",
            message="Transpose ignores args in Snowpark pandas API",
        )

    return self.__constructor__(query_compiler=self._query_compiler.transpose())


# Upstream modin implements transform in base.py, but we don't yet support Series.transform.
@register_dataframe_accessor_helper("transform")
def transform(
    self, func: PythonFuncType, axis: Axis = 0, *args: Any, **kwargs: Any
) -> DataFrame:  # noqa: PR01, RT01, D200
    # TODO: SNOW-1063346: Modin upgrade - modin.pandas.DataFrame functions
    if is_list_like(func) or is_dict_like(func):
        ErrorMessage.not_implemented(
            "dict and list parameters are not supported for transform"
        )
    # throw the same error as pandas for cases where the function type is
    # invalid.
    if not isinstance(func, str) and not callable(func):
        raise TypeError(f"{type(func)} object is not callable")

    # if the function is an aggregation function, we'll produce
    # some bogus results while pandas will throw the error the
    # code below is throwing. So we do the same.
    if is_snowflake_agg_func(func):
        raise ValueError("Function did not transform")

    return self.apply(func, axis, False, args=args, **kwargs)


# Upstream modin defaults to pandas for some arguments.
@register_dataframe_accessor_helper("unstack")
def unstack(
    self,
    level: int | str | list = -1,
    fill_value: int | str | dict = None,
    sort: bool = True,
):
    """
    Pivot a level of the (necessarily hierarchical) index labels.
    """
    # TODO: SNOW-1063346: Modin upgrade - modin.pandas.DataFrame functions
    # This ensures that non-pandas MultiIndex objects are caught.
    nlevels = self._query_compiler.nlevels()
    is_multiindex = nlevels > 1

    if not is_multiindex or (
        is_multiindex and is_list_like(level) and len(level) == nlevels
    ):
        return self._reduce_dimension(
            query_compiler=self._query_compiler.unstack(
                level, fill_value, sort, is_series_input=False
            )
        )
    else:
        return self.__constructor__(
            query_compiler=self._query_compiler.unstack(
                level, fill_value, sort, is_series_input=False
            )
        )


# Upstream modin does different validation and sorting.
@register_dataframe_accessor_helper("value_counts")
def value_counts(
    self,
    subset: Sequence[Hashable] | None = None,
    normalize: bool = False,
    sort: bool = True,
    ascending: bool = False,
    dropna: bool = True,
):
    # TODO: SNOW-1063346: Modin upgrade - modin.pandas.DataFrame functions
    return Series(
        query_compiler=self._query_compiler.value_counts(
            subset=subset,
            normalize=normalize,
            sort=sort,
            ascending=ascending,
            dropna=dropna,
        ),
        name="proportion" if normalize else "count",
    ).__switcheroo__(inplace=False)


@register_dataframe_accessor_helper("where")
def where(
    self,
    cond: DataFrame | Series | Callable | AnyArrayLike,
    other: DataFrame | Series | Callable | Scalar | None = np.nan,
    *,
    inplace: bool = False,
    axis: Axis | None = None,
    level: Level | None = None,
):
    """
    Replace values where the condition is False.
    """
    # TODO: SNOW-1063346: Modin upgrade - modin.pandas.DataFrame functions
    if isinstance(other, Series) and axis is None:
        raise ValueError(
            "df.where requires an axis parameter (0 or 1) when given a Series"
        )

    return super(DataFrame, self).where(
        cond,
        other=other,
        inplace=inplace,
        axis=axis,
        level=level,
    )


# Snowpark pandas has a custom iterator.
@register_dataframe_accessor_helper("iterrows")
def iterrows(self) -> Iterator[tuple[Hashable, Series]]:
    """
    Iterate over ``DataFrame`` rows as (index, ``Series``) pairs.
    """
    self = self.__switcheroo__(inplace=True)
    if self.get_backend() != "Snowflake":
        return self.iterrows()

    # TODO: SNOW-1063346: Modin upgrade - modin.pandas.DataFrame functions
    def iterrow_builder(s):
        """Return tuple of the given `s` parameter name and the parameter themselves."""
        return s.name, s

    # Raise warning message since iterrows is very inefficient.
    WarningMessage.single_warning(
        DF_ITERROWS_ITERTUPLES_WARNING_MESSAGE.format("DataFrame.iterrows")
    )

    partition_iterator = SnowparkPandasRowPartitionIterator(self, iterrow_builder)
    yield from partition_iterator


# Snowpark pandas has a custom iterator.
@register_dataframe_accessor_helper("itertuples")
def itertuples(
    self, index: bool = True, name: str | None = "Pandas"
) -> Iterable[tuple[Any, ...]]:
    """
    Iterate over ``DataFrame`` rows as ``namedtuple``-s.
    """
    # TODO: SNOW-1063346: Modin upgrade - modin.pandas.DataFrame functions
    self = self.__switcheroo__(inplace=True)
    if self.get_backend() != "Snowflake":
        return self.itertuples(index, name)

    def itertuples_builder(s):
        """Return the next namedtuple."""
        # s is the Series of values in the current row.
        fields = []  # column names
        data = []  # values under each column

        if index:
            data.append(s.name)
            fields.append("Index")

        # Fill column names and values.
        fields.extend(list(self.columns))
        data.extend(s)

        if name is not None:
            # Creating the namedtuple.
            itertuple = collections.namedtuple(name, fields, rename=True)
            return itertuple._make(data)

        # When the name is None, return a regular tuple.
        return tuple(data)

    # Raise warning message since itertuples is very inefficient.
    WarningMessage.single_warning(
        DF_ITERROWS_ITERTUPLES_WARNING_MESSAGE.format("DataFrame.itertuples")
    )
    return SnowparkPandasRowPartitionIterator(self, itertuples_builder, True)


# Snowpark pandas truncates the repr output.
@register_dataframe_accessor_helper("__repr__")
def __repr__(self):
    """
    Return a string representation for a particular ``DataFrame``.

    Returns
    -------
    str
    """
<<<<<<< HEAD
=======
    self = self.__switcheroo__(inplace=True)
    if self.get_backend() != "Snowflake":
        return self.__repr__()
>>>>>>> 84c4cb4a
    # TODO: SNOW-1063346: Modin upgrade - modin.pandas.DataFrame functions
    num_rows = native_pd.get_option("display.max_rows") or len(self)
    # see _repr_html_ for comment, allow here also all column behavior
    num_cols = native_pd.get_option("display.max_columns") or len(self.columns)

    (
        row_count,
        col_count,
        repr_df,
    ) = self._query_compiler.build_repr_df(num_rows, num_cols, "x")
    result = repr(repr_df)

    # if truncated, add shape information
    if is_repr_truncated(row_count, col_count, num_rows, num_cols):
        # The split here is so that we don't repr pandas row lengths.
        return result.rsplit("\n\n", 1)[0] + "\n\n[{} rows x {} columns]".format(
            row_count, col_count
        )
    else:
        return result


# Snowpark pandas uses a different default `num_rows` value.
@register_dataframe_accessor_helper("_repr_html_")
def _repr_html_(self):  # pragma: no cover
    """
    Return a html representation for a particular ``DataFrame``.

    Returns
    -------
    str

    Notes
    -----
    Supports pandas `display.max_rows` and `display.max_columns` options.
    """
    num_rows = native_pd.get_option("display.max_rows") or 60
    # Modin uses here 20 as default, but this does not coincide well with pandas option. Therefore allow
    # here value=0 which means display all columns.
    num_cols = native_pd.get_option("display.max_columns")

    (
        row_count,
        col_count,
        repr_df,
    ) = self._query_compiler.build_repr_df(num_rows, num_cols)
    result = repr_df._repr_html_()

    if is_repr_truncated(row_count, col_count, num_rows, num_cols):
        # We split so that we insert our correct dataframe dimensions.
        return (
            result.split("<p>")[0]
            + f"<p>{row_count} rows × {col_count} columns</p>\n</div>"
        )
    else:
        return result


# Upstream modin just uses `to_datetime` rather than `dataframe_to_datetime` on the query compiler.
@register_dataframe_accessor_helper("_to_datetime")
def _to_datetime(self, **kwargs):
    """
    Convert `self` to datetime.

    Parameters
    ----------
    **kwargs : dict
        Optional arguments to use during query compiler's
        `to_datetime` invocation.

    Returns
    -------
    Series of datetime64 dtype
    """
    # TODO: SNOW-1063346: Modin upgrade - modin.pandas.DataFrame functions
    return self._reduce_dimension(
        query_compiler=self._query_compiler.dataframe_to_datetime(**kwargs)
    )


# Snowpark pandas has the extra `statement_params` argument.
@register_dataframe_accessor_helper("_to_pandas")
def _to_pandas(
    self,
    *,
    statement_params: dict[str, str] | None = None,
    **kwargs: Any,
) -> native_pd.DataFrame:
    """
    Convert Snowpark pandas DataFrame to pandas DataFrame

    Args:
        statement_params: Dictionary of statement level parameters to be set while executing this action.

    Returns:
        pandas DataFrame
    """
    # TODO: SNOW-1063346: Modin upgrade - modin.pandas.DataFrame functions
    return self._query_compiler.to_pandas(statement_params=statement_params, **kwargs)


# Snowpark pandas does more validation and error checking than upstream Modin, and uses different
# helper methods for dispatch.
@register_dataframe_accessor_helper("__setitem__")
def __setitem__(self, key: Any, value: Any):
    """
    Set attribute `value` identified by `key`.

    Args:
        key: Key to set
        value:  Value to set

    Note:
        In the case where value is any list like or array, pandas checks the array length against the number of rows
        of the input dataframe. If there is a mismatch, a ValueError is raised. Snowpark pandas indexing won't throw
        a ValueError because knowing the length of the current dataframe can trigger eager evaluations; instead if
        the array is longer than the number of rows we ignore the additional values. If the array is shorter, we use
        enlargement filling with the last value in the array.

    Returns:
        None
    """
    # TODO: SNOW-1063346: Modin upgrade - modin.pandas.DataFrame functions
    key = apply_if_callable(key, self)
    if isinstance(key, DataFrame) or (
        isinstance(key, np.ndarray) and len(key.shape) == 2
    ):
        # This case uses mask's codepath to perform the set, but
        # we need to duplicate the code here since we are passing
        # an additional kwarg `cond_fillna_with_true` to the QC here.
        # We need this additional kwarg, since if df.shape
        # and key.shape do not align (i.e. df has more rows),
        # mask's codepath would mask the additional rows in df
        # while for setitem, we need to keep the original values.
        if not isinstance(key, DataFrame):
            if key.dtype != bool:
                raise TypeError(
                    "Must pass DataFrame or 2-d ndarray with boolean values only"
                )
            key = DataFrame(key)
            key._query_compiler._shape_hint = "array"

        if value is not None:
            value = apply_if_callable(value, self)

            if isinstance(value, np.ndarray):
                value = DataFrame(value)
                value._query_compiler._shape_hint = "array"
            elif isinstance(value, pd.Series):
                # pandas raises the `mask` ValueError here: Must specify axis = 0 or 1. We raise this
                # error instead, since it is more descriptive.
                raise ValueError(
                    "setitem with a 2D key does not support Series values."
                )

            if isinstance(value, BasePandasDataset):
                value = value._query_compiler

        query_compiler = self._query_compiler.mask(
            cond=key._query_compiler,
            other=value,
            axis=None,
            level=None,
            cond_fillna_with_true=True,
        )

        return self._create_or_update_from_compiler(query_compiler, inplace=True)

    # Error Checking:
    if (isinstance(key, pd.Series) or is_list_like(key)) and (isinstance(value, range)):
        raise NotImplementedError(DF_SETITEM_LIST_LIKE_KEY_AND_RANGE_LIKE_VALUE)
    elif isinstance(value, slice):
        # Here, the whole slice is assigned as a scalar variable, i.e., a spot at an index gets a slice value.
        raise NotImplementedError(DF_SETITEM_SLICE_AS_SCALAR_VALUE)

    # Note: when key is a boolean indexer or slice the key is a row key; otherwise, the key is always a column
    # key.
    index, columns = slice(None), key
    index_is_bool_indexer = False
    if isinstance(key, slice):
        if is_integer(key.start) and is_integer(key.stop):
            # when slice are integer slice, e.g., df[1:2] = val, the behavior is the same as
            # df.iloc[1:2, :] = val
            self.iloc[key] = value
            return
        index, columns = key, slice(None)
    elif isinstance(key, pd.Series):
        if is_bool_dtype(key.dtype):
            index, columns = key, slice(None)
            index_is_bool_indexer = True
    elif is_bool_indexer(key):
        index, columns = pd.Series(key), slice(None)
        index_is_bool_indexer = True

    # The reason we do not call loc directly is that setitem has different behavior compared to loc in this case
    # we have to explicitly set matching_item_columns_by_label to False for setitem.
    index = index._query_compiler if isinstance(index, BasePandasDataset) else index
    columns = (
        columns._query_compiler if isinstance(columns, BasePandasDataset) else columns
    )
    from snowflake.snowpark.modin.plugin.extensions.indexing_overrides import (
        is_2d_array,
    )

    matching_item_rows_by_label = not is_2d_array(value)
    if is_2d_array(value):
        value = DataFrame(value)
    item = value._query_compiler if isinstance(value, BasePandasDataset) else value
    new_qc = self._query_compiler.set_2d_labels(
        index,
        columns,
        item,
        # setitem always matches item by position
        matching_item_columns_by_label=False,
        matching_item_rows_by_label=matching_item_rows_by_label,
        index_is_bool_indexer=index_is_bool_indexer,
        # setitem always deduplicates columns. E.g., if df has two columns "A" and "B", after calling
        # df[["A","A"]] = item, df still only has two columns "A" and "B", and "A"'s values are set by the
        # second "A" column from value; instead, if we call df.loc[:, ["A", "A"]] = item, then df will have
        # three columns "A", "A", "B". Similarly, if we call df[["X","X"]] = item, df will have three columns
        # "A", "B", "X", while if we call df.loc[:, ["X", "X"]] = item, then df will have four columns "A", "B",
        # "X", "X".
        deduplicate_columns=True,
    )
    return self._update_inplace(new_query_compiler=new_qc)<|MERGE_RESOLUTION|>--- conflicted
+++ resolved
@@ -2316,12 +2316,6 @@
     -------
     str
     """
-<<<<<<< HEAD
-=======
-    self = self.__switcheroo__(inplace=True)
-    if self.get_backend() != "Snowflake":
-        return self.__repr__()
->>>>>>> 84c4cb4a
     # TODO: SNOW-1063346: Modin upgrade - modin.pandas.DataFrame functions
     num_rows = native_pd.get_option("display.max_rows") or len(self)
     # see _repr_html_ for comment, allow here also all column behavior

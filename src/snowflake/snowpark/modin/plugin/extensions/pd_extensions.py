#
# Copyright (c) 2012-2025 Snowflake Computing Inc. All rights reserved.
#

"""
File containing top-level APIs defined in Snowpark pandas but not the Modin API layer
under the `pd` namespace, such as `pd.read_snowflake`.
"""
from typing import Any, Iterable, List, Literal, Optional, Union

from modin.pandas import DataFrame, Series
from modin.pandas.api.extensions import (
    register_pd_accessor as _register_pd_accessor,
)

from snowflake.snowpark._internal.type_utils import ColumnOrName
<<<<<<< HEAD
from snowflake.snowpark.modin.plugin import MODIN_IS_AT_LEAST_0_33_0
from snowflake.snowpark.row import Row
=======
from snowflake.snowpark.async_job import AsyncJob
>>>>>>> ceed87c8
from .general_overrides import register_pd_accessor
from pandas._typing import IndexLabel
import pandas as native_pd
from snowflake.snowpark import DataFrame as SnowparkDataFrame
from snowflake.snowpark.modin.plugin.extensions.datetime_index import (  # noqa: F401
    DatetimeIndex,
)
from modin.utils import _inherit_docstrings
from snowflake.snowpark.modin.plugin.extensions.index import Index  # noqa: F401
from snowflake.snowpark.modin.plugin.extensions.timedelta_index import (  # noqa: F401
    TimedeltaIndex,
)
import modin.pandas as pd
from modin.config import context as config_context
from pandas.util._decorators import doc
from snowflake.snowpark.modin.plugin.utils.warning_message import (
    materialization_warning,
)


register_pd_accessor("Index")(Index)
register_pd_accessor("DatetimeIndex")(DatetimeIndex)
register_pd_accessor("TimedeltaIndex")(TimedeltaIndex)


def _snowpark_pandas_obj_check(obj: Union[DataFrame, Series]):
    if not isinstance(obj, (DataFrame, Series)):
        raise TypeError("obj must be a Snowpark pandas DataFrame or Series")


# Use a template string so that we can share it between the read_snowflake
# functions on the Snowflake and Pandas backends. We can't use the exact same
# docstring because each doctest creates and inserts to a temp table, and also
# creates, uses, and drops a stored procedure. Using a common table name or a
# common stored procedure name would cause conflicts between doctests. Note
# that we escape curly braces in this docstring by doubling them.
_READ_SNOWFLAKE_DOC = """
    Read a Snowflake table or SQL Query to a Snowpark pandas DataFrame.

    Args:
        name_or_query:
            A table name or fully-qualified object identifier or a SQL SELECT Query. It follows the same syntax in
            https://docs.snowflake.com/developer-guide/snowpark/reference/python/api/snowflake.snowpark.Session.table.html
        index_col:
            A column name or a list of column names to use as index.
        columns:
            A list of column names to select from the table. If not specified, select all columns.
        enforce_ordering:
            If False, Snowpark pandas will provide relaxed consistency and ordering guarantees for the returned
            DataFrame object. Otherwise, strict consistency and ordering guarantees are provided. See the Notes
            section for more details.

    See also:
        - :func:`to_snowflake <modin.pandas.to_snowflake>`

    Notes:
        Transformations applied to the returned Snowpark pandas Dataframe do not affect the underlying Snowflake table
        (or object). Use
        - :func:`modin.pandas.to_snowpark <modin.pandas.to_snowpark>`
        to write the Snowpark pandas DataFrame back to a Snowpark table.

        This API supports table names, SELECT queries (including those that use CTEs), CTEs with anonymous stored procedures
        and calling stored procedures using CALL, and is read only. To interact with Snowflake objects, e.g., listing tables, deleting tables or appending columns use the
        `Snowflake Python Connector <https://docs.snowflake.com/en/developer-guide/python-connector/python-connector>`_, or Snowpark's
        Session object which can be retrieved via `pd.session`.

        Snowpark pandas provides two modes of consistency and ordering semantics.

        * When `enforce_ordering` is set to False, Snowpark pandas provides relaxed consistency and ordering guarantees. In particular, the returned DataFrame object will be
          directly based on the source given by `name_or_query`. Consistency and isolation guarantees are relaxed in this case because any changes that happen to the source will be reflected in the
          DataFrame object returned by `pd.read_snowflake`.

          Ordering guarantees will also be relaxed in the sense that each time an operation is run on the returned DataFrame object, the underlying ordering of rows maybe
          different. For example, calling `df.head(5)` two consecutive times can result in a different set of 5 rows each time and with different ordering.
          Some order-sensitive operations (such as `df.items`, `df.iterrows`, or `df.itertuples`) may not behave as expected.

          With this mode, it is still possible to switch to strict ordering guarantees by explicitly calling `df.sort_values()` and providing a custom sort key. This will
          ensure that future operations will consistently experience the same sort order, but the consistency guarantees will remain relaxed.

          Note that when `name_or_query` is a query with an ORDER BY clause, this will only guarantee that the immediate results of the input query are sorted. But it still gives no guarantees
          on the order of the final results (after applying a sequence of pandas operations to those initial results).

        * When `enforce_ordering` is set to True, Snowpark pandas provides the same consistency and ordering guarantees for `read_snowflake` as if local files were read.
          For example, calling `df.head(5)` two consecutive times is guaranteed to result in the exact same set of 5 rows each time and with the same ordering.
          Depending on the type of source, `pd.read_snowflake` will do one of the following
          at the time of calling `pd.read_snowflake`:

            * For a table referenced by `name_or_query` the base table is snapshotted and the snapshot is used to back the resulting DataFrame.

            * For SELECT queries of the form `SELECT * FROM $TABLE_NAME` the base table is snapshotted as though it were referenced directly from `pd.read_snowflake`,
              and the snapshot will be used to back the resulting DataFrame as above.

            * In the following cases, a temporary table is created and snapshotted, and the snapshot of the temporary table is used to back the resulting
              DataFrame.

                * For VIEWs, SECURE VIEWs, and TEMPORARY VIEWs, a temporary table is created as a materialized copy of the view at
                  the time of calling `pd.read_snowflake` whether `pd.read_snowflake` is called as `pd.read_snowflake("SELECT * FROM $TABLE_NAME")` or
                  `pd.read_snowflake(view_name)`.

                * For more complex SELECT queries, including those with ORDER BY's or CTEs, the query is evaluated, and a temporary
                  table is created with the result at the time of calling `pd.read_snowflake`.

                * For CTEs with anonymous stored procedures and CALL queries, the procedure is evaluated at the time of calling `pd.read_snowflake`,
                  and a temporary table is created with the result.

          Any changes to the base table(s) or view(s) of the queries (whether the query is a SELECT query or a CTE with an anonymous stored procedure) that
          happen after calling `pd.read_snowflake` will not be reflected in the DataFrame object returned by `pd.read_snowflake`.

    Examples:

        Let's create a Snowflake table using SQL first for demonstrating the behavior of
        ``index_col`` and ``columns``:

        >>> session = pd.session
        >>> table_name = "{table_name}"
        >>> create_result = session.sql(f"CREATE TEMP TABLE {{table_name}} (A int, B int, C int)").collect()
        >>> insert_result = session.sql(f"INSERT INTO {{table_name}} VALUES(1, 2, 3)").collect()
        >>> session.table(table_name).show()
        -------------------
        |"A"  |"B"  |"C"  |
        -------------------
        |1    |2    |3    |
        -------------------
        <BLANKLINE>

        - When ``index_col`` and ``columns`` are both not specified, a Snowpark pandas DataFrame
          will have a default index from 0 to n-1, where n is the number of rows in the table,
          and have all columns in the Snowflake table as data columns.

          >>> import modin.pandas as pd
          >>> import snowflake.snowpark.modin.plugin
          >>> pd.read_snowflake(table_name)   # doctest: +NORMALIZE_WHITESPACE
             A  B  C
          0  1  2  3

        - When ``index_col`` is specified and ``columns`` is not specified, ``index_col``
          will be used as index columns in Snowpark pandas DataFrame and rest of columns in the
          Snowflake table will be data columns. Note that duplication is allowed and
          duplicate pandas labels are maintained.

          >>> pd.read_snowflake(table_name, index_col="A")   # doctest: +NORMALIZE_WHITESPACE
             B  C
          A
          1  2  3

          >>> pd.read_snowflake(table_name, index_col=["A", "B"])   # doctest: +NORMALIZE_WHITESPACE
               C
          A B
          1 2  3

          >>> pd.read_snowflake(table_name, index_col=["A", "A", "B"])  # doctest: +NORMALIZE_WHITESPACE
                 C
          A A B
          1 1 2  3

        - When ``index_col`` is not specified and ``columns`` is specified, a Snowpark pandas DataFrame
          will have a default index from 0 to n-1 and ``columns`` as data columns.

          >>> pd.read_snowflake(table_name, columns=["A"])  # doctest: +NORMALIZE_WHITESPACE
             A
          0  1

          >>> pd.read_snowflake(table_name, columns=["A", "B"])  # doctest: +NORMALIZE_WHITESPACE
             A  B
          0  1  2

          >>> pd.read_snowflake(table_name, columns=["A", "A", "B"])  # doctest: +NORMALIZE_WHITESPACE
             A  A  B
          0  1  1  2

        - When ``index_col`` and ``columns`` are specified, ``index_col``
          will be used as index columns and ``columns`` will be used as data columns.
          ``index_col`` doesn't need to be a part of ``columns``.

          >>> pd.read_snowflake(table_name, index_col=["A"], columns=["B", "C"])  # doctest: +NORMALIZE_WHITESPACE
             B  C
          A
          1  2  3

          >>> pd.read_snowflake(table_name, index_col=["A", "B"], columns=["A", "B"])  # doctest: +NORMALIZE_WHITESPACE
               A  B
          A B
          1 2  1  2

        Examples of `pd.read_snowflake` using SQL queries:

        >>> session = pd.session
        >>> create_result = session.sql(f"CREATE OR REPLACE TEMP TABLE {{table_name}} (A int, B int, C int)").collect()
        >>> insert_result = session.sql(f"INSERT INTO {{table_name}} VALUES(1, 2, 3),(-1, -2, -3)").collect()
        >>> session.table(table_name).show()
        -------------------
        |"A"  |"B"  |"C"  |
        -------------------
        |1    |2    |3    |
        |-1   |-2   |-3   |
        -------------------
        <BLANKLINE>

        - When ``index_col`` is not specified, a Snowpark pandas DataFrame
          will have a default index from 0 to n-1, where n is the number of rows in the table.

          >>> import modin.pandas as pd
          >>> import snowflake.snowpark.modin.plugin
          >>> pd.read_snowflake(f"SELECT * FROM {{table_name}}")   # doctest: +NORMALIZE_WHITESPACE
             A  B  C
          0  1  2  3
          1 -1 -2 -3

        - When ``index_col`` is specified, it
          will be used as index columns in Snowpark pandas DataFrame and rest of columns in the
          Snowflake table will be data columns. Note that duplication is allowed and
          duplicate pandas labels are maintained.

          >>> pd.read_snowflake(f"SELECT * FROM {{table_name}}", index_col="A")   # doctest: +NORMALIZE_WHITESPACE
              B  C
          A
           1  2  3
          -1 -2 -3

          >>> pd.read_snowflake(f"SELECT * FROM {{table_name}}", index_col=["A", "B"])   # doctest: +NORMALIZE_WHITESPACE
                 C
          A  B
           1  2  3
          -1 -2 -3

          >>> pd.read_snowflake(f"SELECT * FROM {{table_name}}", index_col=["A", "A", "B"])  # doctest: +NORMALIZE_WHITESPACE
                    C
          A  A  B
           1  1  2  3
          -1 -1 -2 -3

        - More complex queries can also be passed in.

          >>> pd.read_snowflake(f"SELECT * FROM {{table_name}} WHERE A > 0")  # doctest: +NORMALIZE_WHITESPACE
             A  B  C
          0  1  2  3

        - SQL comments can also be included, and will be ignored.

          >>> pd.read_snowflake(f"-- SQL Comment 1\\nSELECT * FROM {{table_name}} WHERE A > 0")
             A  B  C
          0  1  2  3

          >>> pd.read_snowflake(f'''-- SQL Comment 1
          ... -- SQL Comment 2
          ... SELECT * FROM {{table_name}}
          ... -- SQL Comment 3
          ... WHERE A > 0''')
             A  B  C
          0  1  2  3

        - Note that in the next example, `sort_values` is called to impose an ordering on the DataFrame.

          >>> # Compute all Fibonacci numbers less than 100.
          ... pd.read_snowflake(f'''WITH RECURSIVE current_f (current_val, previous_val) AS
          ... (
          ...   SELECT 0, 1
          ...   UNION ALL
          ...   SELECT current_val + previous_val, current_val FROM current_f
          ...   WHERE current_val + previous_val < 100
          ... )
          ... SELECT current_val FROM current_f''').sort_values("CURRENT_VAL").reset_index(drop=True)
              CURRENT_VAL
          0             0
          1             1
          2             1
          3             2
          4             3
          5             5
          6             8
          7            13
          8            21
          9            34
          10           55
          11           89

          >>> pd.read_snowflake(f'''WITH T1 AS (SELECT SQUARE(A) AS A2, SQUARE(B) AS B2, SQUARE(C) AS C2 FROM {{table_name}}),
          ... T2 AS (SELECT SQUARE(A2) AS A4, SQUARE(B2) AS B4, SQUARE(C2) AS C4 FROM T1),
          ... T3 AS (SELECT * FROM T1 UNION ALL SELECT * FROM T2)
          ... SELECT * FROM T3''')  # doctest: +NORMALIZE_WHITESPACE
              A2    B2    C2
          0  1.0   4.0   9.0
          1  1.0   4.0   9.0
          2  1.0  16.0  81.0
          3  1.0  16.0  81.0

        - Anonymous Stored Procedures (using CTEs) may also be used (although special care must be taken with respect to indentation of the code block,
          since the entire string encapsulated by the `$$` will be passed directly to a Python interpreter. In the example below, the lines within
          the function are indented, but not the import statement or function definition). The output schema must be specified when defining
          an anonymous stored procedure. Currently CALL statements are only supported when `enforce_ordering=True`.

          >>> pd.read_snowflake('''WITH filter_rows AS PROCEDURE (table_name VARCHAR, column_to_filter VARCHAR, value NUMBER)
          ... RETURNS TABLE(A NUMBER, B NUMBER, C NUMBER)
          ... LANGUAGE PYTHON
          ... RUNTIME_VERSION = '3.9'
          ... PACKAGES = ('snowflake-snowpark-python')
          ... HANDLER = 'filter_rows'
          ... AS $$from snowflake.snowpark.functions import col
          ... def filter_rows(session, table_name, column_to_filter, value):
          ...   df = session.table(table_name)
          ...   return df.filter(col(column_to_filter) == value)$$
          ... ''' + f"CALL filter_rows('{{table_name}}', 'A', 1)", enforce_ordering=True)
             A  B  C
          0  1  2  3

        - An example using an anonymous stored procedure defined in Scala.

          >>> pd.read_snowflake('''
          ... WITH filter_rows AS PROCEDURE (table_name VARCHAR, column_to_filter VARCHAR, value NUMBER)
          ... Returns TABLE(A NUMBER, B NUMBER, C NUMBER)
          ... LANGUAGE SCALA
          ... RUNTIME_VERSION = '2.12'
          ... PACKAGES = ('com.snowflake:snowpark:latest')
          ... HANDLER = 'Filter.filterRows'
          ... AS $$
          ... import com.snowflake.snowpark.functions._
          ... import com.snowflake.snowpark._
          ...
          ... object Filter {{
          ...   def filterRows(session: Session, tableName: String, column_to_filter: String, value: Int): DataFrame = {{
          ...       val table = session.table(tableName)
          ...       val filteredRows = table.filter(col(column_to_filter) === value)
          ...       return filteredRows
          ...   }}
          ... }}
          ... $$
          ... ''' + f"CALL filter_rows('{{table_name}}', 'A', -1)", enforce_ordering=True)
             A  B  C
          0 -1 -2 -3

        - An example using a stored procedure defined via SQL using Snowpark's Session object.

          >>> from snowflake.snowpark.functions import sproc
          >>> from snowflake.snowpark.types import IntegerType, StructField, StructType, StringType
          >>> from snowflake.snowpark.functions import col
          >>> _ = session.sql("create or replace temp stage mystage").collect()
          >>> session.add_packages('snowflake-snowpark-python')
          >>> @sproc(return_type=StructType([StructField("A", IntegerType()), StructField("B", IntegerType()), StructField("C", IntegerType()), StructField("D", IntegerType())]), input_types=[StringType(), StringType(), IntegerType()], is_permanent=True, name="{stored_procedure_name}", stage_location="mystage")
          ... def select_sp(session_, tableName, col_to_multiply, value):
          ...     df = session_.table(table_name)
          ...     return df.select('*', (col(col_to_multiply)*value).as_("D"))

          >>> pd.read_snowflake(f"CALL {stored_procedure_name}('{{table_name}}', 'A', 2)", enforce_ordering=True)
             A  B  C  D
          0  1  2  3  2
          1 -1 -2 -3 -2

          >>> session.sql("DROP PROCEDURE {stored_procedure_name}(VARCHAR, VARCHAR, NUMBER)").collect()
          [Row(status='{stored_procedure_name} successfully dropped.')]

    Note:
        The names/labels used for the parameters of the Snowpark pandas IO functions such as index_col, columns are normalized
        Snowflake Identifiers (The Snowflake stored and resolved Identifiers). The Normalized Snowflake Identifiers
        are also used as default pandas label after constructing a Snowpark pandas DataFrame out of the Snowflake
        table or Snowpark DataFrame. Following are the rules about how Normalized Snowflake Identifiers are generated:

            - When the column identifier in Snowflake/Snowpark DataFrame is an unquoted object identifier,
              it is stored and resolved as uppercase characters (e.g. `id` is stored and resolved as `ID`),
              the valid input is an uppercase string. For example, for the column identifier ``A`` or ``a``, the
              stored and resolved identifier is ``A``, and the valid input for the parameters can only be ``A``,
              and the corresponding pandas label in Snowpark pandas DataFrame is ``A``. ``a`` and ``"A"`` are both invalid.

            - When the column identifier in Snowflake/Snowpark DataFrame is a quoted object identifier, the case
              of the identifier is preserved when storing and resolving the identifier
              (e.g. `"id"` is stored and resolved as `id`), the valid input is case-sensitive string.
              For example, for the column identifier ``"a"``, the valid input for the parameter can only be
              ``a``, and the corresponding pandas label in Snowpark pandas DataFrame is ``a``.
              ``"a"`` is invalid. For the column identifier ``"A"``, the valid input for the parameter can only be
              ``A``, and the corresponding pandas label in Snowpark pandas DataFrame is ``A``, and``"A"`` is invalid.

        See `Snowflake Identifier Requirements <https://docs.snowflake.com/en/sql-reference/identifiers-syntax>`_ for
        more details about Snowflake Identifiers.

        To see what are the Normalized Snowflake Identifiers for columns of a Snowpark DataFrame, you can call
        dataframe.show() to see all column names, which is the Normalized identifier.

        To see what are the Normalized Snowflake Identifiers for columns of a Snowflake table, you can call SQL query
        `SELECT * FROM TABLE` or `DESCRIBE TABLE` to see the column names.
"""


@register_pd_accessor("read_snowflake")
@doc(
    _READ_SNOWFLAKE_DOC,
    table_name="RESULT_0",
    stored_procedure_name="MULTIPLY_COL_BY_VALUE_0",
)
def read_snowflake(
    name_or_query: Union[str, Iterable[str]],
    index_col: Union[str, list[str], None] = None,
    columns: Optional[list[str]] = None,
    enforce_ordering: bool = False,
) -> DataFrame:
    from modin.core.execution.dispatching.factories.dispatcher import FactoryDispatcher

    return DataFrame(
        query_compiler=FactoryDispatcher.get_factory()._read_snowflake(
            name_or_query,
            index_col=index_col,
            columns=columns,
            enforce_ordering=enforce_ordering,
        )
    )


@_register_pd_accessor("read_snowflake", backend="Pandas")
@_inherit_docstrings(read_snowflake)
@doc(
    _READ_SNOWFLAKE_DOC,
    table_name="RESULT_1",
    stored_procedure_name="MULTIPLY_COL_BY_VALUE_1",
)
def _read_snowflake_pandas_backend(
    name_or_query, index_col=None, columns=None, enforce_ordering=False
) -> pd.DataFrame:
    with config_context(Backend="Snowflake"):
        df = pd.read_snowflake(
            name_or_query,
            index_col=index_col,
            columns=columns,
            enforce_ordering=enforce_ordering,
        )
    return df.set_backend("Pandas")


@register_pd_accessor("to_snowflake")
def to_snowflake(
    obj: Union[DataFrame, Series],
    name: Union[str, Iterable[str]],
    if_exists: Optional[Literal["fail", "replace", "append"]] = "fail",
    index: bool = True,
    index_label: Optional[IndexLabel] = None,
    table_type: Literal["", "temp", "temporary", "transient"] = "",
) -> None:
    """
    Save the Snowpark pandas DataFrame or Series as a Snowflake table.

    Args:
        obj: Either a Snowpark pandas DataFrame or Series
        name:
            Name of the SQL table or fully-qualified object identifier
        if_exists:
            How to behave if table already exists. default 'fail'
                - fail: Raise ValueError.
                - replace: Drop the table before inserting new values.
                - append: Insert new values to the existing table. The order of insertion is not guaranteed.
        index: default True
            If true, save DataFrame index columns as table columns.
        index_label:
            Column label for index column(s). If None is given (default) and index is True,
            then the index names are used. A sequence should be given if the DataFrame uses MultiIndex.
        table_type:
            The table type of table to be created. The supported values are: ``temp``, ``temporary``,
            and ``transient``. An empty string means to create a permanent table. Learn more about table
            types `here <https://docs.snowflake.com/en/user-guide/tables-temp-transient.html>`_.

    See also:
        - :func:`DataFrame.to_snowflake <modin.pandas.DataFrame.to_snowflake>`
        - :func:`Series.to_snowflake <modin.pandas.Series.to_snowflake>`
        - :func:`read_snowflake <modin.pandas.read_snowflake>`
    """
    _snowpark_pandas_obj_check(obj)

    return obj._query_compiler.to_snowflake(
        name, if_exists, index, index_label, table_type
    )


@register_pd_accessor("to_snowpark")
def to_snowpark(
    obj: Union[DataFrame, Series],
    index: bool = True,
    index_label: Optional[IndexLabel] = None,
) -> SnowparkDataFrame:
    """
    Convert the Snowpark pandas DataFrame or Series to a Snowpark DataFrame.
    Note that once converted to a Snowpark DataFrame, no ordering information will be preserved. You can call
    reset_index to generate a default index column that is the same as the row position before the call to_snowpark.

    Args:
        obj: The object to be converted to Snowpark DataFrame. It must be either a Snowpark pandas DataFrame or Series
        index: bool, default True.
            Whether to keep the index columns in the result Snowpark DataFrame. If True, the index columns
            will be the first set of columns. Otherwise, no index column will be included in the final Snowpark
            DataFrame.
        index_label: IndexLabel, default None.
            Column label(s) to use for the index column(s). If None is given (default) and index is True,
            then the original index column labels are used. A sequence should be given if the DataFrame uses
            MultiIndex, and the length of the given sequence should be the same as the number of index columns.

    Returns:
        :class:`~snowflake.snowpark.dataframe.DataFrame`
            A Snowpark DataFrame contains the index columns if index=True and all data columns of the Snowpark pandas
            DataFrame. The identifier for the Snowpark DataFrame will be the normalized quoted identifier with
            the same name as the pandas label.

    Raises:
         ValueError if duplicated labels occur among the index and data columns.
         ValueError if the label used for a index or data column is None.

    See also:
        - :func:`Snowpark.DataFrame.to_snowpark_pandas <snowflake.snowpark.DataFrame.to_snowpark_pandas>`
        - :func:`DataFrame.to_snowpark <modin.pandas.DataFrame.to_snowpark>`
        - :func:`Series.to_snowpark <modin.pandas.Series.to_snowpark>`

    Note:
        The labels of the Snowpark pandas DataFrame or index_label provided will be used as Normalized Snowflake
        Identifiers of the Snowpark DataFrame.
        For details about Normalized Snowflake Identifiers, please refer to the Note in :func:`~modin.pandas.read_snowflake`

    Examples::

        >>> df = pd.DataFrame({'Animal': ['Falcon', 'Falcon',
        ...                               'Parrot', 'Parrot'],
        ...                    'Max Speed': [380., 370., 24., 26.]})
        >>> df
           Animal  Max Speed
        0  Falcon      380.0
        1  Falcon      370.0
        2  Parrot       24.0
        3  Parrot       26.0
        >>> snowpark_df = pd.to_snowpark(df, index_label='Order')
        >>> snowpark_df.order_by('"Max Speed"').show()
        ------------------------------------
        |"Order"  |"Animal"  |"Max Speed"  |
        ------------------------------------
        |2        |Parrot    |24.0         |
        |3        |Parrot    |26.0         |
        |1        |Falcon    |370.0        |
        |0        |Falcon    |380.0        |
        ------------------------------------
        <BLANKLINE>
        >>> snowpark_df = pd.to_snowpark(df, index=False)
        >>> snowpark_df.order_by('"Max Speed"').show()
        --------------------------
        |"Animal"  |"Max Speed"  |
        --------------------------
        |Parrot    |24.0         |
        |Parrot    |26.0         |
        |Falcon    |370.0        |
        |Falcon    |380.0        |
        --------------------------
        <BLANKLINE>
        >>> df = pd.DataFrame({'Animal': ['Falcon', 'Falcon',
        ...                               'Parrot', 'Parrot'],
        ...                    'Max Speed': [380., 370., 24., 26.]}, index=pd.Index([3, 5, 6, 7], name="id"))
        >>> df      # doctest: +NORMALIZE_WHITESPACE
            Animal  Max Speed
        id
        3  Falcon      380.0
        5  Falcon      370.0
        6  Parrot       24.0
        7  Parrot       26.0
        >>> snowpark_df = pd.to_snowpark(df)
        >>> snowpark_df.order_by('"id"').show()
        ---------------------------------
        |"id"  |"Animal"  |"Max Speed"  |
        ---------------------------------
        |3     |Falcon    |380.0        |
        |5     |Falcon    |370.0        |
        |6     |Parrot    |24.0         |
        |7     |Parrot    |26.0         |
        ---------------------------------
        <BLANKLINE>

        MultiIndex usage

        >>> df = pd.DataFrame({'Animal': ['Falcon', 'Falcon',
        ...                               'Parrot', 'Parrot'],
        ...                    'Max Speed': [380., 370., 24., 26.]},
        ...                    index=pd.MultiIndex.from_tuples([('bar', 'one'), ('foo', 'one'), ('bar', 'two'), ('foo', 'three')], names=['first', 'second']))
        >>> df      # doctest: +NORMALIZE_WHITESPACE
                        Animal  Max Speed
        first second
        bar   one     Falcon      380.0
        foo   one     Falcon      370.0
        bar   two     Parrot       24.0
        foo   three   Parrot       26.0
        >>> snowpark_df = pd.to_snowpark(df, index=True, index_label=['A', 'B'])
        >>> snowpark_df.order_by('"A"', '"B"').show()
        ----------------------------------------
        |"A"  |"B"    |"Animal"  |"Max Speed"  |
        ----------------------------------------
        |bar  |one    |Falcon    |380.0        |
        |bar  |two    |Parrot    |24.0         |
        |foo  |one    |Falcon    |370.0        |
        |foo  |three  |Parrot    |26.0         |
        ----------------------------------------
        <BLANKLINE>
        >>> snowpark_df = pd.to_snowpark(df, index=False)
        >>> snowpark_df.order_by('"Max Speed"').show()
        --------------------------
        |"Animal"  |"Max Speed"  |
        --------------------------
        |Parrot    |24.0         |
        |Parrot    |26.0         |
        |Falcon    |370.0        |
        |Falcon    |380.0        |
        --------------------------
        <BLANKLINE>
        >>> snowpark_df = pd.to_snowpark(df["Animal"], index=False)
        >>> snowpark_df.order_by('"Animal"').show()
        ------------
        |"Animal"  |
        ------------
        |Falcon    |
        |Falcon    |
        |Parrot    |
        |Parrot    |
        ------------
        <BLANKLINE>
    """
    _snowpark_pandas_obj_check(obj)

    return obj._query_compiler.to_snowpark(index, index_label)


@register_pd_accessor("to_pandas")
@materialization_warning
def to_pandas(
    obj: Union[DataFrame, Series],
    *,
    statement_params: Optional[dict[str, str]] = None,
    **kwargs: Any,
) -> Union[DataFrame, Series]:
    """
    Convert Snowpark pandas DataFrame or Series to pandas DataFrame or Series

    Args:
        obj: The object to be converted to native pandas. It must be either a Snowpark pandas DataFrame or Series
        statement_params: Dictionary of statement level parameters to be set while executing this action.

    Returns:
        pandas DataFrame or Series

    See also:
        - :func:`DataFrame.to_pandas <modin.pandas.DataFrame.to_pandas>`
        - :func:`Series.to_pandas <modin.pandas.Series.to_pandas>`

    Examples:

        >>> df = pd.DataFrame({'Animal': ['Falcon', 'Falcon',
        ...                               'Parrot', 'Parrot'],
        ...                    'Max Speed': [380., 370., 24., 26.]})
        >>> pd.to_pandas(df)
           Animal  Max Speed
        0  Falcon      380.0
        1  Falcon      370.0
        2  Parrot       24.0
        3  Parrot       26.0

        >>> pd.to_pandas(df['Animal'])
        0    Falcon
        1    Falcon
        2    Parrot
        3    Parrot
        Name: Animal, dtype: object
    """
    _snowpark_pandas_obj_check(obj)
    return obj.to_pandas(statement_params=statement_params, *kwargs)


<<<<<<< HEAD
@register_pd_accessor("to_dynamic_table")
def to_dynamic_table(
    obj: Union[DataFrame, Series],
    name: Union[str, Iterable[str]],
    *,
    warehouse: str,
    lag: str,
    comment: Optional[str] = None,
    mode: str = "overwrite",
    refresh_mode: Optional[str] = None,
    initialize: Optional[str] = None,
    clustering_keys: Optional[Iterable[ColumnOrName]] = None,
    is_transient: bool = False,
    data_retention_time: Optional[int] = None,
    max_data_extension_time: Optional[int] = None,
    iceberg_config: Optional[dict] = None,
    index: bool = False,
    index_label: Optional[IndexLabel] = None,
) -> List[Row]:
    """
    Creates a dynamic table that captures the computation expressed by the given DataFrame or Series.

    For ``name``, you can include the database and schema name (i.e. specify a
    fully-qualified name). If no database name or schema name are specified, the
    dynamic table will be created in the current database or schema.

    ``name`` must be a valid `Snowflake identifier <https://docs.snowflake.com/en/sql-reference/identifiers-syntax.html>`_.

    Args:
        obj: The object to create the dynamic table from. It must be either a Snowpark pandas DataFrame or Series
        name: The name of the dynamic table to create or replace. Can be a list of strings
            that specifies the database name, schema name, and view name.
        warehouse: The name of the warehouse used to refresh the dynamic table.
        lag: specifies the target data freshness
        comment: Adds a comment for the created table. See
            `COMMENT <https://docs.snowflake.com/en/sql-reference/sql/comment>`_.
        mode: Specifies the behavior of create dynamic table. Allowed values are:
            - "overwrite" (default): Overwrite the table by dropping the old table.
            - "errorifexists": Throw and exception if the table already exists.
            - "ignore": Ignore the operation if table already exists.
        refresh_mode: Specifies the refresh mode of the dynamic table. The value can be "AUTO",
            "FULL", or "INCREMENTAL".
        initialize: Specifies the behavior of initial refresh. The value can be "ON_CREATE" or
            "ON_SCHEDULE".
        clustering_keys: Specifies one or more columns or column expressions in the table as the clustering key.
            See `Clustering Keys & Clustered Tables <https://docs.snowflake.com/en/user-guide/tables-clustering-keys>`_
            for more details.
        is_transient: A boolean value that specifies whether the dynamic table is transient.
        data_retention_time: Specifies the retention period for the dynamic table in days so that
            Time Travel actions can be performed on historical data in the dynamic table.
        max_data_extension_time: Specifies the maximum number of days for which Snowflake can extend
            the data retention period of the dynamic table to prevent streams on the dynamic table
            from becoming stale.
        iceberg_config: A dictionary that can contain the following iceberg configuration values:

            - external_volume: specifies the identifier for the external volume where
                the Iceberg table stores its metadata files and data in Parquet format.
            - catalog: specifies either Snowflake or a catalog integration to use for this table.
            - base_location: the base directory that snowflake can write iceberg metadata and files to.
            - catalog_sync: optionally sets the catalog integration configured for Polaris Catalog.
            - storage_serialization_policy: specifies the storage serialization policy for the table.
        index: default False
=======
@register_pd_accessor("to_iceberg")
def to_iceberg(
    obj: Union[DataFrame, Series],
    table_name: Union[str, Iterable[str]],
    *,
    iceberg_config: dict,
    mode: Optional[str] = None,
    column_order: str = "index",
    clustering_keys: Optional[Iterable[ColumnOrName]] = None,
    block: bool = True,
    comment: Optional[str] = None,
    enable_schema_evolution: Optional[bool] = None,
    data_retention_time: Optional[int] = None,
    max_data_extension_time: Optional[int] = None,
    change_tracking: Optional[bool] = None,
    copy_grants: bool = False,
    index: bool = True,
    index_label: Optional[IndexLabel] = None,
) -> Optional[AsyncJob]:
    """
    Writes the given DataFrame or Series data to the specified iceberg table in a Snowflake database.

    Args:
        obj: The object to create the iceberg table from. It must be either a Snowpark pandas DataFrame or Series.
        table_name: A string or list of strings representing table name.
            If input is a string, it represents the table name; if input is of type iterable of strings,
            it represents the fully-qualified object identifier (database name, schema name, and table name).
        iceberg_config: A dictionary that can contain the following iceberg configuration values:

            * external_volume: specifies the identifier for the external volume where
                the Iceberg table stores its metadata files and data in Parquet format

            * catalog: specifies either Snowflake or a catalog integration to use for this table

            * base_location: the base directory that snowflake can write iceberg metadata and files to

            * catalog_sync: optionally sets the catalog integration configured for Polaris Catalog

            * storage_serialization_policy: specifies the storage serialization policy for the table
        mode: One of the following values. When it's ``None`` or not provided,
            the save mode set by :meth:`mode` is used.

            "append": Append data of this DataFrame to the existing table. Creates a table if it does not exist.

            "overwrite": Overwrite the existing table by dropping old table.

            "truncate": Overwrite the existing table by truncating old table.

            "errorifexists": Throw an exception if the table already exists.

            "ignore": Ignore this operation if the table already exists.

        column_order: When ``mode`` is "append", data will be inserted into the target table by matching column sequence or column name. Default is "index". When ``mode`` is not "append", the ``column_order`` makes no difference.

            "index": Data will be inserted into the target table by column sequence.
            "name": Data will be inserted into the target table by matching column names. If the target table has more columns than the source DataFrame, use this one.

        clustering_keys: Specifies one or more columns or column expressions in the table as the clustering key.
            See `Clustering Keys & Clustered Tables <https://docs.snowflake.com/en/user-guide/tables-clustering-keys#defining-a-clustering-key-for-a-table>`_
            for more details.
        block: A bool value indicating whether this function will wait until the result is available.
            When it is ``False``, this function executes the underlying queries of the dataframe
            asynchronously and returns an :class:`AsyncJob`.
        comment: Adds a comment for the created table. See
            `COMMENT <https://docs.snowflake.com/en/sql-reference/sql/comment>`_. This argument is ignored if a
            table already exists and save mode is ``append`` or ``truncate``.
        enable_schema_evolution: Enables or disables automatic changes to the table schema from data loaded into the table from source files. Setting
            to ``True`` enables automatic schema evolution and setting to ``False`` disables it. If not set, the default behavior is used.
        data_retention_time: Specifies the retention period for the table in days so that Time Travel actions (SELECT, CLONE, UNDROP) can be performed
            on historical data in the table.
        max_data_extension_time: Specifies the maximum number of days for which Snowflake can extend the data retention period for the table to prevent
            streams on the table from becoming stale.
        change_tracking: Specifies whether to enable change tracking for the table. If not set, the default behavior is used.
        copy_grants: When true, retain the access privileges from the original table when a new table is created with "overwrite" mode.
        index: default True
>>>>>>> ceed87c8
            If true, save DataFrame index columns as table columns.
        index_label:
            Column label for index column(s). If None is given (default) and index is True,
            then the index names are used. A sequence should be given if the DataFrame uses MultiIndex.


<<<<<<< HEAD
    Note:
        See `understanding dynamic table refresh <https://docs.snowflake.com/en/user-guide/dynamic-tables-refresh>`_.
        for more details on refresh mode.
    """
    _snowpark_pandas_obj_check(obj)

    return obj.to_dynamic_table(
        name=name,
        warehouse=warehouse,
        lag=lag,
        comment=comment,
        mode=mode,
        refresh_mode=refresh_mode,
        initialize=initialize,
        clustering_keys=clustering_keys,
        is_transient=is_transient,
        data_retention_time=data_retention_time,
        max_data_extension_time=max_data_extension_time,
        iceberg_config=iceberg_config,
=======
    Example::

        Saving DataFrame to an Iceberg table. Note that the external_volume, catalog, and base_location should have been setup externally.
        See `Create your first Iceberg table <https://docs.snowflake.com/en/user-guide/tutorials/create-your-first-iceberg-table>`_ for more information on creating iceberg resources.

        >>> df = session.create_dataframe([[1,2],[3,4]], schema=["a", "b"])
        >>> iceberg_config = {
        ...     "external_volume": "example_volume",
        ...     "catalog": "example_catalog",
        ...     "base_location": "/iceberg_root",
        ...     "storage_serialization_policy": "OPTIMIZED",
        ... }
        >>> pd.to_iceberg(df.to_snowpark_pandas(), "my_table", iceberg_config=iceberg_config, mode="overwrite") # doctest: +SKIP
    """
    _snowpark_pandas_obj_check(obj)
    return obj._query_compiler.to_iceberg(
        table_name=table_name,
        iceberg_config=iceberg_config,
        mode=mode,
        column_order=column_order,
        clustering_keys=clustering_keys,
        block=block,
        comment=comment,
        enable_schema_evolution=enable_schema_evolution,
        data_retention_time=data_retention_time,
        max_data_extension_time=max_data_extension_time,
        change_tracking=change_tracking,
        copy_grants=copy_grants,
>>>>>>> ceed87c8
        index=index,
        index_label=index_label,
    )


@register_pd_accessor("explain_switch")
def explain_switch(simple=True) -> Union[native_pd.DataFrame, None]:
    """
    Shows a log of all backend switching decisions made by Snowpark pandas.

    Display information where Snowpark pandas considered switching execution
    backends. There can be multiple switch decisions per line of code. The output
    of this method may change in the future and this is to be used for debugging
    purposes.

    "source" is the user code where the switch point occurred, if it is available.
    "api" is the top level api call which initiated the switch point.
    "mode" is either "merge" for decisions involving multiple DataFrames or "auto"
    for decisions involving a single DataFrame.
    "decision" is the decision on which engine to use for that switch point.

    Args:
        simple: bool, default True
            If False, this will display the raw hybrid switch point information
            including costing calculations and dataset size estimates.

    Returns:
        pandas.DataFrame:
            A native pandas DataFrame containing the log of backend switches.

    Examples:
        >>> from modin.config import context as config_context
        >>> with config_context(AutoSwitchBackend=True):
        ...     df = pd.DataFrame({'Animal': ['Falcon', 'Falcon',
        ...         'Parrot', 'Parrot'],
        ...         'Max Speed': [380., 370., 24., 26.]})
        >>> pd.explain_switch()  # doctest: +NORMALIZE_WHITESPACE
                                          decision
        source    api                mode
        <unknown> DataFrame.__init__ auto
                                     auto   Pandas

    """
    if simple:
        return explain_switch_simple()
    return explain_switch_complex()


def explain_switch_simple() -> Union[native_pd.DataFrame, None]:
    from snowflake.snowpark.modin.plugin._internal.telemetry import (
        get_hybrid_switch_log,
    )

    stats = get_hybrid_switch_log()
    if len(stats) <= 0:
        return None  # pragma: no cover
    stats["decision"] = stats.groupby(["group", "mode"]).ffill()["decision"]
    stats["api"] = stats.groupby(["source", "group", "mode"]).ffill()["api"]
    stats["mode"] = stats.groupby(["source", "group"]).ffill()["mode"]
    stats = (
        stats[
            [
                "source",
                "mode",
                "decision",
                "api",
            ]
        ]
        .fillna("")
        .drop_duplicates()
        .set_index(["source", "api", "mode"])
    )
    return stats


def explain_switch_complex() -> Union[native_pd.DataFrame, None]:
    from snowflake.snowpark.modin.plugin._internal.telemetry import (
        get_hybrid_switch_log,
    )

    return get_hybrid_switch_log()<|MERGE_RESOLUTION|>--- conflicted
+++ resolved
@@ -14,12 +14,8 @@
 )
 
 from snowflake.snowpark._internal.type_utils import ColumnOrName
-<<<<<<< HEAD
-from snowflake.snowpark.modin.plugin import MODIN_IS_AT_LEAST_0_33_0
+from snowflake.snowpark.async_job import AsyncJob
 from snowflake.snowpark.row import Row
-=======
-from snowflake.snowpark.async_job import AsyncJob
->>>>>>> ceed87c8
 from .general_overrides import register_pd_accessor
 from pandas._typing import IndexLabel
 import pandas as native_pd
@@ -682,7 +678,6 @@
     return obj.to_pandas(statement_params=statement_params, *kwargs)
 
 
-<<<<<<< HEAD
 @register_pd_accessor("to_dynamic_table")
 def to_dynamic_table(
     obj: Union[DataFrame, Series],
@@ -745,7 +740,36 @@
             - catalog_sync: optionally sets the catalog integration configured for Polaris Catalog.
             - storage_serialization_policy: specifies the storage serialization policy for the table.
         index: default False
-=======
+            If true, save DataFrame index columns as table columns.
+        index_label:
+            Column label for index column(s). If None is given (default) and index is True,
+            then the index names are used. A sequence should be given if the DataFrame uses MultiIndex.
+
+
+    Note:
+        See `understanding dynamic table refresh <https://docs.snowflake.com/en/user-guide/dynamic-tables-refresh>`_.
+        for more details on refresh mode.
+    """
+    _snowpark_pandas_obj_check(obj)
+
+    return obj.to_dynamic_table(
+        name=name,
+        warehouse=warehouse,
+        lag=lag,
+        comment=comment,
+        mode=mode,
+        refresh_mode=refresh_mode,
+        initialize=initialize,
+        clustering_keys=clustering_keys,
+        is_transient=is_transient,
+        data_retention_time=data_retention_time,
+        max_data_extension_time=max_data_extension_time,
+        iceberg_config=iceberg_config,
+        index=index,
+        index_label=index_label,
+    )
+
+
 @register_pd_accessor("to_iceberg")
 def to_iceberg(
     obj: Union[DataFrame, Series],
@@ -821,34 +845,12 @@
         change_tracking: Specifies whether to enable change tracking for the table. If not set, the default behavior is used.
         copy_grants: When true, retain the access privileges from the original table when a new table is created with "overwrite" mode.
         index: default True
->>>>>>> ceed87c8
             If true, save DataFrame index columns as table columns.
         index_label:
             Column label for index column(s). If None is given (default) and index is True,
             then the index names are used. A sequence should be given if the DataFrame uses MultiIndex.
 
 
-<<<<<<< HEAD
-    Note:
-        See `understanding dynamic table refresh <https://docs.snowflake.com/en/user-guide/dynamic-tables-refresh>`_.
-        for more details on refresh mode.
-    """
-    _snowpark_pandas_obj_check(obj)
-
-    return obj.to_dynamic_table(
-        name=name,
-        warehouse=warehouse,
-        lag=lag,
-        comment=comment,
-        mode=mode,
-        refresh_mode=refresh_mode,
-        initialize=initialize,
-        clustering_keys=clustering_keys,
-        is_transient=is_transient,
-        data_retention_time=data_retention_time,
-        max_data_extension_time=max_data_extension_time,
-        iceberg_config=iceberg_config,
-=======
     Example::
 
         Saving DataFrame to an Iceberg table. Note that the external_volume, catalog, and base_location should have been setup externally.
@@ -877,7 +879,6 @@
         max_data_extension_time=max_data_extension_time,
         change_tracking=change_tracking,
         copy_grants=copy_grants,
->>>>>>> ceed87c8
         index=index,
         index_label=index_label,
     )

#
# Copyright (c) 2012-2024 Snowflake Computing Inc. All rights reserved.
#

"""
File containing top-level APIs defined in Snowpark pandas but not the Modin API layer
under the `pd` namespace, such as `pd.read_snowflake`.
"""
import inspect
from typing import Any, Iterable, Literal, Optional, Union

from modin.pandas import DataFrame, Series
from pandas._typing import IndexLabel

from snowflake.snowpark import DataFrame as SnowparkDataFrame
from snowflake.snowpark.modin.pandas.api.extensions import register_pd_accessor
from snowflake.snowpark.modin.plugin._internal.telemetry import (
    snowpark_pandas_telemetry_standalone_function_decorator,
)


def _snowpark_pandas_obj_check(obj: Union[DataFrame, Series]):
    if not isinstance(obj, (DataFrame, Series)):
        raise TypeError("obj must be a Snowpark pandas DataFrame or Series")


@register_pd_accessor("read_snowflake")
@snowpark_pandas_telemetry_standalone_function_decorator
def read_snowflake(
    name_or_query: Union[str, Iterable[str]],
    index_col: Union[str, list[str], None] = None,
    columns: Optional[list[str]] = None,
) -> DataFrame:
    """
    Read a Snowflake table or SQL Query to a Snowpark pandas DataFrame.

    Args:
        name_or_query: A table name or fully-qualified object identifier or a SQL SELECT Query. It follows the same syntax in
            https://docs.snowflake.com/developer-guide/snowpark/reference/python/api/snowflake.snowpark.Session.table.html
        index_col: A column name or a list of column names to use as index.
        columns: A list of column names to select from the table. If not specified, select all columns.

    See also:
        - :func:`to_snowflake <snowflake.snowpark.modin.pandas.to_snowflake>`

    Notes:
        Transformations applied to the returned Snowpark pandas Dataframe do not affect the underlying Snowflake table
        (or object). Use
        - :func:`modin.pandas.to_snowpark <snowflake.snowpark.modin.pandas.to_snowpark>`
        to write the Snowpark pandas DataFrame back to a Snowpark table.

        This API supports table names, SELECT queries (including those that use CTEs), CTEs with anonymous stored procedures
        and CALL queries, and is read only. To interact with Snowflake objects, e.g., listing tables, deleting tables or appending columns use the
        `Snowflake Python Connector <https://docs.snowflake.com/en/developer-guide/python-connector/python-connector>`_, or Snowpark's
        Session object which can be retrieved via `pd.session`.

        Snowpark pandas provides the same consistency and isolation guarantees for `read_snowflake` as if local files were read. Depending on the type of source, `pd.read_snowflake` will do one of the following
        at the time of calling `pd.read_snowflake`:

            * For a table referenced by `name_or_query` the base table is snapshotted and the snapshot is used to back the resulting DataFrame.

            * For SELECT queries of the form `SELECT * FROM {table_name}` the base table is snapshotted as though it were referenced directly from `pd.read_snowflake`,
              and the snapshot will be used to back the resulting DataFrame as above.

            * In the following cases, a temporary table is created and snapshotted, and the snapshot of the temporary table is used to back the resulting
              DataFrame.

                * For VIEWs, SECURE VIEWs, and TEMPORARY VIEWs, a temporary table is created as a materialized copy of the view at
                  the time of calling `pd.read_snowflake` whether `pd.read_snowflake` is called as `pd.read_snowflake("SELECT * FROM {view_name}")` or
                  `pd.read_snowflake(view_name)`.

                * For more complex SELECT queries, including those with ORDER BY's or CTEs, the query is evaluated, and a temporary
                  table is created with the result at the time of calling `pd.read_snowflake`.

                * For CTEs with anonymous stored procedures and CALL queries, the procedure is evaluated at the time of calling `pd.read_snowflake`,
                  and a temporary table is created with the result.

        Any changes to the base table(s) or view(s) of the queries (whether the query is a SELECT query or a CTE with an anonymous stored procedure) that
        happen after calling `pd.read_snowflake` will not be reflected in the DataFrame object returned by `pd.read_snowflake`.

    Examples:

        Let's create a Snowflake table using SQL first for demonstrating the behavior of
        ``index_col`` and ``columns``:

        >>> session = pd.session
        >>> table_name = "RESULT"
        >>> create_result = session.sql(f"CREATE TEMP TABLE {table_name} (A int, B int, C int)").collect()
        >>> insert_result = session.sql(f"INSERT INTO {table_name} VALUES(1, 2, 3)").collect()
        >>> session.table(table_name).show()
        -------------------
        |"A"  |"B"  |"C"  |
        -------------------
        |1    |2    |3    |
        -------------------
        <BLANKLINE>

        - When ``index_col`` and ``columns`` are both not specified, a Snowpark pandas DataFrame
          will have a default index from 0 to n-1, where n is the number of rows in the table,
          and have all columns in the Snowflake table as data columns.

          >>> import modin.pandas as pd
          >>> import snowflake.snowpark.modin.plugin
          >>> pd.read_snowflake(table_name)   # doctest: +NORMALIZE_WHITESPACE
             A  B  C
          0  1  2  3

        - When ``index_col`` is specified and ``columns`` is not specified, ``index_col``
          will be used as index columns in Snowpark pandas DataFrame and rest of columns in the
          Snowflake table will be data columns. Note that duplication is allowed and
          duplicate pandas labels are maintained.

          >>> pd.read_snowflake(table_name, index_col="A")   # doctest: +NORMALIZE_WHITESPACE
             B  C
          A
          1  2  3

          >>> pd.read_snowflake(table_name, index_col=["A", "B"])   # doctest: +NORMALIZE_WHITESPACE
               C
          A B
          1 2  3

          >>> pd.read_snowflake(table_name, index_col=["A", "A", "B"])  # doctest: +NORMALIZE_WHITESPACE
                 C
          A A B
          1 1 2  3

        - When ``index_col`` is not specified and ``columns`` is specified, a Snowpark pandas DataFrame
          will have a default index from 0 to n-1 and ``columns`` as data columns.

          >>> pd.read_snowflake(table_name, columns=["A"])  # doctest: +NORMALIZE_WHITESPACE
             A
          0  1

          >>> pd.read_snowflake(table_name, columns=["A", "B"])  # doctest: +NORMALIZE_WHITESPACE
             A  B
          0  1  2

          >>> pd.read_snowflake(table_name, columns=["A", "A", "B"])  # doctest: +NORMALIZE_WHITESPACE
             A  A  B
          0  1  1  2

        - When ``index_col`` and ``columns`` are specified, ``index_col``
          will be used as index columns and ``columns`` will be used as data columns.
          ``index_col`` doesn't need to be a part of ``columns``.

          >>> pd.read_snowflake(table_name, index_col=["A"], columns=["B", "C"])  # doctest: +NORMALIZE_WHITESPACE
             B  C
          A
          1  2  3

          >>> pd.read_snowflake(table_name, index_col=["A", "B"], columns=["A", "B"])  # doctest: +NORMALIZE_WHITESPACE
               A  B
          A B
          1 2  1  2

        Examples of `pd.read_snowflake` using SQL queries:

        >>> session = pd.session
        >>> table_name = "RESULT"
        >>> create_result = session.sql(f"CREATE OR REPLACE TEMP TABLE {table_name} (A int, B int, C int)").collect()
        >>> insert_result = session.sql(f"INSERT INTO {table_name} VALUES(1, 2, 3),(-1, -2, -3)").collect()
        >>> session.table(table_name).show()
        -------------------
        |"A"  |"B"  |"C"  |
        -------------------
        |1    |2    |3    |
        |-1   |-2   |-3   |
        -------------------
        <BLANKLINE>

        - When ``index_col`` is not specified, a Snowpark pandas DataFrame
          will have a default index from 0 to n-1, where n is the number of rows in the table.

          >>> import modin.pandas as pd
          >>> import snowflake.snowpark.modin.plugin
          >>> pd.read_snowflake(f"SELECT * FROM {table_name}")   # doctest: +NORMALIZE_WHITESPACE
             A  B  C
          0  1  2  3
          1 -1 -2 -3

        - When ``index_col`` is specified, it
          will be used as index columns in Snowpark pandas DataFrame and rest of columns in the
          Snowflake table will be data columns. Note that duplication is allowed and
          duplicate pandas labels are maintained.

          >>> pd.read_snowflake(f"SELECT * FROM {table_name}", index_col="A")   # doctest: +NORMALIZE_WHITESPACE
              B  C
          A
           1  2  3
          -1 -2 -3

          >>> pd.read_snowflake(f"SELECT * FROM {table_name}", index_col=["A", "B"])   # doctest: +NORMALIZE_WHITESPACE
                 C
          A  B
           1  2  3
          -1 -2 -3

          >>> pd.read_snowflake(f"SELECT * FROM {table_name}", index_col=["A", "A", "B"])  # doctest: +NORMALIZE_WHITESPACE
                    C
          A  A  B
           1  1  2  3
          -1 -1 -2 -3

        - More complex queries can also be passed in.

          >>> pd.read_snowflake(f"SELECT * FROM {table_name} WHERE A > 0")  # doctest: +NORMALIZE_WHITESPACE
             A  B  C
          0  1  2  3

        - SQL comments can also be included, and will be ignored.

          >>> pd.read_snowflake(f"-- SQL Comment 1\\nSELECT * FROM {table_name} WHERE A > 0")
             A  B  C
          0  1  2  3

          >>> pd.read_snowflake(f'''-- SQL Comment 1
          ... -- SQL Comment 2
          ... SELECT * FROM {table_name} WHERE A > 0
          ... -- SQL Comment 3''')
             A  B  C
          0  1  2  3

        - Note that in the next example, `sort_values` is called to impose an ordering on the DataFrame.

          >>> # Compute all Fibonacci numbers less than 100.
          ... pd.read_snowflake(f'''WITH RECURSIVE current_f (current_val, previous_val) AS
          ... (
          ...   SELECT 0, 1
          ...   UNION ALL
          ...   SELECT current_val + previous_val, current_val FROM current_f
          ...   WHERE current_val + previous_val < 100
          ... )
          ... SELECT current_val FROM current_f''').sort_values("CURRENT_VAL").reset_index(drop=True)
              CURRENT_VAL
          0             0
          1             1
          2             1
          3             2
          4             3
          5             5
          6             8
          7            13
          8            21
          9            34
          10           55
          11           89

          >>> pd.read_snowflake(f'''WITH T1 AS (SELECT SQUARE(A) AS A2, SQUARE(B) AS B2, SQUARE(C) AS C2 FROM {table_name}),
          ... T2 AS (SELECT SQUARE(A2) AS A4, SQUARE(B2) AS B4, SQUARE(C2) AS C4 FROM T1),
          ... T3 AS (SELECT * FROM T1 UNION ALL SELECT * FROM T2)
          ... SELECT * FROM T3''')  # doctest: +NORMALIZE_WHITESPACE
              A2    B2    C2
          0  1.0   4.0   9.0
          1  1.0   4.0   9.0
          2  1.0  16.0  81.0
          3  1.0  16.0  81.0

        - Anonymous Stored Procedures (using CTEs) may also be used (although special care must be taken with respect to indentation of the code block,
          since the entire string encapsulated by the `$$` will be passed directly to a Python interpreter. In the example below, the lines within
          the function are indented, but not the import statement or function definition). The output schema must be specified when defining
          an anonymous stored procedure.

          >>> pd.read_snowflake('''WITH filter_rows AS PROCEDURE (table_name VARCHAR, column_to_filter VARCHAR, value NUMBER)
          ... RETURNS TABLE(A NUMBER, B NUMBER, C NUMBER)
          ... LANGUAGE PYTHON
          ... RUNTIME_VERSION = '3.8'
          ... PACKAGES = ('snowflake-snowpark-python')
          ... HANDLER = 'filter_rows'
          ... AS $$from snowflake.snowpark.functions import col
          ... def filter_rows(session, table_name, column_to_filter, value):
          ...   df = session.table(table_name)
          ...   return df.filter(col(column_to_filter) == value)$$
          ... ''' + f"CALL filter_rows('{table_name}', 'A', 1)")
             A  B  C
          0  1  2  3

        - An example using an anonymous stored procedure defined in Scala.

          >>> pd.read_snowflake('''
          ... WITH filter_rows AS PROCEDURE (table_name VARCHAR, column_to_filter VARCHAR, value NUMBER)
          ... Returns TABLE(A NUMBER, B NUMBER, C NUMBER)
          ... LANGUAGE SCALA
          ... RUNTIME_VERSION = '2.12'
          ... PACKAGES = ('com.snowflake:snowpark:latest')
          ... HANDLER = 'Filter.filterRows'
          ... AS $$
          ... import com.snowflake.snowpark.functions._
          ... import com.snowflake.snowpark._
          ...
          ... object Filter {
          ...   def filterRows(session: Session, tableName: String, column_to_filter: String, value: Int): DataFrame = {
          ...       val table = session.table(tableName)
          ...       val filteredRows = table.filter(col(column_to_filter) === value)
          ...       return filteredRows
          ...   }
          ... }
          ... $$
          ... ''' + f"CALL filter_rows('{table_name}', 'A', -1)")
             A  B  C
          0 -1 -2 -3

        - An example using a stored procedure defined via SQL using Snowpark's Session object.

          >>> from snowflake.snowpark.functions import sproc
          >>> from snowflake.snowpark.types import IntegerType, StructField, StructType, StringType
          >>> from snowflake.snowpark.functions import col
          >>> _ = session.sql("create or replace temp stage mystage").collect()
          >>> session.add_packages('snowflake-snowpark-python')
          >>> @sproc(return_type=StructType([StructField("A", IntegerType()), StructField("B", IntegerType()), StructField("C", IntegerType()), StructField("D", IntegerType())]), input_types=[StringType(), StringType(), IntegerType()], is_permanent=True, name="multiply_col_by_value", stage_location="mystage")
          ... def select_sp(session_, tableName, col_to_multiply, value):
          ...     df = session_.table(table_name)
          ...     return df.select('*', (col(col_to_multiply)*value).as_("D"))

          >>> pd.read_snowflake(f"CALL multiply_col_by_value('{table_name}', 'A', 2)")
             A  B  C  D
          0  1  2  3  2
          1 -1 -2 -3 -2

          >>> session.sql("DROP PROCEDURE multiply_col_by_value(VARCHAR, VARCHAR, NUMBER)").collect()
          [Row(status='MULTIPLY_COL_BY_VALUE successfully dropped.')]

    Note:
        The names/labels used for the parameters of the Snowpark pandas IO functions such as index_col, columns are normalized
        Snowflake Identifiers (The Snowflake stored and resolved Identifiers). The Normalized Snowflake Identifiers
        are also used as default pandas label after constructing a Snowpark pandas DataFrame out of the Snowflake
        table or Snowpark DataFrame. Following are the rules about how Normalized Snowflake Identifiers are generated:

            - When the column identifier in Snowflake/Snowpark DataFrame is an unquoted object identifier,
              it is stored and resolved as uppercase characters (e.g. `id` is stored and resolved as `ID`),
              the valid input is an uppercase string. For example, for the column identifier ``A`` or ``a``, the
              stored and resolved identifier is ``A``, and the valid input for the parameters can only be ``A``,
              and the corresponding pandas label in Snowpark pandas DataFrame is ``A``. ``a`` and ``"A"`` are both invalid.

            - When the column identifier in Snowflake/Snowpark DataFrame is a quoted object identifier, the case
              of the identifier is preserved when storing and resolving the identifier
              (e.g. `"id"` is stored and resolved as `id`), the valid input is case-sensitive string.
              For example, for the column identifier ``"a"``, the valid input for the parameter can only be
              ``a``, and the corresponding pandas label in Snowpark pandas DataFrame is ``a``.
              ``"a"`` is invalid. For the column identifier ``"A"``, the valid input for the parameter can only be
              ``A``, and the corresponding pandas label in Snowpark pandas DataFrame is ``A``, and``"A"`` is invalid.

        See `Snowflake Identifier Requirements <https://docs.snowflake.com/en/sql-reference/identifiers-syntax>`_ for
        more details about Snowflake Identifiers.

        To see what are the Normalized Snowflake Identifiers for columns of a Snowpark DataFrame, you can call
        dataframe.show() to see all column names, which is the Normalized identifier.

        To see what are the Normalized Snowflake Identifiers for columns of a Snowflake table, you can call SQL query
        `SELECT * FROM TABLE` or `DESCRIBE TABLE` to see the column names.
    """
    _, _, _, f_locals = inspect.getargvalues(inspect.currentframe())
    # mangle_dupe_cols has no effect starting in pandas 1.5. Exclude it from
    # kwargs so pandas doesn't spuriously warn people not to use it.
    f_locals.pop("mangle_dupe_cols", None)

    from snowflake.snowpark.modin.core.execution.dispatching.factories.dispatcher import (
        FactoryDispatcher,
    )

    return DataFrame(
        query_compiler=FactoryDispatcher.read_snowflake(
            name_or_query, index_col=index_col, columns=columns
        )
    )


@register_pd_accessor("to_snowflake")
@snowpark_pandas_telemetry_standalone_function_decorator
def to_snowflake(
    obj: Union[DataFrame, Series],
    name: Union[str, Iterable[str]],
    if_exists: Optional[Literal["fail", "replace", "append"]] = "fail",
    index: bool = True,
    index_label: Optional[IndexLabel] = None,
    table_type: Literal["", "temp", "temporary", "transient"] = "",
) -> None:
    """
    Save the Snowpark pandas DataFrame or Series as a Snowflake table.

    Args:
        obj: Either a Snowpark pandas DataFrame or Series
        name:
            Name of the SQL table or fully-qualified object identifier
        if_exists:
            How to behave if table already exists. default 'fail'
            - fail: Raise ValueError.
            - replace: Drop the table before inserting new values.
            - append: Insert new values to the existing table. The order of insertion is not guaranteed.
        index: default True
            If true, save DataFrame index columns as table columns.
        index_label:
            Column label for index column(s). If None is given (default) and index is True,
            then the index names are used. A sequence should be given if the DataFrame uses MultiIndex.
        table_type:
            The table type of table to be created. The supported values are: ``temp``, ``temporary``,
            and ``transient``. An empty string means to create a permanent table. Learn more about table
            types `here <https://docs.snowflake.com/en/user-guide/tables-temp-transient.html>`_.

    See also:
        - :func:`DataFrame.to_snowflake <modin.pandas.DataFrame.to_snowflake>`
<<<<<<< HEAD
        - :func:`Series.to_snowflake <snowflake.snowpark.modin.pandas.Series.to_snowflake>`
        - :func:`read_snowflake <snowflake.snowpark.modin.pandas.io.read_snowflake>`
=======
        - :func:`Series.to_snowflake <modin.pandas.Series.to_snowflake>`
        - :func:`read_snowflake <snowflake.snowpark.modin.pandas.read_snowflake>`
>>>>>>> 1720ff90
    """
    _snowpark_pandas_obj_check(obj)

    return obj._query_compiler.to_snowflake(
        name, if_exists, index, index_label, table_type
    )


@register_pd_accessor("to_snowpark")
@snowpark_pandas_telemetry_standalone_function_decorator
def to_snowpark(
    obj: Union[DataFrame, Series],
    index: bool = True,
    index_label: Optional[IndexLabel] = None,
) -> SnowparkDataFrame:
    """
    Convert the Snowpark pandas DataFrame or Series to a Snowpark DataFrame.
    Note that once converted to a Snowpark DataFrame, no ordering information will be preserved. You can call
    reset_index to generate a default index column that is the same as the row position before the call to_snowpark.

    Args:
        obj: The object to be converted to Snowpark DataFrame. It must be either a Snowpark pandas DataFrame or Series
        index: bool, default True.
            Whether to keep the index columns in the result Snowpark DataFrame. If True, the index columns
            will be the first set of columns. Otherwise, no index column will be included in the final Snowpark
            DataFrame.
        index_label: IndexLabel, default None.
            Column label(s) to use for the index column(s). If None is given (default) and index is True,
            then the original index column labels are used. A sequence should be given if the DataFrame uses
            MultiIndex, and the length of the given sequence should be the same as the number of index columns.

    Returns:
        :class:`~snowflake.snowpark.dataframe.DataFrame`
            A Snowpark DataFrame contains the index columns if index=True and all data columns of the Snowpark pandas
            DataFrame. The identifier for the Snowpark DataFrame will be the normalized quoted identifier with
            the same name as the pandas label.

    Raises:
         ValueError if duplicated labels occur among the index and data columns.
         ValueError if the label used for a index or data column is None.

    See also:
        - :func:`Snowpark.DataFrame.to_snowpark_pandas <snowflake.snowpark.DataFrame.to_snowpark_pandas>`
        - :func:`DataFrame.to_snowpark <modin.pandas.DataFrame.to_snowpark>`
<<<<<<< HEAD
        - :func:`Series.to_snowpark <snowflake.snowpark.modin.pandas.Series.to_snowpark>`
=======
        - :func:`Series.to_snowpark <modin.pandas.Series.to_snowpark>`
>>>>>>> 1720ff90

    Note:
        The labels of the Snowpark pandas DataFrame or index_label provided will be used as Normalized Snowflake
        Identifiers of the Snowpark DataFrame.
        For details about Normalized Snowflake Identifiers, please refer to the Note in :func:`~snowflake.snowpark.modin.pandas.read_snowflake`

    Examples::

        >>> df = pd.DataFrame({'Animal': ['Falcon', 'Falcon',
        ...                               'Parrot', 'Parrot'],
        ...                    'Max Speed': [380., 370., 24., 26.]})
        >>> df
           Animal  Max Speed
        0  Falcon      380.0
        1  Falcon      370.0
        2  Parrot       24.0
        3  Parrot       26.0
        >>> snowpark_df = pd.to_snowpark(df, index_label='Order')
        >>> snowpark_df.order_by('"Max Speed"').show()
        ------------------------------------
        |"Order"  |"Animal"  |"Max Speed"  |
        ------------------------------------
        |2        |Parrot    |24.0         |
        |3        |Parrot    |26.0         |
        |1        |Falcon    |370.0        |
        |0        |Falcon    |380.0        |
        ------------------------------------
        <BLANKLINE>
        >>> snowpark_df = pd.to_snowpark(df, index=False)
        >>> snowpark_df.order_by('"Max Speed"').show()
        --------------------------
        |"Animal"  |"Max Speed"  |
        --------------------------
        |Parrot    |24.0         |
        |Parrot    |26.0         |
        |Falcon    |370.0        |
        |Falcon    |380.0        |
        --------------------------
        <BLANKLINE>
        >>> df = pd.DataFrame({'Animal': ['Falcon', 'Falcon',
        ...                               'Parrot', 'Parrot'],
        ...                    'Max Speed': [380., 370., 24., 26.]}, index=pd.Index([3, 5, 6, 7], name="id"))
        >>> df      # doctest: +NORMALIZE_WHITESPACE
            Animal  Max Speed
        id
        3  Falcon      380.0
        5  Falcon      370.0
        6  Parrot       24.0
        7  Parrot       26.0
        >>> snowpark_df = pd.to_snowpark(df)
        >>> snowpark_df.order_by('"id"').show()
        ---------------------------------
        |"id"  |"Animal"  |"Max Speed"  |
        ---------------------------------
        |3     |Falcon    |380.0        |
        |5     |Falcon    |370.0        |
        |6     |Parrot    |24.0         |
        |7     |Parrot    |26.0         |
        ---------------------------------
        <BLANKLINE>

        MultiIndex usage

        >>> df = pd.DataFrame({'Animal': ['Falcon', 'Falcon',
        ...                               'Parrot', 'Parrot'],
        ...                    'Max Speed': [380., 370., 24., 26.]},
        ...                    index=pd.MultiIndex.from_tuples([('bar', 'one'), ('foo', 'one'), ('bar', 'two'), ('foo', 'three')], names=['first', 'second']))
        >>> df      # doctest: +NORMALIZE_WHITESPACE
                        Animal  Max Speed
        first second
        bar   one     Falcon      380.0
        foo   one     Falcon      370.0
        bar   two     Parrot       24.0
        foo   three   Parrot       26.0
        >>> snowpark_df = pd.to_snowpark(df, index=True, index_label=['A', 'B'])
        >>> snowpark_df.order_by('"A"', '"B"').show()
        ----------------------------------------
        |"A"  |"B"    |"Animal"  |"Max Speed"  |
        ----------------------------------------
        |bar  |one    |Falcon    |380.0        |
        |bar  |two    |Parrot    |24.0         |
        |foo  |one    |Falcon    |370.0        |
        |foo  |three  |Parrot    |26.0         |
        ----------------------------------------
        <BLANKLINE>
        >>> snowpark_df = pd.to_snowpark(df, index=False)
        >>> snowpark_df.order_by('"Max Speed"').show()
        --------------------------
        |"Animal"  |"Max Speed"  |
        --------------------------
        |Parrot    |24.0         |
        |Parrot    |26.0         |
        |Falcon    |370.0        |
        |Falcon    |380.0        |
        --------------------------
        <BLANKLINE>
        >>> snowpark_df = pd.to_snowpark(df["Animal"], index=False)
        >>> snowpark_df.order_by('"Animal"').show()
        ------------
        |"Animal"  |
        ------------
        |Falcon    |
        |Falcon    |
        |Parrot    |
        |Parrot    |
        ------------
        <BLANKLINE>
    """
    _snowpark_pandas_obj_check(obj)

    return obj._query_compiler.to_snowpark(index, index_label)


@register_pd_accessor("to_pandas")
@snowpark_pandas_telemetry_standalone_function_decorator
def to_pandas(
    obj: Union[DataFrame, Series],
    *,
    statement_params: Optional[dict[str, str]] = None,
    **kwargs: Any,
) -> Union[DataFrame, Series]:
    """
    Convert Snowpark pandas DataFrame or Series to pandas DataFrame or Series

    Args:
        obj: The object to be converted to native pandas. It must be either a Snowpark pandas DataFrame or Series
        statement_params: Dictionary of statement level parameters to be set while executing this action.

    Returns:
        pandas DataFrame or Series

    See also:
        - :func:`DataFrame.to_pandas <modin.pandas.DataFrame.to_pandas>`
<<<<<<< HEAD
        - :func:`Series.to_pandas <snowflake.snowpark.modin.pandas.Series.to_pandas>`
=======
        - :func:`Series.to_pandas <modin.pandas.Series.to_pandas>`
>>>>>>> 1720ff90

    Examples:

        >>> df = pd.DataFrame({'Animal': ['Falcon', 'Falcon',
        ...                               'Parrot', 'Parrot'],
        ...                    'Max Speed': [380., 370., 24., 26.]})
        >>> pd.to_pandas(df)
           Animal  Max Speed
        0  Falcon      380.0
        1  Falcon      370.0
        2  Parrot       24.0
        3  Parrot       26.0

        >>> pd.to_pandas(df['Animal'])
        0    Falcon
        1    Falcon
        2    Parrot
        3    Parrot
        Name: Animal, dtype: object
    """
    _snowpark_pandas_obj_check(obj)
    return obj.to_pandas(statement_params=statement_params, *kwargs)<|MERGE_RESOLUTION|>--- conflicted
+++ resolved
@@ -399,13 +399,8 @@
 
     See also:
         - :func:`DataFrame.to_snowflake <modin.pandas.DataFrame.to_snowflake>`
-<<<<<<< HEAD
-        - :func:`Series.to_snowflake <snowflake.snowpark.modin.pandas.Series.to_snowflake>`
-        - :func:`read_snowflake <snowflake.snowpark.modin.pandas.io.read_snowflake>`
-=======
         - :func:`Series.to_snowflake <modin.pandas.Series.to_snowflake>`
         - :func:`read_snowflake <snowflake.snowpark.modin.pandas.read_snowflake>`
->>>>>>> 1720ff90
     """
     _snowpark_pandas_obj_check(obj)
 
@@ -450,11 +445,7 @@
     See also:
         - :func:`Snowpark.DataFrame.to_snowpark_pandas <snowflake.snowpark.DataFrame.to_snowpark_pandas>`
         - :func:`DataFrame.to_snowpark <modin.pandas.DataFrame.to_snowpark>`
-<<<<<<< HEAD
-        - :func:`Series.to_snowpark <snowflake.snowpark.modin.pandas.Series.to_snowpark>`
-=======
         - :func:`Series.to_snowpark <modin.pandas.Series.to_snowpark>`
->>>>>>> 1720ff90
 
     Note:
         The labels of the Snowpark pandas DataFrame or index_label provided will be used as Normalized Snowflake
@@ -588,11 +579,7 @@
 
     See also:
         - :func:`DataFrame.to_pandas <modin.pandas.DataFrame.to_pandas>`
-<<<<<<< HEAD
-        - :func:`Series.to_pandas <snowflake.snowpark.modin.pandas.Series.to_pandas>`
-=======
         - :func:`Series.to_pandas <modin.pandas.Series.to_pandas>`
->>>>>>> 1720ff90
 
     Examples:
 

#
# Copyright (c) 2012-2024 Snowflake Computing Inc. All rights reserved.
#

"""
Methods defined on BasePandasDataset that are overridden in Snowpark pandas. Adding a method to this file
should be done with discretion, and only when relevant changes cannot be made to the query compiler or
upstream frontend to accommodate Snowpark pandas.

If you must override a method in this file, please add a comment describing why it must be overridden,
and if possible, whether this can be reconciled with upstream Modin.
"""
from __future__ import annotations

import copy
import pickle as pkl
import warnings
from collections.abc import Sequence
from typing import Any, Callable, Hashable, Literal, Mapping, get_args

import modin.pandas as pd
import numpy as np
import numpy.typing as npt
import pandas
from modin.pandas import Series
from modin.pandas.api.extensions import (
    register_dataframe_accessor,
    register_series_accessor,
)
from modin.pandas.base import BasePandasDataset
from modin.pandas.utils import is_scalar
from pandas._libs import lib
from pandas._libs.lib import NoDefault, is_bool, no_default
from pandas._typing import (
    AggFuncType,
    AnyArrayLike,
    Axes,
    Axis,
    CompressionOptions,
    FillnaOptions,
    IgnoreRaise,
    IndexKeyFunc,
    IndexLabel,
    Level,
    NaPosition,
    RandomState,
    Scalar,
    StorageOptions,
    TimedeltaConvertibleTypes,
    TimestampConvertibleTypes,
)
from pandas.core.common import apply_if_callable
from pandas.core.dtypes.common import (
    is_dict_like,
    is_dtype_equal,
    is_list_like,
    is_numeric_dtype,
    pandas_dtype,
)
from pandas.core.dtypes.inference import is_integer
from pandas.core.methods.describe import _refine_percentiles
from pandas.errors import SpecificationError
from pandas.util._validators import (
    validate_ascending,
    validate_bool_kwarg,
    validate_percentile,
)

from snowflake.snowpark.modin.plugin._typing import ListLike
from snowflake.snowpark.modin.plugin.extensions.utils import (
    ensure_index,
    extract_validate_and_try_convert_named_aggs_from_kwargs,
    get_as_shape_compatible_dataframe_or_series,
    raise_if_native_pandas_objects,
    validate_and_try_convert_agg_func_arg_func_to_str,
)
from snowflake.snowpark.modin.plugin.utils.error_message import (
    ErrorMessage,
    base_not_implemented,
<<<<<<< HEAD
)
from snowflake.snowpark.modin.plugin.utils.warning_message import (
    WarningMessage,
    materialization_warning,
)
from snowflake.snowpark.modin.utils import validate_int_kwarg
=======
)
from snowflake.snowpark.modin.plugin.utils.warning_message import (
    WarningMessage,
    materialization_warning,
)
from snowflake.snowpark.modin.utils import validate_int_kwarg

_TIMEDELTA_PCT_CHANGE_AXIS_1_MIXED_TYPE_ERROR_MESSAGE = (
    "pct_change(axis=1) is invalid when one column is Timedelta another column is not."
)
>>>>>>> d0eead29


def register_base_override(method_name: str):
    """
    Decorator function to override a method on BasePandasDataset. Since Modin does not provide a mechanism
    for directly overriding methods on BasePandasDataset, we mock this by performing the override on
    DataFrame and Series, and manually performing a `setattr` on the base class. These steps are necessary
    to allow both the docstring extension and method dispatch to work properly.
    """

    def decorator(base_method: Any):
        parent_method = getattr(BasePandasDataset, method_name, None)
        if isinstance(parent_method, property):
            parent_method = parent_method.fget
        # If the method was not defined on Series/DataFrame and instead inherited from the superclass
        # we need to override it as well.
        series_method = getattr(pd.Series, method_name, None)
        if isinstance(series_method, property):
            series_method = series_method.fget
<<<<<<< HEAD
        if series_method is None or series_method is parent_method:
=======
        if (
            series_method is None
            or series_method is parent_method
            or parent_method is None
        ):
>>>>>>> d0eead29
            register_series_accessor(method_name)(base_method)
        df_method = getattr(pd.DataFrame, method_name, None)
        if isinstance(df_method, property):
            df_method = df_method.fget
<<<<<<< HEAD
        if df_method is None or df_method is parent_method:
=======
        if df_method is None or df_method is parent_method or parent_method is None:
>>>>>>> d0eead29
            register_dataframe_accessor(method_name)(base_method)
        # Replace base method
        setattr(BasePandasDataset, method_name, base_method)
        return base_method

    return decorator


def register_base_not_implemented():
    def decorator(base_method: Any):
        func = base_not_implemented()(base_method)
        register_series_accessor(base_method.__name__)(func)
        register_dataframe_accessor(base_method.__name__)(func)
        return func

    return decorator


# === UNIMPLEMENTED METHODS ===
# The following methods are not implemented in Snowpark pandas, and must be overridden on the
# frontend. These methods fall into a few categories:
# 1. Would work in Snowpark pandas, but we have not tested it.
# 2. Would work in Snowpark pandas, but requires more SQL queries than we are comfortable with.
# 3. Requires materialization (usually via a frontend _default_to_pandas call).
# 4. Performs operations on a native pandas Index object that are nontrivial for Snowpark pandas to manage.


@register_base_not_implemented()
def align(
    self,
    other,
    join="outer",
    axis=None,
    level=None,
    copy=None,
    fill_value=None,
    method=lib.no_default,
    limit=lib.no_default,
    fill_axis=lib.no_default,
    broadcast_axis=lib.no_default,
):  # noqa: PR01, RT01, D200
    pass  # pragma: no cover


@register_base_not_implemented()
def asof(self, where, subset=None):  # noqa: PR01, RT01, D200
    pass  # pragma: no cover


@register_base_not_implemented()
def at_time(self, time, asof=False, axis=None):  # noqa: PR01, RT01, D200
    pass  # pragma: no cover


@register_base_not_implemented()
def between_time(
    self: BasePandasDataset,
    start_time,
    end_time,
    inclusive: str | None = None,
    axis=None,
):  # noqa: PR01, RT01, D200
    pass  # pragma: no cover


@register_base_not_implemented()
def bool(self):  # noqa: RT01, D200
    pass  # pragma: no cover


@register_base_not_implemented()
def clip(
    self, lower=None, upper=None, axis=None, inplace=False, *args, **kwargs
):  # noqa: PR01, RT01, D200
    pass  # pragma: no cover


@register_base_not_implemented()
def combine(self, other, func, fill_value=None, **kwargs):  # noqa: PR01, RT01, D200
    pass  # pragma: no cover


@register_base_not_implemented()
def combine_first(self, other):  # noqa: PR01, RT01, D200
    pass  # pragma: no cover


@register_base_not_implemented()
def droplevel(self, level, axis=0):  # noqa: PR01, RT01, D200
    pass  # pragma: no cover


@register_base_not_implemented()
def explode(self, column, ignore_index: bool = False):  # noqa: PR01, RT01, D200
    pass  # pragma: no cover


@register_base_not_implemented()
def ewm(
    self,
    com: float | None = None,
    span: float | None = None,
    halflife: float | TimedeltaConvertibleTypes | None = None,
    alpha: float | None = None,
    min_periods: int | None = 0,
    adjust: bool = True,
    ignore_na: bool = False,
    axis: Axis = 0,
    times: str | np.ndarray | BasePandasDataset | None = None,
    method: str = "single",
) -> pandas.core.window.ewm.ExponentialMovingWindow:  # noqa: PR01, RT01, D200
    pass  # pragma: no cover


@register_base_not_implemented()
def filter(
    self, items=None, like=None, regex=None, axis=None
):  # noqa: PR01, RT01, D200
    pass  # pragma: no cover


@register_base_not_implemented()
def infer_objects(self, copy: bool | None = None):  # noqa: PR01, RT01, D200
    pass  # pragma: no cover


@register_base_not_implemented()
def interpolate(
    self,
    method="linear",
    *,
    axis=0,
    limit=None,
    inplace=False,
    limit_direction: str | None = None,
    limit_area=None,
    downcast=lib.no_default,
    **kwargs,
):  # noqa: PR01, RT01, D200
    pass  # pragma: no cover


@register_base_not_implemented()
def kurt(
    self, axis=no_default, skipna=True, numeric_only=False, **kwargs
):  # noqa: PR01, RT01, D200
    pass  # pragma: no cover


register_base_override("kurtosis")(kurt)


@register_base_not_implemented()
def mode(self, axis=0, numeric_only=False, dropna=True):  # noqa: PR01, RT01, D200
    pass  # pragma: no cover


@register_base_not_implemented()
def pipe(self, func, *args, **kwargs):  # noqa: PR01, RT01, D200
    pass  # pragma: no cover


@register_base_not_implemented()
def pop(self, item):  # noqa: PR01, RT01, D200
    pass  # pragma: no cover


@register_base_not_implemented()
def reindex_like(
    self, other, method=None, copy=True, limit=None, tolerance=None
):  # noqa: PR01, RT01, D200
    pass  # pragma: no cover


@register_base_not_implemented()
def reorder_levels(self, order, axis=0):  # noqa: PR01, RT01, D200
    pass  # pragma: no cover


@register_base_not_implemented()
def sem(
    self,
    axis: Axis | None = None,
    skipna: bool = True,
    ddof: int = 1,
    numeric_only=False,
    **kwargs,
):  # noqa: PR01, RT01, D200
    pass  # pragma: no cover


@register_base_not_implemented()
def set_flags(
    self, *, copy: bool = False, allows_duplicate_labels: bool | None = None
):  # noqa: PR01, RT01, D200
    pass  # pragma: no cover


@register_base_not_implemented()
def swapaxes(self, axis1, axis2, copy=True):  # noqa: PR01, RT01, D200
    pass  # pragma: no cover


@register_base_not_implemented()
def swaplevel(self, i=-2, j=-1, axis=0):  # noqa: PR01, RT01, D200
    pass  # pragma: no cover


@register_base_not_implemented()
def to_clipboard(
    self, excel=True, sep=None, **kwargs
):  # pragma: no cover  # noqa: PR01, RT01, D200
    pass  # pragma: no cover


@register_base_not_implemented()
def to_excel(
    self,
    excel_writer,
    sheet_name="Sheet1",
    na_rep="",
    float_format=None,
    columns=None,
    header=True,
    index=True,
    index_label=None,
    startrow=0,
    startcol=0,
    engine=None,
    merge_cells=True,
    encoding=no_default,
    inf_rep="inf",
    verbose=no_default,
    freeze_panes=None,
    storage_options: StorageOptions = None,
):  # pragma: no cover  # noqa: PR01, RT01, D200
    pass  # pragma: no cover


@register_base_not_implemented()
def to_hdf(
    self, path_or_buf, key, format="table", **kwargs
):  # pragma: no cover  # noqa: PR01, RT01, D200
    pass  # pragma: no cover


@register_base_not_implemented()
def to_json(
    self,
    path_or_buf=None,
    orient=None,
    date_format=None,
    double_precision=10,
    force_ascii=True,
    date_unit="ms",
    default_handler=None,
    lines=False,
    compression="infer",
    index=True,
    indent=None,
    storage_options: StorageOptions = None,
):  # pragma: no cover  # noqa: PR01, RT01, D200
    pass  # pragma: no cover


@register_base_not_implemented()
def to_latex(
    self,
    buf=None,
    columns=None,
    col_space=None,
    header=True,
    index=True,
    na_rep="NaN",
    formatters=None,
    float_format=None,
    sparsify=None,
    index_names=True,
    bold_rows=False,
    column_format=None,
    longtable=None,
    escape=None,
    encoding=None,
    decimal=".",
    multicolumn=None,
    multicolumn_format=None,
    multirow=None,
    caption=None,
    label=None,
    position=None,
):  # pragma: no cover  # noqa: PR01, RT01, D200
    pass  # pragma: no cover


@register_base_not_implemented()
def to_markdown(
    self,
    buf=None,
    mode: str = "wt",
    index: bool = True,
    storage_options: StorageOptions = None,
    **kwargs,
):  # noqa: PR01, RT01, D200
    pass  # pragma: no cover


@register_base_not_implemented()
def to_pickle(
    self,
    path,
    compression: CompressionOptions = "infer",
    protocol: int = pkl.HIGHEST_PROTOCOL,
    storage_options: StorageOptions = None,
):  # pragma: no cover  # noqa: PR01, D200
    pass  # pragma: no cover


@register_base_not_implemented()
def to_string(
    self,
    buf=None,
    columns=None,
    col_space=None,
    header=True,
    index=True,
    na_rep="NaN",
    formatters=None,
    float_format=None,
    sparsify=None,
    index_names=True,
    justify=None,
    max_rows=None,
    min_rows=None,
    max_cols=None,
    show_dimensions=False,
    decimal=".",
    line_width=None,
    max_colwidth=None,
    encoding=None,
):  # noqa: PR01, RT01, D200
    pass  # pragma: no cover


@register_base_not_implemented()
def to_sql(
    self,
    name,
    con,
    schema=None,
    if_exists="fail",
    index=True,
    index_label=None,
    chunksize=None,
    dtype=None,
    method=None,
):  # noqa: PR01, D200
    pass  # pragma: no cover


@register_base_not_implemented()
def to_timestamp(
    self, freq=None, how="start", axis=0, copy=True
):  # noqa: PR01, RT01, D200
    pass  # pragma: no cover


@register_base_not_implemented()
def to_xarray(self):  # noqa: PR01, RT01, D200
    pass  # pragma: no cover


@register_base_not_implemented()
def transform(self, func, axis=0, *args, **kwargs):  # noqa: PR01, RT01, D200
    pass  # pragma: no cover


@register_base_not_implemented()
def truncate(
    self, before=None, after=None, axis=None, copy=True
):  # noqa: PR01, RT01, D200
    pass  # pragma: no cover


@register_base_not_implemented()
def update(self, other) -> None:  # noqa: PR01, RT01, D200
    pass  # pragma: no cover


@register_base_not_implemented()
def xs(
    self,
    key,
    axis=0,
    level=None,
    drop_level: bool = True,
):  # noqa: PR01, RT01, D200
    pass  # pragma: no cover


@register_base_not_implemented()
def __finalize__(self, other, method=None, **kwargs):
    pass  # pragma: no cover


@register_base_not_implemented()
def __sizeof__(self):
    pass  # pragma: no cover


# === OVERRIDDEN METHODS ===
# The below methods have their frontend implementations overridden compared to the version present
# in base.py. This is usually for one of the following reasons:
# 1. The underlying QC interface used differs from that of modin. Notably, this applies to aggregate
#    and binary operations; further work is needed to refactor either our implementation or upstream
#    modin's implementation.
# 2. Modin performs extra validation queries that perform extra SQL queries. Some of these are already
#    fixed on main; see https://github.com/modin-project/modin/issues/7340 for details.
# 3. Upstream Modin defaults to pandas for some edge cases. Defaulting to pandas at the query compiler
#    layer is acceptable because we can force the method to raise NotImplementedError, but if a method
#    defaults at the frontend, Modin raises a warning and performs the operation by coercing the
#    dataset to a native pandas object. Removing these is tracked by
#    https://github.com/modin-project/modin/issues/7104
# 4. Snowpark pandas uses different default arguments from modin. This occurs if some parameters are
#    only partially supported (like `numeric_only=True` for `skew`), but this behavior should likewise
#    be revisited.

# `aggregate` for axis=1 is performed as a call to `BasePandasDataset.apply` in upstream Modin,
# which is unacceptable for Snowpark pandas. Upstream Modin should be changed to allow the query
# compiler or a different layer to control dispatch.
@register_base_override("aggregate")
def aggregate(
    self, func: AggFuncType = None, axis: Axis | None = 0, *args: Any, **kwargs: Any
):
    """
    Aggregate using one or more operations over the specified axis.
    """
    # TODO: SNOW-1119855: Modin upgrade - modin.pandas.base.BasePandasDataset
    origin_axis = axis
    axis = self._get_axis_number(axis)

    if axis == 1 and isinstance(self, Series):
        raise ValueError(f"No axis named {origin_axis} for object type Series")

    if len(self._query_compiler.columns) == 0:
        # native pandas raise error with message "no result", here we raise a more readable error.
        raise ValueError("No column to aggregate on.")

    # If we are using named kwargs, then we do not clear the kwargs (need them in the QC for processing
    # order, as well as formatting error messages.)
    uses_named_kwargs = False
    # If aggregate is called on a Series, named aggregations can be passed in via a dictionary
    # to func.
    if func is None or (is_dict_like(func) and not self._is_dataframe):
        if axis == 1:
            raise ValueError(
                "`func` must not be `None` when `axis=1`. Named aggregations are not supported with `axis=1`."
            )
        if func is not None:
            # If named aggregations are passed in via a dictionary to func, then we
            # ignore the kwargs.
            if any(is_dict_like(value) for value in func.values()):
                # We can only get to this codepath if self is a Series, and func is a dictionary.
                # In this case, if any of the values of func are themselves dictionaries, we must raise
                # a Specification Error, as that is what pandas does.
                raise SpecificationError("nested renamer is not supported")
            kwargs = func
        func = extract_validate_and_try_convert_named_aggs_from_kwargs(
            self, allow_duplication=False, axis=axis, **kwargs
        )
        uses_named_kwargs = True
    else:
        func = validate_and_try_convert_agg_func_arg_func_to_str(
            agg_func=func,
            obj=self,
            allow_duplication=False,
            axis=axis,
        )

    # This is to stay consistent with pandas result format, when the func is single
    # aggregation function in format of callable or str, reduce the result dimension to
    # convert dataframe to series, or convert series to scalar.
    # Note: When named aggregations are used, the result is not reduced, even if there
    # is only a single function.
    # needs_reduce_dimension cannot be True if we are using named aggregations, since
    # the values for func in that case are either NamedTuples (AggFuncWithLabels) or
    # lists of NamedTuples, both of which are list like.
    need_reduce_dimension = (
        (callable(func) or isinstance(func, str))
        # A Series should be returned when a single scalar string/function aggregation function, or a
        # dict of scalar string/functions is specified. In all other cases (including if the function
        # is a 1-element list), the result is a DataFrame.
        #
        # The examples below have axis=1, but the same logic is applied for axis=0.
        # >>> df = pd.DataFrame({"a": [0, 1], "b": [2, 3]})
        #
        # single aggregation: return Series
        # >>> df.agg("max", axis=1)
        # 0    2
        # 1    3
        # dtype: int64
        #
        # list of aggregations: return DF
        # >>> df.agg(["max"], axis=1)
        #    max
        # 0    2
        # 1    3
        #
        # dict where all aggregations are strings: return Series
        # >>> df.agg({1: "max", 0: "min"}, axis=1)
        # 1    3
        # 0    0
        # dtype: int64
        #
        # dict where one element is a list: return DF
        # >>> df.agg({1: "max", 0: ["min"]}, axis=1)
        #    max  min
        # 1  3.0  NaN
        # 0  NaN  0.0
        or (
            is_dict_like(func)
            and all(not is_list_like(value) for value in func.values())
        )
    )

    # If func is a dict, pandas will not respect kwargs for each aggregation function, and
    # we should drop them before passing the to the query compiler.
    #
    # >>> native_pd.DataFrame({"a": [0, 1], "b": [np.nan, 0]}).agg("max", skipna=False, axis=1)
    # 0    NaN
    # 1    1.0
    # dtype: float64
    # >>> native_pd.DataFrame({"a": [0, 1], "b": [np.nan, 0]}).agg(["max"], skipna=False, axis=1)
    #    max
    # 0  0.0
    # 1  1.0
    # >>> pd.DataFrame([[np.nan], [0]]).aggregate("count", skipna=True, axis=0)
    # 0    1
    # dtype: int8
    # >>> pd.DataFrame([[np.nan], [0]]).count(skipna=True, axis=0)
    # TypeError: got an unexpected keyword argument 'skipna'
    if is_dict_like(func) and not uses_named_kwargs:
        kwargs.clear()

    result = self.__constructor__(
        query_compiler=self._query_compiler.agg(
            func=func,
            axis=axis,
            args=args,
            kwargs=kwargs,
        )
    )

    if need_reduce_dimension:
        if self._is_dataframe:
            result = Series(query_compiler=result._query_compiler)

        if isinstance(result, Series):
            # When func is just "quantile" with a scalar q, result has quantile value as name
            q = kwargs.get("q", 0.5)
            if func == "quantile" and is_scalar(q):
                result.name = q
            else:
                result.name = None

        # handle case for single scalar (same as result._reduce_dimension())
        if isinstance(self, Series):
            return result.to_pandas().squeeze()

    return result


# `agg` is an alias of `aggregate`.
agg = aggregate
register_base_override("agg")(agg)


# `_agg_helper` is not defined in modin, and used by Snowpark pandas to do extra validation.
@register_base_override("_agg_helper")
def _agg_helper(
    self,
    func: str,
    skipna: bool = True,
    axis: int | None | NoDefault = no_default,
    numeric_only: bool = False,
    **kwargs: Any,
):
    if not self._is_dataframe and numeric_only and not is_numeric_dtype(self.dtype):
        # Series aggregations on non-numeric data do not support numeric_only:
        # https://github.com/pandas-dev/pandas/blob/cece8c6579854f6b39b143e22c11cac56502c4fd/pandas/core/series.py#L6358
        raise TypeError(
            f"Series.{func} does not allow numeric_only=True with non-numeric dtypes."
        )
    axis = self._get_axis_number(axis)
    numeric_only = validate_bool_kwarg(numeric_only, "numeric_only", none_allowed=True)
    skipna = validate_bool_kwarg(skipna, "skipna", none_allowed=False)
    agg_kwargs: dict[str, Any] = {
        "numeric_only": numeric_only,
        "skipna": skipna,
    }
    agg_kwargs.update(kwargs)
    return self.aggregate(func=func, axis=axis, **agg_kwargs)


# See _agg_helper
@register_base_override("count")
def count(
    self,
    axis: Axis | None = 0,
    numeric_only: bool = False,
):
    """
    Count non-NA cells for `BasePandasDataset`.
    """
    # TODO: SNOW-1119855: Modin upgrade - modin.pandas.base.BasePandasDataset
    return self._agg_helper(
        func="count",
        axis=axis,
        numeric_only=numeric_only,
    )


# See _agg_helper
@register_base_override("max")
def max(
    self,
    axis: Axis | None = 0,
    skipna: bool = True,
    numeric_only: bool = False,
    **kwargs: Any,
):
    """
    Return the maximum of the values over the requested axis.
    """
    return self._agg_helper(
        func="max",
        axis=axis,
        skipna=skipna,
        numeric_only=numeric_only,
        **kwargs,
    )


# See _agg_helper
@register_base_override("min")
def min(
    self,
    axis: Axis | None | NoDefault = no_default,
    skipna: bool = True,
    numeric_only: bool = False,
    **kwargs,
):
    """
    Return the minimum of the values over the requested axis.
    """
    # TODO: SNOW-1119855: Modin upgrade - modin.pandas.base.BasePandasDataset
    return self._agg_helper(
        func="min",
        axis=axis,
        skipna=skipna,
        numeric_only=numeric_only,
        **kwargs,
    )


# See _agg_helper
@register_base_override("mean")
def mean(
    self,
    axis: Axis | None | NoDefault = no_default,
    skipna: bool = True,
    numeric_only: bool = False,
    **kwargs: Any,
):
    """
    Return the mean of the values over the requested axis.
    """
    return self._agg_helper(
        func="mean",
        axis=axis,
        skipna=skipna,
        numeric_only=numeric_only,
        **kwargs,
    )


# See _agg_helper
@register_base_override("median")
def median(
    self,
    axis: Axis | None | NoDefault = no_default,
    skipna: bool = True,
    numeric_only: bool = False,
    **kwargs: Any,
):
    """
    Return the mean of the values over the requested axis.
    """
    return self._agg_helper(
        func="median",
        axis=axis,
        skipna=skipna,
        numeric_only=numeric_only,
        **kwargs,
    )


# See _agg_helper
@register_base_override("std")
def std(
    self,
    axis: Axis | None = None,
    skipna: bool = True,
    ddof: int = 1,
    numeric_only: bool = False,
    **kwargs,
):
    """
    Return sample standard deviation over requested axis.
    """
    # TODO: SNOW-1119855: Modin upgrade - modin.pandas.base.BasePandasDataset
    kwargs.update({"ddof": ddof})
    return self._agg_helper(
        func="std",
        axis=axis,
        skipna=skipna,
        numeric_only=numeric_only,
        **kwargs,
    )


# See _agg_helper
@register_base_override("var")
def var(
    self,
    axis: Axis | None = None,
    skipna: bool = True,
    ddof: int = 1,
    numeric_only: bool = False,
    **kwargs: Any,
):
    """
    Return unbiased variance over requested axis.
    """
    kwargs.update({"ddof": ddof})
    return self._agg_helper(
        func="var",
        axis=axis,
        skipna=skipna,
        numeric_only=numeric_only,
        **kwargs,
    )


<<<<<<< HEAD
=======
def _set_attrs(self, value: dict) -> None:  # noqa: RT01, D200
    # Use a field on the query compiler instead of self to avoid any possible ambiguity with
    # a column named "_attrs"
    self._query_compiler._attrs = copy.deepcopy(value)


def _get_attrs(self) -> dict:  # noqa: RT01, D200
    return self._query_compiler._attrs


register_base_override("attrs")(property(_get_attrs, _set_attrs))


@register_base_override("align")
def align(
    self,
    other: BasePandasDataset,
    join: str = "outer",
    axis: Axis = None,
    level: Level = None,
    copy: bool = True,
    fill_value: Scalar = None,
    method: str = None,
    limit: int = None,
    fill_axis: Axis = 0,
    broadcast_axis: Axis = None,
):  # noqa: PR01, RT01, D200
    if method is not None or limit is not None or fill_axis != 0:
        raise NotImplementedError(
            f"The 'method', 'limit', and 'fill_axis' keywords in {self.__class__.__name__}.align are deprecated and will be removed in a future version. Call fillna directly on the returned objects instead."
        )
    if broadcast_axis is not None:
        raise NotImplementedError(
            f"The 'broadcast_axis' keyword in {self.__class__.__name__}.align is deprecated and will be removed in a future version."
        )
    if axis not in [0, 1, None]:
        raise ValueError(
            f"No axis named {axis} for object type {self.__class__.__name__}"
        )
    query_compiler1, query_compiler2 = self._query_compiler.align(
        other, join=join, axis=axis, level=level, copy=copy, fill_value=fill_value
    )
    return (
        self._create_or_update_from_compiler(query_compiler1, False),
        self._create_or_update_from_compiler(query_compiler2, False),
    )


>>>>>>> d0eead29
# Modin does not provide `MultiIndex` support and will default to pandas when `level` is specified,
# and allows binary ops against native pandas objects that Snowpark pandas prohibits.
@register_base_override("_binary_op")
def _binary_op(
    self,
    op: str,
    other: BasePandasDataset,
    axis: Axis = None,
    level: Level | None = None,
    fill_value: float | None = None,
    **kwargs: Any,
):
    """
    Do binary operation between two datasets.

    Parameters
    ----------
    op : str
        Name of binary operation.
    other : modin.pandas.BasePandasDataset
        Second operand of binary operation.
    axis: Whether to compare by the index (0 or ‘index’) or columns. (1 or ‘columns’).
    level: Broadcast across a level, matching Index values on the passed MultiIndex level.
    fill_value: Fill existing missing (NaN) values, and any new element needed for
        successful DataFrame alignment, with this value before computation.
        If data in both corresponding DataFrame locations is missing the result will be missing.
        only arithmetic binary operation has this parameter (e.g., add() has, but eq() doesn't have).

    kwargs can contain the following parameters passed in at the frontend:
        func: Only used for `combine` method. Function that takes two series as inputs and
            return a Series or a scalar. Used to merge the two dataframes column by columns.

    Returns
    -------
    modin.pandas.BasePandasDataset
        Result of binary operation.
    """
    # In upstream modin, _axis indicates the operator will use the default axis
    if kwargs.pop("_axis", None) is None:
        if axis is not None:
            axis = self._get_axis_number(axis)
        else:
            axis = 1
    else:
        axis = 0
    # TODO: SNOW-1119855: Modin upgrade - modin.pandas.base.BasePandasDataset
    raise_if_native_pandas_objects(other)
    axis = self._get_axis_number(axis)
    squeeze_self = isinstance(self, pd.Series)

    # pandas itself will ignore the axis argument when using Series.<op>.
    # Per default, it is set to axis=0. However, for the case of a Series interacting with
    # a DataFrame the behavior is axis=1. Manually check here for this case and adjust the axis.

    is_lhs_series_and_rhs_dataframe = (
        True
        if isinstance(self, pd.Series) and isinstance(other, pd.DataFrame)
        else False
    )

    new_query_compiler = self._query_compiler.binary_op(
        op=op,
        other=other,
        axis=1 if is_lhs_series_and_rhs_dataframe else axis,
        level=level,
        fill_value=fill_value,
        squeeze_self=squeeze_self,
        **kwargs,
    )

    from modin.pandas.dataframe import DataFrame

    # Modin Bug: https://github.com/modin-project/modin/issues/7236
    # For a Series interacting with a DataFrame, always return a DataFrame
    return (
        DataFrame(query_compiler=new_query_compiler)
        if is_lhs_series_and_rhs_dataframe
        else self._create_or_update_from_compiler(new_query_compiler)
    )


# Current Modin does not use _dropna and instead defines `dropna` directly, but Snowpark pandas
# Series/DF still do. Snowpark pandas still needs to add support for the `ignore_index` parameter
# (added in pandas 2.0), and should be able to refactor to remove this override.
@register_base_override("_dropna")
def _dropna(
    self,
    axis: Axis = 0,
    how: str | NoDefault = no_default,
    thresh: int | NoDefault = no_default,
    subset: IndexLabel = None,
    inplace: bool = False,
):
    inplace = validate_bool_kwarg(inplace, "inplace")

    if is_list_like(axis):
        raise TypeError("supplying multiple axes to axis is no longer supported.")

    axis = self._get_axis_number(axis)

    if (how is not no_default) and (thresh is not no_default):
        raise TypeError(
            "You cannot set both the how and thresh arguments at the same time."
        )

    if how is no_default:
        how = "any"
    if how not in ["any", "all"]:
        raise ValueError("invalid how option: %s" % how)
    if subset is not None:
        if axis != 1:
<<<<<<< HEAD
            indices = self.columns.get_indexer_for(subset)
=======
            indices = self.columns.get_indexer_for(
                subset if is_list_like(subset) else [subset]
            )
>>>>>>> d0eead29
            check = indices == -1
            if check.any():
                raise KeyError(list(np.compress(check, subset)))

    new_query_compiler = self._query_compiler.dropna(
        axis=axis,
        how=how,
        thresh=thresh,
        subset=subset,
    )
    return self._create_or_update_from_compiler(new_query_compiler, inplace)


# Snowpark pandas uses `self_is_series` instead of `squeeze_self` and `squeeze_value` to determine
# the shape of `self` and `value`. Further work is needed to reconcile these two approaches.
@register_base_override("fillna")
def fillna(
    self,
    self_is_series,
    value: Hashable | Mapping | pd.Series | pd.DataFrame = None,
    method: FillnaOptions | None = None,
    axis: Axis | None = None,
    inplace: bool = False,
    limit: int | None = None,
    downcast: dict | None = None,
):
    """
    Fill NA/NaN values using the specified method.

    Parameters
    ----------
    self_is_series : bool
        If True then self contains a Series object, if False then self contains
        a DataFrame object.
    value : scalar, dict, Series, or DataFrame, default: None
        Value to use to fill holes (e.g. 0), alternately a
        dict/Series/DataFrame of values specifying which value to use for
        each index (for a Series) or column (for a DataFrame).  Values not
        in the dict/Series/DataFrame will not be filled. This value cannot
        be a list.
    method : {'backfill', 'bfill', 'pad', 'ffill', None}, default: None
        Method to use for filling holes in reindexed Series
        pad / ffill: propagate last valid observation forward to next valid
        backfill / bfill: use next valid observation to fill gap.
    axis : {None, 0, 1}, default: None
        Axis along which to fill missing values.
    inplace : bool, default: False
        If True, fill in-place. Note: this will modify any
        other views on this object (e.g., a no-copy slice for a column in a
        DataFrame).
    limit : int, default: None
        If method is specified, this is the maximum number of consecutive
        NaN values to forward/backward fill. In other words, if there is
        a gap with more than this number of consecutive NaNs, it will only
        be partially filled. If method is not specified, this is the
        maximum number of entries along the entire axis where NaNs will be
        filled. Must be greater than 0 if not None.
    downcast : dict, default: None
        A dict of item->dtype of what to downcast if possible,
        or the string 'infer' which will try to downcast to an appropriate
        equal type (e.g. float64 to int64 if possible).

    Returns
    -------
    Series, DataFrame or None
        Object with missing values filled or None if ``inplace=True``.
    """
    # TODO: SNOW-1119855: Modin upgrade - modin.pandas.base.BasePandasDataset
    raise_if_native_pandas_objects(value)
    inplace = validate_bool_kwarg(inplace, "inplace")
    axis = self._get_axis_number(axis)
    if isinstance(value, (list, tuple)):
        raise TypeError(
            '"value" parameter must be a scalar or dict, but '
            + f'you passed a "{type(value).__name__}"'
        )
    if value is None and method is None:
        # same as pandas
        raise ValueError("Must specify a fill 'value' or 'method'.")
    if value is not None and method is not None:
        raise ValueError("Cannot specify both 'value' and 'method'.")
    if method is not None and method not in ["backfill", "bfill", "pad", "ffill"]:
        expecting = "pad (ffill) or backfill (bfill)"
        msg = "Invalid fill method. Expecting {expecting}. Got {method}".format(
            expecting=expecting, method=method
        )
        raise ValueError(msg)
    if limit is not None:
        if not isinstance(limit, int):
            raise ValueError("Limit must be an integer")
        elif limit <= 0:
            raise ValueError("Limit must be greater than 0")

    new_query_compiler = self._query_compiler.fillna(
        self_is_series=self_is_series,
        value=value,
        method=method,
        axis=axis,
        limit=limit,
        downcast=downcast,
    )
    return self._create_or_update_from_compiler(new_query_compiler, inplace)


# Snowpark pandas passes the query compiler object from a BasePandasDataset, which Modin does not do.
@register_base_override("isin")
def isin(
    self, values: BasePandasDataset | ListLike | dict[Hashable, ListLike]
) -> BasePandasDataset:  # noqa: PR01, RT01, D200
    """
    Whether elements in `BasePandasDataset` are contained in `values`.
    """
    # TODO: SNOW-1119855: Modin upgrade - modin.pandas.base.BasePandasDataset

    # Pass as query compiler if values is BasePandasDataset.
    if isinstance(values, BasePandasDataset):
        values = values._query_compiler

    # Convert non-dict values to List if values is neither List[Any] nor np.ndarray. SnowflakeQueryCompiler
    # expects for the non-lazy case, where values is not a BasePandasDataset, the data to be materialized
    # as list or numpy array. Because numpy may perform implicit type conversions, use here list to be more general.
    elif not isinstance(values, dict) and (
        not isinstance(values, list) or not isinstance(values, np.ndarray)
    ):
        values = list(values)

    return self.__constructor__(query_compiler=self._query_compiler.isin(values=values))


# Snowpark pandas uses the single `quantiles_along_axis0` query compiler method, while upstream
# Modin splits this into `quantile_for_single_value` and `quantile_for_list_of_values` calls.
# It should be possible to merge those two functions upstream and reconcile the implementations.
@register_base_override("quantile")
def quantile(
    self,
    q: Scalar | ListLike = 0.5,
    axis: Axis = 0,
    numeric_only: bool = False,
    interpolation: Literal[
        "linear", "lower", "higher", "midpoint", "nearest"
    ] = "linear",
    method: Literal["single", "table"] = "single",
) -> float | BasePandasDataset:
    """
    Return values at the given quantile over requested axis.
    """
    # TODO: SNOW-1119855: Modin upgrade - modin.pandas.base.BasePandasDataset
    axis = self._get_axis_number(axis)

    # TODO
    # - SNOW-1008361: support axis=1
    # - SNOW-1008367: support when q is Snowpandas DF/Series (need to require QC interface to accept QC q values)
    # - SNOW-1003587: support datetime/timedelta columns

    if axis == 1 or interpolation not in ["linear", "nearest"] or method != "single":
        ErrorMessage.not_implemented(
            f"quantile function with parameters axis={axis}, interpolation={interpolation}, method={method} not supported"
        )

    if not numeric_only:
        # If not numeric_only and columns, then check all columns are either
        # numeric, timestamp, or timedelta
        # Check if dtype is numeric, timedelta ("m"), or datetime ("M")
        if not axis and not all(
            is_numeric_dtype(t) or lib.is_np_dtype(t, "mM") for t in self._get_dtypes()
        ):
            raise TypeError("can't multiply sequence by non-int of type 'float'")
        # If over rows, then make sure that all dtypes are equal for not
        # numeric_only
        elif axis:
            for i in range(1, len(self._get_dtypes())):
                pre_dtype = self._get_dtypes()[i - 1]
                curr_dtype = self._get_dtypes()[i]
                if not is_dtype_equal(pre_dtype, curr_dtype):
                    raise TypeError(
                        "Cannot compare type '{}' with type '{}'".format(
                            pre_dtype, curr_dtype
                        )
                    )
    else:
        # Normally pandas returns this near the end of the quantile, but we
        # can't afford the overhead of running the entire operation before
        # we error.
        if not any(is_numeric_dtype(t) for t in self._get_dtypes()):
            raise ValueError("need at least one array to concatenate")

    # check that all qs are between 0 and 1
    validate_percentile(q)
    axis = self._get_axis_number(axis)
    query_compiler = self._query_compiler.quantiles_along_axis0(
        q=q if is_list_like(q) else [q],
        numeric_only=numeric_only,
        interpolation=interpolation,
        method=method,
    )
    if is_list_like(q):
        return self.__constructor__(query_compiler=query_compiler)
    else:
        # result is either a scalar or Series
        result = self._reduce_dimension(query_compiler.transpose_single_row())
        if isinstance(result, BasePandasDataset):
            result.name = q
        return result


# Current Modin does not define this method. Snowpark pandas currently only uses it in
# `DataFrame.set_index`. Modin does not support MultiIndex, or have its own lazy index class,
# so we may need to keep this method for the foreseeable future.
@register_base_override("_to_series_list")
def _to_series_list(self, index: pd.Index) -> list[pd.Series]:
    """
    Convert index to a list of series
    Args:
        index: can be single or multi index

    Returns:
        the list of series
    """
    # TODO: SNOW-1119855: Modin upgrade - modin.pandas.base.BasePandasDataset
    if isinstance(index, pd.MultiIndex):
        return [
            pd.Series(index.get_level_values(level)) for level in range(index.nlevels)
        ]
    elif isinstance(index, pd.Index):
        return [pd.Series(index)]
    else:
        raise Exception("invalid index: " + str(index))


# Upstream modin defaults to pandas when `suffix` is provided.
@register_base_override("shift")
def shift(
    self,
    periods: int | Sequence[int] = 1,
    freq=None,
    axis: Axis = 0,
    fill_value: Hashable = no_default,
    suffix: str | None = None,
) -> BasePandasDataset:
    # TODO: SNOW-1119855: Modin upgrade - modin.pandas.base.BasePandasDataset
    if periods == 0 and freq is None:
        # Check obvious case first, freq manipulates the index even for periods == 0 so check for it in addition.
        return self.copy()

    # pandas compatible ValueError for freq='infer'
    # TODO: Test as part of SNOW-1023324.
    if freq == "infer":  # pragma: no cover
        if not hasattr(self, "freq") and not hasattr(  # pragma: no cover
            self, "inferred_freq"  # pragma: no cover
        ):  # pragma: no cover
            raise ValueError()  # pragma: no cover

    axis = self._get_axis_number(axis)

    if fill_value == no_default:
        fill_value = None

    new_query_compiler = self._query_compiler.shift(
        periods, freq, axis, fill_value, suffix
    )
    return self._create_or_update_from_compiler(new_query_compiler, False)


# Snowpark pandas supports only `numeric_only=True`, which is not the default value of the argument,
# so we have this overridden. We should revisit this behavior.
@register_base_override("skew")
def skew(
    self,
    axis: Axis | None | NoDefault = no_default,
    skipna: bool = True,
    numeric_only=True,
    **kwargs,
):  # noqa: PR01, RT01, D200
    # TODO: SNOW-1119855: Modin upgrade - modin.pandas.base.BasePandasDataset
    """
    Return unbiased skew over requested axis.
    """
    return self._stat_operation("skew", axis, skipna, numeric_only, **kwargs)


@register_base_override("resample")
def resample(
    self,
    rule,
    axis: Axis = lib.no_default,
    closed: str | None = None,
    label: str | None = None,
    convention: str = "start",
    kind: str | None = None,
    on: Level = None,
    level: Level = None,
    origin: str | TimestampConvertibleTypes = "start_day",
    offset: TimedeltaConvertibleTypes | None = None,
    group_keys=no_default,
):  # noqa: PR01, RT01, D200
    """
    Resample time-series data.
    """
    from snowflake.snowpark.modin.plugin.extensions.resample_overrides import Resampler

    if axis is not lib.no_default:  # pragma: no cover
        axis = self._get_axis_number(axis)
        if axis == 1:
            warnings.warn(
                "DataFrame.resample with axis=1 is deprecated. Do "
                + "`frame.T.resample(...)` without axis instead.",
                FutureWarning,
                stacklevel=1,
            )
        else:
            warnings.warn(
                f"The 'axis' keyword in {type(self).__name__}.resample is "
                + "deprecated and will be removed in a future version.",
                FutureWarning,
                stacklevel=1,
            )
    else:
        axis = 0

    return Resampler(
        dataframe=self,
        rule=rule,
        axis=axis,
        closed=closed,
        label=label,
        convention=convention,
        kind=kind,
        on=on,
        level=level,
        origin=origin,
        offset=offset,
        group_keys=group_keys,
    )


# Snowpark pandas needs to return a custom Expanding window object. We cannot use the
# extensions module for this at the moment because modin performs a relative import of
# `from .window import Expanding`.
@register_base_override("expanding")
def expanding(self, min_periods=1, axis=0, method="single"):  # noqa: PR01, RT01, D200
    """
    Provide expanding window calculations.
    """
    from snowflake.snowpark.modin.plugin.extensions.window_overrides import Expanding

    if axis is not lib.no_default:
        axis = self._get_axis_number(axis)
        name = "expanding"
        if axis == 1:
            warnings.warn(
                f"Support for axis=1 in {type(self).__name__}.{name} is "
                + "deprecated and will be removed in a future version. "
                + f"Use obj.T.{name}(...) instead",
                FutureWarning,
                stacklevel=1,
            )
        else:
            warnings.warn(
                f"The 'axis' keyword in {type(self).__name__}.{name} is "
                + "deprecated and will be removed in a future version. "
                + "Call the method without the axis keyword instead.",
                FutureWarning,
                stacklevel=1,
            )
    else:
        axis = 0

    return Expanding(
        self,
        min_periods=min_periods,
        axis=axis,
        method=method,
    )


# Same as Expanding: Snowpark pandas needs to return a custmo Window object.
@register_base_override("rolling")
def rolling(
    self,
    window,
    min_periods: int | None = None,
    center: bool = False,
    win_type: str | None = None,
    on: str | None = None,
    axis: Axis = lib.no_default,
    closed: str | None = None,
    step: int | None = None,
    method: str = "single",
):  # noqa: PR01, RT01, D200
    """
    Provide rolling window calculations.
    """
    if axis is not lib.no_default:
        axis = self._get_axis_number(axis)
        name = "rolling"
        if axis == 1:
            warnings.warn(
                f"Support for axis=1 in {type(self).__name__}.{name} is "
                + "deprecated and will be removed in a future version. "
                + f"Use obj.T.{name}(...) instead",
                FutureWarning,
                stacklevel=1,
            )
        else:  # pragma: no cover
            warnings.warn(
                f"The 'axis' keyword in {type(self).__name__}.{name} is "
                + "deprecated and will be removed in a future version. "
                + "Call the method without the axis keyword instead.",
                FutureWarning,
                stacklevel=1,
            )
    else:
        axis = 0

    if win_type is not None:
        from snowflake.snowpark.modin.plugin.extensions.window_overrides import Window

        return Window(
            self,
            window=window,
            min_periods=min_periods,
            center=center,
            win_type=win_type,
            on=on,
            axis=axis,
            closed=closed,
            step=step,
            method=method,
        )
    from snowflake.snowpark.modin.plugin.extensions.window_overrides import Rolling

    return Rolling(
        self,
        window=window,
        min_periods=min_periods,
        center=center,
        win_type=win_type,
        on=on,
        axis=axis,
        closed=closed,
        step=step,
        method=method,
    )


# Snowpark pandas uses a custom indexer object for all indexing methods.
@register_base_override("iloc")
@property
def iloc(self):
    """
    Purely integer-location based indexing for selection by position.
    """
    # TODO: SNOW-1119855: Modin upgrade - modin.pandas.base.BasePandasDataset
    # TODO: SNOW-930028 enable all skipped doctests
    from snowflake.snowpark.modin.plugin.extensions.indexing_overrides import (
        _iLocIndexer,
    )

    return _iLocIndexer(self)


# Snowpark pandas uses a custom indexer object for all indexing methods.
@register_base_override("loc")
@property
def loc(self):
    """
    Get a group of rows and columns by label(s) or a boolean array.
    """
    # TODO: SNOW-935444 fix doctest where index key has name
    # TODO: SNOW-933782 fix multiindex transpose bug, e.g., Name: (cobra, mark ii) => Name: ('cobra', 'mark ii')
    # TODO: SNOW-1119855: Modin upgrade - modin.pandas.base.BasePandasDataset
    from snowflake.snowpark.modin.plugin.extensions.indexing_overrides import (
        _LocIndexer,
    )

    return _LocIndexer(self)


# Snowpark pandas uses a custom indexer object for all indexing methods.
@register_base_override("iat")
@property
def iat(self, axis=None):  # noqa: PR01, RT01, D200
    """
    Get a single value for a row/column pair by integer position.
    """
    # TODO: SNOW-1119855: Modin upgrade - modin.pandas.base.BasePandasDataset
    from snowflake.snowpark.modin.plugin.extensions.indexing_overrides import (
        _iAtIndexer,
    )

    return _iAtIndexer(self)


# Snowpark pandas uses a custom indexer object for all indexing methods.
@register_base_override("at")
@property
def at(self, axis=None):  # noqa: PR01, RT01, D200
    """
    Get a single value for a row/column label pair.
    """
    # TODO: SNOW-1119855: Modin upgrade - modin.pandas.base.BasePandasDataset
    from snowflake.snowpark.modin.plugin.extensions.indexing_overrides import _AtIndexer

    return _AtIndexer(self)


# Snowpark pandas performs different dispatch logic; some changes may need to be upstreamed
# to fix edge case indexing behaviors.
@register_base_override("__getitem__")
def __getitem__(self, key):
    """
    Retrieve dataset according to `key`.

    Parameters
    ----------
    key : callable, scalar, slice, str or tuple
        The global row index to retrieve data from.

    Returns
    -------
    BasePandasDataset
        Located dataset.
    """
    # TODO: SNOW-1119855: Modin upgrade - modin.pandas.base.BasePandasDataset
    key = apply_if_callable(key, self)
    # If a slice is passed in, use .iloc[key].
    if isinstance(key, slice):
        if (is_integer(key.start) or key.start is None) and (
            is_integer(key.stop) or key.stop is None
        ):
            return self.iloc[key]
        else:
            return self.loc[key]

    # If the object calling getitem is a Series, only use .loc[key] to filter index.
    if isinstance(self, pd.Series):
        return self.loc[key]

    # Sometimes the result of a callable is a DataFrame (e.g. df[df > 0]) - use where.
    elif isinstance(key, pd.DataFrame):
        return self.where(cond=key)

    # If the object is a boolean list-like object, use .loc[key] to filter index.
    # The if statement is structured this way to avoid calling dtype and reduce query count.
    if isinstance(key, pd.Series):
        if pandas.api.types.is_bool_dtype(key.dtype):
            return self.loc[key]
    elif is_list_like(key):
        if hasattr(key, "dtype"):
            if pandas.api.types.is_bool_dtype(key.dtype):
                return self.loc[key]
        if (all(is_bool(k) for k in key)) and len(key) > 0:
            return self.loc[key]

    # In all other cases, use .loc[:, key] to filter columns.
    return self.loc[:, key]


<<<<<<< HEAD
=======
# Modin uses the unique() query compiler method instead of aliasing the duplicated frontend method as of 0.30.1.
# TODO SNOW-1758721: use the more efficient implementation
@register_base_override("drop_duplicates")
def drop_duplicates(
    self, keep="first", inplace=False, **kwargs
):  # noqa: PR01, RT01, D200
    """
    Return `BasePandasDataset` with duplicate rows removed.
    """
    inplace = validate_bool_kwarg(inplace, "inplace")
    ignore_index = kwargs.get("ignore_index", False)
    subset = kwargs.get("subset", None)
    if subset is not None:
        if is_list_like(subset):
            if not isinstance(subset, list):
                subset = list(subset)  # pragma: no cover
        else:
            subset = [subset]
        df = self[subset]
    else:
        df = self
    duplicated = df.duplicated(keep=keep)
    result = self[~duplicated]
    if ignore_index:
        result.index = pandas.RangeIndex(stop=len(result))
    if inplace:
        self._update_inplace(result._query_compiler)  # pragma: no cover
    else:
        return result


>>>>>>> d0eead29
# Snowpark pandas does extra argument validation, which may need to be upstreamed.
@register_base_override("sort_values")
def sort_values(
    self,
    by,
    axis=0,
    ascending=True,
    inplace: bool = False,
    kind="quicksort",
    na_position="last",
    ignore_index: bool = False,
    key: IndexKeyFunc | None = None,
):  # noqa: PR01, RT01, D200
    """
    Sort by the values along either axis.
    """
    # TODO: SNOW-1119855: Modin upgrade - modin.pandas.base.BasePandasDataset
    axis = self._get_axis_number(axis)
    inplace = validate_bool_kwarg(inplace, "inplace")
    ascending = validate_ascending(ascending)
    if axis == 0:
        # If any column is None raise KeyError (same a native pandas).
        if by is None or (isinstance(by, list) and None in by):
            # Same error message as native pandas.
            raise KeyError(None)
        if not isinstance(by, list):
            by = [by]

        # Convert 'ascending' to sequence if needed.
        if not isinstance(ascending, Sequence):
            ascending = [ascending] * len(by)
        if len(by) != len(ascending):
            # Same error message as native pandas.
            raise ValueError(
                f"Length of ascending ({len(ascending)})"
                f" != length of by ({len(by)})"
            )

        columns = self._query_compiler.columns.values.tolist()
        index_names = self._query_compiler.get_index_names()
        for by_col in by:
            col_count = columns.count(by_col)
            index_count = index_names.count(by_col)
            if col_count == 0 and index_count == 0:
                # Same error message as native pandas.
                raise KeyError(by_col)
            if col_count and index_count:
                # Same error message as native pandas.
                raise ValueError(
                    f"'{by_col}' is both an index level and a column label, which is ambiguous."
                )
            if col_count > 1:
                # Same error message as native pandas.
                raise ValueError(f"The column label '{by_col}' is not unique.")

        if na_position not in get_args(NaPosition):
            # Same error message as native pandas for invalid 'na_position' value.
            raise ValueError(f"invalid na_position: {na_position}")
        result = self._query_compiler.sort_rows_by_column_values(
            by,
            ascending=ascending,
            kind=kind,
            na_position=na_position,
            ignore_index=ignore_index,
            key=key,
        )
    else:
        result = self._query_compiler.sort_columns_by_row_values(
            by,
            ascending=ascending,
            kind=kind,
            na_position=na_position,
            ignore_index=ignore_index,
            key=key,
        )
    return self._create_or_update_from_compiler(result, inplace)


# Modin does not define `where` on BasePandasDataset, and defaults to pandas at the frontend
# layer for Series.
@register_base_override("where")
def where(
    self,
    cond: BasePandasDataset | Callable | AnyArrayLike,
    other: BasePandasDataset | Callable | Scalar | None = np.nan,
    inplace: bool = False,
    axis: Axis | None = None,
    level: Level | None = None,
):
    """
    Replace values where the condition is False.
    """
    # TODO: SNOW-1119855: Modin upgrade - modin.pandas.base.BasePandasDataset
    # TODO: SNOW-985670: Refactor `where` and `mask`
    # will move pre-processing to QC layer.
    inplace = validate_bool_kwarg(inplace, "inplace")
    if cond is None:
        raise ValueError("Array conditional must be same shape as self")

    cond = apply_if_callable(cond, self)

    if isinstance(cond, Callable):
        raise NotImplementedError("Do not support callable for 'cond' parameter.")

    if isinstance(cond, Series):
        cond._query_compiler._shape_hint = "column"
    if isinstance(self, Series):
        self._query_compiler._shape_hint = "column"
    if isinstance(other, Series):
        other._query_compiler._shape_hint = "column"

    if not isinstance(cond, BasePandasDataset):
        cond = get_as_shape_compatible_dataframe_or_series(cond, self)
        cond._query_compiler._shape_hint = "array"

    if other is not None:
        other = apply_if_callable(other, self)

        if isinstance(other, np.ndarray):
            other = get_as_shape_compatible_dataframe_or_series(
                other,
                self,
                shape_mismatch_message="other must be the same shape as self when an ndarray",
            )
            other._query_compiler._shape_hint = "array"

        if isinstance(other, BasePandasDataset):
            other = other._query_compiler

    query_compiler = self._query_compiler.where(
        cond._query_compiler,
        other,
        axis,
        level,
    )

    return self._create_or_update_from_compiler(query_compiler, inplace)


# Snowpark pandas performs extra argument validation, some of which should be pushed down
# to the QC layer.
@register_base_override("mask")
def mask(
    self,
    cond: BasePandasDataset | Callable | AnyArrayLike,
    other: BasePandasDataset | Callable | Scalar | None = np.nan,
    inplace: bool = False,
    axis: Axis | None = None,
    level: Level | None = None,
):
    """
    Replace values where the condition is True.
    """
    # TODO: SNOW-1119855: Modin upgrade - modin.pandas.base.BasePandasDataset
    # TODO: https://snowflakecomputing.atlassian.net/browse/SNOW-985670
    # will move pre-processing to QC layer.
    inplace = validate_bool_kwarg(inplace, "inplace")
    if cond is None:
        raise ValueError("Array conditional must be same shape as self")

    cond = apply_if_callable(cond, self)

    if isinstance(cond, Callable):
        raise NotImplementedError("Do not support callable for 'cond' parameter.")

    if isinstance(cond, Series):
        cond._query_compiler._shape_hint = "column"
    if isinstance(self, Series):
        self._query_compiler._shape_hint = "column"
    if isinstance(other, Series):
        other._query_compiler._shape_hint = "column"

    if not isinstance(cond, BasePandasDataset):
        cond = get_as_shape_compatible_dataframe_or_series(cond, self)
        cond._query_compiler._shape_hint = "array"

    if other is not None:
        other = apply_if_callable(other, self)

        if isinstance(other, np.ndarray):
            other = get_as_shape_compatible_dataframe_or_series(
                other,
                self,
                shape_mismatch_message="other must be the same shape as self when an ndarray",
            )
            other._query_compiler._shape_hint = "array"

        if isinstance(other, BasePandasDataset):
            other = other._query_compiler

    query_compiler = self._query_compiler.mask(
        cond._query_compiler,
        other,
        axis,
        level,
    )

    return self._create_or_update_from_compiler(query_compiler, inplace)


# Snowpark pandas uses a custom I/O dispatcher class.
@register_base_override("to_csv")
def to_csv(
    self,
    path_or_buf=None,
    sep=",",
    na_rep="",
    float_format=None,
    columns=None,
    header=True,
    index=True,
    index_label=None,
    mode="w",
    encoding=None,
    compression="infer",
    quoting=None,
    quotechar='"',
    lineterminator=None,
    chunksize=None,
    date_format=None,
    doublequote=True,
    escapechar=None,
    decimal=".",
    errors: str = "strict",
    storage_options: StorageOptions = None,
):  # pragma: no cover
    from modin.core.execution.dispatching.factories.dispatcher import FactoryDispatcher

    return FactoryDispatcher.to_csv(
        self._query_compiler,
        path_or_buf=path_or_buf,
        sep=sep,
        na_rep=na_rep,
        float_format=float_format,
        columns=columns,
        header=header,
        index=index,
        index_label=index_label,
        mode=mode,
        encoding=encoding,
        compression=compression,
        quoting=quoting,
        quotechar=quotechar,
        lineterminator=lineterminator,
        chunksize=chunksize,
        date_format=date_format,
        doublequote=doublequote,
        escapechar=escapechar,
        decimal=decimal,
        errors=errors,
        storage_options=storage_options,
    )


# Modin has support for a custom NumPy wrapper module.
@register_base_override("to_numpy")
@materialization_warning
def to_numpy(
    self,
    dtype: npt.DTypeLike | None = None,
    copy: bool = False,
    na_value: object = no_default,
    **kwargs: Any,
) -> np.ndarray:
    """
    Convert the `BasePandasDataset` to a NumPy array or a Modin wrapper for NumPy array.
    """
    # TODO: SNOW-1119855: Modin upgrade - modin.pandas.base.BasePandasDataset
    if copy:
        WarningMessage.ignored_argument(
            operation="to_numpy",
            argument="copy",
            message="copy is ignored in Snowflake backend",
        )
    return self._query_compiler.to_numpy(
        dtype=dtype,
        na_value=na_value,
        **kwargs,
    )


# Modin performs extra argument validation and defaults to pandas for some edge cases.
@register_base_override("sample")
def sample(
    self,
    n: int | None = None,
    frac: float | None = None,
    replace: bool = False,
    weights: str | np.ndarray | None = None,
    random_state: RandomState | None = None,
    axis: Axis | None = None,
    ignore_index: bool = False,
):
    """
    Return a random sample of items from an axis of object.
    """
    # TODO: SNOW-1119855: Modin upgrade - modin.pandas.base.BasePandasDataset
    if self._get_axis_number(axis):
        if weights is not None and isinstance(weights, str):
            raise ValueError(
                "Strings can only be passed to weights when sampling from rows on a DataFrame"
            )
    else:
        if n is None and frac is None:
            n = 1
        elif n is not None and frac is not None:
            raise ValueError("Please enter a value for `frac` OR `n`, not both")
        else:
            if n is not None:
                if n < 0:
                    raise ValueError(
                        "A negative number of rows requested. Please provide `n` >= 0."
                    )
                if n % 1 != 0:
                    raise ValueError("Only integers accepted as `n` values")
            else:
                if frac < 0:
                    raise ValueError(
                        "A negative number of rows requested. Please provide `frac` >= 0."
                    )

    query_compiler = self._query_compiler.sample(
        n, frac, replace, weights, random_state, axis, ignore_index
    )
    return self.__constructor__(query_compiler=query_compiler)


# Modin performs an extra query calling self.isna() to raise a warning when fill_method is unspecified.
@register_base_override("pct_change")
def pct_change(
    self, periods=1, fill_method=no_default, limit=no_default, freq=None, **kwargs
):  # noqa: PR01, RT01, D200
    """
    Percentage change between the current and a prior element.
    """
    if fill_method not in (lib.no_default, None) or limit is not lib.no_default:
        warnings.warn(
            "The 'fill_method' keyword being not None and the 'limit' keyword in "
            + f"{type(self).__name__}.pct_change are deprecated and will be removed "
            + "in a future version. Either fill in any non-leading NA values prior "
            + "to calling pct_change or specify 'fill_method=None' to not fill NA "
            + "values.",
            FutureWarning,
            stacklevel=1,
        )
    if fill_method is lib.no_default:
        warnings.warn(
            f"The default fill_method='pad' in {type(self).__name__}.pct_change is "
            + "deprecated and will be removed in a future version. Either fill in any "
            + "non-leading NA values prior to calling pct_change or specify 'fill_method=None' "
            + "to not fill NA values.",
            FutureWarning,
            stacklevel=1,
        )
        fill_method = "pad"

    if limit is lib.no_default:
        limit = None

<<<<<<< HEAD
    if "axis" in kwargs:
        kwargs["axis"] = self._get_axis_number(kwargs["axis"])
=======
    kwargs["axis"] = self._get_axis_number(kwargs.get("axis", 0))
>>>>>>> d0eead29

    # Attempting to match pandas error behavior here
    if not isinstance(periods, int):
        raise TypeError(f"periods must be an int. got {type(periods)} instead")

<<<<<<< HEAD
    # Attempting to match pandas error behavior here
    for dtype in self._get_dtypes():
        if not is_numeric_dtype(dtype):
=======
    column_is_timedelta_type = [
        self._query_compiler.is_timedelta64_dtype(i, is_index=False)
        for i in range(len(self._query_compiler.columns))
    ]

    if kwargs["axis"] == 1:
        if any(column_is_timedelta_type) and not all(column_is_timedelta_type):
            # pct_change() between timedelta and a non-timedelta type is invalid.
            raise TypeError(_TIMEDELTA_PCT_CHANGE_AXIS_1_MIXED_TYPE_ERROR_MESSAGE)

    # Attempting to match pandas error behavior here
    for i, dtype in enumerate(self._get_dtypes()):
        if not is_numeric_dtype(dtype) and not column_is_timedelta_type[i]:
>>>>>>> d0eead29
            raise TypeError(
                f"cannot perform pct_change on non-numeric column with dtype {dtype}"
            )

    return self.__constructor__(
        query_compiler=self._query_compiler.pct_change(
            periods=periods,
            fill_method=fill_method,
            limit=limit,
            freq=freq,
            **kwargs,
        )
    )


# Snowpark pandas has different `copy` behavior, and some different behavior with native series arguments.
@register_base_override("astype")
def astype(
    self,
    dtype: str | type | pd.Series | dict[str, type],
    copy: bool = True,
    errors: Literal["raise", "ignore"] = "raise",
) -> pd.DataFrame | pd.Series:
    """
    Cast a Modin object to a specified dtype `dtype`.
    """
    # TODO: SNOW-1119855: Modin upgrade - modin.pandas.base.BasePandasDataset
    # dtype can be a series, a dict, or a scalar. If it's series or scalar,
    # convert it to a dict before passing it to the query compiler.
    raise_if_native_pandas_objects(dtype)

    if isinstance(dtype, Series):
        dtype = dtype.to_pandas()
        if not dtype.index.is_unique:
            raise ValueError(
                "The new Series of types must have a unique index, i.e. "
                + "it must be one-to-one mapping from column names to "
                + " their new dtypes."
            )
        dtype = dtype.to_dict()
    # If we got a series or dict originally, dtype is a dict now. Its keys
    # must be column names.
    if isinstance(dtype, dict):
        # Avoid materializing columns. The query compiler will handle errors where
        # dtype dict includes keys that are not in columns.
        col_dtypes = dtype
        for col_name in col_dtypes:
            if col_name not in self._query_compiler.columns:
                raise KeyError(
                    "Only a column name can be used for the key in a dtype mappings argument. "
                    f"'{col_name}' not found in columns."
                )
    else:
        # Assume that the dtype is a scalar.
        col_dtypes = {column: dtype for column in self._query_compiler.columns}

    # ensure values are pandas dtypes
    col_dtypes = {k: pandas_dtype(v) for k, v in col_dtypes.items()}
    new_query_compiler = self._query_compiler.astype(col_dtypes, errors=errors)
    return self._create_or_update_from_compiler(new_query_compiler, not copy)


# Modin defaults to pandsa when `level` is specified, and has some extra axis validation that
# is guarded in newer versions.
@register_base_override("drop")
def drop(
    self,
    labels: IndexLabel = None,
    axis: Axis = 0,
    index: IndexLabel = None,
    columns: IndexLabel = None,
    level: Level = None,
    inplace: bool = False,
    errors: IgnoreRaise = "raise",
) -> BasePandasDataset | None:
    """
    Drop specified labels from `BasePandasDataset`.
    """
    # TODO: SNOW-1119855: Modin upgrade - modin.pandas.base.BasePandasDataset
    inplace = validate_bool_kwarg(inplace, "inplace")
    if labels is not None:
        if index is not None or columns is not None:
            raise ValueError("Cannot specify both 'labels' and 'index'/'columns'")
        axes = {self._get_axis_number(axis): labels}
    elif index is not None or columns is not None:
        axes = {0: index, 1: columns}
    else:
        raise ValueError(
            "Need to specify at least one of 'labels', 'index' or 'columns'"
        )

    for axis, labels in axes.items():
        if labels is not None:
            if level is not None and not self._query_compiler.has_multiindex(axis=axis):
                # Same error as native pandas.
                raise AssertionError("axis must be a MultiIndex")
            # According to pandas documentation, a tuple will be used as a single
            # label and not treated as a list-like.
            if not is_list_like(labels) or isinstance(labels, tuple):
                axes[axis] = [labels]

    new_query_compiler = self._query_compiler.drop(
        index=axes.get(0), columns=axes.get(1), level=level, errors=errors
    )
    return self._create_or_update_from_compiler(new_query_compiler, inplace)


# Modin calls len(self.index) instead of a direct query compiler method.
@register_base_override("__len__")
def __len__(self) -> int:
    """
    Return length of info axis.

    Returns
    -------
    int
    """
    # TODO: SNOW-1119855: Modin upgrade - modin.pandas.base.BasePandasDataset
    return self._query_compiler.get_axis_len(axis=0)


# Snowpark pandas ignores `copy`.
@register_base_override("set_axis")
def set_axis(
    self,
    labels: IndexLabel,
    *,
    axis: Axis = 0,
    copy: bool | NoDefault = no_default,
):
    """
    Assign desired index to given axis.
    """
    # Behavior based on copy:
    # -----------------------------------
    # - In native pandas, copy determines whether to create a copy of the data (not DataFrame).
    # - We cannot emulate the native pandas' copy behavior in Snowpark since a copy of only data
    #   cannot be created -- you can only copy the whole object (DataFrame/Series).
    #
    # Snowpark behavior:
    # ------------------
    # - copy is kept for compatibility with native pandas but is ignored. The user is warned that copy is unused.
    # Warn user that copy does not do anything.
    if copy is not no_default:
        WarningMessage.single_warning(
            message=f"{type(self).__name__}.set_axis 'copy' keyword is unused and is ignored."
        )
    if labels is None:
        raise TypeError("None is not a valid value for the parameter 'labels'.")

    # Determine whether to update self or a copy and perform update.
    obj = self.copy()
    setattr(obj, axis, labels)
    return obj


# Modin has different behavior for empty dataframes and some slightly different length validation.
@register_base_override("describe")
def describe(
    self,
    percentiles: ListLike | None = None,
    include: ListLike | Literal["all"] | None = None,
    exclude: ListLike | None = None,
) -> BasePandasDataset:
    """
    Generate descriptive statistics.
    """
    # TODO: SNOW-1119855: Modin upgrade - modin.pandas.base.BasePandasDataset
    percentiles = _refine_percentiles(percentiles)
    data = self
    if self._is_dataframe:
        # Upstream modin lacks this check because it defaults to pandas for describing empty dataframes
        if len(self.columns) == 0:
            raise ValueError("Cannot describe a DataFrame without columns")

        # include/exclude are ignored for Series
        if (include is None) and (exclude is None):
            # when some numerics are found, keep only numerics
            default_include: list[npt.DTypeLike] = [np.number]
            default_include.append("datetime")
            data = self.select_dtypes(include=default_include)
            if len(data.columns) == 0:
                data = self
        elif include == "all":
            if exclude is not None:
                raise ValueError("exclude must be None when include is 'all'")
            data = self
        else:
            data = self.select_dtypes(
                include=include,
                exclude=exclude,
            )
    # Upstream modin uses data.empty, but that incurs an extra row count query
    if self._is_dataframe and len(data.columns) == 0:
        # Match pandas error from concatenating empty list of series descriptions.
        raise ValueError("No objects to concatenate")

    return self.__constructor__(
        query_compiler=data._query_compiler.describe(percentiles=percentiles)
    )


# Modin does type validation on self that Snowpark pandas defers to SQL.
@register_base_override("diff")
def diff(self, periods: int = 1, axis: Axis = 0):
    """
    First discrete difference of element.
    """
    # TODO: SNOW-1119855: Modin upgrade - modin.pandas.base.BasePandasDataset
    # We must only accept integer (or float values that are whole numbers)
    # for periods.
    int_periods = validate_int_kwarg(periods, "periods", float_allowed=True)
    axis = self._get_axis_number(axis)
    return self.__constructor__(
        query_compiler=self._query_compiler.diff(axis=axis, periods=int_periods)
    )


# Modin does an unnecessary len call when n == 0.
@register_base_override("tail")
def tail(self, n: int = 5):
    if n == 0:
        return self.iloc[0:0]
    return self.iloc[-n:]


# Snowpark pandas does extra argument validation (which should probably be deferred to SQL instead).
@register_base_override("idxmax")
def idxmax(self, axis=0, skipna=True, numeric_only=False):  # noqa: PR01, RT01, D200
    """
    Return index of first occurrence of maximum over requested axis.
    """
    # TODO: SNOW-1119855: Modin upgrade - modin.pandas.base.BasePandasDataset
    dtypes = self._get_dtypes()
    if (
        axis == 1
        and not numeric_only
        and any(not is_numeric_dtype(d) for d in dtypes)
        and len(set(dtypes)) > 1
    ):
        # For numeric_only=False, if we have any non-numeric dtype, e.g.
        # a string type, we need every other column to be of the same type.
        # We can't compare two objects of different non-numeric types, e.g.
        # a string and a timestamp.
        # If we have only numeric data, we can compare columns even if they
        # different types, e.g. we can compare an int column to a float
        # column.
        raise TypeError("'>' not supported for these dtypes")
    axis = self._get_axis_number(axis)
    return self._reduce_dimension(
        self._query_compiler.idxmax(axis=axis, skipna=skipna, numeric_only=numeric_only)
    )


# Snowpark pandas does extra argument validation (which should probably be deferred to SQL instead).
@register_base_override("idxmin")
def idxmin(self, axis=0, skipna=True, numeric_only=False):  # noqa: PR01, RT01, D200
    """
    Return index of first occurrence of minimum over requested axis.
    """
    # TODO: SNOW-1119855: Modin upgrade - modin.pandas.base.BasePandasDataset
    dtypes = self._get_dtypes()
    if (
        axis == 1
        and not numeric_only
        and any(not is_numeric_dtype(d) for d in dtypes)
        and len(set(dtypes)) > 1
    ):
        # For numeric_only=False, if we have any non-numeric dtype, e.g.
        # a string type, we need every other column to be of the same type.
        # We can't compare two objects of different non-numeric types, e.g.
        # a string and a timestamp.
        # If we have only numeric data, we can compare columns even if they
        # different types, e.g. we can compare an int column to a float
        # column.
        raise TypeError("'<' not supported for these dtypes")
    axis = self._get_axis_number(axis)
    return self._reduce_dimension(
        self._query_compiler.idxmin(axis=axis, skipna=skipna, numeric_only=numeric_only)
    )


# Modin does dtype validation on unary ops that Snowpark pandas does not.
@register_base_override("__abs__")
def abs(self):  # noqa: RT01, D200
    """
    Return a `BasePandasDataset` with absolute numeric value of each element.
    """
    # TODO: SNOW-1119855: Modin upgrade - modin.pandas.base.BasePandasDataset
    return self.__constructor__(query_compiler=self._query_compiler.abs())


# Modin does dtype validation on unary ops that Snowpark pandas does not.
@register_base_override("__invert__")
def __invert__(self):
    """
    Apply bitwise inverse to each element of the `BasePandasDataset`.

    Returns
    -------
    BasePandasDataset
        New BasePandasDataset containing bitwise inverse to each value.
    """
    # TODO: SNOW-1119855: Modin upgrade - modin.pandas.base.BasePandasDataset
    return self.__constructor__(query_compiler=self._query_compiler.invert())


# Modin does dtype validation on unary ops that Snowpark pandas does not.
@register_base_override("__neg__")
def __neg__(self):
    """
    Change the sign for every value of self.

    Returns
    -------
    BasePandasDataset
    """
    # TODO: SNOW-1119855: Modin upgrade - modin.pandas.base.BasePandasDataset
    return self.__constructor__(query_compiler=self._query_compiler.negative())


# Modin needs to add a check for mapper is not None, which changes query counts in test_concat.py
# if not present.
@register_base_override("rename_axis")
def rename_axis(
    self,
    mapper=lib.no_default,
    *,
    index=lib.no_default,
    columns=lib.no_default,
    axis=0,
    copy=None,
    inplace=False,
):  # noqa: PR01, RT01, D200
    """
    Set the name of the axis for the index or columns.
    """
    axes = {"index": index, "columns": columns}

    if copy is None:
        copy = True

    if axis is not None:
        axis = self._get_axis_number(axis)

    inplace = validate_bool_kwarg(inplace, "inplace")

    if mapper is not lib.no_default and mapper is not None:
        # Use v0.23 behavior if a scalar or list
        non_mapper = is_scalar(mapper) or (
            is_list_like(mapper) and not is_dict_like(mapper)
        )
        if non_mapper:
            return self._set_axis_name(mapper, axis=axis, inplace=inplace)
        else:
            raise ValueError("Use `.rename` to alter labels with a mapper.")
    else:
        # Use new behavior.  Means that index and/or columns is specified
        result = self if inplace else self.copy(deep=copy)

        for axis in range(self.ndim):
            v = axes.get(pandas.DataFrame._get_axis_name(axis))
            if v is lib.no_default:
                continue
            non_mapper = is_scalar(v) or (is_list_like(v) and not is_dict_like(v))
            if non_mapper:
                newnames = v
            else:

                def _get_rename_function(mapper):
                    if isinstance(mapper, (dict, BasePandasDataset)):

                        def f(x):
                            if x in mapper:
                                return mapper[x]
                            else:
                                return x

                    else:
                        f = mapper

                    return f

                f = _get_rename_function(v)
                curnames = self.index.names if axis == 0 else self.columns.names
                newnames = [f(name) for name in curnames]
            result._set_axis_name(newnames, axis=axis, inplace=True)
        if not inplace:
            return result


# Snowpark pandas has custom dispatch logic for ufuncs, while modin defaults to pandas.
@register_base_override("__array_ufunc__")
def __array_ufunc__(self, ufunc: np.ufunc, method: str, *inputs, **kwargs):
    """
    Apply the `ufunc` to the `BasePandasDataset`.

    Parameters
    ----------
    ufunc : np.ufunc
        The NumPy ufunc to apply.
    method : str
        The method to apply.
    *inputs : tuple
        The inputs to the ufunc.
    **kwargs : dict
        Additional keyword arguments.

    Returns
    -------
    BasePandasDataset
        The result of the ufunc applied to the `BasePandasDataset`.
    """
    # Use pandas version of ufunc if it exists
    if method != "__call__":
        # Return sentinel value NotImplemented
        return NotImplemented  # pragma: no cover
    from snowflake.snowpark.modin.plugin.utils.numpy_to_pandas import (
        numpy_to_pandas_universal_func_map,
    )

    if ufunc.__name__ in numpy_to_pandas_universal_func_map:
        ufunc = numpy_to_pandas_universal_func_map[ufunc.__name__]
        if ufunc == NotImplemented:
            return NotImplemented
        # We cannot support the out argument
        if kwargs.get("out") is not None:
            return NotImplemented
        return ufunc(self, inputs[1:])
    # return the sentinel NotImplemented if we do not support this function
    return NotImplemented  # pragma: no cover


# Snowpark pandas does extra argument validation.
@register_base_override("reindex")
def reindex(
    self,
    index=None,
    columns=None,
    copy=True,
    **kwargs,
):  # noqa: PR01, RT01, D200
    """
    Conform `BasePandasDataset` to new index with optional filling logic.
    """
    # TODO: SNOW-1119855: Modin upgrade - modin.pandas.base.BasePandasDataset
    if kwargs.get("limit", None) is not None and kwargs.get("method", None) is None:
        raise ValueError(
            "limit argument only valid if doing pad, backfill or nearest reindexing"
        )
    new_query_compiler = None
    if index is not None:
        if not isinstance(index, pandas.Index) or not index.equals(self.index):
            new_query_compiler = self._query_compiler.reindex(
                axis=0, labels=index, **kwargs
            )
    if new_query_compiler is None:
        new_query_compiler = self._query_compiler
    final_query_compiler = None
    if columns is not None:
        if not isinstance(index, pandas.Index) or not columns.equals(self.columns):
            final_query_compiler = new_query_compiler.reindex(
                axis=1, labels=columns, **kwargs
            )
    if final_query_compiler is None:
        final_query_compiler = new_query_compiler
    return self._create_or_update_from_compiler(
        final_query_compiler, inplace=False if copy is None else not copy
    )


# No direct override annotation; used as part of `property`.
# Snowpark pandas may return a custom lazy index object.
def _get_index(self):
    """
    Get the index for this DataFrame.

    Returns
    -------
    pandas.Index
        The union of all indexes across the partitions.
    """
    # TODO: SNOW-1119855: Modin upgrade - modin.pandas.base.BasePandasDataset
    from snowflake.snowpark.modin.plugin.extensions.index import Index

    if self._query_compiler.is_multiindex():
        # Lazy multiindex is not supported
        return self._query_compiler.index

    idx = Index(query_compiler=self._query_compiler)
    idx._set_parent(self)
    return idx


# No direct override annotation; used as part of `property`.
# Snowpark pandas may return a custom lazy index object.
def _set_index(self, new_index: Axes) -> None:
    """
    Set the index for this DataFrame.

    Parameters
    ----------
    new_index : pandas.Index
        The new index to set this.
    """
    # TODO: SNOW-1119855: Modin upgrade - modin.pandas.base.BasePandasDataset
    self._update_inplace(
        new_query_compiler=self._query_compiler.set_index(
            [s._query_compiler for s in self._to_series_list(ensure_index(new_index))]
        )
    )


# Snowpark pandas may return a custom lazy index object.
register_base_override("index")(property(_get_index, _set_index))<|MERGE_RESOLUTION|>--- conflicted
+++ resolved
@@ -77,25 +77,16 @@
 from snowflake.snowpark.modin.plugin.utils.error_message import (
     ErrorMessage,
     base_not_implemented,
-<<<<<<< HEAD
 )
 from snowflake.snowpark.modin.plugin.utils.warning_message import (
     WarningMessage,
     materialization_warning,
 )
 from snowflake.snowpark.modin.utils import validate_int_kwarg
-=======
-)
-from snowflake.snowpark.modin.plugin.utils.warning_message import (
-    WarningMessage,
-    materialization_warning,
-)
-from snowflake.snowpark.modin.utils import validate_int_kwarg
 
 _TIMEDELTA_PCT_CHANGE_AXIS_1_MIXED_TYPE_ERROR_MESSAGE = (
     "pct_change(axis=1) is invalid when one column is Timedelta another column is not."
 )
->>>>>>> d0eead29
 
 
 def register_base_override(method_name: str):
@@ -115,24 +106,16 @@
         series_method = getattr(pd.Series, method_name, None)
         if isinstance(series_method, property):
             series_method = series_method.fget
-<<<<<<< HEAD
-        if series_method is None or series_method is parent_method:
-=======
         if (
             series_method is None
             or series_method is parent_method
             or parent_method is None
         ):
->>>>>>> d0eead29
             register_series_accessor(method_name)(base_method)
         df_method = getattr(pd.DataFrame, method_name, None)
         if isinstance(df_method, property):
             df_method = df_method.fget
-<<<<<<< HEAD
-        if df_method is None or df_method is parent_method:
-=======
         if df_method is None or df_method is parent_method or parent_method is None:
->>>>>>> d0eead29
             register_dataframe_accessor(method_name)(base_method)
         # Replace base method
         setattr(BasePandasDataset, method_name, base_method)
@@ -158,23 +141,6 @@
 # 2. Would work in Snowpark pandas, but requires more SQL queries than we are comfortable with.
 # 3. Requires materialization (usually via a frontend _default_to_pandas call).
 # 4. Performs operations on a native pandas Index object that are nontrivial for Snowpark pandas to manage.
-
-
-@register_base_not_implemented()
-def align(
-    self,
-    other,
-    join="outer",
-    axis=None,
-    level=None,
-    copy=None,
-    fill_value=None,
-    method=lib.no_default,
-    limit=lib.no_default,
-    fill_axis=lib.no_default,
-    broadcast_axis=lib.no_default,
-):  # noqa: PR01, RT01, D200
-    pass  # pragma: no cover
 
 
 @register_base_not_implemented()
@@ -886,8 +852,6 @@
     )
 
 
-<<<<<<< HEAD
-=======
 def _set_attrs(self, value: dict) -> None:  # noqa: RT01, D200
     # Use a field on the query compiler instead of self to avoid any possible ambiguity with
     # a column named "_attrs"
@@ -936,7 +900,6 @@
     )
 
 
->>>>>>> d0eead29
 # Modin does not provide `MultiIndex` support and will default to pandas when `level` is specified,
 # and allows binary ops against native pandas objects that Snowpark pandas prohibits.
 @register_base_override("_binary_op")
@@ -1048,13 +1011,9 @@
         raise ValueError("invalid how option: %s" % how)
     if subset is not None:
         if axis != 1:
-<<<<<<< HEAD
-            indices = self.columns.get_indexer_for(subset)
-=======
             indices = self.columns.get_indexer_for(
                 subset if is_list_like(subset) else [subset]
             )
->>>>>>> d0eead29
             check = indices == -1
             if check.any():
                 raise KeyError(list(np.compress(check, subset)))
@@ -1613,8 +1572,6 @@
     return self.loc[:, key]
 
 
-<<<<<<< HEAD
-=======
 # Modin uses the unique() query compiler method instead of aliasing the duplicated frontend method as of 0.30.1.
 # TODO SNOW-1758721: use the more efficient implementation
 @register_base_override("drop_duplicates")
@@ -1646,7 +1603,6 @@
         return result
 
 
->>>>>>> d0eead29
 # Snowpark pandas does extra argument validation, which may need to be upstreamed.
 @register_base_override("sort_values")
 def sort_values(
@@ -2006,22 +1962,12 @@
     if limit is lib.no_default:
         limit = None
 
-<<<<<<< HEAD
-    if "axis" in kwargs:
-        kwargs["axis"] = self._get_axis_number(kwargs["axis"])
-=======
     kwargs["axis"] = self._get_axis_number(kwargs.get("axis", 0))
->>>>>>> d0eead29
 
     # Attempting to match pandas error behavior here
     if not isinstance(periods, int):
         raise TypeError(f"periods must be an int. got {type(periods)} instead")
 
-<<<<<<< HEAD
-    # Attempting to match pandas error behavior here
-    for dtype in self._get_dtypes():
-        if not is_numeric_dtype(dtype):
-=======
     column_is_timedelta_type = [
         self._query_compiler.is_timedelta64_dtype(i, is_index=False)
         for i in range(len(self._query_compiler.columns))
@@ -2035,7 +1981,6 @@
     # Attempting to match pandas error behavior here
     for i, dtype in enumerate(self._get_dtypes()):
         if not is_numeric_dtype(dtype) and not column_is_timedelta_type[i]:
->>>>>>> d0eead29
             raise TypeError(
                 f"cannot perform pct_change on non-numeric column with dtype {dtype}"
             )

--- conflicted
+++ resolved
@@ -1479,8 +1479,36 @@
 # TODO: SNOW-1063346
 # Modin does a relative import (from .dataframe import DataFrame). We should revisit this once
 # our vendored copy of DataFrame is removed.
-<<<<<<< HEAD
-=======
+# Modin also defaults to pandas for some arguments for unstack
+@register_series_accessor("unstack")
+def unstack(
+    self,
+    level: int | str | list = -1,
+    fill_value: int | str | dict = None,
+    sort: bool = True,
+):
+    """
+    Unstack, also known as pivot, Series with MultiIndex to produce DataFrame.
+    """
+    # TODO: SNOW-1063347: Modin upgrade - modin.pandas.Series functions
+    from modin.pandas.dataframe import DataFrame
+
+    # We can't unstack a Series object, if we don't have a MultiIndex.
+    if self._query_compiler.has_multiindex:
+        result = DataFrame(
+            query_compiler=self._query_compiler.unstack(
+                level, fill_value, sort, is_series_input=True
+            )
+        )
+    else:
+        raise ValueError(  # pragma: no cover
+            f"index must be a MultiIndex to unstack, {type(self.index)} was passed"
+        )
+
+    return result
+
+
+# Snowpark pandas does an extra check on `len(ascending)`.
 @register_series_accessor("sort_values")
 def sort_values(
     self,
@@ -1496,7 +1524,7 @@
     Sort by the values.
     """
     # TODO: SNOW-1063347: Modin upgrade - modin.pandas.Series functions
-    from snowflake.snowpark.modin.pandas.dataframe import DataFrame
+    from modin.pandas.dataframe import DataFrame
 
     if is_list_like(ascending) and len(ascending) != 1:
         raise ValueError(f"Length of ascending ({len(ascending)}) must be 1 for Series")
@@ -1525,39 +1553,6 @@
     return self._create_or_update_from_compiler(result._query_compiler, inplace=inplace)
 
 
-# TODO: SNOW-1063346
-# Modin does a relative import (from .dataframe import DataFrame). We should revisit this once
-# our vendored copy of DataFrame is removed.
->>>>>>> 911d9de5
-# Modin also defaults to pandas for some arguments for unstack
-@register_series_accessor("unstack")
-def unstack(
-    self,
-    level: int | str | list = -1,
-    fill_value: int | str | dict = None,
-    sort: bool = True,
-):
-    """
-    Unstack, also known as pivot, Series with MultiIndex to produce DataFrame.
-    """
-    # TODO: SNOW-1063347: Modin upgrade - modin.pandas.Series functions
-    from modin.pandas.dataframe import DataFrame
-
-    # We can't unstack a Series object, if we don't have a MultiIndex.
-    if self._query_compiler.has_multiindex:
-        result = DataFrame(
-            query_compiler=self._query_compiler.unstack(
-                level, fill_value, sort, is_series_input=True
-            )
-        )
-    else:
-        raise ValueError(  # pragma: no cover
-            f"index must be a MultiIndex to unstack, {type(self.index)} was passed"
-        )
-
-    return result
-
-
 # Upstream Modin defaults at the frontend layer.
 @register_series_accessor("where")
 def where(
@@ -1608,51 +1603,6 @@
     )
 
 
-# Snowpark pandas does an extra check on `len(ascending)`.
-@register_series_accessor("sort_values")
-def sort_values(
-    self,
-    axis: Axis = 0,
-    ascending: bool | int | Sequence[bool] | Sequence[int] = True,
-    inplace: bool = False,
-    kind: str = "quicksort",
-    na_position: str = "last",
-    ignore_index: bool = False,
-    key: IndexKeyFunc | None = None,
-):
-    """
-    Sort by the values.
-    """
-    # TODO: SNOW-1063347: Modin upgrade - modin.pandas.Series functions
-    from modin.pandas.dataframe import DataFrame
-
-    if is_list_like(ascending) and len(ascending) != 1:
-        raise ValueError(f"Length of ascending ({len(ascending)}) must be 1 for Series")
-
-    if axis is not None:
-        # Validate `axis`
-        self._get_axis_number(axis)
-
-    # When we convert to a DataFrame, the name is automatically converted to 0 if it
-    # is None, so we do this to avoid a KeyError.
-    by = self.name if self.name is not None else 0
-    result = (
-        DataFrame(self.copy())
-        .sort_values(
-            by=by,
-            ascending=ascending,
-            inplace=False,
-            kind=kind,
-            na_position=na_position,
-            ignore_index=ignore_index,
-            key=key,
-        )
-        .squeeze(axis=1)
-    )
-    result.name = self.name
-    return self._create_or_update_from_compiler(result._query_compiler, inplace=inplace)
-
-
 # The `suffix` parameter is documented but according to pandas maintainers, "not public."
 # https://github.com/pandas-dev/pandas/issues/54806
 # The parameter is ignored in upstream modin, but Snowpark pandas wants to error if the parameter is given.
@@ -1748,66 +1698,6 @@
     return self._to_pandas().to_dict(into=into)
 
 
-<<<<<<< HEAD
-=======
-# TODO: SNOW-1063346
-# Modin does a relative import (from .dataframe import DataFrame), so until we stop using the vendored
-# version of DataFrame, we must keep this override.
-@register_series_accessor("_create_or_update_from_compiler")
-def _create_or_update_from_compiler(self, new_query_compiler, inplace=False):
-    """
-    Return or update a Series with given `new_query_compiler`.
-
-    Parameters
-    ----------
-    new_query_compiler : PandasQueryCompiler
-        QueryCompiler to use to manage the data.
-    inplace : bool, default: False
-        Whether or not to perform update or creation inplace.
-
-    Returns
-    -------
-    Series, DataFrame or None
-        None if update was done, Series or DataFrame otherwise.
-    """
-    # TODO: SNOW-1063347: Modin upgrade - modin.pandas.Series functions
-    assert (
-        isinstance(new_query_compiler, type(self._query_compiler))
-        or type(new_query_compiler) in self._query_compiler.__class__.__bases__
-    ), f"Invalid Query Compiler object: {type(new_query_compiler)}"
-    if not inplace and new_query_compiler.is_series_like():
-        return self.__constructor__(query_compiler=new_query_compiler)
-    elif not inplace:
-        # This can happen with things like `reset_index` where we can add columns.
-        from snowflake.snowpark.modin.pandas.dataframe import DataFrame
-
-        return DataFrame(query_compiler=new_query_compiler)
-    else:
-        self._update_inplace(new_query_compiler=new_query_compiler)
-
-
-# TODO: SNOW-1063346
-# Modin does a relative import (from .dataframe import DataFrame), so until we stop using the vendored
-# version of DataFrame, we must keep this override.
-@register_series_accessor("to_frame")
-def to_frame(self, name: Hashable = no_default) -> DataFrame:  # noqa: PR01, RT01, D200
-    """
-    Convert Series to {label -> value} dict or dict-like object.
-    """
-    # TODO: SNOW-1063347: Modin upgrade - modin.pandas.Series functions
-    from snowflake.snowpark.modin.pandas.dataframe import DataFrame
-
-    if name is None:
-        name = no_default
-
-    self_cp = self.copy()
-    if name is not no_default:
-        self_cp.name = name
-
-    return DataFrame(self_cp)
-
-
->>>>>>> 911d9de5
 @register_series_accessor("to_numpy")
 def to_numpy(
     self,

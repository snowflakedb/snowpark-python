#
# Copyright (c) 2012-2024 Snowflake Computing Inc. All rights reserved.
#
from __future__ import annotations

import inspect
<<<<<<< HEAD
from typing import TYPE_CHECKING, Any, Callable, Hashable, Literal, Sequence
=======
from collections import OrderedDict
from re import Pattern
from typing import TYPE_CHECKING, Any, Callable, Hashable, Iterable, Literal, Sequence
>>>>>>> ac50891d

import modin.pandas as pd
import pandas as native_pd
from modin.pandas import DataFrame
from modin.pandas.api.extensions import register_pd_accessor
from pandas._libs.lib import NoDefault, no_default
from pandas._typing import (
    CompressionOptions,
    ConvertersArg,
    CSVEngine,
    DtypeArg,
    DtypeBackend,
    FilePath,
    IndexLabel,
    ParseDatesArg,
    ReadBuffer,
    StorageOptions,
    XMLParsers,
)

from snowflake.snowpark.modin.plugin.io.snow_io import (
    READ_CSV_DEFAULTS,
    PandasOnSnowflakeIO,
)
from snowflake.snowpark.modin.utils import _inherit_docstrings

if TYPE_CHECKING:  # pragma: no cover
    import csv

from snowflake.snowpark.modin.plugin.extensions.datetime_index import (  # noqa: F401
    DatetimeIndex,
)
from snowflake.snowpark.modin.plugin.extensions.index import Index  # noqa: F401
from snowflake.snowpark.modin.plugin.extensions.timedelta_index import (  # noqa: F401
    TimedeltaIndex,
)
from snowflake.snowpark.modin.plugin.utils.error_message import (
    pandas_module_level_function_not_implemented,
)

# TODO: SNOW-1265551: add inherit_docstrings decorators once docstring overrides are available


@_inherit_docstrings(native_pd.read_pickle, apilink="pandas.read_pickle")
@register_pd_accessor("read_pickle")
@expanduser_path_arg("filepath_or_buffer")
def read_pickle(
    filepath_or_buffer,
    compression: CompressionOptions = "infer",
    storage_options: StorageOptions = None,
) -> pd.DataFrame:
    """
    Load pickled pandas object (or any object) from file and return unpickled object.

    Warning
    -------
    Loading pickled data received from untrusted sources can be unsafe. See `here <https://docs.python.org/3/library/pickle.html>`_.

    Parameters
    ----------
    filepath_or_buffer : str, path object, or file-like object
        String, path object (implementing os.PathLike[str]), or file-like object implementing a binary readlines() function. Also accepts URL. URL is not limited to S3 and GCS.
    compression : str or dict, default ‘infer’
        For on-the-fly decompression of on-disk data. If ‘infer’ and ‘filepath_or_buffer’ is path-like, then detect compression from the following extensions: ‘.gz’, ‘.bz2’, ‘.zip’, ‘.xz’, ‘.zst’, ‘.tar’, ‘.tar.gz’, ‘.tar.xz’ or ‘.tar.bz2’ (otherwise no compression). If using ‘zip’ or ‘tar’, the ZIP file must contain only one data file to be read in. Set to None for no decompression. Can also be a dict with key 'method' set to one of {'zip', 'gzip', 'bz2', 'zstd', 'xz', 'tar'} and other key-value pairs are forwarded to zipfile.ZipFile, gzip.GzipFile, bz2.BZ2File, zstandard.ZstdDecompressor, lzma.LZMAFile or tarfile.TarFile, respectively. As an example, the following could be passed for Zstandard decompression using a custom compression dictionary: compression={'method': 'zstd', 'dict_data': my_compression_dict}.
    storage_options : dict, optional
        Extra options that make sense for a particular storage connection, e.g. host, port, username, password, etc. For HTTP(S) URLs the key-value pairs are forwarded to urllib.request.Request as header options. For other URLs (e.g. starting with “s3://”, and “gcs://”) the key-value pairs are forwarded to fsspec.open. Please see fsspec and urllib for more details, and for more examples on storage options refer here.

    Returns
    -------
    object
        The unpickled pandas object (or any object) that was stored in file.

    See also
    --------
    DataFrame.to_pickle
        Pickle (serialize) DataFrame object to file.
    Series.to_pickle
        Pickle (serialize) Series object to file.
    read_hdf
        Read HDF5 file into a DataFrame.
    read_sql
        Read SQL query or database table into a DataFrame.
    read_parquet
        Load a parquet object, returning a DataFrame.

    Notes
    -----
    read_pickle is only guaranteed to be backwards compatible to pandas 1.0 provided the object was serialized with to_pickle.

    Examples
    --------
    >>> original_df = pd.DataFrame(
    ...     {"foo": range(5), "bar": range(5, 10)}
    ... )
    >>> original_df
       foo  bar
    0    0    5
    1    1    6
    2    2    7
    3    3    8
    4    4    9
    >>> pd.to_pickle(original_df, "./dummy.pkl")  # doctest: +SKIP

    >>> unpickled_df = pd.read_pickle("./dummy.pkl")  # doctest: +SKIP
    >>> unpickled_df  # doctest: +SKIP
       foo  bar
    0    0    5
    1    1    6
    2    2    7
    3    3    8
    4    4    9
    """
    _pd_read_pickle_signature = {
        val.name for val in inspect.signature(native_pd.read_pickle).parameters.values()
    }
    _, _, _, f_locals = inspect.getargvalues(inspect.currentframe())
    kwargs = {k: v for k, v in f_locals.items() if k in _pd_read_pickle_signature}

    return pd.DataFrame(query_compiler=PandasOnSnowflakeIO.read_pickle(**kwargs))


@_inherit_docstrings(native_pd.read_html, apilink="pandas.read_html")
@register_pd_accessor("read_html")
def read_html(
    io,
    *,
    match: str | Pattern = ".+",
    flavor: str | None = None,
    header: int | Sequence[int] | None = None,
    index_col: int | Sequence[int] | None = None,
    skiprows: int | Sequence[int] | slice | None = None,
    attrs: dict[str, str] | None = None,
    parse_dates: bool = False,
    thousands: str | None = ",",
    encoding: str | None = None,
    decimal: str = ".",
    converters: dict | None = None,
    na_values: Iterable[object] | None = None,
    keep_default_na: bool = True,
    displayed_only: bool = True,
    extract_links: Literal[None, "header", "footer", "body", "all"] = None,
    dtype_backend: DtypeBackend | NoDefault = no_default,
    storage_options: StorageOptions = None,
) -> pd.DataFrame:
    """
    Read HTML tables into a list of DataFrame objects.

    Parameters
    ----------
    io : str, path object, or file-like object
        String, path object (implementing os.PathLike[str]), or file-like object implementing a string read() function. The string can represent a URL. Note that lxml only accepts the http, ftp and file url protocols. If you have a URL that starts with 'https' you might try removing the 's'.
    match : str or compiled regular expression, optional
        The set of tables containing text matching this regex or string will be returned. Unless the HTML is extremely simple you will probably need to pass a non-empty string here. Defaults to ‘.+’ (match any non-empty string). The default value will return all tables contained on a page. This value is converted to a regular expression so that there is consistent behavior between Beautiful Soup and lxml.
    flavor : {“lxml”, “html5lib”, “bs4”} or list-like, optional
        The parsing engine (or list of parsing engines) to use. ‘bs4’ and ‘html5lib’ are synonymous with each other, they are both there for backwards compatibility. The default of None tries to use lxml to parse and if that fails it falls back on bs4 + html5lib.
    header : int or list-like, optional
        The row (or list of rows for a MultiIndex) to use to make the columns headers.
    index_col : int or list-like, optional
        The column (or list of columns) to use to create the index.
    skiprows : int, list-like or slice, optional
        Number of rows to skip after parsing the column integer. 0-based. If a sequence of integers or a slice is given, will skip the rows indexed by that sequence. Note that a single element sequence means ‘skip the nth row’ whereas an integer means ‘skip n rows’.
    attrs : dict, optional
        This is a dictionary of attributes that you can pass to use to identify the table in the HTML. These are not checked for validity before being passed to lxml or Beautiful Soup. However, these attributes must be valid HTML table attributes to work correctly. For example,
        attrs = {"id": "table"}
        is a valid attribute dictionary because the ‘id’ HTML tag attribute is a valid HTML attribute for any HTML tag as per `this document <https://html.spec.whatwg.org/multipage/dom.html#global-attributes>`_.
        attrs = {"asdf": "table"}
        is not a valid attribute dictionary because ‘asdf’ is not a valid HTML attribute even if it is a valid XML attribute. Valid HTML 4.01 table attributes can be `found here
        <http://www.w3.org/TR/REC-html40/struct/tables.html#h-11.2>`_. A working draft of the HTML 5 spec can be found `here
        <https://html.spec.whatwg.org/multipage/tables.html>`_. It contains the latest information on table attributes for the modern web.
    parse_dates : bool, optional
        See read_csv() for more details.
    thousands : str, optional
        Separator to use to parse thousands. Defaults to ','.
    encoding : str, optional
        The encoding used to decode the web page. Defaults to ``None``.``None`` preserves the previous encoding behavior, which depends on the underlying parser library (e.g., the parser library will try to use the encoding provided by the document).
    decimal : str, default ‘.’
        Character to recognize as decimal point (e.g. use ‘,’ for European data).
    converters : dict, default None
        Dict of functions for converting values in certain columns. Keys can either be integers or column labels, values are functions that take one input argument, the cell (not column) content, and return the transformed content.
    na_values : iterable, default None
        Custom NA values.
    keep_default_na : bool, default True
        If na_values are specified and keep_default_na is False the default NaN values are overridden, otherwise they’re appended to.
    displayed_only : bool, default True
        Whether elements with “display: none” should be parsed.
    extract_links : {None, “all”, “header”, “body”, “footer”}
        Table elements in the specified section(s) with <a> tags will have their href extracted.
    dtype_backend : {‘numpy_nullable’, ‘pyarrow’}
        Back-end data type applied to the resultant DataFrame (still experimental). If not specified, the default behavior is to not use nullable data types. If specified, the behavior is as follows:
        - "numpy_nullable": returns nullable-dtype-backed DataFrame
        - "pyarrow": returns pyarrow-backed nullable ArrowDtype DataFrame
    storage_options : dict, optional
        Extra options that make sense for a particular storage connection, e.g. host, port, username, password, etc. For HTTP(S) URLs the key-value pairs are forwarded to urllib.request.Request as header options. For other URLs (e.g. starting with “s3://”, and “gcs://”) the key-value pairs are forwarded to fsspec.open. Please see fsspec and urllib for more details, and for more examples on storage options refer here.

    Returns
    -------
    dfs
        A list of DataFrames.

    See also
    --------
    read_csv
        Read a comma-separated values (csv) file into DataFrame.

    Notes
    -----
    Before using this function you should read the `gotchas about the HTML parsing libraries <https://pandas.pydata.org/docs/dev/user_guide/io.html#io-html-gotchas>`_.

    Expect to do some cleanup after you call this function. For example, you might need to manually assign column names if the column names are converted to NaN when you pass the header=0 argument. We try to assume as little as possible about the structure of the table and push the idiosyncrasies of the HTML contained in the table to the user.

    This function searches for <table> elements and only for <tr> and <th> rows and <td> elements within each <tr> or <th> element in the table. <td> stands for “table data”. This function attempts to properly handle colspan and rowspan attributes. If the function has a <thead> argument, it is used to construct the header, otherwise the function attempts to find the header within the body (by putting rows with only <th> elements into the header).

    Similar to read_csv() the header argument is applied after skiprows is applied.

    This function will always return a list of DataFrame or it will fail, i.e., it will not return an empty list, save for some rare cases. It might return an empty list in case of inputs with single row and <td> containing only whitespaces.

    Examples
    --------
        See the `read_html documentation in the IO section of the docs <https://pandas.pydata.org/docs/dev/user_guide/io.html#io-read-html>`_ for some examples of reading in HTML tables.
    """
    _pd_read_html_signature = {
        val.name for val in inspect.signature(native_pd.read_html).parameters.values()
    }
    _, _, _, f_locals = inspect.getargvalues(inspect.currentframe())
    kwargs = {k: v for k, v in f_locals.items() if k in _pd_read_html_signature}

    qcs = PandasOnSnowflakeIO.read_html(**kwargs)
    return [pd.DataFrame(query_compiler=qc) for qc in qcs]


@_inherit_docstrings(native_pd.read_xml, apilink="pandas.read_xml")
@register_pd_accessor("read_xml")
@expanduser_path_arg("path_or_buffer")
def read_xml(
    path_or_buffer: FilePath | ReadBuffer[bytes] | ReadBuffer[str],
    *,
    xpath: str = "./*",
    namespaces: dict[str, str] | None = None,
    elems_only: bool = False,
    attrs_only: bool = False,
    names: Sequence[str] | None = None,
    dtype: DtypeArg | None = None,
    converters: ConvertersArg | None = None,
    parse_dates: ParseDatesArg | None = None,
    encoding: str | None = "utf-8",
    parser: XMLParsers = "lxml",
    stylesheet: FilePath | ReadBuffer[bytes] | ReadBuffer[str] | None = None,
    iterparse: dict[str, list[str]] | None = None,
    compression: CompressionOptions = "infer",
    storage_options: StorageOptions = None,
    dtype_backend: DtypeBackend | NoDefault = no_default,
) -> pd.DataFrame:
    r"""
    Read XML document into a DataFrame object.

    Parameters
    ----------
    path_or_buffer : str, path object, or file-like object
        String, path object (implementing ``os.PathLike[str]``), or file-like object implementing a ``read()`` function. The string can be a path. The string can further be a URL. Valid URL schemes include http, ftp, s3, and file.

    xpath : str, optional, default ‘./\*’
        The XPath to parse required set of nodes for migration to DataFrame.``XPath`` should return a collection of elements and not a single element. Note: The etree parser supports limited XPath expressions. For more complex XPath, use lxml which requires installation.
    namespaces : dict, optional
        The namespaces defined in XML document as dicts with key being namespace prefix and value the URI. There is no need to include all namespaces in XML, only the ones used in xpath expression. Note: if XML document uses default namespace denoted as xmlns=’<URI>’ without a prefix, you must assign any temporary namespace prefix such as ‘doc’ to the URI in order to parse underlying nodes and/or attributes.
    elems_only : bool, optional, default False
        Parse only the child elements at the specified xpath. By default, all child elements and non-empty text nodes are returned.
    attrs_only : bool, optional, default False
        Parse only the attributes at the specified xpath. By default, all attributes are returned.
    names : list-like, optional
        Column names for DataFrame of parsed XML data. Use this parameter to rename original element names and distinguish same named elements and attributes.
    dtype : Type name or dict of column -> type, optional
        Data type for data or columns. E.g. {‘a’: np.float64, ‘b’: np.int32, ‘c’: ‘Int64’} Use str or object together with suitable na_values settings to preserve and not interpret dtype. If converters are specified, they will be applied INSTEAD of dtype conversion.

    converters : dict, optional
        Dict of functions for converting values in certain columns. Keys can either be integers or column labels.

    parse_dates : bool or list of int or names or list of lists or dict, default False
        Identifiers to parse index or columns to datetime. The behavior is as follows:
        - boolean. If True -> try parsing the index.
        - list of int or names. e.g. If [1, 2, 3] -> try parsing columns 1, 2, 3 each as a separate date column.
        - list of lists. e.g. If [[1, 3]] -> combine columns 1 and 3 and parse as a single date column.
        - dict, e.g. {‘foo’ : [1, 3]} -> parse columns 1, 3 as date and call result ‘foo’

    encoding : str, optional, default ‘utf-8’
        Encoding of XML document.
    parser : {‘lxml’,’etree’}, default ‘lxml’
        Parser module to use for retrieval of data. Only ‘lxml’ and ‘etree’ are supported. With ‘lxml’ more complex XPath searches and ability to use XSLT stylesheet are supported.
    stylesheet : str, path object or file-like object
        A URL, file-like object, or a string path containing an XSLT script. This stylesheet should flatten complex, deeply nested XML documents for easier parsing. To use this feature you must have lxml module installed and specify ‘lxml’ as parser. The xpath must reference nodes of transformed XML document generated after XSLT transformation and not the original XML document. Only XSLT 1.0 scripts and not later versions is currently supported.
    iterparse : dict, optional
        The nodes or attributes to retrieve in iterparsing of XML document as a dict with key being the name of repeating element and value being list of elements or attribute names that are descendants of the repeated element. Note: If this option is used, it will replace xpath parsing and unlike xpath, descendants do not need to relate to each other but can exist any where in document under the repeating element. This memory- efficient method should be used for very large XML files (500MB, 1GB, or 5GB+). For example, {"row_element": ["child_elem", "attr", "grandchild_elem"]}.

    compression : str or dict, default ‘infer’
        For on-the-fly decompression of on-disk data. If ‘infer’ and ‘path_or_buffer’ is path-like, then detect compression from the following extensions: ‘.gz’, ‘.bz2’, ‘.zip’, ‘.xz’, ‘.zst’, ‘.tar’, ‘.tar.gz’, ‘.tar.xz’ or ‘.tar.bz2’ (otherwise no compression). If using ‘zip’ or ‘tar’, the ZIP file must contain only one data file to be read in. Set to None for no decompression. Can also be a dict with key 'method' set to one of {'zip', 'gzip', 'bz2', 'zstd', 'xz', 'tar'} and other key-value pairs are forwarded to zipfile.ZipFile, gzip.GzipFile, bz2.BZ2File, zstandard.ZstdDecompressor, lzma.LZMAFile or tarfile.TarFile, respectively. As an example, the following could be passed for Zstandard decompression using a custom compression dictionary: compression={'method': 'zstd', 'dict_data': my_compression_dict}.

    storage_options : dict, optional
        Extra options that make sense for a particular storage connection, e.g. host, port, username, password, etc. For HTTP(S) URLs the key-value pairs are forwarded to urllib.request.Request as header options. For other URLs (e.g. starting with “s3://”, and “gcs://”) the key-value pairs are forwarded to fsspec.open. Please see fsspec and urllib for more details, and for more examples on storage options refer here.
    dtype_backend : {‘numpy_nullable’, ‘pyarrow’}
        Back-end data type applied to the resultant DataFrame (still experimental). If not specified, the default behavior is to not use nullable data types. If specified, the behavior is as follows:
        - "numpy_nullable": returns nullable-dtype-backed DataFrame
        - "pyarrow": returns pyarrow-backed nullable ArrowDtype DataFrame

    Returns
    -------
    df
        A DataFrame.

    See also
    --------
    read_json
        Convert a JSON string to pandas object.
    read_html
        Read HTML tables into a list of DataFrame objects.

    Notes
    -----
    This method is best designed to import shallow XML documents in following format which is the ideal fit for the two-dimensions of a DataFrame (row by column). ::

            <root>
                <row>
                  <column1>data</column1>
                  <column2>data</column2>
                  <column3>data</column3>
                  ...
               </row>
               <row>
                  ...
               </row>
               ...
            </root>


    As a file format, XML documents can be designed any way including layout of elements and attributes as long as it conforms to W3C specifications. Therefore, this method is a convenience handler for a specific flatter design and not all possible XML structures.

    However, for more complex XML documents, stylesheet allows you to temporarily redesign original document with XSLT (a special purpose language) for a flatter version for migration to a DataFrame.

    This function will always return a single DataFrame or raise exceptions due to issues with XML document, xpath, or other parameters.

    See the read_xml documentation in the IO section of the docs for more information in using this method to parse XML files to DataFrames.

    Examples
    --------
    >>> from io import StringIO
    >>> xml = '''<?xml version='1.0' encoding='utf-8'?>
    ... <data xmlns="http://example.com">
    ... <row>
    ... <shape>square</shape>
    ... <degrees>360</degrees>
    ... <sides>4.0</sides>
    ... </row>
    ... <row>
    ... <shape>circle</shape>
    ... <degrees>360</degrees>
    ... <sides/>
    ... </row>
    ... <row>
    ... <shape>triangle</shape>
    ... <degrees>180</degrees>
    ... <sides>3.0</sides>
    ... </row>
    ... </data>'''

    >>> df = pd.read_xml(StringIO(xml))
    >>> df
          shape  degrees  sides
    0    square      360    4.0
    1    circle      360    NaN
    2  triangle      180    3.0

    >>> xml = '''<?xml version='1.0' encoding='utf-8'?>
    ... <data>
    ... <row shape="square" degrees="360" sides="4.0"/>
    ... <row shape="circle" degrees="360"/>
    ... <row shape="triangle" degrees="180" sides="3.0"/>
    ... </data>'''

    >>> df = pd.read_xml(StringIO(xml), xpath=".//row")
    >>> df
          shape  degrees  sides
    0    square      360    4.0
    1    circle      360    NaN
    2  triangle      180    3.0

    >>> xml = '''<?xml version='1.0' encoding='utf-8'?>
    ... <doc:data xmlns:doc="https://example.com">
    ... <doc:row>
    ...     <doc:shape>square</doc:shape>
    ...     <doc:degrees>360</doc:degrees>
    ...     <doc:sides>4.0</doc:sides>
    ... </doc:row>
    ... <doc:row>
    ...     <doc:shape>circle</doc:shape>
    ...     <doc:degrees>360</doc:degrees>
    ...     <doc:sides/>
    ... </doc:row>
    ... <doc:row>
    ...     <doc:shape>triangle</doc:shape>
    ...     <doc:degrees>180</doc:degrees>
    ...     <doc:sides>3.0</doc:sides>
    ... </doc:row>
    ... </doc:data>'''

    >>> df = pd.read_xml(
    ...     StringIO(xml),
    ...     xpath="//doc:row",
    ...     namespaces={"doc": "https://example.com"},
    ... )
    >>> df
          shape  degrees  sides
    0    square      360    4.0
    1    circle      360    NaN
    2  triangle      180    3.0

    >>> xml_data = '''
    ...         <data>
    ...         <row>
    ...             <index>0</index>
    ...             <a>1</a>
    ...             <b>2.5</b>
    ...             <c>True</c>
    ...             <d>a</d>
    ...             <e>2019-12-31 00:00:00</e>
    ...         </row>
    ...         <row>
    ...             <index>1</index>
    ...             <b>4.5</b>
    ...             <c>False</c>
    ...             <d>b</d>
    ...             <e>2019-12-31 00:00:00</e>
    ...         </row>
    ...         </data>
    ...         '''

    >>> df = pd.read_xml(
    ...     StringIO(xml_data), dtype_backend="numpy_nullable", parse_dates=["e"]
    ... )
    >>> df
       index    a    b      c  d          e
    0      0  1.0  2.5   True  a 2019-12-31
    1      1  NaN  4.5  False  b 2019-12-31
    """
    # TODO(https://github.com/modin-project/modin/issues/7104):
    # modin needs to remove defaults to pandas at API layer
    _pd_read_xml_signature = {
        val.name for val in inspect.signature(native_pd.read_xml).parameters.values()
    }
    _, _, _, f_locals = inspect.getargvalues(inspect.currentframe())
    kwargs = {k: v for k, v in f_locals.items() if k in _pd_read_xml_signature}

    return pd.DataFrame(query_compiler=PandasOnSnowflakeIO.read_xml(**kwargs))


@_inherit_docstrings(native_pd.json_normalize, apilink="pandas.json_normalize")
@register_pd_accessor("json_normalize")
@pandas_module_level_function_not_implemented()
def json_normalize(
    data: dict | list[dict],
    record_path: str | list | None = None,
    meta: str | list[str | list[str]] | None = None,
    meta_prefix: str | None = None,
    record_prefix: str | None = None,
    errors: str | None = "raise",
    sep: str = ".",
    max_level: int | None = None,
) -> pd.DataFrame:  # noqa: PR01, RT01, D200
    # TODO(https://github.com/modin-project/modin/issues/7104):
    # modin needs to remove defaults to pandas at API layer
    pass  # pragma: no cover


@_inherit_docstrings(native_pd.read_orc, apilink="pandas.read_orc")
@register_pd_accessor("read_orc")
@pandas_module_level_function_not_implemented()
def read_orc(
    path,
    columns: list[str] | None = None,
    dtype_backend: DtypeBackend | NoDefault = no_default,
    filesystem=None,
    **kwargs,
) -> pd.DataFrame:  # noqa: PR01, RT01, D200
    # TODO(https://github.com/modin-project/modin/issues/7104):
    # modin needs to remove defaults to pandas at API layer
    pass  # pragma: no cover


@_inherit_docstrings(native_pd.read_csv, apilink="pandas.read_csv")
@register_pd_accessor("read_csv")
def read_csv(
    filepath_or_buffer: FilePath,
    *,
    sep: str | NoDefault | None = READ_CSV_DEFAULTS["sep"],
    delimiter: str | None = READ_CSV_DEFAULTS["delimiter"],
    header: int | Sequence[int] | Literal["infer"] | None = READ_CSV_DEFAULTS["header"],
    names: Sequence[Hashable] | NoDefault | None = READ_CSV_DEFAULTS["names"],
    index_col: IndexLabel | Literal[False] | None = READ_CSV_DEFAULTS["index_col"],
    usecols: list[Hashable] | Callable | None = READ_CSV_DEFAULTS["usecols"],
    dtype: DtypeArg | None = READ_CSV_DEFAULTS["dtype"],
    engine: CSVEngine | None = READ_CSV_DEFAULTS["engine"],
    converters: dict[Hashable, Callable] | None = READ_CSV_DEFAULTS["converters"],
    true_values: list[Any] | None = READ_CSV_DEFAULTS["true_values"],
    false_values: list[Any] | None = READ_CSV_DEFAULTS["false_values"],
    skipinitialspace: bool | None = READ_CSV_DEFAULTS["skipinitialspace"],
    skiprows: int | None = READ_CSV_DEFAULTS["skiprows"],
    skipfooter: int | None = READ_CSV_DEFAULTS["skipfooter"],
    nrows: int | None = READ_CSV_DEFAULTS["nrows"],
    na_values: Sequence[Hashable] | None = READ_CSV_DEFAULTS["na_values"],
    keep_default_na: bool | None = READ_CSV_DEFAULTS["keep_default_na"],
    na_filter: bool | None = READ_CSV_DEFAULTS["na_filter"],
    verbose: bool | None = READ_CSV_DEFAULTS["verbose"],
    skip_blank_lines: bool | None = READ_CSV_DEFAULTS["skip_blank_lines"],
    parse_dates: None
    | (
        bool | Sequence[int] | Sequence[Sequence[int]] | dict[str, Sequence[int]]
    ) = READ_CSV_DEFAULTS["parse_dates"],
    infer_datetime_format: bool | None = READ_CSV_DEFAULTS["infer_datetime_format"],
    keep_date_col: bool | None = READ_CSV_DEFAULTS["keep_date_col"],
    date_parser: Callable | None = READ_CSV_DEFAULTS["date_parser"],
    date_format: str | dict | None = READ_CSV_DEFAULTS["date_format"],
    dayfirst: bool | None = READ_CSV_DEFAULTS["dayfirst"],
    cache_dates: bool | None = READ_CSV_DEFAULTS["cache_dates"],
    iterator: bool = READ_CSV_DEFAULTS["iterator"],
    chunksize: int | None = READ_CSV_DEFAULTS["chunksize"],
    compression: Literal[
        "infer", "gzip", "bz2", "brotli", "zstd", "deflate", "raw_deflate", "none"
    ] = READ_CSV_DEFAULTS["compression"],
    thousands: str | None = READ_CSV_DEFAULTS["thousands"],
    decimal: str | None = READ_CSV_DEFAULTS["decimal"],
    lineterminator: str | None = READ_CSV_DEFAULTS["lineterminator"],
    quotechar: str = READ_CSV_DEFAULTS["quotechar"],
    quoting: int | None = READ_CSV_DEFAULTS["quoting"],
    doublequote: bool = READ_CSV_DEFAULTS["doublequote"],
    escapechar: str | None = READ_CSV_DEFAULTS["escapechar"],
    comment: str | None = READ_CSV_DEFAULTS["comment"],
    encoding: str | None = READ_CSV_DEFAULTS["encoding"],
    encoding_errors: str | None = READ_CSV_DEFAULTS["encoding_errors"],
    dialect: str | csv.Dialect | None = READ_CSV_DEFAULTS["dialect"],
    on_bad_lines: str = READ_CSV_DEFAULTS["on_bad_lines"],
    delim_whitespace: bool | None = READ_CSV_DEFAULTS["delim_whitespace"],
    low_memory: bool
    | None = READ_CSV_DEFAULTS[
        "low_memory"
    ],  # Different from default because we want better dtype detection
    memory_map: bool | None = READ_CSV_DEFAULTS["memory_map"],
    float_precision: Literal["high", "legacy"]
    | None = READ_CSV_DEFAULTS["float_precision"],
    storage_options: StorageOptions = READ_CSV_DEFAULTS["storage_options"],
    dtype_backend: DtypeBackend = READ_CSV_DEFAULTS["dtype_backend"],
) -> pd.DataFrame:
    _pd_read_csv_signature = {
        val.name for val in inspect.signature(native_pd.read_csv).parameters.values()
    }
    _, _, _, f_locals = inspect.getargvalues(inspect.currentframe())
    kwargs = {k: v for k, v in f_locals.items() if k in _pd_read_csv_signature}
    return pd.DataFrame(query_compiler=PandasOnSnowflakeIO.read_csv(**kwargs))


@_inherit_docstrings(native_pd.read_json, apilink="pandas.read_json")
@register_pd_accessor("read_json")
def read_json(
    path_or_buf: FilePath,
    *,
    orient: str | None = None,
    typ: Literal["frame", "series"] | None = "frame",
    dtype: DtypeArg | None = None,
    convert_axes: bool | None = None,
    convert_dates: bool | list[str] | None = None,
    keep_default_dates: bool | None = None,
    precise_float: bool | None = None,
    date_unit: str | None = None,
    encoding: str | None = None,
    encoding_errors: str | None = None,
    lines: bool | None = None,
    chunksize: int | None = None,
    compression: Literal[
        "infer", "gzip", "bz2", "brotli", "zstd", "deflate", "raw_deflate", "none"
    ] = "infer",
    nrows: int | None = None,
    storage_options: StorageOptions = None,
    dtype_backend: DtypeBackend = no_default,
    engine: Literal["ujson", "pyarrow"] | None = None,
) -> pd.DataFrame:
    _pd_read_json_signature = {
        val.name for val in inspect.signature(native_pd.read_json).parameters.values()
    }
    _, _, _, f_locals = inspect.getargvalues(inspect.currentframe())
    kwargs = {k: v for k, v in f_locals.items() if k in _pd_read_json_signature}
    return DataFrame(
        query_compiler=PandasOnSnowflakeIO.read_json(
            **kwargs,
        )
    )


@_inherit_docstrings(native_pd.read_parquet, apilink="pandas.read_parquet")
@register_pd_accessor("read_parquet")
def read_parquet(
    path: FilePath,
    engine: str | None = None,
    columns: list[str] | None = None,
    storage_options: StorageOptions = None,
    use_nullable_dtypes: bool | NoDefault = no_default,
    dtype_backend: DtypeBackend | NoDefault = no_default,
    filesystem: str = None,
    filters: list[tuple] | list[list[tuple]] | None = None,
    **kwargs,
):
    _pd_read_parquet_signature = {
        val.name
        for val in inspect.signature(native_pd.read_parquet).parameters.values()
    }
    _, _, _, f_locals = inspect.getargvalues(inspect.currentframe())
    kwargs = {k: v for k, v in f_locals.items() if k in _pd_read_parquet_signature}

    return pd.DataFrame(query_compiler=PandasOnSnowflakeIO.read_parquet(**kwargs))


@_inherit_docstrings(native_pd.read_sas, apilink="pandas.read_sas")
@register_pd_accessor("read_sas")
def read_sas(
    filepath_or_buffer,
    *,
    format: str | None = None,
    index: Hashable | None = None,
    encoding: str | None = None,
    chunksize: int | None = None,
    iterator: bool = False,
    compression: CompressionOptions = "infer",
) -> pd.DataFrame:
    _pd_read_sas_signature = {
        val.name for val in inspect.signature(native_pd.read_sas).parameters.values()
    }
    _, _, _, f_locals = inspect.getargvalues(inspect.currentframe())
    kwargs = {k: v for k, v in f_locals.items() if k in _pd_read_sas_signature}

    return pd.DataFrame(query_compiler=PandasOnSnowflakeIO.read_sas(**kwargs))<|MERGE_RESOLUTION|>--- conflicted
+++ resolved
@@ -4,13 +4,8 @@
 from __future__ import annotations
 
 import inspect
-<<<<<<< HEAD
-from typing import TYPE_CHECKING, Any, Callable, Hashable, Literal, Sequence
-=======
-from collections import OrderedDict
 from re import Pattern
 from typing import TYPE_CHECKING, Any, Callable, Hashable, Iterable, Literal, Sequence
->>>>>>> ac50891d
 
 import modin.pandas as pd
 import pandas as native_pd
@@ -35,7 +30,7 @@
     READ_CSV_DEFAULTS,
     PandasOnSnowflakeIO,
 )
-from snowflake.snowpark.modin.utils import _inherit_docstrings
+from snowflake.snowpark.modin.utils import _inherit_docstrings, expanduser_path_arg
 
 if TYPE_CHECKING:  # pragma: no cover
     import csv
@@ -50,8 +45,6 @@
 from snowflake.snowpark.modin.plugin.utils.error_message import (
     pandas_module_level_function_not_implemented,
 )
-
-# TODO: SNOW-1265551: add inherit_docstrings decorators once docstring overrides are available
 
 
 @_inherit_docstrings(native_pd.read_pickle, apilink="pandas.read_pickle")
@@ -62,67 +55,6 @@
     compression: CompressionOptions = "infer",
     storage_options: StorageOptions = None,
 ) -> pd.DataFrame:
-    """
-    Load pickled pandas object (or any object) from file and return unpickled object.
-
-    Warning
-    -------
-    Loading pickled data received from untrusted sources can be unsafe. See `here <https://docs.python.org/3/library/pickle.html>`_.
-
-    Parameters
-    ----------
-    filepath_or_buffer : str, path object, or file-like object
-        String, path object (implementing os.PathLike[str]), or file-like object implementing a binary readlines() function. Also accepts URL. URL is not limited to S3 and GCS.
-    compression : str or dict, default ‘infer’
-        For on-the-fly decompression of on-disk data. If ‘infer’ and ‘filepath_or_buffer’ is path-like, then detect compression from the following extensions: ‘.gz’, ‘.bz2’, ‘.zip’, ‘.xz’, ‘.zst’, ‘.tar’, ‘.tar.gz’, ‘.tar.xz’ or ‘.tar.bz2’ (otherwise no compression). If using ‘zip’ or ‘tar’, the ZIP file must contain only one data file to be read in. Set to None for no decompression. Can also be a dict with key 'method' set to one of {'zip', 'gzip', 'bz2', 'zstd', 'xz', 'tar'} and other key-value pairs are forwarded to zipfile.ZipFile, gzip.GzipFile, bz2.BZ2File, zstandard.ZstdDecompressor, lzma.LZMAFile or tarfile.TarFile, respectively. As an example, the following could be passed for Zstandard decompression using a custom compression dictionary: compression={'method': 'zstd', 'dict_data': my_compression_dict}.
-    storage_options : dict, optional
-        Extra options that make sense for a particular storage connection, e.g. host, port, username, password, etc. For HTTP(S) URLs the key-value pairs are forwarded to urllib.request.Request as header options. For other URLs (e.g. starting with “s3://”, and “gcs://”) the key-value pairs are forwarded to fsspec.open. Please see fsspec and urllib for more details, and for more examples on storage options refer here.
-
-    Returns
-    -------
-    object
-        The unpickled pandas object (or any object) that was stored in file.
-
-    See also
-    --------
-    DataFrame.to_pickle
-        Pickle (serialize) DataFrame object to file.
-    Series.to_pickle
-        Pickle (serialize) Series object to file.
-    read_hdf
-        Read HDF5 file into a DataFrame.
-    read_sql
-        Read SQL query or database table into a DataFrame.
-    read_parquet
-        Load a parquet object, returning a DataFrame.
-
-    Notes
-    -----
-    read_pickle is only guaranteed to be backwards compatible to pandas 1.0 provided the object was serialized with to_pickle.
-
-    Examples
-    --------
-    >>> original_df = pd.DataFrame(
-    ...     {"foo": range(5), "bar": range(5, 10)}
-    ... )
-    >>> original_df
-       foo  bar
-    0    0    5
-    1    1    6
-    2    2    7
-    3    3    8
-    4    4    9
-    >>> pd.to_pickle(original_df, "./dummy.pkl")  # doctest: +SKIP
-
-    >>> unpickled_df = pd.read_pickle("./dummy.pkl")  # doctest: +SKIP
-    >>> unpickled_df  # doctest: +SKIP
-       foo  bar
-    0    0    5
-    1    1    6
-    2    2    7
-    3    3    8
-    4    4    9
-    """
     _pd_read_pickle_signature = {
         val.name for val in inspect.signature(native_pd.read_pickle).parameters.values()
     }
@@ -155,82 +87,7 @@
     dtype_backend: DtypeBackend | NoDefault = no_default,
     storage_options: StorageOptions = None,
 ) -> pd.DataFrame:
-    """
-    Read HTML tables into a list of DataFrame objects.
-
-    Parameters
-    ----------
-    io : str, path object, or file-like object
-        String, path object (implementing os.PathLike[str]), or file-like object implementing a string read() function. The string can represent a URL. Note that lxml only accepts the http, ftp and file url protocols. If you have a URL that starts with 'https' you might try removing the 's'.
-    match : str or compiled regular expression, optional
-        The set of tables containing text matching this regex or string will be returned. Unless the HTML is extremely simple you will probably need to pass a non-empty string here. Defaults to ‘.+’ (match any non-empty string). The default value will return all tables contained on a page. This value is converted to a regular expression so that there is consistent behavior between Beautiful Soup and lxml.
-    flavor : {“lxml”, “html5lib”, “bs4”} or list-like, optional
-        The parsing engine (or list of parsing engines) to use. ‘bs4’ and ‘html5lib’ are synonymous with each other, they are both there for backwards compatibility. The default of None tries to use lxml to parse and if that fails it falls back on bs4 + html5lib.
-    header : int or list-like, optional
-        The row (or list of rows for a MultiIndex) to use to make the columns headers.
-    index_col : int or list-like, optional
-        The column (or list of columns) to use to create the index.
-    skiprows : int, list-like or slice, optional
-        Number of rows to skip after parsing the column integer. 0-based. If a sequence of integers or a slice is given, will skip the rows indexed by that sequence. Note that a single element sequence means ‘skip the nth row’ whereas an integer means ‘skip n rows’.
-    attrs : dict, optional
-        This is a dictionary of attributes that you can pass to use to identify the table in the HTML. These are not checked for validity before being passed to lxml or Beautiful Soup. However, these attributes must be valid HTML table attributes to work correctly. For example,
-        attrs = {"id": "table"}
-        is a valid attribute dictionary because the ‘id’ HTML tag attribute is a valid HTML attribute for any HTML tag as per `this document <https://html.spec.whatwg.org/multipage/dom.html#global-attributes>`_.
-        attrs = {"asdf": "table"}
-        is not a valid attribute dictionary because ‘asdf’ is not a valid HTML attribute even if it is a valid XML attribute. Valid HTML 4.01 table attributes can be `found here
-        <http://www.w3.org/TR/REC-html40/struct/tables.html#h-11.2>`_. A working draft of the HTML 5 spec can be found `here
-        <https://html.spec.whatwg.org/multipage/tables.html>`_. It contains the latest information on table attributes for the modern web.
-    parse_dates : bool, optional
-        See read_csv() for more details.
-    thousands : str, optional
-        Separator to use to parse thousands. Defaults to ','.
-    encoding : str, optional
-        The encoding used to decode the web page. Defaults to ``None``.``None`` preserves the previous encoding behavior, which depends on the underlying parser library (e.g., the parser library will try to use the encoding provided by the document).
-    decimal : str, default ‘.’
-        Character to recognize as decimal point (e.g. use ‘,’ for European data).
-    converters : dict, default None
-        Dict of functions for converting values in certain columns. Keys can either be integers or column labels, values are functions that take one input argument, the cell (not column) content, and return the transformed content.
-    na_values : iterable, default None
-        Custom NA values.
-    keep_default_na : bool, default True
-        If na_values are specified and keep_default_na is False the default NaN values are overridden, otherwise they’re appended to.
-    displayed_only : bool, default True
-        Whether elements with “display: none” should be parsed.
-    extract_links : {None, “all”, “header”, “body”, “footer”}
-        Table elements in the specified section(s) with <a> tags will have their href extracted.
-    dtype_backend : {‘numpy_nullable’, ‘pyarrow’}
-        Back-end data type applied to the resultant DataFrame (still experimental). If not specified, the default behavior is to not use nullable data types. If specified, the behavior is as follows:
-        - "numpy_nullable": returns nullable-dtype-backed DataFrame
-        - "pyarrow": returns pyarrow-backed nullable ArrowDtype DataFrame
-    storage_options : dict, optional
-        Extra options that make sense for a particular storage connection, e.g. host, port, username, password, etc. For HTTP(S) URLs the key-value pairs are forwarded to urllib.request.Request as header options. For other URLs (e.g. starting with “s3://”, and “gcs://”) the key-value pairs are forwarded to fsspec.open. Please see fsspec and urllib for more details, and for more examples on storage options refer here.
-
-    Returns
-    -------
-    dfs
-        A list of DataFrames.
-
-    See also
-    --------
-    read_csv
-        Read a comma-separated values (csv) file into DataFrame.
-
-    Notes
-    -----
-    Before using this function you should read the `gotchas about the HTML parsing libraries <https://pandas.pydata.org/docs/dev/user_guide/io.html#io-html-gotchas>`_.
-
-    Expect to do some cleanup after you call this function. For example, you might need to manually assign column names if the column names are converted to NaN when you pass the header=0 argument. We try to assume as little as possible about the structure of the table and push the idiosyncrasies of the HTML contained in the table to the user.
-
-    This function searches for <table> elements and only for <tr> and <th> rows and <td> elements within each <tr> or <th> element in the table. <td> stands for “table data”. This function attempts to properly handle colspan and rowspan attributes. If the function has a <thead> argument, it is used to construct the header, otherwise the function attempts to find the header within the body (by putting rows with only <th> elements into the header).
-
-    Similar to read_csv() the header argument is applied after skiprows is applied.
-
-    This function will always return a list of DataFrame or it will fail, i.e., it will not return an empty list, save for some rare cases. It might return an empty list in case of inputs with single row and <td> containing only whitespaces.
-
-    Examples
-    --------
-        See the `read_html documentation in the IO section of the docs <https://pandas.pydata.org/docs/dev/user_guide/io.html#io-read-html>`_ for some examples of reading in HTML tables.
-    """
+
     _pd_read_html_signature = {
         val.name for val in inspect.signature(native_pd.read_html).parameters.values()
     }
@@ -263,195 +120,6 @@
     storage_options: StorageOptions = None,
     dtype_backend: DtypeBackend | NoDefault = no_default,
 ) -> pd.DataFrame:
-    r"""
-    Read XML document into a DataFrame object.
-
-    Parameters
-    ----------
-    path_or_buffer : str, path object, or file-like object
-        String, path object (implementing ``os.PathLike[str]``), or file-like object implementing a ``read()`` function. The string can be a path. The string can further be a URL. Valid URL schemes include http, ftp, s3, and file.
-
-    xpath : str, optional, default ‘./\*’
-        The XPath to parse required set of nodes for migration to DataFrame.``XPath`` should return a collection of elements and not a single element. Note: The etree parser supports limited XPath expressions. For more complex XPath, use lxml which requires installation.
-    namespaces : dict, optional
-        The namespaces defined in XML document as dicts with key being namespace prefix and value the URI. There is no need to include all namespaces in XML, only the ones used in xpath expression. Note: if XML document uses default namespace denoted as xmlns=’<URI>’ without a prefix, you must assign any temporary namespace prefix such as ‘doc’ to the URI in order to parse underlying nodes and/or attributes.
-    elems_only : bool, optional, default False
-        Parse only the child elements at the specified xpath. By default, all child elements and non-empty text nodes are returned.
-    attrs_only : bool, optional, default False
-        Parse only the attributes at the specified xpath. By default, all attributes are returned.
-    names : list-like, optional
-        Column names for DataFrame of parsed XML data. Use this parameter to rename original element names and distinguish same named elements and attributes.
-    dtype : Type name or dict of column -> type, optional
-        Data type for data or columns. E.g. {‘a’: np.float64, ‘b’: np.int32, ‘c’: ‘Int64’} Use str or object together with suitable na_values settings to preserve and not interpret dtype. If converters are specified, they will be applied INSTEAD of dtype conversion.
-
-    converters : dict, optional
-        Dict of functions for converting values in certain columns. Keys can either be integers or column labels.
-
-    parse_dates : bool or list of int or names or list of lists or dict, default False
-        Identifiers to parse index or columns to datetime. The behavior is as follows:
-        - boolean. If True -> try parsing the index.
-        - list of int or names. e.g. If [1, 2, 3] -> try parsing columns 1, 2, 3 each as a separate date column.
-        - list of lists. e.g. If [[1, 3]] -> combine columns 1 and 3 and parse as a single date column.
-        - dict, e.g. {‘foo’ : [1, 3]} -> parse columns 1, 3 as date and call result ‘foo’
-
-    encoding : str, optional, default ‘utf-8’
-        Encoding of XML document.
-    parser : {‘lxml’,’etree’}, default ‘lxml’
-        Parser module to use for retrieval of data. Only ‘lxml’ and ‘etree’ are supported. With ‘lxml’ more complex XPath searches and ability to use XSLT stylesheet are supported.
-    stylesheet : str, path object or file-like object
-        A URL, file-like object, or a string path containing an XSLT script. This stylesheet should flatten complex, deeply nested XML documents for easier parsing. To use this feature you must have lxml module installed and specify ‘lxml’ as parser. The xpath must reference nodes of transformed XML document generated after XSLT transformation and not the original XML document. Only XSLT 1.0 scripts and not later versions is currently supported.
-    iterparse : dict, optional
-        The nodes or attributes to retrieve in iterparsing of XML document as a dict with key being the name of repeating element and value being list of elements or attribute names that are descendants of the repeated element. Note: If this option is used, it will replace xpath parsing and unlike xpath, descendants do not need to relate to each other but can exist any where in document under the repeating element. This memory- efficient method should be used for very large XML files (500MB, 1GB, or 5GB+). For example, {"row_element": ["child_elem", "attr", "grandchild_elem"]}.
-
-    compression : str or dict, default ‘infer’
-        For on-the-fly decompression of on-disk data. If ‘infer’ and ‘path_or_buffer’ is path-like, then detect compression from the following extensions: ‘.gz’, ‘.bz2’, ‘.zip’, ‘.xz’, ‘.zst’, ‘.tar’, ‘.tar.gz’, ‘.tar.xz’ or ‘.tar.bz2’ (otherwise no compression). If using ‘zip’ or ‘tar’, the ZIP file must contain only one data file to be read in. Set to None for no decompression. Can also be a dict with key 'method' set to one of {'zip', 'gzip', 'bz2', 'zstd', 'xz', 'tar'} and other key-value pairs are forwarded to zipfile.ZipFile, gzip.GzipFile, bz2.BZ2File, zstandard.ZstdDecompressor, lzma.LZMAFile or tarfile.TarFile, respectively. As an example, the following could be passed for Zstandard decompression using a custom compression dictionary: compression={'method': 'zstd', 'dict_data': my_compression_dict}.
-
-    storage_options : dict, optional
-        Extra options that make sense for a particular storage connection, e.g. host, port, username, password, etc. For HTTP(S) URLs the key-value pairs are forwarded to urllib.request.Request as header options. For other URLs (e.g. starting with “s3://”, and “gcs://”) the key-value pairs are forwarded to fsspec.open. Please see fsspec and urllib for more details, and for more examples on storage options refer here.
-    dtype_backend : {‘numpy_nullable’, ‘pyarrow’}
-        Back-end data type applied to the resultant DataFrame (still experimental). If not specified, the default behavior is to not use nullable data types. If specified, the behavior is as follows:
-        - "numpy_nullable": returns nullable-dtype-backed DataFrame
-        - "pyarrow": returns pyarrow-backed nullable ArrowDtype DataFrame
-
-    Returns
-    -------
-    df
-        A DataFrame.
-
-    See also
-    --------
-    read_json
-        Convert a JSON string to pandas object.
-    read_html
-        Read HTML tables into a list of DataFrame objects.
-
-    Notes
-    -----
-    This method is best designed to import shallow XML documents in following format which is the ideal fit for the two-dimensions of a DataFrame (row by column). ::
-
-            <root>
-                <row>
-                  <column1>data</column1>
-                  <column2>data</column2>
-                  <column3>data</column3>
-                  ...
-               </row>
-               <row>
-                  ...
-               </row>
-               ...
-            </root>
-
-
-    As a file format, XML documents can be designed any way including layout of elements and attributes as long as it conforms to W3C specifications. Therefore, this method is a convenience handler for a specific flatter design and not all possible XML structures.
-
-    However, for more complex XML documents, stylesheet allows you to temporarily redesign original document with XSLT (a special purpose language) for a flatter version for migration to a DataFrame.
-
-    This function will always return a single DataFrame or raise exceptions due to issues with XML document, xpath, or other parameters.
-
-    See the read_xml documentation in the IO section of the docs for more information in using this method to parse XML files to DataFrames.
-
-    Examples
-    --------
-    >>> from io import StringIO
-    >>> xml = '''<?xml version='1.0' encoding='utf-8'?>
-    ... <data xmlns="http://example.com">
-    ... <row>
-    ... <shape>square</shape>
-    ... <degrees>360</degrees>
-    ... <sides>4.0</sides>
-    ... </row>
-    ... <row>
-    ... <shape>circle</shape>
-    ... <degrees>360</degrees>
-    ... <sides/>
-    ... </row>
-    ... <row>
-    ... <shape>triangle</shape>
-    ... <degrees>180</degrees>
-    ... <sides>3.0</sides>
-    ... </row>
-    ... </data>'''
-
-    >>> df = pd.read_xml(StringIO(xml))
-    >>> df
-          shape  degrees  sides
-    0    square      360    4.0
-    1    circle      360    NaN
-    2  triangle      180    3.0
-
-    >>> xml = '''<?xml version='1.0' encoding='utf-8'?>
-    ... <data>
-    ... <row shape="square" degrees="360" sides="4.0"/>
-    ... <row shape="circle" degrees="360"/>
-    ... <row shape="triangle" degrees="180" sides="3.0"/>
-    ... </data>'''
-
-    >>> df = pd.read_xml(StringIO(xml), xpath=".//row")
-    >>> df
-          shape  degrees  sides
-    0    square      360    4.0
-    1    circle      360    NaN
-    2  triangle      180    3.0
-
-    >>> xml = '''<?xml version='1.0' encoding='utf-8'?>
-    ... <doc:data xmlns:doc="https://example.com">
-    ... <doc:row>
-    ...     <doc:shape>square</doc:shape>
-    ...     <doc:degrees>360</doc:degrees>
-    ...     <doc:sides>4.0</doc:sides>
-    ... </doc:row>
-    ... <doc:row>
-    ...     <doc:shape>circle</doc:shape>
-    ...     <doc:degrees>360</doc:degrees>
-    ...     <doc:sides/>
-    ... </doc:row>
-    ... <doc:row>
-    ...     <doc:shape>triangle</doc:shape>
-    ...     <doc:degrees>180</doc:degrees>
-    ...     <doc:sides>3.0</doc:sides>
-    ... </doc:row>
-    ... </doc:data>'''
-
-    >>> df = pd.read_xml(
-    ...     StringIO(xml),
-    ...     xpath="//doc:row",
-    ...     namespaces={"doc": "https://example.com"},
-    ... )
-    >>> df
-          shape  degrees  sides
-    0    square      360    4.0
-    1    circle      360    NaN
-    2  triangle      180    3.0
-
-    >>> xml_data = '''
-    ...         <data>
-    ...         <row>
-    ...             <index>0</index>
-    ...             <a>1</a>
-    ...             <b>2.5</b>
-    ...             <c>True</c>
-    ...             <d>a</d>
-    ...             <e>2019-12-31 00:00:00</e>
-    ...         </row>
-    ...         <row>
-    ...             <index>1</index>
-    ...             <b>4.5</b>
-    ...             <c>False</c>
-    ...             <d>b</d>
-    ...             <e>2019-12-31 00:00:00</e>
-    ...         </row>
-    ...         </data>
-    ...         '''
-
-    >>> df = pd.read_xml(
-    ...     StringIO(xml_data), dtype_backend="numpy_nullable", parse_dates=["e"]
-    ... )
-    >>> df
-       index    a    b      c  d          e
-    0      0  1.0  2.5   True  a 2019-12-31
-    1      1  NaN  4.5  False  b 2019-12-31
-    """
     # TODO(https://github.com/modin-project/modin/issues/7104):
     # modin needs to remove defaults to pandas at API layer
     _pd_read_xml_signature = {

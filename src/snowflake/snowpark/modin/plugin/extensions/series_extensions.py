#
# Copyright (c) 2012-2025 Snowflake Computing Inc. All rights reserved.
#

"""
File containing Series APIs defined in Snowpark pandas but not the Modin API layer, such
as `Series.to_snowflake`.
"""

from collections.abc import Iterable
from typing import Any, List, Literal, Optional, Union

import modin.pandas as pd
import pandas
from modin.pandas.api.extensions import register_series_accessor
from pandas._typing import Axis, IndexLabel

from snowflake.snowpark._internal.type_utils import ColumnOrName
from snowflake.snowpark.dataframe import DataFrame as SnowparkDataFrame
from snowflake.snowpark.modin.plugin.extensions.utils import add_cache_result_docstring
from snowflake.snowpark.modin.plugin.utils.warning_message import (
    materialization_warning,
)
from snowflake.snowpark.row import Row


@register_series_accessor("_set_axis_name")
def _set_axis_name(
    self, name: Union[str, Iterable[str]], axis: Axis = 0, inplace: bool = False
) -> Union[pd.Series, None]:
    """
    Alter the name or names of the axis.

    Parameters
    ----------
    name : str or list of str
        Name for the Index, or list of names for the MultiIndex.
    axis : str or int, default: 0
        The axis to set the label.
        0 or 'index' for the index, 1 or 'columns' for the columns.
    inplace : bool, default: False
        Whether to modify `self` directly or return a copy.

    Returns
    -------
    DataFrame or None
    """
    assert axis == 0, f"Expected 'axis=0', got 'axis={axis}'"
    renamed = self if inplace else self.copy()
    renamed.index = renamed.index.set_names(name)
    if not inplace:
        return renamed


@register_series_accessor("to_snowflake")
def to_snowflake(
    self,
    name: Union[str, Iterable[str]],
    if_exists: Optional[Literal["fail", "replace", "append"]] = "fail",
    index: bool = True,
    index_label: Optional[IndexLabel] = None,
    table_type: Literal["", "temp", "temporary", "transient"] = "",
) -> None:
    """
    Save the Snowpark pandas Series as a Snowflake table.

    Args:
        name:
            Name of the SQL table or fully-qualified object identifier
        if_exists:
            How to behave if table already exists. default 'fail'
                - fail: Raise ValueError.
                - replace: Drop the table before inserting new values.
                - append: Insert new values to the existing table. The order of insertion is not guaranteed.
        index: default True
            If true, save Series index columns as table columns.
        index_label:
            Column label for index column(s). If None is given (default) and index is True,
            then the index names are used. A sequence should be given if the DataFrame uses MultiIndex.
        table_type:
            The table type of table to be created. The supported values are: ``temp``, ``temporary``,
            and ``transient``. An empty string means to create a permanent table. Learn more about table
            types `here <https://docs.snowflake.com/en/user-guide/tables-temp-transient.html>`_.

    See Also:
        - :func:`to_snowflake <modin.pandas.to_snowflake>`
        - :func:`DataFrame.to_snowflake <DataFrame.to_snowflake>`
        - :func:`read_snowflake <modin.pandas.read_snowflake>`
    """
    self._query_compiler.to_snowflake(name, if_exists, index, index_label, table_type)


@register_series_accessor("to_snowpark")
def to_snowpark(
    self, index: bool = True, index_label: Optional[IndexLabel] = None
) -> SnowparkDataFrame:
    """
    Convert the Snowpark pandas Series to a Snowpark DataFrame.
    Note that once converted to a Snowpark DataFrame, no ordering information will be preserved. You can call
    reset_index to generate a default index column that is the same as the row position before the call to_snowpark.

    Args:
        index: bool, default True.
            Whether to keep the index columns in the result Snowpark DataFrame. If True, the index columns
            will be the first set of columns. Otherwise, no index column will be included in the final Snowpark
            DataFrame.
        index_label: IndexLabel, default None.
            Column label(s) to use for the index column(s). If None is given (default) and index is True,
            then the original index column labels are used. A sequence should be given if the DataFrame uses
            MultiIndex, and the length of the given sequence should be the same as the number of index columns.

    Returns:
       Snowpark :class:`~snowflake.snowpark.dataframe.DataFrame`
            A Snowpark DataFrame contains the index columns if index=True and all data columns of the Snowpark pandas
            DataFrame. The identifier for the Snowpark DataFrame will be the normalized quoted identifier with
            the same name as the pandas label.

    Raises:
         ValueError if duplicated labels occur among the index and data columns.
         ValueError if the label used for a index or data column is None.

    See also:
        - :func:`to_snowpark <modin.pandas.to_snowpark>`
        - :func:`Series.to_snowpark <modin.pandas.Series.to_snowpark>`

    Note:
        The labels of the Snowpark pandas DataFrame or index_label provided will be used as Normalized Snowflake
        Identifiers of the Snowpark DataFrame.
        For details about Normalized Snowflake Identifiers, please refer to the Note in :func:`~modin.pandas.read_snowflake`

    Examples::

        >>> ser = pd.Series([390., 350., 30., 20.],
        ...                 index=['Falcon', 'Falcon', 'Parrot', 'Parrot'],
        ...                 name="Max Speed")
        >>> ser
        Falcon    390.0
        Falcon    350.0
        Parrot     30.0
        Parrot     20.0
        Name: Max Speed, dtype: float64
        >>> snowpark_df = ser.to_snowpark(index_label="Animal")
        >>> snowpark_df.order_by('"Max Speed"').show()
        --------------------------
        |"Animal"  |"Max Speed"  |
        --------------------------
        |Parrot    |20.0         |
        |Parrot    |30.0         |
        |Falcon    |350.0        |
        |Falcon    |390.0        |
        --------------------------
        <BLANKLINE>
        >>> snowpark_df = ser.to_snowpark(index=False)
        >>> snowpark_df.order_by('"Max Speed"').show()
        ---------------
        |"Max Speed"  |
        ---------------
        |20.0         |
        |30.0         |
        |350.0        |
        |390.0        |
        ---------------
        <BLANKLINE>

        MultiIndex usage
        >>> ser = pd.Series([390., 350., 30., 20.],
        ...                 index=pd.MultiIndex.from_tuples([('bar', 'one'), ('foo', 'one'), ('bar', 'two'), ('foo', 'three')], names=['first', 'second']),
        ...                 name="Max Speed")
        >>> ser
        first  second
        bar    one       390.0
        foo    one       350.0
        bar    two        30.0
        foo    three      20.0
        Name: Max Speed, dtype: float64
        >>> snowpark_df = ser.to_snowpark(index=True, index_label=['A', 'B'])
        >>> snowpark_df.order_by('"A"', '"B"').show()
        -----------------------------
        |"A"  |"B"    |"Max Speed"  |
        -----------------------------
        |bar  |one    |390.0        |
        |bar  |two    |30.0         |
        |foo  |one    |350.0        |
        |foo  |three  |20.0         |
        -----------------------------
        <BLANKLINE>
        >>> snowpark_df = ser.to_snowpark(index=False)
        >>> snowpark_df.order_by('"Max Speed"').show()
        ---------------
        |"Max Speed"  |
        ---------------
        |20.0         |
        |30.0         |
        |350.0        |
        |390.0        |
        ---------------
        <BLANKLINE>
    """
    return self._query_compiler.to_snowpark(index, index_label)


@register_series_accessor("to_pandas")
@materialization_warning
def to_pandas(
    self,
    *,
    statement_params: Optional[dict[str, str]] = None,
    **kwargs: Any,
) -> pandas.Series:
    """
    Convert Snowpark pandas Series to `pandas.Series <https://pandas.pydata.org/docs/reference/api/pandas.Series.html>`_

    Args:
        statement_params: Dictionary of statement level parameters to be set while executing this action.

    See Also:
        - :func:`to_pandas <modin.pandas.to_pandas>`

    Returns:
        pandas Series

    >>> s = pd.Series(['Falcon', 'Falcon',
    ...                 'Parrot', 'Parrot'],
    ...                 name = 'Animal')
    >>> s.to_pandas()
    0    Falcon
    1    Falcon
    2    Parrot
    3    Parrot
    Name: Animal, dtype: object
    """
    return self._to_pandas(statement_params=statement_params, **kwargs)


@register_series_accessor("cache_result")
@add_cache_result_docstring
@materialization_warning
def cache_result(self, inplace: bool = False) -> Optional[pd.Series]:
    """
    Persists the Snowpark pandas Series to a temporary table for the duration of the session.
    """
    new_qc = self._query_compiler.cache_result()
    if inplace:
        self._update_inplace(new_qc)
    else:
        return pd.Series(query_compiler=new_qc)


@register_series_accessor("create_or_replace_view")
def create_or_replace_view(
    self,
    name: Union[str, Iterable[str]],
    *,
    comment: Optional[str] = None,
    index: bool = True,
    index_label: Optional[IndexLabel] = None,
) -> List[Row]:
    """
    Creates a view that captures the computation expressed by this Series.

    For ``name``, you can include the database and schema name (i.e. specify a
    fully-qualified name). If no database name or schema name are specified, the
    view will be created in the current database or schema.

    ``name`` must be a valid `Snowflake identifier <https://docs.snowflake.com/en/sql-reference/identifiers-syntax.html>`_.

    Args:
        name: The name of the view to create or replace. Can be a list of strings
            that specifies the database name, schema name, and view name.
        comment: Adds a comment for the created view. See
            `COMMENT <https://docs.snowflake.com/en/sql-reference/sql/comment>`_.
        index: default True
            If true, save DataFrame index columns in view columns.
        index_label:
            Column label for index column(s). If None is given (default) and index is True,
            then the index names are used. A sequence should be given if the DataFrame uses MultiIndex.
    """
    return self._query_compiler.create_or_replace_view(
        name=name,
        comment=comment,
        index=index,
        index_label=index_label,
    )


@register_series_accessor("create_or_replace_dynamic_table")
def create_or_replace_dynamic_table(
    self,
    name: Union[str, Iterable[str]],
    *,
    warehouse: str,
    lag: str,
    comment: Optional[str] = None,
    mode: str = "overwrite",
    refresh_mode: Optional[str] = None,
    initialize: Optional[str] = None,
    clustering_keys: Optional[Iterable[ColumnOrName]] = None,
    is_transient: bool = False,
    data_retention_time: Optional[int] = None,
    max_data_extension_time: Optional[int] = None,
    iceberg_config: Optional[dict] = None,
    index: bool = True,
    index_label: Optional[IndexLabel] = None,
) -> List[Row]:
    """
    Creates a dynamic table that captures the computation expressed by this Series.

    For ``name``, you can include the database and schema name (i.e. specify a
    fully-qualified name). If no database name or schema name are specified, the
    dynamic table will be created in the current database or schema.

    ``name`` must be a valid `Snowflake identifier <https://docs.snowflake.com/en/sql-reference/identifiers-syntax.html>`_.

    Args:
        name: The name of the dynamic table to create or replace. Can be a list of strings
            that specifies the database name, schema name, and view name.
        warehouse: The name of the warehouse used to refresh the dynamic table.
        lag: specifies the target data freshness
        comment: Adds a comment for the created table. See
            `COMMENT <https://docs.snowflake.com/en/sql-reference/sql/comment>`_.
        mode: Specifies the behavior of create dynamic table. Allowed values are:
            - "overwrite" (default): Overwrite the table by dropping the old table.
            - "errorifexists": Throw and exception if the table already exists.
            - "ignore": Ignore the operation if table already exists.
        refresh_mode: Specifies the refresh mode of the dynamic table. The value can be "AUTO",
            "FULL", or "INCREMENTAL".
        initialize: Specifies the behavior of initial refresh. The value can be "ON_CREATE" or
            "ON_SCHEDULE".
        clustering_keys: Specifies one or more columns or column expressions in the table as the clustering key.
            See `Clustering Keys & Clustered Tables <https://docs.snowflake.com/en/user-guide/tables-clustering-keys>`_
            for more details.
        is_transient: A boolean value that specifies whether the dynamic table is transient.
        data_retention_time: Specifies the retention period for the dynamic table in days so that
            Time Travel actions can be performed on historical data in the dynamic table.
        max_data_extension_time: Specifies the maximum number of days for which Snowflake can extend
            the data retention period of the dynamic table to prevent streams on the dynamic table
            from becoming stale.
        statement_params: Dictionary of statement level parameters to be set while executing this action.
        iceberg_config: A dictionary that can contain the following iceberg configuration values:

            - external_volume: specifies the identifier for the external volume where
                the Iceberg table stores its metadata files and data in Parquet format.
            - catalog: specifies either Snowflake or a catalog integration to use for this table.
            - base_location: the base directory that snowflake can write iceberg metadata and files to.
            - catalog_sync: optionally sets the catalog integration configured for Polaris Catalog.
            - storage_serialization_policy: specifies the storage serialization policy for the table.
        index: default True
            If true, save DataFrame index columns as table columns.
        index_label:
            Column label for index column(s). If None is given (default) and index is True,
            then the index names are used. A sequence should be given if the DataFrame uses MultiIndex.


    Note:
        See `understanding dynamic table refresh <https://docs.snowflake.com/en/user-guide/dynamic-tables-refresh>`_.
        for more details on refresh mode.
    """
    return self._query_compiler.create_or_replace_dynamic_table(
        name=name,
        warehouse=warehouse,
        lag=lag,
        comment=comment,
        mode=mode,
        refresh_mode=refresh_mode,
        initialize=initialize,
        clustering_keys=clustering_keys,
        is_transient=is_transient,
        data_retention_time=data_retention_time,
        max_data_extension_time=max_data_extension_time,
        iceberg_config=iceberg_config,
        index=index,
        index_label=index_label,
    )


<<<<<<< HEAD
@register_series_accessor("to_view")
def to_view(
    self,
    name: Union[str, Iterable[str]],
    *,
    comment: Optional[str] = None,
=======
@register_series_accessor("to_dynamic_table")
def to_dynamic_table(
    self,
    name: Union[str, Iterable[str]],
    *,
    warehouse: str,
    lag: str,
    comment: Optional[str] = None,
    mode: str = "overwrite",
    refresh_mode: Optional[str] = None,
    initialize: Optional[str] = None,
    clustering_keys: Optional[Iterable[ColumnOrName]] = None,
    is_transient: bool = False,
    data_retention_time: Optional[int] = None,
    max_data_extension_time: Optional[int] = None,
    iceberg_config: Optional[dict] = None,
>>>>>>> c6ea5890
    index: bool = True,
    index_label: Optional[IndexLabel] = None,
) -> List[Row]:
    """
<<<<<<< HEAD
    Creates a view that captures the computation expressed by this Series.

    For ``name``, you can include the database and schema name (i.e. specify a
    fully-qualified name). If no database name or schema name are specified, the
    view will be created in the current database or schema.
=======
    Creates a dynamic table that captures the computation expressed by this Series.

    For ``name``, you can include the database and schema name (i.e. specify a
    fully-qualified name). If no database name or schema name are specified, the
    dynamic table will be created in the current database or schema.
>>>>>>> c6ea5890

    ``name`` must be a valid `Snowflake identifier <https://docs.snowflake.com/en/sql-reference/identifiers-syntax.html>`_.

    Args:
<<<<<<< HEAD
        name: The name of the view to create or replace. Can be a list of strings
            that specifies the database name, schema name, and view name.
        comment: Adds a comment for the created view. See
            `COMMENT <https://docs.snowflake.com/en/sql-reference/sql/comment>`_.
        index: default True
            If true, save DataFrame index columns in view columns.
        index_label:
            Column label for index column(s). If None is given (default) and index is True,
            then the index names are used. A sequence should be given if the DataFrame uses MultiIndex.
    """
    return self.create_or_replace_view(
        name=name,
        comment=comment,
=======
        name: The name of the dynamic table to create or replace. Can be a list of strings
            that specifies the database name, schema name, and view name.
        warehouse: The name of the warehouse used to refresh the dynamic table.
        lag: specifies the target data freshness
        comment: Adds a comment for the created table. See
            `COMMENT <https://docs.snowflake.com/en/sql-reference/sql/comment>`_.
        mode: Specifies the behavior of create dynamic table. Allowed values are:
            - "overwrite" (default): Overwrite the table by dropping the old table.
            - "errorifexists": Throw and exception if the table already exists.
            - "ignore": Ignore the operation if table already exists.
        refresh_mode: Specifies the refresh mode of the dynamic table. The value can be "AUTO",
            "FULL", or "INCREMENTAL".
        initialize: Specifies the behavior of initial refresh. The value can be "ON_CREATE" or
            "ON_SCHEDULE".
        clustering_keys: Specifies one or more columns or column expressions in the table as the clustering key.
            See `Clustering Keys & Clustered Tables <https://docs.snowflake.com/en/user-guide/tables-clustering-keys>`_
            for more details.
        is_transient: A boolean value that specifies whether the dynamic table is transient.
        data_retention_time: Specifies the retention period for the dynamic table in days so that
            Time Travel actions can be performed on historical data in the dynamic table.
        max_data_extension_time: Specifies the maximum number of days for which Snowflake can extend
            the data retention period of the dynamic table to prevent streams on the dynamic table
            from becoming stale.
        statement_params: Dictionary of statement level parameters to be set while executing this action.
        iceberg_config: A dictionary that can contain the following iceberg configuration values:

            - external_volume: specifies the identifier for the external volume where
                the Iceberg table stores its metadata files and data in Parquet format.
            - catalog: specifies either Snowflake or a catalog integration to use for this table.
            - base_location: the base directory that snowflake can write iceberg metadata and files to.
            - catalog_sync: optionally sets the catalog integration configured for Polaris Catalog.
            - storage_serialization_policy: specifies the storage serialization policy for the table.
        index: default True
            If true, save DataFrame index columns as table columns.
        index_label:
            Column label for index column(s). If None is given (default) and index is True,
            then the index names are used. A sequence should be given if the DataFrame uses MultiIndex.


    Note:
        See `understanding dynamic table refresh <https://docs.snowflake.com/en/user-guide/dynamic-tables-refresh>`_.
        for more details on refresh mode.
    """
    return self.create_or_replace_dynamic_table(
        name=name,
        warehouse=warehouse,
        lag=lag,
        comment=comment,
        mode=mode,
        refresh_mode=refresh_mode,
        initialize=initialize,
        clustering_keys=clustering_keys,
        is_transient=is_transient,
        data_retention_time=data_retention_time,
        max_data_extension_time=max_data_extension_time,
        iceberg_config=iceberg_config,
>>>>>>> c6ea5890
        index=index,
        index_label=index_label,
    )<|MERGE_RESOLUTION|>--- conflicted
+++ resolved
@@ -335,7 +335,6 @@
         max_data_extension_time: Specifies the maximum number of days for which Snowflake can extend
             the data retention period of the dynamic table to prevent streams on the dynamic table
             from becoming stale.
-        statement_params: Dictionary of statement level parameters to be set while executing this action.
         iceberg_config: A dictionary that can contain the following iceberg configuration values:
 
             - external_volume: specifies the identifier for the external volume where
@@ -373,14 +372,43 @@
     )
 
 
-<<<<<<< HEAD
 @register_series_accessor("to_view")
 def to_view(
     self,
     name: Union[str, Iterable[str]],
     *,
     comment: Optional[str] = None,
-=======
+    index: bool = True,
+    index_label: Optional[IndexLabel] = None,
+) -> List[Row]:
+    """
+    Creates a view that captures the computation expressed by this Series.
+
+    For ``name``, you can include the database and schema name (i.e. specify a
+    fully-qualified name). If no database name or schema name are specified, the
+    view will be created in the current database or schema.
+
+    ``name`` must be a valid `Snowflake identifier <https://docs.snowflake.com/en/sql-reference/identifiers-syntax.html>`_.
+
+    Args:
+        name: The name of the view to create or replace. Can be a list of strings
+            that specifies the database name, schema name, and view name.
+        comment: Adds a comment for the created view. See
+            `COMMENT <https://docs.snowflake.com/en/sql-reference/sql/comment>`_.
+        index: default True
+            If true, save DataFrame index columns in view columns.
+        index_label:
+            Column label for index column(s). If None is given (default) and index is True,
+            then the index names are used. A sequence should be given if the DataFrame uses MultiIndex.
+    """
+    return self.create_or_replace_view(
+        name=name,
+        comment=comment,
+        index=index,
+        index_label=index_label,
+    )
+
+
 @register_series_accessor("to_dynamic_table")
 def to_dynamic_table(
     self,
@@ -397,43 +425,19 @@
     data_retention_time: Optional[int] = None,
     max_data_extension_time: Optional[int] = None,
     iceberg_config: Optional[dict] = None,
->>>>>>> c6ea5890
     index: bool = True,
     index_label: Optional[IndexLabel] = None,
 ) -> List[Row]:
     """
-<<<<<<< HEAD
-    Creates a view that captures the computation expressed by this Series.
-
-    For ``name``, you can include the database and schema name (i.e. specify a
-    fully-qualified name). If no database name or schema name are specified, the
-    view will be created in the current database or schema.
-=======
     Creates a dynamic table that captures the computation expressed by this Series.
 
     For ``name``, you can include the database and schema name (i.e. specify a
     fully-qualified name). If no database name or schema name are specified, the
     dynamic table will be created in the current database or schema.
->>>>>>> c6ea5890
 
     ``name`` must be a valid `Snowflake identifier <https://docs.snowflake.com/en/sql-reference/identifiers-syntax.html>`_.
 
     Args:
-<<<<<<< HEAD
-        name: The name of the view to create or replace. Can be a list of strings
-            that specifies the database name, schema name, and view name.
-        comment: Adds a comment for the created view. See
-            `COMMENT <https://docs.snowflake.com/en/sql-reference/sql/comment>`_.
-        index: default True
-            If true, save DataFrame index columns in view columns.
-        index_label:
-            Column label for index column(s). If None is given (default) and index is True,
-            then the index names are used. A sequence should be given if the DataFrame uses MultiIndex.
-    """
-    return self.create_or_replace_view(
-        name=name,
-        comment=comment,
-=======
         name: The name of the dynamic table to create or replace. Can be a list of strings
             that specifies the database name, schema name, and view name.
         warehouse: The name of the warehouse used to refresh the dynamic table.
@@ -457,7 +461,6 @@
         max_data_extension_time: Specifies the maximum number of days for which Snowflake can extend
             the data retention period of the dynamic table to prevent streams on the dynamic table
             from becoming stale.
-        statement_params: Dictionary of statement level parameters to be set while executing this action.
         iceberg_config: A dictionary that can contain the following iceberg configuration values:
 
             - external_volume: specifies the identifier for the external volume where
@@ -490,7 +493,6 @@
         data_retention_time=data_retention_time,
         max_data_extension_time=max_data_extension_time,
         iceberg_config=iceberg_config,
->>>>>>> c6ea5890
         index=index,
         index_label=index_label,
     )
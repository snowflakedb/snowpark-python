--- conflicted
+++ resolved
@@ -97,41 +97,8 @@
         >>> pd.Index([1, 2, 3], dtype="uint8")
         Index([1, 2, 3], dtype='int64')
         """
-<<<<<<< HEAD
-        self.is_lazy = convert_to_lazy
-        # Set the parent of the Index object - used with the name APIs
         self._parent = data if isinstance(data, BasePandasDataset) else None
         data = data._query_compiler if isinstance(data, BasePandasDataset) else data
-        if self.is_lazy:
-            self.set_query_compiler(
-                data=data,
-                dtype=dtype,
-                copy=copy,
-                name=name,
-                tupleize_cols=tupleize_cols,
-            )
-        else:
-            self.set_local_index(
-                data=data,
-                dtype=dtype,
-                copy=copy,
-                name=name,
-                tupleize_cols=tupleize_cols,
-            )
-
-    def set_query_compiler(
-        self,
-        data: ArrayLike | SnowflakeQueryCompiler | None = None,
-        dtype: str | np.dtype | ExtensionDtype | None = None,
-        copy: bool = False,
-        name: object = None,
-        tupleize_cols: bool = True,
-    ) -> None:
-        """
-        Helper method to find and save query compiler when index should be lazy
-        """
-=======
->>>>>>> 5e360be0
         if isinstance(data, SnowflakeQueryCompiler):
             qc = data
         else:

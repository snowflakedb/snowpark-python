--- conflicted
+++ resolved
@@ -213,15 +213,10 @@
         """
         Helper method to create and save local index when index should not be lazy
         """
-<<<<<<< HEAD
         if isinstance(data, BasePandasDataset):
             index = data._query_compiler._modin_frame.index_columns_pandas_index
         elif isinstance(data, SnowflakeQueryCompiler):
             index = data._modin_frame.index_columns_pandas_index
-=======
-        if isinstance(data, SnowflakeQueryCompiler):
-            index = data._modin_frame.index_columns_pandas_index()
->>>>>>> 361a0cf8
         else:
             index = native_pd.Index(
                 data=data,

--- conflicted
+++ resolved
@@ -50,15 +50,7 @@
 )
 from pandas.core.dtypes.inference import is_hashable
 
-<<<<<<< HEAD
-from snowflake.snowpark.modin.pandas import DataFrame, Series
-from snowflake.snowpark.modin.pandas.utils import (
-    from_pandas,
-    try_convert_index_to_native,
-)
-=======
 from snowflake.snowpark.modin.pandas.utils import try_convert_index_to_native
->>>>>>> 6c0fcb68
 from snowflake.snowpark.modin.plugin._internal.telemetry import TelemetryMeta
 from snowflake.snowpark.modin.plugin._internal.timestamp_utils import DateTimeOrigin
 from snowflake.snowpark.modin.plugin.compiler.snowflake_query_compiler import (
@@ -223,8 +215,8 @@
         elif isinstance(data, Index):
             query_compiler = data._query_compiler
         else:
-            query_compiler = from_pandas(
-                native_pd.DataFrame(index=cls._NATIVE_INDEX_TYPE(data=data, **kwargs))
+            query_compiler = DataFrame(
+                index=cls._NATIVE_INDEX_TYPE(data=data, **kwargs)
             )._query_compiler
 
         if len(query_compiler.columns):

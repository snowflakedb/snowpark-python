#
# Copyright (c) 2012-2024 Snowflake Computing Inc. All rights reserved.
#

"""This module contains DataFrame docstrings that override modin's docstrings."""

from textwrap import dedent

from pandas.util._decorators import doc

from snowflake.snowpark.modin.plugin.docstrings.shared_docs import (
    _doc_binary_op,
    _shared_docs,
)

from .base import BasePandasDataset

_doc_binary_op_kwargs = {"returns": "BasePandasDataset", "left": "BasePandasDataset"}


_shared_doc_kwargs = {
    "axes": "index, columns",
    "klass": "DataFrame",
    "axes_single_arg": "{0 or 'index', 1 or 'columns'}",
    "axis": """axis : {0 or 'index', 1 or 'columns'}, default 0
        If 0 or 'index': apply function to each column.
        If 1 or 'columns': apply function to each row.""",
    "inplace": """
    inplace : bool, default False
        Whether to modify the DataFrame rather than creating a new one.""",
    "optional_by": """
by : str or list of str
    Name or list of names to sort by.

    - if `axis` is 0 or `'index'` then `by` may contain index
      levels and/or column labels.
    - if `axis` is 1 or `'columns'` then `by` may contain column
      levels and/or index labels.""",
    "optional_reindex": """
labels : array-like, optional
    New labels / index to conform the axis specified by 'axis' to.
index : array-like, optional
    New labels for the index. Preferably an Index object to avoid
    duplicating data.
columns : array-like, optional
    New labels for the columns. Preferably an Index object to avoid
    duplicating data.
axis : int or str, optional
    Axis to target. Can be either the axis name ('index', 'columns')
    or number (0, 1).""",
}


class DataFrame(BasePandasDataset):
    """
    Snowpark pandas representation of ``pandas.DataFrame`` with a lazily-evaluated relational dataset.

    A DataFrame is considered lazy because it encapsulates the computation or query required to produce
    the final dataset. The computation is not performed until the datasets need to be displayed, or I/O
    methods like to_pandas, to_snowflake are called.

    Internally, the underlying data are stored as Snowflake table with rows and columns.

    Parameters
    ----------
    data : DataFrame, Series, `pandas.DataFrame <https://pandas.pydata.org/docs/reference/api/pandas.DataFrame.html>`_, ndarray, Iterable or dict, optional
        Dict can contain ``Series``, arrays, constants, dataclass or list-like objects.
        If data is a dict, column order follows insertion-order.
    index : Index or array-like, optional
        Index to use for resulting frame. Will default to ``RangeIndex`` if no
        indexing information part of input data and no index provided.
    columns : Index or array-like, optional
        Column labels to use for resulting frame. Will default to
        ``RangeIndex`` if no column labels are provided.
    dtype : str, np.dtype, or pandas.ExtensionDtype, optional
        Data type to force. Only a single dtype is allowed. If None, infer.
    copy : bool, default: False
        Copy data from inputs. Only affects ``pandas.DataFrame`` / 2d ndarray input.
    query_compiler : BaseQueryCompiler, optional
        A query compiler object to create the ``DataFrame`` from.

    Notes
    -----
    ``DataFrame`` can be created either from passed `data` or `query_compiler`. If both
    parameters are provided, an assertion error will be raised. `query_compiler` can only
    be specified when the `data`, `index`, and `columns` are None.

    Using pandas/NumPy/Python data structures as the `data` parameter is less desirable since
    importing such data structures is very inefficient.
    Please use previously created Modin structures or import data using highly efficient Modin IO
    tools (for example ``pd.read_csv``).

    Examples
    --------
    Creating a Snowpark pandas DataFrame from a dictionary:

    >>> d = {'col1': [1, 2], 'col2': [3, 4]}
    >>> df = pd.DataFrame(data=d)
    >>> df
       col1  col2
    0     1     3
    1     2     4

    Constructing DataFrame from numpy ndarray:

    >>> df2 = pd.DataFrame(np.array([[1, 2, 3], [4, 5, 6], [7, 8, 9]]),
    ...                    columns=['a', 'b', 'c'])
    >>> df2
       a  b  c
    0  1  2  3
    1  4  5  6
    2  7  8  9

    Constructing DataFrame from a numpy ndarray that has labeled columns:

    >>> data = np.array([(1, 2, 3), (4, 5, 6), (7, 8, 9)],
    ...                 dtype=[("a", "i4"), ("b", "i4"), ("c", "i4")])
    >>> df3 = pd.DataFrame(data, columns=['c', 'a'])
    ...
    >>> df3
       c  a
    0  3  1
    1  6  4
    2  9  7

    Constructing DataFrame from Series/DataFrame:

    >>> ser = pd.Series([1, 2, 3], index=["a", "b", "c"], name = "s")
    >>> df = pd.DataFrame(data=ser, index=["a", "c"])
    >>> df
       s
    a  1
    c  3
    >>> df1 = pd.DataFrame([1, 2, 3], index=["a", "b", "c"], columns=["x"])
    >>> df2 = pd.DataFrame(data=df1, index=["a", "c"])
    >>> df2
       x
    a  1
    c  3
    """

    def __repr__():
        """
        Return a string representation for a particular ``DataFrame``.

        Returns
        -------
        str
        """

    @property
    def ndim():
        """
        Return the number of dimensions of the underlying data, by definition 2.
        """

    def drop_duplicates():
        """
        Return ``DataFrame`` with duplicate rows removed.

        Considering certain columns is optional. Indexes, including time indexes are ignored.

        Parameters
        ----------
        subset : column label or sequence of labels, optional
            Only consider certain columns for identifying duplicates, by default use all columns.
        keep : {'first', 'last', False}, default 'first'
            Determines which duplicates (if any) to keep.
            'first' : Drop duplicates except for the first occurrence.
            'last' : Drop duplicates except for the last occurrence.
            False : Drop all duplicates.
        inplace : bool, default False
            Whether to modify the DataFrame rather than creating a new one.
        ignore_index : bool, default False
            If True, the resulting axis will be labeled 0, 1, …, n - 1.

        Returns
        -------
        DataFrame or None
            DataFrame with duplicates removed or None if inplace=True.

        Examples
        --------
        Consider dataset containing ramen rating.

        >>> df = pd.DataFrame({
        ...     'brand': ['Yum Yum', 'Yum Yum', 'Indomie', 'Indomie', 'Indomie'],
        ...     'style': ['cup', 'cup', 'cup', 'pack', 'pack'],
        ...     'rating': [4, 4, 3.5, 15, 5]
        ... })
        >>> df
             brand style  rating
        0  Yum Yum   cup     4.0
        1  Yum Yum   cup     4.0
        2  Indomie   cup     3.5
        3  Indomie  pack    15.0
        4  Indomie  pack     5.0

        By default, it removes duplicate rows based on all columns.

        >>> df.drop_duplicates()
             brand style  rating
        0  Yum Yum   cup     4.0
        2  Indomie   cup     3.5
        3  Indomie  pack    15.0
        4  Indomie  pack     5.0

        To remove duplicates on specific column(s), use subset.

        >>> df.drop_duplicates(subset=['brand'])
             brand style  rating
        0  Yum Yum   cup     4.0
        2  Indomie   cup     3.5

        To remove duplicates and keep last occurrences, use keep.

        >>> df.drop_duplicates(subset=['brand', 'style'], keep='last')
             brand style  rating
        1  Yum Yum   cup     4.0
        2  Indomie   cup     3.5
        4  Indomie  pack     5.0
        """

    def dropna():
        """
        Remove missing values.

        Parameters
        ----------
        axis : {0 or 'index', 1 or 'columns'}, default 0
            Determine if rows or columns which contain missing values are
            removed.

            * 0, or 'index' : Drop rows which contain missing values.
            * 1, or 'columns' : Drop columns which contain missing value.

            .. versionchanged:: 1.0.0

               Pass tuple or list to drop on multiple axes.
               Only a single axis is allowed.

        how : {'any', 'all'}, default 'any'
            Determine if row or column is removed from DataFrame, when we have
            at least one NA or all NA.

            * 'any' : If any NA values are present, drop that row or column.
            * 'all' : If all values are NA, drop that row or column.

        thresh : int, optional
            Require that many non-NA values. Cannot be combined with how.
        subset : column label or sequence of labels, optional
            Labels along other axis to consider, e.g. if you are dropping rows
            these would be a list of columns to include.
        inplace : bool, default False
            Whether to modify the DataFrame rather than creating a new one.

        Returns
        -------
        DataFrame
            DataFrame with NA entries dropped from it or None if ``inplace=True``.

        See Also
        --------
        DataFrame.isna : Indicate missing values.
        DataFrame.notna : Indicate existing (non-missing) values.
        DataFrame.fillna : Replace missing values.
        Series.dropna : Drop missing values.
        Index.dropna : Drop missing indices.

        Examples
        --------
        >>> df = pd.DataFrame({"name": ['Alfred', 'Batman', 'Catwoman'],
        ...                    "toy": [None, 'Batmobile', 'Bullwhip'],
        ...                    "born": [pd.NaT, pd.Timestamp("1940-04-25"),
        ...                             pd.NaT]})
        >>> df
               name        toy       born
        0    Alfred       None        NaT
        1    Batman  Batmobile 1940-04-25
        2  Catwoman   Bullwhip        NaT

        Drop the rows where at least one element is missing.

        >>> df.dropna()
             name        toy       born
        1  Batman  Batmobile 1940-04-25

        Drop the rows where all elements are missing.

        >>> df.dropna(how='all')
               name        toy       born
        0    Alfred       None        NaT
        1    Batman  Batmobile 1940-04-25
        2  Catwoman   Bullwhip        NaT

        Keep only the rows with at least 2 non-NA values.

        >>> df.dropna(thresh=2)
               name        toy       born
        1    Batman  Batmobile 1940-04-25
        2  Catwoman   Bullwhip        NaT

        Define in which columns to look for missing values.

        >>> df.dropna(subset=['name', 'toy'])
               name        toy       born
        1    Batman  Batmobile 1940-04-25
        2  Catwoman   Bullwhip        NaT

        Keep the DataFrame with valid entries in the same variable.

        >>> df.dropna(inplace=True)
        >>> df
             name        toy       born
        1  Batman  Batmobile 1940-04-25
        """

    @property
    def dtypes():
        """
        Return the dtypes in the ``DataFrame``.
        This returns a Series with the data type of each column.
        The result's index is the original DataFrame's columns. Columns
        with mixed types are stored with the  ``object`` dtype.

        The returned dtype for each label is the 'largest' numpy type for the
        underlying data.

        For labels with integer-type data, int64 is returned.

        For floating point and decimal data, float64 is returned.

        For boolean data, numpy.bool is returned.

        For datetime or timestamp data, datetime64[ns] is returned.

        For all other data types, including string, date, binary or snowflake variants,
        the dtype object is returned.

        This function is lazy and does NOT trigger evaluation of the underlying
        ``DataFrame``.

        Note that because the returned dtype(s) may be of a larger type than the underlying
        data, the result of this function may differ from the dtypes of the output of the
        :func:`to_pandas()` function.
        Calling :func:`to_pandas()` triggers materialization into a native
        pandas DataFrame. The dtypes of this materialized result are the narrowest
        type(s) that can represent the underlying data (like int16, or int32).

        Returns
        -------
        pandas.Series
            Native pandas (not Snowpark pandas) Series with the dtype for each label.

        Examples
        --------
        >>> df = pd.DataFrame({'float': [1.0],
        ...                    'int': [1],
        ...                    'datetime': [pd.Timestamp('20180310')],
        ...                    'string': ['foo']})
        >>> df.dtypes
        float              float64
        int                  int64
        datetime    datetime64[ns]
        string              object
        dtype: object
        """

    def duplicated():
        """
        Return boolean Series denoting duplicate rows.

        Considering certain columns is optional.

        Parameters
        ----------
        subset : column label or sequence of labels, optional
            Only consider certain columns for identifying duplicates, by
            default use all the columns.
        keep : {'first', 'last', False}, default 'first'
            Determines which duplicates (if any) to mark.

            - ``first`` : Mark duplicates as ``True`` except for the first occurrence.
            - ``last`` : Mark duplicates as ``True`` except for the last occurrence.
            - False : Mark all duplicates as ``True``.

        Returns
        -------
        Series
            Boolean series for each duplicated rows.

        See Also
        --------
        Index.duplicated : Equivalent method on index.
        Series.duplicated : Equivalent method on Series.
        Series.drop_duplicates : Remove duplicate values from Series.
        DataFrame.drop_duplicates : Remove duplicate values from DataFrame.

        Examples
        --------
        Consider dataset containing ramen rating.

        >>> df = pd.DataFrame({
        ...     'brand': ['Yum Yum', 'Yum Yum', 'Indomie', 'Indomie', 'Indomie'],
        ...     'style': ['cup', 'cup', 'cup', 'pack', 'pack'],
        ...     'rating': [4, 4, 3.5, 15, 5]
        ... })
        >>> df
             brand style  rating
        0  Yum Yum   cup     4.0
        1  Yum Yum   cup     4.0
        2  Indomie   cup     3.5
        3  Indomie  pack    15.0
        4  Indomie  pack     5.0

        By default, for each set of duplicated values, the first occurrence
        is set on False and all others on True.

        >>> df.duplicated()
        0    False
        1     True
        2    False
        3    False
        4    False
        dtype: bool

        By using 'last', the last occurrence of each set of duplicated values
        is set on False and all others on True.

        >>> df.duplicated(keep='last')
        0     True
        1    False
        2    False
        3    False
        4    False
        dtype: bool

        By setting ``keep`` on False, all duplicates are True.

        >>> df.duplicated(keep=False)
        0     True
        1     True
        2    False
        3    False
        4    False
        dtype: bool

        To find duplicates on specific column(s), use ``subset``.

        >>> df.duplicated(subset=['brand'])
        0    False
        1     True
        2    False
        3     True
        4     True
        dtype: bool
        """

    @property
    def empty():
        """
        Indicator whether the DataFrame is empty.

        True if the DataFrame is entirely empty (no items), meaning any of the axes are of length 0.

        Returns
        -------
        bool
        """

    @property
    def axes():
        """
        Return a list representing the axes of the DataFrame.

        It has the row axis labels and column axis labels as the only members.
        They are returned in that order.

        Examples
        --------
        >>> df = pd.DataFrame({'col1': [1, 2], 'col2': [3, 4]})
        >>> df.axes
        [Index([0, 1], dtype='int64'), Index(['col1', 'col2'], dtype='object')]
        """

    @property
    def shape(self):
        """
        Return a tuple representing the dimensionality of the ``DataFrame``.
        """

    def add_prefix():
        """
        Prefix labels with string `prefix`.

        For Series, the row labels are prefixed.
        For DataFrame, the column labels are prefixed.

        Parameters
        ----------
        prefix : str
            The string to add before each label.

        Returns
        -------
        Series or DataFrame
            New Series or DataFrame with updated labels.

        See Also
        --------
        Series.add_suffix: Suffix row labels with string `suffix`.
        DataFrame.add_suffix: Suffix column labels with string `suffix`.

        Examples
        --------
        >>> s = pd.Series([1, 2, 3, 4])
        >>> s
        0    1
        1    2
        2    3
        3    4
        dtype: int64

        >>> s.add_prefix('item_')
        item_0    1
        item_1    2
        item_2    3
        item_3    4
        dtype: int64

        >>> df = pd.DataFrame({'A': [1, 2, 3, 4], 'B': [3, 4, 5, 6]})
        >>> df
           A  B
        0  1  3
        1  2  4
        2  3  5
        3  4  6

        >>> df.add_prefix('col_')
           col_A  col_B
        0      1      3
        1      2      4
        2      3      5
        3      4      6
        """

    def add_suffix():
        """
        Suffix labels with string `suffix`.

        For Series, the row labels are suffixed.
        For DataFrame, the column labels are suffixed.

        Parameters
        ----------
        suffix : str
            The string to add after each label.

        Returns
        -------
        Series or DataFrame
            New Series or DataFrame with updated labels.

        See Also
        --------
        Series.add_prefix: Prefix row labels with string `prefix`.
        DataFrame.add_prefix: Prefix column labels with string `prefix`.

        Examples
        --------
        >>> s = pd.Series([1, 2, 3, 4])
        >>> s
        0    1
        1    2
        2    3
        3    4
        dtype: int64

        >>> s.add_suffix('_item')
        0_item    1
        1_item    2
        2_item    3
        3_item    4
        dtype: int64

        >>> df = pd.DataFrame({'A': [1, 2, 3, 4], 'B': [3, 4, 5, 6]})
        >>> df
           A  B
        0  1  3
        1  2  4
        2  3  5
        3  4  6

        >>> df.add_suffix('_col')
           A_col  B_col
        0      1      3
        1      2      4
        2      3      5
        3      4      6
        """

    def applymap():
        """
        Apply a function to a Dataframe elementwise.

        This method applies a function that accepts and returns a scalar
        to every element of a DataFrame.

        Parameters
        ----------
        func : callable
            Python function, returns a single value from a single value.
        na_action : {None, 'ignore'}, default None
            If ‘ignore’, propagate NaN values, without passing them to func.
        **kwargs
            Additional keyword arguments to pass as keywords arguments to
            `func`.

        Returns
        -------
        DataFrame
            Transformed DataFrame.

        See Also
        --------
        :func:`Series.apply <modin.pandas.Series.apply>` : For applying more complex functions on a Series.

        :func:`DataFrame.apply <modin.pandas.DataFrame.apply>` : Apply a function row-/column-wise.

        Examples
        --------
        >>> df = pd.DataFrame([[1, 2.12], [3.356, 4.567]])
        >>> df
               0      1
        0  1.000  2.120
        1  3.356  4.567

        >>> df.applymap(lambda x: len(str(x)))
           0  1
        0  3  4
        1  5  5

        When you use the applymap function, a user-defined function (UDF) is generated and
        applied to each column. However, in many cases, you can achieve the same results
        more efficiently by utilizing alternative dataframe operations instead of applymap.
        For example, You could square each number elementwise.

        >>> df.applymap(lambda x: x**2)
                   0          1
        0   1.000000   4.494400
        1  11.262736  20.857489

        But it's better to avoid applymap in that case.

        >>> df ** 2
                   0          1
        0   1.000000   4.494400
        1  11.262736  20.857489
        """

    _agg_examples_doc = dedent(
        """
    Examples
    --------
    >>> df = pd.DataFrame([[1, 2, 3],
    ...                    [4, 5, 6],
    ...                    [7, 8, 9],
    ...                    [np.nan, np.nan, np.nan]],
    ...                   columns=['A', 'B', 'C'])

    Aggregate these functions over the rows.

    >>> df.agg(['sum', 'min'])
            A     B     C
    sum  12.0  15.0  18.0
    min   1.0   2.0   3.0

    Different aggregations per column.

    >>> df.agg({'A' : ['sum', 'min'], 'B' : ['min', 'max']})
            A    B
    sum  12.0  NaN
    min   1.0  2.0
    max   NaN  8.0

    Aggregate over the columns.

    >>> df.agg("max", axis="columns")
    0    3.0
    1    6.0
    2    9.0
    3    NaN
    dtype: float64

    Different aggregations per row.

    >>> df.agg({ 0: ["sum"], 1: ["min"] }, axis=1)
       sum  min
    0  6.0  NaN
    1  NaN  4.0
    """
    )

    @doc(
        _shared_docs["aggregate"],
        klass=_shared_doc_kwargs["klass"],
        axis=_shared_doc_kwargs["axis"],
        examples=_agg_examples_doc,
    )
    def aggregate():
        pass

    agg = aggregate

    def apply():
        """
        Apply a function along an axis of the DataFrame.

        Objects passed to the function are Series objects whose index is
        either the DataFrame's index (``axis=0``) or the DataFrame's columns
        (``axis=1``). By default (``result_type=None``), the final return type
        is inferred from the return type of the applied function. Otherwise,
        it depends on the `result_type` argument.

        Snowpark pandas currently only supports ``apply`` with ``axis=1`` and callable ``func``.

        Parameters
        ----------
        func : function
            A Python function object to apply to each column or row.

        axis : {0 or 'index', 1 or 'columns'}, default 0
            Axis along which the function is applied:

            * 0 or 'index': apply function to each column.
            * 1 or 'columns': apply function to each row.

        raw : bool, default False
            Determines if row or column is passed as a Series or ndarray object:

            * ``False`` : passes each row or column as a Series to the
              function.
            * ``True`` : the passed function will receive ndarray objects
              instead.

        result_type : {'expand', 'reduce', 'broadcast', None}, default None
            These only act when ``axis=1`` (columns):

            * 'expand' : list-like results will be turned into columns.
            * 'reduce' : returns a Series if possible rather than expanding
              list-like results. This is the opposite of 'expand'.
            * 'broadcast' : results will be broadcast to the original shape
              of the DataFrame, the original index and columns will be
              retained.

            Snowpark pandas does not yet support the ``result_type`` parameter.

        args : tuple
            Positional arguments to pass to `func` in addition to the
            array/series.

        **kwargs
            Additional keyword arguments to pass as keywords arguments to
            `func`.

        Returns
        -------
        Series or DataFrame
            Result of applying ``func`` along the given axis of the DataFrame.

        See Also
        --------
        :func:`Series.apply <modin.pandas.Series.apply>` : For applying more complex functions on a Series.

        :func:`DataFrame.applymap <modin.pandas.DataFrame.applymap>` : Apply a function elementwise on a whole DataFrame.

        Notes
        -----
        1. When ``func`` has a type annotation for its return value, the result will be cast
        to the corresponding dtype. When no type annotation is provided, data will be converted
        to VARIANT type in Snowflake, and the result will have ``dtype=object``. In this case, the return value must
        be JSON-serializable, which can be a valid input to ``json.dumps`` (e.g., ``dict`` and
        ``list`` objects are JSON-serializable, but ``bytes`` and ``datetime.datetime`` objects
        are not). The return type hint is used only when ``func`` is a series-to-scalar function.

        2. Under the hood, we use Snowflake Vectorized Python UDFs to implement apply() method with
        `axis=1`. You can find type mappings from Snowflake SQL types to pandas dtypes
        `here <https://docs.snowflake.com/en/developer-guide/udf/python/udf-python-batch#type-support>`_.

        3. Snowflake supports two types of NULL values in variant data: `JSON NULL and SQL NULL <https://docs.snowflake.com/en/user-guide/semistructured-considerations#null-values>`_.
        When no type annotation is provided and Variant data is returned, Python ``None`` is translated to
        JSON NULL, and all other pandas missing values (np.nan, pd.NA, pd.NaT) are translated to SQL NULL.

        4. If ``func`` is a series-to-series function that can also be used as a scalar-to-scalar function
        (e.g., ``np.sqrt``, ``lambda x: x+1``), using ``df.applymap()`` to apply the function
        element-wise may give better performance.

        5. When ``func`` can return a series with different indices, e.g.,
        ``lambda x: pd.Series([1, 2], index=["a", "b"] if x.sum() > 2 else ["b", "c"])``,
        the values with the same label will be merged together.

        6. The index values of returned series from ``func`` must be JSON-serializable. For example,
        ``lambda x: pd.Series([1], index=[bytes(1)])`` will raise a SQL execption because python ``bytes``
        objects are not JSON-serializable.

        7. When ``func`` uses any first-party modules or third-party packages inside the function,
        you need to add these dependencies via ``session.add_import()`` and ``session.add_packages()``.

        8. The Snowpark pandas module cannot currently be referenced inside the definition of
        ``func``. If you need to call a general pandas API like ``pd.Timestamp`` inside ``func``,
        please use the original ``pandas`` module (with ``import pandas``) as a workaround.

        Examples
        --------
        >>> df = pd.DataFrame([[2, 0], [3, 7], [4, 9]], columns=['A', 'B'])
        >>> df
           A  B
        0  2  0
        1  3  7
        2  4  9

        Using a reducing function on ``axis=1``:

        >>> df.apply(np.sum, axis=1)
        0     2
        1    10
        2    13
        dtype: int64

        Returning a list-like object will result in a Series:

        >>> df.apply(lambda x: [1, 2], axis=1)
        0    [1, 2]
        1    [1, 2]
        2    [1, 2]
        dtype: object

        To work with 3rd party packages, add them to the current session:

        >>> import scipy.stats
        >>> pd.session.custom_package_usage_config['enabled'] = True
        >>> pd.session.add_packages(['numpy', scipy])
        >>> df.apply(lambda x: np.dot(x * scipy.stats.norm.cdf(0), x * scipy.stats.norm.cdf(0)), axis=1)
        0     1.00
        1    14.50
        2    24.25
        dtype: float64
        """

    def assign():
        """
        Assign new columns to a ``DataFrame``.

        Returns a new object with all original columns in addition to new ones. Existing
        columns that are re-assigned will be overwritten.

        Parameters
        ----------
        **kwargs: dict of {str: callable or Series}
            The column names are the keywords. If the values are callable, they are computed
            on the DataFrame and assigned to the new columns. The callable must not change input
            DataFrame (though Snowpark pandas doesn't check it). If the values are not callable,
            (e.g. a Series, scalar, or array), they are simply assigned.

        Returns
        -------
        DataFrame
            A new DataFrame with the new columns in addition to all the existing columns.

        Notes
        -----
        - Assigning multiple columns within the same assign is possible. Later items in `**kwargs`
          may refer to newly created or modified columns in `df`; items are computed and assigned into `df` in order.

        - If an array that of the wrong length is passed in to assign, Snowpark pandas will either truncate the array, if it is too long,
          or broadcast the last element of the array until the array is the correct length if it is too short. This differs from native pandas,
          which will error out with a ValueError if the length of the array does not match the length of `df`.
          This is done to preserve Snowpark pandas' lazy evaluation paradigm.

        Examples
        --------
        >>> df = pd.DataFrame({'temp_c': [17.0, 25.0]},
        ...                   index=['Portland', 'Berkeley'])
        >>> df
                  temp_c
        Portland    17.0
        Berkeley    25.0

        >>> df.assign(temp_f=lambda x: x.temp_c * 9 / 5 + 32)
                  temp_c  temp_f
        Portland    17.0    62.6
        Berkeley    25.0    77.0

        >>> df.assign(temp_f=df['temp_c'] * 9 / 5 + 32)
                  temp_c  temp_f
        Portland    17.0    62.6
        Berkeley    25.0    77.0

        >>> df.assign(temp_f=lambda x: x['temp_c'] * 9 / 5 + 32,
        ...           temp_k=lambda x: (x['temp_f'] + 459.67) * 5 / 9)
                  temp_c  temp_f  temp_k
        Portland    17.0    62.6  290.15
        Berkeley    25.0    77.0  298.15

        >>> df = pd.DataFrame({'col1': [17.0, 25.0, 22.0]})
        >>> df
           col1
        0  17.0
        1  25.0
        2  22.0

        >>> df.assign(new_col=[10, 11])
           col1  new_col
        0  17.0       10
        1  25.0       11
        2  22.0       11

        >>> df.assign(new_col=[10, 11, 12, 13, 14])
           col1  new_col
        0  17.0       10
        1  25.0       11
        2  22.0       12
        """

    def groupby():
        """
        Group DataFrame using a mapper or by a Series of columns.

        Args:
            by: mapping, function, label, Snowpark pandas Series or a list of such. Used to determine the groups for the groupby.
                If by is a function, it’s called on each value of the object’s index. If a dict or Snowpark pandas Series is
                passed, the Series or dict VALUES will be used to determine the groups (the Series’ values are first aligned;
                see .align() method). If a list or ndarray of length equal to the selected axis is passed (see the groupby
                user guide), the values are used as-is to determine the groups. A label or list of labels may be passed
                to group by the columns in self. Notice that a tuple is interpreted as a (single) key.

            axis: {0 or ‘index’, 1 or ‘columns’}, default 0
                Split along rows (0) or columns (1). For Series this parameter is unused and defaults to 0.

            level: int, level name, or sequence of such, default None
                If the axis is a MultiIndex (hierarchical), group by a particular level or levels. Do not specify both by and level.

            as_index: bool, default True
                    For aggregated output, return object with group labels as the index. Only relevant for DataFrame input.
                    as_index=False is effectively “SQL-style” grouped output.

            sort: bool, default True
                Sort group keys. Groupby preserves the order of rows within each group. Note that in pandas,
                better performance can be achieved by turning sort off, this is not going to be true with
                SnowparkPandas. When sort=False, the performance will be no better than sort=True.

            group_keys: bool, default True
                    When calling apply and the by argument produces a like-indexed (i.e. a transform) result, add group
                    keys to index to identify pieces. By default group keys are not included when the result’s index
                    (and column) labels match the inputs, and are included otherwise.

            observed: bool, default False
                    This only applies if any of the groupers are Categoricals. If True: only show observed values for
                    categorical groupers. If False: show all values for categorical groupers. This parameter is
                    currently ignored with Snowpark pandas API, since Category type is currently not supported with
                    Snowpark pandas API.

            dropna: bool, default True
                    If True, and if group keys contain NA values, NA values together with row/column will be dropped.
                    If False, NA values will also be treated as the key in groups.

        Returns:
            Snowpark pandas DataFrameGroupBy: Returns a groupby object that contains information about the groups.

        Examples::

            >>> df = pd.DataFrame({'Animal': ['Falcon', 'Falcon',
            ...                               'Parrot', 'Parrot'],
            ...                    'Max Speed': [380., 370., 24., 26.]})
            >>> df
               Animal  Max Speed
            0  Falcon      380.0
            1  Falcon      370.0
            2  Parrot       24.0
            3  Parrot       26.0

            >>> df.groupby(['Animal']).mean()   # doctest: +NORMALIZE_WHITESPACE
                    Max Speed
            Animal
            Falcon      375.0
            Parrot       25.0

            **Hierarchical Indexes**

            We can groupby different levels of a hierarchical index
            using the `level` parameter:

            >>> arrays = [['Falcon', 'Falcon', 'Parrot', 'Parrot'],
            ...           ['Captive', 'Wild', 'Captive', 'Wild']]
            >>> index = pd.MultiIndex.from_arrays(arrays, names=('Animal', 'Type'))
            >>> df = pd.DataFrame({'Max Speed': [390., 350., 30., 20.]},
            ...                   index=index)
            >>> df      # doctest: +NORMALIZE_WHITESPACE
                            Max Speed
            Animal Type
            Falcon Captive      390.0
                   Wild         350.0
            Parrot Captive       30.0
                   Wild          20.0

            >>> df.groupby(level=0).mean()      # doctest: +NORMALIZE_WHITESPACE
                    Max Speed
            Animal
            Falcon      370.0
            Parrot       25.0

            >>> df.groupby(level="Type").mean()     # doctest: +NORMALIZE_WHITESPACE
                     Max Speed
            Type
            Captive      210.0
            Wild         185.0
        """

    def keys():
        """
        Get columns of the ``DataFrame``.
        """

    def transform():
        """
        Call ``func`` on self producing a Snowpark pandas DataFrame with the same axis shape as self.

        Parameters
        ----------
        func : function, str, list-like or dict-like
            Function to use for transforming the data. If a function, must either work when passed
            a DataFrame or when passed to DataFrame.apply. If func is both list-like and dict-like,
            dict-like behavior takes precedence.

            Snowpark pandas currently only supports callable arguments, and does not yet
            support string, dict-like, or list-like arguments.

        axis : {0 or 'index', 1 or 'columns'}, default 0
            If 0 or 'index': apply function to each column. If 1 or 'columns': apply function to each row.

        *args
            Positional arguments to pass to `func`.

        **kwargs
            Keyword arguments to pass to `func`.

        Examples
        --------
        Increment every value in DataFrame by 1.

        >>> d1 = {'col1': [1, 2, 3], 'col2': [3, 4, 5]}
        >>> df = pd.DataFrame(data=d1)
        >>> df
           col1  col2
        0     1     3
        1     2     4
        2     3     5
        >>> df.transform(lambda x: x + 1, axis=1)
           col1  col2
        0     2     4
        1     3     5
        2     4     6

        Apply a numpy ufunc to every value in the DataFrame.

        >>> df.transform(np.square, axis=1)
           col1  col2
        0     1     9
        1     4    16
        2     9    25
        """

    def transpose():
        """
        Transpose index and columns.

        Reflect the DataFrame over its main diagonal by writing rows as columns and vice-versa. The property T is an accessor to the method transpose().

        Args:
            *args tuple, optional
                Accepted for compatibility with NumPy.  Note these arguments are ignored in the snowpark pandas
                implementation unless go through a fallback path, in which case they may be used by the native
                pandas implementation.

            copy bool, default False
                Whether to copy the data after transposing, even for DataFrames with a single dtype.  The snowpark
                pandas implementation ignores this parameter.

            Note that a copy is always required for mixed dtype DataFrames, or for DataFrames with any extension types.

        Returns:
            DataFrame
                The transposed DataFrame.

        Examples::
            Square DataFrame with homogeneous dtype

            >>> d1 = {'col1': [1, 2], 'col2': [3, 4]}
            >>> df1 = pd.DataFrame(data=d1)
            >>> df1
               col1  col2
            0     1     3
            1     2     4

            >>> df1_transposed = df1.T  # or df1.transpose()
            >>> df1_transposed
                  0  1
            col1  1  2
            col2  3  4

            When the dtype is homogeneous in the original DataFrame, we get a transposed DataFrame with the same dtype:

            >>> df1.dtypes
            col1    int64
            col2    int64
            dtype: object

            >>> df1_transposed.dtypes
            0    int64
            1    int64
            dtype: object

            Non-square DataFrame with mixed dtypes

            >>> d2 = {'name': ['Alice', 'Bob'],
            ...      'score': [9.5, 8],
            ...      'employed': [False, True],
            ...       'kids': [0, 0]}
            >>> df2 = pd.DataFrame(data=d2)
            >>> df2
                name  score  employed  kids
            0  Alice    9.5     False     0
            1    Bob    8.0      True     0

            >>> df2_transposed = df2.T  # or df2.transpose()
            >>> df2_transposed
                          0     1
            name      Alice   Bob
            score       9.5   8.0
            employed  False  True
            kids          0     0

            When the DataFrame has mixed dtypes, we get a transposed DataFrame with the object dtype:

            >>> df2.dtypes
            name         object
            score       float64
            employed       bool
            kids          int64
            dtype: object

            >>> df2_transposed.dtypes
            0    object
            1    object
            dtype: object
        """

    T = property(transpose)

    def add():
        """
        Get addition of ``DataFrame`` and `other`, element-wise (binary operator `add`).
        """

    def bfill():
        """
        Fill NA/NaN values by using the next valid observation to fill the gap.

        Parameters
        ----------
        axis : {0 or ‘index’} for Series, {0 or ‘index’, 1 or ‘columns’} for DataFrame
            Axis along which to fill missing values. For Series this parameter is unused and defaults to 0.
        inplace : bool, default False
            If True, fill in-place. Note: this will modify any other views on this object (e.g., a no-copy slice for a column in a DataFrame).
        limit : int, default None
            If method is specified, this is the maximum number of consecutive NaN values to forward/backward fill. In other words, if there is a gap with more than this number of consecutive NaNs, it will only be partially filled. If method is not specified, this is the maximum number of entries along the entire axis where NaNs will be filled. Must be greater than 0 if not None.
        limit_area : {None, ‘inside’, ‘outside’}, default None
            If limit is specified, consecutive NaNs will be filled with this restriction.
            - None: No fill restriction.
            - ‘inside’: Only fill NaNs surrounded by valid values (interpolate).
            - ‘outside’: Only fill NaNs outside valid values (extrapolate).

        New in version 2.2.0.

        downcast : dict, default is None
            A dict of item->dtype of what to downcast if possible, or the string ‘infer’ which will try to downcast to an appropriate equal type (e.g. float64 to int64 if possible).

        Deprecated since version 2.2.0.

        Returns
        -------
        Series/DataFrame or None
            Object with missing values filled or None if inplace=True.

        Examples
        --------
        For Series:

        >>> s = pd.Series([1, None, None, 2])
        >>> s.bfill()
        0    1.0
        1    2.0
        2    2.0
        3    2.0
        dtype: float64
        >>> s.bfill(limit=1)
        0    1.0
        1    NaN
        2    2.0
        3    2.0
        dtype: float64

        With DataFrame:

        >>> df = pd.DataFrame({'A': [1, None, None, 4], 'B': [None, 5, None, 7]})
        >>> df
             A    B
        0  1.0  NaN
        1  NaN  5.0
        2  NaN  NaN
        3  4.0  7.0
        >>> df.bfill()
             A    B
        0  1.0  5.0
        1  4.0  5.0
        2  4.0  7.0
        3  4.0  7.0
        >>> df.bfill(limit=1)
             A    B
        0  1.0  5.0
        1  NaN  5.0
        2  4.0  7.0
        3  4.0  7.0
        """

    def boxplot():
        """
        Make a box plot from ``DataFrame`` columns.
        """

    def combine():
        """
        Perform column-wise combine with another ``DataFrame``.
        """

    def compare():
        """
        Compare to another DataFrame and show the differences.

        Parameters
        ----------
        other : DataFrame
            DataFrame to compare with.

        align_axis : {{0 or 'index', 1 or 'columns'}}, default 1
            Which axis to align the comparison on.

            * 0, or 'index' : Resulting differences are stacked vertically
                with rows drawn alternately from self and other.
            * 1, or 'columns' : Resulting differences are aligned horizontally
                with columns drawn alternately from self and other.

            Snowpark pandas does not yet support 1 / 'columns'.

        keep_shape : bool, default False
            If true, keep all rows and columns.
            Otherwise, only keep rows and columns with different values.

            Snowpark pandas does not yet support `keep_shape = True`.

        keep_equal : bool, default False
            If true, keep values that are equal.
            Otherwise, show equal values as nulls.

            Snowpark pandas does not yet support `keep_equal = True`.

        result_names : tuple, default ('self', 'other')
            How to distinguish this dataframe's values from the other's values
            in the result.

            Snowpark pandas does not yet support names other than the default.

        Returns
        -------
        :class:`~modin.pandas.DataFrame`
            The result of the comparison.


        See Also
        --------
        Series.compare : Show the differences between two Series.
        DataFrame.equals : Test whether two DataFrames contain the same elements.

        Notes
        -----
        Matching null values, such as None and NaN, will not appear as a
        difference.

        Examples
        --------
        >>> df = pd.DataFrame(
        ...     {
        ...         "col1": ["a", "a", "b", "b", "a"],
        ...         "col2": [1.0, 2.0, 3.0, np.nan, 5.0],
        ...         "col3": [1.0, 2.0, 3.0, 4.0, 5.0]
        ...     },
        ...     columns=["col1", "col2", "col3"],
        ... )
        >>> df
          col1  col2  col3
        0    a   1.0   1.0
        1    a   2.0   2.0
        2    b   3.0   3.0
        3    b   NaN   4.0
        4    a   5.0   5.0

        >>> df2 = df.copy()
        >>> df2.loc[0, 'col1'] = 'c'
        >>> df2.loc[2, 'col3'] = 4.0
        >>> df2
          col1  col2  col3
        0    c   1.0   1.0
        1    a   2.0   2.0
        2    b   3.0   4.0
        3    b   NaN   4.0
        4    a   5.0   5.0

        Align the differences on columns

        >>> df.compare(df2) # doctest: +NORMALIZE_WHITESPACE
           col1       col3
           self other self other
        0     a     c  NaN   NaN
        2  None  None  3.0   4.0
        """

    def corr():
        """
        Compute pairwise correlation of columns, excluding NA/null values.

        Parameters
        ----------
        method : {‘pearson’, ‘kendall’, ‘spearman’} or callable
            Method of correlation:
            pearson : standard correlation coefficient
            kendall : Kendall Tau correlation coefficient
            spearman : Spearman rank correlation
            callable: callable with input two 1d ndarrays
                and returning a float. Note that the returned matrix from corr will have 1 along the diagonals and will be symmetric regardless of the callable’s behavior.

        min_periods : int, optional
            Minimum number of observations required per pair of columns to have a valid result. Currently only available for Pearson and Spearman correlation.

        numeric_only : bool, default False
            Include only float, int or boolean data.

        Returns
        -------
        DataFrame
            Correlation matrix.

        See also
        --------
        DataFrame.corrwith
            Compute pairwise correlation with another DataFrame or Series.
        Series.corr
            Compute the correlation between two Series.

        Notes
        -----
        Pearson, Kendall and Spearman correlation are currently computed using pairwise complete observations.

            Pearson correlation coefficient
            Kendall rank correlation coefficient
            Spearman’s rank correlation coefficient

        Examples
        --------
        >>> def histogram_intersection(a, b):
        ...     v = np.minimum(a, b).sum().round(decimals=1)
        ...     return v
        >>> df = pd.DataFrame([(.2, .3), (.0, .6), (.6, .0), (.2, .1)],
        ...                   columns=['dogs', 'cats'])
        >>> df.corr(method=histogram_intersection)  # doctest: +SKIP
              dogs  cats
        dogs   1.0   0.3
        cats   0.3   1.0

        >>> df = pd.DataFrame([(1, 1), (2, np.nan), (np.nan, 3), (4, 4)],
        ...                   columns=['dogs', 'cats'])
        >>> df.corr(min_periods=3)
              dogs  cats
        dogs   1.0   1.0
        cats   1.0   1.0
        """

    def corrwith():
        """
        Compute pairwise correlation.
        """

    def cov():
        pass

    def dot():
        """
        Compute the matrix multiplication between the ``DataFrame`` and `other`.
        """

    def eq():
        """
        Perform equality comparison of ``DataFrame`` and `other` (binary operator `eq`).
        """

    def equals():
        """
        Test whether two dataframes contain the same elements.

        This function allows two DataFrames to be compared against
        each other to see if they have the same shape and elements. NaNs in
        the same location are considered equal.

        The row/column index do not need to have the same type, as long
        as the values are considered equal. Corresponding columns and
        index must be of the same dtype. Note: int variants (int8, int16 etc) are
        considered equal dtype i.e int8 == int16. Similarly, float variants (float32,
        float64 etc) are considered equal dtype.

        Parameters
        ----------
        other : DataFrame
            The other DataFrame to be compared with the first.

        Returns
        -------
        bool
            True if all elements are the same in both dataframes, False
            otherwise.

        See Also
        --------
        Series.eq : Compare two Series objects of the same length
            and return a Series where each element is True if the element
            in each Series is equal, False otherwise.
        DataFrame.eq : Compare two DataFrame objects of the same shape and
            return a DataFrame where each element is True if the respective
            element in each DataFrame is equal, False otherwise.
        testing.assert_series_equal : Raises an AssertionError if left and
            right are not equal. Provides an easy interface to ignore
            inequality in dtypes, indexes and precision among others.
        testing.assert_frame_equal : Like assert_series_equal, but targets
            DataFrames.
        numpy.array_equal : Return True if two arrays have the same shape
            and elements, False otherwise.

        Examples
        --------
        >>> df = pd.DataFrame({1: [10], 2: [20]})
        >>> df
            1   2
        0  10  20

        DataFrames df and exactly_equal have the same types and values for
        their elements and column labels, which will return True.

        >>> exactly_equal = pd.DataFrame({1: [10], 2: [20]})
        >>> exactly_equal
            1   2
        0  10  20
        >>> df.equals(exactly_equal)
        True

        DataFrames df and different_column_type have the same element
        types and values, but have different types for the column labels,
        which will still return True.

        >>> different_column_type = pd.DataFrame({1.0: [10], 2.0: [20]})
        >>> different_column_type
           1.0  2.0
        0   10   20
        >>> df.equals(different_column_type)
        True

        DataFrames df and different_data_type have different types for the
        same values for their elements, and will return False even though
        their column labels are the same values and types.

        >>> different_data_type = pd.DataFrame({1: [10.0], 2: [20.0]})
        >>> different_data_type
              1     2
        0  10.0  20.0
        >>> df.equals(different_data_type)
        False
        """

    def eval():
        """
        Evaluate a string describing operations on ``DataFrame`` columns.
        """

    def ffill():
        """
        Fill NA/NaN values by propagating the last valid observation to next valid.

        Parameters
        ----------
        axis : {0 or ‘index’} for Series, {0 or ‘index’, 1 or ‘columns’} for DataFrame
            Axis along which to fill missing values. For Series this parameter is unused and defaults to 0.
        inplace : bool, default False
            If True, fill in-place. Note: this will modify any other views on this object (e.g., a no-copy slice for a column in a DataFrame).
        limit : int, default None
            If method is specified, this is the maximum number of consecutive NaN values to forward/backward fill. In other words, if there is a gap with more than this number of consecutive NaNs, it will only be partially filled. If method is not specified, this is the maximum number of entries along the entire axis where NaNs will be filled. Must be greater than 0 if not None.
        limit_area : {None, ‘inside’, ‘outside’}, default None
            If limit is specified, consecutive NaNs will be filled with this restriction.
            - None: No fill restriction.
            - ‘inside’: Only fill NaNs surrounded by valid values (interpolate).
            - ‘outside’: Only fill NaNs outside valid values (extrapolate).

        New in version 2.2.0.

        downcast : dict, default is None
            A dict of item->dtype of what to downcast if possible, or the string ‘infer’ which will try to downcast to an appropriate equal type (e.g. float64 to int64 if possible).

        Deprecated since version 2.2.0.

        Returns
        -------
        Series/DataFrame or None
            Object with missing values filled or None if inplace=True.

        Examples
        --------
        >>> df = pd.DataFrame([[np.nan, 2, np.nan, 0],
        ...                    [3, 4, np.nan, 1],
        ...                    [np.nan, np.nan, np.nan, np.nan],
        ...                    [np.nan, 3, np.nan, 4]],
        ...                   columns=list("ABCD"))
        >>> df
             A    B   C    D
        0  NaN  2.0 NaN  0.0
        1  3.0  4.0 NaN  1.0
        2  NaN  NaN NaN  NaN
        3  NaN  3.0 NaN  4.0

        >>> df.ffill()
             A    B   C    D
        0  NaN  2.0 NaN  0.0
        1  3.0  4.0 NaN  1.0
        2  3.0  4.0 NaN  1.0
        3  3.0  3.0 NaN  4.0

        >>> ser = pd.Series([1, np.nan, 2, 3])
        >>> ser.ffill()
        0    1.0
        1    1.0
        2    2.0
        3    3.0
        dtype: float64
        """

    def fillna():
        """
        Fill NA/NaN values using the specified method.

        Parameters
        ----------
        value : scalar, dict, Series, or DataFrame
            Value to use to fill holes (e.g. 0), alternately a
            dict/Series/DataFrame of values specifying which value to use for
            each index (for a Series) or column (for a DataFrame).  Values not
            in the dict/Series/DataFrame will not be filled. This value cannot
            be a list.
        method : {{'backfill', 'bfill', 'ffill', None}}, default None
            Method to use for filling holes in reindexed Series:

            * ffill: propagate last valid observation forward to next valid.
            * backfill / bfill: use next valid observation to fill gap.

            .. deprecated:: 2.1.0
                Use ffill or bfill instead.

        axis : {axes_single_arg}
            Axis along which to fill missing values. For `Series`
            this parameter is unused and defaults to 0.
        inplace : bool, default False
            If True, fill in-place. Note: this will modify any
            other views on this object (e.g., a no-copy slice for a column in a
            DataFrame).
        limit : int, default None
            If method is specified, this is the maximum number of consecutive
            NaN values to forward/backward fill. In other words, if there is
            a gap with more than this number of consecutive NaNs, it will only
            be partially filled. If method is not specified, this is the
            maximum number of entries along the entire axis where NaNs will be
            filled. Must be greater than 0 if not None.
        downcast : dict, default is None
            A dict of item->dtype of what to downcast if possible,
            or the string 'infer' which will try to downcast to an appropriate
            equal type (e.g. float64 to int64 if possible).

            .. deprecated:: 2.2.0

        Returns
        -------
        {klass} or None
            Object with missing values filled or None if ``inplace=True``.

        See Also
        --------
        ffill : Fill values by propagating the last valid observation to next valid.
        bfill : Fill values by using the next valid observation to fill the gap.
        interpolate : Fill NaN values using interpolation.
        reindex : Conform object to new index.
        asfreq : Convert TimeSeries to specified frequency.

        Examples
        --------
        >>> df = pd.DataFrame([[np.nan, 2, np.nan, 0],
        ...                    [3, 4, np.nan, 1],
        ...                    [np.nan, np.nan, np.nan, np.nan],
        ...                    [np.nan, 3, np.nan, 4]],
        ...                   columns=list("ABCD"))
        >>> df
             A    B   C    D
        0  NaN  2.0 NaN  0.0
        1  3.0  4.0 NaN  1.0
        2  NaN  NaN NaN  NaN
        3  NaN  3.0 NaN  4.0

        Replace all NaN elements with 0s.

        >>> df.fillna(0)
             A    B    C    D
        0  0.0  2.0  0.0  0.0
        1  3.0  4.0  0.0  1.0
        2  0.0  0.0  0.0  0.0
        3  0.0  3.0  0.0  4.0

        Replace all NaN elements in column 'A', 'B', 'C', and 'D', with 0, 1,
        2, and 3 respectively.

        >>> values = {"A": 0, "B": 1, "C": 2, "D": 3}
        >>> df.fillna(value=values)
             A    B    C    D
        0  0.0  2.0  2.0  0.0
        1  3.0  4.0  2.0  1.0
        2  0.0  1.0  2.0  3.0
        3  0.0  3.0  2.0  4.0

        Only replace the first NaN element.

        >>> df.fillna(method="ffill", limit=1)
             A    B   C    D
        0  NaN  2.0 NaN  0.0
        1  3.0  4.0 NaN  1.0
        2  3.0  4.0 NaN  1.0
        3  NaN  3.0 NaN  4.0

        When filling using a DataFrame, replacement happens along
        the same column names and same indices

        >>> df2 = pd.DataFrame(np.zeros((4, 4)), columns=list("ABCE"))
        >>> df.fillna(df2)
             A    B    C    D
        0  0.0  2.0  0.0  0.0
        1  3.0  4.0  0.0  1.0
        2  0.0  0.0  0.0  NaN
        3  0.0  3.0  0.0  4.0

        Note that column D is not affected since it is not present in df2.

        Notes
        -----
        `limit` parameter is only supported when using `method` parameter.
        """

    def floordiv():
        """
        Get integer division of ``DataFrame`` and `other`, element-wise (binary operator `floordiv`).
        """

    @classmethod
    def from_dict():
        """
        Construct ``DataFrame`` from dict of array-like or dicts.
        """

    def from_records():
        """
        Convert structured or record ndarray to ``DataFrame``.
        """

    def ge():
        """
        Get greater than or equal comparison of ``DataFrame`` and `other`, element-wise (binary operator `ge`).
        """

    def gt():
        """
        Get greater than comparison of ``DataFrame`` and `other`, element-wise (binary operator `ge`).
        """

    def hist():
        """
        Make a histogram of the ``DataFrame``.
        """

    def info():
        """
        Print a concise summary of the ``DataFrame``. Snowflake
        DataFrames mirror the output of pandas df.info but with some
        specific limitations ( zeroed memory usage, no index information ).

        Parameters
        ----------
        verbose : bool, optional
            Whether to print the full summary. By default, the setting in
            ``pandas.options.display.max_info_columns`` is followed.
        buf : writable buffer, defaults to sys.stdout
            Where to send the output. By default, the output is printed to
            sys.stdout. Pass a writable buffer if you need to further process
            the output.
        max_cols : int, optional
            When to switch from the verbose to the truncated output. If the
            DataFrame has more than `max_cols` columns, the truncated output
            is used. By default, the setting in
            ``pandas.options.display.max_info_columns`` is used.
        memory_usage : bool, str, optional
            Displays 0 for memory usage, since the memory usage of a snowflake
            dataframe is remote and partially indeterminant.
        show_counts : bool, optional
            Whether to show the non-null counts. By default, this is shown
            only if the DataFrame is smaller than
            ``pandas.options.display.max_info_rows`` and
            ``pandas.options.display.max_info_columns``. A value of True always
            shows the counts, and False never shows the counts.

        Returns
        -------
        None
            This method prints a summary of a DataFrame and returns None.

        Examples
        --------
            >>> df = pd.DataFrame({'COL1': [1, 2, 3],
            ...                    'COL2': ['A', 'B', 'C']})

            >>> df.info() # doctest: +NORMALIZE_WHITESPACE
            <class 'modin.pandas.dataframe.DataFrame'>
            SnowflakeIndex
            Data columns (total 2 columns):
             #   Column  Non-Null Count  Dtype
            ---  ------  --------------  -----
             0   COL1    3 non-null      int64
             1   COL2    3 non-null      object
            dtypes: int64(1), object(1)
            memory usage: 0.0 bytes
        """

    def insert():
        """
        Insert column into DataFrame at specified location.

        Raises a ValueError if `column` is already contained in the DataFrame,
        unless `allow_duplicates` is set to True.

        Parameters
        ----------
        loc : int
            Insertion index. Must verify 0 <= loc <= len(columns).
        column : str, number, or hashable object
            Label of the inserted column.
        value : Scalar, Series, or array-like
        allow_duplicates : bool, optional, default lib.no_default

        See Also
        --------
        Index.insert : Insert new item by index.

        Examples
        --------
        >>> df = pd.DataFrame({'col1': [1, 2], 'col2': [3, 4]})
        >>> df
           col1  col2
        0     1     3
        1     2     4
        >>> df.insert(1, "newcol", [99, 99])
        >>> df
           col1  newcol  col2
        0     1      99     3
        1     2      99     4
        >>> df.insert(0, "col1", [100, 100], allow_duplicates=True)
        >>> df
           col1  col1  newcol  col2
        0   100     1      99     3
        1   100     2      99     4

        Notice that pandas uses index alignment in case of `value` from type `Series`:

        >>> df.insert(0, "col0", pd.Series([5, 6], index=[1, 2]))
        >>> df
           col0  col1  col1  newcol  col2
        0   NaN   100     1      99     3
        1   5.0   100     2      99     4
        """

    def interpolate():
        pass

    def iterrows():
        """
        Iterate over ``DataFrame`` rows as (index, ``Series``) pairs.

        Yields
        ------
        index : label or tuple of label
            The index of the row. A tuple for a `MultiIndex`.
        data : Series
            The data of the row as a Series.

        See Also
        --------
        DataFrame.itertuples : Iterate over DataFrame rows as namedtuples of the values.
        DataFrame.items : Iterate over (column name, Series) pairs.

        Notes
        -----
        1. Iterating over rows is an antipattern in Snowpark pandas and pandas. Use df.apply() or other aggregation
           methods when possible instead of iterating over a DataFrame. Iterators and for loops do not scale well.
        2. Because ``iterrows`` returns a Series for each row, it does **not** preserve dtypes across the rows (dtypes
           are preserved across columns for DataFrames).
        3. You should **never modify** something you are iterating over. This will not work. The iterator returns a copy
           of the data and writing to it will have no effect.

        Examples
        --------
        >>> df = pd.DataFrame([[1, 1.5], [2, 2.5], [3, 7.8]], columns=['int', 'float'])
        >>> df
           int  float
        0    1    1.5
        1    2    2.5
        2    3    7.8

        Print the first row's index and the row as a Series.
        >>> index_and_row = next(df.iterrows())
        >>> index_and_row
        (0, int      1.0
        float    1.5
        Name: 0, dtype: float64)

        Print the first row as a Series.
        >>> row = next(df.iterrows())[1]
        >>> row
        int      1.0
        float    1.5
        Name: 0, dtype: float64

        Pretty printing every row.
        >>> for row in df.iterrows():
        ...     print(row[1])
        ...
        int      1.0
        float    1.5
        Name: 0, dtype: float64
        int      2.0
        float    2.5
        Name: 1, dtype: float64
        int      3.0
        float    7.8
        Name: 2, dtype: float64

        >>> df = pd.DataFrame([[0, 2, 3], [0, 4, 1]], columns=['A', 'B', 'C'])
        >>> df
           A  B  C
        0  0  2  3
        1  0  4  1

        Pretty printing the results to distinguish index and Series.
        >>> for row in df.iterrows():
        ...     print(f"Index: {row[0]}")
        ...     print("Series:")
        ...     print(row[1])
        ...
        Index: 0
        Series:
        A    0
        B    2
        C    3
        Name: 0, dtype: int64
        Index: 1
        Series:
        A    0
        B    4
        C    1
        Name: 1, dtype: int64
        """

    def items():
        """
        Iterate over (column name, ``Series``) pairs.

        Iterates over the DataFrame columns, returning a tuple with
        the column name and the content as a Series.

        Yields
        ------
        label : object
            The column names for the DataFrame being iterated over.
        content : Series
            The column entries belonging to each label, as a Series.

        See Also
        --------
        DataFrame.iterrows : Iterate over DataFrame rows as
            (index, Series) pairs.
        DataFrame.itertuples : Iterate over DataFrame rows as namedtuples
            of the values.

        Examples
        --------
        >>> df = pd.DataFrame({'species': ['bear', 'bear', 'marsupial'],
        ...                   'population': [1864, 22000, 80000]},
        ...                   index=['panda', 'polar', 'koala'])
        >>> df
                 species  population
        panda       bear        1864
        polar       bear       22000
        koala  marsupial       80000
        >>> for label, content in df.items():
        ...    print(f'label: {label}')
        ...    print(f'content:\\n{content}')
        ...
        label: species
        content:
        panda         bear
        polar         bear
        koala    marsupial
        Name: species, dtype: object
        label: population
        content:
        panda     1864
        polar    22000
        koala    80000
        Name: population, dtype: int64
        """

    def itertuples():
        """
        Iterate over DataFrame rows as namedtuples.

        Parameters
        ----------
        index : bool, default True
            If True, return the index as the first element of the tuple.
        name : str or None, default "Pandas"
            The name of the returned namedtuples or None to return regular tuples.

        Returns
        -------
        iterator
            An object to iterate over namedtuples for each row in the DataFrame with the first field possibly being the
            index and following fields being the column values.

        See Also
        --------
        DataFrame.iterrows : Iterate over DataFrame rows as (index, Series) pairs.
        DataFrame.items : Iterate over (column name, Series) pairs.

        Notes
        -----
        1. Iterating over rows is an antipattern in Snowpark pandas and pandas. Use df.apply() or other aggregation
           methods when possible instead of iterating over a DataFrame. Iterators and for loops do not scale well.
        2. The column names will be renamed to positional names if they are invalid Python identifiers, repeated, or
           start with an underscore (follows namedtuple rules).

        Examples
        --------
        >>> df = pd.DataFrame({'num_legs': [4, 2], 'num_wings': [0, 2]}, index=['dog', 'hawk'])
        >>> df
              num_legs  num_wings
        dog          4          0
        hawk         2          2
        >>> for row in df.itertuples():
        ...     print(row)
        ...
        Pandas(Index='dog', num_legs=4, num_wings=0)
        Pandas(Index='hawk', num_legs=2, num_wings=2)

        By setting the `index` parameter to False we can remove the index as the first element of the tuple:
        >>> for row in df.itertuples(index=False):
        ...     print(row)
        ...
        Pandas(num_legs=4, num_wings=0)
        Pandas(num_legs=2, num_wings=2)

        >>> df = pd.DataFrame([[1, 2], [4, 5], [7, 8]],
        ...      index=['cobra', 'viper', 'sidewinder'],
        ...      columns=['max_speed', 'shield'])
        >>> df
                    max_speed  shield
        cobra               1       2
        viper               4       5
        sidewinder          7       8

        >>> for row in df.itertuples():
        ...     print(row)
        ...
        Pandas(Index='cobra', max_speed=1, shield=2)
        Pandas(Index='viper', max_speed=4, shield=5)
        Pandas(Index='sidewinder', max_speed=7, shield=8)

        Rename the namedtuple and create it without the index values.
        >>> for row in df.itertuples(name="NewName", index=False):
        ...     print(row)
        ...
        NewName(max_speed=1, shield=2)
        NewName(max_speed=4, shield=5)
        NewName(max_speed=7, shield=8)

        When name is None, return a regular tuple.
        >>> for row in df.itertuples(name=None):
        ...     print(row)
        ...
        ('cobra', 1, 2)
        ('viper', 4, 5)
        ('sidewinder', 7, 8)
        """

    def join():
        """
        Join columns of another DataFrame.

        Join columns with `other` DataFrame either on index or on a key
        column. Efficiently join multiple DataFrame objects by index at once by
        passing a list.

        Parameters
        ----------
        other : DataFrame, Series, or a list containing any combination of them
            Index should be similar to one of the columns in this one. If a
            Series is passed, its name attribute must be set, and that will be
            used as the column name in the resulting joined DataFrame.
        on : str, list of str, or array-like, optional
            Column or index level name(s) in the caller to join on the index
            in `other`, otherwise joins index-on-index. If multiple
            values given, the `other` DataFrame must have a MultiIndex. Can
            pass an array as the join key if it is not already contained in
            the calling DataFrame. Like an Excel VLOOKUP operation.
        how : {'left', 'right', 'outer', 'inner'}, default 'left'
            How to handle the operation of the two objects.

            * left: use calling frame's index (or column if on is specified)
            * right: use `other`'s index.
            * outer: form union of calling frame's index (or column if on is
              specified) with `other`'s index, and sort it.
              lexicographically.
            * inner: form intersection of calling frame's index (or column if
              on is specified) with `other`'s index, preserving the order
              of the calling's one.
            * cross: creates the cartesian product from both frames, preserves the order
              of the left keys.
        lsuffix : str, default ''
            Suffix to use from left frame's overlapping columns.
        rsuffix : str, default ''
            Suffix to use from right frame's overlapping columns.
        sort : bool, default False
            Order result DataFrame lexicographically by the join key. If False,
            the order of the join key depends on the join type (how keyword).
        validate : str, optional
            If specified, checks if join is of specified type.
            * "one_to_one" or "1:1": check if join keys are unique in both left
            and right datasets.
            * "one_to_many" or "1:m": check if join keys are unique in left dataset.
            * "many_to_one" or "m:1": check if join keys are unique in right dataset.
            * "many_to_many" or "m:m": allowed, but does not result in checks.

        Returns
        -------
        DataFrame
            A dataframe containing columns from both the caller and `other`.

        Notes
        -----
        Parameters `on`, `lsuffix`, and `rsuffix` are not supported when
        passing a list of `DataFrame` objects.

        Snowpark pandas API doesn't currently support distributed computation of join with
        'validate' argument.

        Examples
        --------
            >>> df = pd.DataFrame({'key': ['K0', 'K1', 'K2', 'K3', 'K4', 'K5'],
            ...                    'A': ['A0', 'A1', 'A2', 'A3', 'A4', 'A5']})

            >>> df
              key   A
            0  K0  A0
            1  K1  A1
            2  K2  A2
            3  K3  A3
            4  K4  A4
            5  K5  A5

            >>> other = pd.DataFrame({'key': ['K0', 'K1', 'K2'],
            ...                       'B': ['B0', 'B1', 'B2']})

            >>> other
              key   B
            0  K0  B0
            1  K1  B1
            2  K2  B2

            Join DataFrames using their indexes.

            >>> df.join(other, lsuffix='_caller', rsuffix='_other')
              key_caller   A key_other     B
            0         K0  A0        K0    B0
            1         K1  A1        K1    B1
            2         K2  A2        K2    B2
            3         K3  A3      None  None
            4         K4  A4      None  None
            5         K5  A5      None  None

            If we want to join using the key columns, we need to set key to be
            the index in both `df` and `other`. The joined DataFrame will have
            key as its index.

            >>> df.set_index('key').join(other.set_index('key'))  # doctest: +NORMALIZE_WHITESPACE
                  A     B
            key
            K0   A0    B0
            K1   A1    B1
            K2   A2    B2
            K3   A3  None
            K4   A4  None
            K5   A5  None

            Another option to join using the key columns is to use the `on`
            parameter. DataFrame.join always uses `other`'s index but we can use
            any column in `df`. This method preserves the original DataFrame's
            index in the result.

            >>> df.join(other.set_index('key'), on='key')
              key   A     B
            0  K0  A0    B0
            1  K1  A1    B1
            2  K2  A2    B2
            3  K3  A3  None
            4  K4  A4  None
            5  K5  A5  None

            Using non-unique key values shows how they are matched.

            >>> df = pd.DataFrame({'key': ['K0', 'K1', 'K1', 'K3', 'K0', 'K1'],
            ...                    'A': ['A0', 'A1', 'A2', 'A3', 'A4', 'A5']})

            >>> df
              key   A
            0  K0  A0
            1  K1  A1
            2  K1  A2
            3  K3  A3
            4  K0  A4
            5  K1  A5

            TODO: SNOW-890653 Enable this test

            >>> df.join(other.set_index('key'), on='key', validate='m:1')  # doctest: +SKIP
              key   A    B
            0  K0  A0   B0
            1  K1  A1   B1
            2  K1  A2   B1
            3  K3  A3  NaN
            4  K0  A4   B0
            5  K1  A5   B1
        """

    def isna():
        """
        Detect missing values.

        Return a boolean same-sized object indicating if the values are NA. NA values, such as None
        or `numpy.NaN`, gets mapped to True values. Everything else gets mapped to False values.
        Characters such as empty strings `''` or `numpy.inf` are not considered NA values.

        Returns
        -------
        DataFrame
            Mask of bool values for each element in DataFrame that indicates whether an element is an NA value.

        Examples
        --------
        >>> df = pd.DataFrame(dict(age=[5, 6, np.nan],
        ...                   born=[pd.NaT, pd.Timestamp('1939-05-27'),
        ...                         pd.Timestamp('1940-04-25')],
        ...                   name=['Alfred', 'Batman', ''],
        ...                   toy=[None, 'Batmobile', 'Joker']))
        >>> df
           age       born    name        toy
        0  5.0        NaT  Alfred       None
        1  6.0 1939-05-27  Batman  Batmobile
        2  NaN 1940-04-25              Joker

        >>> df.isna()
             age   born   name    toy
        0  False   True  False   True
        1  False  False  False  False
        2   True  False  False  False
        """

    def isnull():
        """
        `DataFrame.isnull` is an alias for `DataFrame.isna`.

        Detect missing values.

        Return a boolean same-sized object indicating if the values are NA. NA values, such as None
        or `numpy.NaN`, gets mapped to True values. Everything else gets mapped to False values.
        Characters such as empty strings `''` or `numpy.inf` are not considered NA values.

        Returns
        -------
        DataFrame
            Mask of bool values for each element in DataFrame that indicates whether an element is an NA value.

        Examples
        --------
        >>> df = pd.DataFrame(dict(age=[5, 6, np.nan],
        ...                   born=[pd.NaT, pd.Timestamp('1939-05-27'),
        ...                         pd.Timestamp('1940-04-25')],
        ...                   name=['Alfred', 'Batman', ''],
        ...                   toy=[None, 'Batmobile', 'Joker']))
        >>> df
           age       born    name        toy
        0  5.0        NaT  Alfred       None
        1  6.0 1939-05-27  Batman  Batmobile
        2  NaN 1940-04-25              Joker

        >>> df.isna()
             age   born   name    toy
        0  False   True  False   True
        1  False  False  False  False
        2   True  False  False  False
        """

    def isetitem():
        pass

    def le():
        """
        Get less than or equal comparison of ``DataFrame`` and `other`, element-wise (binary operator `le`).
        """

    def lt():
        """
        Get less than comparison of ``DataFrame`` and `other`, element-wise (binary operator `le`).
        """

    def melt():
        """
        Unpivot a ``DataFrame`` from wide to long format, optionally leaving identifiers set.

        Parameters
        ----------
        id_vars : list of identifiers to retain in the result
        value_vars : list of columns to unpivot on
               defaults to all columns, excluding the id_vars columns
        var_name : variable name, defaults to "variable"
        value_name : value name, defaults to "value"
        col_level : int, not implemented
        ignore_index : bool

        Returns
        -------
            DataFrame
                unpivoted on the value columns

        Examples
        --------
        >>> df = pd.DataFrame({'A': {0: 'a', 1: 'b', 2: 'c'},
        ...           'B': {0: 1, 1: 3, 2: 5},
        ...           'C': {0: 2, 1: 4, 2: 6}})
        >>> df
           A  B  C
        0  a  1  2
        1  b  3  4
        2  c  5  6

        >>> df.melt()
          variable value
        0        A     a
        1        A     b
        2        A     c
        3        B     1
        4        B     3
        5        B     5
        6        C     2
        7        C     4
        8        C     6

        >>> df = pd.DataFrame({'A': {0: 'a', 1: 'b', 2: 'c'},
        ...           'B': {0: 1, 1: 3, 2: 5},
        ...           'C': {0: 2, 1: 4, 2: 6}})
        >>> df.melt(id_vars=['A'], value_vars=['B'], var_name='myVarname', value_name='myValname')
           A myVarname  myValname
        0  a         B          1
        1  b         B          3
        2  c         B          5

        """

    def memory_usage():
        """
        Return the memory usage of each column in bytes.
        """

    def mod():
        """
        Get modulo of ``DataFrame`` and `other`, element-wise (binary operator `mod`).
        """

    def mul():
        """
        Get multiplication of ``DataFrame`` and `other`, element-wise (binary operator `mul`).
        """

    multiply = mul

    def rmul():
        """
        Get multiplication of ``DataFrame`` and `other`, element-wise (binary operator `mul`).
        """

    def ne():
        """
        Get not equal comparison of ``DataFrame`` and `other`, element-wise (binary operator `ne`).
        """

    def nlargest():
        """
        Return the first `n` rows ordered by `columns` in descending order.

        Return the first `n` rows with the largest values in `columns`, in
        descending order. The columns that are not specified are returned as
        well, but not used for ordering.

        This method is equivalent to
        ``df.sort_values(columns, ascending=False).head(n)``

        Parameters
        ----------
        n : int
            Number of rows to return.
        columns : label or list of labels
            Column label(s) to order by.
        keep : {'first', 'last', 'all'}, default 'first'
            Where there are duplicate values:

            - ``first`` : prioritize the first occurrence(s)
            - ``last`` : prioritize the last occurrence(s)
            - ``all`` : keep all the ties of the smallest item even if it means
              selecting more than ``n`` items.

        Returns
        -------
        DataFrame
            The first `n` rows ordered by the given columns in descending
            order.

        See Also
        --------
        DataFrame.nsmallest : Return the first `n` rows ordered by `columns` in
            ascending order.
        DataFrame.sort_values : Sort DataFrame by the values.
        DataFrame.head : Return the first `n` rows without re-ordering.

        Examples
        --------
        >>> df = pd.DataFrame({'population': [59000000, 65000000, 434000,
        ...                                   434000, 434000, 337000, 11300,
        ...                                   11300, 11300],
        ...                    'GDP': [1937894, 2583560 , 12011, 4520, 12128,
        ...                            17036, 182, 38, 311],
        ...                    'alpha-2': ["IT", "FR", "MT", "MV", "BN",
        ...                                "IS", "NR", "TV", "AI"]},
        ...                   index=["Italy", "France", "Malta",
        ...                          "Maldives", "Brunei", "Iceland",
        ...                          "Nauru", "Tuvalu", "Anguilla"])
        >>> df
                  population      GDP alpha-2
        Italy       59000000  1937894      IT
        France      65000000  2583560      FR
        Malta         434000    12011      MT
        Maldives      434000     4520      MV
        Brunei        434000    12128      BN
        Iceland       337000    17036      IS
        Nauru          11300      182      NR
        Tuvalu         11300       38      TV
        Anguilla       11300      311      AI

        In the following example, we will use ``nlargest`` to select the three
        rows having the largest values in column "population".

        >>> df.nlargest(3, 'population')
                population      GDP alpha-2
        France    65000000  2583560      FR
        Italy     59000000  1937894      IT
        Malta       434000    12011      MT

        When using ``keep='last'``, ties are resolved in reverse order:

        >>> df.nlargest(3, 'population', keep='last')
                population      GDP alpha-2
        France    65000000  2583560      FR
        Italy     59000000  1937894      IT
        Brunei      434000    12128      BN

        When using ``keep='all'``, the number of element kept can go beyond ``n``
        if there are duplicate values for the smallest element, all the
        ties are kept:

        >>> df.nlargest(3, 'population', keep='all')  # doctest: +SKIP
                  population      GDP alpha-2
        France      65000000  2583560      FR
        Italy       59000000  1937894      IT
        Malta         434000    12011      MT
        Maldives      434000     4520      MV
        Brunei        434000    12128      BN

        However, ``nlargest`` does not keep ``n`` distinct largest elements:

        >>> df.nlargest(5, 'population', keep='all')  # doctest: +SKIP
                  population      GDP alpha-2
        France      65000000  2583560      FR
        Italy       59000000  1937894      IT
        Malta         434000    12011      MT
        Maldives      434000     4520      MV
        Brunei        434000    12128      BN

        To order by the largest values in column "population" and then "GDP",
        we can specify multiple columns like in the next example.

        >>> df.nlargest(3, ['population', 'GDP'])
                population      GDP alpha-2
        France    65000000  2583560      FR
        Italy     59000000  1937894      IT
        Brunei      434000    12128      BN
        """

    def nsmallest():
        """
        Return the first `n` rows ordered by `columns` in ascending order.

        Return the first `n` rows with the smallest values in `columns`, in
        ascending order. The columns that are not specified are returned as
        well, but not used for ordering.

        This method is equivalent to
        ``df.sort_values(columns, ascending=True).head(n)``

        Parameters
        ----------
        n : int
            Number of items to retrieve.
        columns : list or str
            Column name or names to order by.
        keep : {'first', 'last', 'all'}, default 'first'
            Where there are duplicate values:

            - ``first`` : take the first occurrence.
            - ``last`` : take the last occurrence.
            - ``all`` : keep all the ties of the largest item even if it means
              selecting more than ``n`` items.

        Returns
        -------
        DataFrame

        See Also
        --------
        DataFrame.nlargest : Return the first `n` rows ordered by `columns` in
            descending order.
        DataFrame.sort_values : Sort DataFrame by the values.
        DataFrame.head : Return the first `n` rows without re-ordering.

        Examples
        --------
        >>> df = pd.DataFrame({'population': [59000000, 65000000, 434000,
        ...                                   434000, 434000, 337000, 337000,
        ...                                   11300, 11300],
        ...                    'GDP': [1937894, 2583560 , 12011, 4520, 12128,
        ...                            17036, 182, 38, 311],
        ...                    'alpha-2': ["IT", "FR", "MT", "MV", "BN",
        ...                                "IS", "NR", "TV", "AI"]},
        ...                   index=["Italy", "France", "Malta",
        ...                          "Maldives", "Brunei", "Iceland",
        ...                          "Nauru", "Tuvalu", "Anguilla"])
        >>> df
                  population      GDP alpha-2
        Italy       59000000  1937894      IT
        France      65000000  2583560      FR
        Malta         434000    12011      MT
        Maldives      434000     4520      MV
        Brunei        434000    12128      BN
        Iceland       337000    17036      IS
        Nauru         337000      182      NR
        Tuvalu         11300       38      TV
        Anguilla       11300      311      AI

        In the following example, we will use ``nsmallest`` to select the
        three rows having the smallest values in column "population".

        >>> df.nsmallest(3, 'population')
                  population    GDP alpha-2
        Tuvalu         11300     38      TV
        Anguilla       11300    311      AI
        Iceland       337000  17036      IS

        When using ``keep='last'``, ties are resolved in reverse order:

        >>> df.nsmallest(3, 'population', keep='last')
                  population  GDP alpha-2
        Anguilla       11300  311      AI
        Tuvalu         11300   38      TV
        Nauru         337000  182      NR

        When using ``keep='all'``, the number of element kept can go beyond ``n``.
        if there are duplicate values for the largest element, all the
        ties are kept.

        >>> df.nsmallest(3, 'population', keep='all')  # doctest: +SKIP
                  population    GDP alpha-2
        Tuvalu         11300     38      TV
        Anguilla       11300    311      AI
        Iceland       337000  17036      IS
        Nauru         337000    182      NR

        However, ``nsmallest`` does not keep ``n`` distinct
        smallest elements:

        >>> df.nsmallest(4, 'population', keep='all')  # doctest: +SKIP
                  population    GDP alpha-2
        Tuvalu         11300     38      TV
        Anguilla       11300    311      AI
        Iceland       337000  17036      IS
        Nauru         337000    182      NR

        To order by the smallest values in column "population" and then "GDP", we can
        specify multiple columns like in the next example.

        >>> df.nsmallest(3, ['population', 'GDP'])
                  population  GDP alpha-2
        Tuvalu         11300   38      TV
        Anguilla       11300  311      AI
        Nauru         337000  182      NR
        """

    def unstack():
        """
        Pivot a level of the (necessarily hierarchical) index labels.

        Returns a DataFrame having a new level of column labels whose
        inner-most level consists of the pivoted index labels.

        If the index is not a MultiIndex, the output will be a Series
        (the analogue of stack when the columns are not a MultiIndex).

        Parameters
        ----------
        level : int, str, list, default -1
            Level(s) of index to unstack, can pass level name.

        fillna : int, str, dict, optional
            Replace NaN with this value if the unstack produces missing values.

        sort : bool, default True
            Sort the level(s) in the resulting MultiIndex columns.

        Returns
        -------
        Series or DataFrame

        Notes
        -----
        Supports only integer ``level`` and ``sort = True``. Internally, calls ``pivot_table``
        or ``melt`` to perform `unstack` operation.

        See Also
        --------
        DataFrame.pivot : Pivot without aggregation that can handle
            non-numeric data.
        DataFrame.stack : Pivot a level of the column labels (inverse
            operation from unstack).

        Examples
        --------
        >>> index = pd.MultiIndex.from_tuples([('one', 'a'), ('one', 'b'),
        ...                                    ('two', 'a'), ('two', 'b')])
        >>> s = pd.Series(np.arange(1.0, 5.0), index=index)
        >>> s
        one  a    1.0
             b    2.0
        two  a    3.0
             b    4.0
        dtype: float64
        >>> s.unstack(level=-1)
               a    b
        one  1.0  2.0
        two  3.0  4.0
        >>> s.unstack(level=0)
           one  two
        a  1.0  3.0
        b  2.0  4.0
        >>> df = s.unstack(level=0)
        >>> df.unstack()
        one  a    1.0
             b    2.0
        two  a    3.0
             b    4.0
        dtype: float64
        """

    def pad():
        """
        Fill NA/NaN values by propagating the last valid observation to next valid.

        Returns
        -------
        Series/DataFrame or None
            Object with missing values filled or None if inplace=True.

        Examples
        --------
        Please see examples for DataFrame.ffill() or Series.ffill().
        """

    def pivot():
        """
        Return reshaped DataFrame organized by given index / column values.

        Reshape data (produce a "pivot" table) based on column values. Uses unique values from
        specified index / columns to form axes of the resulting DataFrame. This function does not
        support data aggregation, multiple values will result in a MultiIndex in the columns.

        Parameters
        ----------
        columns : str or object or a list of str
            Column to use to make new frame’s columns.
        index : str or object or a list of str, optional
            Column to use to make new frame’s index. If not given, uses existing index.
        values : str, object or a list of the previous, optional
            Column(s) to use for populating new frame’s values. If not specified, all remaining columns
            will be used and the result will have hierarchically indexed columns.

        Returns
        -------
        :class:`~modin.pandas.DataFrame`

        Notes
        -----
        Calls pivot_table with columns, values, index and aggregation "min".

        See Also
        --------
        DataFrame.pivot_table : Generalization of pivot that can handle
            duplicate values for one index/column pair.
        DataFrame.unstack: Pivot based on the index values instead
            of a column.
        wide_to_long : Wide panel to long format. Less flexible but more
            user-friendly than melt.

        Examples
        --------
        >>> df = pd.DataFrame({'foo': ['one', 'one', 'one', 'two', 'two',
        ...                   'two'],
        ...           'bar': ['A', 'B', 'C', 'A', 'B', 'C'],
        ...           'baz': [1, 2, 3, 4, 5, 6],
        ...           'zoo': ['x', 'y', 'z', 'q', 'w', 't']})
        >>> df
           foo bar  baz zoo
        0  one   A    1   x
        1  one   B    2   y
        2  one   C    3   z
        3  two   A    4   q
        4  two   B    5   w
        5  two   C    6   t
        >>> df.pivot(index='foo', columns='bar', values='baz')  # doctest: +NORMALIZE_WHITESPACE
        bar  A  B  C
        foo
        one  1  2  3
        two  4  5  6
        >>> df.pivot(index='foo', columns='bar')['baz']  # doctest: +NORMALIZE_WHITESPACE
        bar  A  B  C
        foo
        one  1  2  3
        two  4  5  6
        >>> df.pivot(index='foo', columns='bar', values=['baz', 'zoo'])  # doctest: +NORMALIZE_WHITESPACE
            baz       zoo
        bar   A  B  C   A  B  C
        foo
        one   1  2  3   x  y  z
        two   4  5  6   q  w  t
        >>> df = pd.DataFrame({
        ...     "lev1": [1, 1, 1, 2, 2, 2],
        ...     "lev2": [1, 1, 2, 1, 1, 2],
        ...     "lev3": [1, 2, 1, 2, 1, 2],
        ...     "lev4": [1, 2, 3, 4, 5, 6],
        ...     "values": [0, 1, 2, 3, 4, 5]})
        >>> df
           lev1  lev2  lev3  lev4  values
        0     1     1     1     1       0
        1     1     1     2     2       1
        2     1     2     1     3       2
        3     2     1     2     4       3
        4     2     1     1     5       4
        5     2     2     2     6       5
        >>> df.pivot(index="lev1", columns=["lev2", "lev3"], values="values")  # doctest: +NORMALIZE_WHITESPACE
        lev2  1       2
        lev3  1  2    1    2
        lev1
        1     0  1  2.0  NaN
        2     4  3  NaN  5.0
        >>> df.pivot(index=["lev1", "lev2"], columns=["lev3"], values="values")  # doctest: +NORMALIZE_WHITESPACE
        lev3         1    2
        lev1 lev2
        1    1     0.0  1.0
             2     2.0  NaN
        2    1     4.0  3.0
             2     NaN  5.0
        """

    def pivot_table():
        """
        Create a spreadsheet-style pivot table as a ``DataFrame``.

        The levels in the pivot table will be stored in MultiIndex objects
        (hierarchical indexes) on the index and columns of the result DataFrame.

        Parameters
        ----------
        values : list-like or scalar, optional
            Column or columns to aggregate.
        index : column, Grouper, array, or list of the previous
            Keys to group by on the pivot table index. If a list is passed,
            it can contain any of the other types (except list). If an array is
            passed, it must be the same length as the data and will be used in
            the same manner as column values.
        columns : column, Grouper, array, or list of the previous
            Keys to group by on the pivot table column. If a list is passed,
            it can contain any of the other types (except list). If an array is
            passed, it must be the same length as the data and will be used in
            the same manner as column values.
        aggfunc : function, list of functions, dict in string, default "mean".
            If a list of functions is passed, the resulting pivot table will have
            hierarchical columns whose top level are the function names
            (inferred from the function objects themselves).
            If a dict is passed, the key is column to aggregate and the value is
            function or list of functions. If ``margin=True``, aggfunc will be
            used to calculate the partial aggregates.
        fill_value : scalar, default None
            Value to replace missing values with (in the resulting pivot table,
            after aggregation).
        margins : bool, default False
            If ``margins=True``, special ``All`` columns and rows
            will be added with partial group aggregates across the categories
            on the rows and columns.
        dropna : bool, default True
            Do not include columns whose entries are all NaN. If True,
            rows with a NaN value in any column will be omitted before
            computing margins.
        margins_name : str, default 'All'
            Name of the row / column that will contain the totals
            when margins is True.
        observed : bool, default False
            This only applies if any of the groupers are Categoricals.
            If True: only show observed values for categorical groupers.
            If False: show all values for categorical groupers.

        sort : bool, default True
            Specifies if the result should be sorted.

        Returns
        -------
        DataFrame
            An Excel style pivot table.

        Notes
        -----
        - Raise NotImplementedError if

            * observed or sort is given;
            * or index, columns, or values is not str, a list of str, or None;
            * or DataFrame contains MultiIndex;
            * or any aggfunc is not "count", "mean", "min", "max", or "sum"
            * index is None, and aggfunc is a dictionary containing lists.

        - Computing margins with no index has limited support:
            * when aggfunc is "count" or "mean" the result has discrepancies with pandas -
              Snowpark pandas computes the aggfunc over the data grouped by the first pivot
              column, while pandas computes the aggfunc over the result of the aggfunc from
              the initial pivot.
            * aggfunc as a dictionary is not supported.

        See Also
        --------
        DataFrame.pivot : Pivot without aggregation that can handle
            non-numeric data.
        DataFrame.melt: Unpivot a DataFrame from wide to long format,
            optionally leaving identifiers set.
        wide_to_long : Wide panel to long format. Less flexible but more
            user-friendly than melt.

        Examples
        --------
        >>> df = pd.DataFrame({"A": ["foo", "foo", "foo", "foo", "foo",
        ...                          "bar", "bar", "bar", "bar"],
        ...                    "B": ["one", "one", "one", "two", "two",
        ...                          "one", "one", "two", "two"],
        ...                    "C": ["small", "large", "large", "small",
        ...                          "small", "large", "small", "small",
        ...                          "large"],
        ...                    "D": [1, 2, 2, 3, 3, 4, 5, 6, 7],
        ...                    "E": [2, 4, 5, 5, 6, 6, 8, 9, 9]})
        >>> df
             A    B      C  D  E
        0  foo  one  small  1  2
        1  foo  one  large  2  4
        2  foo  one  large  2  5
        3  foo  two  small  3  5
        4  foo  two  small  3  6
        5  bar  one  large  4  6
        6  bar  one  small  5  8
        7  bar  two  small  6  9
        8  bar  two  large  7  9

        This first example aggregates values by taking the sum.

        >>> table = df.pivot_table(values='D', index=['A', 'B'],
        ...                        columns=['C'], aggfunc="sum")
        >>> table  # doctest: +NORMALIZE_WHITESPACE
        C        large  small
        A   B
        bar one    4.0      5
            two    7.0      6
        foo one    4.0      1
            two    NaN      6

        We can also fill missing values using the `fill_value` parameter.

        >>> table = df.pivot_table(values='D', index=['A', 'B'],
        ...                        columns=['C'], aggfunc="sum", fill_value=0)
        >>> table  # doctest: +NORMALIZE_WHITESPACE
        C        large  small
        A   B
        bar one    4.0      5
            two    7.0      6
        foo one    4.0      1
            two    NaN      6

        >>> table = df.pivot_table(values=['D', 'E'], index=['A', 'C'],
        ...                        aggfunc={'D': "mean", 'E': "mean"})
        >>> table  # doctest: +NORMALIZE_WHITESPACE
                          D         E
                          D         E
        A   C
        bar large  5.500000  7.500000
            small  5.500000  8.500000
        foo large  2.000000  4.500000
            small  2.333333  4.333333

        >>> table = df.pivot_table(values=['D', 'E'], index=['A', 'C'],
        ...                        aggfunc={'D': "mean",
        ...                                 'E': ["min", "max", "mean"]})
        >>> table  # doctest: +NORMALIZE_WHITESPACE
                          D   E
                       mean max      mean min
                          D   E         E   E
        A   C
        bar large  5.500000   9  7.500000   6
            small  5.500000   9  8.500000   8
        foo large  2.000000   5  4.500000   4
            small  2.333333   6  4.333333   2
        """

    def plot():
        """
        Make plots of ``DataFrame``.
        """

    def pow():
        """
        Get exponential power of ``DataFrame`` and `other`, element-wise (binary operator `pow`).

        Note:
            Native pandas doesn't allow ``a ** b``, where ``a`` is an integer and ``b``
            is a negative integer. However, Snowpark pandas API allows it and return the correct result.
            For example, ``pd.DataFrame([5]).pow(-7)`` is allowed, whereas it will raise an
            exception in native pandas.
        """

    def prod():
        """
        Return the product of the values over the requested axis.
        """

    product = prod

    def quantile():
        """
        Return values at the given quantile over requested axis.

        Parameters
        ----------
        q: float or array-like of float, default 0.5
            Value between 0 <= q <= 1, the quantile(s) to compute.
        axis: {0 or 'index', 1 or 'columns'}, default 0
            Axis across which to compute quantiles.
        numeric_only: bool, default False
            Include only data where `is_numeric_dtype` is true.
            When True, bool columns are included, but attempting to compute quantiles across
            bool values is an ill-defined error in both pandas and Snowpark pandas.
        interpolation: {"linear", "lower", "higher", "midpoint", "nearest"}, default "linear"
            Specifies the interpolation method to use if a quantile lies between two data points
            *i* and *j*:

            * linear: *i* + (*j* - *i*) * *fraction*, where *fraction* is the fractional part of the
              index surrounded by *i* and *j*.
            * lower: *i*.
            * higher: *j*.
            * nearest: *i* or *j*, whichever is nearest.
            * midpoint: (*i* + *j*) / 2.

            Snowpark pandas currently only supports "linear" and "nearest".

        method: {"single", "table"}, default "single"
            Whether to compute quantiles per-column ("single") or over all columns ("table").
            When "table", the only allowed interpolation methods are "nearest", "lower", and "higher".

        Returns
        -------
        Series or DataFrame
            If ``q`` is an array, a DataFrame will be returned where the index is ``q``, the columns
            are the columns of ``self``, and the values are the quantiles.
            If ``q`` is a float, a Series will be returned where the index is the columns of
            ``self`` and the values are the quantiles.

        Examples
        --------
        >>> df = pd.DataFrame(np.array([[1, 1], [2, 10], [3, 100], [4, 100]]), columns=['a', 'b'])

        With a scalar q:

        >>> df.quantile(.1) # doctest: +NORMALIZE_WHITESPACE
        a    1.3
        b    3.7
        Name: 0.1, dtype: float64

        With a list q:

        >>> df.quantile([.1, .5]) # doctest: +NORMALIZE_WHITESPACE
               a     b
        0.1  1.3   3.7
        0.5  2.5  55.0

        Values considered NaN do not affect the result:

        >>> df = pd.DataFrame({"a": [None, 0, 25, 50, 75, 100, np.nan]})
        >>> df.quantile([0, 0.25, 0.5, 0.75, 1]) # doctest: +NORMALIZE_WHITESPACE
                  a
        0.00    0.0
        0.25   25.0
        0.50   50.0
        0.75   75.0
        1.00  100.0

        Notes
        -----
        Currently only supports calls with axis=0.

        Also, unsupported if q is a Snowpandas DataFrame or Series.
        """

    def query():
        """
        Query the columns of a ``DataFrame`` with a boolean expression.
        """

    def rename():
        """
        Rename columns or index labels.

        Function / dict values must be unique (1-to-1). Labels not contained in
        a dict / Series will be left as-is. Extra labels listed don't throw an
        error.

        Parameters
        ----------
        mapper : dict-like or function
            Dict-like or function transformations to apply to
            that axis' values. Use either ``mapper`` and ``axis`` to
            specify the axis to target with ``mapper``, or ``index`` and
            ``columns``.
        index : dict-like or function
            Alternative to specifying axis (``mapper, axis=0``
            is equivalent to ``index=mapper``).
        columns : dict-like or function
            Alternative to specifying axis (``mapper, axis=1``
            is equivalent to ``columns=mapper``).
        axis : {0 or 'index', 1 or 'columns'}, default 0
            Axis to target with ``mapper``. Can be either the axis name
            ('index', 'columns') or number (0, 1). The default is 'index'.
        copy : bool, default True
            Also copy underlying data. copy has been ignored with Snowflake execution engine.
        inplace : bool, default False
            Whether to modify the DataFrame rather than creating a new one.
            If True then value of copy is ignored.
        level : int or level name, default None
            In case of a MultiIndex, only rename labels in the specified
            level.
        errors : {'ignore', 'raise'}, default 'ignore'
            If 'raise', raise a `KeyError` when a dict-like `mapper`, `index`,
            or `columns` contains labels that are not present in the Index
            being transformed.
            If 'ignore', existing keys will be renamed and extra keys will be
            ignored.

        Returns
        -------
        DataFrame or None
            DataFrame with the renamed axis labels or None if ``inplace=True``.

        Raises
        ------
        KeyError
            If any of the labels is not found in the selected axis and
            "errors='raise'".

        See Also
        --------
        DataFrame.rename_axis : Set the name of the axis.

        Examples
        --------
        ``DataFrame.rename`` supports two calling conventions

        * ``(index=index_mapper, columns=columns_mapper, ...)``
        * ``(mapper, axis={'index', 'columns'}, ...)``

        We *highly* recommend using keyword arguments to clarify your
        intent.

        Rename columns using a mapping:

        >>> df = pd.DataFrame({"A": [1, 2, 3], "B": [4, 5, 6]})
        >>> df.rename(columns={"A": "a", "B": "c"})
           a  c
        0  1  4
        1  2  5
        2  3  6

        Rename index using a mapping:

        >>> df.rename(index={0: "x", 1: "y", 2: "z"})
           A  B
        x  1  4
        y  2  5
        z  3  6

        Cast index labels to a different type:

        >>> df.index
        Index([0, 1, 2], dtype='int64')

        >>> df.rename(columns={"A": "a", "B": "b", "C": "c"}, errors="raise")
        Traceback (most recent call last):
          ...
        KeyError: "['C'] not found in axis"

        Using axis-style parameters:

        >>> df.rename(str.lower, axis='columns')
           a  b
        0  1  4
        1  2  5
        2  3  6

        >>> df.rename({1: 2, 2: 4}, axis='index')
           A  B
        0  1  4
        2  2  5
        4  3  6
        """

    def reindex():
        """
        Conform DataFrame to new index with optional filling logic.

        Places NA/NaN in locations having no value in the previous index. A new object is produced
        unless the new index is equivalent to the current one and copy=False.

        Parameters
        ----------
        index : array-like, optional
            New labels for the index.
        axis : int or str, optional
            Unused.
        method :  {None, "backfill"/"bfill", "pad"/"ffill", "nearest"}, default: None
            Method to use for filling holes in reindexed DataFrame.

            * None (default): don't fill gaps
            * pad / ffill: Propagate last valid observation forward to next valid.
            * backfill / bfill: Use next valid observation to fill gap.
            * nearest: Use nearest valid observations to fill gap. Unsupported by Snowpark pandas.

        copy : bool, default True
            Return a new object, even if the passed indexes are the same.

        level : int or name
            Broadcast across a level, matching Index values on the passed MultiIndex level.

        fill_value : scalar, default np.nan
            Value to use for missing values. Defaults to NaN, but can be any “compatible” value.

        limit : int, default None
            Maximum number of consecutive elements to forward or backward fill.

        tolerance : optional
            Maximum distance between original and new labels for inexact matches.
            The values of the index at the matching locations most satisfy the
            equation abs(index[indexer] - target) <= tolerance. Unsupported by
            Snowpark pandas.

        Returns
        -------
        DataFrame
            DataFrame with changed index.

        Notes
        -----
        For axis 0, Snowpark pandas' behaviour diverges from vanilla pandas in order
        to maintain Snowpark's lazy execution paradigm. The behaviour changes are as follows:

            * Snowpark pandas does not error if the existing index is not monotonically increasing
              or decreasing when `method` is specified for filling. It instead assumes that
              the index is monotonically increasing, performs the reindex, and fills the values
              as though the index is sorted (which involves sorting internally).
            * Snowpark pandas does not error out if there are duplicates - they are included in the
              output.
            * Snowpark pandas does not error if a `limit` value is passed and the new index is not
              monotonically increasing or decreasing - instead, it reindexes, sorts the new index,
              fills using limit, and then reorders the data to be in the correct order (the order
              of the target labels passed in to the method).

        For axis 1, Snowpark pandas' error checking remains the same as vanilla pandas.

        MultiIndex is currently unsupported.

        ``method="nearest"`` is currently unsupported.

        Examples
        --------
        Create a dataframe with some fictional data.

        >>> index = ['Firefox', 'Chrome', 'Safari', 'IE10', 'Konqueror']
        >>> df = pd.DataFrame({'http_status': [200, 200, 404, 404, 301],
        ...             'response_time': [0.04, 0.02, 0.07, 0.08, 1.0]},
        ...             index=index)
        >>> df
                   http_status  response_time
        Firefox            200           0.04
        Chrome             200           0.02
        Safari             404           0.07
        IE10               404           0.08
        Konqueror          301           1.00

        Create a new index and reindex the dataframe. By default, values in the new index
        that do not have corresponding records in the dataframe are assigned NaN.

        >>> new_index = ['Safari', 'Iceweasel', 'Comodo Dragon', 'IE10',
        ...              'Chrome']
        >>> df.reindex(new_index)
                       http_status  response_time
        Safari               404.0           0.07
        Iceweasel              NaN            NaN
        Comodo Dragon          NaN            NaN
        IE10                 404.0           0.08
        Chrome               200.0           0.02

        We can fill in the missing values by passing a value to the keyword fill_value.

        >>> df.reindex(new_index, fill_value=0)
                       http_status  response_time
        Safari                 404           0.07
        Iceweasel                0           0.00
        Comodo Dragon            0           0.00
        IE10                   404           0.08
        Chrome                 200           0.02

        >>> df.reindex(new_index, fill_value=-1)  # doctest: +NORMALIZE_WHITESPACE
                       http_status    response_time
        Safari                 404             0.07
        Iceweasel               -1            -1.00
        Comodo Dragon           -1            -1.00
        IE10                   404             0.08
        Chrome                 200             0.02

        We can also reindex the columns.

        >>> df.reindex(columns=['http_status', 'user_agent']) # doctest: +NORMALIZE_WHITESPACE
                   http_status   user_agent
        Firefox            200         None
        Chrome             200         None
        Safari             404         None
        IE10               404         None
        Konqueror          301         None

        Or we can use “axis-style” keyword arguments

        >>> df.reindex(['http_status', 'user_agent'], axis="columns")  # doctest: +NORMALIZE_WHITESPACE
                   http_status   user_agent
        Firefox            200         None
        Chrome             200         None
        Safari             404         None
        IE10               404         None
        Konqueror          301         None

        To further illustrate the filling functionality in reindex, we will create a dataframe
        with a monotonically increasing index (for example, a sequence of dates).

        >>> date_index = pd.date_range('1/1/2010', periods=6, freq='D')
        >>> df2 = pd.DataFrame({"prices": [100, 101, np.nan, 100, 89, 88]},
        ...                    index=date_index)
        >>> df2
                    prices
        2010-01-01   100.0
        2010-01-02   101.0
        2010-01-03     NaN
        2010-01-04   100.0
        2010-01-05    89.0
        2010-01-06    88.0

        Suppose we decide to expand the dataframe to cover a wider date range.

        >>> date_index2 = pd.date_range('12/29/2009', periods=10, freq='D')
        >>> df2.reindex(date_index2)
                    prices
        2009-12-29     NaN
        2009-12-30     NaN
        2009-12-31     NaN
        2010-01-01   100.0
        2010-01-02   101.0
        2010-01-03     NaN
        2010-01-04   100.0
        2010-01-05    89.0
        2010-01-06    88.0
        2010-01-07     NaN

        The index entries that did not have a value in the original data frame (for example,
        ``2009-12-29``) are by default filled with NaN. If desired, we can fill in the missing
        values using one of several options.

        For example, to back-propagate the last valid value to fill the NaN values, pass bfill as
        an argument to the method keyword.

        >>> df2.reindex(date_index2, method='bfill')
                    prices
        2009-12-29   100.0
        2009-12-30   100.0
        2009-12-31   100.0
        2010-01-01   100.0
        2010-01-02   101.0
        2010-01-03     NaN
        2010-01-04   100.0
        2010-01-05    89.0
        2010-01-06    88.0
        2010-01-07     NaN

        Please note that the NaN value present in the original dataframe (at index value 2010-01-03) will
        not be filled by any of the value propagation schemes. This is because filling while reindexing
        does not look at dataframe values, but only compares the original and desired indexes. If you do
        want to fill in the NaN values present in the original dataframe, use the fillna() method.

        An example illustrating Snowpark pandas' behavior when dealing with non-monotonic indices.
        >>> unordered_dataframe = pd.DataFrame([[5]*3, [8]*3, [6]*3], columns=list("ABC"), index=[5, 8, 6])
        >>> unordered_dataframe
           A  B  C
        5  5  5  5
        8  8  8  8
        6  6  6  6
        >>> unordered_dataframe.reindex([6, 8, 7], method="ffill")
           A  B  C
        6  6  6  6
        8  8  8  8
        7  6  6  6

        In the example above, index value ``7`` is forward filled from index value ``6``, since that
        is the previous index value when the data is sorted.
        """

    def reindex_like():
        """
        Return an object with matching indices as `other` object.
        """

    def replace():
        """
        Replace values given in `to_replace` with `value`.

        Values of the DataFrame are replaced with other values dynamically.
        This differs from updating with ``.loc`` or ``.iloc``, which require
        you to specify a location to update with some value.

        Parameters
        ----------
        to_replace : str, regex, list, dict, Series, int, float, or None
            How to find the values that will be replaced.

            * numeric, str or regex:

                - numeric: numeric values equal to `to_replace` will be
                  replaced with `value`
                - str: string exactly matching `to_replace` will be replaced
                  with `value`
                - regex: regexs matching `to_replace` will be replaced with
                  `value`

            * list of str, regex, or numeric:

                - First, if `to_replace` and `value` are both lists, they
                  **must** be the same length.
                - Second, if ``regex=True`` then all the strings in **both**
                  lists will be interpreted as regexs otherwise they will match
                  directly. This doesn't matter much for `value` since there
                  are only a few possible substitution regexes you can use.
                - str, regex and numeric rules apply as above.

            * dict:

                - Dicts can be used to specify different replacement values
                  for different existing values. For example,
                  ``{{'a': 'b', 'y': 'z'}}`` replaces the value 'a' with 'b' and
                  'y' with 'z'. To use a dict in this way, the optional `value`
                  parameter should not be given.
                - For a DataFrame a dict can specify that different values
                  should be replaced in different columns. For example,
                  ``{{'a': 1, 'b': 'z'}}`` looks for the value 1 in column 'a'
                  and the value 'z' in column 'b' and replaces these values
                  with whatever is specified in `value`. The `value` parameter
                  should not be ``None`` in this case. You can treat this as a
                  special case of passing two lists except that you are
                  specifying the column to search in.
                - For a DataFrame nested dictionaries, e.g.,
                  ``{{'a': {{'b': np.nan}}}}``, are read as follows: look in column
                  'a' for the value 'b' and replace it with NaN. The optional `value`
                  parameter should not be specified to use a nested dict in this
                  way. You can nest regular expressions as well. Note that
                  column names (the top-level dictionary keys in a nested
                  dictionary) **cannot** be regular expressions.

            * None:

                - This means that the `regex` argument must be a string,
                  compiled regular expression, or list, dict, ndarray or
                  Series of such elements. If `value` is also ``None`` then
                  this **must** be a nested dictionary or Series.

            See the examples section for examples of each of these.
        value : scalar, dict, list, str, regex, default None
            Value to replace any values matching `to_replace` with.
            For a DataFrame a dict of values can be used to specify which
            value to use for each column (columns not in the dict will not be
            filled). Regular expressions, strings and lists or dicts of such
            objects are also allowed.
        inplace : bool, default False
            Whether to modify the DataFrame rather than creating a new one.
        limit : int, default None
            Maximum size gap to forward or backward fill.
            This parameter is not supported.
        regex : bool or same types as `to_replace`, default False
            Whether to interpret `to_replace` and/or `value` as regular
            expressions. Alternatively, this could be a regular expression or a
            list, dict, or array of regular expressions in which case
            `to_replace` must be ``None``.
        method : {{'pad', 'ffill', 'bfill'}}
            The method to use when for replacement, when `to_replace` is a
            scalar, list or tuple and `value` is ``None``.
            This parameter is not supported.

        Returns
        -------
        DataFrame
            DataFrame Object after replacement if inplace=False, None otherwise.

        Raises
        ------
        AssertionError
            * If `regex` is not a ``bool`` and `to_replace` is not ``None``.

        TypeError
            * If `to_replace` is not a scalar, array-like, ``dict``, or ``None``
            * If `to_replace` is a ``dict`` and `value` is not a ``list``,
              ``dict``, ``ndarray``, or ``Series``
            * If `to_replace` is ``None`` and `regex` is not compilable
              into a regular expression or is a list, dict, ndarray, or
              Series.
            * When replacing multiple ``bool`` or ``datetime64`` objects and
              the arguments to `to_replace` does not match the type of the
              value being replaced

        ValueError
            * If a ``list`` or an ``ndarray`` is passed to `to_replace` and
              `value` but they are not the same length.

        NotImplementedError
            * If ``method`` or ``limit`` is provided.

        Notes
        -----
        * Regex substitution is performed under the hood using snowflake backend.
          which supports POSIX ERE syntax for regular expressions. Please check usage
          notes for details.
          https://docs.snowflake.com/en/sql-reference/functions-regexp#general-usage-notes
        * Regular expressions only replace string values. If a regular expression is
          created to match floating point numbers, it will only match string data not
          numeric data.
        * This method has *a lot* of options. You are encouraged to experiment
          and play with this method to gain intuition about how it works.

        Examples
        --------

        **Scalar `to_replace` and `value`**

        >>> df = pd.DataFrame({'A': [0, 1, 2, 3, 4], 'B': [5, 6, 7, 8, 9]})
        >>> df.replace(0, 5)
           A  B
        0  5  5
        1  1  6
        2  2  7
        3  3  8
        4  4  9

        **List-like `to_replace`**

        >>> df.replace([0, 1, 2, 3], 4)
           A  B
        0  4  5
        1  4  6
        2  4  7
        3  4  8
        4  4  9

        >>> df.replace([0, 1, 2, 3], [4, 3, 2, 1])
           A  B
        0  4  5
        1  3  6
        2  2  7
        3  1  8
        4  4  9

        **dict-like `to_replace`**

        >>> df.replace({0: 10, 1: 100})
             A  B
        0   10  5
        1  100  6
        2    2  7
        3    3  8
        4    4  9

        >>> df = pd.DataFrame({'A': [0, 1, 2, 3, 4], 'B': [5, 6, 7, 8, 9], 'C': ['a', 'b', 'c', 'd', 'e']})
        >>> df.replace({'A': 0, 'B': 5}, 100)
             A    B  C
        0  100  100  a
        1    1    6  b
        2    2    7  c
        3    3    8  d
        4    4    9  e

        >>> df.replace({'A': {0: 100, 4: 400}})
             A  B  C
        0  100  5  a
        1    1  6  b
        2    2  7  c
        3    3  8  d
        4  400  9  e

        **Regular expression `to_replace`**

        >>> df = pd.DataFrame({'A': ['bat', 'foo', 'bait'],
        ...                    'B': ['abc', 'bar', 'xyz']})
        >>> df.replace(to_replace=r'^ba.$', value='new', regex=True)
              A    B
        0   new  abc
        1   foo  new
        2  bait  xyz

        >>> df.replace({'A': r'^ba.$'}, {'A': 'new'}, regex=True)
              A    B
        0   new  abc
        1   foo  bar
        2  bait  xyz

        >>> df.replace(regex=r'^ba.$', value='new')
              A    B
        0   new  abc
        1   foo  new
        2  bait  xyz

        >>> df.replace(regex={r'^ba.$': 'new', 'foo': 'xyz'})
              A    B
        0   new  abc
        1   xyz  new
        2  bait  xyz

        >>> df.replace(regex=[r'^ba.$', 'foo'], value='new')
              A    B
        0   new  abc
        1   new  new
        2  bait  xyz

        When ``regex=True``, ``value`` is not ``None`` and `to_replace` is a string,
        the replacement will be applied in all columns of the DataFrame.

        >>> df = pd.DataFrame({'A': [0, 1, 2, 3, 4],
        ...                    'B': ['a', 'b', 'c', 'd', 'e'],
        ...                    'C': ['f', 'g', 'h', 'i', 'j']})

        >>> df.replace(to_replace='^[a-g]', value='e', regex=True)
             A  B  C
        0  0.0  e  e
        1  1.0  e  e
        2  2.0  e  h
        3  3.0  e  i
        4  4.0  e  j

        If ``value`` is not ``None`` and `to_replace` is a dictionary, the dictionary
        keys will be the DataFrame columns that the replacement will be applied.

        >>> df.replace(to_replace={'B': '^[a-c]', 'C': '^[h-j]'}, value='e', regex=True)
           A  B  C
        0  0  e  f
        1  1  e  g
        2  2  e  e
        3  3  d  e
        4  4  e  e
        """

    def rfloordiv():
        """
        Get integer division of ``DataFrame`` and `other`, element-wise (binary operator `rfloordiv`).
        """

    def radd():
        """
        Get addition of ``DataFrame`` and `other`, element-wise (binary operator `radd`).
        """

    def rmod():
        """
        Get modulo of ``DataFrame`` and `other`, element-wise (binary operator `rmod`).
        """

    def round():
        """
        Round a DataFrame to a variable number of decimal places.

        Parameters
        ----------
        decimals : int, dict, Series
            Number of decimal places to round each column to. If an int is given, round each column to the same number of places. Otherwise dict and Series round to variable numbers of places. Column names should be in the keys if decimals is a dict-like, or in the index if decimals is a Series. Any columns not included in decimals will be left as is. Elements of decimals which are not columns of the input will be ignored.
        *args
            Additional keywords have no effect but might be accepted for compatibility with numpy.
        **kwargs
            Additional keywords have no effect but might be accepted for compatibility with numpy.

        Returns
        -------
        DataFrame
            A DataFrame with the affected columns rounded to the specified number of decimal places.

        See Also
        --------
        numpy.around : Round a numpy array to the given number of decimals.
        Series.round : Round a Series to the given number of decimals.

        Examples
        --------
        >>> df = pd.DataFrame([(.21, .32), (.01, .67), (.66, .03), (.21, .18)], columns=['dogs', 'cats'])
        >>> df
           dogs  cats
        0  0.21  0.32
        1  0.01  0.67
        2  0.66  0.03
        3  0.21  0.18

        By providing an integer each column is rounded to the same number of decimal places

        >>> df.round(1)
           dogs  cats
        0   0.2   0.3
        1   0.0   0.7
        2   0.7   0.0
        3   0.2   0.2

        With a dict, the number of places for specific columns can be specified with the column names as key and the number of decimal places as value

        >>> df.round({'dogs': 1, 'cats': 0})
           dogs  cats
        0   0.2   0.0
        1   0.0   1.0
        2   0.7   0.0
        3   0.2   0.0
        """

    def rpow():
        """
        Get exponential power of ``DataFrame`` and `other`, element-wise (binary operator `rpow`).
        """

    def rsub():
        """
        Get subtraction of ``DataFrame`` and `other`, element-wise (binary operator `rsub`).
        """

    def rtruediv():
        """
        Get floating division of ``DataFrame`` and `other`, element-wise (binary operator `rtruediv`).
        """

    rdiv = rtruediv

    def select_dtypes():
        """
        Return a subset of the ``DataFrame``'s columns based on the column dtypes.
        At least one of the parameters must be specified, and the include/exclude lists must not overlap.

        Parameters
        ----------
        include : Optional[ListLike | type], default None
            A list of dtypes to include in the result.
        exclude : Optional[ListLike | type], default None
            A list of dtypes to exclude from the result.

        Returns
        -------
        DataFrame
            The subset of the frame including the dtypes in `include` and excluding the dtypes in
            `exclude`. If a column's dtype is a subtype of a type in both `include` and `exclude` (such
            as if `include=[np.number]` and `exclude=[int]`), then the column will be excluded.

        Examples
        --------
        >>> df = pd.DataFrame({'a': [1, 2] * 3,
        ...                    'b': [True, False] * 3,
        ...                    'c': [1.0, 2.0] * 3})

        >>> df.dtypes  # doctest: +NORMALIZE_WHITESPACE
        a      int64
        b       bool
        c    float64
        dtype: object

        Including all number columns:

        >>> df.select_dtypes("number")  # doctest: +NORMALIZE_WHITESPACE
           a    c
        0  1  1.0
        1  2  2.0
        2  1  1.0
        3  2  2.0
        4  1  1.0
        5  2  2.0

        Including only bool columns:

        >>> df.select_dtypes(include=[bool])  # doctest: +NORMALIZE_WHITESPACE
               b
        0   True
        1  False
        2   True
        3  False
        4   True
        5  False

        Excluding int columns:

        >>> df.select_dtypes(exclude=[int])  # doctest: +NORMALIZE_WHITESPACE
               b    c
        0   True  1.0
        1  False  2.0
        2   True  1.0
        3  False  2.0
        4   True  1.0
        5  False  2.0
        """

    def shift():
        """
        Shift data by desired number of periods along axis and replace columns with fill_value (default: None).

        Snowpark pandas does not support `freq` currently.

        Parameters
        ----------
        periods : int | Sequence[int]
            Number of periods to shift. Can be positive or negative. If an iterable of ints,
            the data will be shifted once by each int. This is equivalent to shifting by one
            value at a time and concatenating all resulting frames. The resulting columns
            will have the shift suffixed to their column names. For multiple periods, axis must not be 1.

            Snowpark pandas does not currently support sequences of int for `periods`.

        freq : DateOffset, tseries.offsets, timedelta, or str, optional
            Offset to use from the tseries module or time rule (e.g. ‘EOM’).

            Snowpark pandas does not yet support this parameter.

        axis : {0 or 'index', 1 or 'columns', None}, default None
            Shift direction.

        fill_value : object, optional
            The scalar value to use for newly introduced missing values.
            the default depends on the dtype of `self`.
            For numeric data, ``np.nan`` is used.
            For datetime, timedelta, or period data, etc. :attr:`NaT` is used.
            For extension dtypes, ``self.dtype.na_value`` is used.

        suffix : str, optional
            If str is specified and periods is an iterable, this is added after the column name
            and before the shift value for each shifted column name.

            Snowpark pandas does not yet support this parameter.

        Returns
        -------
        DataFrame
            Copy of input object, shifted.

        Examples
        --------
        >>> df = pd.DataFrame({"Col1": [10, 20, 15, 30, 45],
        ...                    "Col2": [13, 23, 18, 33, 48],
        ...                    "Col3": [17, 27, 22, 37, 52]},
        ...                   index=pd.date_range("2020-01-01", "2020-01-05"))
        >>> df
                    Col1  Col2  Col3
        2020-01-01    10    13    17
        2020-01-02    20    23    27
        2020-01-03    15    18    22
        2020-01-04    30    33    37
        2020-01-05    45    48    52

        >>> df.shift(periods=3)
                    Col1  Col2  Col3
        2020-01-01   NaN   NaN   NaN
        2020-01-02   NaN   NaN   NaN
        2020-01-03   NaN   NaN   NaN
        2020-01-04  10.0  13.0  17.0
        2020-01-05  20.0  23.0  27.0

        >>> df.shift(periods=1, axis="columns")
                    Col1  Col2  Col3
        2020-01-01  None    10    13
        2020-01-02  None    20    23
        2020-01-03  None    15    18
        2020-01-04  None    30    33
        2020-01-05  None    45    48

        >>> df.shift(periods=3, fill_value=0)
                    Col1  Col2  Col3
        2020-01-01     0     0     0
        2020-01-02     0     0     0
        2020-01-03     0     0     0
        2020-01-04    10    13    17
        2020-01-05    20    23    27

        """

    def set_index():
        """
        Set the DataFrame index using existing columns.

        Set the DataFrame index (row labels) using one or more existing
        columns or arrays (of the correct length). The index can replace the
        existing index or expand on it.

        Parameters
        ----------
        keys : label or array-like or list of labels/arrays
            This parameter can be either a single column key, a single array of
            the same length as the calling DataFrame, or a list containing an
            arbitrary combination of column keys and arrays. Here, "array"
            encompasses :class:`Series`, :class:`Index`, ``np.ndarray``, and
            instances of :class:`~collections.abc.Iterator`.
        drop : bool, default True
            Delete columns to be used as the new index.
        append : bool, default False
            Whether to append columns to existing index.
        inplace : bool, default False
            Whether to modify the DataFrame rather than creating a new one.
        verify_integrity : bool, default False
            Check the new index for duplicates. Otherwise, defer the check until
            necessary. Setting to False will improve the performance of this
            method.

        Returns
        -------
        DataFrame or None
            Changed row labels or None if ``inplace=True``.

        Note
        ----
        When performing ``DataFrame.set_index`` where the length of the
        :class:`DataFrame` object does not match with the new index's length,
        a ``ValueError`` is not raised. When the :class:`DataFrame` object is
        longer than the new index, the :class:`DataFrame`'s new index is filled
        with ``NaN`` values for the "extra" elements.  When the :class:`DataFrame`
        object is shorter than the new index, the extra values in the new index
        are ignored—the :class:`DataFrame` stays the same length ``n``,
        and uses only the first ``n`` values of the new index.


        See Also
        --------
        DataFrame.reset_index : Opposite of set_index.
        DataFrame.reindex : Change to new indices or expand indices.
        DataFrame.reindex_like : Change to same indices as other DataFrame.

        Examples
        --------
        >>> df = pd.DataFrame({'month': [1, 4, 7, 10],
        ...                    'year': [2012, 2014, 2013, 2014],
        ...                    'sale': [55, 40, 84, 31]})
        >>> df
           month  year  sale
        0      1  2012    55
        1      4  2014    40
        2      7  2013    84
        3     10  2014    31

        Set the index to become the 'month' column:

        >>> df.set_index('month')  # doctest: +NORMALIZE_WHITESPACE
               year  sale
        month
        1      2012    55
        4      2014    40
        7      2013    84
        10     2014    31

        Create a MultiIndex using columns 'year' and 'month':

        >>> df.set_index(['year', 'month'])  # doctest: +NORMALIZE_WHITESPACE
                    sale
        year month
        2012 1        55
        2014 4        40
        2013 7        84
        2014 10       31

        Create a MultiIndex using an Index and a column:

        >>> df.set_index([pd.Index([1, 2, 3, 4]), 'year']) # doctest: +NORMALIZE_WHITESPACE
                 month  sale
           year
        1  2012  1      55
        2  2014  4      40
        3  2013  7      84
        4  2014  10     31

        Create a MultiIndex using two Series:

        >>> s = pd.Series([1, 2, 3, 4])
        >>> df.set_index([s, s**2]) # doctest: +NORMALIZE_WHITESPACE
                month  year  sale
        1 1.0       1  2012    55
        2 4.0       4  2014    40
        3 9.0       7  2013    84
        4 16.0     10  2014    31
        """

    def squeeze():
        """
        Squeeze 1 dimensional axis objects into scalars.

        Series or DataFrames with a single element are squeezed to a scalar.
        DataFrames with a single column or a single row are squeezed to a
        Series. Otherwise, the object is unchanged.

        This method is most useful when you don't know if your
        object is a Series or DataFrame, but you do know it has just a single
        column. In that case you can safely call `squeeze` to ensure you have a
        Series.

        Parameters
        ----------
        axis : {0 or 'index', 1 or 'columns', None}, default None
            A specific axis to squeeze. By default, all length-1 axes are
            squeezed. For `Series` this parameter is unused and defaults to `None`.

        Returns
        -------
        DataFrame, Series, or scalar
            The projection after squeezing `axis` or all the axes.

        See Also
        --------
        Series.iloc : Integer-location based indexing for selecting scalars.
        DataFrame.iloc : Integer-location based indexing for selecting Series.
        Series.to_frame : Inverse of DataFrame.squeeze for a
            single-column DataFrame.

        Examples
        --------
        >>> primes = pd.Series([2, 3, 5, 7])

        Slicing might produce a Series with a single value:

        >>> even_primes = primes[primes % 2 == 0]   # doctest: +SKIP
        >>> even_primes  # doctest: +SKIP
        0    2
        dtype: int64

        >>> even_primes.squeeze()  # doctest: +SKIP
        2

        Squeezing objects with more than one value in every axis does nothing:

        >>> odd_primes = primes[primes % 2 == 1]  # doctest: +SKIP
        >>> odd_primes  # doctest: +SKIP
        1    3
        2    5
        3    7
        dtype: int64

        >>> odd_primes.squeeze()  # doctest: +SKIP
        1    3
        2    5
        3    7
        dtype: int64

        Squeezing is even more effective when used with DataFrames.

        >>> df = pd.DataFrame([[1, 2], [3, 4]], columns=['a', 'b'])
        >>> df
           a  b
        0  1  2
        1  3  4

        Slicing a single column will produce a DataFrame with the columns
        having only one value:

        >>> df_a = df[['a']]
        >>> df_a
           a
        0  1
        1  3

        So the columns can be squeezed down, resulting in a Series:

        >>> df_a.squeeze('columns')
        0    1
        1    3
        Name: a, dtype: int64

        Slicing a single row from a single column will produce a single
        scalar DataFrame:

        >>> df_0a = df.loc[df.index < 1, ['a']]
        >>> df_0a
           a
        0  1

        Squeezing the rows produces a single scalar Series:

        >>> df_0a.squeeze('rows')
        a    1
        Name: 0, dtype: int64

        Squeezing all axes will project directly into a scalar:

        >>> df_0a.squeeze()
        1
        """

    def stack():
        """
        Stack the prescribed level(s) from columns to index.

        Return a reshaped DataFrame or Series having a multi-level index with one
        or more new inner-most levels compared to the current DataFrame. The new inner-most
        levels are created by pivoting the columns of the current dataframe.
        If the columns have a single level, the output is a Series.
        If the columns have multiple levels, the new index level(s) is (are)
        taken from the prescribed level(s) and the output is a DataFrame.

        Parameters
        ----------
        level : int, str, list, default -1
            Level(s) to stack from the column axis onto the index axis,
            defined as one index or label, or a list of indices or labels.

        dropna : bool, default True
            Whether to drop rows in the resulting Frame/Series with missing values. Stacking a
            column level onto the index axis can create combinations of index and column values
            that are missing from the original dataframe.

        sort : bool, default True
            Whether to sort the levels of the resulting MultiIndex.

        future_stack : bool, default False
            This argument is ignored in Snowpark pandas.

        Returns
        -------
        DataFrame or Series
            Stacked dataframe or series.

        Notes
        -----
        level != -1 and MultiIndex dataframes are not yet supported by Snowpark pandas.

        See Also
        --------
        DataFrame.unstack : Unstack prescribed level(s) from index axis onto column axis.
        DataFrame.pivot : Reshape dataframe from long format to wide format.
        DataFrame.pivot_table : Create a spreadsheet-style pivot table as a DataFrame.

        Examples
        --------
        >>> df_single_level_cols = pd.DataFrame([[0, 1], [2, 3]], index=['cat', 'dog'], columns=['weight', 'height'])
        >>> df_single_level_cols
             weight  height
        cat       0       1
        dog       2       3
        >>> df_single_level_cols.stack()
        cat  weight    0
             height    1
        dog  weight    2
             height    3
        dtype: int64
        """

    def sub():
        """
        Get subtraction of ``DataFrame`` and `other`, element-wise (binary operator `sub`).
        """

    subtract = sub

    def to_feather():
        """
        Write a ``DataFrame`` to the binary Feather format.
        """

    def to_gbq():
        """
        Write a ``DataFrame`` to a Google BigQuery table.
        """

    def to_orc():
        pass

    def to_html():
        """
        Render a ``DataFrame`` as an HTML table.
        """

    def to_parquet():
        pass

    def to_period():
        """
        Convert ``DataFrame`` from ``DatetimeIndex`` to ``PeriodIndex``.
        """

    def to_records():
        """
        Convert ``DataFrame`` to a NumPy record array.
        """

    def to_stata():
        pass

    def to_xml():
        pass

    def to_dict():
        """
        Convert the DataFrame to a dictionary.
        Note that this method will pull the data to the client side.

        The type of the key-value pairs can be customized with the parameters
        (see below).

        Parameters
        ----------
        orient : str {'dict', 'list', 'series', 'split', 'tight', 'records', 'index'}
            Determines the type of the values of the dictionary.

            - 'dict' (default) : dict like {column -> {index -> value}}
            - 'list' : dict like {column -> [values]}
            - 'series' : dict like {column -> Series(values)}. Note that the result will be native pandas Series
            - 'split' : dict like
              {'index' -> [index], 'columns' -> [columns], 'data' -> [values]}
            - 'tight' : dict like
              {'index' -> [index], 'columns' -> [columns], 'data' -> [values],
              'index_names' -> [index.names], 'column_names' -> [column.names]}
            - 'records' : list like
              [{column -> value}, ... , {column -> value}]
            - 'index' : dict like {index -> {column -> value}}

        into : class, default dict
            The collections.abc.Mapping subclass used for all Mappings
            in the return value.  Can be the actual class or an empty
            instance of the mapping type you want.  If you want a
            collections.defaultdict, you must pass it initialized.

        Returns
        -------
        dict, list or collections.abc.Mapping
            Return a collections.abc.Mapping object representing the DataFrame.
            The resulting transformation depends on the `orient` parameter.

        Examples
        --------
        >>> df = pd.DataFrame({'col1': [1, 2],
        ...                    'col2': [0.5, 0.75]},
        ...                   index=['row1', 'row2'])
        >>> df
              col1  col2
        row1     1  0.50
        row2     2  0.75
        >>> df.to_dict()  # doctest: +NORMALIZE_WHITESPACE
        {'col1': {'row1': 1, 'row2': 2}, 'col2': {'row1': 0.5, 'row2': 0.75}}

        You can specify the return orientation.

        >>> df.to_dict('series')  # doctest: +NORMALIZE_WHITESPACE
        {'col1': row1    1
                 row2    2
        Name: col1, dtype: int64,
        'col2': row1    0.50
                row2    0.75
        Name: col2, dtype: float64}

        >>> df.to_dict('split')  # doctest: +NORMALIZE_WHITESPACE
        {'index': ['row1', 'row2'], 'columns': ['col1', 'col2'],
         'data': [[1, 0.5], [2, 0.75]]}

        >>> df.to_dict('records')  # doctest: +NORMALIZE_WHITESPACE
        [{'col1': 1, 'col2': 0.5}, {'col1': 2, 'col2': 0.75}]

        >>> df.to_dict('index')  # doctest: +NORMALIZE_WHITESPACE
        {'row1': {'col1': 1, 'col2': 0.5}, 'row2': {'col1': 2, 'col2': 0.75}}

        >>> df.to_dict('tight')  # doctest: +NORMALIZE_WHITESPACE
        {'index': ['row1', 'row2'], 'columns': ['col1', 'col2'],
         'data': [[1, 0.5], [2, 0.75]], 'index_names': [None], 'column_names': [None]}

        You can also specify the mapping type.

        >>> from collections import OrderedDict, defaultdict
        >>> df.to_dict(into=OrderedDict)  # doctest: +NORMALIZE_WHITESPACE
        OrderedDict([('col1', OrderedDict([('row1', 1), ('row2', 2)])),
                     ('col2', OrderedDict([('row1', 0.5), ('row2', 0.75)]))])

        If you want a `defaultdict`, you need to initialize it:

        >>> dd = defaultdict(list)
        >>> df.to_dict('records', into=dd)  # doctest: +NORMALIZE_WHITESPACE
        [defaultdict(<class 'list'>, {'col1': 1, 'col2': 0.5}),
         defaultdict(<class 'list'>, {'col1': 2, 'col2': 0.75})]
        """

    def to_timestamp():
        """
        Cast to DatetimeIndex of timestamps, at *beginning* of period.
        """

<<<<<<< HEAD
    def tz_convert():
        """
        Convert tz-aware axis to target time zone.

        Parameters
        ----------
        tz : str or tzinfo object or None
            Target time zone. Passing None will convert to UTC and remove the timezone information.
        axis : {0 or ‘index’, 1 or ‘columns’}, default 0
            The axis to convert
        level : int, str, default None
            If axis is a MultiIndex, convert a specific level. Otherwise must be None.
        copy : bool, default True
            Also make a copy of the underlying data.
=======
    def tz_localize():
        """
        Localize tz-naive index of a Series or DataFrame to target time zone.

        This operation localizes the Index. To localize the values in a timezone-naive Series, use Series.dt.tz_localize().

        Parameters
        ----------
        tz : str or tzinfo or None
            Time zone to localize. Passing None will remove the time zone information and preserve local time.
        axis : {0 or ‘index’, 1 or ‘columns’}, default 0
            The axis to localize
        level : int, str, default None
            If axis ia a MultiIndex, localize a specific level. Otherwise must be None.
        copy : bool, default True
            Also make a copy of the underlying data.
        ambiguou: ‘infer’, bool-ndarray, ‘NaT’, default ‘raise’
            When clocks moved backward due to DST, ambiguous times may arise. For example in Central European Time (UTC+01), when going from 03:00 DST to 02:00 non-DST, 02:30:00 local time occurs both at 00:30:00 UTC and at 01:30:00 UTC. In such a situation, the ambiguous parameter dictates how ambiguous times should be handled.
            - ‘infer’ will attempt to infer fall dst-transition hours based on order
            - bool-ndarray where True signifies a DST time, False designates a non-DST time (note that this flag is only applicable for ambiguous times)
            - ‘NaT’ will return NaT where there are ambiguous times
            - ‘raise’ will raise an AmbiguousTimeError if there are ambiguous times.
        nonexistent : str, default ‘raise’
            A nonexistent time does not exist in a particular timezone where clocks moved forward due to DST. Valid values are:
            - ‘shift_forward’ will shift the nonexistent time forward to the closest existing time
            - ‘shift_backward’ will shift the nonexistent time backward to the closest existing time
            - ‘NaT’ will return NaT where there are nonexistent times
            - timedelta objects will shift nonexistent times by the timedelta
            - ‘raise’ will raise an NonExistentTimeError if there are nonexistent times.
>>>>>>> d5989d00

        Returns
        -------
        Series/DataFrame
<<<<<<< HEAD
            Object with time zone converted axis.
=======
            Same type as the input.
>>>>>>> d5989d00

        Raises
        ------
        TypeError
<<<<<<< HEAD
            If the axis is tz-naive.

        Examples
        --------
        Change to another time zone:

        >>> s = pd.Series(
        ...     [1],
        ...     index=pd.DatetimeIndex(['2018-09-15 01:30:00+02:00']),
        ... )
        >>> s.tz_convert('Asia/Shanghai')
        2018-09-15 07:30:00+08:00    1
        Freq: None, dtype: int64

        Pass None to convert to UTC and get a tz-naive index:

        >>> s = pd.Series([1],
        ...             index=pd.DatetimeIndex(['2018-09-15 01:30:00+02:00']))
        >>> s.tz_convert(None)
        2018-09-14 23:30:00    1
        Freq: None, dtype: int64
=======
            If the TimeSeries is tz-aware and tz is not None.

        Examples
        --------
        Localize local times:

        >>> s = pd.Series(
        ...     [1],
        ...     index=pd.DatetimeIndex(['2018-09-15 01:30:00']),
        ... )
        >>> s.tz_localize('CET')
        2018-09-15 01:30:00+02:00    1
        Freq: None, dtype: int64

        Pass None to convert to tz-naive index and preserve local time:

        >>> s = pd.Series([1],
        ...             index=pd.DatetimeIndex(['2018-09-15 01:30:00+02:00']))
        >>> s.tz_localize(None)
        2018-09-15 01:30:00    1
        Freq: None, dtype: int64

        Be careful with DST changes. When there is sequential data, pandas can infer the DST time:

        >>> s = pd.Series(range(7),
        ...             index=pd.DatetimeIndex(['2018-10-28 01:30:00',
        ...                                     '2018-10-28 02:00:00',
        ...                                     '2018-10-28 02:30:00',
        ...                                     '2018-10-28 02:00:00',
        ...                                     '2018-10-28 02:30:00',
        ...                                     '2018-10-28 03:00:00',
        ...                                     '2018-10-28 03:30:00']))
        >>> s.tz_localize('CET', ambiguous='infer')  # doctest: +SKIP
        2018-10-28 01:30:00+02:00    0
        2018-10-28 02:00:00+02:00    1
        2018-10-28 02:30:00+02:00    2
        2018-10-28 02:00:00+01:00    3
        2018-10-28 02:30:00+01:00    4
        2018-10-28 03:00:00+01:00    5
        2018-10-28 03:30:00+01:00    6
        dtype: int64

        In some cases, inferring the DST is impossible. In such cases, you can pass an ndarray to the ambiguous parameter to set the DST explicitly

        >>> s = pd.Series(range(3),
        ...             index=pd.DatetimeIndex(['2018-10-28 01:20:00',
        ...                                     '2018-10-28 02:36:00',
        ...                                     '2018-10-28 03:46:00']))
        >>> s.tz_localize('CET', ambiguous=np.array([True, True, False]))  # doctest: +SKIP
        2018-10-28 01:20:00+02:00    0
        2018-10-28 02:36:00+02:00    1
        2018-10-28 03:46:00+01:00    2
        dtype: int64

        If the DST transition causes nonexistent times, you can shift these dates forward or backward with a timedelta object or ‘shift_forward’ or ‘shift_backward’.

        >>> s = pd.Series(range(2),
        ...             index=pd.DatetimeIndex(['2015-03-29 02:30:00',
        ...                                     '2015-03-29 03:30:00']))
        >>> s.tz_localize('Europe/Warsaw', nonexistent='shift_forward')  # doctest: +SKIP
        2015-03-29 03:00:00+02:00    0
        2015-03-29 03:30:00+02:00    1
        dtype: int64
        >>> s.tz_localize('Europe/Warsaw', nonexistent='shift_backward')  # doctest: +SKIP
        2015-03-29 01:59:59.999999999+01:00    0
        2015-03-29 03:30:00+02:00              1
        dtype: int64
        >>> s.tz_localize('Europe/Warsaw', nonexistent=pd.Timedelta('1h'))  # doctest: +SKIP
        2015-03-29 03:30:00+02:00    0
        2015-03-29 03:30:00+02:00    1
        dtype: int64
>>>>>>> d5989d00
        """

    def truediv():
        """
        Get floating division of ``DataFrame`` and `other`, element-wise (binary operator `truediv`).
        """

    div = divide = truediv

    def update():
        """
        Modify in place using non-NA values from another ``DataFrame``.
        """

    def diff():
        """
        First discrete difference of element.

        Calculates the difference of a DataFrame element compared with another element
        in the DataFrame (default is element in previous row).

        Parameters
        ----------
        periods : int, default 1
            Periods to shift for calculating difference, accepts negative values.

        axis : {0 or 'index', 1 or 'columns'}, default 0
            Take difference over rows (0) or columns (1).

        Returns
        -------
        DataFrame
            DataFrame with the first differences of the Series.

        Notes
        -----
        For boolean dtypes, this uses operator.xor() rather than operator.sub(). The result
        is calculated according to current dtype in DataFrame, however dtype of the result
        is always float64.

        Examples
        --------
        >>> df = pd.DataFrame({'a': [1, 2, 3, 4, 5, 6],
        ...                    'b': [1, 1, 2, 3, 5, 8],
        ...                    'c': [1, 4, 9, 16, 25, 36]})
        >>> df # doctest: +NORMALIZE_WHITESPACE
           a  b   c
        0  1  1   1
        1  2  1   4
        2  3  2   9
        3  4  3  16
        4  5  5  25
        5  6  8  36

        Difference with previous row

        >>> df.diff() # doctest: +NORMALIZE_WHITESPACE
            a    b     c
        0  NaN  NaN   NaN
        1  1.0  0.0   3.0
        2  1.0  1.0   5.0
        3  1.0  1.0   7.0
        4  1.0  2.0   9.0
        5  1.0  3.0  11.0

        Difference with previous column

        >>> df.diff(axis=1) # doctest: +NORMALIZE_WHITESPACE
            a   b   c
        0 None  0   0
        1 None -1   3
        2 None -1   7
        3 None -1  13
        4 None  0  20
        5 None  2  28

        Difference with 3rd previous row

        >>> df.diff(periods=3) # doctest: +NORMALIZE_WHITESPACE
            a    b     c
        0  NaN  NaN   NaN
        1  NaN  NaN   NaN
        2  NaN  NaN   NaN
        3  3.0  2.0  15.0
        4  3.0  4.0  21.0
        5  3.0  6.0  27.0

        Difference with following row

        >>> df.diff(periods=-1) # doctest: +NORMALIZE_WHITESPACE
            a    b     c
        0 -1.0  0.0  -3.0
        1 -1.0 -1.0  -5.0
        2 -1.0 -1.0  -7.0
        3 -1.0 -2.0  -9.0
        4 -1.0 -3.0 -11.0
        5  NaN  NaN   NaN
        """

    def drop():
        """
        Drop specified labels from rows or columns.

        Remove rows or columns by specifying label names and corresponding
        axis, or by specifying directly index or column names. When using a
        multi-index, labels on different levels can be removed by specifying
        the level. See the `user guide <advanced.shown_levels>`
        for more information about the now unused levels.

        Parameters
        ----------
        labels : single label or list-like
            Index or column labels to drop. A tuple will be used as a single
            label and not treated as a list-like.
        axis : {0 or 'index', 1 or 'columns'}, default 0
            Whether to drop labels from the index (0 or 'index') or
            columns (1 or 'columns').
        index : single label or list-like
            Alternative to specifying axis (``labels, axis=0``
            is equivalent to ``index=labels``).
        columns : single label or list-like
            Alternative to specifying axis (``labels, axis=1``
            is equivalent to ``columns=labels``).
        level : int or level name, optional
            For MultiIndex, level from which the labels will be removed.
        inplace : bool, default False
            If False, return a copy. Otherwise, do operation
            inplace and return None.
        errors : {'ignore', 'raise'}, default 'raise'
            If 'ignore', suppress error and only existing labels are
            dropped.

        Returns
        -------
        DataFrame or None
            DataFrame without the removed index or column labels or
            None if ``inplace=True``.

        Raises
        ------
        KeyError
            If any of the labels is not found in the selected axis.


        Examples
        --------
        >>> df = pd.DataFrame(np.arange(12).reshape(3, 4),
        ...                   columns=['A', 'B', 'C', 'D'])
        >>> df
           A  B   C   D
        0  0  1   2   3
        1  4  5   6   7
        2  8  9  10  11

        Drop columns

        >>> df.drop(['B', 'C'], axis=1)
           A   D
        0  0   3
        1  4   7
        2  8  11

        >>> df.drop(columns=['B', 'C'])
           A   D
        0  0   3
        1  4   7
        2  8  11

        Drop a row by index

        >>> df.drop([0, 1])
           A  B   C   D
        2  8  9  10  11

        Drop columns and/or rows of MultiIndex DataFrame

        >>> midx = pd.MultiIndex(levels=[['lama', 'cow', 'falcon'],
        ...                              ['speed', 'weight', 'length']],
        ...                      codes=[[0, 0, 0, 1, 1, 1, 2, 2, 2],
        ...                             [0, 1, 2, 0, 1, 2, 0, 1, 2]])
        >>> df = pd.DataFrame(index=midx, columns=['big', 'small'],
        ...                   data=[[45, 30], [200, 100], [1.5, 1], [30, 20],
        ...                         [250, 150], [1.5, 0.8], [320, 250],
        ...                         [1, 0.8], [0.3, 0.2]])
        >>> df
                         big  small
        lama   speed    45.0   30.0
               weight  200.0  100.0
               length    1.5    1.0
        cow    speed    30.0   20.0
               weight  250.0  150.0
               length    1.5    0.8
        falcon speed   320.0  250.0
               weight    1.0    0.8
               length    0.3    0.2

        Drop a specific index combination from the MultiIndex
        DataFrame, i.e., drop the combination ``'falcon'`` and
        ``'weight'``, which deletes only the corresponding row

        >>> df.drop(index=('falcon', 'weight'))
                         big  small
        lama   speed    45.0   30.0
               weight  200.0  100.0
               length    1.5    1.0
        cow    speed    30.0   20.0
               weight  250.0  150.0
               length    1.5    0.8
        falcon speed   320.0  250.0
               length    0.3    0.2

        >>> df.drop(index='cow', columns='small')
                         big
        lama   speed    45.0
               weight  200.0
               length    1.5
        falcon speed   320.0
               weight    1.0
               length    0.3

        >>> df.drop(index='length', level=1)
                         big  small
        lama   speed    45.0   30.0
               weight  200.0  100.0
        cow    speed    30.0   20.0
               weight  250.0  150.0
        falcon speed   320.0  250.0
               weight    1.0    0.8
        """

    def value_counts():
        """
        Return a Series containing the frequency of each distinct row in the Dataframe.

        Parameters
        ----------
        subset : label or list of labels, optional
            Columns to use when counting unique combinations.
        normalize : bool, default False
            Return proportions rather than frequencies. Being different from native pandas,
            Snowpark pandas will return a Series with `decimal.Decimal` values.
        sort : bool, default True
            Sort by frequencies when True. Sort by DataFrame column values when False.
            When there is a tie between counts, the order is still deterministic, but
            may be different from the result from native pandas.
        ascending : bool, default False
            Sort in ascending order.
        dropna : bool, default True
            Don't include counts of rows that contain NA values.

        Returns
        -------
        Series

        See Also
        --------
        :func:`Series.value_counts <modin.pandas.Series.value_counts>` : Equivalent method on Series.

        Notes
        -----
        The returned Series will have a MultiIndex with one level per input
        column but an Index (non-multi) for a single label. By default, rows
        that contain any NA values are omitted from the result. By default,
        the resulting Series will be in descending order so that the first
        element is the most frequently-occurring row.

        Examples
        --------
        >>> df = pd.DataFrame({'num_legs': [2, 4, 4, 6],
        ...                    'num_wings': [2, 0, 0, 0]},
        ...                   index=['falcon', 'dog', 'cat', 'ant'])
        >>> df
                num_legs  num_wings
        falcon         2          2
        dog            4          0
        cat            4          0
        ant            6          0

        >>> df.value_counts()
        num_legs  num_wings
        4         0            2
        2         2            1
        6         0            1
        Name: count, dtype: int64

        >>> df.value_counts(sort=False)
        num_legs  num_wings
        2         2            1
        4         0            2
        6         0            1
        Name: count, dtype: int64

        >>> df.value_counts(ascending=True)
        num_legs  num_wings
        2         2            1
        6         0            1
        4         0            2
        Name: count, dtype: int64

        >>> df.value_counts(normalize=True)
        num_legs  num_wings
        4         0            0.50
        2         2            0.25
        6         0            0.25
        Name: proportion, dtype: float64

        With `dropna` set to `False` we can also count rows with NA values.

        >>> df = pd.DataFrame({'first_name': ['John', 'Anne', 'John', 'Beth'],
        ...                    'middle_name': ['Smith', None, None, 'Louise']})
        >>> df
          first_name middle_name
        0       John       Smith
        1       Anne        None
        2       John        None
        3       Beth      Louise

        >>> df.value_counts()
        first_name  middle_name
        John        Smith          1
        Beth        Louise         1
        Name: count, dtype: int64

        >>> df.value_counts(dropna=False)
        first_name  middle_name
        John        Smith          1
        Anne        NaN            1
        John        NaN            1
        Beth        Louise         1
        Name: count, dtype: int64

        >>> df.value_counts("first_name")
        first_name
        John    2
        Anne    1
        Beth    1
        Name: count, dtype: int64
        """

    def map():
        """
        Apply a function to the `DataFrame` elementwise.
        """

    def mask():
        """
        Replace values where the condition is True.

        Args:
            cond: bool Series/DataFrame, array-like, or callable
                Where cond is False, keep the original value. Where True, replace with corresponding value from other.
                If cond is callable, it is computed on the Series/DataFrame and should return boolean Series/DataFrame
                or array. The callable must not change input Series/DataFrame (though pandas doesn’t check it).

            other: scalar, Series/DataFrame, or callable
                Entries where cond is True are replaced with corresponding value from other. If other is callable,
                it is computed on the Series/DataFrame and should return scalar or Series/DataFrame. The callable must
                not change input Series/DataFrame (though pandas doesn’t check it).

            inplace: bool, default False
                Whether to perform the operation in place on the data.

            axis: int, default None
                Alignment axis if needed. For Series this parameter is unused and defaults to 0.

            level: int, default None
                Alignment level if needed.

        Returns:
            Same type as caller or None if inplace=True.

        See Also:
            DataFrame.where : Replace values where the condition is False.

        Notes:
            The mask method is an application of the if-then idiom. For each element in the calling DataFrame, if cond
            is False the element is used; otherwise the corresponding element from the DataFrame other is used. If the
            axis of other does not align with axis of cond Series/DataFrame, the misaligned index positions will be
            filled with True.

            The signature for DataFrame.where() differs from numpy.where(). Roughly df1.where(m, df2) is equivalent to
            np.where(m, df1, df2).

            For further details and examples see the mask documentation in indexing.

            The dtype of the object takes precedence. The fill value is cast to the object’s dtype, if this can be
            done losslessly.

        Examples::
        >>> df = pd.DataFrame(np.arange(10).reshape(-1, 2), columns=['A', 'B'])
        >>> df   # doctest: +NORMALIZE_WHITESPACE
        A  B
        0  0  1
        1  2  3
        2  4  5
        3  6  7
        4  8  9

        >>> m = df % 3 == 0
        >>> df.mask(m, -df)   # doctest: +NORMALIZE_WHITESPACE
           A  B
        0  0  1
        1  2 -3
        2  4  5
        3 -6  7
        4  8 -9

        Snowpark pandas `DataFrame.mask` behaves the same as `numpy.where`.

        >>> data = np.where(~m, df, -df)
        >>> df.mask(m, -df) == pd.DataFrame(data, columns=['A', 'B'])  # doctest: +NORMALIZE_WHITESPACE
            A     B
        0  True  True
        1  True  True
        2  True  True
        3  True  True
        4  True  True

        >>> df.mask(m, -df) == df.where(~m, -df)  # doctest: +NORMALIZE_WHITESPACE
            A     B
        0  True  True
        1  True  True
        2  True  True
        3  True  True
        4  True  True
        """

    def where():
        """
        Replace values where the condition is False.

        Args:
            cond: bool Series/DataFrame, array-like, or callable
                Where cond is True, keep the original value. Where False, replace with corresponding value from other.
                If cond is callable, it is computed on the Series/DataFrame and should return boolean Series/DataFrame
                or array. The callable must not change input Series/DataFrame (though pandas doesn’t check it).

            other: scalar, Series/DataFrame, or callable
                Entries where cond is False are replaced with corresponding value from other. If other is callable,
                it is computed on the Series/DataFrame and should return scalar or Series/DataFrame. The callable must
                not change input Series/DataFrame (though pandas doesn’t check it). If not specified, entries will be
                filled with the corresponding NULL value (np.nan for numpy dtypes, pd.NA for extension dtypes).

            inplace: bool, default False
                Whether to perform the operation in place on the data.

            axis: int, default None
                Alignment axis if needed. For Series this parameter is unused and defaults to 0.

            level: int, default None
                Alignment level if needed.

        Returns:
            Same type as caller or None if inplace=True.

        Notes:
            The where method is an application of the if-then idiom. For each element in the calling DataFrame, if cond
            is True the element is used; otherwise the corresponding element from the DataFrame other is used. If the
            axis of other does not align with axis of cond Series/DataFrame, the misaligned index positions will be
            filled with False.

            The signature for DataFrame.where() differs from numpy.where(). Roughly df1.where(m, df2) is equivalent to
            np.where(m, df1, df2).

            For further details and examples see the where documentation in indexing.

            The dtype of the object takes precedence. The fill value is cast to the object’s dtype, if this can be
            done losslessly.

        Examples::

        >>> df = pd.DataFrame(np.arange(10).reshape(-1, 2), columns=['A', 'B'])

        >>> df  # doctest: +NORMALIZE_WHITESPACE
           A  B
        0  0  1
        1  2  3
        2  4  5
        3  6  7
        4  8  9

        >>> m = df % 3 == 0
        >>> df.where(m, -df)  # doctest: +NORMALIZE_WHITESPACE
           A  B
        0  0 -1
        1 -2  3
        2 -4 -5
        3  6 -7
        4 -8  9

        Snowpark pandas `DataFrame.where` behaves the same as `numpy.where`.

        >>> data = np.where(m, df, -df)
        >>> df.where(m, -df) == pd.DataFrame(data, columns=['A', 'B'])  # doctest: +NORMALIZE_WHITESPACE
              A     B
        0  True  True
        1  True  True
        2  True  True
        3  True  True
        4  True  True

        >>> df.where(m, -df) == df.mask(~m, -df)  # doctest: +SKIP
              A     B
        0  True  True
        1  True  True
        2  True  True
        3  True  True
        4  True  True
        """

    def xs():
        """
        Return cross-section from the ``DataFrame``.
        """

    def set_axis():
        """
        Assign desired index to given axis.

        Parameters
        ----------
        labels : list-like, Index, MultiIndex
            The values for the new index.
        axis : {index (0), rows(0), columns (1)}
            Axis for the function to be applied on.
        copy : bool, default True
            To maintain compatibility with pandas, does nothing.

        Returns
        -------
        DataFrame

        Examples
        --------
        >>> df = pd.DataFrame({
        ... "Videogame": ["Dark Souls", "Cruelty Squad", "Stardew Valley"],
        ... "Genre": ["Souls-like", "Immersive-sim", "Farming-sim"],
        ... "Rating": [9.5, 9.0, 8.7]})
        >>> df.set_axis(['a', 'b', 'c'], axis="index") # doctest: +NORMALIZE_WHITESPACE
                Videogame          Genre  Rating
        a      Dark Souls     Souls-like     9.5
        b   Cruelty Squad  Immersive-sim     9.0
        c  Stardew Valley    Farming-sim     8.7

        >>> df.set_axis(["Name", "Sub-genre", "Rating out of 10"], axis=1) # doctest: +NORMALIZE_WHITESPACE
                     Name      Sub-genre  Rating out of 10
        0      Dark Souls     Souls-like               9.5
        1   Cruelty Squad  Immersive-sim               9.0
        2  Stardew Valley    Farming-sim               8.7

        >>> columns = pd.MultiIndex.from_tuples([("Gas", "Toyota"), ("Gas", "Ford"), ("Electric", "Tesla"), ("Electric", "Nio"),])
        >>> data = [[100, 300, 900, 400], [200, 500, 300, 600]]
        >>> df = pd.DataFrame(columns=columns, data=data)
        >>> df.set_axis([2010, 2015], axis="rows") # doctest: +NORMALIZE_WHITESPACE
                Gas      Electric
             Toyota Ford    Tesla  Nio
        2010    100  300      900  400
        2015    200  500      300  600
        """

    def __getattr__():
        """
        Return item identified by `key`.

        Parameters
        ----------
        key : hashable
            Key to get.

        Returns
        -------
        Any

        Notes
        -----
        First try to use `__getattribute__` method. If it fails
        try to get `key` from ``DataFrame`` fields.
        """

    def __setattr__():
        """
        Set attribute `value` identified by `key`.

        Parameters
        ----------
        key : hashable
            Key to set.
        value : Any
            Value to set.
        """

    def __setitem__():
        """
        Set attribute `value` identified by `key`.

        Args:
            key: Key to set
            value:  Value to set

        Note:
            In the case where value is any list like or array, pandas checks the array length against the number of rows
            of the input dataframe. If there is a mismatch, a ValueError is raised. Snowpark pandas indexing won't throw
            a ValueError because knowing the length of the current dataframe can trigger eager evaluations; instead if
            the array is longer than the number of rows we ignore the additional values. If the array is shorter, we use
            enlargement filling with the last value in the array.

        Returns:
            None
        """

    def abs():
        """
        Return a DataFrame with absolute numeric value of each element.

        Returns
        -------
        DataFrame

        Examples
        --------
        >>> df = pd.DataFrame({'a': [1,-2,3], 'b': [-4.33, 5, 6]})
        >>> df
           a     b
        0  1 -4.33
        1 -2  5.00
        2  3  6.00

        >>> abs(df)
           a     b
        0  1  4.33
        1  2  5.00
        2  3  6.00
        """

    @_doc_binary_op(
        operation="union", bin_op="and", right="other", **_doc_binary_op_kwargs
    )
    def __and__():
        pass

    @_doc_binary_op(
        operation="union", bin_op="rand", right="other", **_doc_binary_op_kwargs
    )
    def __rand__():
        pass

    @_doc_binary_op(
        operation="disjunction",
        bin_op="or",
        right="other",
        **_doc_binary_op_kwargs,
    )
    def __or__():
        pass

    @_doc_binary_op(
        operation="disjunction",
        bin_op="ror",
        right="other",
        **_doc_binary_op_kwargs,
    )
    def __ror__():
        pass

    def __neg__():
        """
        Returns a DataFrame with the sign changed for each element.

        Returns
        -------
        DataFrame

        Examples
        --------
        >>> df = pd.DataFrame({'a': [1,-2,3], 'b': [-4.33, 5, 6]})
        >>> df
           a     b
        0  1 -4.33
        1 -2  5.00
        2  3  6.00

        >>> - df
           a     b
        0 -1  4.33
        1  2 -5.00
        2 -3 -6.00
        """

    def __iter__():
        """
        Iterate over info axis.

        Returns
        -------
        iterable
            Iterator of the columns names.
        """

    def __contains__():
        """
        Check if `key` in the ``DataFrame.columns``.

        Parameters
        ----------
        key : hashable
            Key to check the presence in the columns.

        Returns
        -------
        bool
        """

    def __round__():
        """
        Round each value in a ``DataFrame`` to the given number of decimals.

        Parameters
        ----------
        decimals : int, default: 0
            Number of decimal places to round to.

        Returns
        -------
        DataFrame
        """

    def __delitem__():
        """
        Delete item identified by `key` label.

        Parameters
        ----------
        key : hashable
            Key to delete.
        """

    __add__ = add
    __iadd__ = add
    __radd__ = radd
    __mul__ = mul
    __imul__ = mul
    __rmul__ = rmul
    __pow__ = pow
    __ipow__ = pow
    __rpow__ = rpow
    __sub__ = sub
    __isub__ = sub
    __rsub__ = rsub
    __floordiv__ = floordiv
    __ifloordiv__ = floordiv
    __rfloordiv__ = rfloordiv
    __truediv__ = truediv
    __itruediv__ = truediv
    __rtruediv__ = rtruediv
    __mod__ = mod
    __imod__ = mod
    __rmod__ = rmod
    __rdiv__ = rdiv

    def __dataframe__():
        """
        Get a Modin DataFrame that implements the dataframe exchange protocol.

        See more about the protocol in https://data-apis.org/dataframe-protocol/latest/index.html.

        Parameters
        ----------
        nan_as_null : bool, default: False
            A keyword intended for the consumer to tell the producer
            to overwrite null values in the data with ``NaN`` (or ``NaT``).
            This currently has no effect; once support for nullable extension
            dtypes is added, this value should be propagated to columns.
        allow_copy : bool, default: True
            A keyword that defines whether or not the library is allowed
            to make a copy of the data. For example, copying data would be necessary
            if a library supports strided buffers, given that this protocol
            specifies contiguous buffers. Currently, if the flag is set to ``False``
            and a copy is needed, a ``RuntimeError`` will be raised.

        Returns
        -------
        ProtocolDataframe
            A dataframe object following the dataframe protocol specification.
        """

    @property
    def attrs():
        pass

    @property
    def style():
        pass

    def isin():
        """
        Whether each element in the DataFrame is contained in values.

        Parameters
        ----------
        values : list-like, Series, DataFrame or dict
            The result will only be true at a location if all the
            labels match. If `values` is a Series, that's the index. If
            `values` is a dict, the keys must be the column names,
            which must match. If `values` is a DataFrame,
            then both the index and column labels must match.

            Snowpark pandas assumes that in the case of values being Series or DataFrame that the index of
            values is unique (i.e., values.index.is_unique() = True)

        Returns
        -------
        DataFrame
            DataFrame of booleans showing whether each element in the DataFrame
            is contained in values.

        Examples
        --------
        >>> df = pd.DataFrame({'num_legs': [2, 4], 'num_wings': [2, 0]},
        ...                   index=['falcon', 'dog'])
        >>> df
                num_legs  num_wings
        falcon         2          2
        dog            4          0

        When ``values`` is a list check whether every value in the DataFrame
        is present in the list (which animals have 0 or 2 legs or wings)

        >>> df.isin([0, 2])
                num_legs  num_wings
        falcon      True       True
        dog        False       True

        To check if ``values`` is *not* in the DataFrame, use the ``~`` operator:

        >>> ~df.isin([0, 2])
                num_legs  num_wings
        falcon     False      False
        dog         True      False

        When ``values`` is a dict, we can pass values to check for each
        column separately:

        >>> df.isin({'num_wings': [0, 3]})
                num_legs  num_wings
        falcon     False      False
        dog        False       True

        When ``values`` is a Series or DataFrame the index and column must
        match. Note that 'falcon' does not match based on the number of legs
        in other.

        >>> other = pd.DataFrame({'num_legs': [8, 3], 'num_wings': [0, 2]},
        ...                      index=['spider', 'falcon'])
        >>> df.isin(other)
                num_legs  num_wings
        falcon     False       True
        dog        False      False

        Caution
        -------
        Snowpark pandas does not perform a check for the case that values is a DataFrame or Series nor does it check
        whether the index is unique. Snowpark pandas preserves NULL values; if the DataFrame contains NULL in
        a cell the output cell will be NULL.
        """

    def __reduce__(self):
        pass

    def _set_axis_name():
        """
        Alter the name or names of the axis.

        Parameters
        ----------
        name : str or list of str
            Name for the Index, or list of names for the MultiIndex.
        axis : str or int, default: 0
            The axis to set the label.
            0 or 'index' for the index, 1 or 'columns' for the columns.
        inplace : bool, default: False
            Whether to modify `self` directly or return a copy.

        Returns
        -------
        DataFrame or None
        """
        # we need to override the docstring for this private method because
        # defines it and includes doctests that fail for Snowpark pandas.

    def merge():
        """
        Merge DataFrame or named Series objects with a database-style join.

        A named Series object is treated as a DataFrame with a single named column.

        The join is done on columns or indexes. If joining columns on
        columns, the DataFrame indexes *will be ignored*. Otherwise if joining indexes
        on indexes or indexes on a column or columns, the index will be passed on.
        When performing a cross merge, no column specifications to merge on are
        allowed.

        .. warning::

            If both key columns contain rows where the key is a null value, those
            rows will be matched against each other. This is different from usual SQL
            join behaviour and can lead to unexpected results.

        Parameters
        ----------
        right : DataFrame or named Series
            Object to merge with.
        how : {'left', 'right', 'outer', 'inner', 'cross'}, default 'inner'
            Type of merge to be performed.

            * left: use only keys from left frame, similar to a SQL left outer join;
              preserve key order.
            * right: use only keys from right frame, similar to a SQL right outer join;
              preserve key order.
            * outer: use union of keys from both frames, similar to a SQL full outer
              join; sort keys lexicographically.
            * inner: use intersection of keys from both frames, similar to a SQL inner
              join; preserve the order of the left keys.
            * cross: creates the cartesian product from both frames, preserves the order
              of the left keys.
        on : label or list
            Column or index level names to join on. These must be found in both
            DataFrames. If `on` is None and not merging on indexes then this defaults
            to the intersection of the columns in both DataFrames.
        left_on : label or list, or array-like
            Column or index level names to join on in the left DataFrame. Can also
            be an array or list of arrays of the length of the left DataFrame.
            These arrays are treated as if they are columns.
        right_on : label or list, or array-like
            Column or index level names to join on in the right DataFrame. Can also
            be an array or list of arrays of the length of the right DataFrame.
            These arrays are treated as if they are columns.
        left_index : bool, default False
            Use the index from the left DataFrame as the join key(s). If it is a
            MultiIndex, the number of keys in the other DataFrame (either the index
            or a number of columns) must match the number of levels.
        right_index : bool, default False
            Use the index from the right DataFrame as the join key. Same caveats as
            left_index.
        sort : bool, default False
            Sort the join keys lexicographically in the result DataFrame. If False,
            the order of the join keys depends on the join type (how keyword).
        suffixes : list-like, default is ("_x", "_y")
            A length-2 sequence where each element is optionally a string
            indicating the suffix to add to overlapping column names in
            `left` and `right` respectively. Pass a value of `None` instead
            of a string to indicate that the column name from `left` or
            `right` should be left as-is, with no suffix. At least one of the
            values must not be None.
        copy : bool, default True
            This argument is ignored in Snowpark pandas.
        indicator : bool or str, default False
            If True, adds a column to the output DataFrame called "_merge" with
            information on the source of each row. The column can be given a different
            name by providing a string argument. The column will have a Categorical
            type with the value of "left_only" for observations whose merge key only
            appears in the left DataFrame, "right_only" for observations
            whose merge key only appears in the right DataFrame, and "both"
            if the observation's merge key is found in both DataFrames.

        validate : str, optional
            This argument is not yet supported in Snowpark pandas.

        Returns
        -------
        DataFrame
            A DataFrame of the two merged objects.

        See Also
        --------
        merge_ordered : Merge with optional filling/interpolation.
        merge_asof : Merge on nearest keys.
        DataFrame.join : Similar method using indices.

        Examples
        --------
        >>> df1 = pd.DataFrame({'lkey': ['foo', 'bar', 'baz', 'foo'],
        ...                     'value': [1, 2, 3, 5]})
        >>> df2 = pd.DataFrame({'rkey': ['foo', 'bar', 'baz', 'foo'],
        ...                     'value': [5, 6, 7, 8]})
        >>> df1
          lkey  value
        0  foo      1
        1  bar      2
        2  baz      3
        3  foo      5
        >>> df2
          rkey  value
        0  foo      5
        1  bar      6
        2  baz      7
        3  foo      8

        Merge df1 and df2 on the lkey and rkey columns. The value columns have
        the default suffixes, _x and _y, appended.

        >>> df1.merge(df2, left_on='lkey', right_on='rkey')
          lkey  value_x rkey  value_y
        0  foo        1  foo        5
        1  foo        1  foo        8
        2  bar        2  bar        6
        3  baz        3  baz        7
        4  foo        5  foo        5
        5  foo        5  foo        8

        Merge DataFrames df1 and df2 with specified left and right suffixes
        appended to any overlapping columns.

        >>> df1.merge(df2, left_on='lkey', right_on='rkey',
        ...           suffixes=('_left', '_right'))
          lkey  value_left rkey  value_right
        0  foo           1  foo            5
        1  foo           1  foo            8
        2  bar           2  bar            6
        3  baz           3  baz            7
        4  foo           5  foo            5
        5  foo           5  foo            8


        >>> df1 = pd.DataFrame({'a': ['foo', 'bar'], 'b': [1, 2]})
        >>> df2 = pd.DataFrame({'a': ['foo', 'baz'], 'c': [3, 4]})
        >>> df1
             a  b
        0  foo  1
        1  bar  2
        >>> df2
             a  c
        0  foo  3
        1  baz  4

        >>> df1.merge(df2, how='inner', on='a')
             a  b  c
        0  foo  1  3

        >>> df1.merge(df2, how='left', on='a')
             a  b    c
        0  foo  1  3.0
        1  bar  2  NaN

        >>> df1 = pd.DataFrame({'left': ['foo', 'bar']})
        >>> df2 = pd.DataFrame({'right': [7, 8]})
        >>> df1
          left
        0  foo
        1  bar
        >>> df2
           right
        0      7
        1      8

        >>> df1.merge(df2, how='cross')
          left  right
        0  foo      7
        1  foo      8
        2  bar      7
        3  bar      8
        """

    def to_csv():
        """
        Write object to a comma-separated values (csv) file. This can write csv file
        either to local filesystem or to snowflake stage. Filepath staring with `@` is
        treated as snowflake stage location.

        Note: Writing to local filesystem supports all parameters but writing to
        snowflake stage does not support float_format, mode, encoding, quoting,
        quotechar, lineterminator, doublequote and decimal parameters. Also when
        writing to snowflake stage, chuncksize, errors and storage_options parameters
        are ignored.

        Parameters
        ----------
        path_or_buf : str, path object, file-like object, or None, default None
            String, path object (implementing os.PathLike[str]), or file-like
            object implementing a write() function. If None, the result is
            returned as a string. If a non-binary file object is passed, it should
            be opened with `newline=''`, disabling universal newlines. If a binary
            file object is passed, `mode` might need to contain a `'b'`.
        sep : str, default ','
            String of length 1. Field delimiter for the output file.
        na_rep : str, default ''
            Missing data representation.
        float_format : str, Callable, default None
            Format string for floating point numbers. If a Callable is given, it takes
            precedence over other numeric formatting parameters, like decimal.
        columns : sequence, optional
            Columns to write.
        header : bool or list of str, default True
            Write out the column names. If a list of strings is given it is
            assumed to be aliases for the column names.
        index : bool, default True
            Write row names (index).
        index_label : str or sequence, or False, default None
            Column label for index column(s) if desired. If None is given, and
            `header` and `index` are True, then the index names are used. A
            sequence should be given if the object uses MultiIndex. If
            False do not print fields for index names. Use index_label=False
            for easier importing in R.
        mode : {{'w', 'x', 'a'}}, default 'w'
            Forwarded to either `open(mode=)` or `fsspec.open(mode=)` to control
            the file opening. Typical values include:

            - 'w', truncate the file first.
            - 'x', exclusive creation, failing if the file already exists.
            - 'a', append to the end of file if it exists.
        encoding : str, optional
            A string representing the encoding to use in the output file,
            defaults to 'utf-8'. `encoding` is not supported if `path_or_buf`
            is a non-binary file object.
        compression : str or dict, default 'infer'
            For on-the-fly compression of the output data. If 'infer' and '%s' is
            path-like, then detect compression from the following extensions: '.gz',
            '.bz2', '.zip', '.xz', '.zst', '.tar', '.tar.gz', '.tar.xz' or '.tar.bz2'
            (otherwise no compression).
            Set to ``None`` for no compression.
            Can also be a dict with key ``'method'`` set
            to one of {``'zip'``, ``'gzip'``, ``'bz2'``, ``'zstd'``, ``'xz'``, ``'tar'``} and
            other key-value pairs are forwarded to
            ``zipfile.ZipFile``, ``gzip.GzipFile``,
            ``bz2.BZ2File``, ``zstandard.ZstdCompressor``, ``lzma.LZMAFile`` or
            ``tarfile.TarFile``, respectively.
            As an example, the following could be passed for faster compression and to create
            a reproducible gzip archive:
            ``compression={'method': 'gzip', 'compresslevel': 1, 'mtime': 1}``.

            Note: Supported compression algorithms are different when writing to
            snowflake stage.
            Please refer to https://docs.snowflake.com/en/sql-reference/sql/copy-into-table#type-csv
            for supported compression algorithms.
        quoting : optional constant from csv module
            Defaults to csv.QUOTE_MINIMAL. If you have set a `float_format`
            then floats are converted to strings and thus csv.QUOTE_NONNUMERIC
            will treat them as non-numeric.
        quotechar : str, default '\"'
            String of length 1. Character used to quote fields.
        lineterminator : str, optional
            The newline character or character sequence to use in the output
            file. Defaults to `os.linesep`, which depends on the OS in which
            this method is called ('\\n' for linux, '\\r\\n' for Windows, i.e.).
        chunksize : int or None
            Rows to write at a time.
        date_format : str, default None
            Format string for datetime objects.
        doublequote : bool, default True
            Control quoting of `quotechar` inside a field.
        escapechar : str, default None
            String of length 1. Character used to escape `sep` and `quotechar`
            when appropriate.
        decimal : str, default '.'
            Character recognized as decimal separator. E.g. use ',' for
            European data.
        errors : str, default 'strict'
            Specifies how encoding and decoding errors are to be handled.
            See the errors argument for :func:`open` for a full list
            of options.
        storage_options : dict, optional
            Extra options that make sense for a particular storage connection, e.g.
            host, port, username, password, etc. For HTTP(S) URLs the key-value pairs
            are forwarded to ``urllib.request.Request`` as header options. For other
            URLs (e.g. starting with "s3://", and "gcs://") the key-value pairs are
            forwarded to ``fsspec.open``. Please see ``fsspec`` and ``urllib`` for more
            details, and for more examples on storage options refer `here
            <https://pandas.pydata.org/docs/user_guide/io.html?
            highlight=storage_options#reading-writing-remote-files>`_.

        Returns
        -------
        None or str
            If path_or_buf is None, returns the resulting csv format as a
            string. Otherwise returns None.

        See Also
        --------
        read_csv : Load a CSV file into a DataFrame.
        to_excel : Write DataFrame to an Excel file.

        Examples
        --------
        Create 'out.csv' containing 'df' without indices

        >>> df = pd.DataFrame({'name': ['Raphael', 'Donatello'],
        ...                    'mask': ['red', 'purple'],
        ...                    'weapon': ['sai', 'bo staff']})
        >>> df.to_csv('out.csv', index=False)  # doctest: +SKIP

        Create 'out.zip' containing 'out.csv'

        >>> df.to_csv(index=False)  # doctest: +SKIP
        >>> compression_opts = dict(method='zip',
        ...                         archive_name='out.csv')  # doctest: +SKIP
        >>> df.to_csv('out.zip', index=False,
        ...           compression=compression_opts)  # doctest: +SKIP

        To write a csv file to a new folder or nested folder you will first
        need to create it using either Pathlib or os:

        >>> from pathlib import Path  # doctest: +SKIP
        >>> filepath = Path('folder/subfolder/out.csv')  # doctest: +SKIP
        >>> filepath.parent.mkdir(parents=True, exist_ok=True)  # doctest: +SKIP
        >>> df.to_csv(filepath)  # doctest: +SKIP

        >>> import os  # doctest: +SKIP
        >>> os.makedirs('folder/subfolder', exist_ok=True)  # doctest: +SKIP
        >>> df.to_csv('folder/subfolder/out.csv')  # doctest: +SKIP
        """<|MERGE_RESOLUTION|>--- conflicted
+++ resolved
@@ -4179,7 +4179,6 @@
         Cast to DatetimeIndex of timestamps, at *beginning* of period.
         """
 
-<<<<<<< HEAD
     def tz_convert():
         """
         Convert tz-aware axis to target time zone.
@@ -4194,7 +4193,38 @@
             If axis is a MultiIndex, convert a specific level. Otherwise must be None.
         copy : bool, default True
             Also make a copy of the underlying data.
-=======
+
+        Returns
+        -------
+        Series/DataFrame
+            Object with time zone converted axis.
+
+        Raises
+        ------
+        TypeError
+            If the axis is tz-naive.
+
+        Examples
+        --------
+        Change to another time zone:
+
+        >>> s = pd.Series(
+        ...     [1],
+        ...     index=pd.DatetimeIndex(['2018-09-15 01:30:00+02:00']),
+        ... )
+        >>> s.tz_convert('Asia/Shanghai')
+        2018-09-15 07:30:00+08:00    1
+        Freq: None, dtype: int64
+
+        Pass None to convert to UTC and get a tz-naive index:
+
+        >>> s = pd.Series([1],
+        ...             index=pd.DatetimeIndex(['2018-09-15 01:30:00+02:00']))
+        >>> s.tz_convert(None)
+        2018-09-14 23:30:00    1
+        Freq: None, dtype: int64
+        """
+
     def tz_localize():
         """
         Localize tz-naive index of a Series or DataFrame to target time zone.
@@ -4208,10 +4238,10 @@
         axis : {0 or ‘index’, 1 or ‘columns’}, default 0
             The axis to localize
         level : int, str, default None
-            If axis ia a MultiIndex, localize a specific level. Otherwise must be None.
+            If axis is a MultiIndex, localize a specific level. Otherwise must be None.
         copy : bool, default True
             Also make a copy of the underlying data.
-        ambiguou: ‘infer’, bool-ndarray, ‘NaT’, default ‘raise’
+        ambiguous: ‘infer’, bool-ndarray, ‘NaT’, default ‘raise’
             When clocks moved backward due to DST, ambiguous times may arise. For example in Central European Time (UTC+01), when going from 03:00 DST to 02:00 non-DST, 02:30:00 local time occurs both at 00:30:00 UTC and at 01:30:00 UTC. In such a situation, the ambiguous parameter dictates how ambiguous times should be handled.
             - ‘infer’ will attempt to infer fall dst-transition hours based on order
             - bool-ndarray where True signifies a DST time, False designates a non-DST time (note that this flag is only applicable for ambiguous times)
@@ -4224,43 +4254,15 @@
             - ‘NaT’ will return NaT where there are nonexistent times
             - timedelta objects will shift nonexistent times by the timedelta
             - ‘raise’ will raise an NonExistentTimeError if there are nonexistent times.
->>>>>>> d5989d00
 
         Returns
         -------
         Series/DataFrame
-<<<<<<< HEAD
-            Object with time zone converted axis.
-=======
             Same type as the input.
->>>>>>> d5989d00
 
         Raises
         ------
         TypeError
-<<<<<<< HEAD
-            If the axis is tz-naive.
-
-        Examples
-        --------
-        Change to another time zone:
-
-        >>> s = pd.Series(
-        ...     [1],
-        ...     index=pd.DatetimeIndex(['2018-09-15 01:30:00+02:00']),
-        ... )
-        >>> s.tz_convert('Asia/Shanghai')
-        2018-09-15 07:30:00+08:00    1
-        Freq: None, dtype: int64
-
-        Pass None to convert to UTC and get a tz-naive index:
-
-        >>> s = pd.Series([1],
-        ...             index=pd.DatetimeIndex(['2018-09-15 01:30:00+02:00']))
-        >>> s.tz_convert(None)
-        2018-09-14 23:30:00    1
-        Freq: None, dtype: int64
-=======
             If the TimeSeries is tz-aware and tz is not None.
 
         Examples
@@ -4332,7 +4334,6 @@
         2015-03-29 03:30:00+02:00    0
         2015-03-29 03:30:00+02:00    1
         dtype: int64
->>>>>>> d5989d00
         """
 
     def truediv():

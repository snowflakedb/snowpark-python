--- conflicted
+++ resolved
@@ -3319,14 +3319,11 @@
         In the example above, index value ``7`` is forward filled from index value ``6``, since that
         is the previous index value when the data is sorted.
         """
-<<<<<<< HEAD
-=======
 
     def reindex_like():
         """
         Return an object with matching indices as `other` object.
         """
->>>>>>> 37c8a92c
 
     def replace():
         """

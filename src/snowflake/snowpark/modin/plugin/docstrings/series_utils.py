#
# Copyright (c) 2012-2024 Snowflake Computing Inc. All rights reserved.
#

"""This module contains StringMethods an DateTimeMethods docstrings that override modin's docstrings."""


class StringMethods:
    def casefold():
        pass

    def cat():
        pass

    def decode():
        pass

    def split():
        """
        Split strings around given separator/delimiter.

        Splits the string in the Series/Index from the beginning, at the specified delimiter string.

        Parameters
        ----------
        pat : str, optional
            String to split on. If not specified, split on whitespace.
        n : int, default -1 (all)
            Limit number of splits in output. None, 0 and -1 will be interpreted as return all splits.
        expand : bool, default False (Not implemented yet, should be set to False)
            Expand the split strings into separate columns.
            - If True, return DataFrame/MultiIndex expanding dimensionality.
            - If False, return Series/Index, containing lists of strings.
        regex : bool, default None (Not implemented yet, should be set to False or None)
            Determines if the passed-in pattern is a regular expression:
            - If True, assumes the passed-in pattern is a regular expression
            - If False or None, treats the pattern as a literal string.

        Returns
        -------
        :class:`~modin.pandas.Series`, Index, :class:`~modin.pandas.DataFrame` or MultiIndex
            Type matches caller unless expand=True (see Notes).

        See also
        --------
        Series.str.split
            Split strings around given separator/delimiter.
        Series.str.rsplit
            Splits string around given separator/delimiter, starting from the right.
        Series.str.join
            Join lists contained as elements in the Series/Index with passed delimiter.
        str.split
            Standard library version for split.
        str.rsplit
            Standard library version for rsplit.

        Notes
        -----
        The handling of the n keyword depends on the number of found splits:

            - If found splits > n, make first n splits only
            - If found splits <= n, make all splits
            - If for a certain row the number of found splits < n, append None for padding up to n if expand=True
            - If using expand=True, Series and Index callers return DataFrame and MultiIndex objects, respectively.

        Examples
        --------
        >>> s = pd.Series(
        ...     [
        ...         "this is a regular sentence",
        ...         "https://docs.python.org/3/tutorial/index.html",
        ...         np.nan
        ...     ]
        ... )
        >>> s
        0                       this is a regular sentence
        1    https://docs.python.org/3/tutorial/index.html
        2                                             None
        dtype: object

        In the default setting, the string is split by whitespace.

        >>> s.str.split()
        0                   [this, is, a, regular, sentence]
        1    [https://docs.python.org/3/tutorial/index.html]
        2                                               None
        dtype: object

        The n parameter can be used to limit the number of splits on the delimiter.

        >>> s.str.split(n=2)
        0                     [this, is, a regular sentence]
        1    [https://docs.python.org/3/tutorial/index.html]
        2                                               None
        dtype: object

        The pat parameter can be used to split by other characters.

        >>> s.str.split(pat="/")
        0                         [this is a regular sentence]
        1    [https:, , docs.python.org, 3, tutorial, index...
        2                                                 None
        dtype: object
        """

    def rsplit():
        pass

    def get():
        """
        Extract element from each component at specified position or with specified key.

        Extract element from lists, tuples, dict, or strings in each element in the Series/Index.

        Parameters
        ----------
        i : int
            Position or key of element to extract.

        Returns
        -------
        Series or Index

        Examples
        --------
        >>> s = pd.Series(["String",
        ...            (1, 2, 3),
        ...            ["a", "b", "c"],
        ...            123,
        ...            -456,
        ...            {1: "Hello", "2": "World"}])
        >>> s.str.get(1)
        0       t
        1    None
        2    None
        3    None
        4    None
        5    None
        dtype: object

        >>> s.str.get(-1)
        0       g
        1    None
        2    None
        3    None
        4    None
        5    None
        dtype: object
        """

    def join():
        pass

    def get_dummies():
        pass

    def contains():
        """
        Test if pattern or regex is contained within a string of a Series or Index.

        Return boolean Series or Index based on whether a given pattern or regex is contained within a string of a Series or Index.

        Parameters
        ----------
        pat : str
            Character sequence or regular expression.
        case : bool, default True
            If True, case sensitive.
        flags : int, default 0 (no flags)
            Flags to pass through to the re module, e.g. re.IGNORECASE.
        na : scalar, optional
            Fill value for missing values. The default depends on dtype of the array. For object-dtype, numpy.nan is used. For StringDtype, pandas.NA is used.
        regex : bool, default True
            If True, assumes the pat is a regular expression.
            If False, treats the pat as a literal string.

        Returns
        -------
        Series or Index of boolean values
            A Series or Index of boolean values indicating whether the given pattern is contained within the string of each element of the Series or Index.

        See also
        --------
        match
            Analogous, but stricter, relying on re.match instead of re.search.
        Series.str.startswith
            Test if the start of each string element matches a pattern.
        Series.str.endswith
            Same as startswith, but tests the end of string.

        Examples
        --------
        Returning a Series of booleans using only a literal pattern.

        >>> s1 = pd.Series(['Mouse', 'dog', 'house and parrot', '23', np.nan])
        >>> s1.str.contains('og', regex=False)
        0    False
        1     True
        2    False
        3    False
        4     None
        dtype: object

        Returning an Index of booleans using only a literal pattern.

        >>> ind = pd.Index(['Mouse', 'dog', 'house and parrot', '23.0', np.nan])
        >>> ind.str.contains('23', regex=False)
        Index([False, False, False, True, None], dtype='object')

        Specifying case sensitivity using case.

        >>> s1.str.contains('oG', case=True, regex=True)
        0    False
        1    False
        2    False
        3    False
        4     None
        dtype: object

        Specifying na to be False instead of NaN replaces NaN values with False. If Series or Index does not contain NaN values the resultant dtype will be bool, otherwise, an object dtype.

        >>> s1.str.contains('og', na=False, regex=True)
        0    False
        1     True
        2    False
        3    False
        4    False
        dtype: bool

        Returning ‘house’ or ‘dog’ when either expression occurs in a string.

        >>> s1.str.contains('house|dog', regex=True)
        0    False
        1     True
        2     True
        3    False
        4     None
        dtype: object

        Ignoring case sensitivity using flags with regex.

        >>> import re
        >>> s1.str.contains('PARROT', flags=re.IGNORECASE, regex=True)
        0    False
        1    False
        2     True
        3    False
        4     None
        dtype: object

        Returning any digit using regular expression.

        >>> s1.str.contains('\\d', regex=True)
        0    False
        1    False
        2    False
        3     True
        4     None
        dtype: object

        Ensure that `pat` is not a literal pattern when `regex` is set to True. Note in the following example, one might expect only s2[1] and s2[3] to return True. However, ‘.0’ as a regex matches any character followed by a 0.

        >>> s2 = pd.Series(['40', '40.0', '41', '41.0', '35'])
        >>> s2.str.contains('.0', regex=True)
        0     True
        1     True
        2    False
        3     True
        4    False
        dtype: bool
        """

    def replace():
        r"""
        Replace each occurrence of pattern/regex in the Series/Index.

        Equivalent to str.replace() or re.sub(), depending on the regex value.

        Parameters
        ----------
        pat : str
            String can be a character sequence or regular expression.
        repl : str or callable
            Replacement string or a callable. The callable is passed the regex match object and must return a replacement string to be used. See re.sub().
        n : int, default -1 (all)
            Number of replacements to make from start.
        case : bool, default None
            Determines if replace is case sensitive:
            - If True, case sensitive (the default if pat is a string)
            - Set to False for case insensitive
            - Cannot be set if pat is a compiled regex.
        flags : int, default 0 (no flags)
            Regex module flags, e.g. re.IGNORECASE. Cannot be set if pat is a compiled regex.
        regex : bool, default False
            Determines if the passed-in pattern is a regular expression:
            - If True, assumes the passed-in pattern is a regular expression.
            - If False, treats the pattern as a literal string
            - Cannot be set to False if pat is a compiled regex or repl is a callable.

        Returns
        -------
        Series or Index of object
            A copy of the object with all matching occurrences of pat replaced by repl.

        Raises
        ------
        ValueError
            - if regex is False and repl is a callable or pat is a compiled regex
            - if pat is a compiled regex and case or flags is set

        Notes
        -----
        When pat is a compiled regex, all flags should be included in the compiled regex. Use of case, flags, or regex=False with a compiled regex will raise an error.

        Examples
        --------
        When pat is a string and regex is True, the given pat is compiled as a regex. When repl is a string, it replaces matching regex patterns as with re.sub(). NaN value(s) in the Series are left as is:

        >>> pd.Series(['foo', 'fuz', np.nan]).str.replace('f.', 'ba', regex=True)
        0     bao
        1     baz
        2    None
        dtype: object

        When pat is a string and regex is False, every pat is replaced with repl as with str.replace():

        >>> pd.Series(['f.o', 'fuz', np.nan]).str.replace('f.', 'ba', regex=False)
        0     bao
        1     fuz
        2    None
        dtype: object

        Using a compiled regex with flags
        """

    def pad():
        """
        Pad strings in the Series/Index up to width.

        Parameters
        ----------
        width : int
            Minimum width of resulting string; additional characters will be filled with character defined in fillchar.
        side : {‘left’, ‘right’, ‘both’}, default ‘left’
            Side from which to fill resulting string.
        fillchar : str, default ‘ ‘
            Additional character for filling, default is whitespace.
        Returns
        -------
        Series or Index of object
            Returns Series or Index with minimum number of char in object.

        See also
        --------
        Series.str.rjust
            Fills the left side of strings with an arbitrary character. Equivalent to Series.str.pad(side='left').
        Series.str.ljust
            Fills the right side of strings with an arbitrary character. Equivalent to Series.str.pad(side='right').
        Series.str.center
            Fills both sides of strings with an arbitrary character. Equivalent to Series.str.pad(side='both').
        Series.str.zfill
            Pad strings in the Series/Index by prepending ‘0’ character. Equivalent to Series.str.pad(side='left', fillchar='0').

        Examples
        --------
        >>> s = pd.Series(["caribou", "tiger"])
        >>> s
        0    caribou
        1      tiger
        dtype: object

        >>> s.str.pad(width=10)
        0       caribou
        1         tiger
        dtype: object

        >>> s.str.pad(width=10, side='right', fillchar='-')
        0    caribou---
        1    tiger-----
        dtype: object

        >>> s.str.pad(width=10, side='both', fillchar='-')
        0    -caribou--
        1    --tiger---
        dtype: object
        """

    def center():
        """
        Pad left and right side of strings in the Series/Index.

        Equivalent to str.center().

        Parameters
        ----------
        width : int
            Minimum width of resulting string; additional characters will be filled with fillchar.
        fillchar : str
            Additional character for filling, default is whitespace.

        Returns
        -------
        Series/Index of objects.

        Examples
        --------
        For Series.str.center:

        >>> ser = pd.Series(['dog', 'bird', 'mouse'])
        >>> ser.str.center(8, fillchar='.')
        0    ..dog...
        1    ..bird..
        2    .mouse..
        dtype: object

        For Series.str.ljust:

        >>> ser = pd.Series(['dog', 'bird', 'mouse'])
        >>> ser.str.ljust(8, fillchar='.')
        0    dog.....
        1    bird....
        2    mouse...
        dtype: object

        For Series.str.rjust:

        >>> ser = pd.Series(['dog', 'bird', 'mouse'])
        >>> ser.str.rjust(8, fillchar='.')
        0    .....dog
        1    ....bird
        2    ...mouse
        dtype: object
        """

    def ljust():
        """
        Pad right side of strings in the Series/Index.

        Equivalent to str.ljust().

        Parameters
        ----------
        width : int
            Minimum width of resulting string; additional characters will be filled with fillchar.
        fillchar : str
            Additional character for filling, default is whitespace.

        Returns
        -------
            Series/Index of objects.

        Examples
        --------
        For Series.str.center:

        >>> ser = pd.Series(['dog', 'bird', 'mouse'])
<<<<<<< HEAD
        >>> ser.str.center(8, fillchar='.')  # doctest: +SKIP
=======
        >>> ser.str.center(8, fillchar='.')
>>>>>>> a0ac4925
        0    ..dog...
        1    ..bird..
        2    .mouse..
        dtype: object

        For Series.str.ljust:

        >>> ser = pd.Series(['dog', 'bird', 'mouse'])
        >>> ser.str.ljust(8, fillchar='.')
        0    dog.....
        1    bird....
        2    mouse...
        dtype: object

        For Series.str.rjust:

        >>> ser = pd.Series(['dog', 'bird', 'mouse'])
        >>> ser.str.rjust(8, fillchar='.')
        0    .....dog
        1    ....bird
        2    ...mouse
        dtype: object
        """

    def rjust():
        """
        Pad left side of strings in the Series/Index.

        Equivalent to str.rjust().

        Parameters
        ----------
        width : int
            Minimum width of resulting string; additional characters will be filled with fillchar.
        fillchar : str
            Additional character for filling, default is whitespace.
        Returns
        -------
            Series/Index of objects.

        Examples
        --------
        For Series.str.center:

        >>> ser = pd.Series(['dog', 'bird', 'mouse'])
<<<<<<< HEAD
        >>> ser.str.center(8, fillchar='.')  # doctest: +SKIP
=======
        >>> ser.str.center(8, fillchar='.')
>>>>>>> a0ac4925
        0    ..dog...
        1    ..bird..
        2    .mouse..
        dtype: object

        For Series.str.ljust:

        >>> ser = pd.Series(['dog', 'bird', 'mouse'])
        >>> ser.str.ljust(8, fillchar='.')
        0    dog.....
        1    bird....
        2    mouse...
        dtype: object

        For Series.str.rjust:

        >>> ser = pd.Series(['dog', 'bird', 'mouse'])
        >>> ser.str.rjust(8, fillchar='.')
        0    .....dog
        1    ....bird
        2    ...mouse
        dtype: object
        """

    def zfill():
        pass

    def wrap():
        pass

    def slice():
        """
        Slice substrings from each element in the Series or Index.

        Parameters
        ----------
        start : int, optional
            Start position for slice operation.
        stop : int, optional
            Stop position for slice operation.
        step : int, optional
            Step size for slice operation.

        Returns
        -------
        Series or Index of object
            Series or Index from sliced substring from original string object.

        See also
        --------
        Series.str.slice_replace
            Replace a slice with a string.
        Series.str.get
            Return element at position. Equivalent to Series.str.slice(start=i, stop=i+1) with i being the position.

        Examples
        --------
        >>> s = pd.Series(["koala", "dog", "chameleon"])
        >>> s
        0        koala
        1          dog
        2    chameleon
        dtype: object

        >>> s.str.slice(start=1)
        0        oala
        1          og
        2    hameleon
        dtype: object

        >>> s.str.slice(start=-1)
        0    a
        1    g
        2    n
        dtype: object

        >>> s.str.slice(stop=2)
        0    ko
        1    do
        2    ch
        dtype: object

        >>> s.str.slice(step=2)
        0      kaa
        1       dg
        2    caeen
        dtype: object

        >>> s.str.slice(start=0, stop=5, step=3)
        0    kl
        1     d
        2    cm
        dtype: object
        """

    def slice_replace():
        pass

    def count():
        """
        Count occurrences of pattern in each string of the Series/Index.

        This function is used to count the number of times a particular regex pattern is repeated in each of the string elements of the Series.

        Parameters
        ----------
        pat : str
            Valid regular expression.
        flags : int, default 0, meaning no flags
            Flags for the re module.
        **kwargs
            For compatibility with other string methods. Not used.

        Returns
        -------
        Series or Index
            Same type as the calling object containing the integer counts.

        See also
        --------
        re
            Standard library module for regular expressions.
        str.count
            Standard library version, without regular expression support.

        Notes
        -----
        Some characters need to be escaped when passing in pat. eg. '$' has a special meaning in regex and must be escaped when finding this literal character.

        Examples
        --------
        >>> s = pd.Series(['A', 'B', 'Aaba', 'Baca', np.nan, 'CABA', 'cat'])
        >>> s.str.count('a')
        0    0.0
        1    0.0
        2    2.0
        3    2.0
        4    NaN
        5    0.0
        6    1.0
        dtype: float64

        Escape '$' to find the literal dollar sign.

        >>> s = pd.Series(['$', 'B', 'Aab$', '$$ca', 'C$B$', 'cat'])
        >>> s.str.count('\\$')
        0    1
        1    0
        2    1
        3    2
        4    2
        5    0
        dtype: int64

        This is also available on Index

        >>> pd.Index(['A', 'A', 'Aaba', 'cat']).str.count('a')
        Index([0, 0, 2, 1], dtype='int64')
        """

    def startswith():
        """
        Test if the start of each string element matches a pattern.

        Parameters
        ----------
        pat : str or tuple[str, ...]
            Character sequence or tuple of strings. Regular expressions are not accepted.
        na : object, default NaN
            Object shown if element tested is not a string. The default depends on dtype of the array. For object-dtype, numpy.nan is used. For StringDtype, pandas.NA is used.

        Returns
        -------
        Series or Index of bool
            A Series of booleans indicating whether the given pattern matches the start of each string element.

        See also
        --------
        str.startswith
            Python standard library string method.
        Series.str.endswith
            Same as startswith, but tests the end of string.
        Series.str.contains
            Tests if string element contains a pattern.

        Examples
        --------
        >>> s = pd.Series(['bat', 'Bear', 'cat', np.nan])
        >>> s
        0     bat
        1    Bear
        2     cat
        3    None
        dtype: object

        >>> s.str.startswith('b')
        0     True
        1    False
        2    False
        3     None
        dtype: object

        >>> s.str.startswith(('b', 'B'))
        0     True
        1     True
        2    False
        3     None
        dtype: object

        Specifying na to be False instead of NaN.

        >>> s.str.startswith('b', na=False)
        0     True
        1    False
        2    False
        3    False
        dtype: bool
        """

    def encode():
        pass

    def endswith():
        """
        Test if the end of each string element matches a pattern.

        Parameters
        ----------
        pat : str or tuple[str, …]
            Character sequence or tuple of strings. Regular expressions are not accepted.
        na : object, default NaN
            Object shown if element tested is not a string. The default depends on dtype of the array. For object-dtype, numpy.nan is used. For StringDtype, pandas.NA is used.

        Returns
        -------
        Series or Index of bool
            A Series of booleans indicating whether the given pattern matches the end of each string element.

        See also
        --------
        str.endswith
            Python standard library string method.
        Series.str.startswith
            Same as endswith, but tests the start of string.
        Series.str.contains
            Tests if string element contains a pattern.

        Examples
        --------
        >>> s = pd.Series(['bat', 'bear', 'caT', np.nan])
        >>> s
        0     bat
        1    bear
        2     caT
        3    None
        dtype: object

        >>> s.str.endswith('t')
        0     True
        1    False
        2    False
        3     None
        dtype: object

        >>> s.str.endswith(('t', 'T'))
        0     True
        1    False
        2     True
        3     None
        dtype: object

        Specifying na to be False instead of NaN.

        >>> s.str.endswith('t', na=False)
        0     True
        1    False
        2    False
        3    False
        dtype: bool
        """

    def findall():
        pass

    def fullmatch():
        pass

    def match():
        """
        Determine if each string starts with a match of a regular expression.

        Parameters
        ----------
        pat : str
            Character sequence.
        case : bool, default True
            If True, case sensitive.
        flags : int, default 0 (no flags)
            Regex module flags, e.g. re.IGNORECASE.
        na : scalar, optional
            Fill value for missing values. The default depends on dtype of the array. For object-dtype, numpy.nan is used. For StringDtype, pandas.NA is used.

        Returns
        -------
        Series/Index/array of boolean values

        See also
        --------
        fullmatch
            Stricter matching that requires the entire string to match.
        contains
            Analogous, but less strict, relying on re.search instead of re.match.
        extract
            Extract matched groups.

        Examples
        --------
        >>> ser = pd.Series(["horse", "eagle", "donkey"])
        >>> ser.str.match("e")
        0    False
        1     True
        2    False
        dtype: bool
        """

    def extract():
        pass

    def extractall():
        pass

    def len():
        """
        Get the length of a string. For non-string values this
        returns the length of the string representation.

        Returns
        -------
        Series
            A Series with the length of each value

        Examples
        --------
        >>> s = pd.Series(['dog',
        ...                 '',
        ...                 5,
        ...                 {'foo' : 'bar'},
        ...                 [2, 3, 5, 7],
        ...                 ('one', 'two', 'three')])
        >>> s.str.len()
        0    3.0
        1    0.0
        2    NaN
        3    NaN
        4    NaN
        5    NaN
        dtype: float64
        """

    def strip():
        """
        Remove leading and trailing characters.

        Strip whitespaces (including newlines) or a set of specified characters from each string in the Series/Index from left and right sides. Replaces any non-strings in Series with NaNs. Equivalent to str.strip().

        Parameters
        ----------
        to_strip : str or None, default None
            Specifying the set of characters to be removed. All combinations of this set of characters will be stripped. If None then whitespaces are removed.

        Returns
        -------
        Series or Index of object

        See also
        --------
        Series.str.strip
            Remove leading and trailing characters in Series/Index.
        Series.str.lstrip
            Remove leading characters in Series/Index.
        Series.str.rstrip
            Remove trailing characters in Series/Index.

        Examples
        --------
        >>> s = pd.Series(['1. Ant.  ', '2. Bee!\\n', '3. Cat?\\t', np.nan, 10, True])
        >>> s  # doctest: +NORMALIZE_WHITESPACE
        0    1. Ant.
        1    2. Bee!\\n
        2    3. Cat?\\t
        3         None
        4           10
        5         True
        dtype: object

        >>> s.str.strip()
        0    1. Ant.
        1    2. Bee!
        2    3. Cat?
        3       None
        4       None
        5       None
        dtype: object

        >>> s.str.strip('123.!? \\n\\t')
        0     Ant
        1     Bee
        2     Cat
        3    None
        4    None
        5    None
        dtype: object
        """
        # TODO: SNOW-1432420 fix bug in docstring.

    def rstrip():
        """
        Remove trailing characters.

        Strip whitespaces (including newlines) or a set of specified characters from each string in the Series/Index from right side. Replaces any non-strings in Series with NaNs. Equivalent to str.rstrip().

        Parameters
        ----------
        to_strip : str or None, default None
            Specifying the set of characters to be removed. All combinations of this set of characters will be stripped. If None then whitespaces are removed.

        Returns
        -------
        Series or Index of object

        See also
        --------
        Series.str.strip
            Remove leading and trailing characters in Series/Index.
        Series.str.lstrip
            Remove leading characters in Series/Index.
        Series.str.rstrip
            Remove trailing characters in Series/Index.

        Examples
        --------
        >>> s = pd.Series(['1. Ant.  ', '2. Bee!\\n', '3. Cat?\\t', np.nan, 10, True])
        >>> s  # doctest: +NORMALIZE_WHITESPACE
        0    1. Ant.
        1    2. Bee!\\n
        2    3. Cat?\\t
        3         None
        4           10
        5         True
        dtype: object

        >>> s.str.rstrip('.!? \\n\\t')
        0    1. Ant
        1    2. Bee
        2    3. Cat
        3      None
        4      None
        5      None
        dtype: object
        """

    def lstrip():
        """
        Remove leading characters.

        Strip whitespaces (including newlines) or a set of specified characters from each string in the Series/Index from left side. Replaces any non-strings in Series with NaNs. Equivalent to str.lstrip().

        Parameters
        ----------
        to_strip : str or None, default None
            Specifying the set of characters to be removed. All combinations of this set of characters will be stripped. If None then whitespaces are removed.

        Returns
        -------
        Series or Index of object

        See also
        --------
        Series.str.strip
            Remove leading and trailing characters in Series/Index.
        Series.str.lstrip
            Remove leading characters in Series/Index.
        Series.str.rstrip
            Remove trailing characters in Series/Index.

        Examples
        --------
        >>> s = pd.Series(['1. Ant.  ', '2. Bee!\\n', '3. Cat?\\t', np.nan, 10, True])
        >>> s  # doctest: +NORMALIZE_WHITESPACE
        0    1. Ant.
        1    2. Bee!\\n
        2    3. Cat?\\t
        3         None
        4           10
        5         True
        dtype: object

        >>> s.str.lstrip('123.')  # doctest: +NORMALIZE_WHITESPACE
        0    Ant.
        1    Bee!\\n
        2    Cat?\\t
        3      None
        4      None
        5      None
        dtype: object
        """

    def partition():
        pass

    def removeprefix():
        pass

    def removesuffix():
        pass

    def repeat():
        pass

    def rpartition():
        pass

    def lower():
        pass

    def upper():
        pass

    def title():
        """
        Convert strings in the Series/Index to be titlecased .

        Returns
        -------
        Series or Index of object

        See also
        --------
        Series.str.lower
            Converts all characters to lowercase.

        Series.str.upper
            Converts all characters to uppercase.

        Series.str.title
            Converts first character of each word to uppercase and remaining to lowercase.

        Series.str.capitalize
            Converts first character to uppercase and remaining to lowercase.

        Series.str.swapcase
            Converts uppercase to lowercase and lowercase to uppercase.

        Series.str.casefold
            Removes all case distinctions in the string.

        Examples
        --------
        >>> s = pd.Series(['lower', 'CAPITALS', 'this is a sentence', 'SwApCaSe'])
        >>> s
        0                 lower
        1              CAPITALS
        2    this is a sentence
        3              SwApCaSe
        dtype: object

        >>> s.str.title()
        0                 Lower
        1              Capitals
        2    This Is A Sentence
        3              Swapcase
        dtype: object
        """

    def find():
        pass

    def rfind():
        pass

    def index():
        pass

    def rindex():
        pass

    def capitalize():
        """
        Convert strings in the Series/Index to be capitalized.

        Returns
        -------
        Series or Index of object

        See also
        --------
        Series.str.lower
            Converts all characters to lowercase.

        Series.str.upper
            Converts all characters to uppercase.

        Series.str.title
            Converts first character of each word to uppercase and remaining to lowercase.

        Series.str.capitalize
            Converts first character to uppercase and remaining to lowercase.

        Series.str.swapcase
            Converts uppercase to lowercase and lowercase to uppercase.

        Series.str.casefold
            Removes all case distinctions in the string.

        Examples
        --------
        >>> s = pd.Series(['lower', 'CAPITALS', 'this is a sentence', 'SwApCaSe'])
        >>> s
        0                 lower
        1              CAPITALS
        2    this is a sentence
        3              SwApCaSe
        dtype: object

        >>> s.str.capitalize()
        0                 Lower
        1              Capitals
        2    This is a sentence
        3              Swapcase
        dtype: object
        """

    def swapcase():
        pass

    def normalize():
        """
        Convert times to midnight.


        The time component of the date-time is converted to midnight i.e. 00:00:00. This is useful in cases, when the time does not matter. Length is unaltered. The timezones are unaffected.


        This method is available on Series with datetime values under the .dt accessor, and directly on Datetime Array/Index.


        Returns
        -------
        DatetimeArray, DatetimeIndex or Series
            The same type as the original data. Series will have the same name and index. DatetimeIndex will have the same name.

        See also
        --------
        floor
            Floor the datetimes to the specified freq.
        ceil
            Ceil the datetimes to the specified freq.
        round
            Round the datetimes to the specified freq.

        Examples
        --------
        >>> idx = pd.date_range(start='2014-08-01 10:00', freq='h',
        ...                    periods=3, tz='Asia/Calcutta')  # doctest: +SKIP
        >>> idx  # doctest: +SKIP
        DatetimeIndex(['2014-08-01 10:00:00+05:30',
                    '2014-08-01 11:00:00+05:30',
                    '2014-08-01 12:00:00+05:30'],
                        dtype='datetime64[ns, Asia/Calcutta]', freq=None)
        >>> idx.normalize()  # doctest: +SKIP
        DatetimeIndex(['2014-08-01 00:00:00+05:30',
                    '2014-08-01 00:00:00+05:30',
                    '2014-08-01 00:00:00+05:30'],
                    dtype='datetime64[ns, Asia/Calcutta]', freq=None)
        """

    def translate():
        """
        Map all characters in the string through the given mapping table.

        Equivalent to standard :meth:`str.translate`.

        Parameters
        ----------
        table : dict
            Table is a mapping of Unicode ordinals to Unicode ordinals, strings, or
            None. Unmapped characters are left untouched.
            Characters mapped to None are deleted. :meth:`str.maketrans` is a
            helper function for making translation tables.

        Returns
        -------
        Series

        Examples
        --------
        >>> ser = pd.Series(["El niño", "Françoise"])
        >>> mytable = str.maketrans({'ñ': 'n', 'ç': 'c'})
        >>> ser.str.translate(mytable)  # doctest: +NORMALIZE_WHITESPACE
        0   El nino
        1   Francoise
        dtype: object

        Notes
        -----
        Snowpark pandas internally uses the Snowflake SQL `TRANSLATE` function to implement this
        operation. Since this function uses strings instead of unicode codepoints, it will accept
        mappings containing string keys that would be invalid in pandas.

        The following example fails silently in vanilla pandas without `str.maketrans`:

        >>> import pandas
        >>> pandas.Series("aaa").str.translate({"a": "A"})
        0    aaa
        dtype: object
        >>> pandas.Series("aaa").str.translate(str.maketrans({"a": "A"}))
        0    AAA
        dtype: object

        The same code works in Snowpark pandas without `str.maketrans`:

        >>> pd.Series("aaa").str.translate({"a": "A"})
        0    AAA
        dtype: object
        >>> pd.Series("aaa").str.translate(str.maketrans({"a": "A"}))
        0    AAA
        dtype: object

        Furthermore, due to restrictions in the underlying SQL, Snowpark pandas currently requires
        all string values to be one unicode codepoint in length. To create replacements of multiple
        characters, chain calls to `Series.str.replace` as needed.

        Vanilla pandas code:

        >>> import pandas
        >>> pandas.Series("ab").str.translate(str.maketrans({"a": "A", "b": "BBB"}))
        0    ABBB
        dtype: object

        Snowpark pandas equivalent:

        >>> pd.Series("ab").str.translate({"a": "A"}).str.replace("b", "BBB")
        0    ABBB
        dtype: object
        """

    def isalnum():
        pass

    def isalpha():
        pass

    def isdigit():
        """
        Check whether all characters in each string are digits.

        This is equivalent to running the Python string method str.isdigit() for each element of the Series. If a string has zero characters, False is returned for that check.

        Returns
        -------
        Series of boolean values with the same length as the original Series.

        Examples
        --------
        >>> s = pd.Series(['23', '³', '⅕', ''])

        The `s.str.isdigit` method checks for characters used to form numbers in base 10.
        Currently, special digits like superscripted and subscripted digits in unicode are
        not checked for.
        >>> s.str.isdigit()
        0     True
        1    False
        2    False
        3    False
        dtype: bool
        """

    def isspace():
        pass

    def islower():
        """
        Check whether all characters in each string are lowercase.

        This is equivalent to running the Python string method str.islower() for each element of the Series. If a string has zero characters, False is returned for that check.

        Returns
        -------
        Series of boolean values with the same length as the original Series.

        Examples
        --------
        >>> s = pd.Series(['leopard', 'Golden Eagle', 'SNAKE', ''])
        >>> s.str.islower()
        0     True
        1    False
        2    False
        3    False
        dtype: bool
        """

    def isupper():
        """
        Check whether all characters in each string are uppercase.

        This is equivalent to running the Python string method str.isupper() for each element of the Series. If a string has zero characters, False is returned for that check.

        Returns
        -------
        Series of boolean values with the same length as the original Series.

        Examples
        --------
        >>> s = pd.Series(['leopard', 'Golden Eagle', 'SNAKE', ''])
        >>> s.str.isupper()
        0    False
        1    False
        2     True
        3    False
        dtype: bool
        """

    def istitle():
        """
        Check whether all characters in each string are uppercase.

        This is equivalent to running the Python string method str.isupper() for each element of the Series. If a string has zero characters, False is returned for that check.

        Returns
        -------
        Series of boolean values with the same length as the original Series.

        Examples
        --------
        >>> s = pd.Series(['leopard', 'Golden Eagle', 'SNAKE', '', 'Snake'])
        >>> s.str.istitle()
        0    False
        1     True
        2    False
        3    False
        4     True
        dtype: bool
        """

    def isnumeric():
        pass

    def isdecimal():
        pass


# Docstrings for DatetimeProperties (need to match the name of the pandas class inherited from)
class CombinedDatetimelikeProperties:
    @property
    def date(self):
        """
        Returns a series of python :class:`datetime.date` objects.

        Namely, the date part of Timestamps without time and timezone information.

        Examples
        --------
        For Series:

        >>> s = pd.Series(["2020-01-01 01:23:00", "2020-02-01 12:11:05"])
        >>> s = pd.to_datetime(s)
        >>> s
        0   2020-01-01 01:23:00
        1   2020-02-01 12:11:05
        dtype: datetime64[ns]
        >>> s.dt.date
        0    2020-01-01
        1    2020-02-01
        dtype: object
        """

    @property
    def time():
        """
        Returns numpy array of datetime.time objects.

        The time part of the Timestamps.

        Examples
        --------
        For Series:

        >>> s = pd.Series(["1/1/2020 10:00:00", "2/1/2020 11:00:00"])
        >>> s = pd.to_datetime(s)
        >>> s
        0   2020-01-01 10:00:00
        1   2020-02-01 11:00:00
        dtype: datetime64[ns]
        >>> s.dt.time
        0    10:00:00
        1    11:00:00
        dtype: object

        For DatetimeIndex:

        >>> idx = pd.DatetimeIndex(["1/1/2020 10:00:00+00:00",
        ...                         "2/1/2020 11:00:00+00:00"])
        >>> idx.time
        Index([10:00:00, 11:00:00], dtype='object')
        """

    @property
    def timetz():
        pass

    @property
    def year():
        """
        Returns a series of the years of the datetime.

        Examples
        --------
        >>> datetime_series = pd.Series(
        ...     pd.date_range("2000-01-01", periods=3, freq="YE")
        ... )
        >>> datetime_series
        0   2000-12-31
        1   2001-12-31
        2   2002-12-31
        dtype: datetime64[ns]
        >>> datetime_series.dt.year
        0    2000
        1    2001
        2    2002
        dtype: int16
        """

    @property
    def month():
        """
        Returns a series of the months of the datetime.

        Examples
        --------
        >>> datetime_series = pd.Series(
        ...     pd.date_range("2000-01-01", periods=3, freq="ME")
        ... )
        >>> datetime_series
        0   2000-01-31
        1   2000-02-29
        2   2000-03-31
        dtype: datetime64[ns]
        >>> datetime_series.dt.month
        0    1
        1    2
        2    3
        dtype: int8
        """

    @property
    def day():
        """
        Returns a series of the days of the datetime.

        Examples
        --------
        >>> datetime_series = pd.Series(
        ...     pd.date_range("2000-01-01", periods=3, freq="D")
        ... )
        >>> datetime_series
        0   2000-01-01
        1   2000-01-02
        2   2000-01-03
        dtype: datetime64[ns]
        >>> datetime_series.dt.day
        0    1
        1    2
        2    3
        dtype: int8
        """

    @property
    def hour():
        """
        Returns a series of the hours of the datetime.

        Examples
        --------
        >>> datetime_series = pd.Series(
        ...     pd.date_range("2000-01-01", periods=3, freq="h")
        ... )
        >>> datetime_series
        0   2000-01-01 00:00:00
        1   2000-01-01 01:00:00
        2   2000-01-01 02:00:00
        dtype: datetime64[ns]
        >>> datetime_series.dt.hour
        0    0
        1    1
        2    2
        dtype: int8
        """

    @property
    def minute():
        """
        Returns a series of the minutes of the datetime.

        Examples
        --------
        >>> datetime_series = pd.Series(
        ...     pd.date_range("2000-01-01", periods=3, freq="min")
        ... )
        >>> datetime_series
        0   2000-01-01 00:00:00
        1   2000-01-01 00:01:00
        2   2000-01-01 00:02:00
        dtype: datetime64[ns]
        >>> datetime_series.dt.minute
        0    0
        1    1
        2    2
        dtype: int8
        """

    @property
    def second():
        """
        Returns a series of the seconds of the datetime.

        Examples
        --------
        >>> datetime_series = pd.Series(
        ...     pd.date_range("2000-01-01", periods=3, freq="s")
        ... )
        >>> datetime_series
        0   2000-01-01 00:00:00
        1   2000-01-01 00:00:01
        2   2000-01-01 00:00:02
        dtype: datetime64[ns]
        >>> datetime_series.dt.second
        0    0
        1    1
        2    2
        dtype: int8
        """

    @property
    def microsecond():
        """
        The microseconds of the datetime.

        Examples
        --------
        >>> datetime_series = pd.Series(
        ...     pd.date_range("2000-01-01", periods=3, freq="us")
        ... )
        >>> datetime_series
        0   2000-01-01 00:00:00.000000
        1   2000-01-01 00:00:00.000001
        2   2000-01-01 00:00:00.000002
        dtype: datetime64[ns]
        >>> datetime_series.dt.microsecond
        0    0
        1    1
        2    2
        dtype: int64
        """

    @property
    def nanosecond():
        """
        The nanoseconds of the datetime.

        Examples
        --------
        >>> datetime_series = pd.Series(
        ...     pd.date_range("2000-01-01", periods=3, freq="ns")
        ... )
        >>> datetime_series
        0   2000-01-01 00:00:00.000000000
        1   2000-01-01 00:00:00.000000001
        2   2000-01-01 00:00:00.000000002
        dtype: datetime64[ns]
        >>> datetime_series.dt.nanosecond
        0    0
        1    1
        2    2
        dtype: int32
        """

    @property
    def dayofweek():
        """
        The day of the week with Monday=0, Sunday=6.

        Return the day of the week. It is assumed the week starts on Monday,
        which is denoted by 0, and ends on Sunday, which is denoted by 6.

        Examples
        --------
        >>> s = pd.Series(pd.date_range('2016-12-31', '2017-01-08', freq='D'))
        >>> s
        0   2016-12-31
        1   2017-01-01
        2   2017-01-02
        3   2017-01-03
        4   2017-01-04
        5   2017-01-05
        6   2017-01-06
        7   2017-01-07
        8   2017-01-08
        dtype: datetime64[ns]
        >>> s.dt.dayofweek
        0    5
        1    6
        2    0
        3    1
        4    2
        5    3
        6    4
        7    5
        8    6
        dtype: int16
        """
        pass

    @property
    def weekday():
        """
        The day of the week with Monday=0, Sunday=6.

        Return the day of the week. It is assumed the week starts on Monday, which is denoted by 0 and ends on Sunday which is denoted by 6. This method is available on both Series with datetime values (using the dt accessor) or DatetimeIndex.

        Returns
        -------
        Series or Index
            Containing integers indicating the day number.

        See also
        --------
        Series.dt.dayofweek
            Alias.
        Series.dt.weekday
            Alias.
        Series.dt.day_name
            Returns the name of the day of the week.

        Examples
        --------
        >>> s = pd.date_range('2016-12-31', '2017-01-08', freq='D').to_series()
        >>> s.dt.weekday
        2016-12-31    5
        2017-01-01    6
        2017-01-02    0
        2017-01-03    1
        2017-01-04    2
        2017-01-05    3
        2017-01-06    4
        2017-01-07    5
        2017-01-08    6
        Freq: None, dtype: int16
        """

    @property
    def dayofyear():
        """
        The ordinal day of the year.

        Examples
        --------
        >>> s = pd.Series(pd.to_datetime(["1/1/2020", "2/1/2020"]))
        >>> s
        0   2020-01-01
        1   2020-02-01
        dtype: datetime64[ns]
        >>> s.dt.dayofyear
        0     1
        1    32
        dtype: int16
        """
        pass

    @property
    def quarter():
        """
        Returns a series of the quarters of the datetime.

        Examples
        --------
        >>> datetime_series = pd.Series(
        ...     pd.date_range("2000-01-01", periods=3, freq="3ME")
        ... )
        >>> datetime_series
        0   2000-01-31
        1   2000-04-30
        2   2000-07-31
        dtype: datetime64[ns]
        >>> datetime_series.dt.quarter
        0    1
        1    2
        2    3
        dtype: int8
        """

    def isocalendar():
        """
        Calculate year, week, and day according to the ISO 8601 standard.

        Returns
        -------
        :class:`~modin.pandas.DataFrame`
            With columns year, week, and day.

        Examples
        --------
        >>> ser = pd.Series(pd.date_range("2020-05-01", periods=5, freq="4D"))
        >>> ser.dt.isocalendar()
           year  week  day
        0  2020    18    5
        1  2020    19    2
        2  2020    19    6
        3  2020    20    3
        4  2020    20    7
        """

    @property
    def is_month_start():
        """
        Indicates whether the date is the first day of the month.

        Returns
        -------
        Series or array
            For Series, returns a Series with boolean values. For DatetimeIndex, returns a boolean array.

        See also
        --------
        is_month_start
            Return a boolean indicating whether the date is the first day of the month.
        is_month_end
            Return a boolean indicating whether the date is the last day of the month.

        Examples
        --------
        This method is available on Series with datetime values under the .dt accessor, and directly on DatetimeIndex.

        >>> s = pd.Series(pd.date_range("2018-02-27", periods=3))
        >>> s
        0   2018-02-27
        1   2018-02-28
        2   2018-03-01
        dtype: datetime64[ns]
        >>> s.dt.is_month_start
        0    False
        1    False
        2     True
        dtype: bool
        >>> s.dt.is_month_end
        0    False
        1     True
        2    False
        dtype: bool
        """

    @property
    def is_month_end():
        """
        Indicates whether the date is the last day of the month.

        Returns
        -------
        Series or array
            For Series, returns a Series with boolean values. For DatetimeIndex, returns a boolean array.

        See also
        --------
        is_month_start
            Return a boolean indicating whether the date is the first day of the month.
        is_month_end
            Return a boolean indicating whether the date is the last day of the month.

        Examples
        --------
        This method is available on Series with datetime values under the .dt accessor, and directly on DatetimeIndex.

        >>> s = pd.Series(pd.date_range("2018-02-27", periods=3))
        >>> s
        0   2018-02-27
        1   2018-02-28
        2   2018-03-01
        dtype: datetime64[ns]
        >>> s.dt.is_month_start
        0    False
        1    False
        2     True
        dtype: bool
        >>> s.dt.is_month_end
        0    False
        1     True
        2    False
        dtype: bool
        """

    @property
    def is_quarter_start():
        """
        Indicator for whether the date is the first day of a quarter.

        Returns
        -------
        is_quarter_start : Series or DatetimeIndex
            The same type as the original data with boolean values. Series will have the same name and index. DatetimeIndex will have the same name.

        See also
        --------
        quarter
            Return the quarter of the date.
        is_quarter_end
            Similar property for indicating the quarter end.

        Examples
        --------
        This method is available on Series with datetime values under the .dt accessor, and directly on DatetimeIndex.

        >>> df = pd.DataFrame({'dates': pd.date_range("2017-03-30",
        ...                   periods=4)})
        >>> df.assign(quarter=df.dates.dt.quarter,
        ...           is_quarter_start=df.dates.dt.is_quarter_start)
               dates  quarter  is_quarter_start
        0 2017-03-30        1             False
        1 2017-03-31        1             False
        2 2017-04-01        2              True
        3 2017-04-02        2             False
        """

    @property
    def is_quarter_end():
        """
        Indicator for whether the date is the last day of a quarter.

        Returns
        -------
        is_quarter_end : Series or DatetimeIndex
            The same type as the original data with boolean values. Series will have the same name and index. DatetimeIndex will have the same name.

        See also
        --------
        quarter
            Return the quarter of the date.
        is_quarter_start
            Similar property indicating the quarter start.

        Examples
        --------
        This method is available on Series with datetime values under the .dt accessor, and directly on DatetimeIndex.

        >>> df = pd.DataFrame({'dates': pd.date_range("2017-03-30",
        ...                    periods=4)})
        >>> df.assign(quarter=df.dates.dt.quarter,
        ...           is_quarter_end=df.dates.dt.is_quarter_end)
               dates  quarter  is_quarter_end
        0 2017-03-30        1           False
        1 2017-03-31        1            True
        2 2017-04-01        2           False
        3 2017-04-02        2           False
        """

    @property
    def is_year_start():
        """
        Indicate whether the date is the first day of a year.

        Returns
        -------
        Series or DatetimeIndex
            The same type as the original data with boolean values. Series will have the same name and index. DatetimeIndex will have the same name.

        See also
        --------
        is_year_end
            Similar property indicating the last day of the year.

        Examples
        --------
        This method is available on Series with datetime values under the .dt accessor, and directly on DatetimeIndex.

        >>> dates = pd.Series(pd.date_range("2017-12-30", periods=3))
        >>> dates
        0   2017-12-30
        1   2017-12-31
        2   2018-01-01
        dtype: datetime64[ns]

        >>> dates.dt.is_year_start
        0    False
        1    False
        2     True
        dtype: bool
        """

    @property
    def is_year_end():
        """
        Indicate whether the date is the last day of the year.

        Returns
        -------
        Series or DatetimeIndex
            The same type as the original data with boolean values. Series will have the same name and index. DatetimeIndex will have the same name.

        See also
        --------
        is_year_start
            Similar property indicating the start of the year.

        Examples
        --------
        This method is available on Series with datetime values under the .dt accessor, and directly on DatetimeIndex.

        >>> dates = pd.Series(pd.date_range("2017-12-30", periods=3))
        >>> dates
        0   2017-12-30
        1   2017-12-31
        2   2018-01-01
        dtype: datetime64[ns]

        >>> dates.dt.is_year_end
        0    False
        1     True
        2    False
        dtype: bool
        """

    @property
    def is_leap_year():
        """
        Boolean indicator if the date belongs to a leap year.

        A leap year is a year, which has 366 days (instead of 365) including 29th of February as an intercalary day. Leap years are years which are multiples of four with the exception of years divisible by 100 but not by 400.

        Returns
        -------
        Series or ndarray
            Booleans indicating if dates belong to a leap year.

        Examples
        --------
        This method is available on Series with datetime values under the .dt accessor, and directly on DatetimeIndex.

        >>> idx = pd.date_range("2012-01-01", "2015-01-01", freq="YE")
        >>> idx
        DatetimeIndex(['2012-12-31', '2013-12-31', '2014-12-31'], dtype='datetime64[ns]', freq=None)
        >>> idx.is_leap_year  # doctest: +SKIP
        array([ True, False, False])

        >>> dates_series = pd.Series(idx)
        >>> dates_series
        0   2012-12-31
        1   2013-12-31
        2   2014-12-31
        dtype: datetime64[ns]
        >>> dates_series.dt.is_leap_year
        0     True
        1    False
        2    False
        dtype: bool
        """

    @property
    def daysinmonth():
        """
        The number of days in the month.

        Examples
        --------
        For Series:

        period = pd.period_range('2020-1-1 00:00', '2020-3-1 00:00', freq='M')  # doctest: +SKIP
        s = pd.Series(period)  # doctest: +SKIP
        s
        0   2020-01
        1   2020-02
        2   2020-03
        dtype: period[M]
        s.dt.days_in_month  # doctest: +SKIP
        0    31
        1    29
        2    31
        dtype: int64

        For PeriodIndex:

        idx = pd.PeriodIndex(["2023-01", "2023-02", "2023-03"], freq="M")  # doctest: +SKIP
        idx.days_in_month   # It can be also entered as `daysinmonth`  # doctest: +SKIP
        Index([31, 28, 31], dtype='int64')
        """

    @property
    def days_in_month():
        """
        The number of days in the month.

        Examples
        --------
        For Series:

        period = pd.period_range('2020-1-1 00:00', '2020-3-1 00:00', freq='M')  # doctest: +SKIP
        s = pd.Series(period)  # doctest: +SKIP
        s
        0   2020-01
        1   2020-02
        2   2020-03
        dtype: period[M]
        s.dt.days_in_month  # doctest: +SKIP
        0    31
        1    29
        2    31
        dtype: int64

        For PeriodIndex:

        idx = pd.PeriodIndex(["2023-01", "2023-02", "2023-03"], freq="M")  # doctest: +SKIP
        idx.days_in_month   # It can be also entered as `daysinmonth`  # doctest: +SKIP
        Index([31, 28, 31], dtype='int64')
        """

    @property
    def tz():
        pass

    @property
    def freq():
        pass

    def to_period():
        pass

    def to_pydatetime():
        pass

    def tz_localize():
        """
        Localize tz-naive Datetime Array/Index to tz-aware Datetime Array/Index.

        This method takes a time zone (tz) naive Datetime Array/Index object and makes this time zone aware. It does not move the time to another time zone.

        This method can also be used to do the inverse – to create a time zone unaware object from an aware object. To that end, pass tz=None.

        Parameters
        ----------
        tz : str, pytz.timezone, dateutil.tz.tzfile, datetime.tzinfo or None
            Time zone to convert timestamps to. Passing None will remove the time zone information preserving local time.
        ambiguous : ‘infer’, ‘NaT’, bool array, default ‘raise’
            When clocks moved backward due to DST, ambiguous times may arise. For example in Central European Time (UTC+01), when going from 03:00 DST to 02:00 non-DST, 02:30:00 local time occurs both at 00:30:00 UTC and at 01:30:00 UTC. In such a situation, the ambiguous parameter dictates how ambiguous times should be handled.
            - ‘infer’ will attempt to infer fall dst-transition hours based on order
            - bool-ndarray where True signifies a DST time, False signifies a non-DST time (note that this flag is only applicable for ambiguous times)
            - ‘NaT’ will return NaT where there are ambiguous times
            - ‘raise’ will raise an AmbiguousTimeError if there are ambiguous times.
        nonexistent : ‘shift_forward’, ‘shift_backward, ‘NaT’, timedelta, default ‘raise’
            A nonexistent time does not exist in a particular timezone where clocks moved forward due to DST.
            - ‘shift_forward’ will shift the nonexistent time forward to the closest existing time
            - ‘shift_backward’ will shift the nonexistent time backward to the closest existing time
            - ‘NaT’ will return NaT where there are nonexistent times
            - timedelta objects will shift nonexistent times by the timedelta
            - ‘raise’ will raise an NonExistentTimeError if there are nonexistent times.

        Returns
        -------
        Same type as self
            Array/Index converted to the specified time zone.

        Raises
        ------
        TypeError
            If the Datetime Array/Index is tz-aware and tz is not None.

        See also
        --------
        DatetimeIndex.tz_convert
            Convert tz-aware DatetimeIndex from one time zone to another.

        Examples
        --------
        >>> tz_naive = pd.date_range('2018-03-01 09:00', periods=3)
        >>> tz_naive
        DatetimeIndex(['2018-03-01 09:00:00', '2018-03-02 09:00:00',
                       '2018-03-03 09:00:00'],
                      dtype='datetime64[ns]', freq=None)

        Localize DatetimeIndex in US/Eastern time zone:

        >>> tz_aware = tz_naive.tz_localize(tz='US/Eastern')  # doctest: +SKIP
        >>> tz_aware  # doctest: +SKIP
        DatetimeIndex(['2018-03-01 09:00:00-05:00',
                       '2018-03-02 09:00:00-05:00',
                       '2018-03-03 09:00:00-05:00'],
                      dtype='datetime64[ns, US/Eastern]', freq=None)

        With the tz=None, we can remove the time zone information while keeping the local time (not converted to UTC):

        >>> tz_aware.tz_localize(None)  # doctest: +SKIP
        DatetimeIndex(['2018-03-01 09:00:00', '2018-03-02 09:00:00',
                       '2018-03-03 09:00:00'],
                      dtype='datetime64[ns]', freq=None)

        Be careful with DST changes. When there is sequential data, pandas can infer the DST time:

        >>> s = pd.to_datetime(pd.Series(['2018-10-28 01:30:00',
        ...                             '2018-10-28 02:00:00',
        ...                             '2018-10-28 02:30:00',
        ...                             '2018-10-28 02:00:00',
        ...                             '2018-10-28 02:30:00',
        ...                             '2018-10-28 03:00:00',
        ...                             '2018-10-28 03:30:00']))
        >>> s.dt.tz_localize('CET', ambiguous='infer')  # doctest: +SKIP
        0   2018-10-28 01:30:00+02:00
        1   2018-10-28 02:00:00+02:00
        2   2018-10-28 02:30:00+02:00
        3   2018-10-28 02:00:00+01:00
        4   2018-10-28 02:30:00+01:00
        5   2018-10-28 03:00:00+01:00
        6   2018-10-28 03:30:00+01:00
        dtype: datetime64[ns, CET]

        In some cases, inferring the DST is impossible. In such cases, you can pass an ndarray to the ambiguous parameter to set the DST explicitly

        >>> s = pd.to_datetime(pd.Series(['2018-10-28 01:20:00',
        ...                             '2018-10-28 02:36:00',
        ...                             '2018-10-28 03:46:00']))
        >>> s.dt.tz_localize('CET', ambiguous=np.array([True, True, False]))  # doctest: +SKIP
        0   2018-10-28 01:20:00+02:00
        1   2018-10-28 02:36:00+02:00
        2   2018-10-28 03:46:00+01:00
        dtype: datetime64[ns, CET]

        If the DST transition causes nonexistent times, you can shift these dates forward or backwards with a timedelta object or ‘shift_forward’ or ‘shift_backwards’.

        >>> s = pd.to_datetime(pd.Series(['2015-03-29 02:30:00',
        ...                             '2015-03-29 03:30:00']))
        >>> s.dt.tz_localize('Europe/Warsaw', nonexistent='shift_forward')  # doctest: +SKIP
        0   2015-03-29 03:00:00+02:00
        1   2015-03-29 03:30:00+02:00
        dtype: datetime64[ns, Europe/Warsaw]

        >>> s.dt.tz_localize('Europe/Warsaw', nonexistent='shift_backward')  # doctest: +SKIP
        0   2015-03-29 01:59:59.999999999+01:00
        1   2015-03-29 03:30:00+02:00
        dtype: datetime64[ns, Europe/Warsaw]

        >>> s.dt.tz_localize('Europe/Warsaw', nonexistent=pd.Timedelta('1h'))  # doctest: +SKIP
        0   2015-03-29 03:30:00+02:00
        1   2015-03-29 03:30:00+02:00
        dtype: datetime64[ns, Europe/Warsaw]
        """

    def tz_convert():
        """
        Convert tz-aware Datetime Array/Index from one time zone to another.

        Parameters
        ----------
        tz : str, pytz.timezone, dateutil.tz.tzfile, datetime.tzinfo or None
            Time zone for time. Corresponding timestamps would be converted to this time zone of the Datetime Array/Index. A tz of None will convert to UTC and remove the timezone information.

        Returns
        -------
        Array or Index

        Raises
        ------
        TypeError
            If Datetime Array/Index is tz-naive.

        See also
        DatetimeIndex.tz
            A timezone that has a variable offset from UTC.
        DatetimeIndex.tz_localize
            Localize tz-naive DatetimeIndex to a given time zone, or remove timezone from a tz-aware DatetimeIndex.

        Examples
        --------
        With the tz parameter, we can change the DatetimeIndex to other time zones:

        >>> dti = pd.date_range(start='2014-08-01 09:00',
        ...                     freq='h', periods=3, tz='Europe/Berlin')  # doctest: +SKIP

        >>> dti  # doctest: +SKIP
        DatetimeIndex(['2014-08-01 09:00:00+02:00',
                       '2014-08-01 10:00:00+02:00',
                       '2014-08-01 11:00:00+02:00'],
                      dtype='datetime64[ns, Europe/Berlin]', freq='h')

        >>> dti.tz_convert('US/Central')  # doctest: +SKIP
        DatetimeIndex(['2014-08-01 02:00:00-05:00',
                       '2014-08-01 03:00:00-05:00',
                       '2014-08-01 04:00:00-05:00'],
                      dtype='datetime64[ns, US/Central]', freq='h')

        With the tz=None, we can remove the timezone (after converting to UTC if necessary):

        >>> dti = pd.date_range(start='2014-08-01 09:00', freq='h',
        ...                     periods=3, tz='Europe/Berlin')  # doctest: +SKIP

        >>> dti  # doctest: +SKIP
        DatetimeIndex(['2014-08-01 09:00:00+02:00',
                       '2014-08-01 10:00:00+02:00',
                       '2014-08-01 11:00:00+02:00'],
                      dtype='datetime64[ns, Europe/Berlin]', freq='h')

        >>> dti.tz_convert(None)  # doctest: +SKIP
        DatetimeIndex(['2014-08-01 07:00:00',
                       '2014-08-01 08:00:00',
                       '2014-08-01 09:00:00'],
                      dtype='datetime64[ns]', freq='h')
        """
        # TODO (SNOW-1660843): Support tz in pd.date_range and unskip the doctests.

    def normalize():
        pass

    def strftime():
        """
        Convert to Index using specified date_format.

        Return an Index of formatted strings specified by date_format, which supports the same string format as the python standard library. Details of the string format can be found in python string format doc.

        Formats supported by the C strftime API but not by the python string format doc (such as “%R”, “%r”) are not officially supported and should be preferably replaced with their supported equivalents (such as “%H:%M”, “%I:%M:%S %p”).

        Note that PeriodIndex support additional directives, detailed in Period.strftime.

        Parameters
        ----------
        date_format : str
            Date format string (e.g. “%Y-%m-%d”).

        Returns
        -------
        ndarray[object]
            NumPy ndarray of formatted strings.

        See also
        --------
        to_datetime
            Convert the given argument to datetime.
        DatetimeIndex.normalize
            Return DatetimeIndex with times to midnight.
        DatetimeIndex.round
            Round the DatetimeIndex to the specified freq.
        DatetimeIndex.floor
            Floor the DatetimeIndex to the specified freq.
        Timestamp.strftime
            Format a single Timestamp.
        Period.strftime
            Format a single Period.

        Examples
        --------
        >>> rng = pd.date_range(pd.Timestamp("2018-03-10 09:00"),
        ...                     periods=3, freq='s')
        >>> rng.strftime('%B %d, %Y, %r')  # doctest: +SKIP
        Index(['March 10, 2018, 09:00:00 AM', 'March 10, 2018, 09:00:01 AM',
               'March 10, 2018, 09:00:02 AM'],
              dtype='object')
        """

    def round():
        """
        Perform round operation on the data to the specified freq.

        Parameters
        ----------
        freq : str or Offset
            The frequency level to round the index to. Must be a fixed frequency like ‘S’ (second) not ‘ME’ (month end). See frequency aliases for a list of possible freq values.
        ambiguous : ‘infer’, bool-ndarray, ‘NaT’, default ‘raise’
            Only relevant for DatetimeIndex:
            - ‘infer’ will attempt to infer fall dst-transition hours based on order
            - bool-ndarray where True signifies a DST time, False designates a non-DST time (note that this flag is only applicable for ambiguous times)
            - ‘NaT’ will return NaT where there are ambiguous times
            - ‘raise’ will raise an AmbiguousTimeError if there are ambiguous times.
        nonexistent : ‘shift_forward’, ‘shift_backward’, ‘NaT’, timedelta, default ‘raise’
            A nonexistent time does not exist in a particular timezone where clocks moved forward due to DST.
            - ‘shift_forward’ will shift the nonexistent time forward to the closest existing time
            - ‘shift_backward’ will shift the nonexistent time backward to the closest existing time
            - ‘NaT’ will return NaT where there are nonexistent times
            - timedelta objects will shift nonexistent times by the timedelta
            - ‘raise’ will raise an NonExistentTimeError if there are nonexistent times.

        Returns
        -------
        DatetimeIndex, TimedeltaIndex, or Series
            Index of the same type for a DatetimeIndex or TimedeltaIndex, or a Series with the same index for a Series.

        Raises
        ------
        ValueError if the freq cannot be converted.

        Notes
        -----
        If the timestamps have a timezone, rounding will take place relative to the local (“wall”) time and re-localized to the same timezone. When rounding near daylight savings time, use nonexistent and ambiguous to control the re-localization behavior.

        Examples
        ----------
        DatetimeIndex

        >>> rng = pd.date_range('1/1/2018 11:59:00', periods=3, freq='min')
        >>> rng
        DatetimeIndex(['2018-01-01 11:59:00', '2018-01-01 12:00:00',
                       '2018-01-01 12:01:00'],
                      dtype='datetime64[ns]', freq=None)
        >>> rng.round('h')
        DatetimeIndex(['2018-01-01 12:00:00', '2018-01-01 12:00:00',
                       '2018-01-01 12:00:00'],
                      dtype='datetime64[ns]', freq=None)

        Series

        >>> pd.Series(rng).dt.round("h")
        0   2018-01-01 12:00:00
        1   2018-01-01 12:00:00
        2   2018-01-01 12:00:00
        dtype: datetime64[ns]

        When rounding near a daylight savings time transition, use ambiguous or nonexistent to control how the timestamp should be re-localized.

        >>> rng_tz = pd.DatetimeIndex(["2021-10-31 03:30:00"], tz="Europe/Amsterdam")

        >>> rng_tz.floor("2h", ambiguous=False)  # doctest: +SKIP
        DatetimeIndex(['2021-10-31 02:00:00+01:00'],
                      dtype='datetime64[ns, Europe/Amsterdam]', freq=None)

        >>> rng_tz.floor("2h", ambiguous=True)  # doctest: +SKIP
        DatetimeIndex(['2021-10-31 02:00:00+02:00'],
                      dtype='datetime64[ns, Europe/Amsterdam]', freq=None)
        """

    def floor():
        """
        Perform floor operation on the data to the specified freq.

        Parameters
        ----------
        freq : str or Offset
            The frequency level to floor the index to. Must be a fixed frequency like ‘S’ (second) not ‘ME’ (month end). See frequency aliases for a list of possible freq values.
        ambiguous : ‘infer’, bool-ndarray, ‘NaT’, default ‘raise’
            Only relevant for DatetimeIndex:
            - ‘infer’ will attempt to infer fall dst-transition hours based on order
            - bool-ndarray where True signifies a DST time, False designates a non-DST time (note that this flag is only applicable for ambiguous times)
            - ‘NaT’ will return NaT where there are ambiguous times
            - ‘raise’ will raise an AmbiguousTimeError if there are ambiguous times.
        nonexistent : ‘shift_forward’, ‘shift_backward’, ‘NaT’, timedelta, default ‘raise’
            A nonexistent time does not exist in a particular timezone where clocks moved forward due to DST.
            - ‘shift_forward’ will shift the nonexistent time forward to the closest existing time
            - ‘shift_backward’ will shift the nonexistent time backward to the closest existing time
            - ‘NaT’ will return NaT where there are nonexistent times
            - timedelta objects will shift nonexistent times by the timedelta
            - ‘raise’ will raise an NonExistentTimeError if there are nonexistent times.

        Returns
        -------
        DatetimeIndex, TimedeltaIndex, or Series
            Index of the same type for a DatetimeIndex or TimedeltaIndex, or a Series with the same index for a Series.

        Raises
        ------
        ValueError if the freq cannot be converted.

        Notes
        -----
        If the timestamps have a timezone, flooring will take place relative to the local (“wall”) time and re-localized to the same timezone. When flooring near daylight savings time, use nonexistent and ambiguous to control the re-localization behavior.

        Examples
        --------
        DatetimeIndex

        >>> rng = pd.date_range('1/1/2018 11:59:00', periods=3, freq='min')
        >>> rng
        DatetimeIndex(['2018-01-01 11:59:00', '2018-01-01 12:00:00',
                       '2018-01-01 12:01:00'],
                      dtype='datetime64[ns]', freq=None)
        >>> rng.floor('h')
        DatetimeIndex(['2018-01-01 11:00:00', '2018-01-01 12:00:00',
                       '2018-01-01 12:00:00'],
                      dtype='datetime64[ns]', freq=None)

        Series

        >>> pd.Series(rng).dt.floor("h")
        0   2018-01-01 11:00:00
        1   2018-01-01 12:00:00
        2   2018-01-01 12:00:00
        dtype: datetime64[ns]

        When rounding near a daylight savings time transition, use ambiguous or nonexistent to control how the timestamp should be re-localized.

        >>> rng_tz = pd.DatetimeIndex(["2021-10-31 03:30:00"], tz="Europe/Amsterdam")

        >>> rng_tz.floor("2h", ambiguous=False)  # doctest: +SKIP
        DatetimeIndex(['2021-10-31 02:00:00+01:00'],
                    dtype='datetime64[ns, Europe/Amsterdam]', freq=None)

        >>> rng_tz.floor("2h", ambiguous=True)  # doctest: +SKIP
        DatetimeIndex(['2021-10-31 02:00:00+02:00'],
                    dtype='datetime64[ns, Europe/Amsterdam]', freq=None)
        """

    def ceil():
        """
        Perform ceil operation on the data to the specified freq.

        Parameters
        ----------
        freq : str or Offset
            The frequency level to ceil the index to. Must be a fixed frequency like ‘S’ (second) not ‘ME’ (month end). See frequency aliases for a list of possible freq values.
        ambiguous : ‘infer’, bool-ndarray, ‘NaT’, default ‘raise’
            Only relevant for DatetimeIndex:
            - ‘infer’ will attempt to infer fall dst-transition hours based on order
            - bool-ndarray where True signifies a DST time, False designates a non-DST time (note that this flag is only applicable for ambiguous times)
            - ‘NaT’ will return NaT where there are ambiguous times
            - ‘raise’ will raise an AmbiguousTimeError if there are ambiguous times.
        nonexistent : ‘shift_forward’, ‘shift_backward’, ‘NaT’, timedelta, default ‘raise’
            A nonexistent time does not exist in a particular timezone where clocks moved forward due to DST.
            - ‘shift_forward’ will shift the nonexistent time forward to the closest existing time
            - ‘shift_backward’ will shift the nonexistent time backward to the closest existing time
            - ‘NaT’ will return NaT where there are nonexistent times
            - timedelta objects will shift nonexistent times by the timedelta
            - ‘raise’ will raise an NonExistentTimeError if there are nonexistent times.

        Returns
        -------
        DatetimeIndex, TimedeltaIndex, or Series
            Index of the same type for a DatetimeIndex or TimedeltaIndex, or a Series with the same index for a Series.

        Raises
        ------
        ValueError if the freq cannot be converted.

        Notes
        -----
        If the timestamps have a timezone, ceiling will take place relative to the local (“wall”) time and re-localized to the same timezone. When ceiling near daylight savings time, use nonexistent and ambiguous to control the re-localization behavior.

        Examples
        --------
        DatetimeIndex

        >>> rng = pd.date_range('1/1/2018 11:59:00', periods=3, freq='min')
        >>> rng
        DatetimeIndex(['2018-01-01 11:59:00', '2018-01-01 12:00:00',
                       '2018-01-01 12:01:00'],
                      dtype='datetime64[ns]', freq=None)
        >>> rng.ceil('h')
        DatetimeIndex(['2018-01-01 12:00:00', '2018-01-01 12:00:00',
                       '2018-01-01 13:00:00'],
                      dtype='datetime64[ns]', freq=None)

        Series

        >>> pd.Series(rng).dt.ceil("h")
        0   2018-01-01 12:00:00
        1   2018-01-01 12:00:00
        2   2018-01-01 13:00:00
        dtype: datetime64[ns]

        When rounding near a daylight savings time transition, use ambiguous or nonexistent to control how the timestamp should be re-localized.

        >>> rng_tz = pd.DatetimeIndex(["2021-10-31 01:30:00"], tz="Europe/Amsterdam")

        >>> rng_tz.ceil("h", ambiguous=False)  # doctest: +SKIP
        DatetimeIndex(['2021-10-31 02:00:00+01:00'],
                    dtype='datetime64[ns, Europe/Amsterdam]', freq=None)

        >>> rng_tz.ceil("h", ambiguous=True)  # doctest: +SKIP
        DatetimeIndex(['2021-10-31 02:00:00+02:00'],
                    dtype='datetime64[ns, Europe/Amsterdam]', freq=None)
        """

    def month_name():
        """
        Return the month names with specified locale.

        Parameters
        ----------
        locale : str, optional
            Locale determining the language in which to return the month name. Default is English locale ('en_US.utf8'). Use the command locale -a on your terminal on Unix systems to find your locale language code.

        Returns
        -------
        Series or Index
            Series or Index of month names.

        Examples
        --------
        >>> s = pd.Series(pd.date_range(start='2018-01', freq='ME', periods=3))
        >>> s
        0   2018-01-31
        1   2018-02-28
        2   2018-03-31
        dtype: datetime64[ns]
        >>> s.dt.month_name()
        0     January
        1    February
        2       March
        dtype: object

        >>> idx = pd.date_range(start='2018-01', freq='ME', periods=3)
        >>> idx
        DatetimeIndex(['2018-01-31', '2018-02-28', '2018-03-31'], dtype='datetime64[ns]', freq=None)
        >>> idx.month_name()  # doctest: +SKIP
        Index(['January', 'February', 'March'], dtype='object')

        Using the locale parameter you can set a different locale language, for example: idx.month_name(locale='pt_BR.utf8') will return month names in Brazilian Portuguese language.

        >>> idx = pd.date_range(start='2018-01', freq='ME', periods=3)
        >>> idx
        DatetimeIndex(['2018-01-31', '2018-02-28', '2018-03-31'], dtype='datetime64[ns]', freq=None)
        >>> idx.month_name(locale='pt_BR.utf8')  # doctest: +SKIP
        Index(['Janeiro', 'Fevereiro', 'Março'], dtype='object')
        """

    def day_name():
        """
        Return the day names with specified locale.

        Parameters
        ----------
        locale : str, optional
            Locale determining the language in which to return the day name. Default is English locale ('en_US.utf8'). Use the command locale -a on your terminal on Unix systems to find your locale language code.

        Returns
        -------
        Series or Index
            Series or Index of day names.

        Examples
        --------
        >>> s = pd.Series(pd.date_range(start='2018-01-01', freq='D', periods=3))
        >>> s
        0   2018-01-01
        1   2018-01-02
        2   2018-01-03
        dtype: datetime64[ns]
        >>> s.dt.day_name()
        0       Monday
        1      Tuesday
        2    Wednesday
        dtype: object

        >>> idx = pd.date_range(start='2018-01-01', freq='D', periods=3)
        >>> idx
        DatetimeIndex(['2018-01-01', '2018-01-02', '2018-01-03'], dtype='datetime64[ns]', freq=None)
        >>> idx.day_name()  # doctest: +SKIP
        Index(['Monday', 'Tuesday', 'Wednesday'], dtype='object')

        Using the locale parameter you can set a different locale language, for example: idx.day_name(locale='pt_BR.utf8') will return day names in Brazilian Portuguese language.

        >>> idx = pd.date_range(start='2018-01-01', freq='D', periods=3)
        >>> idx
        DatetimeIndex(['2018-01-01', '2018-01-02', '2018-01-03'], dtype='datetime64[ns]', freq=None)
        >>> idx.day_name(locale='pt_BR.utf8')  # doctest: +SKIP
        Index(['Segunda', 'Terça', 'Quarta'], dtype='object')
        """

    def total_seconds():
        """
        Return total duration of each element expressed in seconds.

        This method is available directly on TimedeltaArray, TimedeltaIndex
        and on Series containing timedelta values under the ``.dt`` namespace.

        Returns
        -------
        ndarray, Index or Series
            When the calling object is a TimedeltaArray, the return type
            is ndarray.  When the calling object is a TimedeltaIndex,
            the return type is an Index with a float64 dtype. When the calling object
            is a Series, the return type is Series of type `float64` whose
            index is the same as the original.

        See Also
        --------
        datetime.timedelta.total_seconds : Standard library version
            of this method.
        TimedeltaIndex.components : Return a DataFrame with components of
            each Timedelta.

        Examples
        --------
        **Series**

        >>> s = pd.Series(pd.to_timedelta(np.arange(5), unit='d'))
        >>> s
        0   0 days
        1   1 days
        2   2 days
        3   3 days
        4   4 days
        dtype: timedelta64[ns]

        >>> s.dt.total_seconds()
        0         0.0
        1     86400.0
        2    172800.0
        3    259200.0
        4    345600.0
        dtype: float64

        **TimedeltaIndex**

        >>> idx = pd.to_timedelta(np.arange(5), unit='d')
        >>> idx
        TimedeltaIndex(['0 days', '1 days', '2 days', '3 days', '4 days'], dtype='timedelta64[ns]', freq=None)

        >>> idx.total_seconds()
        Index([0.0, 86400.0, 172800.0, 259200.0, 345600.0], dtype='float64')
        """

    def to_pytimedelta():
        pass

    @property
    def seconds():
        """
        Number of seconds (>= 0 and less than 1 day) for each element.

        Examples
        --------
        For Series:

        >>> ser = pd.Series(pd.to_timedelta([1, 2, 3], unit='s'))
        >>> ser
        0   0 days 00:00:01
        1   0 days 00:00:02
        2   0 days 00:00:03
        dtype: timedelta64[ns]
        >>> ser.dt.seconds
        0    1
        1    2
        2    3
        dtype: int64

        For TimedeltaIndex:

        >>> tdelta_idx = pd.to_timedelta([1, 2, 3], unit='s')
        >>> tdelta_idx
        TimedeltaIndex(['0 days 00:00:01', '0 days 00:00:02', '0 days 00:00:03'], dtype='timedelta64[ns]', freq=None)
        >>> tdelta_idx.seconds
        Index([1, 2, 3], dtype='int64')
        """

    @property
    def days():
        """
        Number of days for each element.

        Examples
        --------
        For Series:

        >>> ser = pd.Series(pd.to_timedelta([1, 2, 3], unit='d'))
        >>> ser
        0   1 days
        1   2 days
        2   3 days
        dtype: timedelta64[ns]
        >>> ser.dt.days
        0    1
        1    2
        2    3
        dtype: int64

        For TimedeltaIndex:

        >>> tdelta_idx = pd.to_timedelta(["0 days", "10 days", "20 days"])
        >>> tdelta_idx
        TimedeltaIndex(['0 days', '10 days', '20 days'], dtype='timedelta64[ns]', freq=None)
        >>> tdelta_idx.days
        Index([0, 10, 20], dtype='int64')
        """

    @property
    def microseconds():
        """
        Number of microseconds (>= 0 and less than 1 second) for each element.

        Examples
        --------
        For Series:

        >>> ser = pd.Series(pd.to_timedelta([1, 2, 3], unit='us'))
        >>> ser
        0   0 days 00:00:00.000001
        1   0 days 00:00:00.000002
        2   0 days 00:00:00.000003
        dtype: timedelta64[ns]
        >>> ser.dt.microseconds
        0    1
        1    2
        2    3
        dtype: int64

        For TimedeltaIndex:

        >>> tdelta_idx = pd.to_timedelta([1, 2, 3], unit='us')
        >>> tdelta_idx
        TimedeltaIndex(['0 days 00:00:00.000001', '0 days 00:00:00.000002',
                        '0 days 00:00:00.000003'],
                       dtype='timedelta64[ns]', freq=None)
        >>> tdelta_idx.microseconds
        Index([1, 2, 3], dtype='int64')
        """

    @property
    def nanoseconds():
        """
        Number of nanoseconds (>= 0 and less than 1 microsecond) for each element.

        Examples
        --------
        For Series:

        >>> ser = pd.Series(pd.to_timedelta([1, 2, 3], unit='ns'))
        >>> ser
        0   0 days 00:00:00.000000001
        1   0 days 00:00:00.000000002
        2   0 days 00:00:00.000000003
        dtype: timedelta64[ns]
        >>> ser.dt.nanoseconds
        0    1
        1    2
        2    3
        dtype: int64

        For TimedeltaIndex:

        >>> tdelta_idx = pd.to_timedelta([1, 2, 3], unit='ns')
        >>> tdelta_idx
        TimedeltaIndex(['0 days 00:00:00.000000001', '0 days 00:00:00.000000002',
                        '0 days 00:00:00.000000003'],
                       dtype='timedelta64[ns]', freq=None)
        >>> tdelta_idx.nanoseconds
        Index([1, 2, 3], dtype='int64')
        """

    @property
    def components():
        pass

    @property
    def qyear():
        pass

    @property
    def start_time():
        pass

    @property
    def end_time():
        pass

    def to_timestamp():
        pass<|MERGE_RESOLUTION|>--- conflicted
+++ resolved
@@ -454,11 +454,7 @@
         For Series.str.center:
 
         >>> ser = pd.Series(['dog', 'bird', 'mouse'])
-<<<<<<< HEAD
-        >>> ser.str.center(8, fillchar='.')  # doctest: +SKIP
-=======
         >>> ser.str.center(8, fillchar='.')
->>>>>>> a0ac4925
         0    ..dog...
         1    ..bird..
         2    .mouse..
@@ -504,11 +500,7 @@
         For Series.str.center:
 
         >>> ser = pd.Series(['dog', 'bird', 'mouse'])
-<<<<<<< HEAD
-        >>> ser.str.center(8, fillchar='.')  # doctest: +SKIP
-=======
         >>> ser.str.center(8, fillchar='.')
->>>>>>> a0ac4925
         0    ..dog...
         1    ..bird..
         2    .mouse..

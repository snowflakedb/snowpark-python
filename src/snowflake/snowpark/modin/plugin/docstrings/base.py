#
# Copyright (c) 2012-2024 Snowflake Computing Inc. All rights reserved.
#

"""This module contains BasePandasDataset docstrings that override modin's docstrings."""

from pandas.util._decorators import doc

from snowflake.snowpark.modin.plugin.docstrings.shared_docs import (
    _doc_binary_op,
    _shared_docs,
)

_doc_binary_op_kwargs = {"returns": "BasePandasDataset", "left": "BasePandasDataset"}


_shared_docs[
    "stat_func_example"
] = """

Examples
--------
>>> idx = pd.MultiIndex.from_arrays([
...     ['warm', 'warm', 'cold', 'cold'],
...     ['dog', 'falcon', 'fish', 'spider']],
...     names=['blooded', 'animal'])
>>> s = pd.Series([4, 2, 0, 8], name='legs', index=idx)
>>> s
blooded  animal
warm     dog       4
         falcon    2
cold     fish      0
         spider    8
Name: legs, dtype: int64

>>> s.{stat_func}()
{default_output}"""

_max_examples: str = _shared_docs["stat_func_example"].format(
    stat_func="max", verb="Max", default_output=8, level_output_0=4, level_output_1=8
)

_min_examples: str = _shared_docs["stat_func_example"].format(
    stat_func="min", verb="Min", default_output=0, level_output_0=2, level_output_1=0
)

_mean_examples: str = _shared_docs["stat_func_example"].format(
    stat_func="mean",
    verb="Mean",
    default_output="3.5",
    level_output_0=2,
    level_output_1=0,
)

_median_examples: str = _shared_docs["stat_func_example"].format(
    stat_func="median",
    verb="Median",
    default_output="3.0",
    level_output_0=2,
    level_output_1=0,
)

_sum_examples = _shared_docs["stat_func_example"].format(
    stat_func="sum", verb="Sum", default_output=14, level_output_0=6, level_output_1=8
)

_sum_examples += """

By default, the sum of an empty or all-NA Series is ``0``.

>>> pd.Series([], dtype="float64").sum()  # min_count=0 is the default
0.0

This can be controlled with the ``min_count`` parameter. For example, if
you'd like the sum of an empty series to be NaN, pass ``min_count=1``.

>>> pd.Series([], dtype="float64").sum(min_count=1)
nan

Thanks to the ``skipna`` parameter, ``min_count`` handles all-NA and
empty series identically.

>>> pd.Series([np.nan]).sum()
0.0

>>> pd.Series([np.nan]).sum(min_count=1)
nan"""

_num_doc = """
{desc}

Parameters
----------
axis : {axis_descr}
    Axis for the function to be applied on.
    For `Series` this parameter is unused and defaults to 0.
skipna : bool, default True
    Exclude NA/null values when computing the result.
numeric_only : bool, default False
    If True, Include only float, int, boolean columns. Not implemented for Series.
**kwargs
    Additional keyword arguments to be passed to the function.

Returns
-------
{name1}\
{see_also}\
{examples}
"""

_num_min_count_doc = """
{desc}

Parameters
----------
axis : {axis_descr}
    Axis for the function to be applied on.
    For `Series` this parameter is unused and defaults to 0.
skipna : bool, default True
    Exclude NA/null values when computing the result.
numeric_only : bool, default False
    If True, Include only float, int, boolean columns. Not implemented for Series.
min_count : int, default {min_count}
    The required number of valid values to perform the operation. If fewer than min_count non-NA values
    are present the result will be NA.

**kwargs
    Additional keyword arguments to be passed to the function.

Returns
-------
{name1}\
{see_also}\
{examples}
"""

_num_ddof_doc = """
{desc}

Parameters
----------
axis : {axis_descr}
    For `Series` this parameter is unused and defaults to 0.
skipna : bool, default True
    Exclude NA/null values. If an entire row/column is NA, the result
    will be NA.
ddof : int, default 1
    Delta Degrees of Freedom. The divisor used in calculations is N - ddof,
    where N represents the number of elements.
numeric_only : bool, default False
    If True, Include only float, int, boolean columns. Not implemented for Series.

Returns
-------
{name1}\
{notes}\
{examples}
"""

_std_notes = """

Notes
-----
To have the same behaviour as `numpy.std`, use `ddof=0` (instead of the
default `ddof=1`)"""

_std_examples = """

Examples
--------
>>> df = pd.DataFrame({'person_id': [0, 1, 2, 3],
...                   'age': [21, 25, 62, 43],
...                   'height': [1.61, 1.87, 1.49, 2.01]}
...                  ).set_index('person_id')
>>> df    # doctest: +NORMALIZE_WHITESPACE
           age  height
person_id
0           21    1.61
1           25    1.87
2           62    1.49
3           43    2.01

The standard deviation of the columns can be found as follows:

>>> df.std()
age       18.786076
height     0.237417
dtype: float64

Alternatively, `ddof=0` can be set to normalize by N instead of N-1:

>>> df.std(ddof=0)
age       16.269219
height     0.205609
dtype: float64"""

_var_examples = """

Examples
--------
>>> df = pd.DataFrame({'person_id': [0, 1, 2, 3],
...                   'age': [21, 25, 62, 43],
...                   'height': [1.61, 1.87, 1.49, 2.01]}
...                  ).set_index('person_id')
>>> df    # doctest: +NORMALIZE_WHITESPACE
           age  height
person_id
0           21    1.61
1           25    1.87
2           62    1.49
3           43    2.01

>>> df.var()
age       352.916667
height      0.056367
dtype: float64

Alternatively, ``ddof=0`` can be set to normalize by N instead of N-1:

>>> df.var(ddof=0)
age       264.687500
height      0.042275
dtype: float64"""

_name1 = "Series"
_name2 = "DataFrame"
_axis_descr = "{index (0), columns (1)}"


_bool_doc = """
{desc}

Parameters
----------
axis : {{0 or 'index', 1 or 'columns', None}}, default 0
    Indicate which axis or axes should be reduced. For `Series` this parameter
    is unused and defaults to 0.

    * 0 / 'index' : reduce the index, return a Series whose index is the
      original column labels.
    * 1 / 'columns' : reduce the columns, return a Series whose index is the
      original index.
    * None : reduce all axes, return a scalar.

bool_only : bool, default False
    Include only boolean columns. Not implemented for Series.
skipna : bool, default True
    Exclude NA/null values. If the entire row/column is NA and skipna is
    True, then the result will be {empty_value}, as for an empty row/column.
    If skipna is False, then NA are treated as True, because these are not
    equal to zero.
**kwargs : any, default None
    Additional keywords have no effect but might be accepted for
    compatibility with NumPy.

Returns
-------
{name1}

Notes
-----
* Snowpark pandas currently only supports this function on DataFrames/Series with integer or boolean
  columns.

{see_also}
{examples}"""

_all_examples = """\
Examples
--------
**Series**

>>> pd.Series([True, True]).all()
True
>>> pd.Series([True, False]).all()
False

**DataFrames**

Create a dataframe from a dictionary.

>>> df = pd.DataFrame({'col1': [True, True], 'col2': [True, False]})
>>> df
   col1   col2
0  True   True
1  True  False

Default behaviour checks if values in each column all return True.

>>> df.all()
col1     True
col2    False
dtype: bool

Specify ``axis='columns'`` to check if values in each row all return True.

>>> df.all(axis='columns')
0     True
1    False
dtype: bool

Or ``axis=None`` for whether every value is True.

>>> df.all(axis=None)
False
"""

_all_see_also = """\
See Also
--------
Series.all : Return True if all elements are True.
DataFrame.any : Return True if one (or more) elements are True.
"""

_any_see_also = """\
See Also
--------
numpy.any : Numpy version of this method.
Series.any : Return whether any element is True.
Series.all : Return whether all elements are True.
DataFrame.any : Return whether any element is True over requested axis.
DataFrame.all : Return whether all elements are True over requested axis.
"""

_any_examples = """\
Examples
--------
**Series**

For Series input, the output is a scalar indicating whether any element
is True.

>>> pd.Series([False, False]).any()
False
>>> pd.Series([True, False]).any()
True

**DataFrame**

Whether each column contains at least one True element (the default).

>>> df = pd.DataFrame({"A": [1, 2], "B": [0, 2], "C": [0, 0]})
>>> df
   A  B  C
0  1  0  0
1  2  2  0

>>> df.any()
A     True
B     True
C    False
dtype: bool

Aggregating over the columns.

>>> df = pd.DataFrame({"A": [True, False], "B": [1, 2]})
>>> df
       A  B
0   True  1
1  False  2

>>> df.any(axis='columns')
0    True
1    True
dtype: bool

>>> df = pd.DataFrame({"A": [True, False], "B": [1, 0]})
>>> df
       A  B
0   True  1
1  False  0

>>> df.any(axis='columns')
0     True
1    False
dtype: bool

Aggregating over the entire DataFrame with ``axis=None``.

>>> df.any(axis=None)
True

`any` for an empty DataFrame is an empty Series.

>>> pd.DataFrame([]).any()
Series([], dtype: bool)
"""

_get_set_index_doc = """
{desc}

{parameters_or_returns}

Note
----
When setting `DataFrame.index` or `Series.index` where the length of the
`Series`/`DataFrame` object does not match with the new index's length,
pandas raises a ValueError. Snowpark pandas does not raise this error;
this operation is valid.
When the `Series`/`DataFrame` object is longer than the new index,
the `Series`/`DataFrame`'s new index is filled with `NaN` values for
the "extra" elements. When the `Series`/`DataFrame` object is shorter than
the new index, the extra values in the new index are ignored—`Series` and
`DataFrame` stay the same length `n`, and use only the first `n` values of
the new index.
"""


class BasePandasDataset:
    """
    Implement most of the common code that exists in DataFrame/Series.

    Since both objects share the same underlying representation, and the algorithms
    are the same, we use this object to define the general behavior of those objects
    and then use those objects to define the output type.

    TelemetryMeta is a metaclass that automatically add telemetry decorators to classes/instance methods.
    See TelemetryMeta for details. Note: Its subclasses will inherit this metaclass.
    """

    def abs():
        """
        Return a `BasePandasDataset` with absolute numeric value of each element.
        """

    def set_axis():
        """
        Assign desired index to given axis.
        """

    def add():
        """
        Return addition of `BasePandasDataset` and `other`, element-wise (binary operator `add`).
        """

    def aggregate():
        """
        Aggregate using one or more operations over the specified axis.
        """

    agg = aggregate

    def align():
        """
        Align two objects on their axes with the specified join method.
        """

    @doc(
        _bool_doc,
        desc="Return whether all elements are True, potentially over an axis.\n\n"
        "Returns True unless there at least one element within a series or "
        "along a Dataframe axis that is False or equivalent (e.g. zero or "
        "empty).",
        see_also=_all_see_also,
        examples=_all_examples,
        name1="Series",
        empty_value="True",
    )
    def all():
        pass

    @doc(
        _bool_doc,
        desc="Return whether any element are True, potentially over an axis.\n\n"
        "Returns False unless there at least one element within a series or "
        "along a Dataframe axis that is True or equivalent (e.g. non-zero or "
        "non-empty).",
        see_also=_any_see_also,
        examples=_any_examples,
        name1="Series",
        empty_value="False",
    )
    def any():
        pass

    def apply():
        """
        Apply a function along an axis of the `BasePandasDataset`.
        """

    def asfreq():
        """
        Convert time series to specified frequency.

        Returns the original data conformed to a new index with the specified frequency.

        If the index of this Series/DataFrame is a PeriodIndex, the new index is the result of transforming the original
        index with PeriodIndex.asfreq (so the original index will map one-to-one to the new index).

        The new index will be equivalent to pd.date_range(start, end, freq=freq) where start and end are,
        respectively, the first and last entries in the original index (see pandas.date_range()). The values
        corresponding to any timesteps in the new index which were not present in the original index will be null (NaN),
        unless a method for filling such unknowns is provided (see the method parameter below).

        The resample() method is more appropriate if an operation on each group of timesteps (such as an aggregate) is
        necessary to represent the data at the new frequency.

        Parameters
        ----------
        freq : DateOffset or str
            Frequency DateOffset or string.

        method : {'backfill', 'bfill', 'pad', 'ffill'}, default None
            Method to use for filling holes in reindexed Series (note this does not fill NaNs that already were present):
            ‘pad’ / ‘ffill’: propagate last valid observation forward to next valid
            ‘backfill’ / ‘bfill’: use NEXT valid observation to fill.

        how : {'start', 'end'}, default None
            For PeriodIndex only.

        normalize : bool, default False
            Whether to reset output index to midnight.

        fill_value : scalar, optional
            Value to use for missing values, applied during upsampling
            (note this does not fill NaNs that already were present).

        Returns
        -------
        Snowpark pandas :class:`~modin.pandas.DataFrame` or Snowpark pandas :class:`~modin.pandas.Series`

        Notes
        -----
        This implementation calls `resample` with the `first` aggregation. `asfreq`
        is only supported on DataFrame/Series with DatetimeIndex, and only
        the `freq` and `method` parameters are currently supported.

        Examples
        --------
        >>> index = pd.date_range('1/1/2000', periods=4, freq='min')
        >>> series = pd.Series([0.0, None, 2.0, 3.0], index=index)
        >>> df = pd.DataFrame({'s': series})
        >>> df
                               s
        2000-01-01 00:00:00  0.0
        2000-01-01 00:01:00  NaN
        2000-01-01 00:02:00  2.0
        2000-01-01 00:03:00  3.0
        >>> df.asfreq(freq='30s')
                               s
        2000-01-01 00:00:00  0.0
        2000-01-01 00:00:30  NaN
        2000-01-01 00:01:00  NaN
        2000-01-01 00:01:30  NaN
        2000-01-01 00:02:00  2.0
        2000-01-01 00:02:30  NaN
        2000-01-01 00:03:00  3.0
        >>> df.asfreq(freq='30s', method='ffill')
                               s
        2000-01-01 00:00:00  0.0
        2000-01-01 00:00:30  0.0
        2000-01-01 00:01:00  NaN
        2000-01-01 00:01:30  NaN
        2000-01-01 00:02:00  2.0
        2000-01-01 00:02:30  2.0
        2000-01-01 00:03:00  3.0
        """

    def asof():
        """
        Return the last row(s) without any NaNs before `where`.
        """

    def astype():
        """
        Cast a pandas object to a specified dtype ``dtype``.

        Parameters
        ----------
        dtype : str, data type, Series or Mapping of column name -> data type
            Use a str, numpy.dtype, pandas.ExtensionDtype or Python type to
            cast entire pandas object to the same type. Alternatively, use a
            mapping, e.g. {col: dtype, ...}, where col is a column label and dtype is
            a numpy.dtype or Python type to cast one or more of the DataFrame's
            columns to column-specific types.
        copy : bool, default True
            Return a copy (i.e., a new object) when ``copy=True``; otherwise, astype
            operates inplace  (be very careful setting ``copy=False`` as changes to
            values then may propagate to other pandas objects).
        errors : {'raise', 'ignore'}, default 'raise'
            Control raising of exceptions on invalid data for provided dtype.

            - ``raise`` : allow exceptions to be raised
            - ``ignore`` : suppress exceptions. On error return original object.

        Returns
        -------
        same type as caller (Snowpark pandas :class:`~modin.pandas.DataFrame` or Snowpark pandas :class:`~modin.pandas.Series`)

        Examples
        --------
        Create a DataFrame:

        >>> d = {'col1': [1, 2], 'col2': [3, 4]}
        >>> df = pd.DataFrame(data=d)
        >>> df.dtypes
        col1    int64
        col2    int64
        dtype: object

        Cast all columns to int32 (dtypes will be int64 since Snowpark pandas API will cast all integers to int64):

        >>> df.astype('int32').dtypes
        col1    int64
        col2    int64
        dtype: object

        Cast col1 to float64 using a dictionary:

        >>> df.astype({'col1': 'float64'}).dtypes
        col1    float64
        col2      int64
        dtype: object

        Create a series:

        >>> ser = pd.Series([1, 2], dtype=str)
        >>> ser
        0    1
        1    2
        dtype: object
        >>> ser.astype('float64')
        0    1.0
        1    2.0
        dtype: float64

        """

    @property
    def at():
        """
        Get a single value for a row/column label pair.
        """

    def at_time():
        """
        Select values at particular time of day (e.g., 9:30AM).
        """

    def between_time():
        """
        Select values between particular times of the day (e.g., 9:00-9:30 AM).

        By setting start_time to be later than end_time, you can get the times that are not between the two times.
        """

    def bfill():
        """
        Synonym for `DataFrame.fillna` with ``method='bfill'``.
        """

    backfill = bfill

    def bool():
        """
        Return the bool of a single element `BasePandasDataset`.
        """

    def clip():
        """
        Trim values at input threshold(s).
        """

    def combine():
        """
        Perform combination of `BasePandasDataset`-s according to `func`.
        """

    def combine_first():
        """
        Update null elements with value in the same location in `other`.
        """

    def copy():
        """
        Make a copy of this object's indices and data.

        When ``deep=True`` (default), a new object will be created with a
        copy of the calling object's data and indices. Modifications to
        the data or indices of the copy will not be reflected in the
        original object (see examples below). In Snowpark pandas API this will not copy the
        underlying table/data, but we create a logical copy of data and indices to
        provide same sematics as native pandas.

        When ``deep=False``, a new object will be created without copying the calling
        object's data or index (only references to the data and index are copied).
        Any changes to the data of the original will be reflected in the shallow copy
        (and vice versa).

        Parameters
        ----------
        deep : bool, default True
            Make a deep copy, including a locial copy of the data and the indices.
            With ``deep=False`` neither the indices nor the data are copied.

        Returns
        -------
        copy : Snowpark pandas :class:`~modin.pandas.Series` or Snowpark pandas :class:`~modin.pandas.DataFrame`
            Object type matches caller.

        Examples
        --------
        >>> s = pd.Series([1, 2], index=["a", "b"])
        >>> s
        a    1
        b    2
        dtype: int64

        >>> s_copy = s.copy()
        >>> s_copy
        a    1
        b    2
        dtype: int64

        **Shallow copy versus default (deep) copy:**

        >>> s = pd.Series([1, 2], index=["a", "b"])
        >>> deep = s.copy()
        >>> shallow = s.copy(deep=False)

        Updates to the data shared by shallow copy and original is reflected
        in both; deep copy remains unchanged.

        >>> s.sort_values(ascending=False, inplace=True)
        >>> shallow.sort_values(ascending=False, inplace=True)
        >>> s
        b    2
        a    1
        dtype: int64
        >>> shallow
        b    2
        a    1
        dtype: int64
        >>> deep
        a    1
        b    2
        dtype: int64
        """

    def count():
        """
        Count non-NA cells for each column or row.

        The values `None`, `NaN`, `NaT` are considered NA.

        Parameters
        ----------
        axis : {0 or 'index', 1 or 'columns'}, default 0
            If 0 or 'index' counts are generated for each column.
            If 1 or 'columns' counts are generated for each row. Not supported yet.
        numeric_only : bool, default False
            Include only `float`, `int` or `boolean` data.

        Returns
        -------
        Snowpark pandas :class:`~modin.pandas.Series`
            For each column/row the number of non-NA/null entries.

        See Also
        --------
        Series.count: Number of non-NA elements in a Series.
        DataFrame.value_counts: Count unique combinations of columns.
        DataFrame.shape: Number of DataFrame rows and columns (including NA
            elements).
        DataFrame.isna: Boolean same-sized DataFrame showing places of NA
            elements.

        Examples
        --------
        Constructing DataFrame from a dictionary:

        >>> df = pd.DataFrame({"Person":
        ...                    ["John", "Myla", "Lewis", "John", "Myla"],
        ...                    "Age": [24., np.nan, 21., 33, 26],
        ...                    "Single": [False, True, True, True, False]})
        >>> df   # doctest: +NORMALIZE_WHITESPACE
           Person   Age  Single
        0    John  24.0   False
        1    Myla   NaN    True
        2   Lewis  21.0    True
        3    John  33.0    True
        4    Myla  26.0   False

        Notice the uncounted NA values:

        >>> df.count()
        Person    5
        Age       4
        Single    5
        dtype: int64
        """

    def cummax():
        """
        Return cumulative maximum over a `BasePandasDataset` axis.

        Parameters
        --------
        axis : {0 or 'index', 1 or 'columns'}, default 0
            The index or the name of the axis. 0 is equivalent to None or 'index'. For Series this parameter is unused and defaults to 0.
        skipna : bool, default True
            Exclude NA/null values. If an entire row/column is NA, the result will be NA.
        *args, **kwargs :
            Additional keywords have no effect but might be accepted for compatibility with NumPy.

        Returns
        -------
        Series or DataFrame
            Return cumulative maximum of Series or DataFrame.

        Examples
        --------
        Series

        >>> s = pd.Series([2, np.nan, 5, -1, 0])
        >>> s
        0    2.0
        1    NaN
        2    5.0
        3   -1.0
        4    0.0
        dtype: float64

        By default, NA values are ignored.

        >>> s.cummax()
        0    2.0
        1    NaN
        2    5.0
        3    5.0
        4    5.0
        dtype: float64

        To include NA values in the operation, use skipna=False:

        >>> s.cummax(skipna=False)
        0    2.0
        1    NaN
        2    NaN
        3    NaN
        4    NaN
        dtype: float64

        DataFrame

        >>> df = pd.DataFrame([[2.0, 1.0], [3.0, np.nan], [1.0, 0.0]], columns=list('AB'))
        >>> df
             A    B
        0  2.0  1.0
        1  3.0  NaN
        2  1.0  0.0

        By default, iterates over rows and finds the maximum in each column. This is equivalent to axis=None or axis='index'.

        >>> df.cummax()
             A    B
        0  2.0  1.0
        1  3.0  NaN
        2  3.0  1.0
        """

    def cummin():
        """
        Return cumulative minimum over a `BasePandasDataset` axis.

        Parameters
        --------
        axis : {0 or 'index', 1 or 'columns'}, default 0
            The index or the name of the axis. 0 is equivalent to None or 'index'. For Series this parameter is unused and defaults to 0.
        skipna : bool, default True
            Exclude NA/null values. If an entire row/column is NA, the result will be NA.
        *args, **kwargs :
            Additional keywords have no effect but might be accepted for compatibility with NumPy.

        Returns
        -------
        Series or DataFrame
            Return cumulative minimum of Series or DataFrame.

        Examples
        --------
        Series

        >>> s = pd.Series([2, np.nan, 5, -1, 0])
        >>> s
        0    2.0
        1    NaN
        2    5.0
        3   -1.0
        4    0.0
        dtype: float64

        By default, NA values are ignored.

        >>> s.cummin()
        0    2.0
        1    NaN
        2    2.0
        3   -1.0
        4   -1.0
        dtype: float64

        To include NA values in the operation, use skipna=False:

        >>> s.cummin(skipna=False)
        0    2.0
        1    NaN
        2    NaN
        3    NaN
        4    NaN
        dtype: float64

        DataFrame

        >>> df = pd.DataFrame([[2.0, 1.0], [3.0, np.nan], [1.0, 0.0]], columns=list('AB'))
        >>> df
             A    B
        0  2.0  1.0
        1  3.0  NaN
        2  1.0  0.0

        By default, iterates over rows and finds the minimum in each column. This is equivalent to axis=None or axis='index'.

        >>> df.cummin()
             A    B
        0  2.0  1.0
        1  2.0  NaN
        2  1.0  0.0
        """

    def cumprod():
        """
        Return cumulative product over a `BasePandasDataset` axis.
        """

    def cumsum():
        """
        Return cumulative sum over a `BasePandasDataset` axis.

        Parameters
        --------
        axis : {0 or 'index', 1 or 'columns'}, default 0
            The index or the name of the axis. 0 is equivalent to None or 'index'. For Series this parameter is unused and defaults to 0.
        skipna : bool, default True
            Exclude NA/null values. If an entire row/column is NA, the result will be NA.
        *args, **kwargs :
            Additional keywords have no effect but might be accepted for compatibility with NumPy.

        Returns
        -------
        Series or DataFrame
            Return cumulative sum of Series or DataFrame.

        Examples
        --------
        Series

        >>> s = pd.Series([2, np.nan, 5, -1, 0])
        >>> s
        0    2.0
        1    NaN
        2    5.0
        3   -1.0
        4    0.0
        dtype: float64

        By default, NA values are ignored.

        >>> s.cumsum()
        0    2.0
        1    NaN
        2    7.0
        3    6.0
        4    6.0
        dtype: float64

        To include NA values in the operation, use skipna=False:

        >>> s.cumsum(skipna=False)
        0    2.0
        1    NaN
        2    NaN
        3    NaN
        4    NaN
        dtype: float64

        DataFrame

        >>> df = pd.DataFrame([[2.0, 1.0], [3.0, np.nan], [1.0, 0.0]], columns=list('AB'))
        >>> df
             A    B
        0  2.0  1.0
        1  3.0  NaN
        2  1.0  0.0

        By default, iterates over rows and finds the sum in each column. This is equivalent to axis=None or axis='index'.

        >>> df.cumsum()
             A    B
        0  2.0  1.0
        1  5.0  NaN
        2  6.0  1.0
        """

    def describe():
        """
        Generate descriptive statistics for columns in the dataset.

        For non-numeric columns, computes `count` (# of non-null items), `unique` (# of unique items),
        `top` (the mode; the element at the lowest position if multiple), and `freq` (# of times the mode appears)
        for each column.

        For numeric columns, computes `count` (# of non-null items), `mean`, `std`, `min`,
        the specified percentiles, and `max` for each column.

        If both non-numeric and numeric columns are specified, the rows for statistics of
        non-numeric columns appear first in the output.

        Parameters
        ----------
        percentiles: Optional[ListLike], default None
            The percentiles to compute for numeric columns. If unspecified, defaults to [0.25, 0.5, 0.75],
            which returns the 25th, 50th, and 75th percentiles. All values should fall between 0 and 1.
            The median (0.5) will always be added to the displayed percentile if not already included;
            the min and max are always displayed in addition to the percentiles.
        include: Optional[List[str, ExtensionDtype | np.dtype]] | "all", default None
            A list of dtypes to include in the result (ignored for Series).

            * "all": Include all columns in the output.
            * list-like: Include only columns of the listed dtypes. To limit the result to numeric
              types submit `numpy.number`. To limit it instead to object columns submit the
              `numpy.object` data type. Strings can also be used in the style of `select_dtypes`
              (e.g. `df.describe(include=['O'])`).
            * None: If the dataframe has at least one numeric column, then include only numeric
              columns; otherwise include all columns in the output.

        exclude: Optional[List[str, ExtensionDtype | np.dtype]], default None
            A list of dtypes to omit from the result (ignored for Series).

            * list-like: Exclude all columns of the listed dtypes. To exclude numeric types submit
              `numpy.number`. To exclude object columns submit the data type `numpy.object`. Strings
              can also be used in the style of `select_dtypes` (e.g. `df.describe(exclude=['O'])`).
            * None: Exclude nothing.

        Returns
        -------
        BasePandasDataset
            Snowpark DataFrame if this was a DataFrame, and Snowpark Series if this was a Series.
            Each column contains statistics for the corresponding column in the input dataset.

        Examples
        --------
        Describing a frame with both numeric and object columns:

        >>> df = pd.DataFrame({'numeric': [1, 2, 3],
        ...                    'object': ['a', 'b', 'c']
        ...                   })
        >>> df.describe(include='all') # doctest: +NORMALIZE_WHITESPACE
                numeric object
        count       3.0      3
        unique      NaN      3
        top         NaN      a
        freq        NaN      1
        mean        2.0   None
        std         1.0   None
        min         1.0   None
        25%         1.5   None
        50%         2.0   None
        75%         2.5   None
        max         3.0   None

        Describing only numeric columns:

        >>> pd.DataFrame({'numeric': [1, 2, 3], 'object': ['a', 'b', 'c']}).describe(include='number') # doctest: +NORMALIZE_WHITESPACE
               numeric
        count      3.0
        mean       2.0
        std        1.0
        min        1.0
        25%        1.5
        50%        2.0
        75%        2.5
        max        3.0

        Excluding numeric columns:

        >>> pd.DataFrame({'numeric': [1, 2, 3], 'object': ['a', 'b', 'c']}).describe(exclude='number') # doctest: +NORMALIZE_WHITESPACE
               object
        count       3
        unique      3
        top         a
        freq        1
        """

    def diff():
        """
        First discrete difference of element.
        """

    def drop():
        """
        Drop specified labels from `BasePandasDataset`.
        """

    def droplevel():
        """
        Return `BasePandasDataset` with requested index / column level(s) removed.
        """

    def drop_duplicates():
        """
        Return `BasePandasDataset` with duplicate rows removed.
        """

    def mask():
        """
        Replace values where the condition is True.
        """

    def where():
        """
        Replace values where the condition is False.
        """

    def eq():
        """
        Get equality of `BasePandasDataset` and `other`, element-wise (binary operator `eq`).
        """

    def explode():
        """
        Transform each element of a list-like to a row.
        """

    def ewm():
        """
        Provide exponentially weighted (EW) calculations.
        """

    def expanding():
        """
        Provide expanding window calculations.
        Currently, ``axis = 1`` is not supported.

        Parameters
        ----------
        min_periods: int, default 1.
            Minimum number of observations in window required to have a value; otherwise, result is np.nan.
        axis: int or str, default 0
            If 0 or 'index', roll across the rows.
            If 1 or 'columns', roll across the columns.
            For Series this parameter is unused and defaults to 0.
        method: str {‘single’, ‘table’}, default ‘single’
            **This parameter is ignored in Snowpark pandas since the execution engine will always be Snowflake.**
        """

    def ffill():
        """
        Synonym for :meth:`DataFrame.fillna` with ``method='ffill'``.
        """

    pad = ffill

    def fillna():
        """
        Fill NA/NaN values using the specified method.

        Parameters
        ----------
        self_is_series : bool
            If True then self contains a Series object, if False then self contains
            a DataFrame object.
        value : scalar, dict, Series, or DataFrame, default: None
            Value to use to fill holes (e.g. 0), alternately a
            dict/Series/DataFrame of values specifying which value to use for
            each index (for a Series) or column (for a DataFrame).  Values not
            in the dict/Series/DataFrame will not be filled. This value cannot
            be a list.
        method : {'backfill', 'bfill', 'pad', 'ffill', None}, default: None
            Method to use for filling holes in reindexed Series
            pad / ffill: propagate last valid observation forward to next valid
            backfill / bfill: use next valid observation to fill gap.
        axis : {None, 0, 1}, default: None
            Axis along which to fill missing values.
        inplace : bool, default: False
            If True, fill in-place. Note: this will modify any
            other views on this object (e.g., a no-copy slice for a column in a
            DataFrame).
        limit : int, default: None
            If method is specified, this is the maximum number of consecutive
            NaN values to forward/backward fill. In other words, if there is
            a gap with more than this number of consecutive NaNs, it will only
            be partially filled. If method is not specified, this is the
            maximum number of entries along the entire axis where NaNs will be
            filled. Must be greater than 0 if not None.
        downcast : dict, default: None
            A dict of item->dtype of what to downcast if possible,
            or the string 'infer' which will try to downcast to an appropriate
            equal type (e.g. float64 to int64 if possible).

        Returns
        -------
        Series, DataFrame or None
            Object with missing values filled or None if ``inplace=True``.
        """

    def filter():
        """
        Subset the `BasePandasDataset` rows or columns according to the specified index labels.
        """

    def first():
        """
        Select initial periods of time series data based on a date offset.
        """

    def first_valid_index():
        """
        Return index for first non-NA value or None, if no non-NA value is found.

        Returns
        -------
        scalar or None, Tuple of scalars if MultiIndex

        Examples
        --------
        >>> s = pd.Series([None, 3, 4])
        >>> s.first_valid_index()
        1
        >>> s = pd.Series([None, None])
        >>> s.first_valid_index()
        >>> df = pd.DataFrame({'A': [None, 1, 2, None], 'B': [3, 2, 1, None]}, index=[10, 11, 12, 13])
        >>> df
              A    B
        10  NaN  3.0
        11  1.0  2.0
        12  2.0  1.0
        13  NaN  NaN
        >>> df.first_valid_index()
        10
        >>> df = pd.DataFrame([5, 6, 7, 8], index=["i", "am", "iron", "man"])
        >>> df.first_valid_index()
        'i'
        """

    @property
    def flags():
        pass

    def floordiv():
        """
        Get integer division of `BasePandasDataset` and `other`, element-wise (binary operator `floordiv`).
        """

    def ge():
        """
        Get greater than or equal comparison of `BasePandasDataset` and `other`, element-wise (binary operator `ge`).
        """

    def get():
        """
        Get item from object for given key (ex: DataFrame column).

        Returns default value if not found.

        Parameters
        ----------
        key : object

        Returns
        -------
        same type as items contained in object

        Examples
        --------
        >>> df = pd.DataFrame(
        ...     [
        ...         [24.3, 75.7, "high"],
        ...         [31, 87.8, "high"],
        ...         [22, 71.6, "medium"],
        ...         [35, 95, "medium"],
        ...     ],
        ...     columns=["temp_celsius", "temp_fahrenheit", "windspeed"],
        ...     index=pd.date_range(start="2014-02-12", end="2014-02-15", freq="D"),
        ... )

        >>> df
                    temp_celsius  temp_fahrenheit windspeed
        2014-02-12          24.3             75.7      high
        2014-02-13          31.0             87.8      high
        2014-02-14          22.0             71.6    medium
        2014-02-15          35.0             95.0    medium

        >>> df.get(["temp_celsius", "windspeed"])
                    temp_celsius windspeed
        2014-02-12          24.3      high
        2014-02-13          31.0      high
        2014-02-14          22.0    medium
        2014-02-15          35.0    medium

        >>> ser = df['windspeed']
        >>> ser.get('2014-02-13')
        2014-02-13    high
        Freq: None, Name: windspeed, dtype: object

        >>> ser.get('2014-02-10', '[unknown]')
        Series([], Freq: None, Name: windspeed, dtype: object)

        Notes:
            Generally Snowpark pandas won't raise KeyError or IndexError if any key is not found.
            So the result of `get` will be a result with existing keys or an empty result if no key is found.
            Default value won't be used.
        """

    def gt():
        """
        Get greater than comparison of `BasePandasDataset` and `other`, element-wise (binary operator `gt`).
        """

    def head():
        """
        Return the first `n` rows.
        """

    @property
    def iat():
        """
        Get a single value for a row/column pair by integer position.
        """

    def idxmax():
        """
        Return index of first occurrence of maximum over requested axis.

        Parameters
        ----------
        axis : {0 or 1}, default 0
            The axis to use. 0 for row-wise, 1 for column-wise.
        skipna : bool, default True
            Exclude NA/null values. If an entire row/column is NA, the result will be NA.
        numeric_only: bool, default False:
            Include only float, int or boolean data.

        Returns
        -------
        Series if DataFrame input, Index if Series input

        Examples
        --------
        >>> df = pd.DataFrame({'consumption': [10.51, 103.11, 55.48],
        ...                     'co2_emissions': [37.2, 19.66, 1712]},
        ...                   index=['Pork', 'Wheat Products', 'Beef'])
        >>> df
                        consumption  co2_emissions
        Pork                  10.51          37.20
        Wheat Products       103.11          19.66
        Beef                  55.48        1712.00
        >>> df.idxmax()
        consumption      Wheat Products
        co2_emissions              Beef
        dtype: object
        >>> df.idxmax(axis=1)
        Pork              co2_emissions
        Wheat Products      consumption
        Beef              co2_emissions
        dtype: object
        >>> s = pd.Series(data=[1, None, 4, 3, 4],
        ...               index=['A', 'B', 'C', 'D', 'E'])
        >>> s.idxmax()
        'C'
        >>> s.idxmax(skipna=False)  # doctest: +SKIP
        nan
        """

    def idxmin():
        """
        Return index of first occurrence of minimum over requested axis.

        Parameters
        ----------
        axis : {0 or 1}, default 0
            The axis to use. 0 for row-wise, 1 for column-wise.
        skipna : bool, default True
            Exclude NA/null values. If an entire row/column is NA, the result will be NA.
        numeric_only: bool, default False:
            Include only float, int or boolean data.

        Returns
        -------
        Series if DataFrame input, Index if Series input

        Examples
        --------
        >>> df = pd.DataFrame({'consumption': [10.51, 103.11, 55.48],
        ...                     'co2_emissions': [37.2, 19.66, 1712]},
        ...                   index=['Pork', 'Wheat Products', 'Beef'])
        >>> df
                        consumption  co2_emissions
        Pork                  10.51          37.20
        Wheat Products       103.11          19.66
        Beef                  55.48        1712.00
        >>> df.idxmin()
        consumption                Pork
        co2_emissions    Wheat Products
        dtype: object
        >>> df.idxmin(axis=1)
        Pork                consumption
        Wheat Products    co2_emissions
        Beef                consumption
        dtype: object
        >>> s = pd.Series(data=[1, None, 4, 3, 4],
        ...               index=['A', 'B', 'C', 'D', 'E'])
        >>> s.idxmin()
        'A'
        >>> s.idxmin(skipna=False)  # doctest: +SKIP
        nan
        """

    def infer_objects():
        """
        Attempt to infer better dtypes for object columns. This is not currently supported
        in Snowpark pandas.
        """

    def convert_dtypes():
        """
        Convert columns to best possible dtypes using dtypes supporting ``pd.NA``.

        This is not supported in Snowpark pandas because Snowpark pandas always uses nullable
        data types internally. Calling this method will raise a `NotImplementedError`.
        """

    def isin():
        """
        Whether elements in `BasePandasDataset` are contained in `values`.
        """

    @property
    def iloc():
        """
        Purely integer-location based indexing for selection by position.

        ``.iloc[]`` is primarily integer position based (from ``0`` to
        ``length-1`` of the axis), but may also be used with a boolean
        array.

        Allowed inputs are:

        - An integer, e.g. ``5``, ``-1``.
        - A list or array of integers, e.g. ``[4, 3, 0]``.
        - A slice object with ints, e.g. ``1:7``.
        - A boolean array.
        - A ``callable`` function with one argument (the calling Series or
          DataFrame) and that returns valid output for indexing (one of the above).
          This is useful in method chains, when you don't have a reference to the
          calling object, but would like to base your selection on some value.
        - A tuple of row and column indexes. The tuple elements consist of one of the
          above inputs, e.g. ``(0, 1)``.

        Notes
        -----
        To meet the nature of lazy evaluation:

        - Snowpark pandas ``.iloc`` ignores out-of-bounds indexing for all types of indexers (while pandas ``.iloc``
          will raise error except *slice* indexer). If all values are out-of-bound, an empty result will be returned.
        - In Snowpark pandas ``.iloc``, the length of boolean list-like indexers (e.g., list, Series, Index, numpy
          ndarray) does not need to be the same length as the row/column being indexed. Internally a join is going to
          be performed so missing or out of bound values will be ignored.

        See Also
        --------
        DataFrame.iat : Fast integer location scalar accessor.
        DataFrame.loc : Purely label-location based indexer for selection by label.
        Series.iloc : Purely integer-location based indexing for
                       selection by position.

        Examples
        --------
        >>> mydict = [{'a': 1, 'b': 2, 'c': 3, 'd': 4},
        ...           {'a': 100, 'b': 200, 'c': 300, 'd': 400},
        ...           {'a': 1000, 'b': 2000, 'c': 3000, 'd': 4000}]
        >>> df = pd.DataFrame(mydict)
        >>> df
              a     b     c     d
        0     1     2     3     4
        1   100   200   300   400
        2  1000  2000  3000  4000

        **Indexing just the rows**

        With a scalar integer.

        >>> type(df.iloc[0])
        <class 'modin.pandas.series.Series'>
        >>> df.iloc[0]
        a    1
        b    2
        c    3
        d    4
        Name: 0, dtype: int64

        >>> df.iloc[-1]
        a    1000
        b    2000
        c    3000
        d    4000
        Name: 2, dtype: int64

        With a list of integers.

        >>> df.iloc[[0]]
           a  b  c  d
        0  1  2  3  4
<<<<<<< HEAD
        >>> type(df.iloc[[0]])
        <class 'modin.pandas.dataframe.DataFrame'>
=======
>>>>>>> 1720ff90

        >>> df.iloc[[0, 1]]
             a    b    c    d
        0    1    2    3    4
        1  100  200  300  400

        With out-of-bound values in the list and those out of bound values will be ignored.

        >>> df.iloc[[0, 1, 10, 11]]
             a    b    c    d
        0    1    2    3    4
        1  100  200  300  400

        With all out-of-bound values. Return empty dataset.

        >>> df.iloc[[10, 11, 12]]
        Empty DataFrame
        Columns: [a, b, c, d]
        Index: []

        With a `slice` object.

        >>> df.iloc[:3]
              a     b     c     d
        0     1     2     3     4
        1   100   200   300   400
        2  1000  2000  3000  4000

        With a boolean mask the same length as the index.

        >>> df.iloc[[True, False, True]]
              a     b     c     d
        0     1     2     3     4
        2  1000  2000  3000  4000

        When a boolean mask shorter than the index.

        >>> df.iloc[[True, False]]      # doctest: +NORMALIZE_WHITESPACE
              a     b     c     d
        0     1     2     3     4

        When a boolean mask longer than the index.

        >>> df.iloc[[True, False, True, True, True]]      # doctest: +NORMALIZE_WHITESPACE
              a     b     c     d
        0     1     2     3     4
        2  1000  2000  3000  4000

        With a callable, useful in method chains. The `x` passed
        to the ``lambda`` is the DataFrame being sliced. This selects
        the rows whose index labels are even.

        >>> df.iloc[lambda x: x.index % 2 == 0]
              a     b     c     d
        0     1     2     3     4
        2  1000  2000  3000  4000

        **Indexing both axes**

        You can mix the indexer types for the index and columns. Use ``:`` to
        select the entire axis.

        With scalar integers.

        >>> df.iloc[0, 1]
        2

        With lists of integers.

        >>> df.iloc[[0, 2], [1, 3]]
              b     d
        0     2     4
        2  2000  4000

        With `slice` objects.

        >>> df.iloc[1:3, 0:3]
              a     b     c
        1   100   200   300
        2  1000  2000  3000

        With a boolean array whose length matches the columns.

        >>> df.iloc[:, [True, False, True, False]]
              a     c
        0     1     3
        1   100   300
        2  1000  3000

        With a callable function that expects the Series or DataFrame.

        >>> df.iloc[:, lambda df: [0, 2]]
              a     c
        0     1     3
        1   100   300
        2  1000  3000
        """

    def kurt():
        """
        Return unbiased kurtosis over requested axis.

        Kurtosis obtained using Fisher's definition of
        kurtosis (kurtosis of normal == 0.0). Normalized by N-1.
        """

    def last():
        """
        Select final periods of time series data based on a date offset.
        """

    def last_valid_index():
        """
        Return index for last non-NA value or None, if no non-NA value is found.

        Returns
        -------
        scalar or None, Tuple of scalars if MultiIndex

        Examples
        --------
        >>> s = pd.Series([None, 3, 4])
        >>> s.last_valid_index()
        2
        >>> s = pd.Series([None, None])
        >>> s.last_valid_index()
        >>> df = pd.DataFrame({'A': [None, 1, 2, None], 'B': [3, 2, 1, None]}, index=[10, 11, 12, 13])
        >>> df
              A    B
        10  NaN  3.0
        11  1.0  2.0
        12  2.0  1.0
        13  NaN  NaN
        >>> df.last_valid_index()
        12
        >>> df = pd.DataFrame([5, 6, 7, 8], index=["i", "am", "iron", "man"])
        >>> df.last_valid_index()
        'man'
        """

    def le():
        """
        Get less than or equal comparison of `BasePandasDataset` and `other`, element-wise (binary operator `le`).
        """

    def lt():
        """
        Get less than comparison of `BasePandasDataset` and `other`, element-wise (binary operator `lt`).
        """

    @property
    def loc():
        """
        Access a group of rows and columns by label(s) or a boolean array.

        ``.loc[]`` is primarily label based, but may also be used with a
        boolean array.

        Allowed inputs are:

        - A single label, e.g. ``5`` or ``'a'``, (note that ``5`` is
          interpreted as a *label* of the index, and **never** as an
          integer position along the index).
        - A list or array of labels, e.g. ``['a', 'b', 'c']``.
        - A slice object with labels, e.g. ``'a':'f'``.

          .. warning:: Note that contrary to usual python slices, **both** the
              start and the stop are included

        - A boolean array of the same length as the axis being sliced,
          e.g. ``[True, False, True]``.
        - An alignable boolean Series. The index of the key will be aligned before
          masking.
        - An alignable Index. The Index of the returned selection will be the input.
        - A ``callable`` function with one argument (the calling Series or
          DataFrame) and that returns valid output for indexing (one of the above)

        Notes
        -----
        To meet the nature of lazy evaluation:

        - Snowpark pandas ``.loc`` ignores out-of-bounds indexing for row indexers (while pandas ``.loc``
          may raise KeyError). If all values are out-of-bound, an empty result will be returned.
        - Out-of-bounds indexing for columns will still raise a KeyError the same way pandas does.
        - In Snowpark pandas ``.loc``, unalignable boolean Series provided as indexer will perform a join on the index
          of the main dataframe or series. (while pandas will raise an IndexingError)
        - When there is a slice key, Snowpark pandas ``.loc`` performs the same as native pandas when both the start and
          stop are labels present in the index or either one is absent but the index is sorted. When any of the two
          labels is absent from an unsorted index, Snowpark pandas will return rows in between while native pandas will
          raise a KeyError.
        - Special indexing for DatetimeIndex is unsupported in Snowpark pandas, e.g., `partial string indexing <https://pandas.pydata.org/docs/user_guide/timeseries.html#partial-string-indexing>`_.
        - While setting rows with duplicated index, Snowpark pandas won't raise ValueError for duplicate labels to avoid
          eager evaluation.

        See Also
        --------
        DataFrame.at : Access a single value for a row/column label pair.
        DataFrame.iloc : Access group of rows and columns by integer position(s).
        DataFrame.xs : Returns a cross-section (row(s) or column(s)) from the
            Series/DataFrame.
        Series.loc : Access group of values using labels.

        Examples
        --------
        **Getting values**

        >>> df = pd.DataFrame([[1, 2], [4, 5], [7, 8]],
        ...      index=['cobra', 'viper', 'sidewinder'],
        ...      columns=['max_speed', 'shield'])
        >>> df
                    max_speed  shield
        cobra               1       2
        viper               4       5
        sidewinder          7       8

        Single label. Note this returns the row as a Series.

        >>> df.loc['viper']
        max_speed    4
        shield       5
        Name: viper, dtype: int64

        List of labels. Note using ``[[]]`` returns a DataFrame.

        >>> df.loc[['viper', 'sidewinder']]
                    max_speed  shield
        viper               4       5
        sidewinder          7       8

        Single label for row and column

        >>> df.loc['cobra', 'shield']
        2

        Slice with labels for row and single label for column. As mentioned
        above, note that both the start and stop of the slice are included.

        >>> df.loc['cobra':'viper', 'max_speed']
        cobra    1
        viper    4
        Name: max_speed, dtype: int64

        Boolean list with the same length as the row axis

        >>> df.loc[[False, False, True]]
                    max_speed  shield
        sidewinder          7       8

        Alignable boolean Series:

        >>> df.loc[pd.Series([False, True, False],
        ...        index=['viper', 'sidewinder', 'cobra'])]
                    max_speed  shield
        sidewinder          7       8

        Index (same behavior as ``df.reindex``)

        >>> df.loc[pd.Index(["cobra", "viper"], name="foo")]  # doctest: +SKIP
               max_speed  shield
        foo
        cobra          1       2
        viper          4       5

        Conditional that returns a boolean Series

        >>> df.loc[df['shield'] > 6]
                    max_speed  shield
        sidewinder          7       8

        Conditional that returns a boolean Series with column labels specified

        >>> df.loc[df['shield'] > 6, ['max_speed']]
                    max_speed
        sidewinder          7

        Callable that returns a boolean Series

        >>> df.loc[lambda df: df['shield'] == 8]
                    max_speed  shield
        sidewinder          7       8

        **Setting values**

        Set value for all items matching the list of labels

        >>> df.loc[['viper', 'sidewinder'], ['shield']] = 50
        >>> df
                    max_speed  shield
        cobra               1       2
        viper               4      50
        sidewinder          7      50

        Set value for an entire row

        >>> df.loc['cobra'] = 10
        >>> df
                    max_speed  shield
        cobra              10      10
        viper               4      50
        sidewinder          7      50

        Set value for an entire column

        >>> df.loc[:, 'max_speed'] = 30
        >>> df
                    max_speed  shield
        cobra              30      10
        viper              30      50
        sidewinder         30      50

        Set value for rows matching callable condition

        >>> df.loc[df['shield'] > 35] = 0
        >>> df
                    max_speed  shield
        cobra              30      10
        viper               0       0
        sidewinder          0       0

        **Getting values on a DataFrame with an index that has integer labels**

        Another example using integers for the index

        >>> df = pd.DataFrame([[1, 2], [4, 5], [7, 8]],
        ...      index=[7, 8, 9], columns=['max_speed', 'shield'])
        >>> df
           max_speed  shield
        7          1       2
        8          4       5
        9          7       8

        Slice with integer labels for rows. As mentioned above, note that both
        the start and stop of the slice are included.

        >>> df.loc[7:9]
           max_speed  shield
        7          1       2
        8          4       5
        9          7       8

        **Getting values with a MultiIndex**

        A number of examples using a DataFrame with a MultiIndex

        >>> tuples = [
        ...    ('cobra', 'mark i'), ('cobra', 'mark ii'),
        ...    ('sidewinder', 'mark i'), ('sidewinder', 'mark ii'),
        ...    ('viper', 'mark ii'), ('viper', 'mark iii')
        ... ]
        >>> index = pd.MultiIndex.from_tuples(tuples)
        >>> values = [[12, 2], [0, 4], [10, 20],
        ...         [1, 4], [7, 1], [16, 36]]
        >>> df = pd.DataFrame(values, columns=['max_speed', 'shield'], index=index)
        >>> df
                             max_speed  shield
        cobra      mark i           12       2
                   mark ii           0       4
        sidewinder mark i           10      20
                   mark ii           1       4
        viper      mark ii           7       1
                   mark iii         16      36

        Single label. Note this returns a DataFrame with a single index.

        >>> df.loc['cobra']
                 max_speed  shield
        mark i          12       2
        mark ii          0       4

        Single index tuple. Note this returns a Series.

        >>> df.loc[('cobra', 'mark ii')]
        max_speed    0
        shield       4
        Name: ('cobra', 'mark ii'), dtype: int64

        Single label for row and column. Similar to passing in a tuple, this
        returns a Series.

        >>> df.loc['cobra', 'mark i']
        max_speed    12
        shield        2
        Name: ('cobra', 'mark i'), dtype: int64

        Single tuple. Note using ``[[]]`` returns a DataFrame.

        >>> df.loc[[('cobra', 'mark ii')]]
                       max_speed  shield
        cobra mark ii          0       4

        Single tuple for the index with a single label for the column

        >>> df.loc[('cobra', 'mark i'), 'shield']
        2

        Slice from index tuple to single label

        >>> df.loc[('cobra', 'mark i'):'viper']
                             max_speed  shield
        cobra      mark i           12       2
                   mark ii           0       4
        sidewinder mark i           10      20
                   mark ii           1       4
        viper      mark ii           7       1
                   mark iii         16      36

        Slice from index tuple to index tuple

        >>> df.loc[('cobra', 'mark i'):('viper', 'mark ii')]
                            max_speed  shield
        cobra      mark i          12       2
                   mark ii          0       4
        sidewinder mark i          10      20
                   mark ii          1       4
        viper      mark ii          7       1

        """

    @doc(
        _num_doc,
        desc="Return the maximum of the values over the requested axis.\n\n"
        "If you want the *index* of the maximum, use ``idxmax``. This is "
        "the equivalent of the ``numpy.ndarray`` method ``argmax``.",
        axis_descr=_axis_descr,
        name1=_name1,
        see_also="",
        examples=_max_examples,
    )
    def max():
        pass

    def memory_usage():
        """
        Return the memory usage of the `BasePandasDataset`.
        """

    @doc(
        _num_doc,
        desc="Return the minimum of the values over the requested axis.\n\n"
        "If you want the *index* of the minimum, use ``idxmin``. This is "
        "the equivalent of the ``numpy.ndarray`` method ``argmin``.",
        name1=_name1,
        axis_descr=_axis_descr,
        see_also="",
        examples=_min_examples,
    )
    def min():
        pass

    def mod():
        """
        Get modulo of `BasePandasDataset` and `other`, element-wise (binary operator `mod`).
        """

    def mode():
        """
        Get the mode(s) of each element along the selected axis.
        """

    def mul():
        """
        Get multiplication of `BasePandasDataset` and `other`, element-wise (binary operator `mul`).
        """

    multiply = mul

    def ne():
        """
        Get Not equal comparison of `BasePandasDataset` and `other`, element-wise (binary operator `ne`).
        """

    def notna():
        """
        Detect non-missing values for an array-like object.

        This function takes a scalar or array-like object and indicates whether values are valid (not missing, which
        is NaN in numeric arrays, None or NaN in object arrays, NaT in datetimelike).

        Parameters
        ----------
        obj : array-like or object value
            Object to check for not null or non-missing values.

        Returns
        -------
            bool or array-like of bool
            For scalar input, returns a scalar boolean. For array input, returns an array of boolean indicating whether
            each corresponding element is valid.

        Example
        -------
        >>> df = pd.DataFrame([['ant', 'bee', 'cat'], ['dog', None, 'fly']])
        >>> df
             0     1    2
        0  ant   bee  cat
        1  dog  None  fly
        >>> df.notna()
              0      1     2
        0  True   True  True
        1  True  False  True
        >>> df.notnull()
              0      1     2
        0  True   True  True
        1  True  False  True
        """

    notnull = notna

    def nunique():
        """
        Count number of distinct elements in specified axis.

        Return Series with number of distinct elements. Can ignore NaN values.
        Snowpark pandas API does not distinguish between different NaN types like None,
        pd.NA, and np.nan, and treats them as the same.

        Parameters
        ----------
        axis : {0 or 'index', 1 or 'columns'}, default 0
            The axis to use. 0 or 'index' for row-wise, 1 or 'columns' for
            column-wise. Snowpark pandas currently only supports axis=0.
        dropna : bool, default True
            Don't include NaN in the counts.

        Returns
        -------
        Series

        Examples
        --------
        >>> df = pd.DataFrame({'A': [4, 5, 6], 'B': [4, 1, 1]})
        >>> df.nunique()
        A    3
        B    2
        dtype: int64

        >>> df = pd.DataFrame({'A': [None, pd.NA, None], 'B': [1, 2, 1]})
        >>> df.nunique()
        A    0
        B    2
        dtype: int64

        >>> df.nunique(dropna=False)
        A    1
        B    2
        dtype: int64
        """

    def pct_change():
        """
        Fractional change between the current and a prior element.

        Computes the fractional change from the immediately previous row by
        default. This is useful in comparing the fraction of change in a time
        series of elements.

        .. note::

            Despite the name of this method, it calculates fractional change
            (also known as per unit change or relative change) and not
            percentage change. If you need the percentage change, multiply
            these values by 100.

        Parameters
        ----------
        periods : int, default 1
            Periods to shift for forming percent change.

        fill_method : {'backfill', 'bfill', 'pad', 'ffill', None}, default 'pad'
            How to handle NAs **before** computing percent changes.

            .. deprecated:: 2.1
                All options of `fill_method` are deprecated except `fill_method=None`.

        limit : int, default None
            The number of consecutive NAs to fill before stopping.

            Snowpark pandas does not yet support this parameter.

            .. deprecated:: 2.1

        freq : DateOffset, timedelta, or str, optional
            Increment to use from time series API (e.g. 'ME' or BDay()).

            Snowpark pandas does not yet support this parameter.

        **kwargs
            Additional keyword arguments are passed into
            `DataFrame.shift` or `Series.shift`.

            Unlike pandas, Snowpark pandas does not use `shift` under the hood, and
            thus may not yet support the passed keyword arguments.

        Returns
        -------
        Series or DataFrame
            The same type as the calling object.

        See Also
        --------
        Series.diff : Compute the difference of two elements in a Series.
        DataFrame.diff : Compute the difference of two elements in a DataFrame.
        Series.shift : Shift the index by some number of periods.
        DataFrame.shift : Shift the index by some number of periods.

        Examples
        --------
        **Series**

        >>> s = pd.Series([90, 91, 85])
        >>> s
        0    90
        1    91
        2    85
        dtype: int64

        >>> s.pct_change()
        0         NaN
        1    0.011111
        2   -0.065934
        dtype: float64

        >>> s.pct_change(periods=2)
        0         NaN
        1         NaN
        2   -0.055556
        dtype: float64

        See the percentage change in a Series where filling NAs with last
        valid observation forward to next valid.

        >>> s = pd.Series([90, 91, None, 85])
        >>> s
        0    90.0
        1    91.0
        2     NaN
        3    85.0
        dtype: float64

        >>> s.ffill().pct_change()
        0         NaN
        1    0.011111
        2    0.000000
        3   -0.065934
        dtype: float64

        **DataFrame**

        Percentage change in French franc, Deutsche Mark, and Italian lira from
        1980-01-01 to 1980-03-01.

        >>> df = pd.DataFrame({
        ...     'FR': [4.0405, 4.0963, 4.3149],
        ...     'GR': [1.7246, 1.7482, 1.8519],
        ...     'IT': [804.74, 810.01, 860.13]},
        ...     index=['1980-01-01', '1980-02-01', '1980-03-01'])
        >>> df
                        FR      GR      IT
        1980-01-01  4.0405  1.7246  804.74
        1980-02-01  4.0963  1.7482  810.01
        1980-03-01  4.3149  1.8519  860.13

        >>> df.pct_change()
                          FR        GR        IT
        1980-01-01       NaN       NaN       NaN
        1980-02-01  0.013810  0.013684  0.006549
        1980-03-01  0.053365  0.059318  0.061876

        Percentage of change in GOOG and APPL stock volume. Shows computing
        the percentage change between columns.

        >>> df = pd.DataFrame({
        ...     '2016': [1769950, 30586265],
        ...     '2015': [1500923, 40912316],
        ...     '2014': [1371819, 41403351]},
        ...     index=['GOOG', 'APPL'])
        >>> df
                  2016      2015      2014
        GOOG   1769950   1500923   1371819
        APPL  30586265  40912316  41403351

        >>> df.pct_change(axis='columns', periods=-1)
                  2016      2015  2014
        GOOG  0.179241  0.094112   NaN
        APPL -0.252395 -0.011860   NaN
        """

    def pipe():
        """
        Apply chainable functions that expect `BasePandasDataset`.
        """

    def pop():
        """
        Return item and drop from frame. Raise KeyError if not found.
        """

    def pow():
        """
        Get exponential power of `BasePandasDataset` and `other`, element-wise (binary operator `pow`).
        """

    def quantile():
        """
        Return values at the given quantile over requested axis.

        Parameters
        ----------
        q: float or array-like of float, default 0.5
            Value(s) between 0 <= q <= 1, the quantile(s) to compute.
        axis: {0 or 'index', 1 or 'columns'}, default 0
            Axis across which to compute quantiles.
        numeric_only: bool, default False
            Include only data where `is_numeric_dtype` is true.
            When True, bool columns are included, but attempting to compute quantiles across
            bool values is an ill-defined error in both pandas and Snowpark pandas.
        interpolation: {"linear", "lower", "higher", "midpoint", "nearest"}, default "linear"
            Specifies the interpolation method to use if a quantile lies between two data points
            *i* and *j*:

            * linear: *i* + (*j* - *i*) * *fraction*, where *fraction* is the fractional part of the
              index surrounded by *i* and *j*.
            * lower: *i*.
            * higher: *j*.
            * nearest: *i* or *j*, whichever is nearest.
            * midpoint: (*i* + *j*) / 2.
        method: {"single", "table"}, default "single"
            Whether to compute quantiles per-column ("single") or over all columns ("table").
            When "table", the only allowed interpolation methods are "nearest", "lower", and "higher".

        Returns
        -------
        float, Series, or DataFrame
            If ``q`` is an array:
            - If this is a DataFrame, a DataFrame will be returned where the index is ``q``, the columns
            are the columns of ``self``, and the values are the quantiles.
            - If this is a Series, a Series will be returned where the index is ``q`` and the values
            are the quantiles.

            If ``q`` is a float:
            - If this is a DataFrame, a Series will be returned where the index is the columns of
            ``self`` and the values are the quantiles.
            - If this is a Series, the float value of that quantile will be returned.
        """

    def rank():
        """
        Compute numerical data ranks (1 through n) along axis.

        Parameters
        ----------
        axis: {0 or 'index', 1 or 'columns'}, default 0
            Index to direct ranking. For Series this parameter is unused and defaults to 0.
        method: {'average', 'min', 'max', 'first', 'dense'}, default 'average'
            How to rank the group of records that have the same value (i.e. break ties):
            - average: average rank of the group
            - min: lowest rank in the group
            - max: highest rank in the group
            - first: ranks assigned in order they appear in the array
            - dense: like 'min', but rank always increases by 1 between groups.
        numeric_only: bool, default False
            For DataFrame objects, rank only numeric columns if set to True.
        na_option: {'keep', 'top', 'bottom'}, default 'keep'
            How to rank NaN values:
            - keep: assign NaN rank to NaN values
            - top: assign lowest rank to NaN values
            - bottom: assign highest rank to NaN values
        ascending: bool, default True
            Whether or not the elements should be ranked in ascending order.
        pct: bool, default False
            Whether or not to display the returned rankings in percentile form.

        Returns
        -------
        Series or DataFrame with data ranks as values.
        """

    def reindex():
        """
        Conform `BasePandasDataset` to new index with optional filling logic.
        """

    def rename_axis():
        """
        Set the name of the axis for the index or columns.

        Parameters
        ----------
        mapper : scalar, list-like, optional
            Value to set the axis name attribute.

        index, columns : scalar, list-like, dict-like or function, optional
            A scalar, list-like, dict-like or functions transformations to apply to that axis' values.

            Use either ``mapper`` and ``axis`` to specify the axis to target with ``mapper``, or
            ``index`` and/or ``columns``.

        axis : {0 or 'index', 1 or 'columns'}, default 0
            The axis to rename.

        copy : bool, default None
            Also copy underlying data. This parameter is ignored in Snowpark pandas.

        inplace : bool, default False
            Modifies the object directly, instead of creating a new DataFrame.

        Returns
        -------
        DataFrame or None
            DataFrame, or None if ``inplace=True``.
        """

    def reorder_levels():
        """
        Rearrange index levels using input order.
        """

    def resample():
        """
        Resample time-series data. Convenience method for frequency conversion and resampling of time series.
        The object must have a datetime-like index.

        Snowpark pandas DataFrame/Series.resample only supports frequencies "second", "minute", "hour", and "day" in
        conjunction with aggregations "max", "min", "mean", "median", "sum", "std", "var", "count", and "ffill".
        Snowpark pandas also only supports DatetimeIndex, and does not support PeriodIndex or TimedeltaIndex.

        Parameters
        ----------
        rule : DateOffset, Timedelta or str
            The offset string or object representing target conversion.
            Snowpark pandas only supports frequencies "second", "minute", "hour", and "day"
        axis : {0 or 'index', 1 or 'columns'}, default 0
            Which axis to use for up- or down-sampling. For Series this parameter is unused and defaults to 0.
            Snowpark pandas only supports ``axis`` 0 and DatetimeIndex.

            Deprecated since version 2.0.0: Use frame.T.resample(…) instead.
        closed : {'right', 'left'}, default None
            Which side of bin interval is closed. The default is 'left' for all frequency offsets except for
            'ME', 'YE', 'QE', 'BME', 'BA', 'BQE', and 'W' which all have a default of 'right'.

            Snowpark pandas only supports ``closed=left`` and frequencies "second", "minute", "hour", and "day".
        label : {'right', 'left'}, default None
            Which bin edge label to label bucket with. The default is 'left' for all frequency offsets except for
            'ME', 'YE', 'QE', 'BME', 'BA', 'BQE', and 'W' which all have a default of 'right'.

            Snowpark pandas only supports ``label=left`` and frequencies "second", "minute", "hour", and "day".
        convention : {'start', 'end', 's', 'e'}, default 'start'
            For PeriodIndex only, controls whether to use the start or end of rule.
            Snowpark pandas does not support PeriodIndex.

            Deprecated since version 2.2.0: Convert PeriodIndex to DatetimeIndex before resampling instead.
        kind : {'timestamp', 'period'}, optional, default None
            Pass 'timestamp' to convert the resulting index to a DateTimeIndex
            or 'period' to convert it to a PeriodIndex. By default, the input representation is retained.

            Snowpark pandas does not support ``kind``.
        on : str, optional
            For a DataFrame, column to use instead of index for resampling. Column must be datetime-like.
            Snowpark pandas does not support ``on``.
        level : str or int, optional
            For a MultiIndex, level (name or number) to use for resampling. level must be datetime-like.
            Snowpark pandas does not support DataFrame/Series.resample with a MultiIndex.
        origin : Timestamp or str, default 'start_day'
            The timestamp on which to adjust the grouping. The timezone of origin must match the timezone of the index.
            If a string, must be one of the following:

            'epoch': origin is 1970-01-01
            'start': origin is the first value of the timeseries
            'start_day': origin is the first day at midnight of the timeseries
            'end': origin is the last value of the timeseries
            'end_day': origin is the ceiling midnight of the last day

            Snowpark pandas does not support ``origin``.
        offset : Timedelta or str, default is None
            An offset timedelta added to the origin.
            Snowpark pandas does not support ``offset``.
        group_keys : bool, default False
            Whether to include the group keys in the result index when using ``.apply()`` on the resampled object.
            Snowpark pandas does not support ``group_keys``.

        Returns
        -------
        Resampler

        See Also
        --------
        Series.resample: Resample a Series.
        DataFrame.resample : Resample a dataframe.
        groupby: Group Series/DataFrame by mapping, function, label, or list of labels.
        asfreq: Reindex a Series/DataFrame with the given frequency without grouping.

        Notes
        -----
        Snowpark pandas DataFrame/Series.resample only supports frequencies "second", "minute", "hour", and "day" in conjunction
        with aggregations "max", "min", "mean", "median", "sum", "std", "var", "count", and "ffill". Snowpark pandas also only
        supports DatetimeIndex, and does not support PeriodIndex or TimedeltaIndex.

        Examples
        --------
        >>> index = pd.date_range('1/1/2000', periods=9, freq='min')
        >>> series = pd.Series(range(9), index=index)
        >>> series
        2000-01-01 00:00:00    0
        2000-01-01 00:01:00    1
        2000-01-01 00:02:00    2
        2000-01-01 00:03:00    3
        2000-01-01 00:04:00    4
        2000-01-01 00:05:00    5
        2000-01-01 00:06:00    6
        2000-01-01 00:07:00    7
        2000-01-01 00:08:00    8
        Freq: None, dtype: int64
        >>> series.resample('3min').sum()
        2000-01-01 00:00:00     3
        2000-01-01 00:03:00    12
        2000-01-01 00:06:00    21
        Freq: None, dtype: int64
        """

    def reset_index():
        """
        Reset the index, or a level of it.

        Reset the index of the DataFrame, and use the default one instead.
        If the DataFrame has a MultiIndex, this method can remove one or more
        levels.

        Parameters
        ----------
        level : int, str, tuple, or list, default None
            Only remove the given levels from the index. Removes all levels by
            default.
        drop : bool, default False
            Do not try to insert index into dataframe columns. This resets
            the index to the default integer index.
        inplace : bool, default False
            Whether to modify the DataFrame rather than creating a new one.
        col_level : int or str, default 0
            If the columns have multiple levels, determines which level the
            labels are inserted into. By default, it is inserted into the first
            level.
        col_fill : object, default ''
            If the columns have multiple levels, determines how the other
            levels are named. If None then the index name is repeated.
        allow_duplicates : bool, optional, default lib.no_default
            Allow duplicate column labels to be created.
        names : int, str or 1-dimensional list, default None
            Using the given string, rename the DataFrame column which contains the
            index data. If the DataFrame has a MultiIndex, this has to be a list or
            tuple with length equal to the number of levels.

        Returns
        -------
        DataFrame or None
            DataFrame with the new index or None if ``inplace=True``.

        See Also
        --------
        Series.reset_index: Analogous function for Series.
        DataFrame.set_index : Opposite of reset_index.
        DataFrame.reindex : Change to new indices or expand indices.
        DataFrame.reindex_like : Change to same indices as other DataFrame.

        Examples
        --------
        >>> df = pd.DataFrame([('bird', 389.0),
        ...                    ('bird', 24.0),
        ...                    ('mammal', 80.5),
        ...                    ('mammal', np.nan)],
        ...                   index=['falcon', 'parrot', 'lion', 'monkey'],
        ...                   columns=('class', 'max_speed'))
        >>> df
                 class  max_speed
        falcon    bird      389.0
        parrot    bird       24.0
        lion    mammal       80.5
        monkey  mammal        NaN

        When we reset the index, the old index is added as a column, and a
        new sequential index is used:

        >>> df.reset_index()
            index   class  max_speed
        0  falcon    bird      389.0
        1  parrot    bird       24.0
        2    lion  mammal       80.5
        3  monkey  mammal        NaN

        We can use the `drop` parameter to avoid the old index being added as
        a column:

        >>> df.reset_index(drop=True)
            class  max_speed
        0    bird      389.0
        1    bird       24.0
        2  mammal       80.5
        3  mammal        NaN

        You can also use `reset_index` with `MultiIndex`.

        >>> index = pd.MultiIndex.from_tuples([('bird', 'falcon'),
        ...                                    ('bird', 'parrot'),
        ...                                    ('mammal', 'lion'),
        ...                                    ('mammal', 'monkey')],
        ...                                   names=['class', 'name'])
        >>> columns = pd.MultiIndex.from_tuples([('speed', 'max'),
        ...                                      ('species', 'type')])
        >>> df = pd.DataFrame([(389.0, 'fly'),
        ...                    ( 24.0, 'fly'),
        ...                    ( 80.5, 'run'),
        ...                    (np.nan, 'jump')],
        ...                   index=index,
        ...                   columns=columns)
        >>> df # doctest: +NORMALIZE_WHITESPACE
                       speed species
                         max    type
        class  name
        bird   falcon  389.0     fly
               parrot   24.0     fly
        mammal lion     80.5     run
               monkey    NaN    jump

        Using the `names` parameter, choose a name for the index column:

        >>> df.reset_index(names=['classes', 'names']) # doctest: +NORMALIZE_WHITESPACE
          classes   names  speed species
                             max    type
        0    bird  falcon  389.0     fly
        1    bird  parrot   24.0     fly
        2  mammal    lion   80.5     run
        3  mammal  monkey    NaN    jump

        If the index has multiple levels, we can reset a subset of them:

        >>> df.reset_index(level='class') # doctest: +NORMALIZE_WHITESPACE
                 class  speed species
                          max    type
        name
        falcon    bird  389.0     fly
        parrot    bird   24.0     fly
        lion    mammal   80.5     run
        monkey  mammal    NaN    jump

        If we are not dropping the index, by default, it is placed in the top
        level. We can place it in another level:

        >>> df.reset_index(level='class', col_level=1) # doctest: +NORMALIZE_WHITESPACE
                        speed species
                 class    max    type
        name
        falcon    bird  389.0     fly
        parrot    bird   24.0     fly
        lion    mammal   80.5     run
        monkey  mammal    NaN    jump

        When the index is inserted under another level, we can specify under
        which one with the parameter `col_fill`:

        >>> df.reset_index(level='class', col_level=1, col_fill='species') # doctest: +NORMALIZE_WHITESPACE
               species  speed species
                 class    max    type
        name
        falcon    bird  389.0     fly
        parrot    bird   24.0     fly
        lion    mammal   80.5     run
        monkey  mammal    NaN    jump

        If we specify a nonexistent level for `col_fill`, it is created:

        >>> df.reset_index(level='class', col_level=1, col_fill='genus') # doctest: +NORMALIZE_WHITESPACE
                 genus  speed species
                 class    max    type
        name
        falcon    bird  389.0     fly
        parrot    bird   24.0     fly
        lion    mammal   80.5     run
        monkey  mammal    NaN    jump
        """

    def radd():
        """
        Return addition of `BasePandasDataset` and `other`, element-wise (binary operator `radd`).
        """

    def rfloordiv():
        """
        Get integer division of `BasePandasDataset` and `other`, element-wise (binary operator `rfloordiv`).
        """

    def rmod():
        """
        Get modulo of `BasePandasDataset` and `other`, element-wise (binary operator `rmod`).
        """

    def rmul():
        """
        Get Multiplication of dataframe and other, element-wise (binary operator `rmul`).
        """

    def rolling():
        """
        Provide rolling window calculations.
        Currently, support is only provided for integer ``window``, ``axis = 0``, and ``min_periods = 1``.

        Parameters
        ----------
        window: int, timedelta, str, offset, or BaseIndexer subclass. Size of the moving window.
            If an integer, the fixed number of observations used for each window.
            If a timedelta, str, or offset, the time period of each window. Each window will be a variable sized based on the observations included in the time-period. This is only valid for datetimelike indexes.
            If a BaseIndexer subclass, the window boundaries based on the defined get_window_bounds method. Additional rolling keyword arguments, namely min_periods, center, closed and step will be passed to get_window_bounds.
        min_periods: int, default None.
            Minimum number of observations in window required to have a value; otherwise, result is np.nan.
            For a window that is specified by an offset, min_periods will default to 1.
            For a window that is specified by an integer, min_periods will default to the size of the window.
        center: bool, default False.
            If False, set the window labels as the right edge of the window index.
            If True, set the window labels as the center of the window index.
        win_type: str, default None
            If None, all points are evenly weighted.
            If a string, it must be a valid scipy.signal window function.
            Certain Scipy window types require additional parameters to be passed in the aggregation function. The additional parameters must match the keywords specified in the Scipy window type method signature.
        on: str, optional
            For a DataFrame, a column label or Index level on which to calculate the rolling window, rather than the DataFrame’s index.
            Provided integer column is ignored and excluded from result since an integer index is not used to calculate the rolling window.
        axis: int or str, default 0
            If 0 or 'index', roll across the rows.
            If 1 or 'columns', roll across the columns.
            For Series this parameter is unused and defaults to 0.
        closed: str, default None
            If 'right', the first point in the window is excluded from calculations.
            If 'left', the last point in the window is excluded from calculations.
            If 'both', the no points in the window are excluded from calculations.
            If 'neither', the first and last points in the window are excluded from calculations.
            Default None ('right').
        step: int, default None
            Evaluate the window at every step result, equivalent to slicing as [::step]. window must be an integer. Using a step argument other than None or 1 will produce a result with a different shape than the input.
        method: str {‘single’, ‘table’}, default ‘single’
            **This parameter is ignored in Snowpark pandas since the execution engine will always be Snowflake.**
        """

    def round():
        """
        Round a `BasePandasDataset` to a variable number of decimal places.
        """

    def rpow():
        """
        Get exponential power of `BasePandasDataset` and `other`, element-wise (binary operator `rpow`).
        """

    def rsub():
        """
        Get subtraction of `BasePandasDataset` and `other`, element-wise (binary operator `rsub`).
        """

    def rtruediv():
        """
        Get floating division of `BasePandasDataset` and `other`, element-wise (binary operator `rtruediv`).
        """

    rdiv = rtruediv

    def sample():
        """
        Return a random sample of items from an axis of object.

        You can use `random_state` for reproducibility.

        Parameters
        ----------
        n : int, optional
            Number of items from axis to return. Cannot be used with `frac`.
            Default = 1 if `frac` = None.
        frac : float, optional
            Fraction of axis items to return. Cannot be used with `n`.
        replace : bool, default False
            Allow or disallow sampling of the same row more than once.
        weights : str or ndarray-like, optional
            Default 'None' results in equal probability weighting.
            If passed a Series, will align with target object on index. Index
            values in weights not found in sampled object will be ignored and
            index values in sampled object not in weights will be assigned
            weights of zero.
            If called on a DataFrame, will accept the name of a column
            when axis = 0.
            Unless weights are a Series, weights must be same length as axis
            being sampled.
            If weights do not sum to 1, they will be normalized to sum to 1.
            Missing values in the weights column will be treated as zero.
            Infinite values not allowed.
        random_state : int, array-like, BitGenerator, np.random.RandomState, np.random.Generator, optional
            If int, array-like, or BitGenerator, seed for random number generator.
            If np.random.RandomState or np.random.Generator, use as given.

            .. versionchanged:: 1.1.0

                array-like and BitGenerator object now passed to np.random.RandomState()
                as seed

            .. versionchanged:: 1.4.0

                np.random.Generator objects now accepted

        axis : {0 or ‘index’, 1 or ‘columns’, None}, default None
            Axis to sample. Accepts axis number or name. Default is stat axis
            for given data type. For `Series` this parameter is unused and defaults to `None`.
        ignore_index : bool, default False
            If True, the resulting index will be labeled 0, 1, …, n - 1.

            .. versionadded:: 1.3.0

        Returns
        -------
        Series or DataFrame
            A new object of same type as caller containing `n` items randomly
            sampled from the caller object.

        See Also
        --------
        DataFrameGroupBy.sample: Generates random samples from each group of a
            DataFrame object.
        SeriesGroupBy.sample: Generates random samples from each group of a
            Series object.
        numpy.random.choice: Generates a random sample from a given 1-D numpy
            array.

        Notes
        -----
        If `frac` > 1, `replacement` should be set to `True`.

        Snowpark pandas `sample` does not support the following cases: `weights` or `random_state`
        when `axis = 0`. Also, when `replace = False`, native pandas will raise error if `n` is larger
        than the length of the DataFrame while Snowpark pandas will return all rows from the DataFrame.

        Examples
        --------
        >>> df = pd.DataFrame({'num_legs': [2, 4, 8, 0],
        ...                    'num_wings': [2, 0, 0, 0],
        ...                    'num_specimen_seen': [10, 2, 1, 8]},
        ...                   index=['falcon', 'dog', 'spider', 'fish'])
        >>> df
                num_legs  num_wings  num_specimen_seen
        falcon         2          2                 10
        dog            4          0                  2
        spider         8          0                  1
        fish           0          0                  8

        Extract 3 random elements from the ``Series`` ``df['num_legs']``:

        >>> df['num_legs'].sample(n=3) # doctest: +SKIP
        fish      0
        spider    8
        falcon    2
        Name: num_legs, dtype: int64

        A random 50% sample of the ``DataFrame``:

        >>> df.sample(frac=0.5, replace=True) with replacement # doctest: +SKIP
              num_legs  num_wings  num_specimen_seen
        dog          4          0                  2
        fish         0          0                  8

        An upsample sample of the DataFrame with replacement: Note that replace parameter has to be True for frac parameter > 1.

        >>> df.sample(frac=2, replace=True) # doctest: +SKIP
                num_legs  num_wings  num_specimen_seen
        dog            4          0                  2
        fish           0          0                  8
        falcon         2          2                 10
        falcon         2          2                 10
        fish           0          0                  8
        dog            4          0                  2
        fish           0          0                  8
        dog            4          0                  2

        The exact number of specified rows is returned unless the DataFrame contains fewer rows:

        >>> df.sample(n=20)
                num_legs  num_wings  num_specimen_seen
        falcon         2          2                 10
        dog            4          0                  2
        spider         8          0                  1
        fish           0          0                  8
        """

    def sem():
        """
        Return unbiased standard error of the mean over requested axis.
        """

    @doc(
        _num_doc,
        desc="Return the mean of the values over the requested axis.",
        name1=_name1,
        axis_descr=_axis_descr,
        see_also="",
        examples=_mean_examples,
    )
    def mean():
        pass

    @doc(
        _num_doc,
        desc="Return the median of the values over the requested axis.",
        name1=_name1,
        axis_descr=_axis_descr,
        see_also="",
        examples=_median_examples,
    )
    def median():
        pass

    def set_flags():
        """
        Return a new `BasePandasDataset` with updated flags.
        """

    def shift():
        """
        Implement shared functionality between DataFrame and Series for shift. axis argument is only relevant for
        Dataframe, and should be 0 for Series.

        Args:
            periods : int | Sequence[int]
                Number of periods to shift. Can be positive or negative. If an iterable of ints,
                the data will be shifted once by each int. This is equivalent to shifting by one
                value at a time and concatenating all resulting frames. The resulting columns
                will have the shift suffixed to their column names. For multiple periods, axis must not be 1.

                Snowpark pandas does not currently support sequences of int for `periods`.

            freq : DateOffset, tseries.offsets, timedelta, or str, optional
                Offset to use from the tseries module or time rule (e.g. ‘EOM’).

                Snowpark pandas does not yet support this parameter.

            axis : {0 or 'index', 1 or 'columns', None}, default None
                Shift direction.

            fill_value : object, optional
                The scalar value to use for newly introduced missing values.
                the default depends on the dtype of `self`.
                For numeric data, ``np.nan`` is used.
                For datetime, timedelta, or period data, etc. :attr:`NaT` is used.
                For extension dtypes, ``self.dtype.na_value`` is used.

            suffix : str, optional
                If str is specified and periods is an iterable, this is added after the column name
                and before the shift value for each shifted column name.

                Snowpark pandas does not yet support this parameter.

        Returns:
            BasePandasDataset
        """

    def skew():
        """
        Return unbiased skew, normalized over n-1

        Parameters
        ----------
        axis: Optional[int]
            Axis to calculate skew on, only 0 (columnar) is supported
        skipna: Optional[bool]
            Exclude NA values when calculating result ( only True is supported )
        numeric_only: Optional[bool]
            Include only the numeric columns ( only True is supported )
        level: Optional[bool]
            Not Supported, included for compatibility with other stats calls

        Returns
        -------
        A series ( or scalar if used on a series ) with the calculated skew

        Examples
        --------
        >>> df = pd.DataFrame({'A': [0, 1, 2],
        ...           'B': [1, 2, 1],
        ...           'C': [3, 4, 5]})
        >>> df.skew()
        A    0.000000
        B    1.732059
        C    0.000000
        dtype: float64
        """

    def sort_index():
        """
        Sort object by labels (along an axis).
        """

    def sort_values():
        """
        Sort by the values along either axis.

        Parameters
        ----------
        by : str or list of str
            Name or list of names to sort by.
            - if axis is 0 or ‘index’ then by may contain index levels and/or column labels.
            - if axis is 1 or ‘columns’ then by may contain column levels and/or index labels.
        axis : {0 or ‘index’, 1 or ‘columns’}, default 0
             Axis to be sorted.
        ascending : bool or list of bool, default True
             Sort ascending vs. descending. Specify list for multiple sort
             orders.  If this is a list of bools, must match the length of
             the by.
        inplace : bool, default False
             If True, perform operation in-place.
        kind : {'quicksort', 'mergesort', 'heapsort', 'stable'} default 'None'
            Choice of sorting algorithm. By default, Snowpark Pandaas performs
            unstable sort. Please use 'stable' to perform stable sort. Other choices
            'quicksort', 'mergesort' and 'heapsort' are ignored.
        na_position : {'first', 'last'}, default 'last'
             Puts NaNs at the beginning if `first`; `last` puts NaNs at the
             end.
        ignore_index : bool, default False
             If True, the resulting axis will be labeled 0, 1, …, n - 1.
        key : callable, optional
            Apply the key function to the values
            before sorting. This is similar to the `key` argument in the
            builtin :meth:`sorted` function, with the notable difference that
            this `key` function should be *vectorized*. It should expect a
            ``Series`` and return a Series with the same shape as the input.
            It will be applied to each column in `by` independently.

        Returns
        -------
        DataFrame or None
            DataFrame with sorted values or None if ``inplace=True``.

        Notes
        -----
        Snowpark pandas API doesn't currently support distributed computation of
        sort_values when 'key' argument is provided or frame is sorted on 'columns' axis.

        See Also
        --------
        DataFrame.sort_index : Sort a DataFrame by the index.
        Series.sort_values : Similar method for a Series.

        Examples
        --------
        >>> df = pd.DataFrame({
        ...     'col1': ['A', 'A', 'B', np.nan, 'D', 'C'],
        ...     'col2': [2, 1, 9, 8, 7, 4],
        ...     'col3': [0, 1, 9, 4, 2, 3],
        ...     'col4': ['a', 'B', 'c', 'D', 'e', 'F']
        ... })
        >>> df
           col1  col2  col3 col4
        0     A     2     0    a
        1     A     1     1    B
        2     B     9     9    c
        3  None     8     4    D
        4     D     7     2    e
        5     C     4     3    F

        Sort by col1

        >>> df.sort_values(by=['col1'])
           col1  col2  col3 col4
        0     A     2     0    a
        1     A     1     1    B
        2     B     9     9    c
        5     C     4     3    F
        4     D     7     2    e
        3  None     8     4    D

        Sort by multiple columns

        >>> df.sort_values(by=['col1', 'col2'])
           col1  col2  col3 col4
        1     A     1     1    B
        0     A     2     0    a
        2     B     9     9    c
        5     C     4     3    F
        4     D     7     2    e
        3  None     8     4    D

        Sort Descending

        >>> df.sort_values(by='col1', ascending=False)
           col1  col2  col3 col4
        4     D     7     2    e
        5     C     4     3    F
        2     B     9     9    c
        0     A     2     0    a
        1     A     1     1    B
        3  None     8     4    D

        Putting NAs first

        >>> df.sort_values(by='col1', ascending=False, na_position='first')
           col1  col2  col3 col4
        3  None     8     4    D
        4     D     7     2    e
        5     C     4     3    F
        2     B     9     9    c
        0     A     2     0    a
        1     A     1     1    B
        """

    @doc(
        _num_ddof_doc,
        desc="Return sample standard deviation over requested axis."
        "\n\nNormalized by N-1 by default. This can be changed using the "
        "ddof argument.",
        name1=_name1,
        axis_descr=_axis_descr,
        notes=_std_notes,
        examples=_std_examples,
    )
    def std():
        pass

    @doc(
        _num_min_count_doc,
        desc="Return the sum of the values over the requested axis."
        "\n\nThis is equivalent to the method numpy.sum.",
        name1=_name1,
        axis_descr=_axis_descr,
        min_count=0,
        see_also="",
        examples=_sum_examples,
    )
    def sum():
        pass

    def sub():
        """
        Get subtraction of `BasePandasDataset` and `other`, element-wise (binary operator `sub`).
        """

    subtract = sub

    def swapaxes():
        """
        Interchange axes and swap values axes appropriately.
        """

    def swaplevel():
        """
        Swap levels `i` and `j` in a `MultiIndex`.
        """

    def tail():
        """
        Return the last n rows.
        """

    def take():
        """
        Return the elements in the given *positional* indices along an axis.

        This means that we are not indexing according to actual values in
        the index attribute of the object. We are indexing according to the
        actual position of the element in the object.

        Parameters
        ----------
        indices : array-like or slice
            An array of ints indicating which positions to take.
        axis : {0 or 'index', 1 or 'columns', None}, default 0
            The axis on which to select elements. ``0`` means that we are
            selecting rows, ``1`` means that we are selecting columns.
            For `Series` this parameter is unused and defaults to 0.
        **kwargs
            For compatibility with :meth:`numpy.take`. Has no effect on the
            output.

        Returns
        -------
        same type as caller
            An array-like containing the elements taken from the object.

        See Also
        --------
        Series.take : Take a subset of a Series by the given positional indices.
        DataFrame.loc : Select a subset of a DataFrame by labels.
        DataFrame.iloc : Select a subset of a DataFrame by positions.

        Examples
        --------
        >>> df = pd.DataFrame([('falcon', 'bird', 389.0),
        ...                    ('parrot', 'bird', 24.0),
        ...                    ('lion', 'mammal', 80.5),
        ...                    ('monkey', 'mammal', np.nan)],
        ...                   columns=['name', 'class', 'max_speed'],
        ...                   index=[0, 2, 3, 1])
        >>> df
             name   class  max_speed
        0  falcon    bird      389.0
        2  parrot    bird       24.0
        3    lion  mammal       80.5
        1  monkey  mammal        NaN

        Take elements at positions 0 and 3 along the axis 0 (default).

        Note how the actual indices selected (0 and 1) do not correspond to
        our selected indices 0 and 3. That's because we are selecting the 0th
        and 3rd rows, not rows whose indices equal 0 and 3.

        >>> df.take([0, 3])
             name   class  max_speed
        0  falcon    bird      389.0
        1  monkey  mammal        NaN

        Take elements at indices 1 and 2 along the axis 1 (column selection).

        >>> df.take([1, 2], axis=1)
            class  max_speed
        0    bird      389.0
        2    bird       24.0
        3  mammal       80.5
        1  mammal        NaN

        We may take elements using negative integers for positive indices,
        starting from the end of the object, just like with Python lists.

        >>> df.take([-1, -2])
             name   class  max_speed
        1  monkey  mammal        NaN
        3    lion  mammal       80.5
        """

    def to_clipboard():
        """
        Copy object to the system clipboard.
        """

    def to_csv():
        """
        Write object to a comma-separated values (csv) file.
        """

    def to_excel():
        """
        Write object to an Excel sheet.
        """

    def to_hdf():
        """
        Write the contained data to an HDF5 file using HDFStore.
        """

    def to_json():
        """
        Convert the object to a JSON string.
        """

    def to_latex():
        """
        Render object to a LaTeX tabular, longtable, or nested table.
        """

    def to_markdown():
        """
        Print `BasePandasDataset` in Markdown-friendly format.
        """

    def to_pickle():
        """
        Pickle (serialize) object to file.
        """

    def to_numpy():
        """
        Convert the DataFrame or Series to a NumPy array.

        By default, the dtype of the returned array will be the common NumPy
        dtype of all types in the DataFrame or Series. Snowpark pandas API will draw data from Snowflake,
        and perform client-side conversion into desired dtype.

        Parameters
        ----------
        dtype : str or numpy.dtype, optional
            The dtype to pass to :meth:`numpy.asarray`.
        copy : bool, default False
            This argument is ignored in Snowflake backend. The data from Snowflake
            will be retrieved into the client, and a numpy array containing this
            data will be returned.
        na_value : Any, optional
            The value to use for missing values. The default value depends
            on `dtype` and the dtypes of the DataFrame columns. For example, in a
            float64 array, ``np.nan`` will be replaced by this value.

        Returns
        -------
        numpy.ndarray

        Examples
        --------
        >>> pd.DataFrame({"A": [1, 2], "B": [3, 4]}).to_numpy()
        array([[1, 3],
               [2, 4]])
        """

    def to_period():
        """
        Convert `BasePandasDataset` from DatetimeIndex to PeriodIndex.
        """

    def to_string():
        """
        Render a `BasePandasDataset` to a console-friendly tabular output.
        """

    def to_sql():
        """
        Write records stored in a `BasePandasDataset` to a SQL database.
        """

    def to_timestamp():
        """
        Cast to DatetimeIndex of timestamps, at *beginning* of period.
        """

    def to_xarray():
        """
        Return an xarray object from the `BasePandasDataset`.
        """

    def truediv():
        """
        Get floating division of `BasePandasDataset` and `other`, element-wise (binary operator `truediv`).
        """

    div = divide = truediv

    def truncate():
        """
        Truncate a `BasePandasDataset` before and after some index value.
        """

    def transform():
        """
        Call ``func`` on self producing a `BasePandasDataset` with the same axis shape as self.
        """

    def tz_convert():
        """
        Convert tz-aware axis to target time zone.
        """

    def tz_localize():
        """
        Localize tz-naive index of a `BasePandasDataset` to target time zone.
        """

    @doc(
        _num_ddof_doc,
        desc="Return unbiased variance over requested axis.\n\nNormalized by "
        "N-1 by default. This can be changed using the ddof argument.",
        name1=_name1,
        axis_descr=_axis_descr,
        notes="",
        examples=_var_examples,
    )
    def var():
        pass

    def __abs__():
        """
        Return a `BasePandasDataset` with absolute numeric value of each element.

        Returns
        -------
        BasePandasDataset
            Object containing the absolute value of each element.
        """

    @_doc_binary_op(
        operation="union", bin_op="and", right="other", **_doc_binary_op_kwargs
    )
    def __and__():
        pass

    @_doc_binary_op(
        operation="union", bin_op="rand", right="other", **_doc_binary_op_kwargs
    )
    def __rand__():
        pass

    def __array__():
        """
        Return the values as a NumPy array.

        Parameters
        ----------
        dtype : str or np.dtype, optional
            The dtype of returned array.

        Returns
        -------
        arr : np.ndarray
            NumPy representation of Modin object.
        """

    def __array_wrap__():
        """
        Get called after a ufunc and other functions.

        Parameters
        ----------
        result : np.ndarray
            The result of the ufunc or other function called on the NumPy array
            returned by __array__.
        context : tuple of (func, tuple, int), optional
            This parameter is returned by ufuncs as a 3-element tuple: (name of the
            ufunc, arguments of the ufunc, domain of the ufunc), but is not set by
            other NumPy functions.

        Returns
        -------
        BasePandasDataset
            Wrapped Modin object.
        """

    def __copy__():
        """
        Return the copy of the `BasePandasDataset`.

        Parameters
        ----------
        deep : bool, default: True
            Whether the copy should be deep or not.

        Returns
        -------
        BasePandasDataset
        """

    def __deepcopy__():
        """
        Return the deep copy of the `BasePandasDataset`.

        Parameters
        ----------
        memo : Any, optional
           Deprecated parameter.

        Returns
        -------
        BasePandasDataset
        """

    @_doc_binary_op(
        operation="equality comparison",
        bin_op="eq",
        right="other",
        **_doc_binary_op_kwargs,
    )
    def __eq__():
        pass

    def __finalize__():
        """
        Propagate metadata from `other` to `self`.

        Parameters
        ----------
        other : BasePandasDataset
            The object from which to get the attributes that we are going
            to propagate.
        method : str, optional
            A passed method name providing context on where `__finalize__`
            was called.
        **kwargs : dict
            Additional keywords arguments to be passed to `__finalize__`.

        Returns
        -------
        BasePandasDataset
        """

    @_doc_binary_op(
        operation="greater than or equal comparison",
        bin_op="ge",
        right="right",
        **_doc_binary_op_kwargs,
    )
    def __ge__():
        pass

    def __getitem__():
        """
        Retrieve dataset according to `key`.

        Parameters
        ----------
        key : callable, scalar, slice, str or tuple
            The global row index to retrieve data from.

        Returns
        -------
        BasePandasDataset
            Located dataset.
        """

    @_doc_binary_op(
        operation="greater than comparison",
        bin_op="gt",
        right="right",
        **_doc_binary_op_kwargs,
    )
    def __gt__():
        pass

    def __invert__():
        """
        Apply bitwise inverse to each element of the `BasePandasDataset`.

        Returns
        -------
        BasePandasDataset
            New BasePandasDataset containing bitwise inverse to each value.
        """

    @_doc_binary_op(
        operation="less than or equal comparison",
        bin_op="le",
        right="right",
        **_doc_binary_op_kwargs,
    )
    def __le__():
        pass

    def __len__():
        """
        Return length of info axis.

        Returns
        -------
        int
        """

    @_doc_binary_op(
        operation="less than comparison",
        bin_op="lt",
        right="right",
        **_doc_binary_op_kwargs,
    )
    def __lt__():
        pass

    def __matmul__():
        """
        Compute the matrix multiplication between the `BasePandasDataset` and `other`.

        Parameters
        ----------
        other : BasePandasDataset or array-like
            The other object to compute the matrix product with.

        Returns
        -------
        BasePandasDataset, np.ndarray or scalar
        """

    @_doc_binary_op(
        operation="not equal comparison",
        bin_op="ne",
        right="other",
        **_doc_binary_op_kwargs,
    )
    def __ne__():
        pass

    def __neg__():
        """
        Change the sign for every value of self.

        Returns
        -------
        BasePandasDataset
        """

    def __nonzero__():
        """
        Evaluate `BasePandasDataset` as boolean object.

        Raises
        ------
        ValueError
            Always since truth value for self is ambiguous.
        """

    __bool__ = __nonzero__

    @_doc_binary_op(
        operation="disjunction",
        bin_op="or",
        right="other",
        **_doc_binary_op_kwargs,
    )
    def __or__():
        pass

    @_doc_binary_op(
        operation="disjunction",
        bin_op="ror",
        right="other",
        **_doc_binary_op_kwargs,
    )
    def __ror__():
        pass

    def __sizeof__():
        """
        Generate the total memory usage for an `BasePandasDataset`.

        Returns
        -------
        int
        """

    def __str__():
        """
        Return str(self).

        Returns
        -------
        str
        """

    @_doc_binary_op(
        operation="exclusive disjunction",
        bin_op="xor",
        right="other",
        **_doc_binary_op_kwargs,
    )
    def __xor__():
        pass

    @_doc_binary_op(
        operation="exclusive disjunction",
        bin_op="rxor",
        right="other",
        **_doc_binary_op_kwargs,
    )
    def __rxor__():
        pass

    @property
    def size():
        """Return an int representing the number of elements in this object."""

    @property
    def values():
        """
        Return a NumPy representation of the dataset.

        Returns
        -------
        np.ndarray
        """

    def __array_ufunc__():
        """
        Apply the `ufunc` to the `BasePandasDataset`.

        Parameters
        ----------
        ufunc : np.ufunc
            The NumPy ufunc to apply.
        method : str
            The method to apply.
        *inputs : tuple
            The inputs to the ufunc.
        **kwargs : dict
            Additional keyword arguments.

        Returns
        -------
        BasePandasDataset
            The result of the ufunc applied to the `BasePandasDataset`.
        """

    def __array_function__():
        """
        Apply the `func` to the `BasePandasDataset`.

        Parameters
        ----------
        func : np.func
            The NumPy func to apply.
        types : tuple
            The types of the args.
        args : tuple
            The args to the func.
        kwargs : dict
            Additional keyword arguments.

        Returns
        -------
        BasePandasDataset
            The result of the ufunc applied to the `BasePandasDataset`.
        """

    @doc(
        _get_set_index_doc,
        desc="Get the index for this `Series`/`DataFrame`.",
        parameters_or_returns="Returns\n-------\nIndex\n    The index for this `Series`/`DataFrame`.",
    )
    def _get_index():
        pass

    @doc(
        _get_set_index_doc,
        desc="Set the index for this `Series`/`DataFrame`.",
        parameters_or_returns="Parameters\n----------\nnew_index : Index\n    The new index to set.",
    )
    def _set_index():
        pass

    index = property(_get_index, _set_index)<|MERGE_RESOLUTION|>--- conflicted
+++ resolved
@@ -1511,11 +1511,6 @@
         >>> df.iloc[[0]]
            a  b  c  d
         0  1  2  3  4
-<<<<<<< HEAD
-        >>> type(df.iloc[[0]])
-        <class 'modin.pandas.dataframe.DataFrame'>
-=======
->>>>>>> 1720ff90
 
         >>> df.iloc[[0, 1]]
              a    b    c    d

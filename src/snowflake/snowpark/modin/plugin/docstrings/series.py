#
# Copyright (c) 2012-2024 Snowflake Computing Inc. All rights reserved.
#

"""This module contains Series docstrings that override modin's docstrings."""

from textwrap import dedent

import pandas
from pandas.util._decorators import doc

from snowflake.snowpark.modin.plugin.docstrings.shared_docs import (
    _doc_binary_op,
    _shared_docs,
)
from snowflake.snowpark.modin.utils import _create_operator_docstring

from .base import BasePandasDataset

_shared_doc_kwargs = {
    "axes": "index",
    "klass": "Series",
    "axes_single_arg": "{0 or 'index'}",
    "axis": """axis : {0 or 'index'}
        Unused. Parameter needed for compatibility with DataFrame.""",
    "inplace": """inplace : bool, default False
        If True, performs operation inplace and returns None.""",
    "unique": "np.ndarray",
    "duplicated": "Series",
    "optional_by": "",
    "optional_reindex": """
index : array-like, optional
    New labels for the index. Preferably an Index object to avoid
    duplicating data.
axis : int or str, optional
    Unused.""",
}


class Series(BasePandasDataset):
    """
    Snowpark pandas representation of `pandas.Series` with a lazily-evaluated relational dataset.

    A Series is considered lazy because it encapsulates the computation or query required to produce
    the final dataset. The computation is not performed until the datasets need to be displayed, or i/o
    methods like to_pandas, to_snowflake are called.

    Internally, the underlying data are stored as Snowflake table with rows and columns.

    Parameters
    ----------
    data : modin.pandas.Series, array-like, Iterable, dict, or scalar value, optional
        Contains data stored in Series. If data is a dict, argument order is
        maintained.
    index : array-like or Index (1d), optional
        Values must be hashable and have the same length as `data`.
    dtype : str, np.dtype, or pandas.ExtensionDtype, optional
        Data type for the output Series. If not specified, this will be
        inferred from `data`.
    name : str, optional
        The name to give to the Series.
    copy : bool, default: False
        Copy input data.
    fastpath : bool, default: False
        `pandas` internal parameter.
    query_compiler : BaseQueryCompiler, optional
        A query compiler object to create the Series from.

    Examples
    --------
    Constructing Series from a dictionary with an Index specified

    >>> d = {'a': 1, 'b': 2, 'c': 3}
    >>> ser = pd.Series(data=d, index=['a', 'b', 'c'])
    >>> ser
    a    1
    b    2
    c    3
    dtype: int64

    The keys of the dictionary match with the Index values, hence the Index
    values have no effect.

    >>> d = {'a': 1, 'b': 2, 'c': 3}
    >>> ser = pd.Series(data=d, index=['x', 'y', 'z'])
    >>> ser
    x   NaN
    y   NaN
    z   NaN
    dtype: float64
    """

    @property
    def name():
        """
        Return the name of the Series.

        The name of a Series becomes its index or column name if it is used to form a DataFrame.
        It is also used whenever displaying the Series using the interpreter.
        """

    @_doc_binary_op(operation="addition", bin_op="add")
    def __add__():
        pass

    @_doc_binary_op(operation="addition", bin_op="radd", right="left")
    def __radd__():
        pass

    @_doc_binary_op(operation="union", bin_op="and", right="other")
    def __and__():
        pass

    @_doc_binary_op(operation="union", bin_op="and", right="other")
    def __rand__():
        pass

    def __array__():
        """
        Return the values as a NumPy array.
        """

    def __contains__():
        """
        Check if `key` in the `Series.index`.

        Parameters
        ----------
        key : hashable
            Key to check the presence in the index.

        Returns
        -------
        bool
        """

    def __copy__():
        """
        Return the copy of the Series.

        Parameters
        ----------
        deep : bool, default: True
            Whether the copy should be deep or not.

        Returns
        -------
        Series
        """

    def __deepcopy__():
        """
        Return the deep copy of the Series.

        Parameters
        ----------
        memo : Any, optional
           Deprecated parameter.

        Returns
        -------
        Series
        """

    def __delitem__():
        """
        Delete item identified by `key` label.

        Parameters
        ----------
        key : hashable
            Key to delete.
        """

    def __divmod__():
        pass

    @_doc_binary_op(
        operation="integer division and modulo",
        bin_op="divmod",
        right="left",
        returns="tuple of two Series",
    )
    def __rdivmod__():
        pass

    @_doc_binary_op(operation="integer division", bin_op="floordiv")
    def __floordiv__():
        pass

    @_doc_binary_op(operation="integer division", bin_op="floordiv")
    def __rfloordiv__():
        pass

    def __getattr__():
        """
        Return item identified by `key`.

        Parameters
        ----------
        key : hashable
            Key to get.

        Returns
        -------
        Any

        Notes
        -----
        First try to use `__getattribute__` method. If it fails
        try to get `key` from `Series` fields.
        """

    def abs():
        """
        Return a Series with absolute numeric value of each element.

        Returns
        -------
        Series

        Examples
        --------
        >>> ser = pd.Series([1, -2.29, 3, -4.77])
        >>> ser
        0    1.00
        1   -2.29
        2    3.00
        3   -4.77
        dtype: float64

        >>> abs(ser)
        0    1.00
        1    2.29
        2    3.00
        3    4.77
        dtype: float64
        """

    def __neg__():
        """
        Returns a Series with the sign changed for each element.

        Returns
        -------
        Series

        Examples
        --------
        >>> ser = pd.Series([1, -2.29, 3, -4.77])
        >>> ser
        0    1.00
        1   -2.29
        2    3.00
        3   -4.77
        dtype: float64

        >>> - ser
        0   -1.00
        1    2.29
        2   -3.00
        3    4.77
        dtype: float64
        """

    def __iter__():
        """
        Return an iterator of the values.

        Returns
        -------
        iterable
        """

    @_doc_binary_op(operation="modulo", bin_op="mod")
    def __mod__():
        pass

    @_doc_binary_op(operation="modulo", bin_op="mod", right="left")
    def __rmod__():
        pass

    @_doc_binary_op(operation="multiplication", bin_op="mul")
    def __mul__():
        pass

    @_doc_binary_op(operation="multiplication", bin_op="mul", right="left")
    def __rmul__():
        pass

    @_doc_binary_op(operation="disjunction", bin_op="or", right="other")
    def __or__():
        pass

    @_doc_binary_op(operation="disjunction", bin_op="or", right="other")
    def __ror__():
        pass

    @_doc_binary_op(operation="exclusive or", bin_op="xor", right="other")
    def __xor__():
        pass

    @_doc_binary_op(operation="exclusive or", bin_op="xor", right="other")
    def __rxor__():
        pass

    @_doc_binary_op(operation="exponential power", bin_op="pow")
    def __pow__():
        pass

    @_doc_binary_op(operation="exponential power", bin_op="pow", right="left")
    def __rpow__():
        pass

    def __repr__():
        """
        Return a string representation for a particular Series.

        Returns
        -------
        str
        """

    def __round__():
        """
        Round each value in a Series to the given number of decimals.

        Parameters
        ----------
        decimals : int, default: 0
            Number of decimal places to round to.

        Returns
        -------
        Series
        """

    def __setitem__():
        """
        Set `value` identified by `key` in the Series.

        Parameters
        ----------
        key : hashable
            Key to set.
        value : Any
            Value to set.

        Examples
        --------
        Using the following series to set values on. __setitem__ is an inplace operation, so copies of `series`are made
        in the examples to highlight the different behaviors produced.
        >>> series = pd.Series([1, "b", 3], index=["a", "b", "c"])

        Using a scalar as the value to set a particular element.
        >>> s = series.copy()
        >>> s["c"] = "a"
        >>> s
        a    1
        b    b
        c    a
        dtype: object

        Using list-like objects as the key and value to set multiple elements.
        >>> s = series.copy()
        >>> s[["c", "a"]] = ["foo", "bar"]
        >>> s  # doctest: +SKIP
        a    bar
        b      2
        c    foo
        dtype: object

        Having a duplicate label in the key.
        >>> s = series.copy()
        >>> s[["c", "a", "c"]] = pd.Index(["foo", "bar", "baz"])
        >>> s  # doctest: +SKIP
        a    bar
        b      2
        c    baz
        dtype: object

        When using a Series as the value, its index does not matter.
        >>> s = series.copy()  # doctest: +SKIP
        >>> s[["a", "b"]] = pd.Series([9, 8], index=["foo", "bar"])
        >>> s  # doctest: +SKIP
        a    9
        b    8
        c    3
        dtype: int64
        """

    @_doc_binary_op(operation="subtraction", bin_op="sub")
    def __sub__():
        pass

    @_doc_binary_op(operation="subtraction", bin_op="sub", right="left")
    def __rsub__():
        pass

    @_doc_binary_op(operation="floating division", bin_op="truediv")
    def __truediv__():
        pass

    @_doc_binary_op(operation="floating division", bin_op="truediv", right="left")
    def __rtruediv__():
        pass

    __iadd__ = __add__
    __imul__ = __add__
    __ipow__ = __pow__
    __isub__ = __sub__
    __itruediv__ = __truediv__

    @_create_operator_docstring(pandas.core.series.Series.add, overwrite_existing=True)
    def add():
        pass

    @_create_operator_docstring(pandas.core.series.Series.radd, overwrite_existing=True)
    def radd():
        pass

    def add_prefix():
        """
        Prefix labels with string `prefix`.


        For Series, the row labels are prefixed.
        For DataFrame, the column labels are prefixed.

        Parameters
        ----------
        prefix : str
            The string to add before each label.

        Returns
        -------
        Series or DataFrame
            New Series or DataFrame with updated labels.

        See Also
        --------
        Series.add_suffix: Suffix row labels with string `suffix`.
        DataFrame.add_suffix: Suffix column labels with string `suffix`.

        Examples
        --------
        >>> s = pd.Series([1, 2, 3, 4])
        >>> s
        0    1
        1    2
        2    3
        3    4
        dtype: int64

        >>> s.add_prefix('item_')
        item_0    1
        item_1    2
        item_2    3
        item_3    4
        dtype: int64

        >>> df = pd.DataFrame({'A': [1, 2, 3, 4], 'B': [3, 4, 5, 6]})
        >>> df
           A  B
        0  1  3
        1  2  4
        2  3  5
        3  4  6

        >>> df.add_prefix('col_')
           col_A  col_B
        0      1      3
        1      2      4
        2      3      5
        3      4      6
        """

    def add_suffix():
        """
        Suffix labels with string `suffix`.

        For Series, the row labels are suffixed.
        For DataFrame, the column labels are suffixed.

        Parameters
        ----------
        suffix : str
            The string to add after each label.

        Returns
        -------
        Series or DataFrame
            New Series or DataFrame with updated labels.

        See Also
        --------
        Series.add_prefix: Prefix row labels with string `prefix`.
        DataFrame.add_prefix: Prefix column labels with string `prefix`.

        Examples
        --------
        >>> s = pd.Series([1, 2, 3, 4])
        >>> s
        0    1
        1    2
        2    3
        3    4
        dtype: int64

        >>> s.add_suffix('_item')
        0_item    1
        1_item    2
        2_item    3
        3_item    4
        dtype: int64

        >>> df = pd.DataFrame({'A': [1, 2, 3, 4], 'B': [3, 4, 5, 6]})
        >>> df
           A  B
        0  1  3
        1  2  4
        2  3  5
        3  4  6

        >>> df.add_suffix('_col')
           A_col  B_col
        0      1      3
        1      2      4
        2      3      5
        3      4      6
        """

    def drop():
        """
        Return Series with specified index labels removed.

        Remove elements of a Series based on specifying the index labels.
        When using a MultiIndex, labels on different levels can be removed
        by specifying the level.

        Parameters
        ----------
        labels : single label or list-like
            Index labels to drop.
        axis : {0 or 'index'}
            Unused. Parameter needed for compatibility with DataFrame.
        index : single label or list-like
            Redundant for application on Series, but 'index' can be used instead
            of 'labels'.
        columns : single label or list-like
            No change is made to the Series; use 'index' or 'labels' instead.
        level : int or level name, optional
            For MultiIndex, level for which the labels will be removed.
        inplace : bool, default False
            If True, do operation inplace and return None.
        errors : {'ignore', 'raise'}, default 'raise'
            If 'ignore', suppress error and only existing labels are dropped.

        Returns
        -------
        Snowpark pandas :class:`~modin.pandas.Series` or None
            Series with specified index labels removed or None if ``inplace=True``.

        Raises
        ------
        KeyError
            If none of the labels are found in the index.

        See Also
        --------
        Series.reindex : Return only specified index labels of Series.
        Series.dropna : Return series without null values.
        Series.drop_duplicates : Return Series with duplicate values removed.
        DataFrame.drop : Drop specified labels from rows or columns.

        Examples
        --------
        >>> s = pd.Series(data=np.arange(3), index=['A', 'B', 'C'])
        >>> s
        A    0
        B    1
        C    2
        dtype: int64

        Drop labels B en C

        >>> s.drop(labels=['B', 'C'])
        A    0
        dtype: int64

        Drop 2nd level label in MultiIndex Series

        >>> midx = pd.MultiIndex(levels=[['lama', 'cow', 'falcon'],
        ...                              ['speed', 'weight', 'length']],
        ...                      codes=[[0, 0, 0, 1, 1, 1, 2, 2, 2],
        ...                             [0, 1, 2, 0, 1, 2, 0, 1, 2]])
        >>> s = pd.Series([45, 200, 1.2, 30, 250, 1.5, 320, 1, 0.3],
        ...               index=midx)
        >>> s
        lama    speed      45.0
                weight    200.0
                length      1.2
        cow     speed      30.0
                weight    250.0
                length      1.5
        falcon  speed     320.0
                weight      1.0
                length      0.3
        dtype: float64

        >>> s.drop(labels='weight', level=1)
        lama    speed      45.0
                length      1.2
        cow     speed      30.0
                length      1.5
        falcon  speed     320.0
                length      0.3
        dtype: float64
        """

    _agg_examples_doc = dedent(
        """
    Examples
    --------
    >>> s = pd.Series([1, 2, 3, 4])
    >>> s
    0    1
    1    2
    2    3
    3    4
    dtype: int64

    >>> s.agg('min')
    1

    >>> s.agg(['min', 'max'])
    min    1
    max    4
    dtype: int64
    """
    )

    @doc(
        _shared_docs["aggregate"],
        klass=_shared_doc_kwargs["klass"],
        axis=_shared_doc_kwargs["axis"],
        examples=_agg_examples_doc,
    )
    def aggregate():
        pass

    agg = aggregate

    def apply():
        """
        Invoke function on values of Series.

        Can be ufunc (a NumPy function that applies to the entire Series)
        or a Python function that only works on single values.

        Parameters
        ----------
        func : function
            Python function or NumPy ufunc to apply.
        convert_dtype : bool, default None
            Try to find better dtype for elementwise function results. convert_dtype has been
            ignored with Snowflake execution engine.
        args : tuple
            Positional arguments passed to func after the series value.
        **kwargs
            Additional keyword arguments passed to func.

        Returns
        -------
        Snowpark pandas :class:`~modin.pandas.Series` or Snowpark pandas :class:`~modin.pandas.DataFrame`
            If func returns a Series object the result will be a DataFrame.


        See Also
        --------
        :func:`Series.map <modin.pandas.Series.map>` : For applying more complex functions on a Series.

        :func:`DataFrame.apply <modin.pandas.DataFrame.apply>` : Apply a function row-/column-wise.

        :func:`DataFrame.applymap <modin.pandas.DataFrame.applymap>` : Apply a function elementwise on a whole DataFrame.

        Notes
        -----
        1. When ``func`` has a type annotation for its return value, the result will be cast
        to the corresponding dtype. When no type annotation is provided, data will be converted
        to VARIANT type in Snowflake, and the result will have ``dtype=object``. In this case, the return value must
        be JSON-serializable, which can be a valid input to ``json.dumps`` (e.g., ``dict`` and
        ``list`` objects are JSON-serializable, but ``bytes`` and ``datetime.datetime`` objects
        are not). The return type hint is used only when ``func`` is a series-to-scalar function.


        2. Under the hood, we use `Snowflake Vectorized Python UDFs <https://docs.snowflake.com/en/developer-guide/udf/python/udf-python-batch>`_.
        to implement apply() method. You can find type mappings from Snowflake SQL types to pandas
        dtypes `here <https://docs.snowflake.com/en/developer-guide/udf/python/udf-python-batch#type-support>`_.

        3. Snowflake supports two types of NULL values in variant data: `JSON NULL and SQL NULL <https://docs.snowflake.com/en/user-guide/semistructured-considerations#null-values>`_.
        When no type annotation is provided and Variant data is returned, Python ``None`` is translated to
        JSON NULL, and all other pandas missing values (np.nan, pd.NA, pd.NaT) are translated to SQL NULL.

        4. For working with 3rd-party-packages see :func:`DataFrame.apply <modin.pandas.DataFrame.apply>`.
        """

    def argmax():
        """
        Return int position of the largest value in the Series.
        """

    def argmin():
        """
        Return int position of the smallest value in the Series.
        """

    def argsort():
        """
        Return the integer indices that would sort the Series values.
        """

    def autocorr():
        """
        Compute the lag-N autocorrelation.
        """

    def between():
        """
        Return boolean Series equivalent to left <= series <= right.
        """

    def bfill():
        """
        Fill NA/NaN values by using the next valid observation to fill the gap.

        Parameters
        ----------
        axis : {0 or ‘index’} for Series, {0 or ‘index’, 1 or ‘columns’} for DataFrame
            Axis along which to fill missing values. For Series this parameter is unused and defaults to 0.
        inplace : bool, default False
            If True, fill in-place. Note: this will modify any other views on this object (e.g., a no-copy slice for a column in a DataFrame).
        limit : int, default None
            If method is specified, this is the maximum number of consecutive NaN values to forward/backward fill. In other words, if there is a gap with more than this number of consecutive NaNs, it will only be partially filled. If method is not specified, this is the maximum number of entries along the entire axis where NaNs will be filled. Must be greater than 0 if not None.
        limit_area : {None, ‘inside’, ‘outside’}, default None
            If limit is specified, consecutive NaNs will be filled with this restriction.
            - None: No fill restriction.
            - ‘inside’: Only fill NaNs surrounded by valid values (interpolate).
            - ‘outside’: Only fill NaNs outside valid values (extrapolate).

        New in version 2.2.0.

        downcast : dict, default is None
            A dict of item->dtype of what to downcast if possible, or the string ‘infer’ which will try to downcast to an appropriate equal type (e.g. float64 to int64 if possible).

        Deprecated since version 2.2.0.

        Returns
        -------
        Series/DataFrame or None
            Object with missing values filled or None if inplace=True.

        Examples
        --------
        For Series:

        >>> s = pd.Series([1, None, None, 2])
        >>> s.bfill()
        0    1.0
        1    2.0
        2    2.0
        3    2.0
        dtype: float64
        >>> s.bfill(limit=1)
        0    1.0
        1    NaN
        2    2.0
        3    2.0
        dtype: float64

        With DataFrame:

        >>> df = pd.DataFrame({'A': [1, None, None, 4], 'B': [None, 5, None, 7]})
        >>> df
             A    B
        0  1.0  NaN
        1  NaN  5.0
        2  NaN  NaN
        3  4.0  7.0
        >>> df.bfill()
             A    B
        0  1.0  5.0
        1  4.0  5.0
        2  4.0  7.0
        3  4.0  7.0
        >>> df.bfill(limit=1)
             A    B
        0  1.0  5.0
        1  NaN  5.0
        2  4.0  7.0
        3  4.0  7.0
        """

    def compare():
        """
        Compare to another Series and show the differences.

        Parameters
        ----------
        other : Series
            Series to compare with.

        align_axis : {{0 or 'index', 1 or 'columns'}}, default 1
            Which axis to align the comparison on.

            * 0, or 'index' : Resulting differences are stacked vertically
                with rows drawn alternately from self and other.
            * 1, or 'columns' : Resulting differences are aligned horizontally
                with columns drawn alternately from self and other.

            Snowpark pandas does not yet support 1 / 'columns'.

        keep_shape : bool, default False
            If true, keep all rows.
            Otherwise, only keep rows with different values.

            Snowpark pandas does not yet support `keep_shape = True`.

        keep_equal : bool, default False
            If true, keep values that are equal.
            Otherwise, show equal values as nulls.

            Snowpark pandas does not yet support `keep_equal = True`.

        result_names : tuple, default ('self', 'other')
            How to distinguish this series's values from the other's values in
            the result.

            Snowpark pandas does not yet support names other than the default.

        Returns
        -------
        :class:`~modin.pandas.Series` or Snowpark pandas :class:`~modin.pandas.DataFrame`
            If axis is 0 or 'index' the result will be a Series.
            The resulting index will be a MultiIndex with 'self' and 'other'
            stacked alternately at the inner level.

            If axis is 1 or 'columns' the result will be a DataFrame.
            It will have two columns whose names are `result_names`.


        See Also
        --------
        DataFrame.compare : Show the differences between two DataFrames.

        Notes
        -----
        Matching null values, such as None and NaN, will not appear as a
        difference.

        Examples
        --------
        >>> s1 = pd.Series(["a", "b", "c", "d", "e"])
        >>> s2 = pd.Series(["a", "a", "c", "b", "e"])

        Align the differences on columns

        >>> s1.compare(s2)
          self other
        1    b     a
        3    d     b

        """

    def corr():
        """
        Compute correlation with `other` Series, excluding missing values.
        """

    def count():
        """
        Return number of non-NA/null observations in the Series.

        Returns
        -------
        int
            Number of non-null values in the Series.

        See Also
        --------
        DataFrame.count : Count non-NA cells for each column or row.

        Examples
        --------
        >>> s = pd.Series([0.0, 1.0, np.nan])
        >>> s.count()
        2
        """

    def cov():
        """
        Compute covariance with Series, excluding missing values.
        """

    def describe():
        """
        Generate descriptive statistics.

        For non-numeric datasets, computes `count` (# of non-null items), `unique` (# of unique items),
        `top` (the mode; the element at the lowest position if multiple), and `freq` (# of times the mode appears).

        For numeric datasets, computes `count` (# of non-null items), `mean`, `std`, `min`,
        the specified percentiles, and `max`.

        Parameters
        ----------
        percentiles: Optional[ListLike], default None
            The percentiles to compute for numeric columns. If unspecified, defaults to [0.25, 0.5, 0.75],
            which returns the 25th, 50th, and 75th percentiles. All values should fall between 0 and 1.
            The median (0.5) will always be added to the displayed percentile if not already included;
            the min and max are always displayed in addition to the percentiles.
        include: Optional[List[str, ExtensionDtype | np.dtype]] | "all", default None
            Ignored for Series.
        exclude: Optional[List[str, ExtensionDtype | np.dtype]], default None
            Ignored for Series.

        Returns
        -------
        Series
            A series containing statistics for the dataset.

        Examples
        --------
        Describing numeric data:

        >>> pd.Series([1, 2, 3]).describe()  # doctest: +NORMALIZE_WHITESPACE
        count    3.0
        mean     2.0
        std      1.0
        min      1.0
        25%      1.5
        50%      2.0
        75%      2.5
        max      3.0
        dtype: float64

        Describing non-numeric data:

        >>> pd.Series(['a', 'b', 'c']).describe()  # doctest: +NORMALIZE_WHITESPACE
        count     3
        unique    3
        top       a
        freq      1
        dtype: object
        """

    def diff():
        """
        First discrete difference of element.

        Calculates the difference of a Series element compared with another element in the Series (default is element in previous row).

        Parameters
        ----------
        periods : int, default 1
            Periods to shift for calculating difference, accepts negative values.

        Returns
        -------
        Snowpark pandas :class:`~modin.pandas.Series`
            Snowpark pandas :class:`~modin.pandas.Series` with the first differences of the Series.

        Notes
        -----
        For boolean dtypes, this uses operator.xor() rather than operator.sub(). The result is calculated according
        to current dtype in Series, however dtype of the result is always float64.

        Examples
        --------
        Difference with previous row

        >>> s = pd.Series([1, 1, 2, 3, 5, 8])
        >>> s.diff()
        0    NaN
        1    0.0
        2    1.0
        3    1.0
        4    2.0
        5    3.0
        dtype: float64

        Difference with 3rd previous row

        >>> s.diff(periods=3)
        0    NaN
        1    NaN
        2    NaN
        3    2.0
        4    4.0
        5    6.0
        dtype: float64

        Difference with following row

        >>> s.diff(periods=-1)
        0    0.0
        1   -1.0
        2   -1.0
        3   -2.0
        4   -3.0
        5    NaN
        dtype: float64
        """

    def divmod():
        """
        Return Integer division and modulo of series and `other`, element-wise (binary operator `divmod`).
        Not implemented
        """

    def dot():
        """
        Compute the dot product between the Series and the columns of `other`.
        """

    def drop_duplicates():
        """
        Return Series with duplicate values removed.

        Parameters
        ----------
        keep : {'first', 'last', False}, default 'first'
            Method to handle dropping duplicates:
            'first' : Drop duplicates except for the first occurrence.
            'last' : Drop duplicates except for the last occurrence.
            False : Drop all duplicates.
        inplace : bool, default False
            If True, performs operation inplace and returns None.
        ignore_index : bool, default False
            If True, the resulting axis will be labeled 0, 1, …, n - 1.

        Returns
        -------
        Series or None
            Series with duplicates dropped or None if inplace=True.

        Examples
        --------
        Generate a Series with duplicated entries.

        >>> s = pd.Series(['llama', 'cow', 'llama', 'beetle', 'llama', 'hippo'],
        ...                 name='animal')
        >>> s
        0     llama
        1       cow
        2     llama
        3    beetle
        4     llama
        5     hippo
        Name: animal, dtype: object

        With the 'keep' parameter, the selection behaviour of duplicated values can be changed. The value 'first' keeps the first occurrence for each set of duplicated entries. The default value of keep is 'first'.

        >>> s.drop_duplicates()
        0     llama
        1       cow
        3    beetle
        5     hippo
        Name: animal, dtype: object

        The value 'last' for parameter 'keep' keeps the last occurrence for each set of duplicated entries.

        >>> s.drop_duplicates(keep='last')
        1       cow
        3    beetle
        4     llama
        5     hippo
        Name: animal, dtype: object

        The value False for parameter 'keep' discards all sets of duplicated entries.

        >>> s.drop_duplicates(keep=False)
        1       cow
        3    beetle
        5     hippo
        Name: animal, dtype: object
        """

    def dropna():
        """
        Return a new Series with missing values removed.

        Parameters
        ----------
        axis : {0 or 'index'}
            Unused. Parameter needed for compatibility with DataFrame.
        inplace : bool, default False
            If True, do operation inplace and return None.
        how : str, optional
            Not in use. Kept for compatibility.

        Returns
        -------
        Snowpark pandas :class:`~modin.pandas.Series` or None
            Series with NA entries dropped from it or None if ``inplace=True``.

        See Also
        --------
        Series.isna: Indicate missing values.
        Series.notna : Indicate existing (non-missing) values.
        Series.fillna : Replace missing values.
        DataFrame.dropna : Drop rows or columns which contain NA values.
        Index.dropna : Drop missing indices.

        Examples
        --------
        >>> ser = pd.Series([1., 2., np.nan])
        >>> ser
        0    1.0
        1    2.0
        2    NaN
        dtype: float64

        Drop NA values from a Series.

        >>> ser.dropna()
        0    1.0
        1    2.0
        dtype: float64

        Keep the Series with valid entries in the same variable.

        >>> ser.dropna(inplace=True)
        >>> ser
        0    1.0
        1    2.0
        dtype: float64

        Empty strings are not considered NA values. ``None`` is considered an
        NA value.

        >>> ser = pd.Series([np.nan, 2, pd.NaT, '', None, 'I stay'])
        >>> ser  # doctest: +NORMALIZE_WHITESPACE
        0      None
        1         2
        2      None
        3
        4      None
        5    I stay
        dtype: object
        >>> ser.dropna()  # doctest: +NORMALIZE_WHITESPACE
        1         2
        3
        5    I stay
        dtype: object
        """

    def duplicated():
        """
        Indicate duplicate Series values.

        Duplicated values are indicated as ``True`` values in the resulting
        Series. Either all duplicates, all except the first or all except the
        last occurrence of duplicates can be indicated.

        Parameters
        ----------
        keep : {'first', 'last', False}, default 'first'
            Method to handle dropping duplicates:

            - 'first' : Mark duplicates as ``True`` except for the first
              occurrence.
            - 'last' : Mark duplicates as ``True`` except for the last
              occurrence.
            - ``False`` : Mark all duplicates as ``True``.

        Returns
        -------
        Snowpark pandas Series[bool]
            Snowpark pandas :class:`~modin.pandas.Series` indicating whether each value has occurred
            in the preceding values.

        See Also
        --------
        Index.duplicated : Equivalent method on pandas.Index.
        DataFrame.duplicated : Equivalent method on pandas.DataFrame.
        Series.drop_duplicates : Remove duplicate values from Series.

        Examples
        --------
        By default, for each set of duplicated values, the first occurrence is
        set on False and all others on True:

        >>> animals = pd.Series(['llama', 'cow', 'llama', 'beetle', 'llama'])
        >>> animals.duplicated()
        0    False
        1    False
        2     True
        3    False
        4     True
        dtype: bool

        which is equivalent to

        >>> animals.duplicated(keep='first')
        0    False
        1    False
        2     True
        3    False
        4     True
        dtype: bool

        By using 'last', the last occurrence of each set of duplicated values
        is set on False and all others on True:

        >>> animals.duplicated(keep='last')
        0     True
        1    False
        2     True
        3    False
        4    False
        dtype: bool

        By setting keep on ``False``, all duplicates are True:

        >>> animals.duplicated(keep=False)
        0     True
        1    False
        2     True
        3    False
        4     True
        dtype: bool
        """

    @_create_operator_docstring(pandas.core.series.Series.eq, overwrite_existing=True)
    def eq():
        pass

    def equals():
        """
        Test whether two series contain the same elements.

        This function allows two Series to be compared against
        each other to see if they have the same shape and elements. NaNs in
        the same location are considered equal.

        The row/column index do not need to have the same type, as long
        as the values are considered equal. Corresponding columns and
        index must be of the same dtype. Note: int variants (int8, int16 etc) are
        considered equal dtype i.e int8 == int16. Similarly, float variants (float32,
        float64 etc) are considered equal dtype.

        Parameters
        ----------
        other : Series
            The other Series to be compared with the first.

        Returns
        -------
        bool
            True if all elements are the same in both series, False
            otherwise.

        See Also
        --------
        Series.eq : Compare two Series objects of the same length
            and return a Series where each element is True if the element
            in each Series is equal, False otherwise.
        DataFrame.eq : Compare two DataFrame objects of the same shape and
            return a DataFrame where each element is True if the respective
            element in each DataFrame is equal, False otherwise.
        testing.assert_series_equal : Raises an AssertionError if left and
            right are not equal. Provides an easy interface to ignore
            inequality in dtypes, indexes and precision among others.
        testing.assert_frame_equal : Like assert_series_equal, but targets
            DataFrames.
        numpy.array_equal : Return True if two arrays have the same shape
            and elements, False otherwise.

        Examples
        --------
        >>> series = pd.Series([1, 2, 3], name=99)
        >>> series
        0    1
        1    2
        2    3
        Name: 99, dtype: int64

        Series 'series' and 'exactly_equal' have the same types and values for
        their elements and names, which will return True.

        >>> exactly_equal = pd.Series([1, 2, 3], name=99)
        >>> exactly_equal
        0    1
        1    2
        2    3
        Name: 99, dtype: int64
        >>> series.equals(exactly_equal)
        True

        Series 'series' and 'different_column_type' have the same element
        types and values, but have different types for names,
        which will still return True.

        >>> different_column_type = pd.Series([1, 2, 3], name=99.0)
        >>> different_column_type
        0    1
        1    2
        2    3
        Name: 99.0, dtype: int64
        >>> series.equals(different_column_type)
        True

        Series 'series' and 'different_data_type' have different types for the
        same values for their elements, and will return False even though
        their names are the same values and types.

        >>> different_data_type = pd.Series([1.0, 2.0, 3.0], name=99)
        >>> different_data_type
        0    1.0
        1    2.0
        2    3.0
        Name: 99, dtype: float64
        >>> series.equals(different_data_type)
        False
        """

    def explode():
        """
        Transform each element of a list-like to a row.
        """

    def factorize():
        """
        Encode the object as an enumerated type or categorical variable.
        """

    def case_when():
        """
        Replace values where the conditions are True.

        Parameters
        ----------
        caselist : A list of tuples of conditions and expected replacements
            Takes the form:  ``(condition0, replacement0)``,
            ``(condition1, replacement1)``, ... .
            ``condition`` should be a 1-D boolean array-like object
            or a callable. If ``condition`` is a callable,
            it is computed on the Series
            and should return a boolean Series or array.
            The callable must not change the input Series
            (though pandas doesn`t check it). ``replacement`` should be a
            1-D array-like object, a scalar or a callable.
            If ``replacement`` is a callable, it is computed on the Series
            and should return a scalar or Series. The callable
            must not change the input Series
            (though pandas doesn`t check it).

            .. versionadded:: 2.2.0

        Returns
        -------
        Series

        See Also
        --------
        Series.mask : Replace values where the condition is True.

        Examples
        --------
        >>> c = pd.Series([6, 7, 8, 9], name='c')
        >>> a = pd.Series([0, 0, 1, 2])
        >>> b = pd.Series([0, 3, 4, 5])

        >>> c.case_when(caselist=[(a.gt(0), a),  # condition, replacement
        ...                       (b.gt(0), b)])
        0    6
        1    3
        2    1
        3    2
        Name: c, dtype: int64
        """

    def ffill():
        """
        Fill NA/NaN values by propagating the last valid observation to next valid.

        Parameters
        ----------
        axis : {0 or ‘index’} for Series, {0 or ‘index’, 1 or ‘columns’} for DataFrame
            Axis along which to fill missing values. For Series this parameter is unused and defaults to 0.
        inplace : bool, default False
            If True, fill in-place. Note: this will modify any other views on this object (e.g., a no-copy slice for a column in a DataFrame).
        limit : int, default None
            If method is specified, this is the maximum number of consecutive NaN values to forward/backward fill. In other words, if there is a gap with more than this number of consecutive NaNs, it will only be partially filled. If method is not specified, this is the maximum number of entries along the entire axis where NaNs will be filled. Must be greater than 0 if not None.
        limit_area : {None, ‘inside’, ‘outside’}, default None
            If limit is specified, consecutive NaNs will be filled with this restriction.
            - None: No fill restriction.
            - ‘inside’: Only fill NaNs surrounded by valid values (interpolate).
            - ‘outside’: Only fill NaNs outside valid values (extrapolate).

        New in version 2.2.0.

        downcast : dict, default is None
            A dict of item->dtype of what to downcast if possible, or the string ‘infer’ which will try to downcast to an appropriate equal type (e.g. float64 to int64 if possible).

        Deprecated since version 2.2.0.

        Returns
        -------
        Series/DataFrame or None
            Object with missing values filled or None if inplace=True.

        Examples
        --------
        >>> df = pd.DataFrame([[np.nan, 2, np.nan, 0],
        ...                    [3, 4, np.nan, 1],
        ...                    [np.nan, np.nan, np.nan, np.nan],
        ...                    [np.nan, 3, np.nan, 4]],
        ...                   columns=list("ABCD"))
        >>> df
             A    B   C    D
        0  NaN  2.0 NaN  0.0
        1  3.0  4.0 NaN  1.0
        2  NaN  NaN NaN  NaN
        3  NaN  3.0 NaN  4.0

        >>> df.ffill()
             A    B   C    D
        0  NaN  2.0 NaN  0.0
        1  3.0  4.0 NaN  1.0
        2  3.0  4.0 NaN  1.0
        3  3.0  3.0 NaN  4.0

        >>> ser = pd.Series([1, np.nan, 2, 3])
        >>> ser.ffill()
        0    1.0
        1    1.0
        2    2.0
        3    3.0
        dtype: float64
        """

    def fillna():
        """
        Fill NA/NaN values using the specified method.

        Parameters
        ----------
        value : scalar, dict, Series, or DataFrame
            Value to use to fill holes (e.g. 0), alternately a
            dict/Series/DataFrame of values specifying which value to use for
            each index (for a Series) or column (for a DataFrame).  Values not
            in the dict/Series/DataFrame will not be filled. This value cannot
            be a list.
        method : {{'backfill', 'bfill', 'ffill', None}}, default None
            Method to use for filling holes in reindexed Series:

            * ffill: propagate last valid observation forward to next valid.
            * backfill / bfill: use next valid observation to fill gap.

            .. deprecated:: 2.1.0
                Use ffill or bfill instead.

        axis : {axes_single_arg}
            Axis along which to fill missing values. For `Series`
            this parameter is unused and defaults to 0.
        inplace : bool, default False
            If True, fill in-place. Note: this will modify any
            other views on this object (e.g., a no-copy slice for a column in a
            DataFrame).
        limit : int, default None
            If method is specified, this is the maximum number of consecutive
            NaN values to forward/backward fill. In other words, if there is
            a gap with more than this number of consecutive NaNs, it will only
            be partially filled. If method is not specified, this is the
            maximum number of entries along the entire axis where NaNs will be
            filled. Must be greater than 0 if not None.
        downcast : dict, default is None
            A dict of item->dtype of what to downcast if possible,
            or the string 'infer' which will try to downcast to an appropriate
            equal type (e.g. float64 to int64 if possible).

            .. deprecated:: 2.2.0

        Returns
        -------
        {klass} or None
            Object with missing values filled or None if ``inplace=True``.

        See Also
        --------
        ffill : Fill values by propagating the last valid observation to next valid.
        bfill : Fill values by using the next valid observation to fill the gap.
        interpolate : Fill NaN values using interpolation.
        reindex : Conform object to new index.
        asfreq : Convert TimeSeries to specified frequency.

        Examples
        --------
        >>> df = pd.DataFrame([[np.nan, 2, np.nan, 0],
        ...                    [3, 4, np.nan, 1],
        ...                    [np.nan, np.nan, np.nan, np.nan],
        ...                    [np.nan, 3, np.nan, 4]],
        ...                   columns=list("ABCD"))
        >>> df
             A    B   C    D
        0  NaN  2.0 NaN  0.0
        1  3.0  4.0 NaN  1.0
        2  NaN  NaN NaN  NaN
        3  NaN  3.0 NaN  4.0

        Replace all NaN elements with 0s.

        >>> df.fillna(0)
             A    B    C    D
        0  0.0  2.0  0.0  0.0
        1  3.0  4.0  0.0  1.0
        2  0.0  0.0  0.0  0.0
        3  0.0  3.0  0.0  4.0

        Replace all NaN elements in column 'A', 'B', 'C', and 'D', with 0, 1,
        2, and 3 respectively.

        >>> values = {"A": 0, "B": 1, "C": 2, "D": 3}
        >>> df.fillna(value=values)
             A    B    C    D
        0  0.0  2.0  2.0  0.0
        1  3.0  4.0  2.0  1.0
        2  0.0  1.0  2.0  3.0
        3  0.0  3.0  2.0  4.0

        Only replace the first NaN element.

        >>> df.fillna(method="ffill", limit=1)
             A    B   C    D
        0  NaN  2.0 NaN  0.0
        1  3.0  4.0 NaN  1.0
        2  3.0  4.0 NaN  1.0
        3  NaN  3.0 NaN  4.0

        When filling using a DataFrame, replacement happens along
        the same column names and same indices

        >>> df2 = pd.DataFrame(np.zeros((4, 4)), columns=list("ABCE"))
        >>> df.fillna(df2)
             A    B    C    D
        0  0.0  2.0  0.0  0.0
        1  3.0  4.0  0.0  1.0
        2  0.0  0.0  0.0  NaN
        3  0.0  3.0  0.0  4.0

        Note that column D is not affected since it is not present in df2.

        Notes
        -----
        `limit` parameter is only supported when using `method` parameter.
        """

    @_create_operator_docstring(
        pandas.core.series.Series.floordiv, overwrite_existing=True
    )
    def floordiv():
        pass

    @_create_operator_docstring(pandas.core.series.Series.ge, overwrite_existing=True)
    def ge():
        pass

    def groupby():
        """
        Group Series using a mapper or by a Series of columns.

        Args:
            by: mapping, function, label, Snowpark pandas Series or a list of such. Used to determine the groups for the groupby.
                If by is a function, it’s called on each value of the object’s index. If a dict or Series is
                passed, the Series or dict VALUES will be used to determine the groups (the Series’ values are first aligned;
                see .align() method). If a list or ndarray of length equal to the selected axis is passed (see the groupby
                user guide), the values are used as-is to determine the groups. A label or list of labels may be passed
                to group by the columns in self. Notice that a tuple is interpreted as a (single) key.

            axis: {0 or ‘index’, 1 or ‘columns’}, default 0
                Split along rows (0) or columns (1). For Series this parameter is unused and defaults to 0.

            level: int, level name, or sequence of such, default None
                If the axis is a MultiIndex (hierarchical), group by a particular level or levels. Do not specify both by and level.

            as_index: bool, default True
                    For aggregated output, return object with group labels as the index. Only relevant for DataFrame input.
                    as_index=False is effectively “SQL-style” grouped output.

            sort: bool, default True
                Sort group keys. Groupby preserves the order of rows within each group. Note that in pandas,
                better performance can be achieved by turning sort off, this is not going to be true with Snowpark
                pandas API. When sort=False, the performance will be no better than sort=True.

            group_keys: bool, default True
                    When calling apply and the by argument produces a like-indexed (i.e. a transform) result, add group
                    keys to index to identify pieces. By default, group keys are not included when the result’s index
                    (and column) labels match the inputs, and are included otherwise.

            observed: bool, default False
                    This only applies if any of the groupers are Categoricals. If True: only show observed values for
                    categorical groupers. If False: show all values for categorical groupers. This parameter is
                    currently ignored with Snowpark pandas API, since Category type is currently not supported with
                    Snowpark pandas API.

            dropna: bool, default True
                    If True, and if group keys contain NA values, NA values together with row/column will be dropped.
                    If False, NA values will also be treated as the key in groups.

        Returns:
            Snowpark pandas SeriesGroupBy: Returns a groupby object that contains information about the groups.

        Examples::
            >>> ser = pd.Series([390., 350., 30., 20.],
            ...                 index=['Falcon', 'Falcon', 'Parrot', 'Parrot'],
            ...                 name="Max Speed")
            >>> ser
            Falcon    390.0
            Falcon    350.0
            Parrot     30.0
            Parrot     20.0
            Name: Max Speed, dtype: float64
            >>> ser.groupby(level=0).mean()
            Falcon    370.0
            Parrot     25.0
            Name: Max Speed, dtype: float64

            **Grouping by Indexes**

            We can groupby different levels of a hierarchical index
            using the `level` parameter:

            >>> arrays = [['Falcon', 'Falcon', 'Parrot', 'Parrot'],
            ...           ['Captive', 'Wild', 'Captive', 'Wild']]
            >>> index = pd.MultiIndex.from_arrays(arrays, names=('Animal', 'Type'))
            >>> ser = pd.Series([390., 350., 30., 20.], index=index, name="Max Speed")
            >>> ser    # doctest: +NORMALIZE_WHITESPACE
            Animal  Type
            Falcon  Captive    390.0
                    Wild       350.0
            Parrot  Captive     30.0
                    Wild        20.0
            Name: Max Speed, dtype: float64
            >>> ser.groupby(level=0).mean()     # doctest: +NORMALIZE_WHITESPACE
            Animal
            Falcon    370.0
            Parrot     25.0
            Name: Max Speed, dtype: float64
            >>> ser.groupby(level="Type").mean()        # doctest: +NORMALIZE_WHITESPACE
            Type
            Captive    210.0
            Wild       185.0
            Name: Max Speed, dtype: float64
        """

    @_create_operator_docstring(pandas.core.series.Series.gt, overwrite_existing=True)
    def gt():
        pass

    def hist():
        """
        Draw histogram of the input series using matplotlib.
        """

    def idxmax():
        """
        Return the row label of the maximum value.

        Parameters
        ----------
        axis : {0 or 'index'}
            Unused. Parameter needed for compatibility with DataFrame.
        skipna : bool, default True
            Exclude NA/null values. If an entire Series is NA, the result will be NA.
        *args, **kwargs
            Additional arguments and keywords have no effect but might be accepted for compatibility with NumPy.

        Returns
        -------
        Index, the label of the maximum value.

        Examples
        --------
        >>> s = pd.Series(data=[1, None, 4, 3, 4],
        ...               index=['A', 'B', 'C', 'D', 'E'])
        >>> s.idxmax()
        'C'
        """

    def idxmin():
        """
        Return the row label of the minimum value.

        Parameters
        ----------
        axis : {0 or 'index'}
            Unused. Parameter needed for compatibility with DataFrame.
        skipna : bool, default True
            Exclude NA/null values. If an entire Series is NA, the result will be NA.
        *args, **kwargs
            Additional arguments and keywords have no effect but might be accepted for compatibility with NumPy.

        Returns
        -------
        Index, the label of the minimum value.

        Examples
        --------
        >>> s = pd.Series(data=[1, None, 4, 3, 4],
        ...               index=['A', 'B', 'C', 'D', 'E'])
        >>> s.idxmin()
        'A'
        """

    def info():
        pass

    def interpolate():
        """
        Fill NaN values using an interpolation method.
        """

    def item():
        """
        Return the first element of the underlying data as a Python scalar.
        """

    def items():
        """
        Lazily iterate over (index, value) tuples.

        This method returns an iterable tuple (index, value). This is convenient if you want
        to create a lazy iterator.

        Returns
        -------
        Iterable
            Iterable of tuples containing the (index, value) pairs from a Series.

        See Also
        --------
        :func:`DataFrame.items <modin.pandas.DataFrame.items>`
            Iterate over (column name, Series) pairs.
        :func:`DataFrame.iterrows <modin.pandas.DataFrame.iterrows>`
            Iterate over DataFrame rows as (index, Series) pairs.

        Notes
        -----
        1. Iterating over rows is an antipattern in Snowpark pandas and pandas. Use Series.apply() or other aggregation
           methods when possible instead of iterating over a Series. Iterators and for loops do not scale well.
        2. You should **never modify** something you are iterating over. This will not work. The iterator returns a copy
           of the data and writing to it will have no effect.

        Examples
        --------
        >>> s = pd.Series(['A', 'B', 'C'])
        >>> for index, value in s.items():
        ...     print(f"Index : {index}, Value : {value}")
        Index : 0, Value : A
        Index : 1, Value : B
        Index : 2, Value : C
        """

    def keys():
        """
        Return alias for index.
        """

    def kurt():
        """
        Return unbiased kurtosis over requested axis.
        """

    kurtosis = kurt

    @_create_operator_docstring(pandas.core.series.Series.le, overwrite_existing=True)
    def le():
        pass

    @_create_operator_docstring(pandas.core.series.Series.lt, overwrite_existing=True)
    def lt():
        pass

    def map():
        """
        Map values of Series according to an input mapping or function.

        Used for substituting each value in a Series with another value,
        that may be derived from a function, a ``dict`` or
        a :class:`Series`.

        Parameters
        ----------
        arg : function, collections.abc.Mapping subclass or Series
            Mapping correspondence.
        na_action : {None, 'ignore'}, default None
            If 'ignore', propagate NULL values, without passing them to the
            mapping correspondence. Note that, it will not bypass NaN values
            in a FLOAT column in Snowflake.

        Returns
        -------
        Series
            Same index as caller.

        See Also
        --------
        :func:`Series.apply <modin.pandas.Series.apply>` : For applying more complex functions on a Series.

        :func:`DataFrame.apply <modin.pandas.DataFrame.apply>` : Apply a function row-/column-wise.

        :func:`DataFrame.applymap <modin.pandas.DataFrame.applymap>` : Apply a function elementwise on a whole DataFrame.

        Notes
        -----
        When ``arg`` is a dictionary, values in Series that are not in the
        dictionary (as keys) are converted to ``NaN``. However, if the
        dictionary is a ``dict`` subclass that defines ``__missing__`` (i.e.
        provides a method for default values), then this default is used
        rather than ``NaN``.

        Examples
        --------
        >>> s = pd.Series(['cat', 'dog', np.nan, 'rabbit'])
        >>> s
        0       cat
        1       dog
        2      None
        3    rabbit
        dtype: object

        ``map`` accepts a ``dict`` or a ``Series``. Values that are not found
        in the ``dict`` are converted to ``NaN``, unless the dict has a default
        value (e.g. ``defaultdict``):

        >>> s.map({'cat': 'kitten', 'dog': 'puppy'})  # doctest: +SKIP
        0    kitten
        1     puppy
        2      None
        3      None
        dtype: object

        It also accepts a function:

        >>> s.map('I am a {}'.format)
        0       I am a cat
        1       I am a dog
        2      I am a <NA>
        3    I am a rabbit
        dtype: object

        To avoid applying the function to missing values (and keep them as
        ``NaN``) ``na_action='ignore'`` can be used:

        >>> s.map('I am a {}'.format, na_action='ignore')  # doctest: +SKIP
        0       I am a cat
        1       I am a dog
        2             None
        3    I am a rabbit
        dtype: object

        Note that in the above example, the missing value in Snowflake is NULL,
        it is mapped to ``None`` in a string/object column.
        """

    def mask():
        """
        Replace values where the condition is True.

        Args:
            cond: bool Series/DataFrame, array-like or callable
                Where cond is False, keep the original value. Where True, replace with corresponding value from other.
                If cond is callable, it is computed on the Series/DataFrame and should return boolean Series/DataFrame
                or array. The callable must not change input Series/DataFrame (though pandas doesn't check it).

            other: scalar, Series/DataFrame, or callable
                Entries where cond is True are replaced with corresponding value from other. If other is callable,
                it is computed on the Series/DataFrame and should return scalar or Series/DataFrame. The callable
                must not change input Series/DataFrame (though pandas doesn’t check it).

            inplace: bool, default False
                Whether to perform the operation in place on the data.

            axis: int, default None
                Alignment axis if needed. For Series this parameter is unused and defaults to 0.

            level: int, default None
                Alignment level if needed.

        Returns:
            Same type as caller or None if inplace=True.

        See Also:
            Series.where : Replace values where the condition is False.

        Notes:
            The mask method is an application of the if-then idiom. For each element in the calling DataFrame, if cond
            is False the element is used; otherwise the corresponding element from the DataFrame other is used. If the
            axis of other does not align with axis of cond Series/DataFrame, the misaligned index positions will be
            filled with True.

            The signature for DataFrame.where() differs from numpy.where(). Roughly df1.where(m, df2) is equivalent to
            np.where(m, df1, df2).

            For further details and examples see the mask documentation in indexing.
            The dtype of the object takes precedence. The fill value is casted to the object’s dtype, if this can be
            done losslessly.

        Examples::
        >>> s = pd.Series(range(5))
        >>> s.mask(s > 0)  # doctest: +NORMALIZE_WHITESPACE
        0    0.0
        1    NaN
        2    NaN
        3    NaN
        4    NaN
        dtype: float64

        >>> s = pd.Series(range(5))
        >>> t = pd.Series([True, False])
        >>> s.mask(t, 99)  # doctest: +NORMALIZE_WHITESPACE
        0    99
        1     1
        2    99
        3    99
        4    99
        dtype: int64

        >>> s.mask(s > 1, 10)  # doctest: +NORMALIZE_WHITESPACE
        0     0
        1     1
        2    10
        3    10
        4    10
        dtype: int64
        """

    def memory_usage():
        """
        Return the memory usage of the Series.
        """

    @_create_operator_docstring(pandas.core.series.Series.mod, overwrite_existing=True)
    def mod():
        pass

    def mode():
        """
        Return the mode(s) of the Series.
        """

    @_create_operator_docstring(pandas.core.series.Series.mul, overwrite_existing=True)
    def mul():
        pass

    @_create_operator_docstring(pandas.core.series.Series.rmul, overwrite_existing=True)
    def rmul():
        pass

    @_create_operator_docstring(pandas.core.series.Series.ne, overwrite_existing=True)
    def ne():
        pass

    def nlargest():
        """
        Return the largest `n` elements.

        Parameters
        ----------
        n : int, default 5
            Return this many descending sorted values.
        keep : {'first', 'last', 'all'}, default 'first'
            When there are duplicate values that cannot all fit in a
            Series of `n` elements:

            - ``first`` : return the first `n` occurrences in order
              of appearance.
            - ``last`` : return the last `n` occurrences in reverse
              order of appearance.
            - ``all`` : keep all occurrences. This can result in a Series of
              size larger than `n`.

        Returns
        -------
        Series
            The `n` largest values in the Series, sorted in decreasing order.

        See Also
        --------
        Series.nsmallest: Get the `n` smallest elements.
        Series.sort_values: Sort Series by values.
        Series.head: Return the first `n` rows.

        Examples
        --------
        >>> countries_population = {"Italy": 59000000, "France": 65000000,
        ...                         "Malta": 434000, "Maldives": 434000,
        ...                         "Brunei": 434000, "Iceland": 337000,
        ...                         "Nauru": 11300, "Tuvalu": 11300,
        ...                         "Anguilla": 11300, "Montserrat": 5200}
        >>> s = pd.Series(countries_population)
        >>> s
        Italy         59000000
        France        65000000
        Malta           434000
        Maldives        434000
        Brunei          434000
        Iceland         337000
        Nauru            11300
        Tuvalu           11300
        Anguilla         11300
        Montserrat        5200
        dtype: int64

        The `n` largest elements where ``n=5`` by default.

        >>> s.nlargest()
        France      65000000
        Italy       59000000
        Malta         434000
        Maldives      434000
        Brunei        434000
        dtype: int64

        The `n` largest elements where ``n=3``. Default `keep` value is 'first'
        so Malta will be kept.

        >>> s.nlargest(3)
        France    65000000
        Italy     59000000
        Malta       434000
        dtype: int64

        The `n` largest elements where ``n=3`` and keeping the last duplicates.
        Brunei will be kept since it is the last with value 434000 based on
        the index order.

        >>> s.nlargest(3, keep='last')
        France    65000000
        Italy     59000000
        Brunei      434000
        dtype: int64

        The `n` largest elements where ``n=3`` with all duplicates kept. Note
        that the returned Series has five elements due to the three duplicates.

        >>> s.nlargest(3, keep='all')  # doctest: +SKIP
        France      65000000
        Italy       59000000
        Malta         434000
        Maldives      434000
        Brunei        434000
        dtype: int64
        """

    def nsmallest():
        """
        Return the smallest `n` elements.

        Parameters
        ----------
        n : int, default 5
            Return this many ascending sorted values.
        keep : {'first', 'last', 'all'}, default 'first'
            When there are duplicate values that cannot all fit in a
            Series of `n` elements:

            - ``first`` : return the first `n` occurrences in order
              of appearance.
            - ``last`` : return the last `n` occurrences in reverse
              order of appearance.
            - ``all`` : keep all occurrences. This can result in a Series of
              size larger than `n`.

        Returns
        -------
        Series
            The `n` smallest values in the Series, sorted in increasing order.

        See Also
        --------
        Series.nlargest: Get the `n` largest elements.
        Series.sort_values: Sort Series by values.
        Series.head: Return the first `n` rows.

        Examples
        --------
        >>> countries_population = {"Italy": 59000000, "France": 65000000,
        ...                         "Brunei": 434000, "Malta": 434000,
        ...                         "Maldives": 434000, "Iceland": 337000,
        ...                         "Nauru": 11300, "Tuvalu": 11300,
        ...                         "Anguilla": 11300, "Montserrat": 5200}
        >>> s = pd.Series(countries_population)
        >>> s
        Italy         59000000
        France        65000000
        Brunei          434000
        Malta           434000
        Maldives        434000
        Iceland         337000
        Nauru            11300
        Tuvalu           11300
        Anguilla         11300
        Montserrat        5200
        dtype: int64

        The `n` smallest elements where ``n=5`` by default.

        >>> s.nsmallest()
        Montserrat      5200
        Nauru          11300
        Tuvalu         11300
        Anguilla       11300
        Iceland       337000
        dtype: int64

        The `n` smallest elements where ``n=3``. Default `keep` value is
        'first' so Nauru and Tuvalu will be kept.

        >>> s.nsmallest(3)
        Montserrat     5200
        Nauru         11300
        Tuvalu        11300
        dtype: int64

        The `n` smallest elements where ``n=3`` and keeping the last
        duplicates. Anguilla and Tuvalu will be kept since they are the last
        with value 11300 based on the index order.

        >>> s.nsmallest(3, keep='last')
        Montserrat     5200
        Anguilla      11300
        Tuvalu        11300
        dtype: int64

        The `n` smallest elements where ``n=3`` with all duplicates kept. Note
        that the returned Series has four elements due to the three duplicates.

        >>> s.nsmallest(3, keep='all')  # doctest: +SKIP
        Montserrat     5200
        Nauru         11300
        Tuvalu        11300
        Anguilla      11300
        dtype: int64
        """

    def pad():
        """
        Fill NA/NaN values by propagating the last valid observation to next valid.

        Returns
        -------
        Series/DataFrame or None
            Object with missing values filled or None if inplace=True.

        Examples
        --------
        Please see examples for DataFrame.ffill() or Series.ffill().
        """

    def set_axis():
        """
        Assign desired index to given axis.

        Parameters
        ----------
        labels : list-like, Index, MultiIndex
            The values for the new index.
        axis : {index (0), rows(0)}, default 0
            Axis for the function to be applied on.
            For `Series` this parameter is unused and defaults to 0.
        copy : bool, default True
            this parameter is unused.

        Returns
        -------
        Series

        Examples
        --------
        >>> ser = pd.Series(["apple", "banana", "cauliflower"])
        >>> ser.set_axis(["A:", "B:", "C:"], axis="index")
        A:          apple
        B:         banana
        C:    cauliflower
        dtype: object

        >>> ser.set_axis([1000, 45, -99.23], axis=0)
         1000.00          apple
         45.00           banana
        -99.23      cauliflower
        dtype: object
        """

    def unstack():
        """
        Unstack, also known as pivot, Series with MultiIndex to produce DataFrame.

        Parameters
        ----------
        level : int, str, list, default -1
            Level(s) of index to unstack, can pass level name.

        fillna : int, str, dict, optional
            Replace NaN with this value if the unstack produces missing values.

        sort : bool, default True
            Sort the level(s) in the resulting MultiIndex columns.

        Returns
        -------
        Snowpark pandas :class:`~modin.pandas.DataFrame`

        Notes
        -----
        Supports only integer ``level`` and ``sort = True``. Internally, calls ``pivot_table``
        or ``melt`` to perform ``unstack`` operation.

        Examples
        --------
        >>> s = pd.Series([1, 2, 3, 4],
        ...               index=pd.MultiIndex.from_product([['one', 'two'],
        ...                                                 ['a', 'b']]))
        >>> s
        one  a    1
             b    2
        two  a    3
             b    4
        dtype: int64
        >>> s.unstack(level=-1)
             a  b
        one  1  2
        two  3  4
        >>> s.unstack(level=0)
           one  two
        a    1    3
        b    2    4
        """

    @property
    def plot():
        """
        Make plot of Series.
        """

    @_create_operator_docstring(pandas.core.series.Series.pow, overwrite_existing=True)
    def pow():
        pass

    def prod():
        pass

    product = prod

    def ravel():
        """
        Return the flattened underlying data as an ndarray.
        """

    def reindex():
        """
        Conform Series to new index with optional filling logic.

        Places NA/NaN in locations having no value in the previous index. A new object is produced
        unless the new index is equivalent to the current one and copy=False.

        Parameters
        ----------
        index : array-like, optional
            New labels for the index.
        axis : int or str, optional
            Unused.
        method :  {None, "backfill"/"bfill", "pad"/"ffill", "nearest"}, default: None
            Method to use for filling holes in reindexed DataFrame.

            * None (default): don't fill gaps
            * pad / ffill: Propagate last valid observation forward to next valid.
            * backfill / bfill: Use next valid observation to fill gap.
            * nearest: Use nearest valid observations to fill gap. Unsupported by Snowpark pandas.

        copy : bool, default True
            Return a new object, even if the passed indexes are the same.

        level : int or name
            Broadcast across a level, matching Index values on the passed MultiIndex level.

        fill_value : scalar, default np.nan
            Value to use for missing values. Defaults to NaN, but can be any “compatible” value.

        limit : int, default None
            Maximum number of consecutive elements to forward or backward fill.

        tolerance : optional
            Maximum distance between original and new labels for inexact matches.
            The values of the index at the matching locations most satisfy the
            equation abs(index[indexer] - target) <= tolerance. Unsupported by
            Snowpark pandas.

        Returns
        -------
        Series
            Series with changed index.

        Notes
        -----
        For axis 0, Snowpark pandas' behaviour diverges from vanilla pandas in order
        to maintain Snowpark's lazy execution paradigm. The behaviour changes are as follows:

            * Snowpark pandas does not error if the existing index is not monotonically increasing
              or decreasing when `method` is specified for filling. It instead assumes that
              the index is monotonically increasing, performs the reindex, and fills the values
              as though the index is sorted (which involves sorting internally).
            * Snowpark pandas does not error out if there are duplicates - they are included in the
              output.
            * Snowpark pandas does not error if a `limit` value is passed and the new index is not
              monotonically increasing or decreasing - instead, it reindexes, sorts the new index,
              fills using limit, and then reorders the data to be in the correct order (the order
              of the target labels passed in to the method).

        For axis 1, Snowpark pandas' error checking remains the same as vanilla pandas.

        MultiIndex is currently unsupported.

        ``method="nearest"`` is currently unsupported.

        Examples
        --------
        Create a dataframe with some fictional data.

        >>> index = ['Firefox', 'Chrome', 'Safari', 'IE10', 'Konqueror']
        >>> df = pd.DataFrame({'http_status': [200, 200, 404, 404, 301],
        ...             'response_time': [0.04, 0.02, 0.07, 0.08, 1.0]},
        ...             index=index)
        >>> df
                   http_status  response_time
        Firefox            200           0.04
        Chrome             200           0.02
        Safari             404           0.07
        IE10               404           0.08
        Konqueror          301           1.00

        Create a new index and reindex the dataframe. By default, values in the new index
        that do not have corresponding records in the dataframe are assigned NaN.

        >>> new_index = ['Safari', 'Iceweasel', 'Comodo Dragon', 'IE10',
        ...              'Chrome']
        >>> df.reindex(new_index)
                       http_status  response_time
        Safari               404.0           0.07
        Iceweasel              NaN            NaN
        Comodo Dragon          NaN            NaN
        IE10                 404.0           0.08
        Chrome               200.0           0.02

        We can fill in the missing values by passing a value to the keyword fill_value.

        >>> df.reindex(new_index, fill_value=0)
                       http_status  response_time
        Safari                 404           0.07
        Iceweasel                0           0.00
        Comodo Dragon            0           0.00
        IE10                   404           0.08
        Chrome                 200           0.02

        >>> df.reindex(new_index, fill_value=-1)  # doctest: +NORMALIZE_WHITESPACE
                       http_status    response_time
        Safari                 404             0.07
        Iceweasel               -1            -1.00
        Comodo Dragon           -1            -1.00
        IE10                   404             0.08
        Chrome                 200             0.02

        We can also reindex the columns.

        >>> df.reindex(columns=['http_status', 'user_agent']) # doctest: +NORMALIZE_WHITESPACE
                   http_status   user_agent
        Firefox            200         None
        Chrome             200         None
        Safari             404         None
        IE10               404         None
        Konqueror          301         None

        Or we can use “axis-style” keyword arguments

        >>> df.reindex(['http_status', 'user_agent'], axis="columns")  # doctest: +NORMALIZE_WHITESPACE
                   http_status   user_agent
        Firefox            200         None
        Chrome             200         None
        Safari             404         None
        IE10               404         None
        Konqueror          301         None

        To further illustrate the filling functionality in reindex, we will create a dataframe
        with a monotonically increasing index (for example, a sequence of dates).

        >>> date_index = pd.date_range('1/1/2010', periods=6, freq='D')
        >>> df2 = pd.DataFrame({"prices": [100, 101, np.nan, 100, 89, 88]},
        ...                    index=date_index)
        >>> df2
                    prices
        2010-01-01   100.0
        2010-01-02   101.0
        2010-01-03     NaN
        2010-01-04   100.0
        2010-01-05    89.0
        2010-01-06    88.0

        Suppose we decide to expand the dataframe to cover a wider date range.

        >>> date_index2 = pd.date_range('12/29/2009', periods=10, freq='D')
        >>> df2.reindex(date_index2)
                    prices
        2009-12-29     NaN
        2009-12-30     NaN
        2009-12-31     NaN
        2010-01-01   100.0
        2010-01-02   101.0
        2010-01-03     NaN
        2010-01-04   100.0
        2010-01-05    89.0
        2010-01-06    88.0
        2010-01-07     NaN

        The index entries that did not have a value in the original data frame (for example,
        ``2009-12-29``) are by default filled with NaN. If desired, we can fill in the missing
        values using one of several options.

        For example, to back-propagate the last valid value to fill the NaN values, pass bfill as
        an argument to the method keyword.

        >>> df2.reindex(date_index2, method='bfill')
                    prices
        2009-12-29   100.0
        2009-12-30   100.0
        2009-12-31   100.0
        2010-01-01   100.0
        2010-01-02   101.0
        2010-01-03     NaN
        2010-01-04   100.0
        2010-01-05    89.0
        2010-01-06    88.0
        2010-01-07     NaN

        Please note that the NaN value present in the original dataframe (at index value 2010-01-03) will
        not be filled by any of the value propagation schemes. This is because filling while reindexing
        does not look at dataframe values, but only compares the original and desired indexes. If you do
        want to fill in the NaN values present in the original dataframe, use the fillna() method.

        An example illustrating Snowpark pandas' behavior when dealing with non-monotonic indices.
        >>> unordered_dataframe = pd.DataFrame([[5]*3, [8]*3, [6]*3], columns=list("ABC"), index=[5, 8, 6])
        >>> unordered_dataframe
           A  B  C
        5  5  5  5
        8  8  8  8
        6  6  6  6
        >>> unordered_dataframe.reindex([6, 8, 7], method="ffill")
           A  B  C
        6  6  6  6
        8  8  8  8
        7  6  6  6

        In the example above, index value ``7`` is forward filled from index value ``6``, since that
        is the previous index value when the data is sorted.
        """

    def reindex_like():
        """
        Return an object with matching indices as `other` object.
        """

    def rename_axis():
        """
        Set the name of the axis for the index or columns.

        Parameters
        ----------
        mapper : scalar, list-like, optional
            Value to set the axis name attribute.

        index : scalar, list-like, dict-like or function, optional
            A scalar, list-like, dict-like or functions transformations to apply to that axis' values.

            Use either ``mapper`` and ``axis`` to specify the axis to target with ``mapper``, or ``index``.

        axis : {0 or 'index', 1 or 'columns'}, default 0
            The axis to rename. For Series this parameter is unused and defaults to 0.

        copy : bool, default None
            Also copy underlying data. This parameter is ignored in Snowpark pandas.

        inplace : bool, default False
            Modifies the object directly, instead of creating a new Series.

        Returns
        -------
        Series or None
            Series, or None if ``inplace=True``.
        """

    def rename():
        """
        Alter Series index labels or name.

        Function / dict values must be unique (1-to-1). Labels not contained in
        a dict / Series will be left as-is. Extra labels listed don't throw an
        error.

        Alternatively, change ``Series.name`` with a scalar value.

        Parameters
        ----------
        index : scalar, hashable sequence, dict-like or function optional
            Functions or dict-like are transformations to apply to
            the index.
            Scalar or hashable sequence-like will alter the ``Series.name``
            attribute.
        axis : {0 or 'index'}
            Unused. Parameter needed for compatibility with DataFrame.
        copy : bool, default True
            Also copy underlying data. copy has been ignored with Snowflake execution engine.
        inplace : bool, default False
            Whether to return a new Series. If True the value of copy is ignored.
        level : int or level name, default None
            In case of MultiIndex, only rename labels in the specified level.
        errors : {'ignore', 'raise'}, default 'ignore'
            If 'raise', raise `KeyError` when a `dict-like mapper` or
            `index` contains labels that are not present in the index being transformed.
            If 'ignore', existing keys will be renamed and extra keys will be ignored.

        Returns
        -------
        Series or None
            Series with index labels or name altered or None if ``inplace=True``.

        See Also
        --------
        DataFrame.rename : Corresponding DataFrame method.
        Series.rename_axis : Set the name of the axis.

        Examples
        --------
        >>> s = pd.Series([1, 2, 3])
        >>> s
        0    1
        1    2
        2    3
        dtype: int64
        >>> s.rename("my_name")  # scalar, changes Series.name
        0    1
        1    2
        2    3
        Name: my_name, dtype: int64
        >>> s.rename({1: 3, 2: 5})  # mapping, changes labels
        0    1
        3    2
        5    3
        dtype: int64
        """

    def repeat():
        """
        Repeat elements of a Series.
        """

    def reset_index():
        """
        Generate a new DataFrame or Series with the index reset.

        This is useful when the index needs to be treated as a column, or
        when the index is meaningless and needs to be reset to the default
        before another operation.

        Parameters
        ----------
        level : int, str, tuple, or list, default optional
            For a Series with a MultiIndex, only remove the specified levels
            from the index. Removes all levels by default.
        drop : bool, default False
            Just reset the index, without inserting it as a column in
            the new DataFrame.
        name : object, optional
            The name to use for the column containing the original Series
            values. Uses ``self.name`` by default. This argument is ignored
            when `drop` is True.
        inplace : bool, default False
            Modify the Series in place (do not create a new object).
        allow_duplicates : bool, default False
            Allow duplicate column labels to be created.

        Returns
        -------
        Series or DataFrame or None
            When `drop` is False (the default), a DataFrame is returned.
            The newly created columns will come first in the DataFrame,
            followed by the original Series values.
            When `drop` is True, a `Series` is returned.
            In either case, if ``inplace=True``, no value is returned.

        See Also
        --------
        DataFrame.reset_index: Analogous function for DataFrame.

        Examples
        --------
        >>> s = pd.Series([1, 2, 3, 4], name='foo',
        ...               index=pd.Index(['a', 'b', 'c', 'd'], name='idx'))

        Generate a DataFrame with default index.

        >>> s.reset_index()
          idx  foo
        0   a    1
        1   b    2
        2   c    3
        3   d    4

        To specify the name of the new column use `name`.

        >>> s.reset_index(name='values')
          idx  values
        0   a       1
        1   b       2
        2   c       3
        3   d       4

        To generate a new Series with the default set `drop` to True.

        >>> s.reset_index(drop=True)
        0    1
        1    2
        2    3
        3    4
        Name: foo, dtype: int64

        To update the Series in place, without generating a new one
        set `inplace` to True. Note that it also requires ``drop=True``.

        >>> s.reset_index(inplace=True, drop=True)
        >>> s
        0    1
        1    2
        2    3
        3    4
        Name: foo, dtype: int64

        The `level` parameter is interesting for Series with a multi-level
        index.

        >>> arrays = [np.array(['bar', 'bar', 'baz', 'baz']),
        ...           np.array(['one', 'two', 'one', 'two'])]
        >>> s2 = pd.Series(
        ...     range(4), name='foo',
        ...     index=pd.MultiIndex.from_arrays(arrays,
        ...                                     names=['a', 'b']))

        To remove a specific level from the Index, use `level`.

        >>> s2.reset_index(level='a')  # doctest: +NORMALIZE_WHITESPACE
               a  foo
        b
        one  bar    0
        two  bar    1
        one  baz    2
        two  baz    3

        If `level` is not set, all levels are removed from the Index.

        >>> s2.reset_index()
             a    b  foo
        0  bar  one    0
        1  bar  two    1
        2  baz  one    2
        3  baz  two    3
        """

    def rdivmod():
        """
        Return integer division and modulo of series and `other`, element-wise (binary operator `rdivmod`).

        not yet implemented
        """

    @_create_operator_docstring(
        pandas.core.series.Series.rfloordiv, overwrite_existing=True
    )
    def rfloordiv():
        pass

    @_create_operator_docstring(pandas.core.series.Series.rmod, overwrite_existing=True)
    def rmod():
        pass

    def round():
        """
        Round each value in a Series to the given number of decimals.

        Parameters
        ----------
        decimals : int, default 0
            Number of decimal places to round to. If decimals is negative, it specifies the number of positions to the left of the decimal point.
        *args, **kwargs
            Additional arguments and keywords have no effect but might be accepted for compatibility with NumPy.

        Returns
        -------
        Series
            Rounded values of the Series.

        See Also
        --------
            numpy.around : Round values of an np.array.
            DataFrame.round : Round values of a DataFrame.

        Examples
        --------
        >>> s = pd.Series([0.1, 1.3, 2.7])
        >>> s.round()
        0    0.0
        1    1.0
        2    3.0
        dtype: float64
        """

    @_create_operator_docstring(pandas.core.series.Series.rpow, overwrite_existing=True)
    def rpow():
        pass

    @_create_operator_docstring(pandas.core.series.Series.rsub, overwrite_existing=True)
    def rsub():
        pass

    @_create_operator_docstring(
        pandas.core.series.Series.rtruediv, overwrite_existing=True
    )
    def rtruediv():
        pass

    rdiv = rtruediv

    def quantile():
        """
        Return value at the given quantile.

        Parameters
        ----------
        q: float or array-like of float, default 0.5
            Value between 0 <= q <= 1, the quantile(s) to compute.
            Currently unsupported if q is a Snowpandas DataFrame or Series.
        interpolation: {"linear", "lower", "higher", "midpoint", "nearest"}, default "linear"
            Specifies the interpolation method to use if a quantile lies between two data points
            *i* and *j*:

            * linear: *i* + (*j* - *i*) * *fraction*, where *fraction* is the fractional part of the
              index surrounded by *i* and *j*.
            * lower: *i*.
            * higher: *j*.
            * nearest: *i* or *j*, whichever is nearest.
            * midpoint: (*i* + *j*) / 2.

            Snowpark pandas currently only supports "linear" and "nearest".

        Returns
        -------
        float or Series
            If ``q`` is an array, a Series will be returned where the index is ``q`` and the values
            are the quantiles.
            If ``q`` is a float, the float value of that quantile will be returned.

        Examples
        --------
        >>> s = pd.Series([1, 2, 3, 4])

        With a scalar q:

        >>> s.quantile(.5)
        2.5

        With a list q:

        >>> s.quantile([.25, .5, .75]) # doctest: +NORMALIZE_WHITESPACE
        0.25    1.75
        0.50    2.50
        0.75    3.25
        dtype: float64

        Values considered NaN do not affect the result:

        >>> s = pd.Series([None, 0, 25, 50, 75, 100, np.nan])
        >>> s.quantile([0, 0.25, 0.5, 0.75, 1]) # doctest: +NORMALIZE_WHITESPACE
        0.00      0.0
        0.25     25.0
        0.50     50.0
        0.75     75.0
        1.00    100.0
        dtype: float64
        """

    def reorder_levels():
        """
        Rearrange index levels using input order.
        """

    def replace():
        """
        Replace values given in `to_replace` with `value`.

        Values of the DataFrame are replaced with other values dynamically.
        This differs from updating with ``.loc`` or ``.iloc``, which require
        you to specify a location to update with some value.

        Parameters
        ----------
        to_replace : str, regex, list, dict, Series, int, float, or None
            How to find the values that will be replaced.

            * numeric, str or regex:

                - numeric: numeric values equal to `to_replace` will be
                  replaced with `value`
                - str: string exactly matching `to_replace` will be replaced
                  with `value`
                - regex: regexs matching `to_replace` will be replaced with
                  `value`

            * list of str, regex, or numeric:

                - First, if `to_replace` and `value` are both lists, they
                  **must** be the same length.
                - Second, if ``regex=True`` then all the strings in **both**
                  lists will be interpreted as regexs otherwise they will match
                  directly. This doesn't matter much for `value` since there
                  are only a few possible substitution regexes you can use.
                - str, regex and numeric rules apply as above.

            * dict:

                - Dicts can be used to specify different replacement values
                  for different existing values. For example,
                  ``{{'a': 'b', 'y': 'z'}}`` replaces the value 'a' with 'b' and
                  'y' with 'z'. To use a dict in this way, the optional `value`
                  parameter should not be given.
                - For a DataFrame a dict can specify that different values
                  should be replaced in different columns. For example,
                  ``{{'a': 1, 'b': 'z'}}`` looks for the value 1 in column 'a'
                  and the value 'z' in column 'b' and replaces these values
                  with whatever is specified in `value`. The `value` parameter
                  should not be ``None`` in this case. You can treat this as a
                  special case of passing two lists except that you are
                  specifying the column to search in.
                - For a DataFrame nested dictionaries, e.g.,
                  ``{{'a': {{'b': np.nan}}}}``, are read as follows: look in column
                  'a' for the value 'b' and replace it with NaN. The optional `value`
                  parameter should not be specified to use a nested dict in this
                  way. You can nest regular expressions as well. Note that
                  column names (the top-level dictionary keys in a nested
                  dictionary) **cannot** be regular expressions.

            * None:

                - This means that the `regex` argument must be a string,
                  compiled regular expression, or list, dict, ndarray or
                  Series of such elements. If `value` is also ``None`` then
                  this **must** be a nested dictionary or Series.

            See the examples section for examples of each of these.
        value : scalar, dict, list, str, regex, default None
            Value to replace any values matching `to_replace` with.
            For a DataFrame a dict of values can be used to specify which
            value to use for each column (columns not in the dict will not be
            filled). Regular expressions, strings and lists or dicts of such
            objects are also allowed.
        inplace : bool, default False
            Whether to modify the DataFrame rather than creating a new one.
        limit : int, default None
            Maximum size gap to forward or backward fill.
            This parameter is not supported.
        regex : bool or same types as `to_replace`, default False
            Whether to interpret `to_replace` and/or `value` as regular
            expressions. Alternatively, this could be a regular expression or a
            list, dict, or array of regular expressions in which case
            `to_replace` must be ``None``.
        method : {{'pad', 'ffill', 'bfill'}}
            The method to use when for replacement, when `to_replace` is a
            scalar, list or tuple and `value` is ``None``.
            This parameter is not supported.

        Returns
        -------
        DataFrame
            DataFrame Object after replacement if inplace=False, None otherwise.

        Raises
        ------
        AssertionError
            * If `regex` is not a ``bool`` and `to_replace` is not ``None``.

        TypeError
            * If `to_replace` is not a scalar, array-like, ``dict``, or ``None``
            * If `to_replace` is a ``dict`` and `value` is not a ``list``,
              ``dict``, ``ndarray``, or ``Series``
            * If `to_replace` is ``None`` and `regex` is not compilable
              into a regular expression or is a list, dict, ndarray, or
              Series.
            * When replacing multiple ``bool`` or ``datetime64`` objects and
              the arguments to `to_replace` does not match the type of the
              value being replaced

        ValueError
            * If a ``list`` or an ``ndarray`` is passed to `to_replace` and
              `value` but they are not the same length.

        NotImplementedError
            * If ``method`` or ``limit`` is provided.

        Notes
        -----
        * Regex substitution is performed under the hood using snowflake backend.
          which supports POSIX ERE syntax for regular expressions. Please check usage
          notes for details.
          https://docs.snowflake.com/en/sql-reference/functions-regexp#general-usage-notes
        * Regular expressions only replace string values. If a regular expression is
          created to match floating point numbers, it will only match string data not
          numeric data.
        * This method has *a lot* of options. You are encouraged to experiment
          and play with this method to gain intuition about how it works.

        Examples
        --------

        **Scalar `to_replace` and `value`**

        >>> s = pd.Series([1, 2, 3, 4, 5])
        >>> s.replace(1, 5)
        0    5
        1    2
        2    3
        3    4
        4    5
        dtype: int64

        **dict-like `to_replace`**

        >>> s.replace({1: 10, 2: 100})
        0     10
        1    100
        2      3
        3      4
        4      5
        dtype: int64

        **Regular expression `to_replace`**

        >>> s = pd.Series(['bat', 'foo', 'bait'])
        >>> s.replace(to_replace=r'^ba.$', value='new', regex=True)
        0     new
        1     foo
        2    bait
        dtype: object

        >>> s.replace(regex=r'^ba.$', value='new')
        0     new
        1     foo
        2    bait
        dtype: object

        >>> s.replace(regex={r'^ba.$': 'new', 'foo': 'xyz'})
        0     new
        1     xyz
        2    bait
        dtype: object

        >>> s.replace(regex=[r'^ba.$', 'foo'], value='new')
        0     new
        1     new
        2    bait
        dtype: object

        Compare the behavior of ``s.replace({{'a': None}})`` and
        ``s.replace('a', None)`` to understand the peculiarities
        of the `to_replace` parameter:

        >>> s = pd.Series([10, 'a', 'a', 'b', 'a'])

        When one uses a dict as the `to_replace` value, it is like the
        value(s) in the dict are equal to the `value` parameter.
        ``s.replace({{'a': None}})`` is equivalent to
        ``s.replace(to_replace={{'a': None}}, value=None, method=None)``:

        >>> s.replace({'a': None})
        0      10
        1    None
        2    None
        3       b
        4    None
        dtype: object

        On the other hand, if ``None`` is explicitly passed for ``value``, it will
        also be respected:

        >>> s.replace('a', None)
        0      10
        1    None
        2    None
        3       b
        4    None
        dtype: object
        """

    def searchsorted():
        """
        Find indices where elements should be inserted to maintain order.
        """

    def sort_values():
        """
        Sort by the values.

        Sort a Series in ascending or descending order by some
        criterion.

        Parameters
        ----------
        axis : {0 or 'index'}
            Unused. Parameter needed for compatibility with DataFrame.
        ascending : bool or list of bools, default True
            If True, sort values in ascending order, otherwise descending.
        inplace : bool, default False
            If True, perform operation in-place.
        kind : {'quicksort', 'mergesort', 'heapsort', 'stable'} default 'None'
            Choice of sorting algorithm. By default, Snowpark Pandaas performs
            unstable sort. Please use 'stable' to perform stable sort. Other choices
            'quicksort', 'mergesort' and 'heapsort' are ignored.
        na_position : {'first' or 'last'}, default 'last'
            Argument 'first' puts NaNs at the beginning, 'last' puts NaNs at
            the end.
        ignore_index : bool, default False
            If True, the resulting axis will be labeled 0, 1, …, n - 1.
        key : callable, optional
            If not None, apply the key function to the series values
            before sorting. This is similar to the `key` argument in the
            builtin :meth:`sorted` function, with the notable difference that
            this `key` function should be *vectorized*. It should expect a
            ``Series`` and return an array-like.

        Returns
        -------
        Series or None
            Series ordered by values or None if ``inplace=True``.

        Notes
        -----
        Snowpark pandas API doesn't currently support distributed computation of
        sort_values when 'key' argument is provided.

        See Also
        --------
        Series.sort_index : Sort by the Series indices.
        DataFrame.sort_values : Sort DataFrame by the values along either axis.
        DataFrame.sort_index : Sort DataFrame by indices.

        Examples
        --------
        >>> s = pd.Series([np.nan, 1, 3, 10, 5])
        >>> s
        0     NaN
        1     1.0
        2     3.0
        3    10.0
        4     5.0
        dtype: float64

        Sort values ascending order (default behaviour)

        >>> s.sort_values(ascending=True)
        1     1.0
        2     3.0
        4     5.0
        3    10.0
        0     NaN
        dtype: float64

        Sort values descending order

        >>> s.sort_values(ascending=False)
        3    10.0
        4     5.0
        2     3.0
        1     1.0
        0     NaN
        dtype: float64

        Sort values inplace

        >>> s.sort_values(ascending=False, inplace=True)
        >>> s
        3    10.0
        4     5.0
        2     3.0
        1     1.0
        0     NaN
        dtype: float64

        Sort values putting NAs first

        >>> s.sort_values(na_position='first')
        0     NaN
        1     1.0
        2     3.0
        4     5.0
        3    10.0
        dtype: float64

        Sort a series of strings

        >>> s = pd.Series(['z', 'b', 'd', 'a', 'c'])
        >>> s
        0    z
        1    b
        2    d
        3    a
        4    c
        dtype: object

        >>> s.sort_values()
        3    a
        1    b
        4    c
        2    d
        0    z
        dtype: object

        Sort using a key function. Your `key` function will be
        given the ``Series`` of values and should return an array-like.

        >>> s = pd.Series(['a', 'B', 'c', 'D', 'e'])
        >>> s.sort_values()
        1    B
        3    D
        0    a
        2    c
        4    e
        dtype: object
        """

    def squeeze():
        """
        Squeeze 1 dimensional axis objects into scalars.

        Series or DataFrames with a single element are squeezed to a scalar.
        DataFrames with a single column or a single row are squeezed to a
        Series. Otherwise, the object is unchanged.

        This method is most useful when you don't know if your
        object is a Series or DataFrame, but you do know it has just a single
        column. In that case you can safely call `squeeze` to ensure you have a
        Series.

        Parameters
        ----------
        axis : {0 or 'index', 1 or 'columns', None}, default None
            A specific axis to squeeze. By default, all length-1 axes are
            squeezed. For `Series` this parameter is unused and defaults to `None`.

        Returns
        -------
        DataFrame, Series, or scalar
            The projection after squeezing `axis` or all the axes.

        See Also
        --------
        Series.iloc : Integer-location based indexing for selecting scalars.
        DataFrame.iloc : Integer-location based indexing for selecting Series.
        Series.to_frame : Inverse of DataFrame.squeeze for a
            single-column DataFrame.

        Examples
        --------
        >>> primes = pd.Series([2, 3, 5, 7])

        Slicing might produce a Series with a single value:

        >>> even_primes = primes[primes % 2 == 0]   # doctest: +SKIP
        >>> even_primes   # doctest: +SKIP
        0    2
        dtype: int64

        >>> even_primes.squeeze()   # doctest: +SKIP
        2

        Squeezing objects with more than one value in every axis does nothing:

        >>> odd_primes = primes[primes % 2 == 1]   # doctest: +SKIP
        >>> odd_primes   # doctest: +SKIP
        1    3
        2    5
        3    7
        dtype: int64

        >>> odd_primes.squeeze()   # doctest: +SKIP
        1    3
        2    5
        3    7
        dtype: int64

        Squeezing is even more effective when used with DataFrames.

        >>> df = pd.DataFrame([[1, 2], [3, 4]], columns=['a', 'b'])
        >>> df
           a  b
        0  1  2
        1  3  4

        Slicing a single column will produce a DataFrame with the columns
        having only one value:

        >>> df_a = df[['a']]
        >>> df_a
           a
        0  1
        1  3

        So the columns can be squeezed down, resulting in a Series:

        >>> df_a.squeeze('columns')
        0    1
        1    3
        Name: a, dtype: int64

        Slicing a single row from a single column will produce a single
        scalar DataFrame:

        >>> df_0a = df.loc[df.index < 1, ['a']]
        >>> df_0a
           a
        0  1

        Squeezing the rows produces a single scalar Series:

        >>> df_0a.squeeze('rows')
        a    1
        Name: 0, dtype: int64

        Squeezing all axes will project directly into a scalar:

        >>> df_0a.squeeze()
        1
        """

    @_create_operator_docstring(pandas.core.series.Series.sub, overwrite_existing=True)
    def sub():
        pass

    subtract = sub

    def swaplevel():
        """
        Swap levels `i` and `j` in a `MultiIndex`.
        """

    def take():
        """
        Return the elements in the given *positional* indices along an axis.

        This means that we are not indexing according to actual values in
        the index attribute of the object. We are indexing according to the
        actual position of the element in the object.

        Parameters
        ----------
        indices : array-like
            An array of ints indicating which positions to take.
        axis : {0 or 'index', 1 or 'columns', None}, default 0
            The axis on which to select elements. ``0`` means that we are
            selecting rows, ``1`` means that we are selecting columns.
            For `Series` this parameter is unused and defaults to 0.
        **kwargs
            For compatibility with :meth:`numpy.take`. Has no effect on the
            output.

        Returns
        -------
        same type as caller
            An array-like containing the elements taken from the object.

        See Also
        --------
        Series.take : Take a subset of a Series by the given positional indices.
        DataFrame.loc : Select a subset of a DataFrame by labels.
        DataFrame.iloc : Select a subset of a DataFrame by positions.

        Examples
        --------
        >>> ser = pd.Series([-1, 5, 6, 2, 4])
        >>> ser
        0   -1
        1    5
        2    6
        3    2
        4    4
        dtype: int64

        Take elements at positions 0 and 3 along the axis 0 (default).

        >>> ser.take([0, 3])
        0   -1
        3    2
        dtype: int64

        We may take elements using negative integers for positive indices,
        starting from the end of the object, just like with Python lists.

        >>> ser.take([-1, -2])
        4    4
        3    2
        dtype: int64

        """

    def to_dict():
        """
        Convert Series to {label -> value} dict or dict-like object.
        Note that this method will pull the data to the client side.

        Parameters
        ----------
        into : class, default dict
            The collections.abc.Mapping subclass to use as the return
            object. Can be the actual class or an empty
            instance of the mapping type you want.  If you want a
            collections.defaultdict, you must pass it initialized.

        Returns
        -------
        collections.abc.Mapping
            Key-value representation of Series.

        Examples
        --------
        >>> s = pd.Series([1, 2, 3, 4])
        >>> s.to_dict()
        {0: 1, 1: 2, 2: 3, 3: 4}
        >>> from collections import OrderedDict, defaultdict
        >>> s.to_dict(OrderedDict)
        OrderedDict([(0, 1), (1, 2), (2, 3), (3, 4)])
        >>> dd = defaultdict(list)
        >>> s.to_dict(dd)
        defaultdict(<class 'list'>, {0: 1, 1: 2, 2: 3, 3: 4})
        """

    def to_frame():
        """
        Convert Series to {label -> value} dict or dict-like object.
        """

    def to_list():
        """
        Return a list of the values.
        """

    def to_numpy():
        """
        A NumPy ndarray representing the values in this Series or Index.

        Parameters
        ----------
        dtype : str or numpy.dtype, optional
            The dtype to pass to :meth:`numpy.asarray`.
        copy : bool, default False
            This argument is ignored in Snowflake backend. The data from Snowflake
            will be retrieved into the client, and a numpy array containing this
            data will be returned.
        na_value : Any, optional
            The value to use for missing values. The default value depends
            on `dtype` and the type of the array.
        **kwargs
            Additional keywords passed through to the ``to_numpy`` method
            of the underlying array (for extension arrays).

        Returns
        -------
        numpy.ndarray
        """

    tolist = to_list

    def to_period():
        """
        Cast to PeriodArray/Index at a particular frequency.
        """

    def to_string():
        """
        Render a string representation of the Series.
        """

    def to_timestamp():
        """
        Cast to DatetimeIndex of Timestamps, at beginning of period.
        """

    def transform():
        """
        Call ``func`` on self producing a `BasePandasDataset` with the same axis shape as self.
        """

    def transpose():
        """
        Return the transpose, which is by definition `self`.
        """

    T = property(transpose)

    @_create_operator_docstring(
        pandas.core.series.Series.truediv, overwrite_existing=True
    )
    def truediv():
        pass

    div = divide = truediv

    def truncate():
        """
        Truncate a Series before and after some index value.
        """

<<<<<<< HEAD
    def tz_convert():
        """
        Convert tz-aware axis to target time zone.

        Parameters
        ----------
        tz : str or tzinfo object or None
            Target time zone. Passing None will convert to UTC and remove the timezone information.
        axis : {0 or ‘index’, 1 or ‘columns’}, default 0
            The axis to convert
        level : int, str, default None
            If axis is a MultiIndex, convert a specific level. Otherwise must be None.
        copy : bool, default True
            Also make a copy of the underlying data.
=======
    def tz_localize():
        """
        Localize tz-naive index of a Series or DataFrame to target time zone.

        This operation localizes the Index. To localize the values in a timezone-naive Series, use Series.dt.tz_localize().

        Parameters
        ----------
        tz : str or tzinfo or None
            Time zone to localize. Passing None will remove the time zone information and preserve local time.
        axis : {0 or ‘index’, 1 or ‘columns’}, default 0
            The axis to localize
        level : int, str, default None
            If axis is a MultiIndex, localize a specific level. Otherwise must be None.
        copy : bool, default True
            Also make a copy of the underlying data.
        ambiguous : ‘infer’, bool-ndarray, ‘NaT’, default ‘raise’
            When clocks moved backward due to DST, ambiguous times may arise. For example in Central European Time (UTC+01), when going from 03:00 DST to 02:00 non-DST, 02:30:00 local time occurs both at 00:30:00 UTC and at 01:30:00 UTC. In such a situation, the ambiguous parameter dictates how ambiguous times should be handled.
            - ‘infer’ will attempt to infer fall dst-transition hours based on order
            - bool-ndarray where True signifies a DST time, False designates a non-DST time (note that this flag is only applicable for ambiguous times)
            - ‘NaT’ will return NaT where there are ambiguous times
            - ‘raise’ will raise an AmbiguousTimeError if there are ambiguous times.
        nonexistent : str, default ‘raise’
            A nonexistent time does not exist in a particular timezone where clocks moved forward due to DST. Valid values are:
            - ‘shift_forward’ will shift the nonexistent time forward to the closest existing time
            - ‘shift_backward’ will shift the nonexistent time backward to the closest existing time
            - ‘NaT’ will return NaT where there are nonexistent times
            - timedelta objects will shift nonexistent times by the timedelta
            - ‘raise’ will raise an NonExistentTimeError if there are nonexistent times.
>>>>>>> d5989d00

        Returns
        -------
        Series/DataFrame
<<<<<<< HEAD
            Object with time zone converted axis.
=======
            Same type as the input.
>>>>>>> d5989d00

        Raises
        ------
        TypeError
<<<<<<< HEAD
            If the axis is tz-naive.

        Examples
        --------
        Change to another time zone:

        >>> s = pd.Series(
        ...     [1],
        ...     index=pd.DatetimeIndex(['2018-09-15 01:30:00+02:00']),
        ... )
        >>> s.tz_convert('Asia/Shanghai')
        2018-09-15 07:30:00+08:00    1
        Freq: None, dtype: int64

        Pass None to convert to UTC and get a tz-naive index:

        >>> s = pd.Series([1],
        ...             index=pd.DatetimeIndex(['2018-09-15 01:30:00+02:00']))
        >>> s.tz_convert(None)
        2018-09-14 23:30:00    1
        Freq: None, dtype: int64
=======
            If the TimeSeries is tz-aware and tz is not None.

        Examples
        --------
        Localize local times:

        >>> s = pd.Series(
        ...     [1],
        ...     index=pd.DatetimeIndex(['2018-09-15 01:30:00']),
        ... )
        >>> s.tz_localize('CET')
        2018-09-15 01:30:00+02:00    1
        Freq: None, dtype: int64

        Pass None to convert to tz-naive index and preserve local time:

        >>> s = pd.Series([1],
        ...             index=pd.DatetimeIndex(['2018-09-15 01:30:00+02:00']))
        >>> s.tz_localize(None)
        2018-09-15 01:30:00    1
        Freq: None, dtype: int64

        Be careful with DST changes. When there is sequential data, pandas can infer the DST time:

        >>> s = pd.Series(range(7),
        ...             index=pd.DatetimeIndex(['2018-10-28 01:30:00',
        ...                                     '2018-10-28 02:00:00',
        ...                                     '2018-10-28 02:30:00',
        ...                                     '2018-10-28 02:00:00',
        ...                                     '2018-10-28 02:30:00',
        ...                                     '2018-10-28 03:00:00',
        ...                                     '2018-10-28 03:30:00']))
        >>> s.tz_localize('CET', ambiguous='infer')  # doctest: +SKIP
        2018-10-28 01:30:00+02:00    0
        2018-10-28 02:00:00+02:00    1
        2018-10-28 02:30:00+02:00    2
        2018-10-28 02:00:00+01:00    3
        2018-10-28 02:30:00+01:00    4
        2018-10-28 03:00:00+01:00    5
        2018-10-28 03:30:00+01:00    6
        dtype: int64

        In some cases, inferring the DST is impossible. In such cases, you can pass an ndarray to the ambiguous parameter to set the DST explicitly

        >>> s = pd.Series(range(3),
        ...             index=pd.DatetimeIndex(['2018-10-28 01:20:00',
        ...                                     '2018-10-28 02:36:00',
        ...                                     '2018-10-28 03:46:00']))
        >>> s.tz_localize('CET', ambiguous=np.array([True, True, False]))  # doctest: +SKIP
        2018-10-28 01:20:00+02:00    0
        2018-10-28 02:36:00+02:00    1
        2018-10-28 03:46:00+01:00    2
        dtype: int64

        If the DST transition causes nonexistent times, you can shift these dates forward or backward with a timedelta object or ‘shift_forward’ or ‘shift_backward’.

        >>> s = pd.Series(range(2),
        ...             index=pd.DatetimeIndex(['2015-03-29 02:30:00',
        ...                                     '2015-03-29 03:30:00']))
        >>> s.tz_localize('Europe/Warsaw', nonexistent='shift_forward')  # doctest: +SKIP
        2015-03-29 03:00:00+02:00    0
        2015-03-29 03:30:00+02:00    1
        dtype: int64
        >>> s.tz_localize('Europe/Warsaw', nonexistent='shift_backward')  # doctest: +SKIP
        2015-03-29 01:59:59.999999999+01:00    0
        2015-03-29 03:30:00+02:00              1
        dtype: int64
        >>> s.tz_localize('Europe/Warsaw', nonexistent=pd.Timedelta('1h'))  # doctest: +SKIP
        2015-03-29 03:30:00+02:00    0
        2015-03-29 03:30:00+02:00    1
        dtype: int64
>>>>>>> d5989d00
        """

    def unique():
        """
        Return unique values of Series object.

        Uniques are returned in order of appearance. Hash table-based unique,
        therefore does NOT sort.

        Returns
        -------
        ndarray
            The unique values returned as a NumPy array. See Notes.

        See Also
        --------
        Series.drop_duplicates : Return Series with duplicate values removed.
        unique : Top-level unique method for any 1-d array-like object.
        Index.unique : Return Index with unique values from an Index object.

        Notes
        -----
        Returns the unique values as a NumPy array. This includes

            * Datetime with Timezone
            * IntegerNA

        See Examples section.

        Examples
        --------
        >>> pd.Series([2, 1, 3, 3], name='A').unique()
        array([2, 1, 3])

        >>> pd.Series([pd.Timestamp('2016-01-01', tz='US/Eastern')
        ...            for _ in range(3)]).unique()
        array([Timestamp('2016-01-01 00:00:00-0500', tz='UTC-05:00')],
              dtype=object)

        """

    def update():
        """
        Modify Series in place using values from passed Series.
        """

    def value_counts():
        """
        Return a Series containing counts of unique values.

        The resulting object will be in descending order so that the
        first element is the most frequently-occurring element.
        Excludes NA values by default.

        Parameters
        ----------
        normalize : bool, default False
            If True then the object returned will contain the relative
            frequencies of the unique values. Being different from native pandas,
            Snowpark pandas will return a Series with `decimal.Decimal` values.
        sort : bool, default True
            Sort by frequencies when True. Preserve the order of the data when False.
            When there is a tie between counts, the order is still deterministic where
            the order in the original data is preserved, but may be different from the
            result from native pandas. Snowpark pandas will always respect the order of
            insertion during ties. Native pandas is not deterministic when `sort=True`
            since the original order/order of insertion is based on the Python hashmap
            which may produce different results on different versions.
            Refer to: https://github.com/pandas-dev/pandas/issues/15833
        ascending : bool, default False
            Whether to sort the frequencies in ascending order or descending order.
        bins : int, optional
            Rather than count values, group them into half-open bins,
            a convenience for ``pd.cut``, only works with numeric data.
            This argument is not supported yet.
        dropna : bool, default True
            Don't include counts of NaN.

        Returns
        -------
        Series

        See Also
        --------
        Series.count: Number of non-NA elements in a Series.
        DataFrame.count: Number of non-NA elements in a DataFrame.
        DataFrame.value_counts: Equivalent method on DataFrames.

        Examples
        --------
        >>> s = pd.Series([3, 1, 2, 3, 4, np.nan])
        >>> s.value_counts()
        3.0    2
        1.0    1
        2.0    1
        4.0    1
        Name: count, dtype: int64

        With `normalize` set to `True`, returns the relative frequency by
        dividing all values by the sum of values.

        >>> s.value_counts(normalize=True)
        3.0    0.4
        1.0    0.2
        2.0    0.2
        4.0    0.2
        Name: proportion, dtype: float64

        **dropna**

        With `dropna` set to `False` we can also see NaN index values.

        >>> s.value_counts(dropna=False)
        3.0    2
        1.0    1
        2.0    1
        4.0    1
        NaN    1
        Name: count, dtype: int64
        """

    def view():
        """
        Create a new view of the Series.
        """

    def where():
        """
        Replace values where the condition is False.

        Args:
            cond: bool Series/DataFrame, array-like, or callable
                Where cond is True, keep the original value. Where False, replace with corresponding value from other.
                If cond is callable, it is computed on the Series/DataFrame and should return boolean Series/DataFrame
                or array. The callable must not change input Series/DataFrame (though pandas doesn’t check it).

            other: scalar, Series/DataFrame, or callable
                Entries where cond is False are replaced with corresponding value from other. If other is callable,
                it is computed on the Series/DataFrame and should return scalar or Series/DataFrame. The callable must
                not change input Series/DataFrame (though pandas doesn’t check it). If not specified, entries will be
                filled with the corresponding NULL value (np.nan for numpy dtypes, pd.NA for extension dtypes).

            inplace: bool, default False
                Whether to perform the operation in place on the data.

            axis: int, default None
                Alignment axis if needed. For Series this parameter is unused and defaults to 0.

            level: int, default None
                Alignment level if needed.

        Returns:
            Same type as caller or None if inplace=True.

        Notes:
            The where method is an application of the if-then idiom. For each element in the calling DataFrame, if cond
            is True the element is used; otherwise the corresponding element from the DataFrame other is used. If the
            axis of other does not align with axis of cond Series/DataFrame, the misaligned index positions will be
            filled with False.

            The signature for DataFrame.where() differs from numpy.where(). Roughly df1.where(m, df2) is equivalent to
            np.where(m, df1, df2).

            For further details and examples see the where documentation in indexing.

            The dtype of the object takes precedence. The fill value is casted to the object’s dtype, if this can be
            done losslessly.

        Examples::
        >>> s = pd.Series(range(5))
        >>> s.where(s > 0)  # doctest: +NORMALIZE_WHITESPACE
        0    NaN
        1    1.0
        2    2.0
        3    3.0
        4    4.0
        dtype: float64

        >>> s = pd.Series(range(5))
        >>> t = pd.Series([True, False])
        >>> s.where(t, 99)  # doctest: +NORMALIZE_WHITESPACE
        0     0
        1    99
        2    99
        3    99
        4    99
        dtype: int64

        >>> s.where(s > 1, 10)  # doctest: +NORMALIZE_WHITESPACE
        0    10
        1    10
        2    2
        3    3
        4    4
        dtype: int64
        """

    def xs():
        """
        Return cross-section from the Series/DataFrame.
        """

    @property
    def attrs():
        """
        Return dictionary of global attributes of this dataset.
        """

    @property
    def array():
        """
        Return the ExtensionArray of the data backing this Series or Index.
        """

    @property
    def axes():
        """
        Return a list of the row axis labels.
        """

    @property
    def cat():
        """
        Accessor object for categorical properties of the Series values.
        """

    @property
    def dt():
        """
        Accessor object for datetimelike properties of the Series values.
        """

    @property
    def dtype():
        """
        Return the dtype object of the underlying data.
        See :func:`DataFrame.dtypes` for exact behavior.

        Examples
        --------
        >>> s = pd.Series([1, 2, 3])
        >>> s.dtype
        dtype('int64')
        """

    dtypes = dtype

    @property
    def empty():
        """
        Indicator whether the Series is empty.

        True if the Series is entirely empty (no items), meaning it is of length 0.
        """

    @property
    def hasnans():
        """
        Return True if there are any NaNs.
        """

    @property
    def is_monotonic_decreasing():
        """
        Return boolean if values in the object are monotonically decreasing.

        Returns
        -------
        bool
            Whether or not the Series is monotonically decreasing.

        Examples
        --------
        >>> s = pd.Series([3, 2, 2, 1])
        >>> s.is_monotonic_decreasing
        True

        >>> s = pd.Series([1, 2, 3])
        >>> s.is_monotonic_decreasing
        False
        """

    @property
    def is_monotonic_increasing():
        """
        Return boolean if values in the object are monotonically increasing.

        Returns
        -------
        bool
            Whether or not the Series is monotonically increasing.

        Examples
        --------
        >>> s = pd.Series([1, 2, 2])
        >>> s.is_monotonic_increasing
        True

        >>> s = pd.Series([3, 2, 1])
        >>> s.is_monotonic_increasing
        False
        """

    def isna():
        """
        Detect missing values.

        Return a boolean same-sized object indicating if the values are NA. NA values, such as None
        or `numpy.NaN`, gets mapped to True values. Everything else gets mapped to False values.
        Characters such as empty strings `''` or `numpy.inf` are not considered NA values.

        Returns
        -------
        Series
            Mask of bool values for each element in Series that indicates whether an element is an NA value.

        Examples
        --------
        >>> ser = pd.Series([5, 6, np.nan])
        >>> ser
        0    5.0
        1    6.0
        2    NaN
        dtype: float64

        >>> ser.isna()
        0    False
        1    False
        2     True
        dtype: bool
        """

    def isnull():
        """
        `Series.isnull` is an alias for `Series.isna`.

        Detect missing values.

        Return a boolean same-sized object indicating if the values are NA. NA values, such as None
        or `numpy.NaN`, gets mapped to True values. Everything else gets mapped to False values.
        Characters such as empty strings `''` or `numpy.inf` are not considered NA values.

        Returns
        -------
        Series
            Mask of bool values for each element in Series that indicates whether an element is an NA value.

        Examples
        --------
        >>> ser = pd.Series([5, 6, np.nan])
        >>> ser
        0    5.0
        1    6.0
        2    NaN
        dtype: float64

        >>> ser.isna()
        0    False
        1    False
        2     True
        dtype: bool
        """

    @property
    def is_unique():
        """
        Return True if values in the Series are unique.
        """

    @property
    def nbytes():
        """
        Return the number of bytes in the underlying data.
        """

    @property
    def ndim(self) -> int:
        """
        Number of dimensions of the underlying data, by definition 1.
        """

    def nunique():
        """
        Return number of unique elements in the series.

        Excludes NA values by default.
        Snowpark pandas API does not distinguish between different NaN types like None,
        pd.NA, and np.nan, and treats them as the same.

        Parameters
        ----------
        dropna : bool, default True
            Don't include NaN in the count.

        Returns
        -------
        int

        Examples
        --------
        >>> import numpy as np
        >>> s = pd.Series([1, 3, 5, 7, 7])
        >>> s
        0    1
        1    3
        2    5
        3    7
        4    7
        dtype: int64

        >>> s.nunique()
        4

        >>> s = pd.Series([pd.NaT, np.nan, pd.NA, None, 1])
        >>> s.nunique()
        1

        >>> s.nunique(dropna=False)
        2
        """

    @property
    def shape():
        """
        Return a tuple of the shape of the underlying data.

        Examples
        --------
        >>> s = pd.Series([1, 2, 3])
        >>> s.shape
        (3,)
        """

    def shift():
        """
        Shift data by desired number of periods and replace columns with fill_value (default: None).

        Snowpark pandas does not support `freq` currently.

        The axis parameter is unused, and defaults to 0.

        Parameters
        ----------
        periods : int
            Number of periods to shift. Can be positive or negative.
        freq : not supported, default None
        axis : {0 or 'index', 1 or 'columns', None}, default None
            Shift direction. This parameter is unused and expects 0, 'index' or None.
        fill_value : object, optional
            The scalar value to use for newly introduced missing values.
            the default depends on the dtype of `self`.
            For numeric data, ``np.nan`` is used.
            For datetime, timedelta, or period data, etc. :attr:`NaT` is used.
            For extension dtypes, ``self.dtype.na_value`` is used.

        Returns
        -------
        Series
            Copy of input object, shifted.

        Examples
        --------
        >>> s = pd.Series([10, 20, 15, 30, 45],
        ...                   index=pd.date_range("2020-01-01", "2020-01-05"))
        >>> s
        2020-01-01    10
        2020-01-02    20
        2020-01-03    15
        2020-01-04    30
        2020-01-05    45
        Freq: None, dtype: int64

        >>> s.shift(periods=3)
        2020-01-01     NaN
        2020-01-02     NaN
        2020-01-03     NaN
        2020-01-04    10.0
        2020-01-05    20.0
        Freq: None, dtype: float64


        >>> s.shift(periods=-2)
        2020-01-01    15.0
        2020-01-02    30.0
        2020-01-03    45.0
        2020-01-04     NaN
        2020-01-05     NaN
        Freq: None, dtype: float64


        >>> s.shift(periods=3, fill_value=0)
        2020-01-01     0
        2020-01-02     0
        2020-01-03     0
        2020-01-04    10
        2020-01-05    20
        Freq: None, dtype: int64

        """

    @property
    def str():
        """
        Vectorized string functions for Series and Index.
        """

    def to_csv():
        """
        Write object to a comma-separated values (csv) file. This can write csv file
        either to local filesystem or to snowflake stage. Filepath staring with `@` is
        treated as snowflake stage location.

        Note: Writing to local filesystem supports all parameters but writing to
        snowflake stage does not support float_format, mode, encoding, quoting,
        quotechar, lineterminator, doublequote and decimal parameters. Also when
        writing to snowflake stage chucksize, errors and storage_options parameters
        are ignored.

        Parameters
        ----------
        path_or_buf : str, path object, file-like object, or None, default None
            String, path object (implementing os.PathLike[str]), or file-like
            object implementing a write() function. If None, the result is
            returned as a string. If a non-binary file object is passed, it should
            be opened with `newline=''`, disabling universal newlines. If a binary
            file object is passed, `mode` might need to contain a `'b'`.
        sep : str, default ','
            String of length 1. Field delimiter for the output file.
        na_rep : str, default ''
            Missing data representation.
        float_format : str, Callable, default None
            Format string for floating point numbers. If a Callable is given, it takes
            precedence over other numeric formatting parameters, like decimal.
        header : bool or list of str, default True
            Write out the column names. If a list of strings is given it is
            assumed to be aliases for the column names.
        index : bool, default True
            Write row names (index).
        index_label : str or sequence, or False, default None
            Column label for index column(s) if desired. If None is given, and
            `header` and `index` are True, then the index names are used. A
            sequence should be given if the object uses MultiIndex. If
            False do not print fields for index names. Use index_label=False
            for easier importing in R.
        mode : {{'w', 'x', 'a'}}, default 'w'
            Forwarded to either `open(mode=)` or `fsspec.open(mode=)` to control
            the file opening. Typical values include:

            - 'w', truncate the file first.
            - 'x', exclusive creation, failing if the file already exists.
            - 'a', append to the end of file if it exists.
        encoding : str, optional
            A string representing the encoding to use in the output file,
            defaults to 'utf-8'. `encoding` is not supported if `path_or_buf`
            is a non-binary file object.
        compression : str or dict, default 'infer'
            For on-the-fly compression of the output data. If 'infer' and '%s' is
            path-like, then detect compression from the following extensions: '.gz',
            '.bz2', '.zip', '.xz', '.zst', '.tar', '.tar.gz', '.tar.xz' or '.tar.bz2'
            (otherwise no compression).
            Set to ``None`` for no compression.
            Can also be a dict with key ``'method'`` set
            to one of {``'zip'``, ``'gzip'``, ``'bz2'``, ``'zstd'``, ``'xz'``, ``'tar'``} and
            other key-value pairs are forwarded to
            ``zipfile.ZipFile``, ``gzip.GzipFile``,
            ``bz2.BZ2File``, ``zstandard.ZstdCompressor``, ``lzma.LZMAFile`` or
            ``tarfile.TarFile``, respectively.
            As an example, the following could be passed for faster compression and to create
            a reproducible gzip archive:
            ``compression={'method': 'gzip', 'compresslevel': 1, 'mtime': 1}``.

            Note: Supported compression algorithms are different when writing to
            snowflake stage.
            Please refer to https://docs.snowflake.com/en/sql-reference/sql/copy-into-table#type-csv
            for supported compression algorithms.
        quoting : optional constant from csv module
            Defaults to csv.QUOTE_MINIMAL. If you have set a `float_format`
            then floats are converted to strings and thus csv.QUOTE_NONNUMERIC
            will treat them as non-numeric.
        quotechar : str, default '\"'
            String of length 1. Character used to quote fields.
        lineterminator : str, optional
            The newline character or character sequence to use in the output
            file. Defaults to `os.linesep`, which depends on the OS in which
            this method is called ('\\n' for linux, '\\r\\n' for Windows, i.e.).
        chunksize : int or None
            Rows to write at a time.
        date_format : str, default None
            Format string for datetime objects.
        doublequote : bool, default True
            Control quoting of `quotechar` inside a field.
        escapechar : str, default None
            String of length 1. Character used to escape `sep` and `quotechar`
            when appropriate.
        decimal : str, default '.'
            Character recognized as decimal separator. E.g. use ',' for
            European data.
        errors : str, default 'strict'
            Specifies how encoding and decoding errors are to be handled.
            See the errors argument for :func:`open` for a full list
            of options.
        storage_options : dict, optional
            Extra options that make sense for a particular storage connection, e.g.
            host, port, username, password, etc. For HTTP(S) URLs the key-value pairs
            are forwarded to ``urllib.request.Request`` as header options. For other
            URLs (e.g. starting with "s3://", and "gcs://") the key-value pairs are
            forwarded to ``fsspec.open``. Please see ``fsspec`` and ``urllib`` for more
            details, and for more examples on storage options refer `here
            <https://pandas.pydata.org/docs/user_guide/io.html?
            highlight=storage_options#reading-writing-remote-files>`_.

        Returns
        -------
        None or str
            If path_or_buf is None, returns the resulting csv format as a
            string. Otherwise returns None.

        See Also
        --------
        read_csv : Load a CSV file into a DataFrame.
        to_excel : Write DataFrame to an Excel file.

        Examples
        --------
        Create 'out.csv' containing 'series' without indices

        >>> series = pd.Series(['red', 'green', 'blue'], name='color')
        >>> series.to_csv('out.csv', index=False)  # doctest: +SKIP

        Create 'out.zip' containing 'out.csv'

        >>> series.to_csv(index=False)  # doctest: +SKIP
        >>> compression_opts = dict(method='zip',
        ...                         archive_name='out.csv')  # doctest: +SKIP
        >>> series.to_csv('out.zip', index=False,
        ...           compression=compression_opts)  # doctest: +SKIP

        To write a csv file to a new folder or nested folder you will first
        need to create it using either Pathlib or os:

        >>> from pathlib import Path  # doctest: +SKIP
        >>> filepath = Path('folder/subfolder/out.csv')  # doctest: +SKIP
        >>> filepath.parent.mkdir(parents=True, exist_ok=True)  # doctest: +SKIP
        >>> df.to_csv(filepath)  # doctest: +SKIP

        >>> import os  # doctest: +SKIP
        >>> os.makedirs('folder/subfolder', exist_ok=True)  # doctest: +SKIP
        >>> df.to_csv('folder/subfolder/out.csv')  # doctest: +SKIP
        """<|MERGE_RESOLUTION|>--- conflicted
+++ resolved
@@ -3425,7 +3425,6 @@
         Truncate a Series before and after some index value.
         """
 
-<<<<<<< HEAD
     def tz_convert():
         """
         Convert tz-aware axis to target time zone.
@@ -3440,7 +3439,38 @@
             If axis is a MultiIndex, convert a specific level. Otherwise must be None.
         copy : bool, default True
             Also make a copy of the underlying data.
-=======
+
+        Returns
+        -------
+        Series/DataFrame
+            Object with time zone converted axis.
+
+        Raises
+        ------
+        TypeError
+            If the axis is tz-naive.
+
+        Examples
+        --------
+        Change to another time zone:
+
+        >>> s = pd.Series(
+        ...     [1],
+        ...     index=pd.DatetimeIndex(['2018-09-15 01:30:00+02:00']),
+        ... )
+        >>> s.tz_convert('Asia/Shanghai')
+        2018-09-15 07:30:00+08:00    1
+        Freq: None, dtype: int64
+
+        Pass None to convert to UTC and get a tz-naive index:
+
+        >>> s = pd.Series([1],
+        ...             index=pd.DatetimeIndex(['2018-09-15 01:30:00+02:00']))
+        >>> s.tz_convert(None)
+        2018-09-14 23:30:00    1
+        Freq: None, dtype: int64
+        """
+
     def tz_localize():
         """
         Localize tz-naive index of a Series or DataFrame to target time zone.
@@ -3470,43 +3500,15 @@
             - ‘NaT’ will return NaT where there are nonexistent times
             - timedelta objects will shift nonexistent times by the timedelta
             - ‘raise’ will raise an NonExistentTimeError if there are nonexistent times.
->>>>>>> d5989d00
 
         Returns
         -------
         Series/DataFrame
-<<<<<<< HEAD
-            Object with time zone converted axis.
-=======
             Same type as the input.
->>>>>>> d5989d00
 
         Raises
         ------
         TypeError
-<<<<<<< HEAD
-            If the axis is tz-naive.
-
-        Examples
-        --------
-        Change to another time zone:
-
-        >>> s = pd.Series(
-        ...     [1],
-        ...     index=pd.DatetimeIndex(['2018-09-15 01:30:00+02:00']),
-        ... )
-        >>> s.tz_convert('Asia/Shanghai')
-        2018-09-15 07:30:00+08:00    1
-        Freq: None, dtype: int64
-
-        Pass None to convert to UTC and get a tz-naive index:
-
-        >>> s = pd.Series([1],
-        ...             index=pd.DatetimeIndex(['2018-09-15 01:30:00+02:00']))
-        >>> s.tz_convert(None)
-        2018-09-14 23:30:00    1
-        Freq: None, dtype: int64
-=======
             If the TimeSeries is tz-aware and tz is not None.
 
         Examples
@@ -3578,7 +3580,6 @@
         2015-03-29 03:30:00+02:00    0
         2015-03-29 03:30:00+02:00    1
         dtype: int64
->>>>>>> d5989d00
         """
 
     def unique():

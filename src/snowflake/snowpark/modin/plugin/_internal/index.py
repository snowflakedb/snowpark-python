#
# Copyright (c) 2012-2024 Snowflake Computing Inc. All rights reserved.
#

# Licensed to Modin Development Team under one or more contributor license agreements.
# See the NOTICE file distributed with this work for additional information regarding
# copyright ownership.  The Modin Development Team licenses this file to you under the
# Apache License, Version 2.0 (the "License"); you may not use this file except in
# compliance with the License.  You may obtain a copy of the License at
#
#     http://www.apache.org/licenses/LICENSE-2.0
#
# Unless required by applicable law or agreed to in writing, software distributed under
# the License is distributed on an "AS IS" BASIS, WITHOUT WARRANTIES OR CONDITIONS OF
# ANY KIND, either express or implied. See the License for the specific language
# governing permissions and limitations under the License.

# Code in this file may constitute partial or total reimplementation, or modification of
# existing code originally distributed by the Modin project, under the Apache License,
# Version 2.0.

"""Module houses ``Index`` class, that is distributed version of ``pandas.Index``."""

from __future__ import annotations

from typing import Any, Callable, Hashable, Iterator, Literal

import numpy as np
import pandas as native_pd
from pandas._typing import ArrayLike, DtypeObj, NaPosition, Self
from pandas.core.arrays import ExtensionArray
from pandas.core.dtypes.base import ExtensionDtype

from snowflake.snowpark.modin.pandas.utils import try_convert_index_to_native
from snowflake.snowpark.modin.plugin.utils.error_message import (
    ErrorMessage,
    index_not_implemented,
)
from snowflake.snowpark.modin.plugin.utils.warning_message import WarningMessage


class Index:
    def __init__(
        self,
        # TODO: SNOW-1481037 : Fix typehints for index constructor, set_query_compiler and set_local_index
        data: ArrayLike | Any = None,
        dtype: str | np.dtype | ExtensionDtype | None = None,
        copy: bool = False,
        name: object = None,
        tupleize_cols: bool = True,
        convert_to_lazy: bool = True,
    ) -> None:
        """
        Immutable sequence used for indexing and alignment.

        The basic object storing axis labels for all pandas objects.

        Parameters
        ----------
        data : array-like (1-dimensional)
        dtype : str, numpy.dtype, or ExtensionDtype, optional
            Data type for the output Index. If not specified, this will be
            inferred from `data`.
            See the :ref:`user guide <basics.dtypes>` for more usages.
        copy : bool, default False
            Copy input data.
        name : object
            Name to be stored in the index.
        tupleize_cols : bool (default: True)
            When True, attempt to create a MultiIndex if possible.
        convert_to_lazy : bool (default: True)
            When True, create a lazy index object from a local data input, otherwise, create an index object that saves a pandas index locally.
            We only set convert_to_lazy as False to avoid pulling data back and forth from Snowflake, e.g., when calling df.columns, the column data should always be kept locally.

        Notes
        -----
        An Index instance can **only** contain hashable objects.
        An Index instance *cannot* hold numpy float16 dtype.

        Examples
        --------
        >>> pd.Index([1, 2, 3])
        Index([1, 2, 3], dtype='int64')

        >>> pd.Index(list('abc'))
        Index(['a', 'b', 'c'], dtype='object')

        # Snowpark pandas casts all int types to int64 by default
        >>> pd.Index([1, 2, 3], dtype="uint8")
        Index([1, 2, 3], dtype='int64')
        """
        self.is_lazy = convert_to_lazy
        if self.is_lazy:
            self.set_query_compiler(
                data=data,
                dtype=dtype,
                copy=copy,
                name=name,
                tupleize_cols=tupleize_cols,
            )
        else:
            self.set_local_index(
                data=data,
                dtype=dtype,
                copy=copy,
                name=name,
                tupleize_cols=tupleize_cols,
            )

    def set_query_compiler(
        self,
        # TODO: SNOW-1481037 : Fix typehints for index constructor, set_query_compiler and set_local_index
        data: ArrayLike | Any = None,
        dtype: str | np.dtype | ExtensionDtype | None = None,
        copy: bool = False,
        name: object = None,
        tupleize_cols: bool = True,
    ) -> None:
        """
        Helper method to find and save query compiler when index should be lazy
        """
        from snowflake.snowpark.modin.pandas.dataframe import DataFrame
        from snowflake.snowpark.modin.plugin.compiler.snowflake_query_compiler import (
            SnowflakeQueryCompiler,
        )

        if isinstance(data, SnowflakeQueryCompiler):
            qc = data
        else:
            qc = DataFrame(
                native_pd.Index(
                    data=data,
                    dtype=dtype,
                    copy=copy,
                    name=name,
                    tupleize_cols=tupleize_cols,
                ).to_frame()
            )._query_compiler
        self._query_compiler = qc

    def set_local_index(
        self,
        # TODO: SNOW-1481037 : Fix typehints for index constructor, set_query_compiler and set_local_index
        data: ArrayLike | Any = None,
        dtype: str | np.dtype | ExtensionDtype | None = None,
        copy: bool = False,
        name: object = None,
        tupleize_cols: bool = True,
    ) -> None:
        """
        Helper method to create and save local index when index should not be lazy
        """
        from snowflake.snowpark.modin.plugin.compiler.snowflake_query_compiler import (
            SnowflakeQueryCompiler,
        )

        if isinstance(data, SnowflakeQueryCompiler):
            index = data._modin_frame.index_columns_pandas_index
        else:
            index = native_pd.Index(
                data=data,
                dtype=dtype,
                copy=copy,
                name=name,
                tupleize_cols=tupleize_cols,
            )
        self._index = index

    def is_lazy_check(func: Any) -> Any:
        """
        Decorator method for separating function calls for lazy indexes and non-lazy (column) indexes
        """

        def check_lazy(*args: Any, **kwargs: Any) -> Any:
            func_name = func.__name__

            # If the index is lazy, call the method and return
            if args[0].is_lazy:
                returned_value = func(*args, **kwargs)
                return returned_value
            else:
                # If the index is not lazy, get the cached native index and call the function
                native_index = args[0]._index
                native_func = getattr(native_index, func_name)

                # If the function is a property, we will get a non-callable, so we just return it
                # Examples of this are values or dtype
                if not callable(native_func):
                    return native_func

                # Remove the first argument in args, because it is `self` and we don't need it
                args = args[1:]
                args = tuple(try_convert_index_to_native(a) for a in args)
                for k, v in kwargs.items():
                    kwargs[k] = try_convert_index_to_native(v)
                returned_value = native_func(*args, **kwargs)

                # If we return a native Index, we need to convert this to a modin index but keep it locally.
                # Examples of this are `astype` and `copy`
                if isinstance(returned_value, native_pd.Index):
                    returned_value = Index(returned_value, convert_to_lazy=False)
                # Some methods also return a tuple with a pandas Index, so convert the tuple's first item to a modin Index
                # Examples of this are `_get_indexer_strict` and `sort_values`
                elif isinstance(returned_value, tuple) and isinstance(
                    returned_value[0], native_pd.Index
                ):
                    returned_value = (
                        Index(returned_value[0], convert_to_lazy=False),
                        returned_value[1],
                    )
                return returned_value

        return check_lazy

    def __getattr__(self, key: str) -> Any:
        """
        Return item identified by `key`.

        Parameters
        ----------
        key : str
            Key to get.

        Returns
        -------
        Any

        Notes
        -----
        This method also helps raise NotImplementedError for APIs out
        of current scope that are not implemented.
        """
        try:
            return object.__getattribute__(self, key)
        except AttributeError as err:
            if not key.startswith("_"):
                native_index = native_pd.Index([])
                if hasattr(native_index, key):
                    raise ErrorMessage.not_implemented(
                        f"Index.{key} is not yet implemented"
                    )
            raise err

    def to_pandas(self) -> native_pd.Index:
        """
        Convert Snowpark pandas Index to pandas Index

        Returns
        -------
        pandas Index
            A native pandas Index representation of self
        """
        if self.is_lazy:
            return self._query_compiler._modin_frame.index_columns_pandas_index
        return self._index  # type: ignore

    @property
    @is_lazy_check
    def values(self) -> ArrayLike:
        """
        Return an array representing the data in the Index.

        Returns
        -------
        numpy.ndarray or ExtensionArray
            array representing the index data

        See Also
        --------
        Index.array : Reference to the underlying data.

        Examples
        --------
        For :class:`pd.Index`:

        >>> idx = pd.Index([1, 2, 3])
        >>> idx
        Index([1, 2, 3], dtype='int64')
        >>> idx.values
        array([1, 2, 3])
        """
        # TODO: SNOW-1458117 implement values
        return self.to_pandas().values

    @property
    @index_not_implemented()
    def is_monotonic_increasing(self) -> None:
        """
        Return a boolean if the values are equal or increasing.

        Returns
        -------
        bool
            Whether the values are equal or increasing

        See Also
        --------
        Index.is_monotonic_decreasing : Check if the values are equal or decreasing
        """
        # TODO: SNOW-1458134 implement is_monotonic_increasing

    @property
    @index_not_implemented()
    def is_monotonic_decreasing(self) -> None:
        """
        Return a boolean if the values are equal or decreasing.

        Returns
        -------
        bool
            Whether the values are equal or decreasing

        See Also
        --------
        Index.is_monotonic_increasing : Check if the values are equal or increasing
        """
        # TODO: SNOW-1458134 implement is_monotonic_decreasing

    @property
    @is_lazy_check
    def is_unique(self) -> bool:
        """
        Return if the index has unique values.

        Returns
        -------
        bool
            True if the index has all unique values, False otherwise.

        See Also
        --------
        Index.has_duplicates : Inverse method that checks if it has duplicate values.

        Examples
        --------
        >>> idx = pd.Index([1, 5, 7, 7])
        >>> idx.is_unique
        False

        >>> idx = pd.Index([1, 5, 7])
        >>> idx.is_unique
        True

        >>> idx = pd.Index(["Watermelon", "Orange", "Apple",
        ...                 "Watermelon"])
        >>> idx.is_unique
        False

        >>> idx = pd.Index(["Orange", "Apple",
        ...                 "Watermelon"])
        >>> idx.is_unique
        True
        """
        # TODO: SNOW-1458131 implement is_unique
        WarningMessage.index_to_pandas_warning("is_unique")
        return self.to_pandas().is_unique

    @property
    @is_lazy_check
    def has_duplicates(self) -> bool:
        """
        Check if the Index has duplicate values.

        Returns
        -------
        bool
            True if the index has duplicate values, False otherwise.

        See Also
        --------
        Index.is_unique : Inverse method that checks if it has unique values.

        Examples
        --------
        >>> idx = pd.Index([1, 5, 7, 7])
        >>> idx.has_duplicates
        True

        >>> idx = pd.Index([1, 5, 7])
        >>> idx.has_duplicates
        False

        >>> idx = pd.Index(["Watermelon", "Orange", "Apple",
        ...                 "Watermelon"])
        >>> idx.has_duplicates
        True

        >>> idx = pd.Index(["Orange", "Apple",
        ...                 "Watermelon"])
        >>> idx.has_duplicates
        False
        """
        # TODO: SNOW-1458131 implement has_duplicates
        return not self.is_unique

    @is_lazy_check
    def unique(self, level: Hashable | None = None) -> Index:
        """
        Return unique values in the index.

        Unique values are returned in order of appearance, this does NOT sort.

        Parameters
        ----------
        level : int or hashable, optional
            Only return values from specified level (for MultiIndex).
            If int, gets the level by integer position, else by level name.

        Returns
        -------
        Index

        See Also
        --------
        unique : Numpy array of unique values in that column.
        Series.unique : Return unique values of Series object.

        Examples
        --------
        >>> idx = pd.Index([1, 1, 2, 3, 3])
        >>> idx.unique()
        Index([1, 2, 3], dtype='int64')
        """
        # TODO: SNOW-1458132 implement unique
        WarningMessage.index_to_pandas_warning("unique")
        return Index(self.to_pandas().unique(level=level))

    @property
    @is_lazy_check
    def dtype(self) -> DtypeObj:
        """
        Get the dtype object of the underlying data.

        Returns
        -------
        DtypeObj
            The dtype of the underlying data.

        Examples
        --------
        >>> idx = pd.Index([1, 2, 3])
        >>> idx
        Index([1, 2, 3], dtype='int64')
        >>> idx.dtype
        dtype('int64')
        """
        # TODO: SNOW-1458123 implement dtype
        WarningMessage.index_to_pandas_warning("dtype")
        return self.to_pandas().dtype

    @property
    @index_not_implemented()
    def shape(self) -> None:
        """
        Return a tuple of the shape of the underlying data.
        """
        # TODO: SNOW-1458118 implement shape

    @is_lazy_check
    def astype(self, dtype: Any, copy: bool = True) -> Index:
        """
        Create an Index with values cast to dtypes.

        The class of a new Index is determined by dtype. When conversion is
        impossible, a TypeError exception is raised.

        Parameters
        ----------
        dtype : numpy dtype or pandas type
            Note that any signed integer `dtype` is treated as ``'int64'``,
            and any unsigned integer `dtype` is treated as ``'uint64'``,
            regardless of the size.
        copy : bool, default True
            By default, astype always returns a newly allocated object.
            If copy is set to False and internal requirements on dtype are
            satisfied, the original data is used to create a new Index
            or the original Index is returned.

        Returns
        -------
        Index
            Index with values cast to specified dtype.

        Examples
        --------
        >>> idx = pd.Index([1, 2, 3])
        >>> idx
        Index([1, 2, 3], dtype='int64')
        >>> idx.astype('float')
        Index([1.0, 2.0, 3.0], dtype='float64')
        """
        WarningMessage.index_to_pandas_warning("astype")
        return Index(
            self.to_pandas().astype(dtype=dtype, copy=copy),
            dtype=dtype,
            convert_to_lazy=self.is_lazy,
        )

    @property
    def name(self) -> Hashable:
        """
        Get the index name.

        Returns
        -------
        Hashable
            name of this index

        Examples
        --------
        >>> idx = pd.Index([1, 2, 3], name='x')
        >>> idx
        Index([1, 2, 3], dtype='int64', name='x')
        >>> idx.name
        'x'
        """
<<<<<<< HEAD
        if self.names:
            return self.names[0]
        return None
=======
        # TODO: SNOW-1458122 implement name
        WarningMessage.index_to_pandas_warning("name")
        return self.to_pandas().name
>>>>>>> a3ef7f4e

    @name.setter
    def name(self, value: Hashable) -> None:
        """
        Set Index name.
        """
        if self.is_lazy:
            self._query_compiler = self._query_compiler.set_index_names([value])
        else:
            self._index.name = value  # type: ignore

    def _get_names(self) -> list[Hashable]:
        """
        Get names of index
        """
        if self.is_lazy:
            return self._query_compiler.get_index_names()
        else:
            return self.to_pandas().names

    def _set_names(self, values: list) -> None:
        """
        Set new names on index. Each name has to be a hashable type.

        Parameters
        ----------
        values : str or sequence
            name(s) to set

        Raises
        ------
        TypeError if each name is not hashable.
        """
        if self.is_lazy:
            self._query_compiler = self._query_compiler.set_index_names(values)
        else:
            self._index.names = values  # type: ignore

    names = property(fset=_set_names, fget=_get_names)

    def set_names(
        self, names: Any, level: Any = None, inplace: bool = False
    ) -> Self | None:
        """
        Set Index name.

        Able to set new names partially and by level.

        Parameters
        ----------
        names : label or list of label or dict-like for MultiIndex
            Name(s) to set.

        level : int, label or list of int or label, optional

        inplace : bool, default False
            Modifies the object directly, instead of creating a new Index.

        Returns
        -------
        Index or None
            The same type as the caller or None if ``inplace=True``.

        Examples
        --------
        >>> idx = pd.Index([1, 2, 3, 4])
        >>> idx
        Index([1, 2, 3, 4], dtype='int64')
        >>> idx.set_names('quarter')
        Index([1, 2, 3, 4], dtype='int64', name='quarter')
        """
        # TODO: SNOW-1458122 implement set_names
        WarningMessage.index_to_pandas_warning("set_names")
        if not inplace:
            return Index(
                self.to_pandas().set_names(names, level=level, inplace=inplace),
                convert_to_lazy=self.is_lazy,
            )
        return self.to_pandas().set_names(names, level=level, inplace=inplace)

    @property
    def ndim(self) -> int:
        """
        Number of dimensions of the underlying data, by definition 1.
        """
        return 1

    @property
    @index_not_implemented()
    def size(self) -> None:
        """
        Return the number of elements in the underlying data.
        """
        # TODO: SNOW-1458118 implement size

    @property
    @is_lazy_check
    def nlevels(self) -> int:
        """
        Number of levels.
        """
        return 1

    @property
    @index_not_implemented()
    def empty(self) -> None:
        """
        Whether the index is empty.
        """
        # TODO: SNOW-1458118 implement empty

    @property
    def T(self, *args: Any, **kwargs: Any) -> Index:
        """
        Return the transpose, which is by definition self.

        Parameters
        ----------
        *args : Any
            Optional positional arguments for compatibility with other T APIs.
        **kwargs : Any
            Optional keyword arguments for compatibility with other T APIs.

        Returns
        -------
        Index
            This is self
        """
        return self

    @index_not_implemented()
    def all(self) -> None:
        """
        Return whether all elements are Truthy.

        Parameters
        ----------
        *args : Any
            Required for compatibility with numpy.
        **kwargs : Any
            Required for compatibility with numpy.

        Returns
        -------
        bool or array-like (if axis is specified)
            A single element array-like may be converted to bool.

        See Also
        --------
        Index.any : Return whether any element in an Index is True.
        Series.any : Return whether any element in a Series is True.
        Series.all : Return whether all elements in a Series are True.

        Notes
        -----
        Not a Number (NaN), positive infinity and negative infinity
        evaluate to True because these are not equal to zero.
        """
        # TODO: SNOW-1458141 implement all

    @index_not_implemented()
    def any(self) -> None:
        """
        Return whether any element is Truthy.

        Parameters
        ----------
        *args
            Required for compatibility with numpy.
        **kwargs
            Required for compatibility with numpy.

        Returns
        -------
        bool or array-like (if axis is specified)
            A single element array-like may be converted to bool.

        See Also
        --------
        Index.all : Return whether all elements are True.
        Series.all : Return whether all elements are True.

        Notes
        -----
        Not a Number (NaN), positive infinity and negative infinity
        evaluate to True because these are not equal to zero.
        """
        # TODO: SNOW-1458141 implement any

    @index_not_implemented()
    def argmin(self) -> None:
        """
        Return int position of the smallest value in the Series.

        If the minimum is achieved in multiple locations, the first row position is returned.

        Parameters
        ----------
        axis : {None}
            Unused. Parameter needed for compatibility with DataFrame.
        skipna: bool, default True
            Exclude NA/null values when showing the result.
        *args, **kwargs
            Additional arguments and keywords for compatibility with NumPy.

        Returns
        -------
        int
            Row position of the minimum value.

        See Also
        --------
        Series.argmin : Return position of the minimum value.
        Series.argmax : Return position of the maximum value.
        numpy.ndarray.argmin : Equivalent method for numpy arrays.
        Series.idxmax : Return index label of the maximum values.
        Series.idxmin : Return index label of the minimum values.
        """
        # TODO: SNOW-1458142 implement argmin

    @index_not_implemented()
    def argmax(self) -> None:
        """
        Return int position of the largest value in the Series.

        If the maximum is achieved in multiple locations, the first row position is returned.

        Parameters
        ----------
        axis : {None}
            Unused. Parameter needed for compatibility with DataFrame.
        skipna: bool, default True
            Exclude NA/null values when showing the result.
        *args, **kwargs
            Additional arguments and keywords for compatibility with NumPy.

        Returns
        -------
        int
            Row position of the maximum value.

        See Also
        --------
        Series.argmin : Return position of the minimum value.
        Series.argmax : Return position of the maximum value.
        numpy.ndarray.argmax : Equivalent method for numpy arrays.
        Series.idxmax : Return index label of the maximum values.
        Series.idxmin : Return index label of the minimum values.
        """
        # TODO: SNOW-1458142 implement argmax

    @is_lazy_check
    def copy(
        self,
        name: Hashable | None = None,
        deep: bool = False,
    ) -> Index:
        """
        Make a copy of this object.

        Name is set on the new object.

        Parameters
        ----------
        name : Label, optional
            Set name for new object.
        deep : bool, default False

        Returns
        -------
        Index
            Index refers to new object which is a copy of this object.

        Notes
        -----
        In most cases, there should be no functional difference from using
        ``deep``, but if ``deep`` is passed it will attempt to deepcopy.

        Examples
        --------
        >>> idx = pd.Index(['a', 'b', 'c'])
        >>> new_idx = idx.copy()
        >>> idx is new_idx
        False
        """
        # TODO: SNOW-1458120 implement copy
        WarningMessage.index_to_pandas_warning("copy")
        return Index(
            self.to_pandas().copy(deep=deep, name=name), convert_to_lazy=self.is_lazy
        )

    @index_not_implemented()
    def delete(self) -> None:
        """
        Make new Index with passed location(-s) deleted.

        Parameters
        ----------
        loc : int or list of int
            Location of item(-s) which will be deleted.
            Use a list of locations to delete more than one value at the same time.

        Returns
        -------
        Index
            Will be the same type as self, except for RangeIndex.

        See Also
        --------
        numpy.delete : Delete any rows and column from NumPy array (ndarray).
        """
        # TODO: SNOW-1458146 implement delete

    @is_lazy_check
    def drop(
        self,
        labels: Any,
        errors: Literal["ignore", "raise"] = "raise",
    ) -> Index:
        """
        Make new Index with the passed list of labels deleted.

        Parameters
        ----------
        labels : array-like or scalar
        errors : {'ignore', 'raise'}, default 'raise'
            If 'ignore', suppress the error and existing labels are dropped.

        Returns
        -------
        Index
            The index created will have the same type as self.

        Raises
        ------
        KeyError
            If all labels are not found in the selected axis

        Examples
        --------
        >>> idx = pd.Index(['a', 'b', 'c'])
        >>> idx.drop(['a'])
        Index(['b', 'c'], dtype='object')
        """
        # TODO: SNOW-1458146 implement drop
        WarningMessage.index_to_pandas_warning("drop")
        return Index(
            self.to_pandas().drop(labels=labels, errors=errors),
            convert_to_lazy=self.is_lazy,
        )

    @index_not_implemented()
    def drop_duplicates(self) -> None:
        """
        Return Index with duplicate values removed.

        Parameters
        ----------
        keep : {'first', 'last', ``False``}, default 'first'
            - 'first' : Drop duplicates except for the first occurrence.
            - 'last' : Drop duplicates except for the last occurrence.
            - ``False`` : Drop all duplicates.

        Returns
        -------
        Index

        See Also
        --------
        Series.drop_duplicates : Equivalent method on Series.
        DataFrame.drop_duplicates : Equivalent method on DataFrame.
        Index.duplicated : Related method on Index, indicating duplicate Index values.
        """
        # TODO: SNOW-1458147 implement drop_duplicates

    @is_lazy_check
    def duplicated(self, keep: Literal["first", "last", False] = "first") -> Any:
        """
        Indicate duplicate index values.

        Duplicated values are indicated as ``True`` values in the resulting
        array. Either all duplicates, all except the first, or all except the
        last occurrence of duplicates can be indicated.

        Parameters
        ----------
        keep : {'first', 'last', False}, default 'first'
            The value or values in a set of duplicates to mark as missing.

            - 'first' : Mark duplicates as ``True`` except for the first
              occurrence.
            - 'last' : Mark duplicates as ``True`` except for the last
              occurrence.
            - ``False`` : Mark all duplicates as ``True``.

        Returns
        -------
        np.ndarray[bool]
            An array where duplicated values are indicated as ``True``

        See Also
        --------
        Series.duplicated : Equivalent method on pandas.Series.
        DataFrame.duplicated : Equivalent method on pandas.DataFrame.

        Examples
        --------
        By default, for each set of duplicated values, the first occurrence is
        set to False and all others to True:

        >>> idx = pd.Index(['lama', 'cow', 'lama', 'beetle', 'lama'])
        >>> idx.duplicated()
        array([False, False,  True, False,  True])

        which is equivalent to

        >>> idx.duplicated(keep='first')
        array([False, False,  True, False,  True])

        By using 'last', the last occurrence of each set of duplicated values
        is set on False and all others on True:

        >>> idx.duplicated(keep='last')
        array([ True, False,  True, False, False])

        By setting keep on ``False``, all duplicates are True:

        >>> idx.duplicated(keep=False)
        array([ True, False,  True, False,  True])
        """
        # TODO: SNOW-1458147 implement duplicated
        WarningMessage.index_to_pandas_warning("duplicated")
        return self.to_pandas().duplicated(keep=keep)

    @is_lazy_check
    def equals(self, other: Any) -> bool:
        """
        Determine if two Index object are equal.

        The things that are being compared are:

        * The elements inside the Index object.
        * The order of the elements inside the Index object.

        Parameters
        ----------
        other : Any
            The other object to compare against.

        Returns
        -------
        bool
            True if "other" is an Index and it has the same elements and order
            as the calling index; False otherwise.

        Examples
        --------
        >>> idx1 = pd.Index([1, 2, 3])
        >>> idx1
        Index([1, 2, 3], dtype='int64')
        >>> idx1.equals(pd.Index([1, 2, 3]))
        True

        The elements inside are compared

        >>> idx2 = pd.Index(["1", "2", "3"])
        >>> idx2
        Index(['1', '2', '3'], dtype='object')

        >>> idx1.equals(idx2)
        False

        The order is compared

        >>> ascending_idx = pd.Index([1, 2, 3])
        >>> ascending_idx
        Index([1, 2, 3], dtype='int64')
        >>> descending_idx = pd.Index([3, 2, 1])
        >>> descending_idx
        Index([3, 2, 1], dtype='int64')
        >>> ascending_idx.equals(descending_idx)
        False

        The dtype is *not* compared

        >>> int64_idx = pd.Index([1, 2, 3], dtype='int64')
        >>> int64_idx
        Index([1, 2, 3], dtype='int64')

        # Snowpark pandas explicitly casts all int types to int64
        >>> uint64_idx = pd.Index([1, 2, 3], dtype='uint64')
        >>> uint64_idx
        Index([1, 2, 3], dtype='int64')
        >>> int64_idx.equals(uint64_idx)
        True
        """
        # TODO: SNOW-1458148 implement equals
        WarningMessage.index_to_pandas_warning("equals")
        return self.to_pandas().equals(try_convert_index_to_native(other))

    @index_not_implemented()
    def identical(self) -> None:
        """
        Similar to equals, but checks that object attributes and types are also equal.

        Returns
        -------
        bool
            If two Index objects have equal elements and the same type True,
            otherwise False.
        """
        # TODO: SNOW-1458148 implement identical

    @index_not_implemented()
    def insert(self) -> None:
        """
        Make new Index inserting new item at location.

        Follows Python numpy.insert semantics for negative values.

        Parameters
        ----------
        loc : int
        item : object

        Returns
        -------
        Index
        """
        # TODO: SNOW-1458138 implement insert

    @index_not_implemented()
    def is_boolean(self) -> None:
        """
        Check if the Index only consists of booleans.

        .. deprecated:: 2.0.0
            Use `pandas.api.types.is_bool_dtype` instead.

        Returns
        -------
        bool
            Whether the Index only consists of booleans.

        See Also
        --------
        is_integer : Check if the Index only consists of integers (deprecated).
        is_floating : Check if the Index is a floating type (deprecated).
        is_numeric : Check if the Index only consists of numeric data (deprecated).
        is_object : Check if the Index is of the object dtype (deprecated).
        is_categorical : Check if the Index holds categorical data.
        is_interval : Check if the Index holds Interval objects (deprecated).
        """
        # TODO: SNOW-1458123 implement is_boolean

    @index_not_implemented()
    def is_floating(self) -> None:
        """
        Check if the Index is a floating type.

        .. deprecated:: 2.0.0
            Use `pandas.api.types.is_float_dtype` instead

        The Index may consist of only floats, NaNs, or a mix of floats,
        integers, or NaNs.

        Returns
        -------
        bool
            Whether or not the Index only consists of only consists of floats, NaNs, or
            a mix of floats, integers, or NaNs.

        See Also
        --------
        is_boolean : Check if the Index only consists of booleans (deprecated).
        is_integer : Check if the Index only consists of integers (deprecated).
        is_numeric : Check if the Index only consists of numeric data (deprecated).
        is_object : Check if the Index is of the object dtype. (deprecated).
        is_categorical : Check if the Index holds categorical data (deprecated).
        is_interval : Check if the Index holds Interval objects (deprecated).
        """
        # TODO: SNOW-1458123 implement is_floating

    @index_not_implemented()
    def is_integer(self) -> None:
        """
        Check if the Index only consists of integers.

        .. deprecated:: 2.0.0
            Use `pandas.api.types.is_integer_dtype` instead.

        Returns
        -------
        bool
            Whether or not the Index only consists of integers.

        See Also
        --------
        is_boolean : Check if the Index only consists of booleans (deprecated).
        is_floating : Check if the Index is a floating type (deprecated).
        is_numeric : Check if the Index only consists of numeric data (deprecated).
        is_object : Check if the Index is of the object dtype. (deprecated).
        is_categorical : Check if the Index holds categorical data (deprecated).
        is_interval : Check if the Index holds Interval objects (deprecated).
        """
        # TODO: SNOW-1458123 implement is_integer

    @index_not_implemented()
    def is_interval(self) -> None:
        """
        Check if the Index holds Interval objects.

        .. deprecated:: 2.0.0
            Use `isinstance(index.dtype, pd.IntervalDtype)` instead.

        Returns
        -------
        bool
            Whether or not the Index holds Interval objects.

        See Also
        --------
        IntervalIndex : Index for Interval objects.
        is_boolean : Check if the Index only consists of booleans (deprecated).
        is_integer : Check if the Index only consists of integers (deprecated).
        is_floating : Check if the Index is a floating type (deprecated).
        is_numeric : Check if the Index only consists of numeric data (deprecated).
        is_object : Check if the Index is of the object dtype. (deprecated).
        is_categorical : Check if the Index holds categorical data (deprecated).
        """
        # TODO: SNOW-1458123 implement is_interval

    @index_not_implemented()
    def is_numeric(self) -> None:
        """
        Check if the Index only consists of numeric data.

        .. deprecated:: 2.0.0
            Use `pandas.api.types.is_numeric_dtype` instead.

        Returns
        -------
        bool
            Whether or not the Index only consists of numeric data.

        See Also
        --------
        is_boolean : Check if the Index only consists of booleans (deprecated).
        is_integer : Check if the Index only consists of integers (deprecated).
        is_floating : Check if the Index is a floating type (deprecated).
        is_object : Check if the Index is of the object dtype. (deprecated).
        is_categorical : Check if the Index holds categorical data (deprecated).
        is_interval : Check if the Index holds Interval objects (deprecated).
        """
        # TODO: SNOW-1458123 implement is_numeric

    @index_not_implemented()
    def is_object(self) -> None:
        """
        Check if the Index is of the object dtype.

        .. deprecated:: 2.0.0
           Use `pandas.api.types.is_object_dtype` instead.

        Returns
        -------
        bool
            Whether or not the Index is of the object dtype.

        See Also
        --------
        is_boolean : Check if the Index only consists of booleans (deprecated).
        is_integer : Check if the Index only consists of integers (deprecated).
        is_floating : Check if the Index is a floating type (deprecated).
        is_numeric : Check if the Index only consists of numeric data (deprecated).
        is_categorical : Check if the Index holds categorical data (deprecated).
        is_interval : Check if the Index holds Interval objects (deprecated).
        """
        # TODO: SNOW-1458123 implement is_object

    @index_not_implemented()
    def min(self) -> None:
        """
        Return the minimum value of the Index.

        Parameters
        ----------
        axis : {None}
            Dummy argument for consistency with Series.
        skipna : bool, default True
            Exclude NA/null values when showing the result.
        *args, **kwargs
            Additional arguments and keywords for compatibility with NumPy.

        Returns
        -------
        scalar
            Minimum value.

        See Also
        --------
        Index.max : Return the maximum value of the object.
        Series.min : Return the minimum value in a Series.
        DataFrame.min : Return the minimum values in a DataFrame.
        """
        # TODO: SNOW-1458127 implement min

    @index_not_implemented()
    def max(self) -> None:
        """
        Return the maximum value of the Index.

        Parameters
        ----------
        axis : int, optional
            For compatibility with NumPy. Only 0 or None are allowed.
        skipna : bool, default True
            Exclude NA/null values when showing the result.
        *args, **kwargs
            Additional arguments and keywords for compatibility with NumPy.

        Returns
        -------
        scalar
            Maximum value.

        See Also
        --------
        Index.min : Return the minimum value in an Index.
        Series.max : Return the maximum value in a Series.
        DataFrame.max : Return the maximum values in a DataFrame.
        """
        # TODO: SNOW-1458127 implement max

    @index_not_implemented()
    def reindex(self) -> None:
        """
        Create index with target's values.

        Parameters
        ----------
        target : an iterable
        method : {None, 'pad'/'ffill', 'backfill'/'bfill', 'nearest'}, optional
            * default: exact matches only.
            * pad / ffill: find the PREVIOUS index value if no exact match.
            * backfill / bfill: use NEXT index value if no exact match
            * nearest: use the NEAREST index value if no exact match. Tied
              distances are broken by preferring the larger index value.
        level : int, optional
            Level of multiindex.
        limit : int, optional
            Maximum number of consecutive labels in ``target`` to match for
            inexact matches.
        tolerance : int or float, optional
            Maximum distance between original and new labels for inexact
            matches. The values of the index at the matching locations must
            satisfy the equation ``abs(index[indexer] - target) <= tolerance``.

            Tolerance may be a scalar value, which applies the same tolerance
            to all values, or list-like, which applies variable tolerance per
            element. List-like includes list, tuple, array, Series, and must be
            the same size as the index and its dtype must exactly match the
            index's type.

        Returns
        -------
        new_index : pd.Index
            Resulting index.
        indexer : np.ndarray[np.intp] or None
            Indices of output values in original index.

        Raises
        ------
        TypeError
            If ``method`` passed along with ``level``.
        ValueError
            If non-unique multi-index
        ValueError
            If non-unique index and ``method`` or ``limit`` passed.

        See Also
        --------
        Series.reindex : Conform Series to new index with optional filling logic.
        DataFrame.reindex : Conform DataFrame to new index with optional filling logic.
        """
        # TODO: SNOW-1458121 implement reindex

    @index_not_implemented()
    def rename(self) -> None:
        """
        Alter Index or MultiIndex name.

        Able to set new names without level. Defaults to returning new index.
        Length of names must match number of levels in MultiIndex.

        Parameters
        ----------
        name : label or list of labels
            Name(s) to set.
        inplace : bool, default False
            Modifies the object directly, instead of creating a new Index or
            MultiIndex.

        Returns
        -------
        Index or None
            The same type as the caller or None if ``inplace=True``.

        See Also
        --------
        Index.set_names : Able to set new names partially and by level.
        """
        # TODO: SNOW-1458122 implement rename

    @index_not_implemented()
    def nunique(self) -> None:
        """
        Return number of unique elements in the object.

        Excludes NA values by default.

        Parameters
        ----------
        dropna : bool, default True
            Don't include NaN in the count.

        Returns
        -------
        int

        See Also
        --------
        DataFrame.nunique: Method nunique for DataFrame.
        Series.count: Count non-NA/null observations in the Series.
        """
        # TODO: SNOW-1458132 implement nunique

    @is_lazy_check
    def value_counts(
        self,
        normalize: bool = False,
        sort: bool = True,
        ascending: bool = False,
        bins: Any = None,
        dropna: bool = True,
    ) -> native_pd.Series:
        # how to change the above return type to modin pandas series?
        """
        Return a Series containing counts of unique values.

        The resulting object will be in descending order so that the
        first element is the most frequently-occurring element.
        Excludes NA values by default.

        Parameters
        ----------
        normalize : bool, default False
            If True then the object returned will contain the relative
            frequencies of the unique values.
        sort : bool, default True
            Sort by frequencies when True. Preserve the order of the data when False.
        ascending : bool, default False
            Sort in ascending order.
        bins : int, optional
            Rather than count values, group them into half-open bins,
            a convenience for ``pd.cut``, only works with numeric data.
        dropna : bool, default True
            Don't include counts of NaN.

        Returns
        -------
        Series
            A series containing counts of unique values.

        See Also
        --------
        Series.count: Number of non-NA elements in a Series.
        DataFrame.count: Number of non-NA elements in a DataFrame.
        DataFrame.value_counts: Equivalent method on DataFrames.

        Examples
        --------
        >>> index = pd.Index([3, 1, 2, 3, 4, np.nan])
        >>> index.value_counts()
        3.0    2
        1.0    1
        2.0    1
        4.0    1
        Name: count, dtype: int64

        With `normalize` set to `True`, returns the relative frequency by
        dividing all values by the sum of values.

        >>> ind = pd.Index([3, 1, 2, 3, 4, np.nan])
        >>> ind.value_counts(normalize=True)
        3.0    0.4
        1.0    0.2
        2.0    0.2
        4.0    0.2
        Name: proportion, dtype: float64

        **bins**

        Bins can be useful for going from a continuous variable to a
        categorical variable; instead of counting unique
        apparitions of values, divide the index in the specified
        number of half-open bins.
        """
        # TODO: SNOW-1458133 implement value_counts
        WarningMessage.index_to_pandas_warning("value_counts")
        return self.to_pandas().value_counts(
            normalize=normalize,
            sort=sort,
            ascending=ascending,
            bins=bins,
            dropna=dropna,
        )

    @index_not_implemented()
    def item(self) -> None:
        """
        Return the first element of the underlying data as a Python scalar.

        Returns
        -------
        scalar
            The first element of Series or Index.

        Raises
        ------
        ValueError
            If the data is not length = 1.
        """
        # TODO: SNOW-1458117 implement item

    @index_not_implemented()
    def to_series(self) -> None:
        """
        Create a Series with both index and values equal to the index keys.

        Useful with map for returning an indexer based on an index.

        Parameters
        ----------
        index : Index, optional
            Index of resulting Series. If None, defaults to original index.
        name : str, optional
            Name of resulting Series. If None, defaults to name of original
            index.

        Returns
        -------
        Series
            The dtype will be based on the type of the Index values.

        See Also
        --------
        Index.to_frame : Convert an Index to a DataFrame.
        Series.to_frame : Convert Series to DataFrame.
        """
        # TODO: SNOW-1458117 implement to_series

    @index_not_implemented()
    def to_frame(self) -> None:
        """
        Create a DataFrame with a column containing the Index.

        Parameters
        ----------
        index : bool, default True
            Set the index of the returned DataFrame as the original Index.

        name : object, defaults to index.name
            The passed name should substitute for the index name (if it has
            one).

        Returns
        -------
        DataFrame
            DataFrame containing the original Index data.

        See Also
        --------
        Index.to_series : Convert an Index to a Series.
        Series.to_frame : Convert Series to DataFrame.
        """
        # TODO: SNOW-1458117 implement to_frame

    @index_not_implemented()
    def fillna(self) -> None:
        """
        Fill NA/NaN values with the specified value.

        Parameters
        ----------
        value : scalar
            Scalar value to use to fill holes (e.g. 0).
            This value cannot be a list-likes.
        downcast : dict, default is None
            A dict of item->dtype of what to downcast if possible,
            or the string 'infer' which will try to downcast to an appropriate
            equal type (e.g. float64 to int64 if possible).

            .. deprecated:: 2.1.0

        Returns
        -------
        Index

        See Also
        --------
        DataFrame.fillna : Fill NaN values of a DataFrame.
        Series.fillna : Fill NaN Values of a Series.
        """
        # TODO: SNOW-1458139 implement fillna

    @index_not_implemented()
    def dropna(self) -> None:
        """
        Return Index without NA/NaN values.

        Parameters
        ----------
        how : {'any', 'all'}, default 'any'
            If the Index is a MultiIndex, drop the value when any or all levels
            are NaN.

        Returns
        -------
        Index
        """
        # TODO: SNOW-1458139 implement dropna

    @index_not_implemented()
    def isna(self) -> None:
        """
        Detect missing values.

        Return a boolean same-sized object indicating if the values are NA.
        NA values, such as ``None``, :attr:`numpy.NaN` or :attr:`pd.NaT`, get
        mapped to ``True`` values.
        Everything else get mapped to ``False`` values. Characters such as
        empty strings `''` or :attr:`numpy.inf` are not considered NA values.

        Returns
        -------
        numpy.ndarray[bool]
            A boolean array of whether my values are NA.

        See Also
        --------
        Index.notna : Boolean inverse of isna.
        Index.dropna : Omit entries with missing values.
        isna : Top-level isna.
        Series.isna : Detect missing values in Series object.
        """
        # TODO: SNOW-1458139 implement isna

    @index_not_implemented()
    def notna(self) -> None:
        """
        Detect existing (non-missing) values.

        Return a boolean same-sized object indicating if the values are not NA.
        Non-missing values get mapped to ``True``. Characters such as empty
        strings ``''`` or :attr:`numpy.inf` are not considered NA values.
        NA values, such as None or :attr:`numpy.NaN`, get mapped to ``False``
        values.

        Returns
        -------
        numpy.ndarray[bool]
            Boolean array to indicate which entries are not NA.

        See Also
        --------
        Index.notnull : Alias of notna.
        Index.isna: Inverse of notna.
        notna : Top-level notna.
        """
        # TODO: SNOW-1458139 implement notna

    @index_not_implemented()
    def hasnans(self) -> None:
        """
        Return True if there are any NaNs.

        Enables various performance speedups.

        Returns
        -------
        bool

        See Also
        --------
        Index.isna : Detect missing values.
        Index.dropna : Return Index without NA/NaN values.
        Index.fillna : Fill NA/NaN values with the specified value.
        """
        # TODO: SNOW-1458139 implement hasnans

    @is_lazy_check
    def tolist(self) -> list:
        """
        Return a list of the values.

        These are each a scalar type, which is a Python scalar
        (for str, int, float) or a pandas scalar
        (for Timestamp/Timedelta/Interval/Period)

        Returns
        -------
        list
            The index values in list form

        See Also
        --------
        numpy.ndarray.tolist : Return the array as an a.ndim-levels deep
            nested list of Python scalars.

        Examples
        >>> idx = pd.Index([1, 2, 3])
        >>> idx
        Index([1, 2, 3], dtype='int64')

        >>> idx.to_list()
        [1, 2, 3]
        """
        # TODO: SNOW-1458117 implement tolist
        return self.to_pandas().tolist()

    to_list = tolist

    @is_lazy_check
    def sort_values(
        self,
        return_indexer: bool = False,
        ascending: bool = True,
        na_position: NaPosition = "last",
        key: Callable | None = None,
    ) -> Index | tuple[Index, np.ndarray]:
        """
        Return a sorted copy of the index.

        Return a sorted copy of the index, and optionally return the indices
        that sorted the index itself.

        Parameters
        ----------
        return_indexer : bool, default False
            Should the indices that would sort the index be returned.
        ascending : bool, default True
            Should the index values be sorted in ascending order.
        na_position : {'first' or 'last'}, default 'last'
            Argument 'first' puts NaNs at the beginning, 'last' puts NaNs at
            the end.
        key : callable, optional
            If not None, apply the key function to the index values
            before sorting. This is similar to the `key` argument in the
            builtin :meth:`sorted` function, with the notable difference that
            this `key` function should be *vectorized*. It should expect an
            ``Index`` and return an ``Index`` of the same shape.

        Returns
        -------
        Index, numpy.ndarray
            Index is returned in all cases as a sorted copy of the index.
            ndarray is returned when return_indexer is True, represents the indices that the index itself was sorted by.

        See Also
        --------
        Series.sort_values : Sort values of a Series.
        DataFrame.sort_values : Sort values in a DataFrame.

        Examples
        --------
        >>> idx = pd.Index([10, 100, 1, 1000])
        >>> idx
        Index([10, 100, 1, 1000], dtype='int64')

        Sort values in ascending order (default behavior).

        >>> idx.sort_values()
        Index([1, 10, 100, 1000], dtype='int64')

        Sort values in descending order, and also get the indices `idx` was
        sorted by.

        >>> idx.sort_values(ascending=False, return_indexer=True)
        (Index([1000, 100, 10, 1], dtype='int64'), array([3, 1, 0, 2]))
        """
        # TODO: SNOW-1458130 implement sort_values
        WarningMessage.index_to_pandas_warning("sort_values")
        ret = self.to_pandas().sort_values(
            return_indexer=return_indexer,
            ascending=ascending,
            na_position=na_position,
            key=key,
        )
        if return_indexer:
            return Index(ret[0], convert_to_lazy=self.is_lazy), ret[1]
        else:
            return Index(ret, convert_to_lazy=self.is_lazy)

    @index_not_implemented()
    def append(self) -> None:
        """
        Append a collection of Index options together.

        Parameters
        ----------
        other : Index or list/tuple of indices

        Returns
        -------
        Index
        """
        # TODO: SNOW-1458149 implement append

    @index_not_implemented()
    def join(self) -> None:
        """
        Compute join_index and indexers to conform data structures to the new index.

        Parameters
        ----------
        other : Index
        how : {'left', 'right', 'inner', 'outer'}
        level : int or level name, default None
        return_indexers : bool, default False
        sort : bool, default False
            Sort the join keys lexicographically in the result Index. If False,
            the order of the join keys depends on the join type (how keyword).

        Returns
        -------
        join_index, (left_indexer, right_indexer)
        """
        # TODO: SNOW-1458150 implement join

    @is_lazy_check
    def intersection(self, other: Any, sort: bool = False) -> Index:
        """
        Form the intersection of two Index objects.

        This returns a new Index with elements common to the index and `other`.

        Parameters
        ----------
        other : Index or array-like
        sort : True, False or None, default False
            Whether to sort the resulting index.

            * None : sort the result, except when `self` and `other` are equal
              or when the values cannot be compared.
            * False : do not sort the result.
            * True : Sort the result (which may raise TypeError).

        Returns
        -------
        Index
            A new Index with elements common to the index and `other`.

        Examples
        --------
        >>> idx1 = pd.Index([1, 2, 3, 4])
        >>> idx2 = pd.Index([3, 4, 5, 6])
        >>> idx1.intersection(idx2)
        Index([3, 4], dtype='int64')
        """
        # TODO: SNOW-1458151 implement intersection
        WarningMessage.index_to_pandas_warning("intersection")
        return Index(
            self.to_pandas().intersection(
                other=try_convert_index_to_native(other), sort=sort
            ),
            convert_to_lazy=self.is_lazy,
        )

    @is_lazy_check
    def union(self, other: Any, sort: bool = False) -> Index:
        """
        Form the union of two Index objects.

        If the Index objects are incompatible, both Index objects will be
        cast to dtype('object') first.

        Parameters
        ----------
        other : Index or array-like
        sort : bool or None, default None
            Whether to sort the resulting Index.

            * None : Sort the result, except when

              1. `self` and `other` are equal.
              2. `self` or `other` has length 0.
              3. Some values in `self` or `other` cannot be compared.
                 A RuntimeWarning is issued in this case.

            * False : do not sort the result.
            * True : Sort the result (which may raise TypeError).

        Returns
        -------
        Index
            The Index that represents the union between the two indexes

        Examples
        --------
        Union matching dtypes

        >>> idx1 = pd.Index([1, 2, 3, 4])
        >>> idx2 = pd.Index([3, 4, 5, 6])
        >>> idx1.union(idx2)
        Index([1, 2, 3, 4, 5, 6], dtype='int64')

        Union mismatched dtypes

        >>> idx1 = pd.Index(['a', 'b', 'c', 'd'])
        >>> idx2 = pd.Index([1, 2, 3, 4])
        >>> idx1.union(idx2)
        Index(['a', 'b', 'c', 'd', 1, 2, 3, 4], dtype='object')
        """
        # TODO: SNOW-1458149 implement union w/o sort
        # TODO: SNOW-1468240 implement union w/ sort
        WarningMessage.index_to_pandas_warning("union")
        return Index(
            self.to_pandas().union(other=try_convert_index_to_native(other), sort=sort),
            convert_to_lazy=self.is_lazy,
        )

    @is_lazy_check
    def difference(self, other: Any, sort: Any = None) -> Index:
        """
        Return a new Index with elements of index not in `other`.

        This is the set difference of two Index objects.

        Parameters
        ----------
        other : Index or array-like
        sort : bool or None, default None
            Whether to sort the resulting index. By default, the
            values are attempted to be sorted, but any TypeError from
            incomparable elements is caught by pandas.

            * None : Attempt to sort the result, but catch any TypeErrors
              from comparing incomparable elements.
            * False : Do not sort the result.
            * True : Sort the result (which may raise TypeError).

        Returns
        -------
        Index
            An index object that represents the difference between the two indexes.

        Examples
        --------
        >>> idx1 = pd.Index([2, 1, 3, 4])
        >>> idx2 = pd.Index([3, 4, 5, 6])
        >>> idx1.difference(idx2)
        Index([1, 2], dtype='int64')
        >>> idx1.difference(idx2, sort=False)
        Index([2, 1], dtype='int64')
        """
        # TODO: SNOW-1458152 implement difference
        WarningMessage.index_to_pandas_warning("difference")
        return Index(
            self.to_pandas().difference(try_convert_index_to_native(other), sort=sort),
            convert_to_lazy=self.is_lazy,
        )

    @is_lazy_check
    def get_indexer_for(self, target: Any) -> Any:
        """
        Guaranteed return of an indexer even when non-unique.

        This dispatches to get_indexer or get_indexer_non_unique
        as appropriate.

        Returns
        -------
        np.ndarray[np.intp]
            List of indices.

        Examples
        --------
        # Snowpark pandas converts np.nan, pd.NA, pd.NaT to None
        >>> idx = pd.Index([np.nan, 'var1', np.nan])
        >>> idx.get_indexer_for([np.nan])
        array([0, 2])
        """
        WarningMessage.index_to_pandas_warning("get_indexer_for")
        return self.to_pandas().get_indexer_for(target=target)

    @is_lazy_check
    def _get_indexer_strict(self, key: Any, axis_name: str) -> tuple[Index, np.ndarray]:
        """
        Analogue to pandas.Index.get_indexer that raises if any elements are missing.
        """
        WarningMessage.index_to_pandas_warning("_get_indexer_strict")
        tup = self.to_pandas()._get_indexer_strict(key=key, axis_name=axis_name)
        return Index(tup[0], convert_to_lazy=self.is_lazy), tup[1]

    @is_lazy_check
    def get_level_values(self, level: int | str) -> Index:
        """
        Return an Index of values for requested level.

        This is primarily useful to get an individual level of values from a
        MultiIndex, but is provided on Index as well for compatibility.

        Parameters
        ----------
        level : int or str
            It is either the integer position or the name of the level.

        Returns
        -------
        Index
            self, since self only has one level

        Notes
        -----
        For Index, level should be 0, since there are no multiple levels.

        Examples
        --------
        >>> idx = pd.Index(list('abc'))
        >>> idx
        Index(['a', 'b', 'c'], dtype='object')

        Get level values by supplying `level` as integer:

        >>> idx.get_level_values(0)
        Index(['a', 'b', 'c'], dtype='object')
        """
        WarningMessage.index_to_pandas_warning("get_level_values")
        return Index(
            self.to_pandas().get_level_values(level=level), convert_to_lazy=self.is_lazy
        )

    @index_not_implemented()
    def isin(self) -> None:
        """
        Return a boolean array where the index values are in `values`.

        Compute boolean array of whether each index value is found in the
        passed set of values. The length of the returned boolean array matches
        the length of the index.

        Parameters
        ----------
        values : set or list-like
            Sought values.
        level : str or int, optional
            Name or position of the index level to use (if the index is a
            `MultiIndex`).

        Returns
        -------
        np.ndarray[bool]
            NumPy array of boolean values.

        See Also
        --------
        Series.isin : Same for Series.
        DataFrame.isin : Same method for DataFrames.

        Notes
        -----
        In the case of `MultiIndex` you must either specify `values` as a
        list-like object containing tuples that are the same length as the
        number of levels, or specify `level`. Otherwise it will raise a
        ``ValueError``.

        If `level` is specified:

        - if it is the name of one *and only one* index level, use that level;
        - otherwise it should be a number indicating level position.
        """
        # TODO: SNOW-1458153 implement isin

    @is_lazy_check
    def slice_indexer(
        self,
        start: Hashable | None = None,
        end: Hashable | None = None,
        step: int | None = None,
    ) -> slice:
        """
        Compute the slice indexer for input labels and step.

        Index needs to be ordered and unique.

        Parameters
        ----------
        start : label, default None
            If None, defaults to the beginning.
        end : label, default None
            If None, defaults to the end.
        step : int, default None

        Returns
        -------
        slice
            The slice of indices

        Raises
        ------
        KeyError
            If key does not exist, or key is not unique and index is not ordered.

        Notes
        -----
        This function assumes that the data is sorted, so use at your own peril

        Examples
        --------
        This is a method on all index types. For example you can do:

        >>> idx = pd.Index(list('abcd'))
        >>> idx.slice_indexer(start='b', end='c')
        slice(1, 3, None)
        """
        WarningMessage.index_to_pandas_warning("slice_indexer")
        return self.to_pandas().slice_indexer(start=start, end=end, step=step)

    @property
    @is_lazy_check
    def array(self) -> ExtensionArray:
        """
        return the array of values
        """
        return self.to_pandas().array

    @is_lazy_check
    def _summary(self, name: Any = None) -> str:
        """
        Return a summarized representation.

        Parameters
        ----------
        name : str
            name to use in the summary representation

        Returns
        -------
        str
            String with a summarized representation of the index
        """
        WarningMessage.index_to_pandas_warning("_summary")
        return self.to_pandas()._summary(name=name)

    @is_lazy_check
    def __array__(self, dtype: Any = None) -> np.ndarray:
        """
        The array interface, return the values.
        """
        return self.to_pandas().__array__(dtype=dtype)

    @is_lazy_check
    def __repr__(self) -> str:
        """
        Return a string representation for this object.
        """
        WarningMessage.index_to_pandas_warning("__repr__")
        return self.to_pandas().__repr__()

    @is_lazy_check
    def __iter__(self) -> Iterator:
        """
        Return an iterator of the values.

        These are each a scalar type, which is a Python scalar
        (for str, int, float) or a pandas scalar
        (for Timestamp/Timedelta/Interval/Period)

        Returns
        -------
        Iterator
            Iterator of the index values

        Examples
        --------
        >>> i = pd.Index([1, 2, 3])
        >>> for x in i:
        ...     print(x)
        1
        2
        3
        """
        WarningMessage.index_to_pandas_warning("__iter__")
        return self.to_pandas().__iter__()

    @is_lazy_check
    def __contains__(self, key: Any) -> bool:
        """
        Return a boolean indicating whether the provided key is in the index.

        Parameters
        ----------
        key : label
            The key to check if it is present in the index.

        Returns
        -------
        bool
            True if the key is in the index, False otherwise.

        Raises
        ------
        TypeError
            If the key is not hashable.

        Examples
        --------
        >>> idx = pd.Index([1, 2, 3, 4])
        >>> idx
        Index([1, 2, 3, 4], dtype='int64')

        >>> 2 in idx
        True
        >>> 6 in idx
        False
        """
        WarningMessage.index_to_pandas_warning("__contains__")
        return self.to_pandas().__contains__(key=key)

    @is_lazy_check
    def __len__(self) -> int:
        """
        Return the length of the Index as an int.
        """
        return self._query_compiler.get_axis_len(0)

    @is_lazy_check
    def __getitem__(self, key: Any) -> np.ndarray | None | Index:
        """
        Override numpy.ndarray's __getitem__ method to work as desired.

        This function adds lists and Series as valid boolean indexers
        (ndarrays only supports ndarray with dtype=bool).

        If resulting ndim != 1, plain ndarray is returned instead of
        corresponding `Index` subclass.
        """
        WarningMessage.index_to_pandas_warning("__getitem__")
        item = self.to_pandas().__getitem__(key=key)
        if isinstance(item, native_pd.Index):
            return Index(item, convert_to_lazy=self.is_lazy)
        return item

    @is_lazy_check
    def __setitem__(self, key: Any, value: Any) -> None:
        """
        Override numpy.ndarray's __setitem__ method to work as desired.

        We raise a TypeError because the Index values are not mutable
        """
        raise TypeError("Index does not support mutable operations")

    @property
    def str(self) -> str:
        """
        Vectorized string functions for Series and Index.

        NAs stay NA unless handled otherwise by a particular method.
        Patterned after Python's string methods, with some inspiration from
        R's stringr package.

        Examples
        --------
        >>> s = pd.Series(["A_Str_Series"])
        >>> s
        0    A_Str_Series
        dtype: object

        >>> s.str.split("_")
        0    [A, Str, Series]
        dtype: object

        >>> s.str.replace("_", "")
        0    AStrSeries
        dtype: object
        """
        WarningMessage.index_to_pandas_warning("str")
        return self.to_pandas().str<|MERGE_RESOLUTION|>--- conflicted
+++ resolved
@@ -514,15 +514,9 @@
         >>> idx.name
         'x'
         """
-<<<<<<< HEAD
-        if self.names:
-            return self.names[0]
-        return None
-=======
         # TODO: SNOW-1458122 implement name
         WarningMessage.index_to_pandas_warning("name")
         return self.to_pandas().name
->>>>>>> a3ef7f4e
 
     @name.setter
     def name(self, value: Hashable) -> None:

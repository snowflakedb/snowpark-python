#
# Copyright (c) 2012-2024 Snowflake Computing Inc. All rights reserved.
#

# Licensed to Modin Development Team under one or more contributor license agreements.
# See the NOTICE file distributed with this work for additional information regarding
# copyright ownership.  The Modin Development Team licenses this file to you under the
# Apache License, Version 2.0 (the "License"); you may not use this file except in
# compliance with the License.  You may obtain a copy of the License at
#
#     http://www.apache.org/licenses/LICENSE-2.0
#
# Unless required by applicable law or agreed to in writing, software distributed under
# the License is distributed on an "AS IS" BASIS, WITHOUT WARRANTIES OR CONDITIONS OF
# ANY KIND, either express or implied. See the License for the specific language
# governing permissions and limitations under the License.

# Code in this file may constitute partial or total reimplementation, or modification of
# existing code originally distributed by the Modin project, under the Apache License,
# Version 2.0.

"""Module houses ``Index`` class, that is distributed version of ``pandas.Index``."""

from __future__ import annotations

from typing import Any, Callable, Hashable, Iterator, Literal

import numpy as np
import pandas as native_pd
from pandas._typing import ArrayLike, DtypeObj, NaPosition, Self
from pandas.core.arrays import ExtensionArray
from pandas.core.dtypes.base import ExtensionDtype
from pandas.core.indexes.frozen import FrozenList

from snowflake.snowpark.modin.pandas.utils import try_convert_index_to_native
<<<<<<< HEAD
from snowflake.snowpark.modin.plugin.utils.error_message import (
    ErrorMessage,
    index_not_implemented,
)
=======
from snowflake.snowpark.modin.plugin.utils.warning_message import WarningMessage
>>>>>>> 57bd02a4


class Index:
    def __init__(
        self,
        # Any should be replaced with SnowflakeQueryCompiler when possible (linter won't allow it now)
        data: ArrayLike | Any = None,
        dtype: str | np.dtype | ExtensionDtype | None = None,
        copy: bool = False,
        name: object = None,
        tupleize_cols: bool = True,
        convert_to_lazy: bool = True,
    ) -> None:
        """
        Immutable sequence used for indexing and alignment.

        The basic object storing axis labels for all pandas objects.

        Parameters
        ----------
        data : array-like (1-dimensional)
        dtype : str, numpy.dtype, or ExtensionDtype, optional
            Data type for the output Index. If not specified, this will be
            inferred from `data`.
            See the :ref:`user guide <basics.dtypes>` for more usages.
        copy : bool, default False
            Copy input data.
        name : object
            Name to be stored in the index.
        tupleize_cols : bool (default: True)
            When True, attempt to create a MultiIndex if possible.
        convert_to_lazy : bool (default: True)
            When True, create a lazy index object from a local data input, otherwise, create an index object that saves a pandas index locally.
            We only set convert_to_lazy as False to avoid pulling data back and forth from Snowflake, e.g., when calling df.columns, the column data should always be kept locally.

        Notes
        -----
        An Index instance can **only** contain hashable objects.
        An Index instance *cannot* hold numpy float16 dtype.

        Examples
        --------
        >>> pd.Index([1, 2, 3])
        Index([1, 2, 3], dtype='int64')

        >>> pd.Index(list('abc'))
        Index(['a', 'b', 'c'], dtype='object')

        >>> pd.Index([1, 2, 3], dtype="uint8")
        Index([1, 2, 3], dtype='uint8')
        """
        from snowflake.snowpark.modin.plugin.compiler.snowflake_query_compiler import (
            SnowflakeQueryCompiler,
        )

        # TODO: SNOW-1359041: Switch to lazy index implementation
        self.is_lazy = convert_to_lazy
        if isinstance(data, native_pd.Index):
            self._index = data
        elif isinstance(data, Index):
            self._index = data.to_pandas()
        elif isinstance(data, SnowflakeQueryCompiler):
            self._index = data._modin_frame.index_columns_index
        else:
            self._index = native_pd.Index(
                data=data,
                dtype=dtype,
                copy=copy,
                name=name,
                tupleize_cols=tupleize_cols,
            )

<<<<<<< HEAD
    def __getattr__(self, key: str) -> Any:
        """
        Return item identified by `key`.

        Parameters
        ----------
        key : str
            Key to get.

        Returns
        -------
        Any

        Notes
        -----
        This method also helps raise NotImplementedError for APIs out
        of current scope that are not implemented.
        """
        try:
            return object.__getattribute__(self, key)
        except AttributeError as err:
            native_index = native_pd.Index([])
            if hasattr(native_index, key):
                raise ErrorMessage.not_implemented(
                    f"Index.{key} is not yet implemented"
                )
            raise err
=======
    def is_lazy_check(func: Any) -> Any:
        """
        Decorator method for separating function calls for lazy indexes and non-lazy (column) indexes
        """

        def check_lazy(*args: Any, **kwargs: Any) -> Any:
            func_name = func.__name__

            # If the index is lazy, call the method and return
            if args[0].is_lazy:
                returned_value = func(*args, **kwargs)
                return returned_value
            else:
                # If the index is not lazy, get the cached native index and call the function
                native_index = args[0]._index
                native_func = getattr(native_index, func_name)

                # If the function is a property, we will get a non-callable, so we just return it
                # Examples of this are values or dtype
                if not callable(native_func):
                    return native_func

                # Remove the first argument in args, because it is `self` and we don't need it
                args = args[1:]
                returned_value = native_func(*args, **kwargs)

                # If we return a native Index, we need to convert this to a modin index but keep it locally.
                # Examples of this are `astype` and `copy`
                if isinstance(returned_value, native_pd.Index):
                    returned_value = Index(returned_value, convert_to_lazy=False)
                # Some methods also return a tuple with a pandas Index, so convert the tuple's first item to a modin Index
                # Examples of this are `_get_indexer_strict` and `sort_values`
                elif isinstance(returned_value, tuple) and isinstance(
                    returned_value[0], native_pd.Index
                ):
                    returned_value = (
                        Index(returned_value[0], convert_to_lazy=False),
                        returned_value[1],
                    )
                return returned_value

        return check_lazy
>>>>>>> 57bd02a4

    def to_pandas(self) -> native_pd.Index:
        """
        Convert Snowpark pandas Index to pandas Index

        Returns
        -------
        pandas Index
            A native pandas Index representation of self
        """
        return self._index

    @property
    @is_lazy_check
    def values(self) -> ArrayLike:
        """
        Return an array representing the data in the Index.

        Returns
        -------
        numpy.ndarray or ExtensionArray
            array representing the index data

        See Also
        --------
        Index.array : Reference to the underlying data.

        Examples
        --------
        For :class:`pd.Index`:

        >>> idx = pd.Index([1, 2, 3])
        >>> idx
        Index([1, 2, 3], dtype='int64')
        >>> idx.values
        array([1, 2, 3])
        """
        # TODO: SNOW-1458117 implement values
        return self.to_pandas().values

    @property
<<<<<<< HEAD
    @index_not_implemented()
    def is_monotonic_increasing(self) -> None:
        """
        Return a boolean if the values are equal or increasing.

        Returns
        -------
        bool
            Whether the values are equal or increasing

        See Also
        --------
        Index.is_monotonic_decreasing : Check if the values are equal or decreasing
        """
        # TODO: SNOW-1458134 implement is_monotonic_increasing

    @property
    @index_not_implemented()
    def is_monotonic_decreasing(self) -> None:
        """
        Return a boolean if the values are equal or decreasing.

        Returns
        -------
        bool
            Whether the values are equal or decreasing

        See Also
        --------
        Index.is_monotonic_increasing : Check if the values are equal or increasing
        """
        # TODO: SNOW-1458134 implement is_monotonic_decreasing

    @property
=======
    @is_lazy_check
>>>>>>> 57bd02a4
    def is_unique(self) -> bool:
        """
        Return if the index has unique values.

        Returns
        -------
        bool
            True if the index has all unique values, False otherwise.

        See Also
        --------
        Index.has_duplicates : Inverse method that checks if it has duplicate values.

        Examples
        --------
        >>> idx = pd.Index([1, 5, 7, 7])
        >>> idx.is_unique
        False

        >>> idx = pd.Index([1, 5, 7])
        >>> idx.is_unique
        True

        >>> idx = pd.Index(["Watermelon", "Orange", "Apple",
        ...                 "Watermelon"]).astype("category")
        >>> idx.is_unique
        False

        >>> idx = pd.Index(["Orange", "Apple",
        ...                 "Watermelon"]).astype("category")
        >>> idx.is_unique
        True
        """
<<<<<<< HEAD
        # TODO: SNOW-1458131 implement is_unique
        self.to_pandas_warning()
=======
        WarningMessage.index_to_pandas_warning("is_unique")
>>>>>>> 57bd02a4
        return self.to_pandas().is_unique

    @property
    @is_lazy_check
    def has_duplicates(self) -> bool:
        """
        Check if the Index has duplicate values.

        Returns
        -------
        bool
            True if the index has duplicate values, False otherwise.

        See Also
        --------
        Index.is_unique : Inverse method that checks if it has unique values.

        Examples
        --------
        >>> idx = pd.Index([1, 5, 7, 7])
        >>> idx.has_duplicates
        True

        >>> idx = pd.Index([1, 5, 7])
        >>> idx.has_duplicates
        False

        >>> idx = pd.Index(["Watermelon", "Orange", "Apple",
        ...                 "Watermelon"]).astype("category")
        >>> idx.has_duplicates
        True

        >>> idx = pd.Index(["Orange", "Apple",
        ...                 "Watermelon"]).astype("category")
        >>> idx.has_duplicates
        False
        """
        # TODO: SNOW-1458131 implement has_duplicates
        return not self.is_unique

    @is_lazy_check
    def unique(self, level: Hashable | None = None) -> Index:
        """
        Return unique values in the index.

        Unique values are returned in order of appearance, this does NOT sort.

        Parameters
        ----------
        level : int or hashable, optional
            Only return values from specified level (for MultiIndex).
            If int, gets the level by integer position, else by level name.

        Returns
        -------
        Index

        See Also
        --------
        unique : Numpy array of unique values in that column.
        Series.unique : Return unique values of Series object.

        Examples
        --------
        >>> idx = pd.Index([1, 1, 2, 3, 3])
        >>> idx.unique()
        Index([1, 2, 3], dtype='int64')
        """
        WarningMessage.index_to_pandas_warning("unique")
        return Index(self.to_pandas().unique(level=level))

    @property
    @is_lazy_check
    def dtype(self) -> DtypeObj:
        """
        Get the dtype object of the underlying data.

        Returns
        -------
        DtypeObj
            The dtype of the underlying data.

        Examples
        --------
        >>> idx = pd.Index([1, 2, 3])
        >>> idx
        Index([1, 2, 3], dtype='int64')
        >>> idx.dtype
        dtype('int64')
        """
<<<<<<< HEAD
        # TODO: SNOW-1458123 implement dtype
        self.to_pandas_warning()
=======
        WarningMessage.index_to_pandas_warning("dtype")
>>>>>>> 57bd02a4
        return self.to_pandas().dtype

    @property
    @index_not_implemented()
    def inferred_type(self) -> None:
        """
        Return a string of the type inferred from the values.
        """

<<<<<<< HEAD
    @property
    @index_not_implemented()
    def shape(self) -> None:
=======
    @is_lazy_check
    def astype(self, dtype: Any, copy: bool = True) -> Index:
>>>>>>> 57bd02a4
        """
        Return a tuple of the shape of the underlying data.
        """
<<<<<<< HEAD
        # TODO: SNOW-1458118 implement shape
=======
        WarningMessage.index_to_pandas_warning("astype")
        return Index(
            self.to_pandas().astype(dtype=dtype, copy=copy),
            convert_to_lazy=self.is_lazy,
        )
>>>>>>> 57bd02a4

    @property
    def name(self) -> Hashable:
        """
        Get the index name.

        Returns
        -------
        Hashable
            name of this index

        Examples
        --------
        >>> idx = pd.Index([1, 2, 3], name='x')
        >>> idx
        Index([1, 2, 3], dtype='int64', name='x')
        >>> idx.name
        'x'
        """
<<<<<<< HEAD
        # TODO: SNOW-1458122 implement name
        self.to_pandas_warning()
=======
        WarningMessage.index_to_pandas_warning("name")
>>>>>>> 57bd02a4
        return self.to_pandas().name

    @name.setter
    def name(self, value: Hashable) -> None:
        """
        Set Index name.
        """
        WarningMessage.index_to_pandas_warning("name")
        self.to_pandas().name = value

    def _get_names(self) -> FrozenList:
        """
        Get names of index
        """
        WarningMessage.index_to_pandas_warning("_get_names")
        return self.to_pandas()._get_names()

    def _set_names(self, values: list) -> None:
        """
        Set new names on index. Each name has to be a hashable type.

        Parameters
        ----------
        values : str or sequence
            name(s) to set

        Raises
        ------
        TypeError if each name is not hashable.
        """
        WarningMessage.index_to_pandas_warning("_set_names")
        self.to_pandas()._set_names(values)

    # TODO: SNOW-1458122 implement names
    names = property(fset=_set_names, fget=_get_names)

    @property
    def ndim(self) -> int:
        """
        Number of dimensions of the underlying data, by definition 1.
        """
        return 1

    @property
    @index_not_implemented()
    def size(self) -> None:
        """
        Return the number of elements in the underlying data.
        """
        # TODO: SNOW-1458118 implement size

    @property
    def nlevels(self) -> int:
        """
        Number of levels.
        """
        return 1

    @property
    @index_not_implemented()
    def empty(self) -> None:
        """
        Whether the index is empty.
        """
        # TODO: SNOW-1458118 implement empty

    @property
    def T(self, *args: Any, **kwargs: Any) -> Index:
        """
        Return the transpose, which is by definition self.

        Parameters
        ----------
        *args : Any
            Optional positional arguments for compatibility with other T APIs.
        **kwargs : Any
            Optional keyword arguments for compatibility with other T APIs.

        Returns
        -------
        Index
            This is self
        """
        return self

    @index_not_implemented()
    def all(self) -> None:
        """
        Return whether all elements are Truthy.

        Parameters
        ----------
        *args : Any
            Required for compatibility with numpy.
        **kwargs : Any
            Required for compatibility with numpy.

        Returns
        -------
        bool or array-like (if axis is specified)
            A single element array-like may be converted to bool.

        See Also
        --------
        Index.any : Return whether any element in an Index is True.
        Series.any : Return whether any element in a Series is True.
        Series.all : Return whether all elements in a Series are True.

        Notes
        -----
        Not a Number (NaN), positive infinity and negative infinity
        evaluate to True because these are not equal to zero.
        """
<<<<<<< HEAD
        # TODO: SNOW-1458141 implement all

    @index_not_implemented()
    def any(self) -> None:
=======
        WarningMessage.index_to_pandas_warning("set_names")
        if not inplace:
            return Index(
                self.to_pandas().set_names(names, level=level, inplace=inplace),
                convert_to_lazy=self.is_lazy,
            )
        return self.to_pandas().set_names(names, level=level, inplace=inplace)

    @property
    @is_lazy_check
    def nlevels(self) -> int:
>>>>>>> 57bd02a4
        """
        Return whether any element is Truthy.

        Parameters
        ----------
        *args
            Required for compatibility with numpy.
        **kwargs
            Required for compatibility with numpy.

        Returns
        -------
        bool or array-like (if axis is specified)
            A single element array-like may be converted to bool.

        See Also
        --------
        Index.all : Return whether all elements are True.
        Series.all : Return whether all elements are True.

        Notes
        -----
        Not a Number (NaN), positive infinity and negative infinity
        evaluate to True because these are not equal to zero.
        """
        # TODO: SNOW-1458141 implement any

    @index_not_implemented()
    def argmin(self) -> None:
        """
        Return int position of the smallest value in the Series.

        If the minimum is achieved in multiple locations, the first row position is returned.

        Parameters
        ----------
        axis : {None}
            Unused. Parameter needed for compatibility with DataFrame.
        skipna: bool, default True
            Exclude NA/null values when showing the result.
        *args, **kwargs
            Additional arguments and keywords for compatibility with NumPy.

        Returns
        -------
        int
            Row position of the minimum value.

        See Also
        --------
        Series.argmin : Return position of the minimum value.
        Series.argmax : Return position of the maximum value.
        numpy.ndarray.argmin : Equivalent method for numpy arrays.
        Series.idxmax : Return index label of the maximum values.
        Series.idxmin : Return index label of the minimum values.
        """
        # TODO: SNOW-1458142 implement argmin

    @index_not_implemented()
    def argmax(self) -> None:
        """
        Return int position of the largest value in the Series.

        If the maximum is achieved in multiple locations, the first row position is returned.

        Parameters
        ----------
        axis : {None}
            Unused. Parameter needed for compatibility with DataFrame.
        skipna: bool, default True
            Exclude NA/null values when showing the result.
        *args, **kwargs
            Additional arguments and keywords for compatibility with NumPy.

        Returns
        -------
        int
            Row position of the maximum value.

        See Also
        --------
        Series.argmin : Return position of the minimum value.
        Series.argmax : Return position of the maximum value.
        numpy.ndarray.argmax : Equivalent method for numpy arrays.
        Series.idxmax : Return index label of the maximum values.
        Series.idxmin : Return index label of the minimum values.
        """
        # TODO: SNOW-1458142 implement argmax

    @is_lazy_check
    def copy(
        self,
        name: Hashable | None = None,
        deep: bool = False,
    ) -> Index:
        """
        Make a copy of this object.

        Name is set on the new object.

        Parameters
        ----------
        name : Label, optional
            Set name for new object.
        deep : bool, default False

        Returns
        -------
        Index
            Index refers to new object which is a copy of this object.

        Notes
        -----
        In most cases, there should be no functional difference from using
        ``deep``, but if ``deep`` is passed it will attempt to deepcopy.

        Examples
        --------
        >>> idx = pd.Index(['a', 'b', 'c'])
        >>> new_idx = idx.copy()
        >>> idx is new_idx
        False
        """
<<<<<<< HEAD
        # TODO: SNOW-1458120 implement copy
        self.to_pandas_warning()
        return Index(self.to_pandas().copy(deep=deep, name=name))

    @index_not_implemented()
    def delete(self) -> None:
        """
        Make new Index with passed location(-s) deleted.

        Parameters
        ----------
        loc : int or list of int
            Location of item(-s) which will be deleted.
            Use a list of locations to delete more than one value at the same time.

        Returns
        -------
        Index
            Will be the same type as self, except for RangeIndex.

        See Also
        --------
        numpy.delete : Delete any rows and column from NumPy array (ndarray).
        """
        # TODO: SNOW-1458146 implement delete

=======
        WarningMessage.index_to_pandas_warning("copy")
        return Index(
            self.to_pandas().copy(deep=deep, name=name), convert_to_lazy=self.is_lazy
        )

    @is_lazy_check
>>>>>>> 57bd02a4
    def drop(
        self,
        labels: Any,
        errors: Literal["ignore", "raise"] = "raise",
    ) -> Index:
        """
        Make new Index with the passed list of labels deleted.

        Parameters
        ----------
        labels : array-like or scalar
        errors : {'ignore', 'raise'}, default 'raise'
            If 'ignore', suppress the error and existing labels are dropped.

        Returns
        -------
        Index
            The index created will have the same type as self.

        Raises
        ------
        KeyError
            If all labels are not found in the selected axis

        Examples
        --------
        >>> idx = pd.Index(['a', 'b', 'c'])
        >>> idx.drop(['a'])
        Index(['b', 'c'], dtype='object')
        """
<<<<<<< HEAD
        # TODO: SNOW-1458146 implement drop
        self.to_pandas_warning()
        return Index(self.to_pandas().drop(labels=labels, errors=errors))

    @index_not_implemented()
    def drop_duplicates(self) -> None:
        """
        Return Index with duplicate values removed.

        Parameters
        ----------
        keep : {'first', 'last', ``False``}, default 'first'
            - 'first' : Drop duplicates except for the first occurrence.
            - 'last' : Drop duplicates except for the last occurrence.
            - ``False`` : Drop all duplicates.

        Returns
        -------
        Index

        See Also
        --------
        Series.drop_duplicates : Equivalent method on Series.
        DataFrame.drop_duplicates : Equivalent method on DataFrame.
        Index.duplicated : Related method on Index, indicating duplicate Index values.
        """
        # TODO: SNOW-1458147 implement drop_duplicates

    def duplicated(self, keep: Literal["first", "last", False] = "first") -> Any:
=======
        WarningMessage.index_to_pandas_warning("drop")
        return Index(
            self.to_pandas().drop(labels=labels, errors=errors),
            convert_to_lazy=self.is_lazy,
        )

    @is_lazy_check
    def duplicated(self, keep: Literal["first", "last", False] = "first") -> np.ndarray:
>>>>>>> 57bd02a4
        """
        Indicate duplicate index values.

        Duplicated values are indicated as ``True`` values in the resulting
        array. Either all duplicates, all except the first, or all except the
        last occurrence of duplicates can be indicated.

        Parameters
        ----------
        keep : {'first', 'last', False}, default 'first'
            The value or values in a set of duplicates to mark as missing.

            - 'first' : Mark duplicates as ``True`` except for the first
              occurrence.
            - 'last' : Mark duplicates as ``True`` except for the last
              occurrence.
            - ``False`` : Mark all duplicates as ``True``.

        Returns
        -------
        np.ndarray[bool]
            An array where duplicated values are indicated as ``True``

        See Also
        --------
        Series.duplicated : Equivalent method on pandas.Series.
        DataFrame.duplicated : Equivalent method on pandas.DataFrame.

        Examples
        --------
        By default, for each set of duplicated values, the first occurrence is
        set to False and all others to True:

        >>> idx = pd.Index(['lama', 'cow', 'lama', 'beetle', 'lama'])
        >>> idx.duplicated()
        array([False, False,  True, False,  True])

        which is equivalent to

        >>> idx.duplicated(keep='first')
        array([False, False,  True, False,  True])

        By using 'last', the last occurrence of each set of duplicated values
        is set on False and all others on True:

        >>> idx.duplicated(keep='last')
        array([ True, False,  True, False, False])

        By setting keep on ``False``, all duplicates are True:

        >>> idx.duplicated(keep=False)
        array([ True, False,  True, False,  True])
        """
<<<<<<< HEAD
        # TODO: SNOW-1458147 implement duplicated
        self.to_pandas_warning()
=======
        WarningMessage.index_to_pandas_warning("duplicated")
>>>>>>> 57bd02a4
        return self.to_pandas().duplicated(keep=keep)

    @is_lazy_check
    def equals(self, other: Any) -> bool:
        """
        Determine if two Index object are equal.

        The things that are being compared are:

        * The elements inside the Index object.
        * The order of the elements inside the Index object.

        Parameters
        ----------
        other : Any
            The other object to compare against.

        Returns
        -------
        bool
            True if "other" is an Index and it has the same elements and order
            as the calling index; False otherwise.

        Examples
        --------
        >>> idx1 = pd.Index([1, 2, 3])
        >>> idx1
        Index([1, 2, 3], dtype='int64')
        >>> idx1.equals(pd.Index([1, 2, 3]))
        True

        The elements inside are compared

        >>> idx2 = pd.Index(["1", "2", "3"])
        >>> idx2
        Index(['1', '2', '3'], dtype='object')

        >>> idx1.equals(idx2)
        False

        The order is compared

        >>> ascending_idx = pd.Index([1, 2, 3])
        >>> ascending_idx
        Index([1, 2, 3], dtype='int64')
        >>> descending_idx = pd.Index([3, 2, 1])
        >>> descending_idx
        Index([3, 2, 1], dtype='int64')
        >>> ascending_idx.equals(descending_idx)
        False

        The dtype is *not* compared

        >>> int64_idx = pd.Index([1, 2, 3], dtype='int64')
        >>> int64_idx
        Index([1, 2, 3], dtype='int64')
        >>> uint64_idx = pd.Index([1, 2, 3], dtype='uint64')
        >>> uint64_idx
        Index([1, 2, 3], dtype='uint64')
        >>> int64_idx.equals(uint64_idx)
        True
        """
<<<<<<< HEAD
        # TODO: SNOW-1458148 implement equals
        self.to_pandas_warning()
        return self.to_pandas().equals(try_convert_index_to_native(other))

    @index_not_implemented()
    def identical(self) -> None:
=======
        WarningMessage.index_to_pandas_warning("equals")
        return self.to_pandas().equals(try_convert_index_to_native(other))

    @is_lazy_check
    def value_counts(
        self,
        normalize: bool = False,
        sort: bool = True,
        ascending: bool = False,
        bins: Any = None,
        dropna: bool = True,
    ) -> native_pd.Series:
        # how to change the above return type to modin pandas series?
>>>>>>> 57bd02a4
        """
        Similar to equals, but checks that object attributes and types are also equal.

        Returns
        -------
        bool
            If two Index objects have equal elements and the same type True,
            otherwise False.
        """
        # TODO: SNOW-1458148 implement identical

    @index_not_implemented()
    def insert(self) -> None:
        """
        Make new Index inserting new item at location.

        Follows Python numpy.insert semantics for negative values.

        Parameters
        ----------
        loc : int
        item : object

        Returns
        -------
        Index
        """
        # TODO: SNOW-1458138 implement insert

    @index_not_implemented()
    def is_boolean(self) -> None:
        """
        Check if the Index only consists of booleans.

        .. deprecated:: 2.0.0
            Use `pandas.api.types.is_bool_dtype` instead.

        Returns
        -------
        bool
            Whether the Index only consists of booleans.

        See Also
        --------
        is_integer : Check if the Index only consists of integers (deprecated).
        is_floating : Check if the Index is a floating type (deprecated).
        is_numeric : Check if the Index only consists of numeric data (deprecated).
        is_object : Check if the Index is of the object dtype (deprecated).
        is_categorical : Check if the Index holds categorical data.
        is_interval : Check if the Index holds Interval objects (deprecated).
        """
        # TODO: SNOW-1458123 implement is_boolean

    @index_not_implemented()
    def is_floating(self) -> None:
        """
        Check if the Index is a floating type.

        .. deprecated:: 2.0.0
            Use `pandas.api.types.is_float_dtype` instead

        The Index may consist of only floats, NaNs, or a mix of floats,
        integers, or NaNs.

        Returns
        -------
        bool
            Whether or not the Index only consists of only consists of floats, NaNs, or
            a mix of floats, integers, or NaNs.

        See Also
        --------
        is_boolean : Check if the Index only consists of booleans (deprecated).
        is_integer : Check if the Index only consists of integers (deprecated).
        is_numeric : Check if the Index only consists of numeric data (deprecated).
        is_object : Check if the Index is of the object dtype. (deprecated).
        is_categorical : Check if the Index holds categorical data (deprecated).
        is_interval : Check if the Index holds Interval objects (deprecated).
        """
        # TODO: SNOW-1458123 implement is_floating

    @index_not_implemented()
    def is_integer(self) -> None:
        """
        Check if the Index only consists of integers.

        .. deprecated:: 2.0.0
            Use `pandas.api.types.is_integer_dtype` instead.

        Returns
        -------
        bool
            Whether or not the Index only consists of integers.

        See Also
        --------
        is_boolean : Check if the Index only consists of booleans (deprecated).
        is_floating : Check if the Index is a floating type (deprecated).
        is_numeric : Check if the Index only consists of numeric data (deprecated).
        is_object : Check if the Index is of the object dtype. (deprecated).
        is_categorical : Check if the Index holds categorical data (deprecated).
        is_interval : Check if the Index holds Interval objects (deprecated).
        """
        # TODO: SNOW-1458123 implement is_integer

    @index_not_implemented()
    def is_interval(self) -> None:
        """
        Check if the Index holds Interval objects.

        .. deprecated:: 2.0.0
            Use `isinstance(index.dtype, pd.IntervalDtype)` instead.

        Returns
        -------
        bool
            Whether or not the Index holds Interval objects.

        See Also
        --------
        IntervalIndex : Index for Interval objects.
        is_boolean : Check if the Index only consists of booleans (deprecated).
        is_integer : Check if the Index only consists of integers (deprecated).
        is_floating : Check if the Index is a floating type (deprecated).
        is_numeric : Check if the Index only consists of numeric data (deprecated).
        is_object : Check if the Index is of the object dtype. (deprecated).
        is_categorical : Check if the Index holds categorical data (deprecated).
        """
        # TODO: SNOW-1458123 implement is_interval

    @index_not_implemented()
    def is_numeric(self) -> None:
        """
        Check if the Index only consists of numeric data.

        .. deprecated:: 2.0.0
            Use `pandas.api.types.is_numeric_dtype` instead.

        Returns
        -------
        bool
            Whether or not the Index only consists of numeric data.

        See Also
        --------
        is_boolean : Check if the Index only consists of booleans (deprecated).
        is_integer : Check if the Index only consists of integers (deprecated).
        is_floating : Check if the Index is a floating type (deprecated).
        is_object : Check if the Index is of the object dtype. (deprecated).
        is_categorical : Check if the Index holds categorical data (deprecated).
        is_interval : Check if the Index holds Interval objects (deprecated).
        """
        # TODO: SNOW-1458123 implement is_numeric

    @index_not_implemented()
    def is_object(self) -> None:
        """
        Check if the Index is of the object dtype.

        .. deprecated:: 2.0.0
           Use `pandas.api.types.is_object_dtype` instead.

        Returns
        -------
        bool
            Whether or not the Index is of the object dtype.

        See Also
        --------
        is_boolean : Check if the Index only consists of booleans (deprecated).
        is_integer : Check if the Index only consists of integers (deprecated).
        is_floating : Check if the Index is a floating type (deprecated).
        is_numeric : Check if the Index only consists of numeric data (deprecated).
        is_categorical : Check if the Index holds categorical data (deprecated).
        is_interval : Check if the Index holds Interval objects (deprecated).
        """
        # TODO: SNOW-1458123 implement is_object

    @index_not_implemented()
    def min(self) -> None:
        """
        Return the minimum value of the Index.

        Parameters
        ----------
        axis : {None}
            Dummy argument for consistency with Series.
        skipna : bool, default True
            Exclude NA/null values when showing the result.
        *args, **kwargs
            Additional arguments and keywords for compatibility with NumPy.

        Returns
        -------
        scalar
            Minimum value.

        See Also
        --------
        Index.max : Return the maximum value of the object.
        Series.min : Return the minimum value in a Series.
        DataFrame.min : Return the minimum values in a DataFrame.
        """
        # TODO: SNOW-1458127 implement min

    @index_not_implemented()
    def max(self) -> None:
        """
        Return the maximum value of the Index.

        Parameters
        ----------
        axis : int, optional
            For compatibility with NumPy. Only 0 or None are allowed.
        skipna : bool, default True
            Exclude NA/null values when showing the result.
        *args, **kwargs
            Additional arguments and keywords for compatibility with NumPy.

        Returns
        -------
        scalar
            Maximum value.

        See Also
        --------
        Index.min : Return the minimum value in an Index.
        Series.max : Return the maximum value in a Series.
        DataFrame.max : Return the maximum values in a DataFrame.
        """
        # TODO: SNOW-1458127 implement max

    @index_not_implemented()
    def reindex(self) -> None:
        """
        Create index with target's values.

        Parameters
        ----------
        target : an iterable
        method : {None, 'pad'/'ffill', 'backfill'/'bfill', 'nearest'}, optional
            * default: exact matches only.
            * pad / ffill: find the PREVIOUS index value if no exact match.
            * backfill / bfill: use NEXT index value if no exact match
            * nearest: use the NEAREST index value if no exact match. Tied
              distances are broken by preferring the larger index value.
        level : int, optional
            Level of multiindex.
        limit : int, optional
            Maximum number of consecutive labels in ``target`` to match for
            inexact matches.
        tolerance : int or float, optional
            Maximum distance between original and new labels for inexact
            matches. The values of the index at the matching locations must
            satisfy the equation ``abs(index[indexer] - target) <= tolerance``.

            Tolerance may be a scalar value, which applies the same tolerance
            to all values, or list-like, which applies variable tolerance per
            element. List-like includes list, tuple, array, Series, and must be
            the same size as the index and its dtype must exactly match the
            index's type.

        Returns
        -------
        new_index : pd.Index
            Resulting index.
        indexer : np.ndarray[np.intp] or None
            Indices of output values in original index.

        Raises
        ------
        TypeError
            If ``method`` passed along with ``level``.
        ValueError
            If non-unique multi-index
        ValueError
            If non-unique index and ``method`` or ``limit`` passed.

        See Also
        --------
        Series.reindex : Conform Series to new index with optional filling logic.
        DataFrame.reindex : Conform DataFrame to new index with optional filling logic.
        """
        # TODO: SNOW-1458121 implement reindex

    @index_not_implemented()
    def rename(self) -> None:
        """
        Alter Index or MultiIndex name.

        Able to set new names without level. Defaults to returning new index.
        Length of names must match number of levels in MultiIndex.

        Parameters
        ----------
        name : label or list of labels
            Name(s) to set.
        inplace : bool, default False
            Modifies the object directly, instead of creating a new Index or
            MultiIndex.

        Returns
        -------
        Index or None
            The same type as the caller or None if ``inplace=True``.

        See Also
        --------
        Index.set_names : Able to set new names partially and by level.
        """
        # TODO: SNOW-1458122 implement rename

    @index_not_implemented()
    def unique(self) -> None:
        """
        Return unique values in the index.

        Unique values are returned in order of appearance, this does NOT sort.

        Parameters
        ----------
        level : int or hashable, optional
            Only return values from specified level (for MultiIndex).
            If int, gets the level by integer position, else by level name.

        Returns
        -------
        Index

        See Also
        --------
        unique : Numpy array of unique values in that column.
        Series.unique : Return unique values of Series object.
        """
        # TODO: SNOW-1458132 implement unique

    @index_not_implemented()
    def nunique(self) -> None:
        """
        Return number of unique elements in the object.

        Excludes NA values by default.

        Parameters
        ----------
        dropna : bool, default True
            Don't include NaN in the count.

        Returns
        -------
        int

        See Also
        --------
        DataFrame.nunique: Method nunique for DataFrame.
        Series.count: Count non-NA/null observations in the Series.
        """
        # TODO: SNOW-1458132 implement nunique

    def value_counts(
        self,
        normalize: bool = False,
        sort: bool = True,
        ascending: bool = False,
        bins: Any = None,
        dropna: bool = True,
    ) -> native_pd.Series:
        # how to change the above return type to modin pandas series?
        """
        Return a Series containing counts of unique values.

        The resulting object will be in descending order so that the
        first element is the most frequently-occurring element.
        Excludes NA values by default.

        Parameters
        ----------
        normalize : bool, default False
            If True then the object returned will contain the relative
            frequencies of the unique values.
        sort : bool, default True
            Sort by frequencies when True. Preserve the order of the data when False.
        ascending : bool, default False
            Sort in ascending order.
        bins : int, optional
            Rather than count values, group them into half-open bins,
            a convenience for ``pd.cut``, only works with numeric data.
        dropna : bool, default True
            Don't include counts of NaN.

        Returns
        -------
        Series
            A series containing counts of unique values.

        See Also
        --------
        Series.count: Number of non-NA elements in a Series.
        DataFrame.count: Number of non-NA elements in a DataFrame.
        DataFrame.value_counts: Equivalent method on DataFrames.

        Examples
        --------
        >>> index = pd.Index([3, 1, 2, 3, 4, np.nan])
        >>> index.value_counts()
        3.0    2
        1.0    1
        2.0    1
        4.0    1
        Name: count, dtype: int64

        With `normalize` set to `True`, returns the relative frequency by
        dividing all values by the sum of values.

        >>> ind = pd.Index([3, 1, 2, 3, 4, np.nan])
        >>> ind.value_counts(normalize=True)
        3.0    0.4
        1.0    0.2
        2.0    0.2
        4.0    0.2
        Name: proportion, dtype: float64

        **bins**

        Bins can be useful for going from a continuous variable to a
        categorical variable; instead of counting unique
        apparitions of values, divide the index in the specified
        number of half-open bins.
        """
<<<<<<< HEAD
        # TODO: SNOW-1458133 implement value_counts
        self.to_pandas_warning()
=======
        WarningMessage.index_to_pandas_warning("value_counts")
>>>>>>> 57bd02a4
        return self.to_pandas().value_counts(
            normalize=normalize,
            sort=sort,
            ascending=ascending,
            bins=bins,
            dropna=dropna,
        )

<<<<<<< HEAD
    def set_names(
        self, names: Any, level: Any = None, inplace: bool = False
    ) -> Self | None:
        """
        Set Index name.

        Able to set new names partially and by level.

        Parameters
        ----------
        names : label or list of label or dict-like for MultiIndex
            Name(s) to set.

        level : int, label or list of int or label, optional

        inplace : bool, default False
            Modifies the object directly, instead of creating a new Index.

        Returns
        -------
        Index or None
            The same type as the caller or None if ``inplace=True``.

        Examples
        --------
        >>> idx = pd.Index([1, 2, 3, 4])
        >>> idx
        Index([1, 2, 3, 4], dtype='int64')
        >>> idx.set_names('quarter')
        Index([1, 2, 3, 4], dtype='int64', name='quarter')
        """
        # TODO: SNOW-1458122 implement set_names
        self.to_pandas_warning()
        if not inplace:
            return Index(
                self.to_pandas().set_names(names, level=level, inplace=inplace)
            )
        return self.to_pandas().set_names(names, level=level, inplace=inplace)

    @index_not_implemented()
    def fillna(self) -> None:
        """
        Fill NA/NaN values with the specified value.

        Parameters
        ----------
        value : scalar
            Scalar value to use to fill holes (e.g. 0).
            This value cannot be a list-likes.
        downcast : dict, default is None
            A dict of item->dtype of what to downcast if possible,
            or the string 'infer' which will try to downcast to an appropriate
            equal type (e.g. float64 to int64 if possible).

            .. deprecated:: 2.1.0

        Returns
        -------
        Index

        See Also
        --------
        DataFrame.fillna : Fill NaN values of a DataFrame.
        Series.fillna : Fill NaN Values of a Series.
        """
        # TODO: SNOW-1458139 implement fillna

    @index_not_implemented()
    def dropna(self) -> None:
        """
        Return Index without NA/NaN values.

        Parameters
        ----------
        how : {'any', 'all'}, default 'any'
            If the Index is a MultiIndex, drop the value when any or all levels
            are NaN.

        Returns
        -------
        Index
        """
        # TODO: SNOW-1458139 implement dropna

    @index_not_implemented()
    def isna(self) -> None:
        """
        Detect missing values.

        Return a boolean same-sized object indicating if the values are NA.
        NA values, such as ``None``, :attr:`numpy.NaN` or :attr:`pd.NaT`, get
        mapped to ``True`` values.
        Everything else get mapped to ``False`` values. Characters such as
        empty strings `''` or :attr:`numpy.inf` are not considered NA values.

        Returns
        -------
        numpy.ndarray[bool]
            A boolean array of whether my values are NA.

        See Also
        --------
        Index.notna : Boolean inverse of isna.
        Index.dropna : Omit entries with missing values.
        isna : Top-level isna.
        Series.isna : Detect missing values in Series object.
        """
        # TODO: SNOW-1458139 implement isna

    @index_not_implemented()
    def notna(self) -> None:
        """
        Detect existing (non-missing) values.

        Return a boolean same-sized object indicating if the values are not NA.
        Non-missing values get mapped to ``True``. Characters such as empty
        strings ``''`` or :attr:`numpy.inf` are not considered NA values.
        NA values, such as None or :attr:`numpy.NaN`, get mapped to ``False``
        values.

        Returns
        -------
        numpy.ndarray[bool]
            Boolean array to indicate which entries are not NA.

        See Also
        --------
        Index.notnull : Alias of notna.
        Index.isna: Inverse of notna.
        notna : Top-level notna.
        """
        # TODO: SNOW-1458139 implement notna

    @index_not_implemented()
    def hasnans(self) -> None:
        """
        Return True if there are any NaNs.

        Enables various performance speedups.

        Returns
        -------
        bool

        See Also
        --------
        Index.isna : Detect missing values.
        Index.dropna : Return Index without NA/NaN values.
        Index.fillna : Fill NA/NaN values with the specified value.
        """
        # TODO: SNOW-1458139 implement hasnans

    def astype(self, dtype: Any, copy: bool = True) -> Index:
        """
        Create an Index with values cast to dtypes.

        The class of a new Index is determined by dtype. When conversion is
        impossible, a TypeError exception is raised.

        Parameters
        ----------
        dtype : numpy dtype or pandas type
            Note that any signed integer `dtype` is treated as ``'int64'``,
            and any unsigned integer `dtype` is treated as ``'uint64'``,
            regardless of the size.
        copy : bool, default True
            By default, astype always returns a newly allocated object.
            If copy is set to False and internal requirements on dtype are
            satisfied, the original data is used to create a new Index
            or the original Index is returned.

        Returns
        -------
        Index
            Index with values cast to specified dtype.

        Examples
        --------
        >>> idx = pd.Index([1, 2, 3])
        >>> idx
        Index([1, 2, 3], dtype='int64')
        >>> idx.astype('float')
        Index([1.0, 2.0, 3.0], dtype='float64')
        """
        # TODO: SNOW-1458125 implement astype
        self.to_pandas_warning()
        return Index(self.to_pandas().astype(dtype=dtype, copy=copy))

    @index_not_implemented()
    def item(self) -> None:
        """
        Return the first element of the underlying data as a Python scalar.

        Returns
        -------
        scalar
            The first element of Series or Index.

        Raises
        ------
        ValueError
            If the data is not length = 1.
        """
        # TODO: SNOW-1458117 implement item

    @index_not_implemented()
    def to_series(self) -> None:
        """
        Create a Series with both index and values equal to the index keys.

        Useful with map for returning an indexer based on an index.

        Parameters
        ----------
        index : Index, optional
            Index of resulting Series. If None, defaults to original index.
        name : str, optional
            Name of resulting Series. If None, defaults to name of original
            index.

        Returns
        -------
        Series
            The dtype will be based on the type of the Index values.

        See Also
        --------
        Index.to_frame : Convert an Index to a DataFrame.
        Series.to_frame : Convert Series to DataFrame.
        """
        # TODO: SNOW-1458117 implement to_series

    @index_not_implemented()
    def to_frame(self) -> None:
        """
        Create a DataFrame with a column containing the Index.

        Parameters
        ----------
        index : bool, default True
            Set the index of the returned DataFrame as the original Index.

        name : object, defaults to index.name
            The passed name should substitute for the index name (if it has
            one).

        Returns
        -------
        DataFrame
            DataFrame containing the original Index data.

        See Also
        --------
        Index.to_series : Convert an Index to a Series.
        Series.to_frame : Convert Series to DataFrame.
        """
        # TODO: SNOW-1458117 implement to_frame

=======
    @is_lazy_check
>>>>>>> 57bd02a4
    def tolist(self) -> list:
        """
        Return a list of the values.

        These are each a scalar type, which is a Python scalar
        (for str, int, float) or a pandas scalar
        (for Timestamp/Timedelta/Interval/Period)

        Returns
        -------
        list
            The index values in list form

        See Also
        --------
        numpy.ndarray.tolist : Return the array as an a.ndim-levels deep
            nested list of Python scalars.

        Examples
        >>> idx = pd.Index([1, 2, 3])
        >>> idx
        Index([1, 2, 3], dtype='int64')

        >>> idx.to_list()
        [1, 2, 3]
        """
        # TODO: SNOW-1458117 implement to_list
        return self.to_pandas().tolist()

    to_list = tolist

    @is_lazy_check
    def sort_values(
        self,
        return_indexer: bool = False,
        ascending: bool = True,
        na_position: NaPosition = "last",
        key: Callable | None = None,
    ) -> Index | tuple[Index, np.ndarray]:
        """
        Return a sorted copy of the index.

        Return a sorted copy of the index, and optionally return the indices
        that sorted the index itself.

        Parameters
        ----------
        return_indexer : bool, default False
            Should the indices that would sort the index be returned.
        ascending : bool, default True
            Should the index values be sorted in ascending order.
        na_position : {'first' or 'last'}, default 'last'
            Argument 'first' puts NaNs at the beginning, 'last' puts NaNs at
            the end.
        key : callable, optional
            If not None, apply the key function to the index values
            before sorting. This is similar to the `key` argument in the
            builtin :meth:`sorted` function, with the notable difference that
            this `key` function should be *vectorized*. It should expect an
            ``Index`` and return an ``Index`` of the same shape.

        Returns
        -------
        Index, numpy.ndarray
            Index is returned in all cases as a sorted copy of the index.
            ndarray is returned when return_indexer is True, represents the indices that the index itself was sorted by.

        See Also
        --------
        Series.sort_values : Sort values of a Series.
        DataFrame.sort_values : Sort values in a DataFrame.

        Examples
        --------
        >>> idx = pd.Index([10, 100, 1, 1000])
        >>> idx
        Index([10, 100, 1, 1000], dtype='int64')

        Sort values in ascending order (default behavior).

        >>> idx.sort_values()
        Index([1, 10, 100, 1000], dtype='int64')

        Sort values in descending order, and also get the indices `idx` was
        sorted by.

        >>> idx.sort_values(ascending=False, return_indexer=True)
        (Index([1000, 100, 10, 1], dtype='int64'), array([3, 1, 0, 2]))
        """
<<<<<<< HEAD
        # TODO: SNOW-1458130 implement sort_values
        self.to_pandas_warning()
=======
        WarningMessage.index_to_pandas_warning("sort_values")
>>>>>>> 57bd02a4
        ret = self.to_pandas().sort_values(
            return_indexer=return_indexer,
            ascending=ascending,
            na_position=na_position,
            key=key,
        )
        if return_indexer:
            return Index(ret[0], convert_to_lazy=self.is_lazy), ret[1]
        else:
            return Index(ret, convert_to_lazy=self.is_lazy)

<<<<<<< HEAD
    @index_not_implemented()
    def append(self) -> None:
        """
        Append a collection of Index options together.

        Parameters
        ----------
        other : Index or list/tuple of indices

        Returns
        -------
        Index
        """
        # TODO: SNOW-1458149 implement append

    @index_not_implemented()
    def join(self) -> None:
        """
        Compute join_index and indexers to conform data structures to the new index.

        Parameters
        ----------
        other : Index
        how : {'left', 'right', 'inner', 'outer'}
        level : int or level name, default None
        return_indexers : bool, default False
        sort : bool, default False
            Sort the join keys lexicographically in the result Index. If False,
            the order of the join keys depends on the join type (how keyword).

        Returns
        -------
        join_index, (left_indexer, right_indexer)
        """
        # TODO: SNOW-1458150 implement join

=======
    @is_lazy_check
>>>>>>> 57bd02a4
    def intersection(self, other: Any, sort: bool = False) -> Index:
        """
        Form the intersection of two Index objects.

        This returns a new Index with elements common to the index and `other`.

        Parameters
        ----------
        other : Index or array-like
        sort : True, False or None, default False
            Whether to sort the resulting index.

            * None : sort the result, except when `self` and `other` are equal
              or when the values cannot be compared.
            * False : do not sort the result.
            * True : Sort the result (which may raise TypeError).

        Returns
        -------
        Index
            A new Index with elements common to the index and `other`.

        Examples
        --------
        >>> idx1 = pd.Index([1, 2, 3, 4])
        >>> idx2 = pd.Index([3, 4, 5, 6])
        >>> idx1.intersection(idx2)
        Index([3, 4], dtype='int64')
        """
<<<<<<< HEAD
        # TODO: SNOW-1458151 implement intersection
        self.to_pandas_warning()
=======
        WarningMessage.index_to_pandas_warning("intersection")
>>>>>>> 57bd02a4
        return Index(
            self.to_pandas().intersection(
                other=try_convert_index_to_native(other), sort=sort
            ),
            convert_to_lazy=self.is_lazy,
        )

    @is_lazy_check
    def union(self, other: Any, sort: bool = False) -> Index:
        """
        Form the union of two Index objects.

        If the Index objects are incompatible, both Index objects will be
        cast to dtype('object') first.

        Parameters
        ----------
        other : Index or array-like
        sort : bool or None, default None
            Whether to sort the resulting Index.

            * None : Sort the result, except when

              1. `self` and `other` are equal.
              2. `self` or `other` has length 0.
              3. Some values in `self` or `other` cannot be compared.
                 A RuntimeWarning is issued in this case.

            * False : do not sort the result.
            * True : Sort the result (which may raise TypeError).

        Returns
        -------
        Index
            The Index that represents the union between the two indexes

        Examples
        --------
        Union matching dtypes

        >>> idx1 = pd.Index([1, 2, 3, 4])
        >>> idx2 = pd.Index([3, 4, 5, 6])
        >>> idx1.union(idx2)
        Index([1, 2, 3, 4, 5, 6], dtype='int64')

        Union mismatched dtypes

        >>> idx1 = pd.Index(['a', 'b', 'c', 'd'])
        >>> idx2 = pd.Index([1, 2, 3, 4])
        >>> idx1.union(idx2)
        Index(['a', 'b', 'c', 'd', 1, 2, 3, 4], dtype='object')
        """
<<<<<<< HEAD
        # TODO: SNOW-1458149 implement union w/o sort
        # TODO: SNOW-1468240 implement union w/ sort
        self.to_pandas_warning()
=======
        WarningMessage.index_to_pandas_warning("union")
>>>>>>> 57bd02a4
        return Index(
            self.to_pandas().union(other=try_convert_index_to_native(other), sort=sort),
            convert_to_lazy=self.is_lazy,
        )

    @is_lazy_check
    def difference(self, other: Any, sort: Any = None) -> Index:
        """
        Return a new Index with elements of index not in `other`.

        This is the set difference of two Index objects.

        Parameters
        ----------
        other : Index or array-like
        sort : bool or None, default None
            Whether to sort the resulting index. By default, the
            values are attempted to be sorted, but any TypeError from
            incomparable elements is caught by pandas.

            * None : Attempt to sort the result, but catch any TypeErrors
              from comparing incomparable elements.
            * False : Do not sort the result.
            * True : Sort the result (which may raise TypeError).

        Returns
        -------
        Index
            An index object that represents the difference between the two indexes.

        Examples
        --------
        >>> idx1 = pd.Index([2, 1, 3, 4])
        >>> idx2 = pd.Index([3, 4, 5, 6])
        >>> idx1.difference(idx2)
        Index([1, 2], dtype='int64')
        >>> idx1.difference(idx2, sort=False)
        Index([2, 1], dtype='int64')
        """
<<<<<<< HEAD
        # TODO: SNOW-1458152 implement difference
        self.to_pandas_warning()
=======
        WarningMessage.index_to_pandas_warning("difference")
>>>>>>> 57bd02a4
        return Index(
            self.to_pandas().difference(try_convert_index_to_native(other), sort=sort),
            convert_to_lazy=self.is_lazy,
        )

<<<<<<< HEAD
=======
    @is_lazy_check
    def get_indexer_for(self, target: Any) -> Any:
        """
        Guaranteed return of an indexer even when non-unique.

        This dispatches to get_indexer or get_indexer_non_unique
        as appropriate.

        Returns
        -------
        np.ndarray[np.intp]
            List of indices.

        Examples
        --------
        >>> idx = pd.Index([np.nan, 'var1', np.nan])
        >>> idx.get_indexer_for([np.nan])
        array([0, 2])
        """
        WarningMessage.index_to_pandas_warning("get_indexer_for")
        ret = self.to_pandas().get_indexer_for(target=target)
        # if isinstance(ret, native_pd.Index):
        #     return Index(ret, convert_to_lazy=self.is_lazy)
        return ret

    @is_lazy_check
    def _get_indexer_strict(self, key: Any, axis_name: str) -> tuple[Index, np.ndarray]:
        """
        Analogue to pandas.Index.get_indexer that raises if any elements are missing.
        """
        WarningMessage.index_to_pandas_warning("_get_indexer_strict")
        tup = self.to_pandas()._get_indexer_strict(key=key, axis_name=axis_name)
        return Index(tup[0], convert_to_lazy=self.is_lazy), tup[1]

    @is_lazy_check
>>>>>>> 57bd02a4
    def get_level_values(self, level: int | str) -> Index:
        """
        Return an Index of values for requested level.

        This is primarily useful to get an individual level of values from a
        MultiIndex, but is provided on Index as well for compatibility.

        Parameters
        ----------
        level : int or str
            It is either the integer position or the name of the level.

        Returns
        -------
        Index
            self, since self only has one level

        Notes
        -----
        For Index, level should be 0, since there are no multiple levels.

        Examples
        --------
        >>> idx = pd.Index(list('abc'))
        >>> idx
        Index(['a', 'b', 'c'], dtype='object')

        Get level values by supplying `level` as integer:

        >>> idx.get_level_values(0)
        Index(['a', 'b', 'c'], dtype='object')
        """
        WarningMessage.index_to_pandas_warning("get_level_values")
        return Index(
            self.to_pandas().get_level_values(level=level), convert_to_lazy=self.is_lazy
        )

<<<<<<< HEAD
    @index_not_implemented()
    def isin(self) -> None:
        """
        Return a boolean array where the index values are in `values`.

        Compute boolean array of whether each index value is found in the
        passed set of values. The length of the returned boolean array matches
        the length of the index.

        Parameters
        ----------
        values : set or list-like
            Sought values.
        level : str or int, optional
            Name or position of the index level to use (if the index is a
            `MultiIndex`).

        Returns
        -------
        np.ndarray[bool]
            NumPy array of boolean values.

        See Also
        --------
        Series.isin : Same for Series.
        DataFrame.isin : Same method for DataFrames.

        Notes
        -----
        In the case of `MultiIndex` you must either specify `values` as a
        list-like object containing tuples that are the same length as the
        number of levels, or specify `level`. Otherwise it will raise a
        ``ValueError``.

        If `level` is specified:

        - if it is the name of one *and only one* index level, use that level;
        - otherwise it should be a number indicating level position.
        """
        # TODO: SNOW-1458153 implement isin

=======
    @is_lazy_check
>>>>>>> 57bd02a4
    def slice_indexer(
        self,
        start: Hashable | None = None,
        end: Hashable | None = None,
        step: int | None = None,
    ) -> slice:
        """
        Compute the slice indexer for input labels and step.

        Index needs to be ordered and unique.

        Parameters
        ----------
        start : label, default None
            If None, defaults to the beginning.
        end : label, default None
            If None, defaults to the end.
        step : int, default None

        Returns
        -------
        slice
            The slice of indices

        Raises
        ------
        KeyError
            If key does not exist, or key is not unique and index is not ordered.

        Notes
        -----
        This function assumes that the data is sorted, so use at your own peril

        Examples
        --------
        This is a method on all index types. For example you can do:

        >>> idx = pd.Index(list('abcd'))
        >>> idx.slice_indexer(start='b', end='c')
        slice(1, 3, None)
        """
        WarningMessage.index_to_pandas_warning("slice_indexer")
        return self.to_pandas().slice_indexer(start=start, end=end, step=step)

    def _get_indexer_strict(self, key: Any, axis_name: str) -> tuple[Index, np.ndarray]:
        """
        Analogue to pandas.Index.get_indexer that raises if any elements are missing.
        """
        self.to_pandas_warning()
        tup = self.to_pandas()._get_indexer_strict(key=key, axis_name=axis_name)
        return Index(tup[0]), tup[1]

    @property
    @is_lazy_check
    def array(self) -> ExtensionArray:
        """
        return the array of values
        """
        return self.to_pandas().array

    @is_lazy_check
    def _summary(self, name: Any = None) -> str:
        """
        Return a summarized representation.

        Parameters
        ----------
        name : str
            name to use in the summary representation

        Returns
        -------
        str
            String with a summarized representation of the index
        """
        WarningMessage.index_to_pandas_warning("_summary")
        return self.to_pandas()._summary(name=name)

    @is_lazy_check
    def __array__(self, dtype: Any = None) -> np.ndarray:
        """
        The array interface, return the values.
        """
        return self.to_pandas().__array__(dtype=dtype)

    @is_lazy_check
    def __repr__(self) -> str:
        """
        Return a string representation for this object.
        """
        WarningMessage.index_to_pandas_warning("__repr__")
        return self.to_pandas().__repr__()

    @is_lazy_check
    def __iter__(self) -> Iterator:
        """
        Return an iterator of the values.

        These are each a scalar type, which is a Python scalar
        (for str, int, float) or a pandas scalar
        (for Timestamp/Timedelta/Interval/Period)

        Returns
        -------
        Iterator
            Iterator of the index values

        Examples
        --------
        >>> i = pd.Index([1, 2, 3])
        >>> for x in i:
        ...     print(x)
        1
        2
        3
        """
        WarningMessage.index_to_pandas_warning("__iter__")
        return self.to_pandas().__iter__()

    @is_lazy_check
    def __contains__(self, key: Any) -> bool:
        """
        Return a boolean indicating whether the provided key is in the index.

        Parameters
        ----------
        key : label
            The key to check if it is present in the index.

        Returns
        -------
        bool
            True if the key is in the index, False otherwise.

        Raises
        ------
        TypeError
            If the key is not hashable.

        Examples
        --------
        >>> idx = pd.Index([1, 2, 3, 4])
        >>> idx
        Index([1, 2, 3, 4], dtype='int64')

        >>> 2 in idx
        True
        >>> 6 in idx
        False
        """
        WarningMessage.index_to_pandas_warning("__contains__")
        return self.to_pandas().__contains__(key=key)

    @is_lazy_check
    def __len__(self) -> int:
        """
        Return the length of the Index as an int.
        """
        WarningMessage.index_to_pandas_warning("__len__")
        return self.to_pandas().__len__()

    @is_lazy_check
    def __getitem__(self, key: Any) -> np.ndarray | None | Index:
        """
        Override numpy.ndarray's __getitem__ method to work as desired.

        This function adds lists and Series as valid boolean indexers
        (ndarrays only supports ndarray with dtype=bool).

        If resulting ndim != 1, plain ndarray is returned instead of
        corresponding `Index` subclass.
        """
        WarningMessage.index_to_pandas_warning("__getitem__")
        item = self.to_pandas().__getitem__(key=key)
        if isinstance(item, native_pd.Index):
            return Index(item, convert_to_lazy=self.is_lazy)
        return item

    @is_lazy_check
    def __setitem__(self, key: Any, value: Any) -> None:
        """
        Override numpy.ndarray's __setitem__ method to work as desired.

        We raise a TypeError because the Index values are not mutable
        """
        raise TypeError("Index does not support mutable operations")

    @property
    def str(self) -> str:
        """
        Vectorized string functions for Series and Index.

        NAs stay NA unless handled otherwise by a particular method.
        Patterned after Python's string methods, with some inspiration from
        R's stringr package.

        Examples
        --------
        >>> s = pd.Series(["A_Str_Series"])
        >>> s
        0    A_Str_Series
        dtype: object

        >>> s.str.split("_")
        0    [A, Str, Series]
        dtype: object

        >>> s.str.replace("_", "")
        0    AStrSeries
        dtype: object
        """
        WarningMessage.index_to_pandas_warning("str")
        return self.to_pandas().str<|MERGE_RESOLUTION|>--- conflicted
+++ resolved
@@ -33,14 +33,11 @@
 from pandas.core.indexes.frozen import FrozenList
 
 from snowflake.snowpark.modin.pandas.utils import try_convert_index_to_native
-<<<<<<< HEAD
 from snowflake.snowpark.modin.plugin.utils.error_message import (
     ErrorMessage,
     index_not_implemented,
 )
-=======
 from snowflake.snowpark.modin.plugin.utils.warning_message import WarningMessage
->>>>>>> 57bd02a4
 
 
 class Index:
@@ -113,35 +110,6 @@
                 tupleize_cols=tupleize_cols,
             )
 
-<<<<<<< HEAD
-    def __getattr__(self, key: str) -> Any:
-        """
-        Return item identified by `key`.
-
-        Parameters
-        ----------
-        key : str
-            Key to get.
-
-        Returns
-        -------
-        Any
-
-        Notes
-        -----
-        This method also helps raise NotImplementedError for APIs out
-        of current scope that are not implemented.
-        """
-        try:
-            return object.__getattribute__(self, key)
-        except AttributeError as err:
-            native_index = native_pd.Index([])
-            if hasattr(native_index, key):
-                raise ErrorMessage.not_implemented(
-                    f"Index.{key} is not yet implemented"
-                )
-            raise err
-=======
     def is_lazy_check(func: Any) -> Any:
         """
         Decorator method for separating function calls for lazy indexes and non-lazy (column) indexes
@@ -184,7 +152,34 @@
                 return returned_value
 
         return check_lazy
->>>>>>> 57bd02a4
+
+    def __getattr__(self, key: str) -> Any:
+        """
+        Return item identified by `key`.
+
+        Parameters
+        ----------
+        key : str
+            Key to get.
+
+        Returns
+        -------
+        Any
+
+        Notes
+        -----
+        This method also helps raise NotImplementedError for APIs out
+        of current scope that are not implemented.
+        """
+        try:
+            return object.__getattribute__(self, key)
+        except AttributeError as err:
+            native_index = native_pd.Index([])
+            if hasattr(native_index, key):
+                raise ErrorMessage.not_implemented(
+                    f"Index.{key} is not yet implemented"
+                )
+            raise err
 
     def to_pandas(self) -> native_pd.Index:
         """
@@ -226,7 +221,6 @@
         return self.to_pandas().values
 
     @property
-<<<<<<< HEAD
     @index_not_implemented()
     def is_monotonic_increasing(self) -> None:
         """
@@ -261,9 +255,7 @@
         # TODO: SNOW-1458134 implement is_monotonic_decreasing
 
     @property
-=======
-    @is_lazy_check
->>>>>>> 57bd02a4
+    @is_lazy_check
     def is_unique(self) -> bool:
         """
         Return if the index has unique values.
@@ -297,12 +289,8 @@
         >>> idx.is_unique
         True
         """
-<<<<<<< HEAD
         # TODO: SNOW-1458131 implement is_unique
-        self.to_pandas_warning()
-=======
         WarningMessage.index_to_pandas_warning("is_unique")
->>>>>>> 57bd02a4
         return self.to_pandas().is_unique
 
     @property
@@ -371,6 +359,7 @@
         >>> idx.unique()
         Index([1, 2, 3], dtype='int64')
         """
+        # TODO: SNOW-1458132 implement unique
         WarningMessage.index_to_pandas_warning("unique")
         return Index(self.to_pandas().unique(level=level))
 
@@ -393,12 +382,8 @@
         >>> idx.dtype
         dtype('int64')
         """
-<<<<<<< HEAD
         # TODO: SNOW-1458123 implement dtype
-        self.to_pandas_warning()
-=======
         WarningMessage.index_to_pandas_warning("dtype")
->>>>>>> 57bd02a4
         return self.to_pandas().dtype
 
     @property
@@ -408,26 +393,52 @@
         Return a string of the type inferred from the values.
         """
 
-<<<<<<< HEAD
     @property
     @index_not_implemented()
     def shape(self) -> None:
-=======
+        """
+        Return a tuple of the shape of the underlying data.
+        """
+        # TODO: SNOW-1458118 implement shape
+
     @is_lazy_check
     def astype(self, dtype: Any, copy: bool = True) -> Index:
->>>>>>> 57bd02a4
-        """
-        Return a tuple of the shape of the underlying data.
-        """
-<<<<<<< HEAD
-        # TODO: SNOW-1458118 implement shape
-=======
+        """
+        Create an Index with values cast to dtypes.
+
+        The class of a new Index is determined by dtype. When conversion is
+        impossible, a TypeError exception is raised.
+
+        Parameters
+        ----------
+        dtype : numpy dtype or pandas type
+            Note that any signed integer `dtype` is treated as ``'int64'``,
+            and any unsigned integer `dtype` is treated as ``'uint64'``,
+            regardless of the size.
+        copy : bool, default True
+            By default, astype always returns a newly allocated object.
+            If copy is set to False and internal requirements on dtype are
+            satisfied, the original data is used to create a new Index
+            or the original Index is returned.
+
+        Returns
+        -------
+        Index
+            Index with values cast to specified dtype.
+
+        Examples
+        --------
+        >>> idx = pd.Index([1, 2, 3])
+        >>> idx
+        Index([1, 2, 3], dtype='int64')
+        >>> idx.astype('float')
+        Index([1.0, 2.0, 3.0], dtype='float64')
+        """
         WarningMessage.index_to_pandas_warning("astype")
         return Index(
             self.to_pandas().astype(dtype=dtype, copy=copy),
             convert_to_lazy=self.is_lazy,
         )
->>>>>>> 57bd02a4
 
     @property
     def name(self) -> Hashable:
@@ -447,12 +458,8 @@
         >>> idx.name
         'x'
         """
-<<<<<<< HEAD
         # TODO: SNOW-1458122 implement name
-        self.to_pandas_warning()
-=======
         WarningMessage.index_to_pandas_warning("name")
->>>>>>> 57bd02a4
         return self.to_pandas().name
 
     @name.setter
@@ -489,89 +496,38 @@
     # TODO: SNOW-1458122 implement names
     names = property(fset=_set_names, fget=_get_names)
 
-    @property
-    def ndim(self) -> int:
-        """
-        Number of dimensions of the underlying data, by definition 1.
-        """
-        return 1
-
-    @property
-    @index_not_implemented()
-    def size(self) -> None:
-        """
-        Return the number of elements in the underlying data.
-        """
-        # TODO: SNOW-1458118 implement size
-
-    @property
-    def nlevels(self) -> int:
-        """
-        Number of levels.
-        """
-        return 1
-
-    @property
-    @index_not_implemented()
-    def empty(self) -> None:
-        """
-        Whether the index is empty.
-        """
-        # TODO: SNOW-1458118 implement empty
-
-    @property
-    def T(self, *args: Any, **kwargs: Any) -> Index:
-        """
-        Return the transpose, which is by definition self.
-
-        Parameters
-        ----------
-        *args : Any
-            Optional positional arguments for compatibility with other T APIs.
-        **kwargs : Any
-            Optional keyword arguments for compatibility with other T APIs.
-
-        Returns
-        -------
-        Index
-            This is self
-        """
-        return self
-
-    @index_not_implemented()
-    def all(self) -> None:
-        """
-        Return whether all elements are Truthy.
-
-        Parameters
-        ----------
-        *args : Any
-            Required for compatibility with numpy.
-        **kwargs : Any
-            Required for compatibility with numpy.
-
-        Returns
-        -------
-        bool or array-like (if axis is specified)
-            A single element array-like may be converted to bool.
-
-        See Also
-        --------
-        Index.any : Return whether any element in an Index is True.
-        Series.any : Return whether any element in a Series is True.
-        Series.all : Return whether all elements in a Series are True.
-
-        Notes
-        -----
-        Not a Number (NaN), positive infinity and negative infinity
-        evaluate to True because these are not equal to zero.
-        """
-<<<<<<< HEAD
-        # TODO: SNOW-1458141 implement all
-
-    @index_not_implemented()
-    def any(self) -> None:
-=======
+    def set_names(
+        self, names: Any, level: Any = None, inplace: bool = False
+    ) -> Self | None:
+        """
+        Set Index name.
+
+        Able to set new names partially and by level.
+
+        Parameters
+        ----------
+        names : label or list of label or dict-like for MultiIndex
+            Name(s) to set.
+
+        level : int, label or list of int or label, optional
+
+        inplace : bool, default False
+            Modifies the object directly, instead of creating a new Index.
+
+        Returns
+        -------
+        Index or None
+            The same type as the caller or None if ``inplace=True``.
+
+        Examples
+        --------
+        >>> idx = pd.Index([1, 2, 3, 4])
+        >>> idx
+        Index([1, 2, 3, 4], dtype='int64')
+        >>> idx.set_names('quarter')
+        Index([1, 2, 3, 4], dtype='int64', name='quarter')
+        """
+        # TODO: SNOW-1458122 implement set_names
         WarningMessage.index_to_pandas_warning("set_names")
         if not inplace:
             return Index(
@@ -581,9 +537,87 @@
         return self.to_pandas().set_names(names, level=level, inplace=inplace)
 
     @property
+    def ndim(self) -> int:
+        """
+        Number of dimensions of the underlying data, by definition 1.
+        """
+        return 1
+
+    @property
+    @index_not_implemented()
+    def size(self) -> None:
+        """
+        Return the number of elements in the underlying data.
+        """
+        # TODO: SNOW-1458118 implement size
+
+    @property
     @is_lazy_check
     def nlevels(self) -> int:
->>>>>>> 57bd02a4
+        """
+        Number of levels.
+        """
+        return 1
+
+    @property
+    @index_not_implemented()
+    def empty(self) -> None:
+        """
+        Whether the index is empty.
+        """
+        # TODO: SNOW-1458118 implement empty
+
+    @property
+    def T(self, *args: Any, **kwargs: Any) -> Index:
+        """
+        Return the transpose, which is by definition self.
+
+        Parameters
+        ----------
+        *args : Any
+            Optional positional arguments for compatibility with other T APIs.
+        **kwargs : Any
+            Optional keyword arguments for compatibility with other T APIs.
+
+        Returns
+        -------
+        Index
+            This is self
+        """
+        return self
+
+    @index_not_implemented()
+    def all(self) -> None:
+        """
+        Return whether all elements are Truthy.
+
+        Parameters
+        ----------
+        *args : Any
+            Required for compatibility with numpy.
+        **kwargs : Any
+            Required for compatibility with numpy.
+
+        Returns
+        -------
+        bool or array-like (if axis is specified)
+            A single element array-like may be converted to bool.
+
+        See Also
+        --------
+        Index.any : Return whether any element in an Index is True.
+        Series.any : Return whether any element in a Series is True.
+        Series.all : Return whether all elements in a Series are True.
+
+        Notes
+        -----
+        Not a Number (NaN), positive infinity and negative infinity
+        evaluate to True because these are not equal to zero.
+        """
+        # TODO: SNOW-1458141 implement all
+
+    @index_not_implemented()
+    def any(self) -> None:
         """
         Return whether any element is Truthy.
 
@@ -707,41 +741,35 @@
         >>> idx is new_idx
         False
         """
-<<<<<<< HEAD
         # TODO: SNOW-1458120 implement copy
-        self.to_pandas_warning()
-        return Index(self.to_pandas().copy(deep=deep, name=name))
-
-    @index_not_implemented()
-    def delete(self) -> None:
-        """
-        Make new Index with passed location(-s) deleted.
-
-        Parameters
-        ----------
-        loc : int or list of int
-            Location of item(-s) which will be deleted.
-            Use a list of locations to delete more than one value at the same time.
-
-        Returns
-        -------
-        Index
-            Will be the same type as self, except for RangeIndex.
-
-        See Also
-        --------
-        numpy.delete : Delete any rows and column from NumPy array (ndarray).
-        """
-        # TODO: SNOW-1458146 implement delete
-
-=======
         WarningMessage.index_to_pandas_warning("copy")
         return Index(
             self.to_pandas().copy(deep=deep, name=name), convert_to_lazy=self.is_lazy
         )
 
-    @is_lazy_check
->>>>>>> 57bd02a4
+    @index_not_implemented()
+    def delete(self) -> None:
+        """
+        Make new Index with passed location(-s) deleted.
+
+        Parameters
+        ----------
+        loc : int or list of int
+            Location of item(-s) which will be deleted.
+            Use a list of locations to delete more than one value at the same time.
+
+        Returns
+        -------
+        Index
+            Will be the same type as self, except for RangeIndex.
+
+        See Also
+        --------
+        numpy.delete : Delete any rows and column from NumPy array (ndarray).
+        """
+        # TODO: SNOW-1458146 implement delete
+
+    @is_lazy_check
     def drop(
         self,
         labels: Any,
@@ -772,46 +800,39 @@
         >>> idx.drop(['a'])
         Index(['b', 'c'], dtype='object')
         """
-<<<<<<< HEAD
         # TODO: SNOW-1458146 implement drop
-        self.to_pandas_warning()
-        return Index(self.to_pandas().drop(labels=labels, errors=errors))
-
-    @index_not_implemented()
-    def drop_duplicates(self) -> None:
-        """
-        Return Index with duplicate values removed.
-
-        Parameters
-        ----------
-        keep : {'first', 'last', ``False``}, default 'first'
-            - 'first' : Drop duplicates except for the first occurrence.
-            - 'last' : Drop duplicates except for the last occurrence.
-            - ``False`` : Drop all duplicates.
-
-        Returns
-        -------
-        Index
-
-        See Also
-        --------
-        Series.drop_duplicates : Equivalent method on Series.
-        DataFrame.drop_duplicates : Equivalent method on DataFrame.
-        Index.duplicated : Related method on Index, indicating duplicate Index values.
-        """
-        # TODO: SNOW-1458147 implement drop_duplicates
-
-    def duplicated(self, keep: Literal["first", "last", False] = "first") -> Any:
-=======
         WarningMessage.index_to_pandas_warning("drop")
         return Index(
             self.to_pandas().drop(labels=labels, errors=errors),
             convert_to_lazy=self.is_lazy,
         )
 
-    @is_lazy_check
-    def duplicated(self, keep: Literal["first", "last", False] = "first") -> np.ndarray:
->>>>>>> 57bd02a4
+    @index_not_implemented()
+    def drop_duplicates(self) -> None:
+        """
+        Return Index with duplicate values removed.
+
+        Parameters
+        ----------
+        keep : {'first', 'last', ``False``}, default 'first'
+            - 'first' : Drop duplicates except for the first occurrence.
+            - 'last' : Drop duplicates except for the last occurrence.
+            - ``False`` : Drop all duplicates.
+
+        Returns
+        -------
+        Index
+
+        See Also
+        --------
+        Series.drop_duplicates : Equivalent method on Series.
+        DataFrame.drop_duplicates : Equivalent method on DataFrame.
+        Index.duplicated : Related method on Index, indicating duplicate Index values.
+        """
+        # TODO: SNOW-1458147 implement drop_duplicates
+
+    @is_lazy_check
+    def duplicated(self, keep: Literal["first", "last", False] = "first") -> Any:
         """
         Indicate duplicate index values.
 
@@ -865,12 +886,8 @@
         >>> idx.duplicated(keep=False)
         array([ True, False,  True, False,  True])
         """
-<<<<<<< HEAD
         # TODO: SNOW-1458147 implement duplicated
-        self.to_pandas_warning()
-=======
         WarningMessage.index_to_pandas_warning("duplicated")
->>>>>>> 57bd02a4
         return self.to_pandas().duplicated(keep=keep)
 
     @is_lazy_check
@@ -933,28 +950,12 @@
         >>> int64_idx.equals(uint64_idx)
         True
         """
-<<<<<<< HEAD
         # TODO: SNOW-1458148 implement equals
-        self.to_pandas_warning()
-        return self.to_pandas().equals(try_convert_index_to_native(other))
-
-    @index_not_implemented()
-    def identical(self) -> None:
-=======
         WarningMessage.index_to_pandas_warning("equals")
         return self.to_pandas().equals(try_convert_index_to_native(other))
 
-    @is_lazy_check
-    def value_counts(
-        self,
-        normalize: bool = False,
-        sort: bool = True,
-        ascending: bool = False,
-        bins: Any = None,
-        dropna: bool = True,
-    ) -> native_pd.Series:
-        # how to change the above return type to modin pandas series?
->>>>>>> 57bd02a4
+    @index_not_implemented()
+    def identical(self) -> None:
         """
         Similar to equals, but checks that object attributes and types are also equal.
 
@@ -1268,30 +1269,6 @@
         # TODO: SNOW-1458122 implement rename
 
     @index_not_implemented()
-    def unique(self) -> None:
-        """
-        Return unique values in the index.
-
-        Unique values are returned in order of appearance, this does NOT sort.
-
-        Parameters
-        ----------
-        level : int or hashable, optional
-            Only return values from specified level (for MultiIndex).
-            If int, gets the level by integer position, else by level name.
-
-        Returns
-        -------
-        Index
-
-        See Also
-        --------
-        unique : Numpy array of unique values in that column.
-        Series.unique : Return unique values of Series object.
-        """
-        # TODO: SNOW-1458132 implement unique
-
-    @index_not_implemented()
     def nunique(self) -> None:
         """
         Return number of unique elements in the object.
@@ -1314,6 +1291,7 @@
         """
         # TODO: SNOW-1458132 implement nunique
 
+    @is_lazy_check
     def value_counts(
         self,
         normalize: bool = False,
@@ -1384,12 +1362,8 @@
         apparitions of values, divide the index in the specified
         number of half-open bins.
         """
-<<<<<<< HEAD
         # TODO: SNOW-1458133 implement value_counts
-        self.to_pandas_warning()
-=======
         WarningMessage.index_to_pandas_warning("value_counts")
->>>>>>> 57bd02a4
         return self.to_pandas().value_counts(
             normalize=normalize,
             sort=sort,
@@ -1398,45 +1372,75 @@
             dropna=dropna,
         )
 
-<<<<<<< HEAD
-    def set_names(
-        self, names: Any, level: Any = None, inplace: bool = False
-    ) -> Self | None:
-        """
-        Set Index name.
-
-        Able to set new names partially and by level.
-
-        Parameters
-        ----------
-        names : label or list of label or dict-like for MultiIndex
-            Name(s) to set.
-
-        level : int, label or list of int or label, optional
-
-        inplace : bool, default False
-            Modifies the object directly, instead of creating a new Index.
-
-        Returns
-        -------
-        Index or None
-            The same type as the caller or None if ``inplace=True``.
-
-        Examples
-        --------
-        >>> idx = pd.Index([1, 2, 3, 4])
-        >>> idx
-        Index([1, 2, 3, 4], dtype='int64')
-        >>> idx.set_names('quarter')
-        Index([1, 2, 3, 4], dtype='int64', name='quarter')
-        """
-        # TODO: SNOW-1458122 implement set_names
-        self.to_pandas_warning()
-        if not inplace:
-            return Index(
-                self.to_pandas().set_names(names, level=level, inplace=inplace)
-            )
-        return self.to_pandas().set_names(names, level=level, inplace=inplace)
+    @index_not_implemented()
+    def item(self) -> None:
+        """
+        Return the first element of the underlying data as a Python scalar.
+
+        Returns
+        -------
+        scalar
+            The first element of Series or Index.
+
+        Raises
+        ------
+        ValueError
+            If the data is not length = 1.
+        """
+        # TODO: SNOW-1458117 implement item
+
+    @index_not_implemented()
+    def to_series(self) -> None:
+        """
+        Create a Series with both index and values equal to the index keys.
+
+        Useful with map for returning an indexer based on an index.
+
+        Parameters
+        ----------
+        index : Index, optional
+            Index of resulting Series. If None, defaults to original index.
+        name : str, optional
+            Name of resulting Series. If None, defaults to name of original
+            index.
+
+        Returns
+        -------
+        Series
+            The dtype will be based on the type of the Index values.
+
+        See Also
+        --------
+        Index.to_frame : Convert an Index to a DataFrame.
+        Series.to_frame : Convert Series to DataFrame.
+        """
+        # TODO: SNOW-1458117 implement to_series
+
+    @index_not_implemented()
+    def to_frame(self) -> None:
+        """
+        Create a DataFrame with a column containing the Index.
+
+        Parameters
+        ----------
+        index : bool, default True
+            Set the index of the returned DataFrame as the original Index.
+
+        name : object, defaults to index.name
+            The passed name should substitute for the index name (if it has
+            one).
+
+        Returns
+        -------
+        DataFrame
+            DataFrame containing the original Index data.
+
+        See Also
+        --------
+        Index.to_series : Convert an Index to a Series.
+        Series.to_frame : Convert Series to DataFrame.
+        """
+        # TODO: SNOW-1458117 implement to_frame
 
     @index_not_implemented()
     def fillna(self) -> None:
@@ -1551,115 +1555,7 @@
         """
         # TODO: SNOW-1458139 implement hasnans
 
-    def astype(self, dtype: Any, copy: bool = True) -> Index:
-        """
-        Create an Index with values cast to dtypes.
-
-        The class of a new Index is determined by dtype. When conversion is
-        impossible, a TypeError exception is raised.
-
-        Parameters
-        ----------
-        dtype : numpy dtype or pandas type
-            Note that any signed integer `dtype` is treated as ``'int64'``,
-            and any unsigned integer `dtype` is treated as ``'uint64'``,
-            regardless of the size.
-        copy : bool, default True
-            By default, astype always returns a newly allocated object.
-            If copy is set to False and internal requirements on dtype are
-            satisfied, the original data is used to create a new Index
-            or the original Index is returned.
-
-        Returns
-        -------
-        Index
-            Index with values cast to specified dtype.
-
-        Examples
-        --------
-        >>> idx = pd.Index([1, 2, 3])
-        >>> idx
-        Index([1, 2, 3], dtype='int64')
-        >>> idx.astype('float')
-        Index([1.0, 2.0, 3.0], dtype='float64')
-        """
-        # TODO: SNOW-1458125 implement astype
-        self.to_pandas_warning()
-        return Index(self.to_pandas().astype(dtype=dtype, copy=copy))
-
-    @index_not_implemented()
-    def item(self) -> None:
-        """
-        Return the first element of the underlying data as a Python scalar.
-
-        Returns
-        -------
-        scalar
-            The first element of Series or Index.
-
-        Raises
-        ------
-        ValueError
-            If the data is not length = 1.
-        """
-        # TODO: SNOW-1458117 implement item
-
-    @index_not_implemented()
-    def to_series(self) -> None:
-        """
-        Create a Series with both index and values equal to the index keys.
-
-        Useful with map for returning an indexer based on an index.
-
-        Parameters
-        ----------
-        index : Index, optional
-            Index of resulting Series. If None, defaults to original index.
-        name : str, optional
-            Name of resulting Series. If None, defaults to name of original
-            index.
-
-        Returns
-        -------
-        Series
-            The dtype will be based on the type of the Index values.
-
-        See Also
-        --------
-        Index.to_frame : Convert an Index to a DataFrame.
-        Series.to_frame : Convert Series to DataFrame.
-        """
-        # TODO: SNOW-1458117 implement to_series
-
-    @index_not_implemented()
-    def to_frame(self) -> None:
-        """
-        Create a DataFrame with a column containing the Index.
-
-        Parameters
-        ----------
-        index : bool, default True
-            Set the index of the returned DataFrame as the original Index.
-
-        name : object, defaults to index.name
-            The passed name should substitute for the index name (if it has
-            one).
-
-        Returns
-        -------
-        DataFrame
-            DataFrame containing the original Index data.
-
-        See Also
-        --------
-        Index.to_series : Convert an Index to a Series.
-        Series.to_frame : Convert Series to DataFrame.
-        """
-        # TODO: SNOW-1458117 implement to_frame
-
-=======
-    @is_lazy_check
->>>>>>> 57bd02a4
+    @is_lazy_check
     def tolist(self) -> list:
         """
         Return a list of the values.
@@ -1749,12 +1645,8 @@
         >>> idx.sort_values(ascending=False, return_indexer=True)
         (Index([1000, 100, 10, 1], dtype='int64'), array([3, 1, 0, 2]))
         """
-<<<<<<< HEAD
         # TODO: SNOW-1458130 implement sort_values
-        self.to_pandas_warning()
-=======
         WarningMessage.index_to_pandas_warning("sort_values")
->>>>>>> 57bd02a4
         ret = self.to_pandas().sort_values(
             return_indexer=return_indexer,
             ascending=ascending,
@@ -1766,7 +1658,6 @@
         else:
             return Index(ret, convert_to_lazy=self.is_lazy)
 
-<<<<<<< HEAD
     @index_not_implemented()
     def append(self) -> None:
         """
@@ -1803,9 +1694,7 @@
         """
         # TODO: SNOW-1458150 implement join
 
-=======
-    @is_lazy_check
->>>>>>> 57bd02a4
+    @is_lazy_check
     def intersection(self, other: Any, sort: bool = False) -> Index:
         """
         Form the intersection of two Index objects.
@@ -1835,12 +1724,8 @@
         >>> idx1.intersection(idx2)
         Index([3, 4], dtype='int64')
         """
-<<<<<<< HEAD
         # TODO: SNOW-1458151 implement intersection
-        self.to_pandas_warning()
-=======
         WarningMessage.index_to_pandas_warning("intersection")
->>>>>>> 57bd02a4
         return Index(
             self.to_pandas().intersection(
                 other=try_convert_index_to_native(other), sort=sort
@@ -1893,13 +1778,9 @@
         >>> idx1.union(idx2)
         Index(['a', 'b', 'c', 'd', 1, 2, 3, 4], dtype='object')
         """
-<<<<<<< HEAD
         # TODO: SNOW-1458149 implement union w/o sort
         # TODO: SNOW-1468240 implement union w/ sort
-        self.to_pandas_warning()
-=======
         WarningMessage.index_to_pandas_warning("union")
->>>>>>> 57bd02a4
         return Index(
             self.to_pandas().union(other=try_convert_index_to_native(other), sort=sort),
             convert_to_lazy=self.is_lazy,
@@ -1939,19 +1820,13 @@
         >>> idx1.difference(idx2, sort=False)
         Index([2, 1], dtype='int64')
         """
-<<<<<<< HEAD
         # TODO: SNOW-1458152 implement difference
-        self.to_pandas_warning()
-=======
         WarningMessage.index_to_pandas_warning("difference")
->>>>>>> 57bd02a4
         return Index(
             self.to_pandas().difference(try_convert_index_to_native(other), sort=sort),
             convert_to_lazy=self.is_lazy,
         )
 
-<<<<<<< HEAD
-=======
     @is_lazy_check
     def get_indexer_for(self, target: Any) -> Any:
         """
@@ -1987,7 +1862,6 @@
         return Index(tup[0], convert_to_lazy=self.is_lazy), tup[1]
 
     @is_lazy_check
->>>>>>> 57bd02a4
     def get_level_values(self, level: int | str) -> Index:
         """
         Return an Index of values for requested level.
@@ -2025,7 +1899,6 @@
             self.to_pandas().get_level_values(level=level), convert_to_lazy=self.is_lazy
         )
 
-<<<<<<< HEAD
     @index_not_implemented()
     def isin(self) -> None:
         """
@@ -2067,9 +1940,7 @@
         """
         # TODO: SNOW-1458153 implement isin
 
-=======
-    @is_lazy_check
->>>>>>> 57bd02a4
+    @is_lazy_check
     def slice_indexer(
         self,
         start: Hashable | None = None,
@@ -2114,14 +1985,6 @@
         WarningMessage.index_to_pandas_warning("slice_indexer")
         return self.to_pandas().slice_indexer(start=start, end=end, step=step)
 
-    def _get_indexer_strict(self, key: Any, axis_name: str) -> tuple[Index, np.ndarray]:
-        """
-        Analogue to pandas.Index.get_indexer that raises if any elements are missing.
-        """
-        self.to_pandas_warning()
-        tup = self.to_pandas()._get_indexer_strict(key=key, axis_name=axis_name)
-        return Index(tup[0]), tup[1]
-
     @property
     @is_lazy_check
     def array(self) -> ExtensionArray:

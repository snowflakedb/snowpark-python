#
# Copyright (c) 2012-2024 Snowflake Computing Inc. All rights reserved.
#

# Licensed to Modin Development Team under one or more contributor license agreements.
# See the NOTICE file distributed with this work for additional information regarding
# copyright ownership.  The Modin Development Team licenses this file to you under the
# Apache License, Version 2.0 (the "License"); you may not use this file except in
# compliance with the License.  You may obtain a copy of the License at
#
#     http://www.apache.org/licenses/LICENSE-2.0
#
# Unless required by applicable law or agreed to in writing, software distributed under
# the License is distributed on an "AS IS" BASIS, WITHOUT WARRANTIES OR CONDITIONS OF
# ANY KIND, either express or implied. See the License for the specific language
# governing permissions and limitations under the License.

# Code in this file may constitute partial or total reimplementation, or modification of
# existing code originally distributed by the Modin project, under the Apache License,
# Version 2.0.

"""Module houses ``Index`` class, that is distributed version of ``pandas.Index``."""

from __future__ import annotations

from typing import Any, Callable, Hashable, Iterator, Literal

import numpy as np
import pandas as native_pd
from pandas._typing import ArrayLike, DtypeObj, NaPosition, Self
from pandas.core.arrays import ExtensionArray
from pandas.core.dtypes.base import ExtensionDtype

from snowflake.snowpark.modin.pandas.utils import try_convert_index_to_native
from snowflake.snowpark.modin.plugin.utils.warning_message import WarningMessage


class Index:
<<<<<<< HEAD
    """
    Immutable sequence used for indexing and alignment.

    The basic object storing axis labels for all pandas objects.

    Parameters
    ----------
    data : array-like (1-dimensional)
    dtype : str, numpy.dtype, or ExtensionDtype, optional
        Data type for the output Index. If not specified, this will be
        inferred from `data`.
        See the :ref:`user guide <basics.dtypes>` for more usages.
    copy : bool, default False
        Copy input data.
    name : object
        Name to be stored in the index.
    tupleize_cols : bool (default: True)
        When True, attempt to create a MultiIndex if possible.

    Notes
    -----
    An Index instance can **only** contain hashable objects.
    An Index instance *can not* hold numpy float16 dtype.

    Examples
    --------
    >>> pd.Index([1, 2, 3])
    Index([1, 2, 3], dtype='int64')

    >>> pd.Index(list('abc'))
    Index(['a', 'b', 'c'], dtype='object')

    # Snowpark pandas explicitly casts all int types to int64
    >>> pd.Index([1, 2, 3], dtype="uint8")
    Index([1, 2, 3], dtype='int64')
    """

=======
>>>>>>> 84dad250
    def __init__(
        self,
        # Any should be replaced with SnowflakeQueryCompiler when possible (linter won't allow it now)
        data: ArrayLike | Any = None,
        dtype: str | np.dtype | ExtensionDtype | None = None,
        copy: bool = False,
        name: object = None,
        tupleize_cols: bool = True,
        convert_to_lazy: bool = True,
    ) -> None:
<<<<<<< HEAD
        from snowflake.snowpark.modin.pandas.dataframe import DataFrame
        from snowflake.snowpark.modin.pandas.series import Series
=======
        """
        Immutable sequence used for indexing and alignment.

        The basic object storing axis labels for all pandas objects.

        Parameters
        ----------
        data : array-like (1-dimensional)
        dtype : str, numpy.dtype, or ExtensionDtype, optional
            Data type for the output Index. If not specified, this will be
            inferred from `data`.
            See the :ref:`user guide <basics.dtypes>` for more usages.
        copy : bool, default False
            Copy input data.
        name : object
            Name to be stored in the index.
        tupleize_cols : bool (default: True)
            When True, attempt to create a MultiIndex if possible.
        convert_to_lazy : bool (default: True)
            When True, create a lazy index object from a local data input, otherwise, create an index object that saves a pandas index locally.
            We only set convert_to_lazy as False to avoid pulling data back and forth from Snowflake, e.g., when calling df.columns, the column data should always be kept locally.

        Notes
        -----
        An Index instance can **only** contain hashable objects.
        An Index instance *cannot* hold numpy float16 dtype.

        Examples
        --------
        >>> pd.Index([1, 2, 3])
        Index([1, 2, 3], dtype='int64')

        >>> pd.Index(list('abc'))
        Index(['a', 'b', 'c'], dtype='object')

        >>> pd.Index([1, 2, 3], dtype="uint8")
        Index([1, 2, 3], dtype='uint8')
        """
>>>>>>> 84dad250
        from snowflake.snowpark.modin.plugin.compiler.snowflake_query_compiler import (
            SnowflakeQueryCompiler,
        )

<<<<<<< HEAD
        self.is_lazy = convert_to_lazy
        if isinstance(data, (DataFrame, Series, Index)):
            qc = data._query_compiler
=======
        # TODO: SNOW-1359041: Switch to lazy index implementation
        self.is_lazy = convert_to_lazy
        if isinstance(data, native_pd.Index):
            self._index = data
        elif isinstance(data, Index):
            self._index = data.to_pandas()
>>>>>>> 84dad250
        elif isinstance(data, SnowflakeQueryCompiler):
            qc = data
        else:
            if self.is_lazy:
                qc = DataFrame(
                    native_pd.Index(
                        data=data,
                        dtype=dtype,
                        copy=copy,
                        name=name,
                        tupleize_cols=tupleize_cols,
                    ).to_frame()
                )._query_compiler
            else:
                self._index = native_pd.Index(
                    data=data,
                    dtype=dtype,
                    copy=copy,
                    name=name,
                    tupleize_cols=tupleize_cols,
                )
                return
        self._query_compiler = qc

    def is_lazy_check(func: Any) -> Any:
        """
        Decorator method for separating function calls for lazy indexes and non-lazy (column) indexes
        """

        def check_lazy(*args: Any, **kwargs: Any) -> Any:
            func_name = func.__name__

            # If the index is lazy, call the method and return
            if args[0].is_lazy:
                returned_value = func(*args, **kwargs)
                return returned_value
            else:
                # If the index is not lazy, get the cached native index and call the function
                native_index = args[0]._index
                native_func = getattr(native_index, func_name)

                # If the function is a property, we will get a non-callable, so we just return it
                # Examples of this are values or dtype
                if not callable(native_func):
                    return native_func

                # Remove the first argument in args, because it is `self` and we don't need it
                args = args[1:]
                returned_value = native_func(*args, **kwargs)

                # If we return a native Index, we need to convert this to a modin index but keep it locally.
                # Examples of this are `astype` and `copy`
                if isinstance(returned_value, native_pd.Index):
                    returned_value = Index(returned_value, convert_to_lazy=False)
                # Some methods also return a tuple with a pandas Index, so convert the tuple's first item to a modin Index
                # Examples of this are `_get_indexer_strict` and `sort_values`
                elif isinstance(returned_value, tuple) and isinstance(
                    returned_value[0], native_pd.Index
                ):
                    returned_value = (
                        Index(returned_value[0], convert_to_lazy=False),
                        returned_value[1],
                    )
                return returned_value

        return check_lazy

    def is_lazy_check(func: Any) -> Any:
        """
        Decorator method for separating function calls for lazy indexes and non-lazy (column) indexes
        """

        def check_lazy(*args: Any, **kwargs: Any) -> Any:
            func_name = func.__name__

            # If the index is lazy, call the method and return
            if args[0].is_lazy:
                returned_value = func(*args, **kwargs)
                return returned_value
            else:
                # If the index is not lazy, get the cached native index and call the function
                native_index = args[0]._index
                native_func = getattr(native_index, func_name)

                # If the function is a property, we will get a non-callable, so we just return it
                # Examples of this are values or dtype
                if not callable(native_func):
                    return native_func

                # Remove the first argument in args, because it is `self` and we don't need it
                args = args[1:]
                returned_value = native_func(*args, **kwargs)

                # If we return a native Index, we need to convert this to a modin index but keep it locally.
                # Examples of this are `astype` and `copy`
                if isinstance(returned_value, native_pd.Index):
                    returned_value = Index(returned_value, convert_to_lazy=False)
                # Some methods also return a tuple with a pandas Index, so convert the tuple's first item to a modin Index
                # Examples of this are `_get_indexer_strict` and `sort_values`
                elif isinstance(returned_value, tuple) and isinstance(
                    returned_value[0], native_pd.Index
                ):
                    returned_value = (
                        Index(returned_value[0], convert_to_lazy=False),
                        returned_value[1],
                    )
                return returned_value

        return check_lazy

    def to_pandas(self) -> native_pd.Index:
        """
        Convert Snowpark pandas Index to pandas Index

        Returns
        -------
        pandas Index
            A native pandas Index representation of self
        """
        if self.is_lazy:
            return self._query_compiler._modin_frame.index_columns_pandas_index
        return self._index  # type: ignore

    @property
    @is_lazy_check
    def values(self) -> ArrayLike:
        """
        Return an array representing the data in the Index.

        Returns
        -------
        numpy.ndarray or ExtensionArray
            array representing the index data

        See Also
        --------
        Index.array : Reference to the underlying data.

        Examples
        --------
        For :class:`pd.Index`:

        >>> idx = pd.Index([1, 2, 3])
        >>> idx
        Index([1, 2, 3], dtype='int64')
        >>> idx.values
        array([1, 2, 3])
        """
        return self.to_pandas().values

    @property
    @is_lazy_check
    def is_unique(self) -> bool:
        """
        Return if the index has unique values.

        Returns
        -------
        bool
            True if the index has all unique values, False otherwise.

        See Also
        --------
        Index.has_duplicates : Inverse method that checks if it has duplicate values.

        Examples
        --------
        >>> idx = pd.Index([1, 5, 7, 7])
        >>> idx.is_unique
        False

        >>> idx = pd.Index([1, 5, 7])
        >>> idx.is_unique
        True

        >>> idx = pd.Index(["Watermelon", "Orange", "Apple",
        ...                 "Watermelon"])
        >>> idx.is_unique
        False

        >>> idx = pd.Index(["Orange", "Apple",
        ...                 "Watermelon"])
        >>> idx.is_unique
        True
        """
        WarningMessage.index_to_pandas_warning("is_unique")
        return self.to_pandas().is_unique

    @property
    @is_lazy_check
    def has_duplicates(self) -> bool:
        """
        Check if the Index has duplicate values.

        Returns
        -------
        bool
            True if the index has duplicate values, False otherwise.

        See Also
        --------
        Index.is_unique : Inverse method that checks if it has unique values.

        Examples
        --------
        >>> idx = pd.Index([1, 5, 7, 7])
        >>> idx.has_duplicates
        True

        >>> idx = pd.Index([1, 5, 7])
        >>> idx.has_duplicates
        False

        >>> idx = pd.Index(["Watermelon", "Orange", "Apple",
        ...                 "Watermelon"])
        >>> idx.has_duplicates
        True

        >>> idx = pd.Index(["Orange", "Apple",
        ...                 "Watermelon"])
        >>> idx.has_duplicates
        False
        """
        return not self.is_unique

    @is_lazy_check
    def unique(self, level: Hashable | None = None) -> Index:
        """
        Return unique values in the index.

        Unique values are returned in order of appearance, this does NOT sort.

        Parameters
        ----------
        level : int or hashable, optional
            Only return values from specified level (for MultiIndex).
            If int, gets the level by integer position, else by level name.

        Returns
        -------
        Index

        See Also
        --------
        unique : Numpy array of unique values in that column.
        Series.unique : Return unique values of Series object.

        Examples
        --------
        >>> idx = pd.Index([1, 1, 2, 3, 3])
        >>> idx.unique()
        Index([1, 2, 3], dtype='int64')
        """
        WarningMessage.index_to_pandas_warning("unique")
        return Index(self.to_pandas().unique(level=level))

    @property
    @is_lazy_check
    def dtype(self) -> DtypeObj:
        """
        Get the dtype object of the underlying data.

        Returns
        -------
        DtypeObj
            The dtype of the underlying data.

        Examples
        --------
        >>> idx = pd.Index([1, 2, 3])
        >>> idx
        Index([1, 2, 3], dtype='int64')
        >>> idx.dtype
        dtype('int64')
        """
        WarningMessage.index_to_pandas_warning("dtype")
        return self.to_pandas().dtype

    @property
    def T(self, *args: Any, **kwargs: Any) -> Index:
        """
        Return the transpose, which is by definition self.

        Parameters
        ----------
        *args : Any
            Optional positional arguments for compatibility with other T APIs.
        **kwargs : Any
            Optional keyword arguments for compatibility with other T APIs.

        Returns
        -------
        Index
            This is self
        """
        return self

    @is_lazy_check
    def astype(self, dtype: Any, copy: bool = True) -> Index:
        """
        Create an Index with values cast to dtypes.

        The class of a new Index is determined by dtype. When conversion is
        impossible, a TypeError exception is raised.

        Parameters
        ----------
        dtype : numpy dtype or pandas type
            Note that any signed integer `dtype` is treated as ``'int64'``,
            and any unsigned integer `dtype` is treated as ``'uint64'``,
            regardless of the size.
        copy : bool, default True
            By default, astype always returns a newly allocated object.
            If copy is set to False and internal requirements on dtype are
            satisfied, the original data is used to create a new Index
            or the original Index is returned.

        Returns
        -------
        Index
            Index with values cast to specified dtype.

        Examples
        --------
        >>> idx = pd.Index([1, 2, 3])
        >>> idx
        Index([1, 2, 3], dtype='int64')
        >>> idx.astype('float')
        Index([1.0, 2.0, 3.0], dtype='float64')
        """
        WarningMessage.index_to_pandas_warning("astype")
        return Index(
            self.to_pandas().astype(dtype=dtype, copy=copy),
            convert_to_lazy=self.is_lazy,
        )

    @property
    def name(self) -> Hashable:
        """
        Get the index name.

        Returns
        -------
        Hashable
            name of this index

        Examples
        --------
        >>> idx = pd.Index([1, 2, 3], name='x')
        >>> idx
        Index([1, 2, 3], dtype='int64', name='x')
        >>> idx.name
        'x'
        """
        WarningMessage.index_to_pandas_warning("name")
        return self.to_pandas().name

    @name.setter
    def name(self, value: Hashable) -> None:
        """
        Set Index name.
        """
        WarningMessage.index_to_pandas_warning("name")
        self.to_pandas().name = value

    def _get_names(self) -> list[Hashable]:
        """
        Get names of index
        """
        WarningMessage.index_to_pandas_warning("_get_names")
        return self.to_pandas()._get_names()

    def _set_names(self, values: list) -> None:
        """
        Set new names on index. Each name has to be a hashable type.

        Parameters
        ----------
        values : str or sequence
            name(s) to set

        Raises
        ------
        TypeError if each name is not hashable.
        """
        WarningMessage.index_to_pandas_warning("_set_names")
        self.to_pandas()._set_names(values)

    names = property(fset=_set_names, fget=_get_names)

    def set_names(
        self, names: Any, level: Any = None, inplace: bool = False
    ) -> Self | None:
        """
        Set Index name.

        Able to set new names partially and by level.

        Parameters
        ----------
        names : label or list of label or dict-like for MultiIndex
            Name(s) to set.

        level : int, label or list of int or label, optional

        inplace : bool, default False
            Modifies the object directly, instead of creating a new Index.

        Returns
        -------
        Index or None
            The same type as the caller or None if ``inplace=True``.

        Examples
        --------
        >>> idx = pd.Index([1, 2, 3, 4])
        >>> idx
        Index([1, 2, 3, 4], dtype='int64')
        >>> idx.set_names('quarter')
        Index([1, 2, 3, 4], dtype='int64', name='quarter')
        """
        WarningMessage.index_to_pandas_warning("set_names")
        if not inplace:
            return Index(
                self.to_pandas().set_names(names, level=level, inplace=inplace),
                convert_to_lazy=self.is_lazy,
            )
        return self.to_pandas().set_names(names, level=level, inplace=inplace)

    @property
    @is_lazy_check
    def nlevels(self) -> int:
        """
        Number of levels.
        """
        return 1

    @is_lazy_check
    def copy(
        self,
        name: Hashable | None = None,
        deep: bool = False,
    ) -> Index:
        """
        Make a copy of this object.

        Name is set on the new object.

        Parameters
        ----------
        name : Label, optional
            Set name for new object.
        deep : bool, default False

        Returns
        -------
        Index
            Index refer to new object which is a copy of this object.

        Notes
        -----
        In most cases, there should be no functional difference from using
        ``deep``, but if ``deep`` is passed it will attempt to deepcopy.

        Examples
        --------
        >>> idx = pd.Index(['a', 'b', 'c'])
        >>> new_idx = idx.copy()
        >>> idx is new_idx
        False
        """
        WarningMessage.index_to_pandas_warning("copy")
        return Index(
            self.to_pandas().copy(deep=deep, name=name), convert_to_lazy=self.is_lazy
        )

    @is_lazy_check
    def drop(
        self,
        labels: Any,
        errors: Literal["ignore", "raise"] = "raise",
    ) -> Index:
        """
        Make new Index with passed list of labels deleted.

        Parameters
        ----------
        labels : array-like or scalar
        errors : {'ignore', 'raise'}, default 'raise'
            If 'ignore', suppress error and existing labels are dropped.

        Returns
        -------
        Index
            The index created will have the same type as self.

        Raises
        ------
        KeyError
            If not all of the labels are found in the selected axis

        Examples
        --------
        >>> idx = pd.Index(['a', 'b', 'c'])
        >>> idx.drop(['a'])
        Index(['b', 'c'], dtype='object')
        """
        WarningMessage.index_to_pandas_warning("drop")
        return Index(
            self.to_pandas().drop(labels=labels, errors=errors),
            convert_to_lazy=self.is_lazy,
        )

    @is_lazy_check
    def duplicated(self, keep: Literal["first", "last", False] = "first") -> np.ndarray:
        """
        Indicate duplicate index values.

        Duplicated values are indicated as ``True`` values in the resulting
        array. Either all duplicates, all except the first, or all except the
        last occurrence of duplicates can be indicated.

        Parameters
        ----------
        keep : {'first', 'last', False}, default 'first'
            The value or values in a set of duplicates to mark as missing.

            - 'first' : Mark duplicates as ``True`` except for the first
              occurrence.
            - 'last' : Mark duplicates as ``True`` except for the last
              occurrence.
            - ``False`` : Mark all duplicates as ``True``.

        Returns
        -------
        np.ndarray[bool]
            An array where duplicated values are indicated as ``True``

        See Also
        --------
        Series.duplicated : Equivalent method on pandas.Series.
        DataFrame.duplicated : Equivalent method on pandas.DataFrame.

        Examples
        --------
        By default, for each set of duplicated values, the first occurrence is
        set to False and all others to True:

        >>> idx = pd.Index(['lama', 'cow', 'lama', 'beetle', 'lama'])
        >>> idx.duplicated()
        array([False, False,  True, False,  True])

        which is equivalent to

        >>> idx.duplicated(keep='first')
        array([False, False,  True, False,  True])

        By using 'last', the last occurrence of each set of duplicated values
        is set on False and all others on True:

        >>> idx.duplicated(keep='last')
        array([ True, False,  True, False, False])

        By setting keep on ``False``, all duplicates are True:

        >>> idx.duplicated(keep=False)
        array([ True, False,  True, False,  True])
        """
        WarningMessage.index_to_pandas_warning("duplicated")
        return self.to_pandas().duplicated(keep=keep)

    @is_lazy_check
    def equals(self, other: Any) -> bool:
        """
        Determine if two Index object are equal.

        The things that are being compared are:

        * The elements inside the Index object.
        * The order of the elements inside the Index object.

        Parameters
        ----------
        other : Any
            The other object to compare against.

        Returns
        -------
        bool
            True if "other" is an Index and it has the same elements and order
            as the calling index; False otherwise.

        Examples
        --------
        >>> idx1 = pd.Index([1, 2, 3])
        >>> idx1
        Index([1, 2, 3], dtype='int64')
        >>> idx1.equals(pd.Index([1, 2, 3]))
        True

        The elements inside are compared

        >>> idx2 = pd.Index(["1", "2", "3"])
        >>> idx2
        Index(['1', '2', '3'], dtype='object')

        >>> idx1.equals(idx2)
        False

        The order is compared

        >>> ascending_idx = pd.Index([1, 2, 3])
        >>> ascending_idx
        Index([1, 2, 3], dtype='int64')
        >>> descending_idx = pd.Index([3, 2, 1])
        >>> descending_idx
        Index([3, 2, 1], dtype='int64')
        >>> ascending_idx.equals(descending_idx)
        False

        The dtype is *not* compared

        >>> int64_idx = pd.Index([1, 2, 3], dtype='int64')
        >>> int64_idx
        Index([1, 2, 3], dtype='int64')

        # Snowpark pandas explicitly casts all int types to int64
        >>> uint64_idx = pd.Index([1, 2, 3], dtype='uint64')
        >>> uint64_idx
        Index([1, 2, 3], dtype='int64')
        >>> int64_idx.equals(uint64_idx)
        True
        """
        WarningMessage.index_to_pandas_warning("equals")
        return self.to_pandas().equals(try_convert_index_to_native(other))

    @is_lazy_check
    def value_counts(
        self,
        normalize: bool = False,
        sort: bool = True,
        ascending: bool = False,
        bins: Any = None,
        dropna: bool = True,
    ) -> native_pd.Series:
        # how to change the above return type to modin pandas series?
        """
        Return a Series containing counts of unique values.

        The resulting object will be in descending order so that the
        first element is the most frequently-occurring element.
        Excludes NA values by default.

        Parameters
        ----------
        normalize : bool, default False
            If True then the object returned will contain the relative
            frequencies of the unique values.
        sort : bool, default True
            Sort by frequencies when True. Preserve the order of the data when False.
        ascending : bool, default False
            Sort in ascending order.
        bins : int, optional
            Rather than count values, group them into half-open bins,
            a convenience for ``pd.cut``, only works with numeric data.
        dropna : bool, default True
            Don't include counts of NaN.

        Returns
        -------
        Series
            A series containing counts of unique values.

        See Also
        --------
        Series.count: Number of non-NA elements in a Series.
        DataFrame.count: Number of non-NA elements in a DataFrame.
        DataFrame.value_counts: Equivalent method on DataFrames.

        Examples
        --------
        >>> index = pd.Index([3, 1, 2, 3, 4, np.nan])
        >>> index.value_counts()
        3.0    2
        1.0    1
        2.0    1
        4.0    1
        Name: count, dtype: int64

        With `normalize` set to `True`, returns the relative frequency by
        dividing all values by the sum of values.

        >>> ind = pd.Index([3, 1, 2, 3, 4, np.nan])
        >>> ind.value_counts(normalize=True)
        3.0    0.4
        1.0    0.2
        2.0    0.2
        4.0    0.2
        Name: proportion, dtype: float64

        **bins**

        Bins can be useful for going from a continuous variable to a
        categorical variable; instead of counting unique
        apparitions of values, divide the index in the specified
        number of half-open bins.
        """
        WarningMessage.index_to_pandas_warning("value_counts")
        return self.to_pandas().value_counts(
            normalize=normalize,
            sort=sort,
            ascending=ascending,
            bins=bins,
            dropna=dropna,
        )

    @is_lazy_check
    def tolist(self) -> list:
        """
        Return a list of the values.

        These are each a scalar type, which is a Python scalar
        (for str, int, float) or a pandas scalar
        (for Timestamp/Timedelta/Interval/Period)

        Returns
        -------
        list
            The index values in list form

        See Also
        --------
        numpy.ndarray.tolist : Return the array as an a.ndim-levels deep
            nested list of Python scalars.

        Examples
        >>> idx = pd.Index([1, 2, 3])
        >>> idx
        Index([1, 2, 3], dtype='int64')

        >>> idx.to_list()
        [1, 2, 3]
        """
        return self.to_pandas().tolist()

    to_list = tolist

    @is_lazy_check
    def sort_values(
        self,
        return_indexer: bool = False,
        ascending: bool = True,
        na_position: NaPosition = "last",
        key: Callable | None = None,
    ) -> Index | tuple[Index, np.ndarray]:
        """
        Return a sorted copy of the index.

        Return a sorted copy of the index, and optionally return the indices
        that sorted the index itself.

        Parameters
        ----------
        return_indexer : bool, default False
            Should the indices that would sort the index be returned.
        ascending : bool, default True
            Should the index values be sorted in ascending order.
        na_position : {'first' or 'last'}, default 'last'
            Argument 'first' puts NaNs at the beginning, 'last' puts NaNs at
            the end.
        key : callable, optional
            If not None, apply the key function to the index values
            before sorting. This is similar to the `key` argument in the
            builtin :meth:`sorted` function, with the notable difference that
            this `key` function should be *vectorized*. It should expect an
            ``Index`` and return an ``Index`` of the same shape.

        Returns
        -------
        Index, numpy.ndarray
            Index is returned in all cases as a sorted copy of the index.
            ndarray is returned when return_indexer is True, represents the indices that the index itself was sorted by.

        See Also
        --------
        Series.sort_values : Sort values of a Series.
        DataFrame.sort_values : Sort values in a DataFrame.

        Examples
        --------
        >>> idx = pd.Index([10, 100, 1, 1000])
        >>> idx
        Index([10, 100, 1, 1000], dtype='int64')

        Sort values in ascending order (default behavior).

        >>> idx.sort_values()
        Index([1, 10, 100, 1000], dtype='int64')

        Sort values in descending order, and also get the indices `idx` was
        sorted by.

        >>> idx.sort_values(ascending=False, return_indexer=True)
        (Index([1000, 100, 10, 1], dtype='int64'), array([3, 1, 0, 2]))
        """
        WarningMessage.index_to_pandas_warning("sort_values")
        ret = self.to_pandas().sort_values(
            return_indexer=return_indexer,
            ascending=ascending,
            na_position=na_position,
            key=key,
        )
        if return_indexer:
            return Index(ret[0], convert_to_lazy=self.is_lazy), ret[1]
        else:
            return Index(ret, convert_to_lazy=self.is_lazy)

    @is_lazy_check
    def intersection(self, other: Any, sort: bool = False) -> Index:
        """
        Form the intersection of two Index objects.

        This returns a new Index with elements common to the index and `other`.

        Parameters
        ----------
        other : Index or array-like
        sort : True, False or None, default False
            Whether to sort the resulting index.

            * None : sort the result, except when `self` and `other` are equal
              or when the values cannot be compared.
            * False : do not sort the result.
            * True : Sort the result (which may raise TypeError).

        Returns
        -------
        Index
            A new Index with elements common to the index and `other`.

        Examples
        --------
        >>> idx1 = pd.Index([1, 2, 3, 4])
        >>> idx2 = pd.Index([3, 4, 5, 6])
        >>> idx1.intersection(idx2)
        Index([3, 4], dtype='int64')
        """
        WarningMessage.index_to_pandas_warning("intersection")
        return Index(
            self.to_pandas().intersection(
                other=try_convert_index_to_native(other), sort=sort
            ),
            convert_to_lazy=self.is_lazy,
        )

    @is_lazy_check
    def union(self, other: Any, sort: bool = False) -> Index:
        """
        Form the union of two Index objects.

        If the Index objects are incompatible, both Index objects will be
        cast to dtype('object') first.

        Parameters
        ----------
        other : Index or array-like
        sort : bool or None, default None
            Whether to sort the resulting Index.

            * None : Sort the result, except when

              1. `self` and `other` are equal.
              2. `self` or `other` has length 0.
              3. Some values in `self` or `other` cannot be compared.
                 A RuntimeWarning is issued in this case.

            * False : do not sort the result.
            * True : Sort the result (which may raise TypeError).

        Returns
        -------
        Index
            The Index that represents the union between the two indexes

        Examples
        --------
        Union matching dtypes

        >>> idx1 = pd.Index([1, 2, 3, 4])
        >>> idx2 = pd.Index([3, 4, 5, 6])
        >>> idx1.union(idx2)
        Index([1, 2, 3, 4, 5, 6], dtype='int64')

        Union mismatched dtypes

        >>> idx1 = pd.Index(['a', 'b', 'c', 'd'])
        >>> idx2 = pd.Index([1, 2, 3, 4])
        >>> idx1.union(idx2)
        Index(['a', 'b', 'c', 'd', 1, 2, 3, 4], dtype='object')
        """
        WarningMessage.index_to_pandas_warning("union")
        return Index(
            self.to_pandas().union(other=try_convert_index_to_native(other), sort=sort),
            convert_to_lazy=self.is_lazy,
        )

    @is_lazy_check
    def difference(self, other: Any, sort: Any = None) -> Index:
        """
        Return a new Index with elements of index not in `other`.

        This is the set difference of two Index objects.

        Parameters
        ----------
        other : Index or array-like
        sort : bool or None, default None
            Whether to sort the resulting index. By default, the
            values are attempted to be sorted, but any TypeError from
            incomparable elements is caught by pandas.

            * None : Attempt to sort the result, but catch any TypeErrors
              from comparing incomparable elements.
            * False : Do not sort the result.
            * True : Sort the result (which may raise TypeError).

        Returns
        -------
        Index
            An index object that represents the difference between the two indexes.

        Examples
        --------
        >>> idx1 = pd.Index([2, 1, 3, 4])
        >>> idx2 = pd.Index([3, 4, 5, 6])
        >>> idx1.difference(idx2)
        Index([1, 2], dtype='int64')
        >>> idx1.difference(idx2, sort=False)
        Index([2, 1], dtype='int64')
        """
        WarningMessage.index_to_pandas_warning("difference")
        return Index(
            self.to_pandas().difference(try_convert_index_to_native(other), sort=sort),
            convert_to_lazy=self.is_lazy,
        )

    @is_lazy_check
    def get_indexer_for(self, target: Any) -> Any:
        """
        Guaranteed return of an indexer even when non-unique.

        This dispatches to get_indexer or get_indexer_non_unique
        as appropriate.

        Returns
        -------
        np.ndarray[np.intp]
            List of indices.

        Examples
        --------
        # Snowpark pandas converts nan's to none
        >>> idx = pd.Index([np.nan, 'var1', np.nan])
        >>> idx.get_indexer_for([np.nan])
        array([0, 2])
        """
        WarningMessage.index_to_pandas_warning("get_indexer_for")
        ret = self.to_pandas().get_indexer_for(target=target)
<<<<<<< HEAD
        if isinstance(ret, native_pd.Index):
            return Index(ret, convert_to_lazy=self.is_lazy)
=======
        # if isinstance(ret, native_pd.Index):
        #     return Index(ret, convert_to_lazy=self.is_lazy)
>>>>>>> 84dad250
        return ret

    @is_lazy_check
    def _get_indexer_strict(self, key: Any, axis_name: str) -> tuple[Index, np.ndarray]:
        """
        Analogue to pandas.Index.get_indexer that raises if any elements are missing.
        """
        WarningMessage.index_to_pandas_warning("_get_indexer_strict")
        tup = self.to_pandas()._get_indexer_strict(key=key, axis_name=axis_name)
        return Index(tup[0], convert_to_lazy=self.is_lazy), tup[1]

    @is_lazy_check
    def get_level_values(self, level: int | str) -> Index:
        """
        Return an Index of values for requested level.

        This is primarily useful to get an individual level of values from a
        MultiIndex, but is provided on Index as well for compatibility.

        Parameters
        ----------
        level : int or str
            It is either the integer position or the name of the level.

        Returns
        -------
        Index
            self, since self only has one level

        Notes
        -----
        For Index, level should be 0, since there are no multiple levels.

        Examples
        --------
        >>> idx = pd.Index(list('abc'))
        >>> idx
        Index(['a', 'b', 'c'], dtype='object')

        Get level values by supplying `level` as integer:

        >>> idx.get_level_values(0)
        Index(['a', 'b', 'c'], dtype='object')
        """
        WarningMessage.index_to_pandas_warning("get_level_values")
        return Index(
            self.to_pandas().get_level_values(level=level), convert_to_lazy=self.is_lazy
        )

    @is_lazy_check
    def slice_indexer(
        self,
        start: Hashable | None = None,
        end: Hashable | None = None,
        step: int | None = None,
    ) -> slice:
        """
        Compute the slice indexer for input labels and step.

        Index needs to be ordered and unique.

        Parameters
        ----------
        start : label, default None
            If None, defaults to the beginning.
        end : label, default None
            If None, defaults to the end.
        step : int, default None

        Returns
        -------
        slice
            The slice of indices

        Raises
        ------
        KeyError
            If key does not exist, or key is not unique and index is not ordered.

        Notes
        -----
        This function assumes that the data is sorted, so use at your own peril

        Examples
        --------
        This is a method on all index types. For example you can do:

        >>> idx = pd.Index(list('abcd'))
        >>> idx.slice_indexer(start='b', end='c')
        slice(1, 3, None)
        """
        WarningMessage.index_to_pandas_warning("slice_indexer")
        return self.to_pandas().slice_indexer(start=start, end=end, step=step)

    @property
    @is_lazy_check
    def array(self) -> ExtensionArray:
        """
        return the array of values
        """
        return self.to_pandas().array

    @is_lazy_check
    def _summary(self, name: Any = None) -> str:
        """
        Return a summarized representation.

        Parameters
        ----------
        name : str
            name to use in the summary representation

        Returns
        -------
        str
            String with a summarized representation of the index
        """
        WarningMessage.index_to_pandas_warning("_summary")
        return self.to_pandas()._summary(name=name)

    @is_lazy_check
    def __array__(self, dtype: Any = None) -> np.ndarray:
        """
        The array interface, return the values.
        """
        return self.to_pandas().__array__(dtype=dtype)

    @is_lazy_check
    def __repr__(self) -> str:
        """
        Return a string representation for this object.
        """
        WarningMessage.index_to_pandas_warning("__repr__")
        return self.to_pandas().__repr__()

    @is_lazy_check
    def __iter__(self) -> Iterator:
        """
        Return an iterator of the values.

        These are each a scalar type, which is a Python scalar
        (for str, int, float) or a pandas scalar
        (for Timestamp/Timedelta/Interval/Period)

        Returns
        -------
        Iterator
            Iterator of the index values

        Examples
        --------
        >>> i = pd.Index([1, 2, 3])
        >>> for x in i:
        ...     print(x)
        1
        2
        3
        """
        WarningMessage.index_to_pandas_warning("__iter__")
        return self.to_pandas().__iter__()

    @is_lazy_check
    def __contains__(self, key: Any) -> bool:
        """
        Return a boolean indicating whether the provided key is in the index.

        Parameters
        ----------
        key : label
            The key to check if it is present in the index.

        Returns
        -------
        bool
            True if the key is in the index, False otherwise.

        Raises
        ------
        TypeError
            If the key is not hashable.

        Examples
        --------
        >>> idx = pd.Index([1, 2, 3, 4])
        >>> idx
        Index([1, 2, 3, 4], dtype='int64')

        >>> 2 in idx
        True
        >>> 6 in idx
        False
        """
        WarningMessage.index_to_pandas_warning("__contains__")
        return self.to_pandas().__contains__(key=key)

    @is_lazy_check
    def __len__(self) -> int:
        """
        Return the length of the Index as an int.
        """
<<<<<<< HEAD
        return self._query_compiler.get_axis_len(0)
=======
        WarningMessage.index_to_pandas_warning("__len__")
        return self.to_pandas().__len__()
>>>>>>> 84dad250

    @is_lazy_check
    def __getitem__(self, key: Any) -> np.ndarray | None | Index:
        """
        Override numpy.ndarray's __getitem__ method to work as desired.

        This function adds lists and Series as valid boolean indexers
        (ndarrays only supports ndarray with dtype=bool).

        If resulting ndim != 1, plain ndarray is returned instead of
        corresponding `Index` subclass.
        """
        WarningMessage.index_to_pandas_warning("__getitem__")
        item = self.to_pandas().__getitem__(key=key)
        if isinstance(item, native_pd.Index):
            return Index(item, convert_to_lazy=self.is_lazy)
        return item

    @is_lazy_check
    def __setitem__(self, key: Any, value: Any) -> None:
        """
        Override numpy.ndarray's __setitem__ method to work as desired.

        We raise a TypeError because the Index values are not mutable
        """
        raise TypeError("Index does not support mutable operations")

    @property
    def str(self) -> str:
        """
        Vectorized string functions for Series and Index.

        NAs stay NA unless handled otherwise by a particular method.
        Patterned after Python's string methods, with some inspiration from
        R's stringr package.

        Examples
        --------
        >>> s = pd.Series(["A_Str_Series"])
        >>> s
        0    A_Str_Series
        dtype: object

        >>> s.str.split("_")
        0    [A, Str, Series]
        dtype: object

        >>> s.str.replace("_", "")
        0    AStrSeries
        dtype: object
        """
        WarningMessage.index_to_pandas_warning("str")
        return self.to_pandas().str<|MERGE_RESOLUTION|>--- conflicted
+++ resolved
@@ -36,46 +36,6 @@
 
 
 class Index:
-<<<<<<< HEAD
-    """
-    Immutable sequence used for indexing and alignment.
-
-    The basic object storing axis labels for all pandas objects.
-
-    Parameters
-    ----------
-    data : array-like (1-dimensional)
-    dtype : str, numpy.dtype, or ExtensionDtype, optional
-        Data type for the output Index. If not specified, this will be
-        inferred from `data`.
-        See the :ref:`user guide <basics.dtypes>` for more usages.
-    copy : bool, default False
-        Copy input data.
-    name : object
-        Name to be stored in the index.
-    tupleize_cols : bool (default: True)
-        When True, attempt to create a MultiIndex if possible.
-
-    Notes
-    -----
-    An Index instance can **only** contain hashable objects.
-    An Index instance *can not* hold numpy float16 dtype.
-
-    Examples
-    --------
-    >>> pd.Index([1, 2, 3])
-    Index([1, 2, 3], dtype='int64')
-
-    >>> pd.Index(list('abc'))
-    Index(['a', 'b', 'c'], dtype='object')
-
-    # Snowpark pandas explicitly casts all int types to int64
-    >>> pd.Index([1, 2, 3], dtype="uint8")
-    Index([1, 2, 3], dtype='int64')
-    """
-
-=======
->>>>>>> 84dad250
     def __init__(
         self,
         # Any should be replaced with SnowflakeQueryCompiler when possible (linter won't allow it now)
@@ -86,10 +46,6 @@
         tupleize_cols: bool = True,
         convert_to_lazy: bool = True,
     ) -> None:
-<<<<<<< HEAD
-        from snowflake.snowpark.modin.pandas.dataframe import DataFrame
-        from snowflake.snowpark.modin.pandas.series import Series
-=======
         """
         Immutable sequence used for indexing and alignment.
 
@@ -128,23 +84,15 @@
         >>> pd.Index([1, 2, 3], dtype="uint8")
         Index([1, 2, 3], dtype='uint8')
         """
->>>>>>> 84dad250
+        from snowflake.snowpark.modin.pandas.dataframe import DataFrame
+        from snowflake.snowpark.modin.pandas.series import Series
         from snowflake.snowpark.modin.plugin.compiler.snowflake_query_compiler import (
             SnowflakeQueryCompiler,
         )
 
-<<<<<<< HEAD
         self.is_lazy = convert_to_lazy
         if isinstance(data, (DataFrame, Series, Index)):
             qc = data._query_compiler
-=======
-        # TODO: SNOW-1359041: Switch to lazy index implementation
-        self.is_lazy = convert_to_lazy
-        if isinstance(data, native_pd.Index):
-            self._index = data
-        elif isinstance(data, Index):
-            self._index = data.to_pandas()
->>>>>>> 84dad250
         elif isinstance(data, SnowflakeQueryCompiler):
             qc = data
         else:
@@ -1112,15 +1060,7 @@
         array([0, 2])
         """
         WarningMessage.index_to_pandas_warning("get_indexer_for")
-        ret = self.to_pandas().get_indexer_for(target=target)
-<<<<<<< HEAD
-        if isinstance(ret, native_pd.Index):
-            return Index(ret, convert_to_lazy=self.is_lazy)
-=======
-        # if isinstance(ret, native_pd.Index):
-        #     return Index(ret, convert_to_lazy=self.is_lazy)
->>>>>>> 84dad250
-        return ret
+        return self.to_pandas().get_indexer_for(target=target)
 
     @is_lazy_check
     def _get_indexer_strict(self, key: Any, axis_name: str) -> tuple[Index, np.ndarray]:
@@ -1320,12 +1260,7 @@
         """
         Return the length of the Index as an int.
         """
-<<<<<<< HEAD
         return self._query_compiler.get_axis_len(0)
-=======
-        WarningMessage.index_to_pandas_warning("__len__")
-        return self.to_pandas().__len__()
->>>>>>> 84dad250
 
     @is_lazy_check
     def __getitem__(self, key: Any) -> np.ndarray | None | Index:

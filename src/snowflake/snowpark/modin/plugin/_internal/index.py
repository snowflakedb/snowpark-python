#
# Copyright (c) 2012-2024 Snowflake Computing Inc. All rights reserved.
#

# Licensed to Modin Development Team under one or more contributor license agreements.
# See the NOTICE file distributed with this work for additional information regarding
# copyright ownership.  The Modin Development Team licenses this file to you under the
# Apache License, Version 2.0 (the "License"); you may not use this file except in
# compliance with the License.  You may obtain a copy of the License at
#
#     http://www.apache.org/licenses/LICENSE-2.0
#
# Unless required by applicable law or agreed to in writing, software distributed under
# the License is distributed on an "AS IS" BASIS, WITHOUT WARRANTIES OR CONDITIONS OF
# ANY KIND, either express or implied. See the License for the specific language
# governing permissions and limitations under the License.

# Code in this file may constitute partial or total reimplementation, or modification of
# existing code originally distributed by the Modin project, under the Apache License,
# Version 2.0.

"""Module houses ``Index`` class, that is distributed version of ``pandas.Index``."""

from __future__ import annotations

from typing import Any, Callable, Hashable, Iterator, Literal

import numpy as np
import pandas as native_pd
from pandas._typing import ArrayLike, DtypeObj, NaPosition, Self
from pandas.core.arrays import ExtensionArray
from pandas.core.dtypes.base import ExtensionDtype
from pandas.core.indexes.frozen import FrozenList

from snowflake.snowpark.modin.pandas.utils import try_convert_index_to_native


class Index:
    def __init__(
        self,
        # Any should be replaced with SnowflakeQueryCompiler when possible (linter won't allow it now)
        data: ArrayLike | Any = None,
        dtype: str | np.dtype | ExtensionDtype | None = None,
        copy: bool = False,
        name: object = None,
        tupleize_cols: bool = True,
        convert_to_lazy: bool = True,
    ) -> None:
        """
        Immutable sequence used for indexing and alignment.

        The basic object storing axis labels for all pandas objects.

        Parameters
        ----------
        data : array-like (1-dimensional)
        dtype : str, numpy.dtype, or ExtensionDtype, optional
            Data type for the output Index. If not specified, this will be
            inferred from `data`.
            See the :ref:`user guide <basics.dtypes>` for more usages.
        copy : bool, default False
            Copy input data.
        name : object
            Name to be stored in the index.
        tupleize_cols : bool (default: True)
            When True, attempt to create a MultiIndex if possible.
        convert_to_lazy : bool (default: True)
            When True, create a lazy index object from a local data input, otherwise, create an index object that saves a pandas index locally.
            We only set convert_to_lazy as False to avoid pulling data back and forth from Snowflake, e.g., when calling df.columns, the column data should always be kept locally.

        Notes
        -----
        An Index instance can **only** contain hashable objects.
        An Index instance *cannot* hold numpy float16 dtype.

        Examples
        --------
        >>> pd.Index([1, 2, 3])
        Index([1, 2, 3], dtype='int64')

        >>> pd.Index(list('abc'))
        Index(['a', 'b', 'c'], dtype='object')

        >>> pd.Index([1, 2, 3], dtype="uint8")
        Index([1, 2, 3], dtype='uint8')
        """
        from snowflake.snowpark.modin.plugin.compiler.snowflake_query_compiler import (
            SnowflakeQueryCompiler,
        )

        # TODO: SNOW-1359041: Switch to lazy index implementation
        self.is_lazy = convert_to_lazy
        if isinstance(data, native_pd.Index):
            self._index = data
        elif isinstance(data, Index):
            self._index = data.to_pandas()
        elif isinstance(data, SnowflakeQueryCompiler):
            self._index = data._modin_frame.index_columns_index
        else:
            self._index = native_pd.Index(
                data=data,
                dtype=dtype,
                copy=copy,
                name=name,
                tupleize_cols=tupleize_cols,
            )

    def is_lazy_check(func: Any) -> Any:
        """
        Decorator method for separating function calls for lazy indexes and non-lazy (column) indexes
        """

        def check_lazy(*args: Any, **kwargs: Any) -> Any:
            func_name = func.__name__

            # If the index is lazy, call the method and return
            if args[0].is_lazy:
                returned_value = func(*args, **kwargs)
                return returned_value
            else:
                # If the index is not lazy, get the cached native index and call the function
                native_index = args[0]._index
                native_func = getattr(native_index, func_name)

                # If the function is a property, we will get a non-callable, so we just return it
                # Examples of this are values or dtype
                if not callable(native_func):
                    return native_func

                # Remove the first argument in args, because it is `self` and we don't need it
                args = args[1:]
                returned_value = native_func(*args, **kwargs)

                # If we return a native Index, we need to convert this to a modin index but keep it locally.
                # Examples of this are `astype` and `copy`
                if isinstance(returned_value, native_pd.Index):
                    returned_value = Index(returned_value, convert_to_lazy=False)
                # Some methods also return a tuple with a pandas Index, so convert the tuple's first item to a modin Index
                # Examples of this are `_get_indexer_strict` and `sort_values`
                elif isinstance(returned_value, tuple) and isinstance(
                    returned_value[0], native_pd.Index
                ):
                    returned_value = (
                        Index(returned_value[0], convert_to_lazy=False),
                        returned_value[1],
                    )
                return returned_value

        return check_lazy

    def to_pandas(self) -> native_pd.Index:
        """
        Convert Snowpark pandas Index to pandas Index

        Returns
        -------
        pandas Index
            A native pandas Index representation of self
        """
        return self._index

    @property
    @is_lazy_check
    def values(self) -> ArrayLike:
        """
        Return an array representing the data in the Index.

        Returns
        -------
        numpy.ndarray or ExtensionArray
            array representing the index data

        See Also
        --------
        Index.array : Reference to the underlying data.

        Examples
        --------
        For :class:`pd.Index`:

        >>> idx = pd.Index([1, 2, 3])
        >>> idx
        Index([1, 2, 3], dtype='int64')
        >>> idx.values
        array([1, 2, 3])
        """
        return self.to_pandas().values

    @property
    @is_lazy_check
    def is_unique(self) -> bool:
        """
        Return if the index has unique values.

        Returns
        -------
        bool
            True if the index has all unique values, False otherwise.

        See Also
        --------
        Index.has_duplicates : Inverse method that checks if it has duplicate values.

        Examples
        --------
        >>> idx = pd.Index([1, 5, 7, 7])
        >>> idx.is_unique
        False

        >>> idx = pd.Index([1, 5, 7])
        >>> idx.is_unique
        True

        >>> idx = pd.Index(["Watermelon", "Orange", "Apple",
        ...                 "Watermelon"]).astype("category")
        >>> idx.is_unique
        False

        >>> idx = pd.Index(["Orange", "Apple",
        ...                 "Watermelon"]).astype("category")
        >>> idx.is_unique
        True
        """
        WarningMessage.index_to_pandas_warning("is_unique")
        return self.to_pandas().is_unique

    @property
    @is_lazy_check
    def has_duplicates(self) -> bool:
        """
        Check if the Index has duplicate values.

        Returns
        -------
        bool
            True if the index has duplicate values, False otherwise.

        See Also
        --------
        Index.is_unique : Inverse method that checks if it has unique values.

        Examples
        --------
        >>> idx = pd.Index([1, 5, 7, 7])
        >>> idx.has_duplicates
        True

        >>> idx = pd.Index([1, 5, 7])
        >>> idx.has_duplicates
        False

        >>> idx = pd.Index(["Watermelon", "Orange", "Apple",
        ...                 "Watermelon"]).astype("category")
        >>> idx.has_duplicates
        True

        >>> idx = pd.Index(["Orange", "Apple",
        ...                 "Watermelon"]).astype("category")
        >>> idx.has_duplicates
        False
        """
        return not self.is_unique

    @is_lazy_check
    def unique(self, level: Hashable | None = None) -> Index:
        """
        Return unique values in the index.

        Unique values are returned in order of appearance, this does NOT sort.

        Parameters
        ----------
        level : int or hashable, optional
            Only return values from specified level (for MultiIndex).
            If int, gets the level by integer position, else by level name.

        Returns
        -------
        Index

        See Also
        --------
        unique : Numpy array of unique values in that column.
        Series.unique : Return unique values of Series object.

        Examples
        --------
        >>> idx = pd.Index([1, 1, 2, 3, 3])
        >>> idx.unique()
        Index([1, 2, 3], dtype='int64')
        """
        WarningMessage.index_to_pandas_warning("unique")
        return Index(self.to_pandas().unique(level=level))

    @property
    @is_lazy_check
    def dtype(self) -> DtypeObj:
        """
        Get the dtype object of the underlying data.

        Returns
        -------
        DtypeObj
            The dtype of the underlying data.

        Examples
        --------
        >>> idx = pd.Index([1, 2, 3])
        >>> idx
        Index([1, 2, 3], dtype='int64')
        >>> idx.dtype
        dtype('int64')
        """
        WarningMessage.index_to_pandas_warning("dtype")
        return self.to_pandas().dtype

    @property
    def T(self, *args: Any, **kwargs: Any) -> Index:
        """
        Return the transpose, which is by definition self.

        Parameters
        ----------
        *args : Any
            Optional positional arguments for compatibility with other T APIs.
        **kwargs : Any
            Optional keyword arguments for compatibility with other T APIs.

        Returns
        -------
        Index
            This is self
        """
        return self

    @is_lazy_check
    def astype(self, dtype: Any, copy: bool = True) -> Index:
        """
        Create an Index with values cast to dtypes.

        The class of a new Index is determined by dtype. When conversion is
        impossible, a TypeError exception is raised.

        Parameters
        ----------
        dtype : numpy dtype or pandas type
            Note that any signed integer `dtype` is treated as ``'int64'``,
            and any unsigned integer `dtype` is treated as ``'uint64'``,
            regardless of the size.
        copy : bool, default True
            By default, astype always returns a newly allocated object.
            If copy is set to False and internal requirements on dtype are
            satisfied, the original data is used to create a new Index
            or the original Index is returned.

        Returns
        -------
        Index
            Index with values cast to specified dtype.

        Examples
        --------
        >>> idx = pd.Index([1, 2, 3])
        >>> idx
        Index([1, 2, 3], dtype='int64')
        >>> idx.astype('float')
        Index([1.0, 2.0, 3.0], dtype='float64')
        """
        WarningMessage.index_to_pandas_warning("astype")
        return Index(
            self.to_pandas().astype(dtype=dtype, copy=copy),
            convert_to_lazy=self.is_lazy,
        )

    @property
    def name(self) -> Hashable:
        """
        Get the index name.

        Returns
        -------
        Hashable
            name of this index

        Examples
        --------
        >>> idx = pd.Index([1, 2, 3], name='x')
        >>> idx
        Index([1, 2, 3], dtype='int64', name='x')
        >>> idx.name
        'x'
        """
        WarningMessage.index_to_pandas_warning("name")
        return self.to_pandas().name

    @name.setter
    def name(self, value: Hashable) -> None:
        """
        Set Index name.
        """
        WarningMessage.index_to_pandas_warning("name")
        self.to_pandas().name = value

    def _get_names(self) -> FrozenList:
        """
        Get names of index
        """
        WarningMessage.index_to_pandas_warning("_get_names")
        return self.to_pandas()._get_names()

    def _set_names(self, values: list) -> None:
        """
        Set new names on index. Each name has to be a hashable type.

        Parameters
        ----------
        values : str or sequence
            name(s) to set

        Raises
        ------
        TypeError if each name is not hashable.
        """
        WarningMessage.index_to_pandas_warning("_set_names")
        self.to_pandas()._set_names(values)

    names = property(fset=_set_names, fget=_get_names)

    def set_names(
        self, names: Any, level: Any = None, inplace: bool = False
    ) -> Self | None:
        """
        Set Index name.

        Able to set new names partially and by level.

        Parameters
        ----------
        names : label or list of label or dict-like for MultiIndex
            Name(s) to set.

        level : int, label or list of int or label, optional

        inplace : bool, default False
            Modifies the object directly, instead of creating a new Index.

        Returns
        -------
        Index or None
            The same type as the caller or None if ``inplace=True``.

        Examples
        --------
        >>> idx = pd.Index([1, 2, 3, 4])
        >>> idx
        Index([1, 2, 3, 4], dtype='int64')
        >>> idx.set_names('quarter')
        Index([1, 2, 3, 4], dtype='int64', name='quarter')
        """
        WarningMessage.index_to_pandas_warning("set_names")
        if not inplace:
            return Index(
                self.to_pandas().set_names(names, level=level, inplace=inplace),
                convert_to_lazy=self.is_lazy,
            )
        return self.to_pandas().set_names(names, level=level, inplace=inplace)

    @property
    @is_lazy_check
    def nlevels(self) -> int:
        """
        Number of levels.
        """
        return 1

    @is_lazy_check
    def copy(
        self,
        name: Hashable | None = None,
        deep: bool = False,
    ) -> Index:
        """
        Make a copy of this object.

        Name is set on the new object.

        Parameters
        ----------
        name : Label, optional
            Set name for new object.
        deep : bool, default False

        Returns
        -------
        Index
            Index refer to new object which is a copy of this object.

        Notes
        -----
        In most cases, there should be no functional difference from using
        ``deep``, but if ``deep`` is passed it will attempt to deepcopy.

        Examples
        --------
        >>> idx = pd.Index(['a', 'b', 'c'])
        >>> new_idx = idx.copy()
        >>> idx is new_idx
        False
        """
        WarningMessage.index_to_pandas_warning("copy")
        return Index(
            self.to_pandas().copy(deep=deep, name=name), convert_to_lazy=self.is_lazy
        )

    @is_lazy_check
    def drop(
        self,
        labels: Any,
        errors: Literal["ignore", "raise"] = "raise",
    ) -> Index:
        """
        Make new Index with passed list of labels deleted.

        Parameters
        ----------
        labels : array-like or scalar
        errors : {'ignore', 'raise'}, default 'raise'
            If 'ignore', suppress error and existing labels are dropped.

        Returns
        -------
        Index
            The index created will have the same type as self.

        Raises
        ------
        KeyError
            If not all of the labels are found in the selected axis

        Examples
        --------
        >>> idx = pd.Index(['a', 'b', 'c'])
        >>> idx.drop(['a'])
        Index(['b', 'c'], dtype='object')
        """
        WarningMessage.index_to_pandas_warning("drop")
        return Index(
            self.to_pandas().drop(labels=labels, errors=errors),
            convert_to_lazy=self.is_lazy,
        )

    @is_lazy_check
    def duplicated(self, keep: Literal["first", "last", False] = "first") -> np.ndarray:
        """
        Indicate duplicate index values.

        Duplicated values are indicated as ``True`` values in the resulting
        array. Either all duplicates, all except the first, or all except the
        last occurrence of duplicates can be indicated.

        Parameters
        ----------
        keep : {'first', 'last', False}, default 'first'
            The value or values in a set of duplicates to mark as missing.

            - 'first' : Mark duplicates as ``True`` except for the first
              occurrence.
            - 'last' : Mark duplicates as ``True`` except for the last
              occurrence.
            - ``False`` : Mark all duplicates as ``True``.

        Returns
        -------
        np.ndarray[bool]
            An array where duplicated values are indicated as ``True``

        See Also
        --------
        Series.duplicated : Equivalent method on pandas.Series.
        DataFrame.duplicated : Equivalent method on pandas.DataFrame.

        Examples
        --------
        By default, for each set of duplicated values, the first occurrence is
        set to False and all others to True:

        >>> idx = pd.Index(['lama', 'cow', 'lama', 'beetle', 'lama'])
        >>> idx.duplicated()
        array([False, False,  True, False,  True])

        which is equivalent to

        >>> idx.duplicated(keep='first')
        array([False, False,  True, False,  True])

        By using 'last', the last occurrence of each set of duplicated values
        is set on False and all others on True:

        >>> idx.duplicated(keep='last')
        array([ True, False,  True, False, False])

        By setting keep on ``False``, all duplicates are True:

        >>> idx.duplicated(keep=False)
        array([ True, False,  True, False,  True])
        """
        WarningMessage.index_to_pandas_warning("duplicated")
        return self.to_pandas().duplicated(keep=keep)

    @is_lazy_check
    def equals(self, other: Any) -> bool:
        """
        Determine if two Index object are equal.

        The things that are being compared are:

        * The elements inside the Index object.
        * The order of the elements inside the Index object.

        Parameters
        ----------
        other : Any
            The other object to compare against.

        Returns
        -------
        bool
            True if "other" is an Index and it has the same elements and order
            as the calling index; False otherwise.

        Examples
        --------
        >>> idx1 = pd.Index([1, 2, 3])
        >>> idx1
        Index([1, 2, 3], dtype='int64')
        >>> idx1.equals(pd.Index([1, 2, 3]))
        True

        The elements inside are compared

        >>> idx2 = pd.Index(["1", "2", "3"])
        >>> idx2
        Index(['1', '2', '3'], dtype='object')

        >>> idx1.equals(idx2)
        False

        The order is compared

        >>> ascending_idx = pd.Index([1, 2, 3])
        >>> ascending_idx
        Index([1, 2, 3], dtype='int64')
        >>> descending_idx = pd.Index([3, 2, 1])
        >>> descending_idx
        Index([3, 2, 1], dtype='int64')
        >>> ascending_idx.equals(descending_idx)
        False

        The dtype is *not* compared

        >>> int64_idx = pd.Index([1, 2, 3], dtype='int64')
        >>> int64_idx
        Index([1, 2, 3], dtype='int64')
        >>> uint64_idx = pd.Index([1, 2, 3], dtype='uint64')
        >>> uint64_idx
        Index([1, 2, 3], dtype='uint64')
        >>> int64_idx.equals(uint64_idx)
        True
        """
        WarningMessage.index_to_pandas_warning("equals")
        return self.to_pandas().equals(try_convert_index_to_native(other))

    @is_lazy_check
    def value_counts(
        self,
        normalize: bool = False,
        sort: bool = True,
        ascending: bool = False,
        bins: Any = None,
        dropna: bool = True,
    ) -> native_pd.Series:
        # how to change the above return type to modin pandas series?
        """
        Return a Series containing counts of unique values.

        The resulting object will be in descending order so that the
        first element is the most frequently-occurring element.
        Excludes NA values by default.

        Parameters
        ----------
        normalize : bool, default False
            If True then the object returned will contain the relative
            frequencies of the unique values.
        sort : bool, default True
            Sort by frequencies when True. Preserve the order of the data when False.
        ascending : bool, default False
            Sort in ascending order.
        bins : int, optional
            Rather than count values, group them into half-open bins,
            a convenience for ``pd.cut``, only works with numeric data.
        dropna : bool, default True
            Don't include counts of NaN.

        Returns
        -------
        Series
            A series containing counts of unique values.

        See Also
        --------
        Series.count: Number of non-NA elements in a Series.
        DataFrame.count: Number of non-NA elements in a DataFrame.
        DataFrame.value_counts: Equivalent method on DataFrames.

        Examples
        --------
        >>> index = pd.Index([3, 1, 2, 3, 4, np.nan])
        >>> index.value_counts()
        3.0    2
        1.0    1
        2.0    1
        4.0    1
        Name: count, dtype: int64

        With `normalize` set to `True`, returns the relative frequency by
        dividing all values by the sum of values.

        >>> ind = pd.Index([3, 1, 2, 3, 4, np.nan])
        >>> ind.value_counts(normalize=True)
        3.0    0.4
        1.0    0.2
        2.0    0.2
        4.0    0.2
        Name: proportion, dtype: float64

        **bins**

        Bins can be useful for going from a continuous variable to a
        categorical variable; instead of counting unique
        apparitions of values, divide the index in the specified
        number of half-open bins.
        """
        WarningMessage.index_to_pandas_warning("value_counts")
        return self.to_pandas().value_counts(
            normalize=normalize,
            sort=sort,
            ascending=ascending,
            bins=bins,
            dropna=dropna,
        )

    @is_lazy_check
    def tolist(self) -> list:
        """
        Return a list of the values.

        These are each a scalar type, which is a Python scalar
        (for str, int, float) or a pandas scalar
        (for Timestamp/Timedelta/Interval/Period)

        Returns
        -------
        list
            The index values in list form

        See Also
        --------
        numpy.ndarray.tolist : Return the array as an a.ndim-levels deep
            nested list of Python scalars.

        Examples
        >>> idx = pd.Index([1, 2, 3])
        >>> idx
        Index([1, 2, 3], dtype='int64')

        >>> idx.to_list()
        [1, 2, 3]
        """
        return self.to_pandas().tolist()

    to_list = tolist

    @is_lazy_check
    def sort_values(
        self,
        return_indexer: bool = False,
        ascending: bool = True,
        na_position: NaPosition = "last",
        key: Callable | None = None,
    ) -> Index | tuple[Index, np.ndarray]:
        """
        Return a sorted copy of the index.

        Return a sorted copy of the index, and optionally return the indices
        that sorted the index itself.

        Parameters
        ----------
        return_indexer : bool, default False
            Should the indices that would sort the index be returned.
        ascending : bool, default True
            Should the index values be sorted in ascending order.
        na_position : {'first' or 'last'}, default 'last'
            Argument 'first' puts NaNs at the beginning, 'last' puts NaNs at
            the end.
        key : callable, optional
            If not None, apply the key function to the index values
            before sorting. This is similar to the `key` argument in the
            builtin :meth:`sorted` function, with the notable difference that
            this `key` function should be *vectorized*. It should expect an
            ``Index`` and return an ``Index`` of the same shape.

        Returns
        -------
        Index, numpy.ndarray
            Index is returned in all cases as a sorted copy of the index.
            ndarray is returned when return_indexer is True, represents the indices that the index itself was sorted by.

        See Also
        --------
        Series.sort_values : Sort values of a Series.
        DataFrame.sort_values : Sort values in a DataFrame.

        Examples
        --------
        >>> idx = pd.Index([10, 100, 1, 1000])
        >>> idx
        Index([10, 100, 1, 1000], dtype='int64')

        Sort values in ascending order (default behavior).

        >>> idx.sort_values()
        Index([1, 10, 100, 1000], dtype='int64')

        Sort values in descending order, and also get the indices `idx` was
        sorted by.

        >>> idx.sort_values(ascending=False, return_indexer=True)
        (Index([1000, 100, 10, 1], dtype='int64'), array([3, 1, 0, 2]))
        """
        WarningMessage.index_to_pandas_warning("sort_values")
        ret = self.to_pandas().sort_values(
            return_indexer=return_indexer,
            ascending=ascending,
            na_position=na_position,
            key=key,
        )
        if return_indexer:
            return Index(ret[0], convert_to_lazy=self.is_lazy), ret[1]
        else:
            return Index(ret, convert_to_lazy=self.is_lazy)

    @is_lazy_check
    def intersection(self, other: Any, sort: bool = False) -> Index:
        """
        Form the intersection of two Index objects.

        This returns a new Index with elements common to the index and `other`.

        Parameters
        ----------
        other : Index or array-like
        sort : True, False or None, default False
            Whether to sort the resulting index.

            * None : sort the result, except when `self` and `other` are equal
              or when the values cannot be compared.
            * False : do not sort the result.
            * True : Sort the result (which may raise TypeError).

        Returns
        -------
        Index
            A new Index with elements common to the index and `other`.

        Examples
        --------
        >>> idx1 = pd.Index([1, 2, 3, 4])
        >>> idx2 = pd.Index([3, 4, 5, 6])
        >>> idx1.intersection(idx2)
        Index([3, 4], dtype='int64')
        """
        WarningMessage.index_to_pandas_warning("intersection")
        return Index(
            self.to_pandas().intersection(
                other=try_convert_index_to_native(other), sort=sort
            ),
            convert_to_lazy=self.is_lazy,
        )

    @is_lazy_check
    def union(self, other: Any, sort: bool = False) -> Index:
        """
        Form the union of two Index objects.

        If the Index objects are incompatible, both Index objects will be
        cast to dtype('object') first.

        Parameters
        ----------
        other : Index or array-like
        sort : bool or None, default None
            Whether to sort the resulting Index.

            * None : Sort the result, except when

              1. `self` and `other` are equal.
              2. `self` or `other` has length 0.
              3. Some values in `self` or `other` cannot be compared.
                 A RuntimeWarning is issued in this case.

            * False : do not sort the result.
            * True : Sort the result (which may raise TypeError).

        Returns
        -------
        Index
            The Index that represents the union between the two indexes

        Examples
        --------
        Union matching dtypes

        >>> idx1 = pd.Index([1, 2, 3, 4])
        >>> idx2 = pd.Index([3, 4, 5, 6])
        >>> idx1.union(idx2)
        Index([1, 2, 3, 4, 5, 6], dtype='int64')

        Union mismatched dtypes

        >>> idx1 = pd.Index(['a', 'b', 'c', 'd'])
        >>> idx2 = pd.Index([1, 2, 3, 4])
        >>> idx1.union(idx2)
        Index(['a', 'b', 'c', 'd', 1, 2, 3, 4], dtype='object')
        """
        WarningMessage.index_to_pandas_warning("union")
        return Index(
            self.to_pandas().union(other=try_convert_index_to_native(other), sort=sort),
            convert_to_lazy=self.is_lazy,
        )

    @is_lazy_check
    def difference(self, other: Any, sort: Any = None) -> Index:
        """
        Return a new Index with elements of index not in `other`.

        This is the set difference of two Index objects.

        Parameters
        ----------
        other : Index or array-like
        sort : bool or None, default None
            Whether to sort the resulting index. By default, the
            values are attempted to be sorted, but any TypeError from
            incomparable elements is caught by pandas.

            * None : Attempt to sort the result, but catch any TypeErrors
              from comparing incomparable elements.
            * False : Do not sort the result.
            * True : Sort the result (which may raise TypeError).

        Returns
        -------
        Index
            An index object that represents the difference between the two indexes.

        Examples
        --------
        >>> idx1 = pd.Index([2, 1, 3, 4])
        >>> idx2 = pd.Index([3, 4, 5, 6])
        >>> idx1.difference(idx2)
        Index([1, 2], dtype='int64')
        >>> idx1.difference(idx2, sort=False)
        Index([2, 1], dtype='int64')
        """
        WarningMessage.index_to_pandas_warning("difference")
        return Index(
            self.to_pandas().difference(try_convert_index_to_native(other), sort=sort),
            convert_to_lazy=self.is_lazy,
        )

    @is_lazy_check
    def get_indexer_for(self, target: Any) -> Any:
        """
        Guaranteed return of an indexer even when non-unique.

        This dispatches to get_indexer or get_indexer_non_unique
        as appropriate.

        Returns
        -------
        np.ndarray[np.intp]
            List of indices.

        Examples
        --------
        >>> idx = pd.Index([np.nan, 'var1', np.nan])
        >>> idx.get_indexer_for([np.nan])
        array([0, 2])
        """
        WarningMessage.index_to_pandas_warning("get_indexer_for")
        ret = self.to_pandas().get_indexer_for(target=target)
        # if isinstance(ret, native_pd.Index):
        #     return Index(ret, convert_to_lazy=self.is_lazy)
        return ret

    @is_lazy_check
    def _get_indexer_strict(self, key: Any, axis_name: str) -> tuple[Index, np.ndarray]:
        """
        Analogue to pandas.Index.get_indexer that raises if any elements are missing.
        """
        WarningMessage.index_to_pandas_warning("_get_indexer_strict")
        tup = self.to_pandas()._get_indexer_strict(key=key, axis_name=axis_name)
        return Index(tup[0], convert_to_lazy=self.is_lazy), tup[1]

    @is_lazy_check
    def get_level_values(self, level: int | str) -> Index:
        """
        Return an Index of values for requested level.

        This is primarily useful to get an individual level of values from a
        MultiIndex, but is provided on Index as well for compatibility.

        Parameters
        ----------
        level : int or str
            It is either the integer position or the name of the level.

        Returns
        -------
        Index
            self, since self only has one level

        Notes
        -----
        For Index, level should be 0, since there are no multiple levels.

        Examples
        --------
        >>> idx = pd.Index(list('abc'))
        >>> idx
        Index(['a', 'b', 'c'], dtype='object')

        Get level values by supplying `level` as integer:

        >>> idx.get_level_values(0)
        Index(['a', 'b', 'c'], dtype='object')
        """
        WarningMessage.index_to_pandas_warning("get_level_values")
        return Index(
            self.to_pandas().get_level_values(level=level), convert_to_lazy=self.is_lazy
        )

    @is_lazy_check
    def slice_indexer(
        self,
        start: Hashable | None = None,
        end: Hashable | None = None,
        step: int | None = None,
    ) -> slice:
        """
        Compute the slice indexer for input labels and step.

        Index needs to be ordered and unique.

        Parameters
        ----------
        start : label, default None
            If None, defaults to the beginning.
        end : label, default None
            If None, defaults to the end.
        step : int, default None

        Returns
        -------
        slice
            The slice of indices

        Raises
        ------
        KeyError
            If key does not exist, or key is not unique and index is not ordered.

        Notes
        -----
        This function assumes that the data is sorted, so use at your own peril

        Examples
        --------
        This is a method on all index types. For example you can do:

        >>> idx = pd.Index(list('abcd'))
        >>> idx.slice_indexer(start='b', end='c')
        slice(1, 3, None)
        """
        WarningMessage.index_to_pandas_warning("slice_indexer")
        return self.to_pandas().slice_indexer(start=start, end=end, step=step)

    @property
    @is_lazy_check
    def array(self) -> ExtensionArray:
        """
        return the array of values
        """
        return self.to_pandas().array

    @is_lazy_check
    def _summary(self, name: Any = None) -> str:
        """
        Return a summarized representation.

        Parameters
        ----------
        name : str
            name to use in the summary representation

        Returns
        -------
        str
            String with a summarized representation of the index
        """
        WarningMessage.index_to_pandas_warning("_summary")
        return self.to_pandas()._summary(name=name)

    @is_lazy_check
    def __array__(self, dtype: Any = None) -> np.ndarray:
        """
        The array interface, return the values.
        """
        return self.to_pandas().__array__(dtype=dtype)

    @is_lazy_check
    def __repr__(self) -> str:
        """
        Return a string representation for this object.
        """
        WarningMessage.index_to_pandas_warning("__repr__")
        return self.to_pandas().__repr__()

    @is_lazy_check
    def __iter__(self) -> Iterator:
        """
        Return an iterator of the values.

        These are each a scalar type, which is a Python scalar
        (for str, int, float) or a pandas scalar
        (for Timestamp/Timedelta/Interval/Period)

        Returns
        -------
        Iterator
            Iterator of the index values

        Examples
        --------
        >>> i = pd.Index([1, 2, 3])
        >>> for x in i:
        ...     print(x)
        1
        2
        3
        """
        WarningMessage.index_to_pandas_warning("__iter__")
        return self.to_pandas().__iter__()

    @is_lazy_check
    def __contains__(self, key: Any) -> bool:
        """
        Return a boolean indicating whether the provided key is in the index.

        Parameters
        ----------
        key : label
            The key to check if it is present in the index.

        Returns
        -------
        bool
            True if the key is in the index, False otherwise.

        Raises
        ------
        TypeError
            If the key is not hashable.

        Examples
        --------
        >>> idx = pd.Index([1, 2, 3, 4])
        >>> idx
        Index([1, 2, 3, 4], dtype='int64')

        >>> 2 in idx
        True
        >>> 6 in idx
        False
        """
        WarningMessage.index_to_pandas_warning("__contains__")
        return self.to_pandas().__contains__(key=key)

    @is_lazy_check
    def __len__(self) -> int:
        """
        Return the length of the Index as an int.
        """
        WarningMessage.index_to_pandas_warning("__len__")
        return self.to_pandas().__len__()

    @is_lazy_check
    def __getitem__(self, key: Any) -> np.ndarray | None | Index:
        """
        Override numpy.ndarray's __getitem__ method to work as desired.

        This function adds lists and Series as valid boolean indexers
        (ndarrays only supports ndarray with dtype=bool).

        If resulting ndim != 1, plain ndarray is returned instead of
        corresponding `Index` subclass.
        """
        WarningMessage.index_to_pandas_warning("__getitem__")
        item = self.to_pandas().__getitem__(key=key)
        if isinstance(item, native_pd.Index):
            return Index(item, convert_to_lazy=self.is_lazy)
        return item

    @is_lazy_check
    def __setitem__(self, key: Any, value: Any) -> None:
        """
        Override numpy.ndarray's __setitem__ method to work as desired.

        We raise a TypeError because the Index values are not mutable
        """
        raise TypeError("Index does not support mutable operations")

    @property
    def str(self) -> str:
        """
        Vectorized string functions for Series and Index.

        NAs stay NA unless handled otherwise by a particular method.
        Patterned after Python's string methods, with some inspiration from
        R's stringr package.

        Examples
        --------
        >>> s = pd.Series(["A_Str_Series"])
        >>> s
        0    A_Str_Series
        dtype: object

        >>> s.str.split("_")
        0    [A, Str, Series]
        dtype: object

        >>> s.str.replace("_", "")
        0    AStrSeries
        dtype: object
        """
<<<<<<< HEAD
        WarningMessage.index_to_pandas_warning("str")
        return self.to_pandas().str
=======
        self.to_pandas_warning()
        return self.to_pandas().str

    def to_pandas_warning(self) -> None:
        """
        Helper method to notify users if they are using a method that currently calls to_pandas()
        """
        # TODO: SNOW-1359041 re-enable it once lazy index representation is ready
        # WarningMessage.single_warning(
        #     "This method currently calls to_pandas() and materializes data. In future updates, this method will be lazily evaluated"
        # )
        pass
>>>>>>> 5ea3d1f3
<|MERGE_RESOLUTION|>--- conflicted
+++ resolved
@@ -1256,20 +1256,5 @@
         0    AStrSeries
         dtype: object
         """
-<<<<<<< HEAD
         WarningMessage.index_to_pandas_warning("str")
-        return self.to_pandas().str
-=======
-        self.to_pandas_warning()
-        return self.to_pandas().str
-
-    def to_pandas_warning(self) -> None:
-        """
-        Helper method to notify users if they are using a method that currently calls to_pandas()
-        """
-        # TODO: SNOW-1359041 re-enable it once lazy index representation is ready
-        # WarningMessage.single_warning(
-        #     "This method currently calls to_pandas() and materializes data. In future updates, this method will be lazily evaluated"
-        # )
-        pass
->>>>>>> 5ea3d1f3
+        return self.to_pandas().str
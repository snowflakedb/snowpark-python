--- conflicted
+++ resolved
@@ -92,10 +92,6 @@
     (np.half, FloatType()),
     (np.float16, FloatType()),
     (np.float64, DoubleType()),
-<<<<<<< HEAD
-    (np.float_, DoubleType()),  # type: ignore
-=======
->>>>>>> 99f9a8b9
     (np.object_, VariantType()),
     (np.bool_, BooleanType()),
     ("datetime64[ns]", TimestampType()),

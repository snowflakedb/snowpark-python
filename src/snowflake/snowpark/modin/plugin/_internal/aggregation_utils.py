#
# Copyright (c) 2012-2024 Snowflake Computing Inc. All rights reserved.
#
#
# This file contains utils functions used by aggregation functions.
#
import functools
from collections import defaultdict
from collections.abc import Hashable, Iterable
from functools import partial
from inspect import getmembers
from types import BuiltinFunctionType, MappingProxyType
from typing import Any, Callable, Literal, Mapping, NamedTuple, Optional, Union

import numpy as np
from pandas._typing import AggFuncType, AggFuncTypeBase
from pandas.core.dtypes.common import (
    is_dict_like,
    is_list_like,
    is_named_tuple,
    is_numeric_dtype,
    is_scalar,
)

from snowflake.snowpark._internal.type_utils import ColumnOrName
from snowflake.snowpark.column import CaseExpr, Column as SnowparkColumn
from snowflake.snowpark.functions import (
    Column,
    array_agg,
    array_construct,
    array_construct_compact,
    array_contains,
    array_flatten,
    array_max,
    array_min,
    array_position,
    builtin,
    cast,
    coalesce,
    col,
    count,
    count_distinct,
    get,
    greatest,
    iff,
    is_null,
    least,
    listagg,
    lit,
    max as max_,
    mean,
    median,
    min as min_,
    parse_json,
    skew,
    stddev,
    stddev_pop,
    sum as sum_,
    trunc,
    var_pop,
    variance,
    when,
)
from snowflake.snowpark.modin.plugin._internal.frame import InternalFrame
from snowflake.snowpark.modin.plugin._internal.ordered_dataframe import (
    OrderedDataFrame,
    OrderingColumn,
)
from snowflake.snowpark.modin.plugin._internal.snowpark_pandas_types import (
    TimedeltaType,
)
from snowflake.snowpark.modin.plugin._internal.utils import (
    from_pandas_label,
    pandas_lit,
    to_pandas_label,
)
from snowflake.snowpark.modin.plugin._typing import PandasLabelToSnowflakeIdentifierPair
from snowflake.snowpark.types import (
    BooleanType,
    DataType,
    DoubleType,
    IntegerType,
    StringType,
)

AGG_NAME_COL_LABEL = "AGG_FUNC_NAME"
_NUMPY_FUNCTION_TO_NAME = {
    function: name for name, function in getmembers(np) if callable(function)
}


def _array_agg_keepna(
    column_to_aggregate: ColumnOrName, ordering_columns: Iterable[OrderingColumn]
) -> Column:
    """
    Aggregate a column, including nulls, into an array by the given ordering columns.
    """
    # array_agg drops nulls, but we can use the solution [1] to work around
    # that by turning each element `v` into the array `[v]`...
    # except that we can't use array_construct(NULL) and instead have to use
    # parse_json(lit("null")) per [2].
    # [1] https://stackoverflow.com/a/77422662
    # [2] https://github.com/snowflakedb/snowflake-connector-python/issues/1388#issuecomment-1371091831
    return array_flatten(
        array_agg(
            array_construct(
                iff(
                    is_null(column_to_aggregate),
                    parse_json(lit("null")),
                    Column(column_to_aggregate),
                )
            )
        ).within_group(
            [ordering_column.snowpark_column for ordering_column in ordering_columns]
        )
    )


def column_quantile(
    column: SnowparkColumn,
    interpolation: Literal["linear", "lower", "higher", "midpoint", "nearest"],
    q: float,
) -> SnowparkColumn:
    assert interpolation in (
        "linear",
        "nearest",
    ), f"unsupported interpolation method '{interpolation}'"
    # PERCENTILE_CONT interpolates between the nearest values if needed, while
    # PERCENTILE_DISC finds the nearest value
    agg_method = "percentile_cont" if interpolation == "linear" else "percentile_disc"
    # PERCENTILE_* returns DECIMAL; we cast to DOUBLE
    # example sql: SELECT CAST(PERCENTILE_COUNT(0.25) WITHIN GROUP(ORDER BY a) AS DOUBLE) AS a FROM table
    return builtin(agg_method)(pandas_lit(q)).within_group(column).cast(DoubleType())


def _columns_coalescing_idxmax_idxmin_helper(
    *cols: SnowparkColumn,
    axis: Literal[0, 1],
    func: Literal["idxmax", "idxmin"],
    keepna: bool,
    pandas_column_labels: list,
    is_groupby: bool = False,
) -> SnowparkColumn:
    """
    Computes the index corresponding to the func for each row if axis=1 or column if axis=0.
    If all values in a row/column are NaN, then the result will be NaN.

    Parameters
    ----------
    *cols: SnowparkColumn
        A tuple of Snowpark Columns.
    axis: {0, 1}
        The axis to apply the func on.
    func: {"idxmax", "idxmin"}
        The function to apply.
    keepna: bool
        Whether to skip NaN Values.
    pandas_column_labels: list
        pandas index/column names.

    Returns
    -------
    Callable
    """
    if axis == 0:
        extremum = max_(*cols) if func == "idxmax" else min_(*cols)

        # TODO SNOW-1316602: Support MultiIndex for DataFrame, Series, and DataFrameGroupBy cases.
        if len(pandas_column_labels) > 1:
            # The index is a MultiIndex, current logic does not support this.
            raise NotImplementedError(
                f"{func} is not yet supported when the index is a MultiIndex."
            )

        # TODO SNOW-1270521: max_by and min_by are not guaranteed to break tiebreaks deterministically
        extremum_position = (
            get(
                builtin("max_by")(
                    Column(pandas_column_labels[0]),
                    Column(*cols),
                    1,
                ),
                0,
            )
            if func == "idxmax"
            else get(
                builtin("min_by")(
                    Column(pandas_column_labels[0]),
                    Column(*cols),
                    1,
                ),
                0,
            )
        )

        if is_groupby and keepna:
            # When performing groupby, if a group has any NaN values in its column, the idxmax/idxmin of that column
            # will always be NaN. Therefore, we need to check whether there are any NaN values in each group.
            return iff(
                builtin("count_if")(Column(*cols).is_null()) > 0,
                pandas_lit(None),
                extremum_position,
            )
        else:
            # if extremum is null, i.e. there are no columns or all columns are
            # null, mark extremum_position as null, because our final expression has
            # to evaluate to null.
            return builtin("nvl2")(extremum, extremum_position, lit(None))

    else:
        column_array = array_construct(*cols)
        # extremum is null if there are no columns or all columns are null.
        # otherwise, extremum contains the extremal column, i.e. the max column for
        # idxmax and the min column for idxmin.
        extremum = (array_max if func == "idxmax" else array_min)(column_array)
        # extremum_position is the position of the first column with a value equal
        # to extremum.
        extremum_position = array_position(extremum, column_array)

        if keepna:
            # if any of the columns is null, mark extremum_position as null,
            # because our final expression has to evaluate to null. That's how we
            # "keep NA."
            extremum_position = iff(
                array_contains(lit(None), column_array), lit(None), extremum_position
            )
        else:
            # if extremum is null, i.e. there are no columns or all columns are
            # null, mark extremum_position as null, because our final expression has
            # to evalute to null.
            extremum_position = builtin("nvl2")(extremum, extremum_position, lit(None))

        # If extremum_position is null, return null.
        return builtin("nvl2")(
            extremum_position,
            # otherwise, we create an array of all the column names using pandas_column_labels
            # and get the element of that array that is at extremum_position.
            get(
                array_construct(*(lit(c) for c in pandas_column_labels)),
                cast(extremum_position, "int"),
            ),
            lit(None),
        )


class _SnowparkPandasAggregation(NamedTuple):
    """
    A representation of a Snowpark pandas aggregation.

    This structure gives us a common representation for an aggregation that may
    have multiple aliases, like "sum" and np.sum.
    """

    # This field tells whether if types of all the inputs of the function are
    # the same instance of SnowparkPandasType, the type of the result is the
    # same instance of SnowparkPandasType. Note that this definition applies
    # whether the aggregation is on axis=0 or axis=1. For example, the sum of
    # a single timedelta column on axis 0 is another timedelta column.
    # Equivalently, the sum of two timedelta columns along axis 1 is also
    # another timedelta column. Therefore, preserves_snowpark_pandas_types for
    # sum would be True.
    preserves_snowpark_pandas_types: bool

    # This callable takes a single Snowpark column as input and aggregates the
    # column on axis=0. If None, Snowpark pandas does not support this
    # aggregation on axis=0.
    axis_0_aggregation: Optional[Callable] = None

    # This callable takes one or more Snowpark columns as input and
    # the columns on axis=1 with skipna=True, i.e. not including nulls in the
    # aggregation. If None, Snowpark pandas does not support this aggregation
    # on axis=1 with skipna=True.
    axis_1_aggregation_skipna: Optional[Callable] = None

    # This callable takes one or more Snowpark columns as input and
    # the columns on axis=1 with skipna=False, i.e. including nulls in the
    # aggregation. If None, Snowpark pandas does not support this aggregation
    # on axis=1 with skipna=False.
    axis_1_aggregation_keepna: Optional[Callable] = None


class SnowflakeAggFunc(NamedTuple):
    """
    A Snowflake aggregation, including information about how the aggregation acts on SnowparkPandasType.
    """

    # The aggregation function in Snowpark.
    # For aggregation on axis=0, this field should take a single Snowpark
    # column and return the aggregated column.
    # For aggregation on axis=1, this field should take an arbitrary number
    # of Snowpark columns and return the aggregated column.
    snowpark_aggregation: Callable

    # This field tells whether if types of all the inputs of the function are
    # the same instance of SnowparkPandasType, the type of the result is the
    # same instance of SnowparkPandasType. Note that this definition applies
    # whether the aggregation is on axis=0 or axis=1. For example, the sum of
    # a single timedelta column on axis 0 is another timedelta column.
    # Equivalently, the sum of two timedelta columns along axis 1 is also
    # another timedelta column. Therefore, preserves_snowpark_pandas_types for
    # sum would be True.
    preserves_snowpark_pandas_types: bool


class AggFuncWithLabel(NamedTuple):
    """
    This class is used to process NamedAgg's internally, and represents an AggFunc that
    also includes a label to be used on the column that it generates.
    """

    # The aggregate function
    func: AggFuncTypeBase

    # The label to provide the new column produced by `func`.
    pandas_label: Hashable


class AggFuncInfo(NamedTuple):
    """
    Information needed to distinguish between dummy and normal aggregate functions.
    """

    # The aggregate function
    func: AggFuncTypeBase

    # If true, the aggregate function is applied to "NULL" rather than a column
    is_dummy_agg: bool

    # If specified, the pandas label to provide the new column generated by this aggregate
    # function. Used in conjunction with pd.NamedAgg.
    post_agg_pandas_label: Optional[Hashable] = None


def _columns_coalescing_min(*cols: SnowparkColumn) -> Callable:
    """
    Computes the minimum value in each row, skipping NaN values. If all values in a row are NaN,
    then the result will be NaN.

    Example SQL:
    SELECT ARRAY_MIN(ARRAY_CONSTRUCT_COMPACT(a, b, c)) AS min
    FROM VALUES (10, 1, NULL), (NULL, NULL, NULL) AS t (a, b, c);

    Result:
    --------
    |  min |
    --------
    |    1 |
    --------
    | NULL |
    --------
    """
    return array_min(array_construct_compact(*cols))


def _columns_coalescing_max(*cols: SnowparkColumn) -> Callable:
    """
    Computes the maximum value in each row, skipping NaN values. If all values in a row are NaN,
    then the result will be NaN.

    Example SQL:
    SELECT ARRAY_MAX(ARRAY_CONSTRUCT_COMPACT(a, b, c)) AS max
    FROM VALUES (10, 1, NULL), (NULL, NULL, NULL) AS t (a, b, c);

    Result:
    --------
    |  max |
    --------
    |   10 |
    --------
    | NULL |
    --------
    """
    return array_max(array_construct_compact(*cols))


def _columns_count(*cols: SnowparkColumn) -> Callable:
    """
    Counts the number of non-NULL values in each row.

    Example SQL:
    SELECT NVL2(a, 1, 0) + NVL2(b, 1, 0) + NVL2(c, 1, 0) AS count
    FROM VALUES (10, 1, NULL), (NULL, NULL, NULL) AS t (a, b, c);

    Result:
    ---------
    | count |
    ---------
    |     2 |
    ---------
    |     0 |
    ---------
    """
    # IMPORTANT: count and sum use python builtin sum to invoke __add__ on each column rather than Snowpark
    # sum_, since Snowpark sum_ gets the sum of all rows within a single column.
    # NVL2(col, x, y) returns x if col is NULL, and y otherwise.
    return sum(builtin("nvl2")(col, pandas_lit(1), pandas_lit(0)) for col in cols)


def _columns_count_keep_nulls(*cols: SnowparkColumn) -> Callable:
    """
    Counts the number of values (including NULL) in each row.
    """
    # IMPORTANT: count and sum use python builtin sum to invoke __add__ on each column rather than Snowpark
    # sum_, since Snowpark sum_ gets the sum of all rows within a single column.
    return sum(pandas_lit(1) for _ in cols)


def _columns_coalescing_sum(*cols: SnowparkColumn) -> Callable:
    """
    Sums all non-NaN elements in each row. If all elements are NaN, returns 0.

    Example SQL:
    SELECT ZEROIFNULL(a) + ZEROIFNULL(b) + ZEROIFNULL(c) AS sum
    FROM VALUES (10, 1, NULL), (NULL, NULL, NULL) AS t (a, b, c);

    Result:
    -------
    | sum |
    -------
    |  11 |
    -------
    |   0 |
    -------
    """
    # IMPORTANT: count and sum use python builtin sum to invoke __add__ on each column rather than Snowpark
    # sum_, since Snowpark sum_ gets the sum of all rows within a single column.
    return sum(builtin("zeroifnull")(col) for col in cols)


def _create_pandas_to_snowpark_pandas_aggregation_map(
    pandas_functions: Iterable[AggFuncTypeBase],
    snowpark_pandas_aggregation: _SnowparkPandasAggregation,
) -> MappingProxyType[AggFuncTypeBase, _SnowparkPandasAggregation]:
    """
    Create a map from the given pandas functions to the given _SnowparkPandasAggregation.

    Args;
        pandas_functions: The pandas functions that map to the given aggregation.
        snowpark_pandas_aggregation: The aggregation to map to

    Returns:
        The map.
    """
    return MappingProxyType({k: snowpark_pandas_aggregation for k in pandas_functions})


# Map between the pandas input aggregation function (str or numpy function) and
# _SnowparkPandasAggregation representing information about applying the
# aggregation in Snowpark pandas.
_PANDAS_AGGREGATION_TO_SNOWPARK_PANDAS_AGGREGATION: MappingProxyType[
    AggFuncTypeBase, _SnowparkPandasAggregation
] = MappingProxyType(
    {
        "count": _SnowparkPandasAggregation(
            axis_0_aggregation=count,
            axis_1_aggregation_skipna=_columns_count,
            preserves_snowpark_pandas_types=False,
        ),
        **_create_pandas_to_snowpark_pandas_aggregation_map(
<<<<<<< HEAD
=======
            (len, "size"),
            _SnowparkPandasAggregation(
                # We must count the total number of rows regardless of if they're null.
                axis_0_aggregation=lambda _: builtin("count_if")(pandas_lit(True)),
                axis_1_aggregation_keepna=_columns_count_keep_nulls,
                axis_1_aggregation_skipna=_columns_count_keep_nulls,
                preserves_snowpark_pandas_types=False,
            ),
        ),
        **_create_pandas_to_snowpark_pandas_aggregation_map(
>>>>>>> 8b801cc2
            ("mean", np.mean),
            _SnowparkPandasAggregation(
                axis_0_aggregation=mean,
                preserves_snowpark_pandas_types=True,
            ),
        ),
        **_create_pandas_to_snowpark_pandas_aggregation_map(
            ("min", np.min),
            _SnowparkPandasAggregation(
                axis_0_aggregation=min_,
                axis_1_aggregation_keepna=least,
                axis_1_aggregation_skipna=_columns_coalescing_min,
                preserves_snowpark_pandas_types=True,
            ),
        ),
        **_create_pandas_to_snowpark_pandas_aggregation_map(
            ("max", np.max),
            _SnowparkPandasAggregation(
                axis_0_aggregation=max_,
                axis_1_aggregation_keepna=greatest,
                axis_1_aggregation_skipna=_columns_coalescing_max,
                preserves_snowpark_pandas_types=True,
            ),
        ),
        **_create_pandas_to_snowpark_pandas_aggregation_map(
            ("sum", np.sum),
            _SnowparkPandasAggregation(
                axis_0_aggregation=sum_,
                # IMPORTANT: count and sum use python builtin sum to invoke
                # __add__ on each column rather than Snowpark sum_, since
                # Snowpark sum_ gets the sum of all rows within a single column.
                axis_1_aggregation_keepna=lambda *cols: sum(cols),
                axis_1_aggregation_skipna=_columns_coalescing_sum,
                preserves_snowpark_pandas_types=True,
            ),
        ),
        **_create_pandas_to_snowpark_pandas_aggregation_map(
            ("median", np.median),
            _SnowparkPandasAggregation(
                axis_0_aggregation=median,
                preserves_snowpark_pandas_types=True,
            ),
        ),
        "idxmax": _SnowparkPandasAggregation(
            axis_0_aggregation=functools.partial(
                _columns_coalescing_idxmax_idxmin_helper, func="idxmax"
            ),
            axis_1_aggregation_keepna=_columns_coalescing_idxmax_idxmin_helper,
            axis_1_aggregation_skipna=_columns_coalescing_idxmax_idxmin_helper,
            preserves_snowpark_pandas_types=False,
        ),
        "idxmin": _SnowparkPandasAggregation(
            axis_0_aggregation=functools.partial(
                _columns_coalescing_idxmax_idxmin_helper, func="idxmin"
            ),
            axis_1_aggregation_skipna=_columns_coalescing_idxmax_idxmin_helper,
            axis_1_aggregation_keepna=_columns_coalescing_idxmax_idxmin_helper,
            preserves_snowpark_pandas_types=False,
        ),
        "skew": _SnowparkPandasAggregation(
            axis_0_aggregation=skew,
            preserves_snowpark_pandas_types=True,
        ),
        "all": _SnowparkPandasAggregation(
            # all() for a column with no non-null values is NULL in Snowflake, but True in pandas.
            axis_0_aggregation=lambda c: coalesce(
                builtin("booland_agg")(col(c)), pandas_lit(True)
            ),
            preserves_snowpark_pandas_types=False,
        ),
        "any": _SnowparkPandasAggregation(
            # any() for a column with no non-null values is NULL in Snowflake, but False in pandas.
            axis_0_aggregation=lambda c: coalesce(
                builtin("boolor_agg")(col(c)), pandas_lit(False)
            ),
            preserves_snowpark_pandas_types=False,
        ),
        **_create_pandas_to_snowpark_pandas_aggregation_map(
            ("std", np.std),
            _SnowparkPandasAggregation(
                axis_0_aggregation=stddev,
                preserves_snowpark_pandas_types=True,
            ),
        ),
        **_create_pandas_to_snowpark_pandas_aggregation_map(
            ("var", np.var),
            _SnowparkPandasAggregation(
                axis_0_aggregation=variance,
                # variance units are the square of the input column units, so
                # variance does not preserve types.
                preserves_snowpark_pandas_types=False,
            ),
        ),
        "array_agg": _SnowparkPandasAggregation(
            axis_0_aggregation=array_agg,
            preserves_snowpark_pandas_types=False,
        ),
        "quantile": _SnowparkPandasAggregation(
            axis_0_aggregation=column_quantile,
            preserves_snowpark_pandas_types=True,
        ),
        "nunique": _SnowparkPandasAggregation(
            axis_0_aggregation=count_distinct,
            preserves_snowpark_pandas_types=False,
        ),
    }
)


class AggregateColumnOpParameters(NamedTuple):
    """
    Parameters/Information needed to apply aggregation on a Snowpark column correctly.
    """

    # Snowflake quoted identifier for the column to apply aggregation on
    snowflake_quoted_identifier: ColumnOrName

    # The Snowpark data type for the column to apply aggregation on
    data_type: DataType

    # pandas label for the new column produced after aggregation
    agg_pandas_label: Optional[Hashable]

    # Snowflake quoted identifier for the new Snowpark column produced after aggregation
    agg_snowflake_quoted_identifier: str

    # the snowflake aggregation function to apply on the column
    snowflake_agg_func: SnowflakeAggFunc

    # the columns specifying the order of rows in the column. This is only
    # relevant for aggregations that depend on row order, e.g. summing a string
    # column.
    ordering_columns: Iterable[OrderingColumn]


def is_snowflake_agg_func(agg_func: AggFuncTypeBase) -> bool:
    return agg_func in _PANDAS_AGGREGATION_TO_SNOWPARK_PANDAS_AGGREGATION


def get_snowflake_agg_func(
    agg_func: AggFuncTypeBase, agg_kwargs: dict[str, Any], axis: Literal[0, 1]
) -> Optional[SnowflakeAggFunc]:
    """
    Get the corresponding Snowflake/Snowpark aggregation function for the given aggregation function.
    If no corresponding snowflake aggregation function can be found, return None.
    """
    if axis == 1:
        return _generate_rowwise_aggregation_function(agg_func, agg_kwargs)

    snowpark_pandas_aggregation = (
        _PANDAS_AGGREGATION_TO_SNOWPARK_PANDAS_AGGREGATION.get(agg_func)
    )

    if snowpark_pandas_aggregation is None:
        # We don't have any implementation at all for this aggregation.
        return None

    snowpark_aggregation = snowpark_pandas_aggregation.axis_0_aggregation

    if snowpark_aggregation is None:
        # We don't have an implementation on axis=0 for this aggregation.
        return None

    # Rewrite some aggregations according to `agg_kwargs.`
    if snowpark_aggregation == stddev or snowpark_aggregation == variance:
        # for aggregation function std and var, we only support ddof = 0 or ddof = 1.
        # when ddof is 1, std is mapped to stddev, var is mapped to variance
        # when ddof is 0, std is mapped to stddev_pop, var is mapped to var_pop
        # TODO (SNOW-892532): support std/var for ddof that is not 0 or 1
        ddof = agg_kwargs.get("ddof", 1)
        if ddof != 1 and ddof != 0:
            return None
        if ddof == 0:
            snowpark_aggregation = (
                stddev_pop if snowpark_aggregation == stddev else var_pop
            )
    elif snowpark_aggregation == column_quantile:
        interpolation = agg_kwargs.get("interpolation", "linear")
        q = agg_kwargs.get("q", 0.5)
        if interpolation not in ("linear", "nearest"):
            return None
        if not is_scalar(q):
            # SNOW-1062878 Because list-like q would return multiple rows, calling quantile
            # through the aggregate frontend in this manner is unsupported.
            return None

        def snowpark_aggregation(col: SnowparkColumn) -> SnowparkColumn:
            return column_quantile(col, interpolation, q)

    assert (
        snowpark_aggregation is not None
    ), "Internal error: Snowpark pandas should have identified a Snowpark aggregation."
    return SnowflakeAggFunc(
        snowpark_aggregation=snowpark_aggregation,
        preserves_snowpark_pandas_types=snowpark_pandas_aggregation.preserves_snowpark_pandas_types,
    )


def _generate_rowwise_aggregation_function(
    agg_func: AggFuncTypeBase, agg_kwargs: dict[str, Any]
) -> Optional[SnowflakeAggFunc]:
    """
    Get a callable taking *arg columns to apply for an aggregation.

    Unlike get_snowflake_agg_func, this function may return a wrapped composition of
    Snowflake builtin functions depending on the values of the specified kwargs.
    """
    snowpark_pandas_aggregation = (
        _PANDAS_AGGREGATION_TO_SNOWPARK_PANDAS_AGGREGATION.get(agg_func)
    )
    if snowpark_pandas_aggregation is None:
        return None
    snowpark_aggregation = (
        snowpark_pandas_aggregation.axis_1_aggregation_skipna
        if agg_kwargs.get("skipna", True)
        else snowpark_pandas_aggregation.axis_1_aggregation_keepna
    )
    if snowpark_aggregation is None:
        return None
    min_count = agg_kwargs.get("min_count", 0)
    if min_count > 0:
        original_aggregation = snowpark_aggregation

        # Create a case statement to check if the number of non-null values exceeds min_count
        # when min_count > 0, if the number of not NULL values is < min_count, return NULL.
        def snowpark_aggregation(*cols: SnowparkColumn) -> SnowparkColumn:
            return when(_columns_count(*cols) < min_count, pandas_lit(None)).otherwise(
                original_aggregation(*cols)
            )

    return SnowflakeAggFunc(
        snowpark_aggregation,
        preserves_snowpark_pandas_types=snowpark_pandas_aggregation.preserves_snowpark_pandas_types,
    )


def _is_supported_snowflake_agg_func(
    agg_func: AggFuncTypeBase, agg_kwargs: dict[str, Any], axis: Literal[0, 1]
) -> bool:
    """
    check if the aggregation function is supported with snowflake. Current supported
    aggregation functions are the functions that can be mapped to snowflake builtin function.

    Args:
        agg_func: str or Callable. the aggregation function to check
        agg_kwargs: keyword argument passed for the aggregation function, such as ddof, min_count etc.
                    The value can be different for different aggregation functions.
    Returns:
        is_valid: bool. Whether it is valid to implement with snowflake or not.
    """
    if isinstance(agg_func, tuple) and len(agg_func) == 2:
        # For named aggregations, like `df.agg(new_col=("old_col", "sum"))`,
        # take the second part of the named aggregation.
        agg_func = agg_func[0]
    return get_snowflake_agg_func(agg_func, agg_kwargs, axis) is not None


def _are_all_agg_funcs_supported_by_snowflake(
    agg_funcs: list[AggFuncTypeBase], agg_kwargs: dict[str, Any], axis: Literal[0, 1]
) -> bool:
    """
    Check if all aggregation functions in the given list are snowflake supported
    aggregation functions.

    Returns:
        True if all functions in the list are snowflake supported aggregation functions, otherwise,
        return False.
    """
    return all(
        _is_supported_snowflake_agg_func(func, agg_kwargs, axis) for func in agg_funcs
    )


def check_is_aggregation_supported_in_snowflake(
    agg_func: AggFuncType,
    agg_kwargs: dict[str, Any],
    axis: Literal[0, 1],
) -> bool:
    """
    check if distributed implementation with snowflake is available for the aggregation
    based on the input arguments.

    Args:
        agg_func: the aggregation function to apply
        agg_kwargs: keyword argument passed for the aggregation function, such as ddof, min_count etc.
                    The value can be different for different aggregation function.
    Returns:
        bool
            Whether the aggregation operation can be executed with snowflake sql engine.
    """
    # validate agg_func, only snowflake builtin agg function or dict of snowflake builtin agg
    # function can be implemented in distributed way.
    if is_dict_like(agg_func):
        return all(
            (
                _are_all_agg_funcs_supported_by_snowflake(value, agg_kwargs, axis)
                if is_list_like(value) and not is_named_tuple(value)
                else _is_supported_snowflake_agg_func(value, agg_kwargs, axis)
            )
            for value in agg_func.values()
        )
    elif is_list_like(agg_func):
        return _are_all_agg_funcs_supported_by_snowflake(agg_func, agg_kwargs, axis)
    return _is_supported_snowflake_agg_func(agg_func, agg_kwargs, axis)


def _is_snowflake_numeric_type_required(snowflake_agg_func: Callable) -> bool:
    """
    Is the given snowflake aggregation function needs to be applied on the numeric column.
    """
    return snowflake_agg_func in [
        mean,
        median,
        skew,
        sum_,
        stddev,
        stddev_pop,
        variance,
        var_pop,
        column_quantile,
    ]


def drop_non_numeric_data_columns(
    query_compiler: "snowflake_query_compiler.SnowflakeQueryCompiler",  # type: ignore[name-defined] # noqa: F821
    pandas_labels_for_columns_to_exclude: list[Hashable],
) -> "snowflake_query_compiler.SnowflakeQueryCompiler":  # type: ignore[name-defined] # noqa: F821
    """
    Drop the data columns of the internal frame that are non-numeric if numeric_only is True.

    Args:
        query_compiler: The query compiler for the internal frame to process on
        pandas_labels_for_columns_to_exclude: List of pandas labels to exclude from dropping even if the
            corresponding column is non-numeric.
    Returns:
        SnowflakeQueryCompiler that contains the processed new frame with non-numeric data columns dropped
    """
    from snowflake.snowpark.modin.plugin.compiler.snowflake_query_compiler import (
        SnowflakeQueryCompiler,
    )

    original_frame = query_compiler._modin_frame
    # get all data column to retain, a data column is retained if the pandas label for the column
    data_column_to_retain: list[PandasLabelToSnowflakeIdentifierPair] = [
        PandasLabelToSnowflakeIdentifierPair(
            original_frame.data_column_pandas_labels[i],
            original_frame.data_column_snowflake_quoted_identifiers[i],
        )
        for i, data_type in enumerate(query_compiler.dtypes.values)
        if is_numeric_dtype(data_type)
        or (
            original_frame.data_column_pandas_labels[i]
            in pandas_labels_for_columns_to_exclude
        )
    ]

    # get the original pandas labels and snowflake quoted identifiers for the numeric data columns
    new_data_column_pandas_labels: list[Hashable] = [
        col.pandas_label for col in data_column_to_retain
    ]
    new_data_column_snowflake_quoted_identifiers: list[str] = [
        col.snowflake_quoted_identifier for col in data_column_to_retain
    ]

    new_data_column_types = [
        type
        for id, type in original_frame.snowflake_quoted_identifier_to_snowpark_pandas_type.items()
        if id in new_data_column_snowflake_quoted_identifiers
    ]

    return SnowflakeQueryCompiler(
        InternalFrame.create(
            ordered_dataframe=original_frame.ordered_dataframe,
            data_column_pandas_labels=new_data_column_pandas_labels,
            data_column_snowflake_quoted_identifiers=new_data_column_snowflake_quoted_identifiers,
            data_column_pandas_index_names=original_frame.data_column_pandas_index_names,
            index_column_pandas_labels=original_frame.index_column_pandas_labels,
            index_column_snowflake_quoted_identifiers=original_frame.index_column_snowflake_quoted_identifiers,
            data_column_types=new_data_column_types,
            index_column_types=original_frame.cached_index_column_snowpark_pandas_types,
        )
    )


def _generate_aggregation_column(
    agg_column_op_params: AggregateColumnOpParameters,
    agg_kwargs: dict[str, Any],
    is_groupby_agg: bool,
    index_column_snowflake_quoted_identifier: Optional[list[str]] = None,
) -> SnowparkColumn:
    """
    Generate the aggregation column for the given column and aggregation function.

    Args:
        agg_column_op_params: AggregateColumnOpParameters. The aggregation parameter for a Snowpark column, contains following:
            - snowflake_quoted_identifier: the snowflake quoted identifier for the column to apply aggregation on
            - data_type: the Snowpark datatype for the column to apply aggregation on
            - agg_snowflake_quoted_identifier: The snowflake quoted identifier used for the result column after aggregation
            - snowflake_agg_func: The Snowflake aggregation function to apply on the given column
            - ordering_columns: the list of snowflake quoted identifiers corresponding to the ordering columns
        agg_kwargs: keyword argument passed for the aggregation function, such as ddof, min_count etc.
        is_groupby_agg: is the aggregation function applied after groupby or not.
        index_column_snowflake_quoted_identifier: The Snowflake quoted identifier corresponding to the index column

    Returns:
        SnowparkColumn after the aggregation function. The column is also aliased back to the original name
    """
    snowpark_column = agg_column_op_params.snowflake_quoted_identifier
    snowflake_agg_func = agg_column_op_params.snowflake_agg_func.snowpark_aggregation

    if snowflake_agg_func in (variance, var_pop) and isinstance(
        agg_column_op_params.data_type, TimedeltaType
    ):
        raise TypeError("timedelta64 type does not support var operations")

    if _is_snowflake_numeric_type_required(snowflake_agg_func) and isinstance(
        agg_column_op_params.data_type, BooleanType
    ):
        # if the column is a boolean column and the aggregation function requires numeric values,
        # we cast the boolean column to integer (True mapped to 1, and False mapped to 0). This is
        # to stay consistent with pandas behavior, where boolean type in pandas is treated as numeric type.
        snowpark_column = cast(
            agg_column_op_params.snowflake_quoted_identifier, IntegerType()
        )

    if snowflake_agg_func == sum_:
        if isinstance(agg_column_op_params.data_type, StringType):
            agg_snowpark_column = listagg(snowpark_column).within_group(
                [
                    ordering_column.snowpark_column
                    for ordering_column in agg_column_op_params.ordering_columns
                ]
            )
        else:
            # There is a slightly different behavior for sum in terms of missing value in pandas and Snowflake,
            # where sum on a column with all NaN in pandas result in 0, but sum on a column with all NULL result
            # in NULL. Therefore, a post process on the result to replace the NULL result with 0 using coalesce.
            agg_snowpark_column = coalesce(
                snowflake_agg_func(snowpark_column), pandas_lit(0)
            )
    elif snowflake_agg_func == array_agg:
        # Array aggregation requires the ordering columns, which we have to
        # pass in here.
        # note that we always assume keepna for array_agg. TODO(SNOW-1040398):
        # make keepna treatment consistent across array_agg and other
        # aggregation methods.
        agg_snowpark_column = _array_agg_keepna(
            snowpark_column, ordering_columns=agg_column_op_params.ordering_columns
        )
    elif (
        isinstance(snowflake_agg_func, partial)
        and snowflake_agg_func.func == _columns_coalescing_idxmax_idxmin_helper
    ):
        agg_snowpark_column = _columns_coalescing_idxmax_idxmin_helper(
            snowpark_column,
            axis=0,
            func=snowflake_agg_func.keywords["func"],
            keepna=not agg_kwargs.get("skipna", True),
            pandas_column_labels=index_column_snowflake_quoted_identifier,  # type: ignore
            is_groupby=is_groupby_agg,
        )
    elif snowflake_agg_func == count_distinct:
        if agg_kwargs.get("dropna", True) is False:
            # count_distinct does only count distinct non-NULL values.
            # Check if NULL is contained, then add +1 in this case.
            if not isinstance(snowpark_column, SnowparkColumn):
                snowpark_column = col(snowpark_column)
            agg_snowpark_column = snowflake_agg_func(snowpark_column) + iff(
                sum_(snowpark_column.is_null().cast(IntegerType())) > pandas_lit(0),
                pandas_lit(1),
                pandas_lit(0),
            )
        else:
            agg_snowpark_column = snowflake_agg_func(snowpark_column)
    else:
        agg_snowpark_column = snowflake_agg_func(snowpark_column)

    # Handle min_count and skipna parameters
    min_count = -1
    skipna = True
    is_groupby_min_max = is_groupby_agg and snowflake_agg_func in [min_, max_]
    if snowflake_agg_func is sum_ or is_groupby_min_max:
        # min_count parameter is only valid for groupby min/max/sum, dataframe sum and series sum
        min_count = agg_kwargs.get("min_count", -1)
    if not is_groupby_agg:
        # skipna parameter is valid for all supported none-groupby aggregation function
        skipna = agg_kwargs.get("skipna", True)

    if not skipna or min_count > 0:
        case_expr: Optional[CaseExpr] = None
        if not skipna:
            # TODO(SNOW-1040398): Use a different aggregation function map for
            # skipna=False, and set the skipna value at an earlier layer.
            # when skipna is False, return NULL as far as there is NULL in the column. This is achieved by first
            # converting the column to boolean with is_null, and call max on the boolean column. If NULL exists,
            # the result of max will be True, otherwise, False.
            # For example: [1, NULL, 2, 3] will be [False, True, False, False] with is_null, and max on the boolean
            # result is True.
            case_expr = when(
                max_(is_null(agg_column_op_params.snowflake_quoted_identifier)),
                pandas_lit(None),
            )
        if min_count > 0:
            # when min_count > 0, if the number of not NULL values is < min_count, return NULL.
            min_count_cond = (
                count(agg_column_op_params.snowflake_quoted_identifier) < min_count
            )
            case_expr = (
                case_expr.when(min_count_cond, pandas_lit(None))
                if (case_expr is not None)
                else when(min_count_cond, pandas_lit(None))
            )

        assert (
            case_expr is not None
        ), f"No case expression is constructed with skipna({skipna}), min_count({min_count})"
        agg_snowpark_column = case_expr.otherwise(agg_snowpark_column)

    if (
        isinstance(agg_column_op_params.data_type, TimedeltaType)
        and agg_column_op_params.snowflake_agg_func.preserves_snowpark_pandas_types
    ):
        # timedelta aggregations that produce timedelta results might produce
        # a decimal type in snowflake, e.g.
        # pd.Series([pd.Timestamp(1), pd.Timestamp(2)]).mean() produces 1.5 in
        # Snowflake. We truncate the decimal part of the result, as pandas
        # does.
        agg_snowpark_column = cast(
            trunc(agg_snowpark_column), agg_column_op_params.data_type.snowpark_type
        )

    # rename the column to agg_column_quoted_identifier
    agg_snowpark_column = agg_snowpark_column.as_(
        agg_column_op_params.agg_snowflake_quoted_identifier
    )

    return agg_snowpark_column


def aggregate_with_ordered_dataframe(
    ordered_dataframe: OrderedDataFrame,
    agg_col_ops: list[AggregateColumnOpParameters],
    agg_kwargs: dict[str, Any],
    groupby_columns: Optional[list[str]] = None,
    index_column_snowflake_quoted_identifier: Optional[list[str]] = None,
) -> OrderedDataFrame:
    """
    Perform aggregation on the snowpark dataframe based on the given column to aggregation function map.

    Args:
        ordered_dataframe: a OrderedDataFrame to perform aggregation on
        agg_col_ops: mapping between the columns to apply aggregation on and the corresponding aggregation to apply
        agg_kwargs: keyword argument passed for the aggregation function, such as ddof, min_count etc.
        groupby_columns: If provided, groupby the dataframe with the given columns before apply aggregate. Otherwise,
                no groupby will be performed.
        index_column_snowflake_quoted_identifier: The Snowflake quoted identifier corresponding to the index column

    Returns:
        OrderedDataFrame with all aggregated columns.
    """

    is_groupby_agg = groupby_columns is not None
    agg_list: list[SnowparkColumn] = [
        _generate_aggregation_column(
            agg_column_op_params=agg_col_op,
            agg_kwargs=agg_kwargs,
            is_groupby_agg=is_groupby_agg,
            index_column_snowflake_quoted_identifier=index_column_snowflake_quoted_identifier,
        )
        for agg_col_op in agg_col_ops
    ]

    if is_groupby_agg:
        agg_ordered_dataframe = ordered_dataframe.group_by(groupby_columns, *agg_list)
    else:
        agg_ordered_dataframe = ordered_dataframe.agg(*agg_list)
    return agg_ordered_dataframe


def convert_agg_func_arg_to_col_agg_func_map(
    internal_frame: InternalFrame,
    agg_func: AggFuncType,
    pandas_labels_for_columns_to_exclude_when_agg_on_all: list[Hashable],
) -> dict[
    PandasLabelToSnowflakeIdentifierPair, Union[AggFuncTypeBase, list[AggFuncTypeBase]]
]:
    """
    Convert the agg_func arguments to column to aggregation function maps, which is a map between
    the Snowpark pandas column (represented as a PandasLabelToSnowflakeIdentifierPair) to the corresponding
    aggregation functions needs to be applied on this column. Following rules are applied:
    1) If agg_func is a base aggregation (str or callable) or a list of base aggregation function, then all
        aggregation functions are applied on each data column of the internal frame.
    2) If agg_func is already in a dict format (column label to aggregation functions map), only the columns
        occur in the dictionary key is considered for aggregation.

    Args:
        internal_frame: InternalFrame. The internal frame to apply aggregation on
        agg_func: AggFuncType (str or callable, or a list of str or callable, or a dict between label and str or callable or list of str or callable)
            The aggregations functions to apply on the internal frame.
        pandas_labels_for_columns_to_exclude_when_agg_on_all: List[Hashable]
            List of pandas labels for the columns to exclude from aggregation when the aggregation needs to be applied on
            all data columns, which is the case when rule 1) described above is applied.

    Returns:
        Dict[PandasLabelToSnowflakeIdentifierPair, Union[AggFuncTypeBase, List[AggFuncTypeBase]]]
            Map between Snowpandas column and the aggregation functions needs to be applied on the column
    """
    col_agg_func_map: dict[
        PandasLabelToSnowflakeIdentifierPair,
        Union[AggFuncTypeBase, list[AggFuncTypeBase]],
    ] = {}

    if is_dict_like(agg_func):
        for label, fn in agg_func.items():
            # for each column configured in the map, look for the corresponding columns
            col_quoted_identifiers = (
                internal_frame.get_snowflake_quoted_identifiers_group_by_pandas_labels(
                    [label],
                    include_index=False,
                )
            )[0]

            for quoted_identifier in col_quoted_identifiers:
                col_agg_func_map[
                    PandasLabelToSnowflakeIdentifierPair(label, quoted_identifier)
                ] = fn
    else:
        # if the aggregation function is str or callable or a list of str or callable, apply the aggregations
        # functions on each data column.
        for label, quoted_identifier in zip(
            internal_frame.data_column_pandas_labels,
            internal_frame.data_column_snowflake_quoted_identifiers,
        ):
            if label not in pandas_labels_for_columns_to_exclude_when_agg_on_all:
                col_agg_func_map[
                    PandasLabelToSnowflakeIdentifierPair(label, quoted_identifier)
                ] = agg_func

    return col_agg_func_map


def get_agg_func_to_col_map(
    col_to_agg_func_map: dict[
        PandasLabelToSnowflakeIdentifierPair,
        Union[AggFuncTypeBase, list[AggFuncTypeBase]],
    ]
) -> dict[AggFuncTypeBase, list[PandasLabelToSnowflakeIdentifierPair]]:
    """
    Convert the column to aggregation function map to aggregation function to columns map, and keeps the order of
    the occurrence in the original map.

    For example:
        Given col_to_agg_func_map {(col1, "col1") : ["min", "max"], (col2, "col2"): ["max", "sum"]}
        The aggregation func to columns map is {"min": [(col1, "col1")], "max": [(col1, "col1"), (col2, "col2")], "sum": [(col2, "col2")]}
    """
    agg_func_to_col_map: dict[
        AggFuncTypeBase, list[PandasLabelToSnowflakeIdentifierPair]
    ] = defaultdict(list)
    for column_identifier, agg_funcs in col_to_agg_func_map.items():
        # iterate over each aggregation function
        agg_funcs_list = agg_funcs if is_list_like(agg_funcs) else [agg_funcs]
        for agg_func in agg_funcs_list:
            agg_func_to_col_map[agg_func].append(column_identifier)

    return agg_func_to_col_map


def get_pandas_aggr_func_name(aggfunc: AggFuncTypeBase) -> str:
    """
    Returns the friendly name for the aggr function.  For example, if it is a callable, it will return __name__
    otherwise the same string name value.
    """
    return (
        getattr(aggfunc, "__name__", str(aggfunc))
        if not isinstance(aggfunc, str)
        else aggfunc
    )


def _generate_pandas_labels_for_agg_result_columns(
    pandas_label: Hashable,
    num_levels: int,
    agg_func_list: list[AggFuncInfo],
    include_agg_func_in_agg_label: bool,
    include_pandas_label_in_agg_label: bool,
) -> list[Hashable]:
    """
    Generate the pandas labels for the result columns after apply agg_func to the pandas column with given
    pandas label. One aggregation column will be produced for each aggregation function in the given list. If
    include_agg_func_in_agg_label is true, the aggregation function name will be appended to the original pandas
    label to produce the new pandas label, otherwise the original pandas label is used.
    For example: Given pandas label 'A', and agg_func [min, max]
        if include_agg_func_in_agg_label is False and include_pandas_label_in_agg_label is True, the result labels will be ['A', 'A']
        if include_agg_func_in_agg_label is True and include_pandas_label_in_agg_label is True, the result labels will be [('A', 'min'), ('A', 'max')]
        if include_agg_func_in_agg_label is True and include_pandas_label_in_agg_label is False, the result label will be ('min', 'max')

    Note that include_agg_func_in_agg_label and include_pandas_label_in_agg_label can not be both False.

    Args:
        pandas_label: Hashable
            The pandas label for the column to apply aggregation function on
        num_levels: int
            The number of levels for the pandas label
        agg_func_list: List[AggFuncTypeBase]
            List of aggregation functions to be applied on the pandas column
        include_agg_func_in_agg_label: bool
            Whether to include the aggregation function in the label for the aggregation result column
        include_pandas_label_in_agg_label: bool,
            Whether to include the original pandas label in the label for the aggregation result column

    Returns:
        List[Hashable]
            List of pandas labels for the result aggregation columns, the length is the same as agg_func_list.
    """
    assert (
        include_pandas_label_in_agg_label or include_agg_func_in_agg_label
    ), "the result aggregation label must at least contain at least the original label or the aggregation function name."
    agg_func_column_labels = []
    for agg_func in agg_func_list:
        if agg_func.post_agg_pandas_label is None:
            label_tuple = (
                from_pandas_label(pandas_label, num_levels)
                if include_pandas_label_in_agg_label
                else ()
            )
            aggr_func_label = (
                (get_pandas_aggr_func_name(agg_func.func),)
                if include_agg_func_in_agg_label
                else ()
            )
            label_tuple = label_tuple + aggr_func_label
        else:
            label_tuple = (agg_func.post_agg_pandas_label,)
        agg_func_column_labels.append(to_pandas_label(label_tuple))

    return agg_func_column_labels


def generate_column_agg_info(
    internal_frame: InternalFrame,
    column_to_agg_func: dict[
        PandasLabelToSnowflakeIdentifierPair,
        Union[AggFuncInfo, list[AggFuncInfo]],
    ],
    agg_kwargs: dict[str, Any],
    include_agg_func_only_in_result_label: bool,
) -> tuple[list[AggregateColumnOpParameters], list[Hashable]]:
    """
    Generate the ColumnAggregationInfo for the internal frame based on the column_to_agg_func map.

    Args:
        internal_frame: InternalFrame
            The internal frame to apply aggregation on
        column_to_agg_func: Dict[PandasLabelToSnowflakeIdentifierPair, Union[AggFuncInfo, List[AggFuncInfo]]],
            Map between the Snowpark pandas column needs to apply aggregation on and the aggregation functions to apply
            for the column. The Snowpark pandas column is represented as a pair of the pandas label and the quoted
            identifier for the columns. The aggregation function can be marked as dummy. In this case, it will be
            applied to "Null" rahter than the column.
        agg_kwargs: Dict[str, Any]
            keyword argument passed for the aggregation function
        include_agg_func_only_in_result_label: bool
            should the result label only contains the aggregation function name if it is included in the result label.


    Returns:
        List[AggregateColumnOpParameters]
            Each AggregateColumnOpParameters contains information of the quoted identifier for the column to apply
            aggregation on, the snowflake aggregation function to apply on the column, and the quoted identifier
            and pandas label to use for the result aggregation column.
        List[Hashable]
            The new index data column index names for the dataframe after aggregation
    """
    num_levels: int = internal_frame.num_index_levels(axis=1)
    # reserve all index column name and ordering column names
    identifiers_to_exclude: list[str] = (
        internal_frame.index_column_snowflake_quoted_identifiers
        + internal_frame.ordering_column_snowflake_quoted_identifiers
    )
    column_agg_ops: list[AggregateColumnOpParameters] = []
    # if any value in the dictionary is a list, the aggregation function name is added as
    # an extra level to the final pandas label, otherwise not. When any value in the dictionary is a list,
    # the aggregation function name will be added as an extra level for the result label.
    # One exception to this rule is when the user passes in pd.NamedAgg for the aggregations
    # instead of using the aggfunc argument. Then, each aggregation (even if on the same column)
    # has a unique name, and so we do not need to insert the additional level.
    agg_func_level_included = any(
        is_list_like(fn)
        and not is_named_tuple(fn)
        and not any(f.post_agg_pandas_label is not None for f in fn)
        for fn in column_to_agg_func.values()
    )
    pandas_label_level_included = (
        not agg_func_level_included or not include_agg_func_only_in_result_label
    )

    identifier_to_snowflake_type = internal_frame.quoted_identifier_to_snowflake_type(
        [pair.snowflake_quoted_identifier for pair in column_to_agg_func.keys()]
    )

    for pandas_label_to_identifier, agg_func in column_to_agg_func.items():
        pandas_label, quoted_identifier = pandas_label_to_identifier
        agg_func_list = (
            [agg_func]
            if not is_list_like(agg_func) or is_named_tuple(agg_func)
            else agg_func
        )
        # generate the pandas label and quoted identifier for the result aggregation columns, one
        # for each aggregation function to apply.
        agg_col_labels = _generate_pandas_labels_for_agg_result_columns(
            pandas_label_to_identifier.pandas_label,
            num_levels,
            agg_func_list,  # type: ignore[arg-type]
            agg_func_level_included,
            pandas_label_level_included,
        )
        agg_col_identifiers = (
            internal_frame.ordered_dataframe.generate_snowflake_quoted_identifiers(
                pandas_labels=agg_col_labels, excluded=identifiers_to_exclude
            )
        )
        identifiers_to_exclude += agg_col_identifiers
        # construct the ColumnAggregationInfo for each aggregation
        for func_info, label, identifier in zip(
            agg_func_list, agg_col_labels, agg_col_identifiers
        ):
            func = func_info.func
            is_dummy_agg = func_info.is_dummy_agg
            agg_func_col = pandas_lit(None) if is_dummy_agg else quoted_identifier
            snowflake_agg_func = get_snowflake_agg_func(func, agg_kwargs, axis=0)
            # once reach here, we require all func have a corresponding snowflake aggregation function.
            # check_is_aggregation_supported_in_snowflake can be used to help performing the check.
            assert (
                snowflake_agg_func
            ), f"no snowflake aggregation function found for {func}"
            column_agg_ops.append(
                AggregateColumnOpParameters(
                    snowflake_quoted_identifier=agg_func_col,
                    data_type=identifier_to_snowflake_type[quoted_identifier],
                    agg_pandas_label=label,
                    agg_snowflake_quoted_identifier=identifier,
                    snowflake_agg_func=snowflake_agg_func,
                    ordering_columns=internal_frame.ordering_columns,
                )
            )

    new_data_column_index_names: list[Hashable] = []
    if pandas_label_level_included:
        new_data_column_index_names += internal_frame.data_column_pandas_index_names
    if agg_func_level_included:
        new_data_column_index_names += [None]

    return column_agg_ops, new_data_column_index_names


def using_named_aggregations_for_func(func: Any) -> bool:
    """
    Helper method to check if func is formatted in a way that indicates that we are using named aggregations.

    If the user specifies named aggregations, we parse them into the func variable as a dictionary mapping
    Hashable pandas labels to either a single AggFuncWithLabel or a list of AggFuncWithLabel NamedTuples. To know if
    a SnowflakeQueryCompiler aggregation method (agg(), groupby_agg()) was called with named aggregations, we can check
    if the `func` argument passed in obeys this formatting.
    This function checks the following:
    1. `func` is dict-like.
    2. Every value in `func` is either:
        a) an AggFuncWithLabel object
        b) a list of AggFuncWithLabel objects.
    If both conditions are met, that means that this func is the result of our internal processing of an aggregation
    API with named aggregations specified by the user.
    """
    return is_dict_like(func) and all(
        isinstance(value, AggFuncWithLabel)
        or (
            isinstance(value, list)
            and all(isinstance(v, AggFuncWithLabel) for v in value)
        )
        for value in func.values()
    )


def repr_aggregate_function(agg_func: AggFuncType, agg_kwargs: Mapping) -> str:
    """
    Represent an aggregation function as a string.

    Use this function to represent aggregation functions in error message to
    the user. This function will hide sensitive information, like axis labels or
    names of callables, in the function description.

    Args:
        agg_func: AggFuncType
            The aggregation function from the user. This may be a list-like or a
            dictionary containing multiple aggregations.
        agg_kwargs: Mapping
            The keyword arguments for the aggregation function.

    Returns:
        str
            The representation of the aggregation function.
    """
    if using_named_aggregations_for_func(agg_func):
        # New axis labels are sensitive, so replace them with "new_label."
        # Existing axis labels are sensitive, so replace them with "label."
        return ", ".join(
            f"new_label=(label, {repr_aggregate_function(f, agg_kwargs)})"
            for _, f in agg_kwargs.values()
        )
    if isinstance(agg_func, str):
        # Strings functions represent names of pandas functions, e.g.
        # "sum" means to aggregate with pandas.Series.sum. string function
        # identifiers are not sensitive.
        return repr(agg_func)
    if is_dict_like(agg_func):
        # axis labels in the dictionary keys are sensitive, so replace them with
        # "label."
        return (
            "{"
            + ", ".join(
                f"label: {repr_aggregate_function(agg_func[key], agg_kwargs)}"
                for key in agg_func.keys()
            )
            + "}"
        )
    if is_list_like(agg_func):
        return f"[{', '.join(repr_aggregate_function(func, agg_kwargs) for func in agg_func)}]"
    if isinstance(agg_func, BuiltinFunctionType):
        return repr(agg_func)

    # for built-in classes like `list`, return "list" as opposed to repr(list),
    # i.e. <class 'list'>, which would be confusing because the user is using
    # `list` as a callable in this context.
    if agg_func is list:
        return "list"
    if agg_func is tuple:
        return "tuple"
    if agg_func is set:
        return "set"
    if agg_func is str:
        return "str"

    # Format numpy aggregations, e.g. np.argmin should become "np.argmin"
    if agg_func in _NUMPY_FUNCTION_TO_NAME:
        return f"np.{_NUMPY_FUNCTION_TO_NAME[agg_func]}"

    # agg_func should be callable at this point. pandas error messages at this
    # point are not consistent, so choose one style of error message.
    if not callable(agg_func):
        raise ValueError("aggregation function is not callable")

    # Return a constant string instead of some kind of function name to avoid
    # exposing sensitive user input in the NotImplemented error message and
    # thus in telemetry.
    return "Callable"<|MERGE_RESOLUTION|>--- conflicted
+++ resolved
@@ -457,8 +457,6 @@
             preserves_snowpark_pandas_types=False,
         ),
         **_create_pandas_to_snowpark_pandas_aggregation_map(
-<<<<<<< HEAD
-=======
             (len, "size"),
             _SnowparkPandasAggregation(
                 # We must count the total number of rows regardless of if they're null.
@@ -469,7 +467,6 @@
             ),
         ),
         **_create_pandas_to_snowpark_pandas_aggregation_map(
->>>>>>> 8b801cc2
             ("mean", np.mean),
             _SnowparkPandasAggregation(
                 axis_0_aggregation=mean,

--- conflicted
+++ resolved
@@ -224,15 +224,7 @@
             periods += 1
 
     session = get_active_session()
-<<<<<<< HEAD
-    with session._lock:
-        sql_simplifier_enabled = session.sql_simplifier_enabled
-        session.sql_simplifier_enabled = False
-        num_offsets = session.range(start=0, end=periods, step=1)
-        session.sql_simplifier_enabled = sql_simplifier_enabled
-=======
     num_offsets = session.range(start=0, end=periods, step=1)
->>>>>>> 801ad6e6
     sf_date_or_time_part = _offset_name_to_sf_date_or_time_part(offset.name)
     dt_col = builtin("DATEADD")(
         sf_date_or_time_part,

#
# Copyright (c) 2012-2024 Snowflake Computing Inc. All rights reserved.
#
import json
import typing
from collections.abc import Hashable
from enum import Enum
from typing import Optional

from snowflake.snowpark._internal.analyzer.analyzer_utils import (
    quote_name_without_upper_casing,
)
from snowflake.snowpark.column import CaseExpr
from snowflake.snowpark.functions import (
    cast,
    col,
    get,
    get_path,
    lit,
    object_construct,
    parse_json,
    to_variant,
    when,
)
from snowflake.snowpark.modin.plugin._internal.frame import InternalFrame
from snowflake.snowpark.modin.plugin._internal.ordered_dataframe import (
    OrderedDataFrame,
    OrderingColumn,
)
from snowflake.snowpark.modin.plugin._internal.utils import (
    append_columns,
    generate_column_identifier_random,
    pandas_lit,
)
from snowflake.snowpark.types import ArrayType, MapType, StringType, VariantType

# Separate set of columns for unpivot w/o transpose for
# clarity
UNPIVOT_INDEX = "UNPIVOT_IDX"
# unpivot value column used in unpivot
UNPIVOT_VALUE_COLUMN = "UNPIVOT_VALUE"
# unpivot name column used in unpivot
UNPIVOT_NAME_COLUMN = "UNPIVOT_VARIABLE"
# unpivot json parsed object name
UNPIVOT_OBJ_NAME_COLUMN = "UNPIVOT_OBJ_NAME"

VALUE_COLUMN_FOR_SINGLE_ROW = '\'{"0":"NULL","row":0}\''
ROW_KEY = "row"
UNPIVOT_ORDERING_COLUMN_PREFIX = "UNPIVOT_ORDERING_"
UNPIVOT_SINGLE_INDEX_PREFIX = "UNPIVOT_SINGLE_INDEX"

# Default column names for pandas melt
DEFAULT_PANDAS_UNPIVOT_VARIABLE_NAME = "variable"
DEFAULT_PANDAS_UNPIVOT_VALUE_NAME = "value"


class StackOperation(Enum):
    STACK = "stack"
    UNSTACK = "unstack"


class UnpivotResultInfo(typing.NamedTuple):
    """
    Structure that stores information about the unpivot result.

    Parameters
    ----------
    ordered_dataframe: OrderedDataFrame
        Resulting ordered dataframe.
    index_snowflake_quoted_identifier: str
        index column used in unpivot.
    new_value_quoted_identifier: str
        value column used in unpivot.
    variable_name_quoted_snowflake_identifier: str
        variable name column used in unpivot.
    object_name_quoted_snowflake_identifier: str
        json parsed object column used in unpivot.
    pandas_id_columns: list[Hashable]
        list of columns which are "identifier" columns in the
        unpivot which are untouched by the unpivot operation
    snowflake_id_quoted_columns: list[str]
        list of pandas_id_columns, quoted.

    """

    ordered_dataframe: OrderedDataFrame
    index_snowflake_quoted_identifier: str
    new_value_quoted_identifier: str
    variable_name_quoted_snowflake_identifier: str
    object_name_quoted_snowflake_identifier: str
    pandas_id_columns: list[Hashable]
    snowflake_id_quoted_columns: list[str]


def unpivot(
    original_frame: InternalFrame,
    pandas_id_columns: list[Hashable],
    pandas_value_columns: list[Hashable],
    pandas_var_name: Optional[Hashable],
    pandas_value_name: Optional[Hashable],
    ignore_index: Optional[bool],
) -> InternalFrame:
    """
    Performs an unpivot/melt operation using one of two methods, a faster method which does not support
    preserving an index and duplicate columns and a slower method which uses the same unpivot
    operation used for transpose. If the dataframe has these complications we must use the more general
    method which moves the column data in and out of json and handles complex indexes.

    Args:
        original_frame: InternalFrame prior to unpivot
        pandas_id_columns: a list of identity columns to preserve in the output (unpivoted)
        pandas_value_columns: a list of value columns to unpivot
        pandas_var_name: the name of the "variable" column
        pandas_value_name: the name of the "value" column
        ignore_index: whether to ignore the index or not - default is ignore, and it uses the simple unpivot

    Returns:
        An InternalFrame as a result of the unpivot
    """
    if _can_use_simple_unpivot(
        ignore_index=ignore_index, pandas_value_columns=pandas_value_columns
    ):
        return _simple_unpivot(
            original_frame=original_frame,
            pandas_id_columns=pandas_id_columns,
            pandas_value_columns=pandas_value_columns,
            pandas_var_name=pandas_var_name,
            pandas_value_name=pandas_value_name,
        )

    return _general_unpivot(
        original_frame=original_frame,
        pandas_id_columns=pandas_id_columns,
        pandas_value_columns=pandas_value_columns,
        pandas_var_name=pandas_var_name,
        pandas_value_name=pandas_value_name,
        ignore_index=ignore_index,
    )


def _can_use_simple_unpivot(
    ignore_index: Optional[bool], pandas_value_columns: list[Hashable]
) -> bool:
    """
    Determines if the simplified unpivot can be used.

    Args:
        ignore_index: are we supposed to ignore the index
        pandas_value_columns: a list of value columns to unpivot
    Returns:
        True if we can use the simple unpivot, false otherwise
    """
    # df.melt defaults to ignoring the index
    if ignore_index is False:
        return False
    # to use the simple unpivot, all columns should be strings
    if not all(isinstance(col, str) for col in pandas_value_columns):
        return False
    # columns should not have duplicates
    if len(set(pandas_value_columns)) != len(pandas_value_columns):
        return False
    return True


def _general_unpivot(
    original_frame: InternalFrame,
    pandas_id_columns: list[Hashable],
    pandas_value_columns: list[Hashable],
    pandas_var_name: Optional[Hashable],
    pandas_value_name: Optional[Hashable],
    ignore_index: Optional[bool],
) -> InternalFrame:
    unpivot_result = _prepare_unpivot_internal(
        original_frame=original_frame,
        ordered_dataframe=original_frame.ordered_dataframe,
        is_single_row=False,
        index_column_name=UNPIVOT_INDEX,
        value_column_name=UNPIVOT_VALUE_COLUMN,
        variable_column_name=UNPIVOT_NAME_COLUMN,
        object_column_name=UNPIVOT_OBJ_NAME_COLUMN,
        pandas_id_columns=pandas_id_columns,
        pandas_value_columns=pandas_value_columns,
    )

    return clean_up_unpivot(
        original_frame=original_frame,
        ordered_unpivoted_df=unpivot_result.ordered_dataframe,
        unpivot_index_snowflake_identifier=unpivot_result.index_snowflake_quoted_identifier,
        new_value_quoted_snowflake_identifier=unpivot_result.new_value_quoted_identifier,
        variable_final_column_name=DEFAULT_PANDAS_UNPIVOT_VARIABLE_NAME
        if pandas_var_name is None
        else pandas_var_name,
        value_final_column_name=DEFAULT_PANDAS_UNPIVOT_VALUE_NAME
        if pandas_value_name is None
        else pandas_value_name,
        pandas_id_columns=unpivot_result.pandas_id_columns,
        snowflake_id_quoted_columns=unpivot_result.snowflake_id_quoted_columns,
        ignore_index=ignore_index,
    )


def _prepare_unpivot_internal(
    original_frame: InternalFrame,
    ordered_dataframe: OrderedDataFrame,
    is_single_row: bool,
    index_column_name: Hashable,
    value_column_name: Hashable,
    variable_column_name: Hashable,
    object_column_name: Hashable,
    pandas_id_columns: Optional[list[Hashable]] = None,
    pandas_value_columns: Optional[list[Hashable]] = None,
) -> UnpivotResultInfo:  # type: ignore[name-defined] # noqa: F821
    """
    Performs the first steps required to unpivot or transpose this QueryCompiler. This includes constructing a temporary index
    with position information, and then applying an unpivot operation.
    When is_single_row is true, the pandas label for the result column will be lost, and set to "None".

    Args:
        original_frame: InternalFrame prior to unpivot
        is_single_row: indicator to short-circuit some behavior for unpivot
        index_column_name: internal name used for the index reference column
        value_column_name: internal name used for the value column from the unpivot operation
        variable_column_name: internal name used for the variable column from the unpivot
        object_column_name: internal name used for storing serialized column names and positions
        pandas_id_columns: list of passthrough identity columns which are untouched by the unpivot
        pandas_value_vars: list of columns to unpivot, if None, all will be unpivoted

    Returns:
        a list consisting of the unpivoted OrderedDataFrame and a group of quoted identifiers that are required for
        the following transpose steps of pivot and cleanup (or just cleanup).
    """
    ##############################################################################
    # Unpivot / Transpose are Complicated operations. The following example
    # dataframe is used to show the intermediate results of the dataframe at each step
    # using the melt operation (unpivot).
    #
    # data = {"abc": ["A", "B", np.nan], "123": [1, np.nan, 3], "state": ["CA", "WA", "NY"]}
    # index = npd.MultiIndex.from_tuples([("one", "there"), ("two", "be"), ("two", "dragons")],
    #                                     names=["L1", "L2"])
    # df = npd.DataFrame(data, index=index)
    # df
    #              abc  123 state
    # L1  L2
    # one there      A  1.0    CA
    # two be         B  NaN    WA
    #     dragons  NaN  3.0    NY
    #
    # df.melt(id_vars=["state"],
    #         value_vars=["abc", "123"],
    #         ignore_index=False,
    #         var_name = "independent",
    #         value_name = "dependent")
    #
    #             state independent dependent
    # L1  L2
    # one there      CA         abc         A
    # two be         WA         abc         B
    #     dragons    NY         abc       NaN
    # one there      CA         123       1.0
    # two be         WA         123       NaN
    #     dragons    NY         123       3.0
    #
    # ordered_frame.to_pandas() prior to executing this function
    #       __L1__   __L2__   abc  123 state  __row_position__
    # 0    one    there     A  1.0    CA                 0
    # 1    two       be     B  NaN    WA                 1
    # 2    two  dragons  None  3.0    NY                 2
    #
    if pandas_id_columns is None:
        pandas_id_columns = []
    if pandas_value_columns is None:
        pandas_value_columns = []

    row_position_snowflake_quoted_identifier = (
        original_frame.row_position_snowflake_quoted_identifier
    )
    # ordered_dataframe.to_pandas() at this point
    #   __L1__   __L2__   abc  123 state  __row_position__
    # 0    one    there     A  1.0    CA                -1 <--- DUMMY ROW (For transpose)
    # 1    one    there     A  1.0    CA                 0
    # 2    two       be     B  NaN    WA                 1
    # 3    two  dragons  None  3.0    NY                 2
    #
    # The following two steps correspond to STEPS (1) and (2) in the four steps described in
    # SnowflakeQueryCompiler.transpose().

    # STEP 1) Construct a temporary index column that contains the original index with position, so for example if
    # there was a multi-level index ['name', 'score'] with index values ('alice', 9.5), ('bob', 8) this would
    # be serialized into a single column with values {"0":"alice","1":9.5,"row":0}, {"0":"bob","1":8,"row":1} where
    # the key refers to the relative index level and row refers to the row_position.
    index_object_construct_key_values = [
        pandas_lit(ROW_KEY),
        col(row_position_snowflake_quoted_identifier),
    ]
    for i, snowflake_quoted_identifier in enumerate(
        original_frame.index_column_snowflake_quoted_identifiers
    ):
        index_object_construct_key_values.append(pandas_lit(str(i)))
        index_object_construct_key_values.append(col(snowflake_quoted_identifier))

    unpivot_index_snowflake_identifier = (
        original_frame.ordered_dataframe.generate_snowflake_quoted_identifiers(
            pandas_labels=[index_column_name],
        )[0]
    )

    normalize_unpivot_select_list = [
        object_construct(*index_object_construct_key_values)
        .cast(StringType())
        .as_(unpivot_index_snowflake_identifier)
    ]

    # For the remaining data columns, we need to also transpose the position since this information later need
    # to be mapped to the row_position to match expected ordering.  We do this by aliasing the column name to
    # include the column position.  For example, columns 'employed', 'kids' would be aliased to json array
    # [1, "employed"] and [2, "kids"] respectively.  Note that the unpivot columns must have same type across
    # all unpivot columns, so we also cast to variant here if not all data types of the data columns are the same.

    # If the original frame had *all* the same data types, then we can preserve this here otherwise
    # we need to default to variant.
    original_data_types = set(
        original_frame.get_snowflake_type(
            original_frame.data_column_snowflake_quoted_identifiers
        )
    )
    output_data_type = (
        original_data_types.pop() if len(original_data_types) == 1 else VariantType()
    )
    # If the computed data type is ARRAY or MAP type, then we must convert it to VARIANT. This
    # is particularly important when this unpivot opertion is used as part of a transpose operation
    # because the PIVOT does not allow for aggregation.
    # Since pandas represents array types with the `object` dtype, which VARIANT is converted
    # to in post-processing, this does not cause any differences in behavior.
    if isinstance(output_data_type, (ArrayType, MapType)):
        output_data_type = VariantType()

    unpivot_columns = []
    passthrough_columns = []
    passthrough_quoted_columns = []
    for i, (pandas_label, snowflake_quoted_identifier) in enumerate(
        zip(
            original_frame.data_column_pandas_labels,
            original_frame.data_column_snowflake_quoted_identifiers,
        )
    ):
        # Filter columns from the unpivot list if needed
        is_id_col = len(pandas_id_columns) > 0 and pandas_label in pandas_id_columns

        is_var_col = (
            len(pandas_value_columns) == 0 or pandas_label in pandas_value_columns
        )
        if is_id_col:
            passthrough_columns.append(pandas_label)
            passthrough_quoted_columns.append(snowflake_quoted_identifier)
            continue
        if not is_var_col:
            continue
        # Generate a random suffix to avoid conflict if there is already label [i, pandas_label].
        # Since the serialized_name must be a valid json format, we add the suffix as an extra component
        # of the list, instead of de-conflict on top of the serialized_name. The suffix will be
        # automatically discarded during label extraction to get the correct label.
        serialized_name = quote_name_without_upper_casing(
            json.dumps([i, pandas_label, generate_column_identifier_random()])
        )
        normalize_unpivot_select_list.append(
            to_variant(snowflake_quoted_identifier).as_(serialized_name)
        )
        unpivot_columns.append(serialized_name)

    ordered_dataframe = ordered_dataframe.select(
        normalize_unpivot_select_list
        + original_frame.data_column_snowflake_quoted_identifiers
    )

    # ordered_dataframe.to_pandas() at this point
    #                              UNPIVOT_IDX [0, "abc", "sxi8"]     [1, "123", "uhkz"]   abc  123 state
    # 0   {"0":"one","1":"there","row":-1}                "A"  1.000000000000000e+00     A  1.0    CA
    # 1    {"0":"one","1":"there","row":0}                "A"  1.000000000000000e+00     A  1.0    CA
    # 2       {"0":"two","1":"be","row":1}                "B"                   None     B  NaN    WA
    # 3  {"0":"two","1":"dragons","row":2}               None  3.000000000000000e+00  None  3.0    NY

    # STEP 2) Perform an unpivot which flattens the original data columns into a single name and value rows
    # grouped by the temporary transpose index column.  In the earlier example, this would flatten the non-index
    # data into individual rows grouped by the index (UNPIVOT_INDEX) which later becomes the transposed
    # column labels.
    (
        unpivot_value_quoted_snowflake_identifier,
        unpivot_name_quoted_snowflake_identifier,
        unpivot_object_name_quoted_snowflake_identifier,
    ) = ordered_dataframe.generate_snowflake_quoted_identifiers(
        pandas_labels=[
            value_column_name,
            variable_column_name,
            object_column_name,
        ],
    )

    ordered_dataframe = ordered_dataframe.unpivot(
        unpivot_value_quoted_snowflake_identifier,
        unpivot_name_quoted_snowflake_identifier,
        unpivot_columns,
    )

    # ordered_dataframe.to_pandas() at this point
    #                          UNPIVOT_IDX   abc  123 state    UNPIVOT_VARIABLE          UNPIVOT_VALUE
    # 0   {"0":"one","1":"there","row":-1}     A  1.0    CA  [0, "abc", "sxi8"]                    "A"
    # 1   {"0":"one","1":"there","row":-1}     A  1.0    CA  [1, "123", "uhkz"]  1.000000000000000e+00
    # 2    {"0":"one","1":"there","row":0}     A  1.0    CA  [0, "abc", "sxi8"]                    "A"
    # 3    {"0":"one","1":"there","row":0}     A  1.0    CA  [1, "123", "uhkz"]  1.000000000000000e+00
    # 4       {"0":"two","1":"be","row":1}     B  NaN    WA  [0, "abc", "sxi8"]                    "B"
    # 5       {"0":"two","1":"be","row":1}     B  NaN    WA  [1, "123", "uhkz"]                   None
    # 6  {"0":"two","1":"dragons","row":2}  None  3.0    NY  [0, "abc", "sxi8"]                   None
    # 7  {"0":"two","1":"dragons","row":2}  None  3.0    NY  [1, "123", "uhkz"]  3.000000000000000e+00
    assert (
        len(original_frame.data_column_snowflake_quoted_identifiers) > 0
    ), "no data column to unpivot"

    case_column = col(unpivot_value_quoted_snowflake_identifier)
    unpivot_value_column = (
        value_column_name
        if not is_single_row
        # Since step 3 is skipped for single-row dataframes, the value below is chosen such that it
        # simulates the output of step 3 and becomes compatible with step 4.
        else VALUE_COLUMN_FOR_SINGLE_ROW
    )
    new_unpivot_value_quoted_identifier = (
        ordered_dataframe.generate_snowflake_quoted_identifiers(
            pandas_labels=[unpivot_value_column],
        )[0]
    )
    # cast the column back to the desired data type output_data_type
    case_column = cast(case_column, output_data_type).as_(
        new_unpivot_value_quoted_identifier
    )
    select_col_names = [] + passthrough_quoted_columns
    select_col_names += [unpivot_name_quoted_snowflake_identifier]
    if not is_single_row:
        select_col_names += [unpivot_index_snowflake_identifier]
    ordered_dataframe = ordered_dataframe.select(
        *select_col_names,
        case_column,
    )
    # ordered_dataframe.to_pandas() at this point
    #   state    UNPIVOT_VARIABLE                        UNPIVOT_IDX      UNPIVOT_VALUE_brl1
    # 0    CA  [0, "abc", "sxi8"]   {"0":"one","1":"there","row":-1}                    "A"
    # 1    CA  [1, "123", "uhkz"]   {"0":"one","1":"there","row":-1}  1.000000000000000e+00
    # 2    CA  [0, "abc", "sxi8"]    {"0":"one","1":"there","row":0}                    "A"
    # 3    CA  [1, "123", "uhkz"]    {"0":"one","1":"there","row":0}  1.000000000000000e+00
    # 4    WA  [0, "abc", "sxi8"]       {"0":"two","1":"be","row":1}                    "B"
    # 5    WA  [1, "123", "uhkz"]       {"0":"two","1":"be","row":1}                   None
    # 6    NY  [0, "abc", "sxi8"]  {"0":"two","1":"dragons","row":2}                   None
    # 7    NY  [1, "123", "uhkz"]  {"0":"two","1":"dragons","row":2}  3.000000000000000e+00
    # Parse the json object unpivot name column because we will need to extract the row position and, in the case
    # of multi-level index, parse each level into a different index column.
    ordered_dataframe = append_columns(
        ordered_dataframe,
        unpivot_object_name_quoted_snowflake_identifier,
        parse_json(unpivot_name_quoted_snowflake_identifier),
    )
    # ordered_dataframe.to_pandas() at this point
    #   state    UNPIVOT_VARIABLE                        UNPIVOT_IDX     UNPIVOT_VALUE_brl1                UNPIVOT_OBJ_NAME
    # 0    CA  [0, "abc", "sxi8"]   {"0":"one","1":"there","row":-1}                    "A"  [\n  0,\n  "abc",\n  "sxi8"\n]
    # 1    CA  [1, "123", "uhkz"]   {"0":"one","1":"there","row":-1}  1.000000000000000e+00  [\n  1,\n  "123",\n  "uhkz"\n]
    # 2    CA  [0, "abc", "sxi8"]    {"0":"one","1":"there","row":0}                    "A"  [\n  0,\n  "abc",\n  "sxi8"\n]
    # 3    CA  [1, "123", "uhkz"]    {"0":"one","1":"there","row":0}  1.000000000000000e+00  [\n  1,\n  "123",\n  "uhkz"\n]
    # 4    WA  [0, "abc", "sxi8"]       {"0":"two","1":"be","row":1}                    "B"  [\n  0,\n  "abc",\n  "sxi8"\n]
    # 5    WA  [1, "123", "uhkz"]       {"0":"two","1":"be","row":1}                   None  [\n  1,\n  "123",\n  "uhkz"\n]
    # 6    NY  [0, "abc", "sxi8"]  {"0":"two","1":"dragons","row":2}                   None  [\n  0,\n  "abc",\n  "sxi8"\n]
    # 7    NY  [1, "123", "uhkz"]  {"0":"two","1":"dragons","row":2}  3.000000000000000e+00  [\n  1,\n  "123",\n  "uhkz"\n]
    return UnpivotResultInfo(
        ordered_dataframe,
        unpivot_index_snowflake_identifier,
        new_unpivot_value_quoted_identifier,
        unpivot_name_quoted_snowflake_identifier,
        unpivot_object_name_quoted_snowflake_identifier,
        passthrough_columns,
        passthrough_quoted_columns,
    )


def clean_up_unpivot(
    original_frame: InternalFrame,
    ordered_unpivoted_df: OrderedDataFrame,
    unpivot_index_snowflake_identifier: str,
    new_value_quoted_snowflake_identifier: str,
    variable_final_column_name: Hashable,
    value_final_column_name: Hashable,
    pandas_id_columns: Optional[list[Hashable]] = None,
    snowflake_id_quoted_columns: Optional[list[str]] = None,
    ignore_index: Optional[bool] = False,
) -> InternalFrame:
    """
    Cleans up an unpivot operation and reconstructs the index.

    Args:
        original_frame: The original InternalFrame for the transpose
        ordered_transposed_df: The transposed ordered dataframe
        unpivot_index_snowflake_identifier: column name of the unpivot index
        new_value_quoted_snowflake_identifier: intermediate column name for the "value" column
        variable_final_column_name: pandas column name for the "variable" of the unpivot
        value_final_column_name: pandas column name for the "value" of the unpivot
        pandas_id_columns: set of columns left untouched by the pivot operation
        snowflake_id_quoted_columns: quoted version of the passthrough columns
        ignore_index: if False, reconstruct the index of the original dataframe

    Returns:
        The unpivoted InternalFrame.
    """
    # ordered_dataframe.to_pandas() at this point
    #   state    UNPIVOT_VARIABLE                        UNPIVOT_IDX     UNPIVOT_VALUE_brl1                UNPIVOT_OBJ_NAME
    # 0    CA  [0, "abc", "sxi8"]    {"0":"one","1":"there","row":0}                    "A"  [\n  0,\n  "abc",\n  "sxi8"\n]
    # 1    CA  [1, "123", "uhkz"]    {"0":"one","1":"there","row":0}  1.000000000000000e+00  [\n  1,\n  "123",\n  "uhkz"\n]
    # 2    WA  [0, "abc", "sxi8"]       {"0":"two","1":"be","row":1}                    "B"  [\n  0,\n  "abc",\n  "sxi8"\n]
    # 3    WA  [1, "123", "uhkz"]       {"0":"two","1":"be","row":1}                   None  [\n  1,\n  "123",\n  "uhkz"\n]
    # 4    NY  [0, "abc", "sxi8"]  {"0":"two","1":"dragons","row":2}                   None  [\n  0,\n  "abc",\n  "sxi8"\n]
    # 5    NY  [1, "123", "uhkz"]  {"0":"two","1":"dragons","row":2}  3.000000000000000e+00  [\n  1,\n  "123",\n  "uhkz"\n]

    if pandas_id_columns is None:
        pandas_id_columns = []
    if snowflake_id_quoted_columns is None:
        snowflake_id_quoted_columns = []

    value_column_quoted = f'"{value_final_column_name}"'
    variables_column_quoted = f'"{variable_final_column_name}"'
    value_column = col(new_value_quoted_snowflake_identifier).as_(value_column_quoted)

    ordering_column_names = ordered_unpivoted_df.generate_snowflake_quoted_identifiers(
        pandas_labels=[
            "col_order" + generate_column_identifier_random(),
            "row_order" + generate_column_identifier_random(),
        ],
    )

    # Extract new ordering columns
    col_order_column = get(col(UNPIVOT_OBJ_NAME_COLUMN), 0).as_(
        ordering_column_names[0]
    )
    row_order_column = get_path(
        parse_json(col(unpivot_index_snowflake_identifier)), lit(ROW_KEY)
    ).as_(ordering_column_names[1])

    # Reconstruct the index
    index_columns = []
    index_column_names = [None]
    index_column_pandas_names = [None]
    is_index_set = original_frame.num_index_columns > 0
    is_multi_index = (
        len(original_frame.index_column_pandas_labels) > 1
        and original_frame.index_column_pandas_labels[0] is not None
    )
    if ignore_index is False and is_index_set:
        if is_multi_index:
            index_column_names = (
                original_frame.index_column_snowflake_quoted_identifiers
            )
            index_column_pandas_names = original_frame.index_column_pandas_labels
        else:
            index_column_names = (
                ordered_unpivoted_df.generate_snowflake_quoted_identifiers(
                    pandas_labels=[
                        UNPIVOT_SINGLE_INDEX_PREFIX
                        + generate_column_identifier_random(),
                    ],
                )
            )
        for level in range(len(index_column_names)):
            index_column_name = index_column_names[level]
            index_columns.append(
                get_path(
                    parse_json(col(unpivot_index_snowflake_identifier)),
                    lit(f'"{level}"'),
                ).as_(index_column_name)
            )

    # extract the variable column and rename
    variable_column = get(col(UNPIVOT_OBJ_NAME_COLUMN), 1).as_(variables_column_quoted)

    projected_columns = (
        index_columns
        + snowflake_id_quoted_columns
        + [
            col_order_column,
            row_order_column,
            variable_column,
            value_column,
        ]
    )
    ordered_dataframe = ordered_unpivoted_df.select(projected_columns)

    # ordered_dataframe.to_pandas() at this point
    #   __L1__     __L2__ col_orderb6wa row_ordery6hw {variable_final_column_name} {value_final_column_name}
    # 0  "one"    "there"             0             0                        "abc"                       "A"
    # 1  "one"    "there"             1             0                        "123"     1.000000000000000e+00
    # 2  "two"       "be"             0             1                        "abc"                       "B"
    # 3  "two"       "be"             1             1                        "123"                      None
    # 4  "two"  "dragons"             0             2                        "abc"                      None
    # 5  "two"  "dragons"             1             2                        "123"     3.000000000000000e+00

    # sort by the ordering columns
    ordered_dataframe = ordered_dataframe.sort(
        OrderingColumn(ordering_column_names[0]),
        OrderingColumn(ordering_column_names[1]),
    )

    final_pandas_labels = pandas_id_columns + [
        variable_final_column_name,
        value_final_column_name,
    ]
    final_snowflake_qouted_identfiers = snowflake_id_quoted_columns + [
        variables_column_quoted,
        value_column_quoted,
    ]
    ordered_dataframe = ordered_dataframe.ensure_row_position_column()

    # setup the index names for the internal frame
    index_column_quoted_names = [
        ordered_dataframe.row_position_snowflake_quoted_identifier
    ]
    if not ignore_index and is_index_set:
        index_column_quoted_names = index_column_names

    new_internal_frame = InternalFrame.create(
        ordered_dataframe=ordered_dataframe,
        data_column_pandas_labels=final_pandas_labels,
        data_column_pandas_index_names=[None],
        data_column_snowflake_quoted_identifiers=final_snowflake_qouted_identfiers,
        index_column_pandas_labels=index_column_pandas_names,
        index_column_snowflake_quoted_identifiers=index_column_quoted_names,
        data_column_types=None,
        index_column_types=None,
    )

    # Rename the data column snowflake quoted identifiers to be closer to pandas labels, normalizing names
    # will remove information like row position that may have temporarily been included in column names to track
    # during earlier steps.
    new_internal_frame = (
        new_internal_frame.normalize_snowflake_quoted_identifiers_with_pandas_label()
    )
    # full ordered_dataframe.to_pandas() at this point
    #       L1         L2 col_ordermg7c row_orderiq3v independent              dependent                        UNPIVOT_IDX   abc  123 state    UNPIVOT_VARIABLE          UNPIVOT_VALUE  __row_position__
    # 0  "one"    "there"             0             0       "abc"                    "A"    {"0":"one","1":"there","row":0}     A  1.0    CA  [0, "abc", "z851"]                    "A"                 0
    # 1  "two"       "be"             0             1       "abc"                    "B"       {"0":"two","1":"be","row":1}     B  NaN    WA  [0, "abc", "z851"]                    "B"                 1
    # 2  "two"  "dragons"             0             2       "abc"                   None  {"0":"two","1":"dragons","row":2}  None  3.0    NY  [0, "abc", "z851"]                   None                 2
    # 3  "one"    "there"             1             0       "123"  1.000000000000000e+00    {"0":"one","1":"there","row":0}     A  1.0    CA  [1, "123", "kuxa"]  1.000000000000000e+00                 3
    # 4  "two"       "be"             1             1       "123"                   None       {"0":"two","1":"be","row":1}     B  NaN    WA  [1, "123", "kuxa"]                   None                 4
    # 5  "two"  "dragons"             1             2       "123"  3.000000000000000e+00  {"0":"two","1":"dragons","row":2}  None  3.0    NY  [1, "123", "kuxa"]  3.000000000000000e+00                 5
    return new_internal_frame


def _simple_unpivot(
    original_frame: InternalFrame,
    pandas_id_columns: list[Hashable],
    pandas_value_columns: list[Hashable],
    pandas_var_name: Optional[Hashable],
    pandas_value_name: Optional[Hashable],
) -> InternalFrame:
    """
    Performs a melt/unpivot on a a dataframe, when the index can be
    ignored. Does not handle multi-index or duplicate column names.

    Args:
        original_frame: InternalFrame prior to unpivot
        pandas_id_columns: identity columns which should be retained, untouched in the result
        pandas_value_columns: columns to unpivot, if empty all columns are unpivoted
        pandas_var_name: name used for the variable column from the unpivot
        pandas_value_name: name used for the value column from the unpivot operation

    Returns:
        An unpivoted dataframe, similar to the melt semantics
    """
    frame = original_frame
    ordered_dataframe = frame.ordered_dataframe

    ##########################################
    # OrderedDataFrame at this Point
    ##########################################
    #    __index__   abc   123  __row_position__
    # 0          0     A     1                 0
    # 1          1  None     2                 1
    # 2          2     C  None                 2

    # create a column name to be used for ordering after the melt, based on
    # column posiiton
    ordering_column_name = ordered_dataframe.generate_snowflake_quoted_identifiers(
        pandas_labels=[UNPIVOT_ORDERING_COLUMN_PREFIX],
    )[0]

    # output columns for variable and values
    (
        var_quoted,
        value_quoted,
    ) = ordered_dataframe.generate_snowflake_quoted_identifiers(
        pandas_labels=[
            DEFAULT_PANDAS_UNPIVOT_VARIABLE_NAME
            if pandas_var_name is None
            else pandas_var_name,
            pandas_value_name,
        ],
    )

    # create the initial set of columns to be retained as identifiers and those
    # which will be unpivoted. Collect data type information.
    unpivot_quoted_columns = []
    unpivot_quoted_column_types = []

    ordering_decode_conditions = []
    id_col_names = []
    id_col_quoted_identifiers = []
    id_col_types = []
    for (pandas_label, snowflake_quoted_identifier, sp_pandas_type) in zip(
        frame.data_column_pandas_labels,
        frame.data_column_snowflake_quoted_identifiers,
        frame.cached_data_column_snowpark_pandas_types,
    ):
        is_id_col = pandas_label in pandas_id_columns
        is_var_col = pandas_label in pandas_value_columns
        if is_var_col:
            # create the ordering clause for this variable column
            # to maintain a consistent ordering with pandas. This
            # is used in the case statement below.
            ordering_decode_conditions.append(
                col(var_quoted) == pandas_lit(pandas_label)
            )
            unpivot_quoted_columns.append(snowflake_quoted_identifier)
            unpivot_quoted_column_types.append(sp_pandas_type)
        if is_id_col:
            id_col_names.append(pandas_label)
            id_col_quoted_identifiers.append(snowflake_quoted_identifier)
            id_col_types.append(sp_pandas_type)

    # create the case expressions used for the final result set ordering based
    # on the column position. This clause will be appled after the unpivot
    order_by_case_lit = 0
    ordering_column_case_expr: CaseExpr = when(
        ordering_decode_conditions[0], pandas_lit(order_by_case_lit)
    )
    for case_condition in ordering_decode_conditions[1:]:
        order_by_case_lit = order_by_case_lit + 1
        ordering_column_case_expr = ordering_column_case_expr.when(
            case_condition, pandas_lit(order_by_case_lit)
        )
    ordering_column_case_expr = ordering_column_case_expr.otherwise(
        pandas_lit(0)
    ).alias(ordering_column_name)

    # Normalize the input columns to the same type, if necessary
    unpivot_columns_normalized_types = []
    renamed_quoted_unpivot_cols = []

    suffix_to_unpivot_map: dict[str, str] = {}
    cast_suffix = generate_column_identifier_random()

    for c in unpivot_quoted_columns:
        # Rename the columns to unpivot
        unquoted_col_name = c.strip('"') + "_" + cast_suffix
        renamed_quoted_unpivot_col = (
            ordered_dataframe.generate_snowflake_quoted_identifiers(
                pandas_labels=[unquoted_col_name],
            )[0]
        )
<<<<<<< HEAD
        # coalesce the values to unpivot and preserve null values This code
        # can be removed when UNPIVOT_INCLUDE_NULLS is enabled
=======
>>>>>>> bc69fd67
        unpivot_columns_normalized_types.append(
            to_variant(c).alias(renamed_quoted_unpivot_col)
        )
        renamed_quoted_unpivot_cols.append(renamed_quoted_unpivot_col)
        # create the column name mapper which is passed to unpivot
        suffix_to_unpivot_map[renamed_quoted_unpivot_col] = c

    # select a subset of casted columns
    normalized_projection = unpivot_columns_normalized_types + id_col_quoted_identifiers
    ordered_dataframe = ordered_dataframe.select(normalized_projection)

    ##################################################
    # OrderedDataFrame at this point, prior to unpivot
    ##################################################
    #               abc_tavu             123_tavu
    # 0                  "A"                  "1"
    # 1                 None                  "2"
    # 2                  "C"                 None

    # Perform the unpivot
    ordered_dataframe = ordered_dataframe.unpivot(
        value_column=value_quoted,
        name_column=var_quoted,
        column_list=renamed_quoted_unpivot_cols,
        col_mapper=suffix_to_unpivot_map,
    )

    ##############################################
    # OrderedDataFrame at this point after unpivot
    ##############################################
    #      variable                value
    # 0      123                  "1"
    # 1      123                  "2"
    # 2      123                 None
    # 3      abc                  "A"
    # 4      abc                  "C"
    # 5      abc                 None

    corrected_value_column_name = (
        ordered_dataframe.generate_snowflake_quoted_identifiers(
            pandas_labels=["corrected_value_" + generate_column_identifier_random()],
        )[0]
    )

    value_column = col(value_quoted).alias(corrected_value_column_name)

    # Reorder the resulting expression to match pandas based on the original column order,
    # which is now in the "variable" column
    unpivoted_columns = (
        ordered_dataframe._get_active_column_snowflake_quoted_identifiers()
    )
    ordered_dataframe = ordered_dataframe.select(
        *unpivoted_columns, ordering_column_case_expr, value_column
    ).sort(OrderingColumn(ordering_column_name))
    ordered_dataframe = ordered_dataframe.ensure_row_position_column()

    ###########################################################################################
    # OrderedDataFrame at this point, prior to creation of the new InternalFrame
    ###########################################################################################
    #   variable                value  UNPIVOT_ORDERING_ corrected_value_8ofo  __row_position__
    # 0      abc                  "A"                  0                  "A"                 0
    # 1      abc                 None                  0                 None                 1
    # 2      abc                  "C"                  0                  "C"                 2
    # 3      123                  "1"                  1                  "1"                 3
    # 4      123                  "2"                  1                  "2"                 4
    # 5      123                 None                  1                 None                 5

    final_pandas_labels = id_col_names + [pandas_var_name, pandas_value_name]

    final_snowflake_quoted_cols = id_col_quoted_identifiers + [
        var_quoted,
        corrected_value_column_name,
    ]
    corrected_value_column_type = None
    if len(set(unpivot_quoted_column_types)) == 1:
        corrected_value_column_type = unpivot_quoted_column_types[0]
    final_snowflake_quoted_col_types = id_col_types + [
        None,
        corrected_value_column_type,
    ]

    # Create the new frame and compiler
    return InternalFrame.create(
        ordered_dataframe=ordered_dataframe,
        data_column_pandas_labels=final_pandas_labels,
        data_column_pandas_index_names=[None],
        data_column_snowflake_quoted_identifiers=final_snowflake_quoted_cols,
        index_column_pandas_labels=[None],
        index_column_snowflake_quoted_identifiers=[
            ordered_dataframe.row_position_snowflake_quoted_identifier
        ],
        data_column_types=final_snowflake_quoted_col_types,
        index_column_types=[None],
    )


def unpivot_empty_df() -> "SnowflakeQueryCompiler":  # type: ignore[name-defined] # noqa: F821
    """
    Special casing when the data frame is empty entirely. Similar to
    transpose_empty_df.
    """
    import pandas as native_pd

    from snowflake.snowpark.modin.plugin.compiler.snowflake_query_compiler import (
        SnowflakeQueryCompiler,
    )

    return SnowflakeQueryCompiler.from_pandas(
        native_pd.DataFrame(
            {
                DEFAULT_PANDAS_UNPIVOT_VARIABLE_NAME: [],
                DEFAULT_PANDAS_UNPIVOT_VALUE_NAME: [],
            }
        )
    )<|MERGE_RESOLUTION|>--- conflicted
+++ resolved
@@ -758,11 +758,6 @@
                 pandas_labels=[unquoted_col_name],
             )[0]
         )
-<<<<<<< HEAD
-        # coalesce the values to unpivot and preserve null values This code
-        # can be removed when UNPIVOT_INCLUDE_NULLS is enabled
-=======
->>>>>>> bc69fd67
         unpivot_columns_normalized_types.append(
             to_variant(c).alias(renamed_quoted_unpivot_col)
         )

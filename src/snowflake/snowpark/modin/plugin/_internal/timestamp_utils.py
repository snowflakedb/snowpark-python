--- conflicted
+++ resolved
@@ -25,10 +25,6 @@
     dayofmonth,
     hour,
     iff,
-<<<<<<< HEAD
-    make_interval,
-=======
->>>>>>> d0eead29
     max as max_,
     minute,
     month,
@@ -446,37 +442,19 @@
 
 
 def convert_dateoffset_to_interval(
-    value: native_pd.DateOffset, _emit_ast: bool = True
+    value: native_pd.DateOffset,
 ) -> Interval:
     """
     Converts a pandas DateOffset where value is treated as a timedelta to a Snowpark
     Interval keyword. DateOffset with parameters that replace the offset value is not
     yet supported, so a NotImplemented error is raised.
     """
-
-    # For operations, that use parameters not ending in s, operations will reduce with value replacement.
-    # E.g.,
-    # pd.to_datetime("2000-05-05") + pd.DateOffset(days=10) = "2000-05-15"
-    # pd.to_datetime(("2000-05-05") + pd.DateOffset(day=10) = "2000-05-10"
-
     # Call DateOffset.kwds to parse the DateOffset into a dictionary of params
     # If doff = pd.DateOffset(years=2, day=1), then doff.kwds returns {'years': 2, 'day': 1}
     dateoffset_dict = value.kwds
-
-    # Error out for the replacement case here. TODO SNOW-1007629 will fix this.
-    if any(not k.endswith("s") for k in dateoffset_dict.keys()):
-        raise NotImplementedError(
-            "DateOffset with parameters that replace the offset value are not yet supported."
-        )
-
     # Handle case where the DateOffset has no argument or an integer argument
     # Ex. pd.DateOffset() -> Timedelta 1 Day, pd.DateOffset(5) -> Timedelta 5 Days
     if not dateoffset_dict:
-<<<<<<< HEAD
-        return make_interval(days=value.n, _emit_ast=_emit_ast)
-
-    return make_interval(**dateoffset_dict, _emit_ast=_emit_ast)
-=======
         return Interval(day=value.n)
     # Handle case where DateOffset offset value is treated as a timedelta
     param_mapping = {
@@ -501,7 +479,6 @@
             )
         interval_kwargs[new_param] = offset
     return Interval(**interval_kwargs)
->>>>>>> d0eead29
 
 
 def tz_localize_column(column: Column, tz: Union[str, dt.tzinfo]) -> Column:

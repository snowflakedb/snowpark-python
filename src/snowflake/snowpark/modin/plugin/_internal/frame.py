--- conflicted
+++ resolved
@@ -979,12 +979,8 @@
             data_column_pandas_index_names=self.data_column_pandas_index_names,
             index_column_pandas_labels=self.index_column_pandas_labels,
             index_column_snowflake_quoted_identifiers=self.index_column_snowflake_quoted_identifiers,
-<<<<<<< HEAD
             data_column_types=self.cached_data_column_snowpark_pandas_types
             + [value_type],
-=======
-            data_column_types=self.cached_data_column_snowpark_pandas_types + [None],
->>>>>>> 37d7cfd9
             index_column_types=self.cached_index_column_snowpark_pandas_types,
         )
 
@@ -1227,10 +1223,8 @@
                 data_column_pandas_labels=self.data_column_pandas_labels,
                 data_column_snowflake_quoted_identifiers=new_data_column_snowflake_quoted_identifiers,
                 data_column_pandas_index_names=self.data_column_pandas_index_names,
-                data_column_types=self.cached_data_column_snowpark_pandas_types,
                 index_column_pandas_labels=self.index_column_pandas_labels,
                 index_column_snowflake_quoted_identifiers=new_index_column_snowflake_quoted_identifiers,
-<<<<<<< HEAD
                 data_column_types=[
                     new_type_mapping[k]
                     for k in new_data_column_snowflake_quoted_identifiers
@@ -1239,9 +1233,6 @@
                     new_type_mapping[k]
                     for k in new_index_column_snowflake_quoted_identifiers
                 ],
-=======
-                index_column_types=self.cached_index_column_snowpark_pandas_types,
->>>>>>> 37d7cfd9
             ),
             existing_id_to_new_id_mapping,
         )

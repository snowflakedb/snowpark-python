--- conflicted
+++ resolved
@@ -496,53 +496,6 @@
 }
 
 
-<<<<<<< HEAD
-def register_series_telemetry() -> None:
-    # Registers telemetry on an upstream modin Series object
-    # This should be run after extension initialization
-    import modin.pandas as pd
-    from modin.pandas.api.extensions import register_series_accessor
-
-    attrs = map(lambda x: (x, getattr(pd.Series, x)), dir(pd.Series))
-    for attr_name, attr_value in attrs:
-        if callable(attr_value) and (
-            not attr_name.startswith("_") or (attr_name in TELEMETRY_PRIVATE_METHODS)
-        ):
-            register_series_accessor(attr_name)(
-                snowpark_pandas_telemetry_method_decorator(attr_value)
-            )
-        elif isinstance(attr_value, property):
-            # wrap on getter and setter
-            prop = property(
-                snowpark_pandas_telemetry_method_decorator(
-                    cast(
-                        # add a cast because mypy doesn't recognize that
-                        # non-None fget and __get__ are both callable
-                        # arguments to snowpark_pandas_telemetry_method_decorator.
-                        Callable,
-                        attr_value.__get__  # pragma: no cover: we don't encounter this case in pandas or modin because every property has an fget method.
-                        if attr_value.fget is None
-                        else attr_value.fget,
-                    ),
-                    property_name=attr_name,
-                    property_method_type=PropertyMethodType.FGET,
-                ),
-                snowpark_pandas_telemetry_method_decorator(
-                    attr_value.__set__ if attr_value.fset is None else attr_value.fset,
-                    property_name=attr_name,
-                    property_method_type=PropertyMethodType.FSET,
-                ),
-                snowpark_pandas_telemetry_method_decorator(
-                    attr_value.__delete__
-                    if attr_value.fdel is None
-                    else attr_value.fdel,
-                    property_name=attr_name,
-                    property_method_type=PropertyMethodType.FDEL,
-                ),
-                doc=attr_value.__doc__,
-            )
-            register_series_accessor(attr_name)(prop)
-=======
 def try_add_telemetry_to_attribute(attr_name: str, attr_value: Any) -> Any:
     """
     Attempts to add telemetry to an attribute.
@@ -584,7 +537,6 @@
             doc=attr_value.__doc__,
         )
     return attr_value
->>>>>>> 74594d95
 
 
 class TelemetryMeta(type):

## 1.15.0a1 (tbd)

### Bug Fixes
- Fixed overriding of subclasses' property docstrings for modin issue https://github.com/modin-project/modin/issues/7113.
- Fixed `@udf` decorator when `packages=None` are specified preventing error in `Series.apply`.
- Fixed incorrect regex used in `Series.str.contains`.
- Fixed DataFrame's `__getitem__` with boolean DataFrame key.
- Fixed incorrect regex used in `DataFrame/Series.replace`.
- Fixed AssertionError in `Series.sort_values` after repr and indexing operations.
- Fixed UDTF "int64 is not serializable" errors from new Snowflake release in `apply(axis=1)`
- Fixed binary operations with single-row DataFrame and Series.
- Fixed incorrect return type in `qcut` when given `Series` input and improved error checking logic.

### Behavior Changes
- Raise not implemented error instead of fallback to pandas in the following APIs:
  - `pd.merge`, `DataFrame.merge` and `DataFrame.join` if given the `validate` parameter.
  - `pd.to_numeric` if `error == 'ignore'`.
  - `pd.to_datetime` if `format` is None or not supported in Snowflake or if `exact`, `infer_datetime_format` parameters are given or `origin == 'julian'` or `error == 'ignore'`.
  - `DataFrame/Series.all` if called on non-integer/boolean columns.
  - `DataFrame/Series.any` if called on non-integer/boolean columns.
  - `DataFrame/Series.astype` if casting from string to datetime or `errors == 'ignore'`.
  - `DataFrame/Series.dropna` if `axis == 1`
  - `DataFrame/Series.mask` if given `axis` or `level` parameters.
  - `DataFrame/Series.rename` if `mapper` is callable or the DataFrame/Series has MultiIndex.
  - `DataFrame/Series.sort_values` if given the `key` parameter.
  - `DataFrame/Series.sort_index` if given the `key` parameter.
  - `DataFrame.nunique` if `axis == 1`
  - `DataFrame.apply` if `axis == 0` or `func` is not callable or `result_type` is given or `args` and `kwargs` contain DataFrame or Series.
  - `Series.apply` if `axis == 0` or `func` is not callable or `result_type` is given.
  - `Series.applymap` if `na_action == 'igonre'`.
  - `DataFrame/Series.ffill` if given the `limit` or `downcast` parameter.
  - `DataFrame/Series.fillna` if given the `limit` or `downcast` parameter.
  - `dot` binary operation between `DataFrame/Series`.
  - `xor` binary operation between `DataFrame/Series`.
  - All `DataFrame/Series.groupby` operations if either `axis == 1`, both `by` and `level` are configured, or `by` contains any non-pandas hashable labels.
  - Series datetime accessor properties and methods `Series.dt.*`
  - Removed `Series.dt.week` and `Series.dt.weekofyear` to align Snowpark pandas with the pandas 2.2.1 API.
  - Always include the missing attribute (method, classmethod, or property) name when raising NotImplementedError.
  - `casefold`, `cat`, `decode`, `split`, `rsplit`, `get`, `join`, `get_dummies`, `pad`, `center`, `ljust`, `rjust`, `zfill`, `wrap`, `slice`, `slice_replace`, `encode`, `findall`, `match`, `extract`, `extractall`, `rstrip`, `lstrip`, `partition`, `removeprefix`, `removesuffix`, `repeat`, `rpartition`, `find`, `rfind`, `index`, `rindex`, `swapcase`, `normalize`, `translate`, `isalnum`, `isalpha`, `isspace`, `isnumeric`, and `isdecimal` for `Series.str`.
- Removed `Series.dt.week` and `Series.dt.weekofyear` to align Snowpark pandas with the pandas 2.2.1 API.
- In pandas 2.2.x, `df.loc` and `__setitem__` have buggy behavior in the following scenarios:
  - A column key is used to assign a DataFrame item to a DataFrame (a scalar column key and DataFrame item are used for assignment (https://github.com/pandas-dev/pandas/issues/58482)).
  - The column key has duplicates in a specific manner (https://github.com/pandas-dev/pandas/issues/58317), or
  - A new row and column are used in the row and column keys (https://github.com/pandas-dev/pandas/issues/58316).
  Snowpark pandas deviates from this behavior and will maintain the same behavior as pandas from versions 1.5.x.
- Changed the import path of Snowpark pandas package to use Modin 0.28.1 instead. The new recommended import statement is `import modin.pandas as pd; import snowflake.snowpark.modin.plugin`.
<<<<<<< HEAD
- `pd.qcut` produces `NotImplementedError` whenever `labels is not False` instead of falling back to pandas itself.
=======
- Given an input of type `Series`, `pd.qcut` always returns a `Series`.
>>>>>>> 80c0ba1d

### New Features
- Added partial support for `SeriesGroupBy.apply` (where the `SeriesGrouBy` is obtained through `DataFrameGroupBy.__getitem__`).

## 1.14.0a2 (2024-04-18)

### Behavior Changes
- The `to_pandas` operation converts all integers to int64, instead of int8, int16 etc. To get an exact type, the user needs to explicitly specify precision values for their Snowflake column. This is a general behavior change across all of Snowpark.
- The following API changes are made to align Snowpark pandas with the pandas 2.2.1 API:
  - Updated DateOffset strings to pandas 2.2.1 versions.
  - As part of this transition, we have a set of transitional API and test bugs:
    - SNOW-1320623 - `df.loc` with column keys duplicated or extra fails.
    - SNOW-1320660 - `qcut` / `cut` with bin preparation is temporarily NotImplemented due to upstream changes.
    - SNOW-1321662 - `merge` fails when join is outer and sort is False.
    - SNOW-1321682 - `df.melt` w/ duplicated cols.
    - SNOW-1318223 - `series.py::_flex_method` list-like other (`pd.Index`) may not be supported in pandas now.
    - SNOW-1321719 - `test_bitwise_operators.py` xfails.
- Changed the dtype of the index of empty `DataFrame` and `Series` to be `int64` rather than `object` to match the behavior of pandas.

### New Features
- Added support for `axis` argument for `df.where` and `df.mask` when `other` is a Series.
- Added back `_repr_html_` to DataFrame class for pretty printing (partially reverts commit 576ba26586caca3fa063da1fed465c61091b6d9c).
- Added support for `DataFrameGroupBy.nunique`.

## 1.14.0a1 (2024-04-11)

### Behavior Changes
- The following API changes are made to align Snowpark pandas with the pandas 2.1.4 API:
  - Removed `errors` and `try_cast` arguments from `DataFrame`/`Series.where` and `mask`.
  - Added the `dtype_backend` argument to `DataFrame`/`Series.convert_dtypes`; this argument is ignored by Snowpark pandas and only exists for compatibility.
  - Removed `is_copy` from `DataFrame`/`Series.take`.
  - Removed `squeeze` argument from `DataFrame`/`Series.groupby`. Changed the default value of `group_keys` to `True`, and `observed` to `no_default`.
  - Limited the length of generated labels and identifiers to 32 characters
  - Removed the `squeeze`, `prefix`, `mangle_dupe_cols`, `error_bad_lines`, and `warn_bad_lines` arguments from `pd.read_csv`. These were previously unsupported by Snowpark pandas, and existed only for compatibility.
  - Renamed the `skip_initial_space` argument in `pd.read_csv` to `skipinitialspace`; it remains unsupported and will raise an error if specified.
  - Added the `date_format` and `dtype_backend` arguments in `pd.read_csv`. These are currently unsupported and added only for compatibility. `dtype_backend` is ignored and will raise a warning if provided, and `date_format` will raise an error.
  - Added the `dtype_backend`, `filesystem`, and `filters` arguments in `pd.read_parquet`. These are currently unsupported and added only for compatibility. `dtype_backend` is ignored and will raise a warning if provided, and `filesystem` and `filters` will raise an error.
  - Removed the `numpy` argument from `pd.read_json`. This was previously unsupported, and existed only for compatibility.
  - Added the `dtype_backend` and `engine` arguments to `pd.read_json`. These are currently unsupported and added only for compatibility; they are ignored and will raise a warning if provided.

- The following methods are removed:
  - `DataFrame`/`Series.append`
  - `Series.is_monotonic`

### New Features
- Added support for `pd.cut` with `retbins=False` and `labels=False`.
- Added support for `Series.str.strip`.
- Added support for `Series.str.len`.
- Added support for `Series.str.capitalize`.
- Added support for `DataFrame.apply` and `Series.apply` to work with `@udf` decorated functions to allow working with package dependencies.
- Added support for `DataFrameGroupBy.transform`.
- Added support for `DataFrame.idxmax`, `DataFrame.idxmin`, `Series.idxmax`, and `Series.idxmin`.
- Added support for `Series.str.replace`.
- Added support for `Series.str.split`.
- Added support for `Series.str.title` and `Series.str.istitle`.
- Added support for `np.where`, `np.logical_*`, and `np.add` operators via `__array_ufunc__` and `__array_function__`.
- Added support for `DataFrameGroupby.head` and `DataFrameGroupBy.tail`.
- Added support for `DataFrameGroupBy.idxmax` and `DataFrameGroupBy.idxmin` for `GroupBy` `axis = 0`.
- Updated to `snowpark-python` v1.14.0.
- Updated to `pandas` 2.2.1 from 2.1.4.
- Added support for `axis` argument for `df.where` and `df.mask` when `other` is a Series.

### Bug Fixes
- Fixed broadcast when masking a DataFrame with a Series using `df.where` or `df.mask`.
- Error out when scalar is passed for condition to DataFrame/Series `where` or `mask`.
- Fixed property docstring generation for some classes that use the telemetry metaclass.
- Fixed an issue where creating a Snowpark pandas DataFrame from a Series with a tuple `name`, such as `pd.DataFrame(pd.Series(name=("A", 1)))`, did not create `MultiIndex` columns on the resulting frame.
- Added custom docstrings inplace to avoid module reload errors.
- Added a separate docstring class for BasePandasDataset.
- Fixed docstring overrides for subclasses.

## 1.13.0a1 (2024-03-15)
### Dependency Updates
- Upgraded `pandas` from 1.5.3 to 2.1.4.

### Behavior Changes
- Removed support for Python 3.8, as pandas 2.1.4 no longer supports this version. Please upgrade your environment to use Python 3.9 or newer.
- The following API changes are made as a result of moving from pandas 1.5.3 to 2.1.4:
  - Removed sized index types like `pd.Int64Index` and `pd.Float64Index`. Index objects are now explicitly constructed with a dtype parameter.
  - Changed the default dtype of an empty Series from `float64` to `object`.
  - Changed the default value of `numeric_only` to `False` for many operations. Previously, setting `numeric_only=None` would automatically drop non-numeric columns from a frame if possible; this behavior has been removed, and setting `numeric_only=None` gives the same behavior as `numeric_only=False`.
  - Removed the `level` parameter from aggregation functions (`sum`, `prod`, `count`, `any`, etc.).
  - Removed `Series.append`. Use `pd.concat` instead.
  - Removed the `inplace` parameter for `set_axis`.
  - Removed the `datetime_is_numeric` parameter for `describe`. All datetime data is now treated as numeric.
  - Removed the `loffset` and `base` parameters for `resample` and `Grouper`. Use `offset` and `origin` instead.
  - Added a name to the output of `value_counts`. The returned series will be named `count` when `normalize=False`, and `proportion` when `normalize=True`.
- The following errors have changed as a result of moving from pandas 1.5.3 to 2.1.4:
  - When attempting to call `DataFrame.aggregate` with a dict where a label has no associated functions (e.g. `df.aggregate({0: []})`), the error message has changed from "no result" to "No objects to concatenate."
  - Calling aggregation methods with `numeric_only=True` on non-numeric `Series` objects raises a `TypeError`.
  - Calling `DataFrame.aggregate` or `Series.aggregate` with a list of aggregations will not raise an error when invalid keyword arguments are passed. For example, `df.agg(["count"], invalid=0)` will not raise an error in Snowpark pandas even though "invalid" is not a valid argument to the `count` aggregation.
  - Calling `GroupBy.shift` with a non-integer value for the `periods` argument now always raises a `TypeError`. Previously, floating point values that happened to be integers (like `2.0` or `-2.0`) were valid.
  - Stopped automatically creating a Snowpark session when there is no active Snowpark session. Instead, Snowpark pandas requires a unique active Snowpark session.

### New Features
- Added `"quantile"` as a valid aggregation in `DataFrame.agg` and `Series.agg`.
- Added support for binary operations between `DataFrame`/`Series` and `Series`/`DataFrame` along `axis=1`.
- Added support for binary operations between a `Series` or `DataFrame` object and a list-like object for `axis=1`.
- Added support for `DataFrame.round` and `Series.round`.
- Added support for `df.melt` and `pd.melt`
- Added support for binary operations between two `DataFrame` objects.
- Added support for `DataFrame.sort_index` and `Series.sort_index` along `axis=0`.
- Added support for `DataFrame.skew` and `Series.skew` along `axis=0`
- Added support for reading `SELECT` SQL Queries into a `DataFrame` object via `pd.read_snowflake` and changed `name` argument of `pd.read_snowflake` to `name_or_query`.
- Added support for `Series.str.startswith` and `Series.str.endswith`.
- Added support for reading SQL Queries with CTEs and CTEs with anonymous stored procedures into a `DataFrame` object via `pd.read_snowflake`.
- Added support for `DataFrame.first_valid_index`, `DataFrame.last_valid_index`, `Series.first_valid_index`, and `Series.last_valid_index`.
- Added support for `DataFrame.ffill`, `DataFrame.pad`, `Series.ffill`, and, `Series.pad`.
- Added support for reading `CALL SQL` Queries into a `DataFrame` object via `pd.read_snowflake`.
- Added support for `Series.str.lower` and `Series.str.upper`.
- Added support for `Series.str.isdigit`, `Series.str.islower`, and `Series.str.isupper`.
- Added partial support for `DataFrameGroupBy.apply` on `axis=0`, for `func` returning a `DataFrame`.
- Added partial support for `DataFrameGroupBy.apply` on `axis=0`, for `func` returning an object that is neither a DataFrame nor a Series.
- Added support for `Series.groupby.cumcount`, `Series.groupby.cummax`, `Series.groupby.cummin`,  and `Series.groupby.cumsum`.
- Added support for `DataFrame.groupby.cumcount`, `DataFrame.groupby.cummax`, `DataFrame.groupby.cummin`,  and `DataFrame.groupby.cumsum`.
- Added support for `pd.qcut` with `retbins=False`.
- Added support for `Series.str.contains` and `Series.str.count`.
- Added partial support for `DataFrameGroupBy.apply` on `axis=0`, for `func` always returning a `Series` with the same index and same name.
- Added support for `DataFrameGroupBy.rank` and `SeriesGroupBy.rank`.

### Bug Fixes
- Allowed getting the Snowpark pandas session before creating a Snowpark pandas Dataframe or Series.
- Fixed an issue when using `pd.read_snowflake` together with `apply(..., axis=1)` where the row position column could not be disambiguated.
- Fixed the exception that you get when accessing a missing attribute of the Snowpark pandas module.
- Using dataframe or series apply(axis=1) when there are multiple sessions no longer raises an exception.
- Added docstring and doctests to correctly reflect difference between Snowpark pandas and native pandas functionality for `get` method.

### Improvements
- Improved performance for `DataFrame.apply` and `Series.apply` for `axis=1` for functions passed without type hints by micro-batching rows.
- Restructure Snowpark pandas documentation

## 1.12.1a1 (2024-02-20)

### New Features
- Added support for `DataFrame.cummin`, `DataFrame.cummax`, `DataFrame.cumsum`, `Series.cummin`, `Series.cummax`, and `Series.cumsum`.
- Added support for `groups` and `indices` properties of `groupby` object.
- Added support for `DataFrame.add_prefix`, `DataFrame.add_suffix`, `Series.add_prefix`, and `Series.add_suffix`.
- Added support for `DataFrame.rolling` and `Series.rolling` on `axis=0` with integer `window`, `min_periods>=1`, and `center` for aggregations `min`, `max`, `sum`, `mean`, `var`, and `std`.
- Added support for `DataFrame.rank` and `Series.rank` with `pct=True`.
- Added support for `pd.date_range`.
- Added support for the `fill_value` parameter in binary operations.
- Added support for `Dataframe.duplicated` and `Series.duplicated`.
- Added support for `Dataframe.drop_duplicates` and `Series.drop_duplicates`.
- Added support for binary operations between `DataFrame` and `Series` (and vice-versa).
- Added support for binary operations between a `Series` or `DataFrame` object and a list-like object for `axis=0`.

### Behavior Changes
- Deprecated support for Python 3.8. A future release will upgrade the `pandas` version to 2.1.4, which no longer supports Python 3.8. Users should upgrade Python to 3.9 or later.

### Improvements
- Added cleanup logic at interpreter shutdown to close all active sessions.
- Improved performance for `DataFrame.apply` for `axis=1` by relying on Snowflake vectorized UDFs instead of vectorized UDTFs together with dynamic pivot.

### Bug Fixes
- Fixed bug for `loc` when the index is unordered and the key is a slice with reversed order.
- Fixed bug for `pd.get_dummies` when input has been sorted, or just read from Snowflake.

## 1.12.0a1 (2024-02-02)

### Improvements
- Enabled telemetry for several private methods, e.g., `__getitem__` and `__setitem__`.
- Removed `to_numeric` length check.
- Added parameter type validation for aggregation, includes numeric_only, skipna and min_count.
- Changed `to_pandas` to return decimal numbers as `float64` instead of `object`  based on Snowpark 1.12 release.

### Bug Fixes
- Fixed bug where `loc` get on multiindex prefix matching.
- Removed the `modin.pandas.Session` reference to the Snowpark Session class.
- Removed unnecessary coalescing of join keys for left, right and inner join/merge.

### New Features
- Added support for `DataFrame.diff` and `Series.diff`.
- Added support for `DataFrame.groupby.shift` and `Series.groupby.shift`
- Added support for `DataFrame.quantile` and `Series.quantile`
- Added support for `min`, `max`, `count`, and `sum` aggregations with `axis=1`.
- Added support for `DataFrame.resample` and `Series.resample` for aggregations: `median`, `sum`, `std`, `var`, `count`.
- Added support for binary operations with `pd.DateOffset` where offset is treated as a timedelta.
- Added support for `DataFrame.fillna` where `value` is a dataframe or `Series.fillna` where `value` is a series or dict.
- Added support for `DataFrame.isin`.
- Added support for `pd.get_dummies` for DataFrames and Series if params `dummy_na`, `drop_first` and `dtype` take default values.
- Added support for `groupby` with `sum`, `DataFrame.sum`, and `Series.sum` for string-typed data.
- Added support for `DataFrame.select_dtypes`.
- Added support for partial string indexing for `DatetimeIndex`.
- Added support for `DataFrame.iterrows` and `DataFrame.itertuples`.
- Added support for `DataFrame.sample` and `Series.sample`.
- Added support for `DataFrame.shift` and `Series.shift` with `axis=0,1`, `fill_value` and `periods`.
- Added support for `DataFrame.rank` and `Series.rank`.
- Added support for `DataFrame.describe` and `Series.describe`.
- Added support for `DataFrame.replace` and `Series.replace`.

### Bug Fixes
- Fixed bug when `apply` has been called multiple times.
- Fixed bug where `loc` with slice key on a single row dataframe or series.
- Fixed bug where `series.reset_index` triggers eager evaluation.

## 1.11.1a1 (2023-12-21)

### Improvements
- Improved performance of `transpose` by removing unnecessary count queries.
- Raised NotImplementedError where setting cell with list like values.
- Reduced the number of queries for `iloc` get with scalar row key
- Improved performance of `insert` by removing count query.
- Improved performance of displaying Dataframe/Series in notebook. As part of this improvement we also removed support for html representation for DataFrames.
- Enabled SQL simplifier.
- Started warning users about all fallbacks to pandas via stored procedures.

### Bug Fixes
- Fixed bug when `setitem`/`loc` on empty frame returns wrong result.
- Fixed bug where telemetry message can be duplicated.

## 1.10.0a1 (2023-12-13)

### New Features
- Added support for setting the Snowpark session for Snowpark pandas DataFrame/Series, via `snowflake.snowpark.modin.pandas.session`.
- Added support for `ngroups` on `groupby` object.
- Added support for `Series.set_axis()` and `DataFrame.set_axis()`.
- Added support for `Series.dt.month`, `Series.dt.year`, `Series.dt.day` and `Series.dt.quarter`.
- Added support for `DataFrame.transform` with string and callable parameters.
- Added support for `DataFrame.abs`, `Series.abs`, `DataFrame.__neg__` and `Series.__neg__`.
- Added support for `df.resample` and `ser.resample`. Supported resample bins are: `T`, `S`, `H`, and `D`. Supported aggregations are: `max`, `min`, and `mean`.
- Added support for `pd.read_parquet` using Snowflake `COPY INTO` SQL command.
- Added support for `pd.read_json` using Snowflake `COPY INTO` SQL command.
- Added support for `DataFrame.value_counts` and `Series.value_counts`.
- Added support for `DataFrame.all`, `Series.all`, `Dataframe.any` and `Series.any` for integer
- Added support for `Series.mask()` and `DataFrame.mask()`.
- Added support for `ffill` on `df.resample`.
- Added support for `method` parameter of `DataFrame.fillna()` and `Series.fillna()`.

### Improvements
- Updated with changes from snowpark-python 1.8.0 release.
- Rewrote and improved `.iloc` get using single query with lazy evaluation.
- Improved warning messages from `.to_datetime`.
- Improved `.to_datetime` to avoid unnecessary eager evaluation.
- Improved performance for fallback execution, i.e., running unsupported pandas APIs using stored procedures.
- Rewrote and improved `.loc` get using single query with lazy evaluation.
- Rewrote and improved `.loc` set using single query with lazy evaluation.
- Changed the implementation of `pd.read_csv` to use Snowflake `COPY INTO` SQL command instead of locally executing pandas `read_csv`.
- Improved performance of groupby by removing unnecessary count queries.
- Raise NotImplementedError for pivot_table when no index configured.
- memory_usage() will not return an error, but it will return '0' for all values.
- Rewrote and improved `__getitem__` using single query with lazy evaluation.
- Rewrote and improved `__setitem__` using single query with lazy evaluation.
- Improved performance of aggregate functions by reducing query count.

### Bug Fixes
- Fixed a bug where binary operations between series with duplicate index values produces wrong result.
- Fixed a bug for `fillna` where the fill value is not supposed to be applied to index columns, and also stay consistent with Snowflake type system without explicit casting to variant.
- Fixed a bug where non-homogenous columns or indices were not converted correctly in `to_pandas`.

### Changes
- Error out when unsupported aggregation function is used.

## 1.7.0a4 (2023-10-10)
- Improved warning messages from `.to_datetime`

### New Features
- Added support for `DataFrame.to_dict` and `series.to_dict`.
- Added support for `DataFrame.take` and `series.take`.
- Added support for `pd.Series.isin`

### Improvements
- Rewrote and improved `.iloc` get with series key using single join query with lazy evaluation.
- Updated docstring for `DataFrame.sort_values` and `Series.sort_value` APIs.
- Updated docstring for `DataFrame.reset_index` and `Series.reset_index` APIs.
- Removed unnecessary client side check and fallback for aggregation.

### Bug Fixes
- Fixed a bug where `.loc` and `.iloc` handle column indexers

## 1.7.0a3 (2023-10-04)

### New Features
- Added support for `Series.dt.date`, `Series.dt.hour`, `Series.dt.minute` and `Series.dt.second`.

### Bug Fixes
- Fixed a bug where `DataFrame.dropna` used the original row position as new row positions after rows were dropped.
- Fixed a bug where `.loc` uses a string as the column key.
- Fixed a bug where `.iloc` pulls series key's index to client.
- Fixed a bug where `DataFrame.join` calls `to_pandas()` unexpected.
- Fixed a bug where some unsupported APIs didn't raise NotImplementedError.
- Fixed a bug where binary operation `pow`, `rpow`, `__and__`, `__rand__`, `__or__`, `__ror__`, `__xor__`, and `__rxor__` calls frontend `default_to_pandas`.
- Fixed a bug where creating DataFrame from shared database fails.

## 1.7.0a2 (2023-09-20)

### New Features
- Added support for `pd.read_csv` by reading csv files on the client then uploading data to Snowflake.
- Added support for binary arithmetic and comparison operators between series.
- Added support for `pd.unique`.

### Improvements
- Improved performance for `head`, `tail`, `_repr_html_`, `loc`, `iloc`, `__getitem__` and `__setitem__`, `__repr__`.
- Improved API documents for Snowpark pandas IO methods.
- Improved error messages when using Snowpark pandas API with multiple Snowpark sessions.
- Improved type conversion performance (from string to datetime).

### Bug Fixes
- Fixed a bug where an extra temp table was incorrectly created while using `pd.read_snowflake` to read a regular Snowflake table.
- Fixed a bug where `df.pivot_table` failed when the original dataframe is created from large local data.
- Fixed a bug when creating a Snowpark pandas DataFrame/Series from local numpy data that is not json-serializable.
- Fixed a bug where `df.apply`, `series.apply` and `df.applymap` incorrectly convert SQL nulls to JSON nulls in Snowflake Variant data.
- Fixed a bug where aggregation functions with `groupby` did not work on decimal columns.
- Fixed a bug where the output `_repr_html_` and `__repr__` did not match pandas behavior.

## 1.7.0a1 (2023-09-15)

Start of Private Preview<|MERGE_RESOLUTION|>--- conflicted
+++ resolved
@@ -44,11 +44,8 @@
   - A new row and column are used in the row and column keys (https://github.com/pandas-dev/pandas/issues/58316).
   Snowpark pandas deviates from this behavior and will maintain the same behavior as pandas from versions 1.5.x.
 - Changed the import path of Snowpark pandas package to use Modin 0.28.1 instead. The new recommended import statement is `import modin.pandas as pd; import snowflake.snowpark.modin.plugin`.
-<<<<<<< HEAD
+- Given an input of type `Series`, `pd.qcut` always returns a `Series`.
 - `pd.qcut` produces `NotImplementedError` whenever `labels is not False` instead of falling back to pandas itself.
-=======
-- Given an input of type `Series`, `pd.qcut` always returns a `Series`.
->>>>>>> 80c0ba1d
 
 ### New Features
 - Added partial support for `SeriesGroupBy.apply` (where the `SeriesGrouBy` is obtained through `DataFrameGroupBy.__getitem__`).

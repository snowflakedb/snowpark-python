## 1.16.0a1 (tbd)

### Bug Fixes
- Fixed bug when creating a DataFrame with a dict of Series objects.
- Fixed issues with concat with index and column alignment that impacted datasets loaded from file
- Fixed support for `display.max_rows` and `display.max_cols` being set to `None`.
- Fixed incorrect return type in `qcut` when given `Series` input and improved error checking logic.
- Fixed bug when performing multiple DataFrameGroupBy apply/transform operations on the same DataFrame.
- Fixed type hints for property methods, e.g. Series.empty.

### Behavior Changes
- Given an input of type `Series`, `pd.qcut` always returns a `Series`.
- `pd.qcut` produces `NotImplementedError` whenever `labels is not False` instead of falling back to pandas itself.

### Improvements
- Improved performance for `Series.quantile` and `Series.describe`. 
- Improved `DataFrame.quantile` and `DataFrame.describe` for one-column `DataFrame`s.
- Improved performance of `pd.qcut` by removing joins in generated sql query.

### New Features
<<<<<<< HEAD
- Added support for `Series.str.slice`.

## 1.15.0a1 (2024-07-05)
=======
- Added partial support for `SeriesGroupBy.apply` (where the `SeriesGrouBy` is obtained through `DataFrameGroupBy.__getitem__`).

## 1.15.0a1 (2024-05-03)
>>>>>>> d469a545

### Bug Fixes
- Fixed overriding of subclasses' property docstrings for modin issue https://github.com/modin-project/modin/issues/7113.
- Fixed `@udf` decorator when `packages=None` is specified thus preventing an error in `Series.apply`.
- Fixed incorrect regex used in `Series.str.contains`.
- Fixed DataFrame's `__getitem__` with a boolean DataFrame key.
- Fixed incorrect regex used in `DataFrame/Series.replace`.
- Fixed AssertionError in `Series.sort_values` after repr and indexing operations are performed.
- Fixed the UDTF "int64 is not serializable" errors from new Snowflake release in `apply(axis=1)`.
- Fixed binary operations with single-row DataFrame and Series.

### Behavior Changes
- Raise not implemented error instead of fallback to pandas in the following APIs:
  - `pd.merge`, `DataFrame.merge` and `DataFrame.join` if given the `validate` parameter.
  - `pd.to_numeric` if `error == 'ignore'`.
  - `pd.to_datetime` if `format` is None or not supported in Snowflake or if `exact`, `infer_datetime_format` parameters are given or `origin == 'julian'` or `error == 'ignore'`.
  - `DataFrame/Series.all` if called on non-integer/boolean columns.
  - `DataFrame/Series.any` if called on non-integer/boolean columns.
  - `DataFrame/Series.astype` if casting from string to datetime or `errors == 'ignore'`.
  - `DataFrame/Series.dropna` if `axis == 1`.
  - `DataFrame/Series.mask` if given `axis` or `level` parameters.
  - `DataFrame/Series.rename` if `mapper` is callable or the DataFrame/Series has MultiIndex.
  - `DataFrame/Series.sort_values` if given the `key` parameter.
  - `DataFrame/Series.sort_index` if given the `key` parameter.
  - `DataFrame.nunique` if `axis == 1`.
  - `DataFrame.apply` if `axis == 0` or `func` is not callable or `result_type` is given or `args` and `kwargs` contain DataFrame or Series.
  - `Series.apply` if `axis == 0` or `func` is not callable or `result_type` is given.
  - `Series.applymap` if `na_action == 'ignore'`.
  - `DataFrame/Series.ffill` if given the `limit` or `downcast` parameter.
  - `DataFrame/Series.fillna` if given the `limit` or `downcast` parameter.
  - `dot` binary operation between `DataFrame/Series`.
  - `xor` binary operation between `DataFrame/Series`.
  - All `DataFrame/Series.groupby` operations if either `axis == 1`, both `by` and `level` are configured, or `by` contains any non-pandas hashable labels.
  - Series datetime accessor properties and methods `Series.dt.*`.
  - Always include the missing attribute (method, classmethod, or property) name when raising NotImplementedError.
  - `casefold`, `cat`, `decode`, `split`, `rsplit`, `get`, `join`, `get_dummies`, `pad`, `center`, `ljust`, `rjust`, `zfill`, `wrap`, `slice`, `slice_replace`, `encode`, `findall`, `match`, `extract`, `extractall`, `rstrip`, `lstrip`, `partition`, `removeprefix`, `removesuffix`, `repeat`, `rpartition`, `find`, `rfind`, `index`, `rindex`, `swapcase`, `normalize`, `translate`, `isalnum`, `isalpha`, `isspace`, `isnumeric`, and `isdecimal` for `Series.str`.
- Removed `Series.dt.week` and `Series.dt.weekofyear` to align Snowpark pandas with the pandas 2.2.1 API.
- In pandas 2.2.x, `df.loc` and `__setitem__` have buggy behavior in the following scenarios:
  - A column key is used to assign a DataFrame item to a DataFrame (a scalar column key and DataFrame item are used for assignment (https://github.com/pandas-dev/pandas/issues/58482)).
  - The column key has duplicates in a specific manner (https://github.com/pandas-dev/pandas/issues/58317), or
  - A new row and column are used in the row and column keys (https://github.com/pandas-dev/pandas/issues/58316).
  Snowpark pandas deviates from this behavior and will maintain the same behavior as pandas from versions 1.5.x.
- Changed the import path of Snowpark pandas package to use Modin 0.28.1 instead. The new recommended import statement is `import modin.pandas as pd; import snowflake.snowpark.modin.plugin`.

## 1.14.0a2 (2024-04-18)

### Behavior Changes
- The `to_pandas` operation converts all integers to int64, instead of int8, int16 etc. To get an exact type, the user needs to explicitly specify precision values for their Snowflake column. This is a general behavior change across all of Snowpark.
- The following API changes are made to align Snowpark pandas with the pandas 2.2.1 API:
  - Updated DateOffset strings to pandas 2.2.1 versions.
  - As part of this transition, we have a set of transitional API and test bugs:
    - SNOW-1320623 - `df.loc` with column keys duplicated or extra fails.
    - SNOW-1320660 - `qcut` / `cut` with bin preparation is temporarily NotImplemented due to upstream changes.
    - SNOW-1321662 - `merge` fails when join is outer and sort is False.
    - SNOW-1321682 - `df.melt` w/ duplicated cols.
    - SNOW-1318223 - `series.py::_flex_method` list-like other (`pd.Index`) may not be supported in pandas now.
    - SNOW-1321719 - `test_bitwise_operators.py` xfails.
- Changed the dtype of the index of empty `DataFrame` and `Series` to be `int64` rather than `object` to match the behavior of pandas.

### New Features
- Added support for `axis` argument for `df.where` and `df.mask` when `other` is a Series.
- Added back `_repr_html_` to DataFrame class for pretty printing (partially reverts commit 576ba26586caca3fa063da1fed465c61091b6d9c).
- Added support for `DataFrameGroupBy.nunique`.

## 1.14.0a1 (2024-04-11)

### Behavior Changes
- The following API changes are made to align Snowpark pandas with the pandas 2.1.4 API:
  - Removed `errors` and `try_cast` arguments from `DataFrame`/`Series.where` and `mask`.
  - Added the `dtype_backend` argument to `DataFrame`/`Series.convert_dtypes`; this argument is ignored by Snowpark pandas and only exists for compatibility.
  - Removed `is_copy` from `DataFrame`/`Series.take`.
  - Removed `squeeze` argument from `DataFrame`/`Series.groupby`. Changed the default value of `group_keys` to `True`, and `observed` to `no_default`.
  - Limited the length of generated labels and identifiers to 32 characters
  - Removed the `squeeze`, `prefix`, `mangle_dupe_cols`, `error_bad_lines`, and `warn_bad_lines` arguments from `pd.read_csv`. These were previously unsupported by Snowpark pandas, and existed only for compatibility.
  - Renamed the `skip_initial_space` argument in `pd.read_csv` to `skipinitialspace`; it remains unsupported and will raise an error if specified.
  - Added the `date_format` and `dtype_backend` arguments in `pd.read_csv`. These are currently unsupported and added only for compatibility. `dtype_backend` is ignored and will raise a warning if provided, and `date_format` will raise an error.
  - Added the `dtype_backend`, `filesystem`, and `filters` arguments in `pd.read_parquet`. These are currently unsupported and added only for compatibility. `dtype_backend` is ignored and will raise a warning if provided, and `filesystem` and `filters` will raise an error.
  - Removed the `numpy` argument from `pd.read_json`. This was previously unsupported, and existed only for compatibility.
  - Added the `dtype_backend` and `engine` arguments to `pd.read_json`. These are currently unsupported and added only for compatibility; they are ignored and will raise a warning if provided.

- The following methods are removed:
  - `DataFrame`/`Series.append`
  - `Series.is_monotonic`

### New Features
- Added support for `pd.cut` with `retbins=False` and `labels=False`.
- Added support for `Series.str.strip`.
- Added support for `Series.str.len`.
- Added support for `Series.str.capitalize`.
- Added support for `DataFrame.apply` and `Series.apply` to work with `@udf` decorated functions to allow working with package dependencies.
- Added support for `DataFrameGroupBy.transform`.
- Added support for `DataFrame.idxmax`, `DataFrame.idxmin`, `Series.idxmax`, and `Series.idxmin`.
- Added support for `Series.str.replace`.
- Added support for `Series.str.split`.
- Added support for `Series.str.title` and `Series.str.istitle`.
- Added support for `np.where`, `np.logical_*`, and `np.add` operators via `__array_ufunc__` and `__array_function__`.
- Added support for `DataFrameGroupby.head` and `DataFrameGroupBy.tail`.
- Added support for `DataFrameGroupBy.idxmax` and `DataFrameGroupBy.idxmin` for `GroupBy` `axis = 0`.
- Updated to `snowpark-python` v1.14.0.
- Updated to `pandas` 2.2.1 from 2.1.4.
- Added support for `axis` argument for `df.where` and `df.mask` when `other` is a Series.

### Bug Fixes
- Fixed broadcast when masking a DataFrame with a Series using `df.where` or `df.mask`.
- Error out when scalar is passed for condition to DataFrame/Series `where` or `mask`.
- Fixed property docstring generation for some classes that use the telemetry metaclass.
- Fixed an issue where creating a Snowpark pandas DataFrame from a Series with a tuple `name`, such as `pd.DataFrame(pd.Series(name=("A", 1)))`, did not create `MultiIndex` columns on the resulting frame.
- Added custom docstrings inplace to avoid module reload errors.
- Added a separate docstring class for BasePandasDataset.
- Fixed docstring overrides for subclasses.

## 1.13.0a1 (2024-03-15)
### Dependency Updates
- Upgraded `pandas` from 1.5.3 to 2.1.4.

### Behavior Changes
- Removed support for Python 3.8, as pandas 2.1.4 no longer supports this version. Please upgrade your environment to use Python 3.9 or newer.
- The following API changes are made as a result of moving from pandas 1.5.3 to 2.1.4:
  - Removed sized index types like `pd.Int64Index` and `pd.Float64Index`. Index objects are now explicitly constructed with a dtype parameter.
  - Changed the default dtype of an empty Series from `float64` to `object`.
  - Changed the default value of `numeric_only` to `False` for many operations. Previously, setting `numeric_only=None` would automatically drop non-numeric columns from a frame if possible; this behavior has been removed, and setting `numeric_only=None` gives the same behavior as `numeric_only=False`.
  - Removed the `level` parameter from aggregation functions (`sum`, `prod`, `count`, `any`, etc.).
  - Removed `Series.append`. Use `pd.concat` instead.
  - Removed the `inplace` parameter for `set_axis`.
  - Removed the `datetime_is_numeric` parameter for `describe`. All datetime data is now treated as numeric.
  - Removed the `loffset` and `base` parameters for `resample` and `Grouper`. Use `offset` and `origin` instead.
  - Added a name to the output of `value_counts`. The returned series will be named `count` when `normalize=False`, and `proportion` when `normalize=True`.
- The following errors have changed as a result of moving from pandas 1.5.3 to 2.1.4:
  - When attempting to call `DataFrame.aggregate` with a dict where a label has no associated functions (e.g. `df.aggregate({0: []})`), the error message has changed from "no result" to "No objects to concatenate."
  - Calling aggregation methods with `numeric_only=True` on non-numeric `Series` objects raises a `TypeError`.
  - Calling `DataFrame.aggregate` or `Series.aggregate` with a list of aggregations will not raise an error when invalid keyword arguments are passed. For example, `df.agg(["count"], invalid=0)` will not raise an error in Snowpark pandas even though "invalid" is not a valid argument to the `count` aggregation.
  - Calling `GroupBy.shift` with a non-integer value for the `periods` argument now always raises a `TypeError`. Previously, floating point values that happened to be integers (like `2.0` or `-2.0`) were valid.
  - Stopped automatically creating a Snowpark session when there is no active Snowpark session. Instead, Snowpark pandas requires a unique active Snowpark session.

### New Features
- Added `"quantile"` as a valid aggregation in `DataFrame.agg` and `Series.agg`.
- Added support for binary operations between `DataFrame`/`Series` and `Series`/`DataFrame` along `axis=1`.
- Added support for binary operations between a `Series` or `DataFrame` object and a list-like object for `axis=1`.
- Added support for `DataFrame.round` and `Series.round`.
- Added support for `df.melt` and `pd.melt`
- Added support for binary operations between two `DataFrame` objects.
- Added support for `DataFrame.sort_index` and `Series.sort_index` along `axis=0`.
- Added support for `DataFrame.skew` and `Series.skew` along `axis=0`
- Added support for reading `SELECT` SQL Queries into a `DataFrame` object via `pd.read_snowflake` and changed `name` argument of `pd.read_snowflake` to `name_or_query`.
- Added support for `Series.str.startswith` and `Series.str.endswith`.
- Added support for reading SQL Queries with CTEs and CTEs with anonymous stored procedures into a `DataFrame` object via `pd.read_snowflake`.
- Added support for `DataFrame.first_valid_index`, `DataFrame.last_valid_index`, `Series.first_valid_index`, and `Series.last_valid_index`.
- Added support for `DataFrame.ffill`, `DataFrame.pad`, `Series.ffill`, and, `Series.pad`.
- Added support for reading `CALL SQL` Queries into a `DataFrame` object via `pd.read_snowflake`.
- Added support for `Series.str.lower` and `Series.str.upper`.
- Added support for `Series.str.isdigit`, `Series.str.islower`, and `Series.str.isupper`.
- Added partial support for `DataFrameGroupBy.apply` on `axis=0`, for `func` returning a `DataFrame`.
- Added partial support for `DataFrameGroupBy.apply` on `axis=0`, for `func` returning an object that is neither a DataFrame nor a Series.
- Added support for `Series.groupby.cumcount`, `Series.groupby.cummax`, `Series.groupby.cummin`,  and `Series.groupby.cumsum`.
- Added support for `DataFrame.groupby.cumcount`, `DataFrame.groupby.cummax`, `DataFrame.groupby.cummin`,  and `DataFrame.groupby.cumsum`.
- Added support for `pd.qcut` with `retbins=False`.
- Added support for `Series.str.contains` and `Series.str.count`.
- Added partial support for `DataFrameGroupBy.apply` on `axis=0`, for `func` always returning a `Series` with the same index and same name.
- Added support for `DataFrameGroupBy.rank` and `SeriesGroupBy.rank`.

### Bug Fixes
- Allowed getting the Snowpark pandas session before creating a Snowpark pandas Dataframe or Series.
- Fixed an issue when using `pd.read_snowflake` together with `apply(..., axis=1)` where the row position column could not be disambiguated.
- Fixed the exception that you get when accessing a missing attribute of the Snowpark pandas module.
- Using dataframe or series apply(axis=1) when there are multiple sessions no longer raises an exception.
- Added docstring and doctests to correctly reflect difference between Snowpark pandas and native pandas functionality for `get` method.

### Improvements
- Improved performance for `DataFrame.apply` and `Series.apply` for `axis=1` for functions passed without type hints by micro-batching rows.
- Restructure Snowpark pandas documentation

## 1.12.1a1 (2024-02-20)

### New Features
- Added support for `DataFrame.cummin`, `DataFrame.cummax`, `DataFrame.cumsum`, `Series.cummin`, `Series.cummax`, and `Series.cumsum`.
- Added support for `groups` and `indices` properties of `groupby` object.
- Added support for `DataFrame.add_prefix`, `DataFrame.add_suffix`, `Series.add_prefix`, and `Series.add_suffix`.
- Added support for `DataFrame.rolling` and `Series.rolling` on `axis=0` with integer `window`, `min_periods>=1`, and `center` for aggregations `min`, `max`, `sum`, `mean`, `var`, and `std`.
- Added support for `DataFrame.rank` and `Series.rank` with `pct=True`.
- Added support for `pd.date_range`.
- Added support for the `fill_value` parameter in binary operations.
- Added support for `Dataframe.duplicated` and `Series.duplicated`.
- Added support for `Dataframe.drop_duplicates` and `Series.drop_duplicates`.
- Added support for binary operations between `DataFrame` and `Series` (and vice-versa).
- Added support for binary operations between a `Series` or `DataFrame` object and a list-like object for `axis=0`.

### Behavior Changes
- Deprecated support for Python 3.8. A future release will upgrade the `pandas` version to 2.1.4, which no longer supports Python 3.8. Users should upgrade Python to 3.9 or later.

### Improvements
- Added cleanup logic at interpreter shutdown to close all active sessions.
- Improved performance for `DataFrame.apply` for `axis=1` by relying on Snowflake vectorized UDFs instead of vectorized UDTFs together with dynamic pivot.

### Bug Fixes
- Fixed bug for `loc` when the index is unordered and the key is a slice with reversed order.
- Fixed bug for `pd.get_dummies` when input has been sorted, or just read from Snowflake.

## 1.12.0a1 (2024-02-02)

### Improvements
- Enabled telemetry for several private methods, e.g., `__getitem__` and `__setitem__`.
- Removed `to_numeric` length check.
- Added parameter type validation for aggregation, includes numeric_only, skipna and min_count.
- Changed `to_pandas` to return decimal numbers as `float64` instead of `object`  based on Snowpark 1.12 release.

### Bug Fixes
- Fixed bug where `loc` get on multiindex prefix matching.
- Removed the `modin.pandas.Session` reference to the Snowpark Session class.
- Removed unnecessary coalescing of join keys for left, right and inner join/merge.

### New Features
- Added support for `DataFrame.diff` and `Series.diff`.
- Added support for `DataFrame.groupby.shift` and `Series.groupby.shift`
- Added support for `DataFrame.quantile` and `Series.quantile`
- Added support for `min`, `max`, `count`, and `sum` aggregations with `axis=1`.
- Added support for `DataFrame.resample` and `Series.resample` for aggregations: `median`, `sum`, `std`, `var`, `count`.
- Added support for binary operations with `pd.DateOffset` where offset is treated as a timedelta.
- Added support for `DataFrame.fillna` where `value` is a dataframe or `Series.fillna` where `value` is a series or dict.
- Added support for `DataFrame.isin`.
- Added support for `pd.get_dummies` for DataFrames and Series if params `dummy_na`, `drop_first` and `dtype` take default values.
- Added support for `groupby` with `sum`, `DataFrame.sum`, and `Series.sum` for string-typed data.
- Added support for `DataFrame.select_dtypes`.
- Added support for partial string indexing for `DatetimeIndex`.
- Added support for `DataFrame.iterrows` and `DataFrame.itertuples`.
- Added support for `DataFrame.sample` and `Series.sample`.
- Added support for `DataFrame.shift` and `Series.shift` with `axis=0,1`, `fill_value` and `periods`.
- Added support for `DataFrame.rank` and `Series.rank`.
- Added support for `DataFrame.describe` and `Series.describe`.
- Added support for `DataFrame.replace` and `Series.replace`.

### Bug Fixes
- Fixed bug when `apply` has been called multiple times.
- Fixed bug where `loc` with slice key on a single row dataframe or series.
- Fixed bug where `series.reset_index` triggers eager evaluation.

## 1.11.1a1 (2023-12-21)

### Improvements
- Improved performance of `transpose` by removing unnecessary count queries.
- Raised NotImplementedError where setting cell with list like values.
- Reduced the number of queries for `iloc` get with scalar row key
- Improved performance of `insert` by removing count query.
- Improved performance of displaying Dataframe/Series in notebook. As part of this improvement we also removed support for html representation for DataFrames.
- Enabled SQL simplifier.
- Started warning users about all fallbacks to pandas via stored procedures.

### Bug Fixes
- Fixed bug when `setitem`/`loc` on empty frame returns wrong result.
- Fixed bug where telemetry message can be duplicated.

## 1.10.0a1 (2023-12-13)

### New Features
- Added support for setting the Snowpark session for Snowpark pandas DataFrame/Series, via `snowflake.snowpark.modin.pandas.session`.
- Added support for `ngroups` on `groupby` object.
- Added support for `Series.set_axis()` and `DataFrame.set_axis()`.
- Added support for `Series.dt.month`, `Series.dt.year`, `Series.dt.day` and `Series.dt.quarter`.
- Added support for `DataFrame.transform` with string and callable parameters.
- Added support for `DataFrame.abs`, `Series.abs`, `DataFrame.__neg__` and `Series.__neg__`.
- Added support for `df.resample` and `ser.resample`. Supported resample bins are: `T`, `S`, `H`, and `D`. Supported aggregations are: `max`, `min`, and `mean`.
- Added support for `pd.read_parquet` using Snowflake `COPY INTO` SQL command.
- Added support for `pd.read_json` using Snowflake `COPY INTO` SQL command.
- Added support for `DataFrame.value_counts` and `Series.value_counts`.
- Added support for `DataFrame.all`, `Series.all`, `Dataframe.any` and `Series.any` for integer
- Added support for `Series.mask()` and `DataFrame.mask()`.
- Added support for `ffill` on `df.resample`.
- Added support for `method` parameter of `DataFrame.fillna()` and `Series.fillna()`.

### Improvements
- Updated with changes from snowpark-python 1.8.0 release.
- Rewrote and improved `.iloc` get using single query with lazy evaluation.
- Improved warning messages from `.to_datetime`.
- Improved `.to_datetime` to avoid unnecessary eager evaluation.
- Improved performance for fallback execution, i.e., running unsupported pandas APIs using stored procedures.
- Rewrote and improved `.loc` get using single query with lazy evaluation.
- Rewrote and improved `.loc` set using single query with lazy evaluation.
- Changed the implementation of `pd.read_csv` to use Snowflake `COPY INTO` SQL command instead of locally executing pandas `read_csv`.
- Improved performance of groupby by removing unnecessary count queries.
- Raise NotImplementedError for pivot_table when no index configured.
- memory_usage() will not return an error, but it will return '0' for all values.
- Rewrote and improved `__getitem__` using single query with lazy evaluation.
- Rewrote and improved `__setitem__` using single query with lazy evaluation.
- Improved performance of aggregate functions by reducing query count.

### Bug Fixes
- Fixed a bug where binary operations between series with duplicate index values produces wrong result.
- Fixed a bug for `fillna` where the fill value is not supposed to be applied to index columns, and also stay consistent with Snowflake type system without explicit casting to variant.
- Fixed a bug where non-homogenous columns or indices were not converted correctly in `to_pandas`.

### Changes
- Error out when unsupported aggregation function is used.

## 1.7.0a4 (2023-10-10)
- Improved warning messages from `.to_datetime`

### New Features
- Added support for `DataFrame.to_dict` and `series.to_dict`.
- Added support for `DataFrame.take` and `series.take`.
- Added support for `pd.Series.isin`

### Improvements
- Rewrote and improved `.iloc` get with series key using single join query with lazy evaluation.
- Updated docstring for `DataFrame.sort_values` and `Series.sort_value` APIs.
- Updated docstring for `DataFrame.reset_index` and `Series.reset_index` APIs.
- Removed unnecessary client side check and fallback for aggregation.

### Bug Fixes
- Fixed a bug where `.loc` and `.iloc` handle column indexers

## 1.7.0a3 (2023-10-04)

### New Features
- Added support for `Series.dt.date`, `Series.dt.hour`, `Series.dt.minute` and `Series.dt.second`.

### Bug Fixes
- Fixed a bug where `DataFrame.dropna` used the original row position as new row positions after rows were dropped.
- Fixed a bug where `.loc` uses a string as the column key.
- Fixed a bug where `.iloc` pulls series key's index to client.
- Fixed a bug where `DataFrame.join` calls `to_pandas()` unexpected.
- Fixed a bug where some unsupported APIs didn't raise NotImplementedError.
- Fixed a bug where binary operation `pow`, `rpow`, `__and__`, `__rand__`, `__or__`, `__ror__`, `__xor__`, and `__rxor__` calls frontend `default_to_pandas`.
- Fixed a bug where creating DataFrame from shared database fails.

## 1.7.0a2 (2023-09-20)

### New Features
- Added support for `pd.read_csv` by reading csv files on the client then uploading data to Snowflake.
- Added support for binary arithmetic and comparison operators between series.
- Added support for `pd.unique`.

### Improvements
- Improved performance for `head`, `tail`, `_repr_html_`, `loc`, `iloc`, `__getitem__` and `__setitem__`, `__repr__`.
- Improved API documents for Snowpark pandas IO methods.
- Improved error messages when using Snowpark pandas API with multiple Snowpark sessions.
- Improved type conversion performance (from string to datetime).

### Bug Fixes
- Fixed a bug where an extra temp table was incorrectly created while using `pd.read_snowflake` to read a regular Snowflake table.
- Fixed a bug where `df.pivot_table` failed when the original dataframe is created from large local data.
- Fixed a bug when creating a Snowpark pandas DataFrame/Series from local numpy data that is not json-serializable.
- Fixed a bug where `df.apply`, `series.apply` and `df.applymap` incorrectly convert SQL nulls to JSON nulls in Snowflake Variant data.
- Fixed a bug where aggregation functions with `groupby` did not work on decimal columns.
- Fixed a bug where the output `_repr_html_` and `__repr__` did not match pandas behavior.

## 1.7.0a1 (2023-09-15)

Start of Private Preview<|MERGE_RESOLUTION|>--- conflicted
+++ resolved
@@ -18,15 +18,10 @@
 - Improved performance of `pd.qcut` by removing joins in generated sql query.
 
 ### New Features
-<<<<<<< HEAD
+- Added partial support for `SeriesGroupBy.apply` (where the `SeriesGrouBy` is obtained through `DataFrameGroupBy.__getitem__`).
 - Added support for `Series.str.slice`.
 
-## 1.15.0a1 (2024-07-05)
-=======
-- Added partial support for `SeriesGroupBy.apply` (where the `SeriesGrouBy` is obtained through `DataFrameGroupBy.__getitem__`).
-
 ## 1.15.0a1 (2024-05-03)
->>>>>>> d469a545
 
 ### Bug Fixes
 - Fixed overriding of subclasses' property docstrings for modin issue https://github.com/modin-project/modin/issues/7113.

--- conflicted
+++ resolved
@@ -30,11 +30,9 @@
   - `dot` binary operation between `DataFrame/Series`.
   - `xor` binary operation between `DataFrame/Series`.
   - All `DataFrame/Series.groupby` operations if either `axis == 1`, both `by` and `level` are configured, or `by` contains any non-pandas hashable labels.
-<<<<<<< HEAD
   - `casefold`, `cat`, `decode`, `split`, `rsplit`, `get`, `join`, `get_dummies`, `pad`, `center`, `ljust`, `rjust`, `zfill`, `wrap`, `slice`, `slice_replace`, `encode`, `findall`, `match`, `extract`, `extractall`, `rstrip`, `lstrip`, `partition`, `removeprefix`, `removesuffix`, `repeat`, `rpartition`, `find`, `rfind`, `index`, `rindex`, `swapcase`, `normalize`, `translate`, `isalnum`, `isalpha`, `isspace`, `isnumeric`, and `isdecimal` for `Series.str`.
-=======
 - Removed `Series.dt.week` and `Series.dt.weekofyear` to align Snowpark pandas with the pandas 2.2.1 API.
->>>>>>> f0205f33
+
 
 ### Behavior Changes
 - As a part of the transition to pandas 2.2.1, pandas `df.loc` and `__setitem__` have buggy behavior when a column key is used to assign a DataFrame item to a DataFrame (a scalar column key and DataFrame item are used for assignment (https://github.com/pandas-dev/pandas/issues/58482)). Snowpark pandas deviates from this behavior and will maintain the same behavior as pandas from versions 1.5.x.

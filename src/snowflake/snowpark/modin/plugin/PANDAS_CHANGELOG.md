## 1.16.0a1 (tbd)

### Bug Fixes
- Fixed bug when creating a DataFrame with a dict of Series objects.
<<<<<<< HEAD
- Fixed support for `display.max_rows` and `display.max_cols` being set to `None`.
=======
- Fixed bug when performing multiple DataFrameGroupBy apply/transform operations on the same DataFrame.

### Improvements
- Improved performance of `pd.qcut` by removing joins in generated sql query.
>>>>>>> 935f0111

## 1.15.0a1 (2024-07-05)

### Bug Fixes
- Fixed overriding of subclasses' property docstrings for modin issue https://github.com/modin-project/modin/issues/7113.
- Fixed `@udf` decorator when `packages=None` are specified preventing error in `Series.apply`.
- Fixed incorrect regex used in `Series.str.contains`.
- Fixed DataFrame's `__getitem__` with boolean DataFrame key.
- Fixed incorrect regex used in `DataFrame/Series.replace`.
- Fixed AssertionError in `Series.sort_values` after repr and indexing operations.
- Fixed UDTF "int64 is not serializable" errors from new Snowflake release in `apply(axis=1)`
- Fixed binary operations with single-row DataFrame and Series.
- Fixed incorrect return type in `qcut` when given `Series` input and improved error checking logic.

### Behavior Changes
- Raise not implemented error instead of fallback to pandas in the following APIs:
  - `pd.merge`, `DataFrame.merge` and `DataFrame.join` if given the `validate` parameter.
  - `pd.to_numeric` if `error == 'ignore'`.
  - `pd.to_datetime` if `format` is None or not supported in Snowflake or if `exact`, `infer_datetime_format` parameters are given or `origin == 'julian'` or `error == 'ignore'`.
  - `DataFrame/Series.all` if called on non-integer/boolean columns.
  - `DataFrame/Series.any` if called on non-integer/boolean columns.
  - `DataFrame/Series.astype` if casting from string to datetime or `errors == 'ignore'`.
  - `DataFrame/Series.dropna` if `axis == 1`
  - `DataFrame/Series.mask` if given `axis` or `level` parameters.
  - `DataFrame/Series.rename` if `mapper` is callable or the DataFrame/Series has MultiIndex.
  - `DataFrame/Series.sort_values` if given the `key` parameter.
  - `DataFrame/Series.sort_index` if given the `key` parameter.
  - `DataFrame.nunique` if `axis == 1`
  - `DataFrame.apply` if `axis == 0` or `func` is not callable or `result_type` is given or `args` and `kwargs` contain DataFrame or Series.
  - `Series.apply` if `axis == 0` or `func` is not callable or `result_type` is given.
  - `Series.applymap` if `na_action == 'ignore'`.
  - `DataFrame/Series.ffill` if given the `limit` or `downcast` parameter.
  - `DataFrame/Series.fillna` if given the `limit` or `downcast` parameter.
  - `dot` binary operation between `DataFrame/Series`.
  - `xor` binary operation between `DataFrame/Series`.
  - All `DataFrame/Series.groupby` operations if either `axis == 1`, both `by` and `level` are configured, or `by` contains any non-pandas hashable labels.
  - Series datetime accessor properties and methods `Series.dt.*`
  - Always include the missing attribute (method, classmethod, or property) name when raising NotImplementedError.
  - `casefold`, `cat`, `decode`, `split`, `rsplit`, `get`, `join`, `get_dummies`, `pad`, `center`, `ljust`, `rjust`, `zfill`, `wrap`, `slice`, `slice_replace`, `encode`, `findall`, `match`, `extract`, `extractall`, `rstrip`, `lstrip`, `partition`, `removeprefix`, `removesuffix`, `repeat`, `rpartition`, `find`, `rfind`, `index`, `rindex`, `swapcase`, `normalize`, `translate`, `isalnum`, `isalpha`, `isspace`, `isnumeric`, and `isdecimal` for `Series.str`.
- Removed `Series.dt.week` and `Series.dt.weekofyear` to align Snowpark pandas with the pandas 2.2.1 API.
- In pandas 2.2.x, `df.loc` and `__setitem__` have buggy behavior in the following scenarios:
  - A column key is used to assign a DataFrame item to a DataFrame (a scalar column key and DataFrame item are used for assignment (https://github.com/pandas-dev/pandas/issues/58482)).
  - The column key has duplicates in a specific manner (https://github.com/pandas-dev/pandas/issues/58317), or
  - A new row and column are used in the row and column keys (https://github.com/pandas-dev/pandas/issues/58316).
  Snowpark pandas deviates from this behavior and will maintain the same behavior as pandas from versions 1.5.x.
- Changed the import path of Snowpark pandas package to use Modin 0.28.1 instead. The new recommended import statement is `import modin.pandas as pd; import snowflake.snowpark.modin.plugin`.
- Given an input of type `Series`, `pd.qcut` always returns a `Series`.
- `pd.qcut` produces `NotImplementedError` whenever `labels is not False` instead of falling back to pandas itself.

### Improvements
- Improved performance for `pd.qcut`, `Series.quantile`, `Series.describe`. Also improved `DataFrame.quantile` and `DataFrame.describe` for one-column `DataFrame`s.

### New Features
- Added partial support for `SeriesGroupBy.apply` (where the `SeriesGrouBy` is obtained through `DataFrameGroupBy.__getitem__`).

## 1.14.0a2 (2024-04-18)

### Behavior Changes
- The `to_pandas` operation converts all integers to int64, instead of int8, int16 etc. To get an exact type, the user needs to explicitly specify precision values for their Snowflake column. This is a general behavior change across all of Snowpark.
- The following API changes are made to align Snowpark pandas with the pandas 2.2.1 API:
  - Updated DateOffset strings to pandas 2.2.1 versions.
  - As part of this transition, we have a set of transitional API and test bugs:
    - SNOW-1320623 - `df.loc` with column keys duplicated or extra fails.
    - SNOW-1320660 - `qcut` / `cut` with bin preparation is temporarily NotImplemented due to upstream changes.
    - SNOW-1321662 - `merge` fails when join is outer and sort is False.
    - SNOW-1321682 - `df.melt` w/ duplicated cols.
    - SNOW-1318223 - `series.py::_flex_method` list-like other (`pd.Index`) may not be supported in pandas now.
    - SNOW-1321719 - `test_bitwise_operators.py` xfails.
- Changed the dtype of the index of empty `DataFrame` and `Series` to be `int64` rather than `object` to match the behavior of pandas.

### New Features
- Added support for `axis` argument for `df.where` and `df.mask` when `other` is a Series.
- Added back `_repr_html_` to DataFrame class for pretty printing (partially reverts commit 576ba26586caca3fa063da1fed465c61091b6d9c).
- Added support for `DataFrameGroupBy.nunique`.

## 1.14.0a1 (2024-04-11)

### Behavior Changes
- The following API changes are made to align Snowpark pandas with the pandas 2.1.4 API:
  - Removed `errors` and `try_cast` arguments from `DataFrame`/`Series.where` and `mask`.
  - Added the `dtype_backend` argument to `DataFrame`/`Series.convert_dtypes`; this argument is ignored by Snowpark pandas and only exists for compatibility.
  - Removed `is_copy` from `DataFrame`/`Series.take`.
  - Removed `squeeze` argument from `DataFrame`/`Series.groupby`. Changed the default value of `group_keys` to `True`, and `observed` to `no_default`.
  - Limited the length of generated labels and identifiers to 32 characters
  - Removed the `squeeze`, `prefix`, `mangle_dupe_cols`, `error_bad_lines`, and `warn_bad_lines` arguments from `pd.read_csv`. These were previously unsupported by Snowpark pandas, and existed only for compatibility.
  - Renamed the `skip_initial_space` argument in `pd.read_csv` to `skipinitialspace`; it remains unsupported and will raise an error if specified.
  - Added the `date_format` and `dtype_backend` arguments in `pd.read_csv`. These are currently unsupported and added only for compatibility. `dtype_backend` is ignored and will raise a warning if provided, and `date_format` will raise an error.
  - Added the `dtype_backend`, `filesystem`, and `filters` arguments in `pd.read_parquet`. These are currently unsupported and added only for compatibility. `dtype_backend` is ignored and will raise a warning if provided, and `filesystem` and `filters` will raise an error.
  - Removed the `numpy` argument from `pd.read_json`. This was previously unsupported, and existed only for compatibility.
  - Added the `dtype_backend` and `engine` arguments to `pd.read_json`. These are currently unsupported and added only for compatibility; they are ignored and will raise a warning if provided.

- The following methods are removed:
  - `DataFrame`/`Series.append`
  - `Series.is_monotonic`

### New Features
- Added support for `pd.cut` with `retbins=False` and `labels=False`.
- Added support for `Series.str.strip`.
- Added support for `Series.str.len`.
- Added support for `Series.str.capitalize`.
- Added support for `DataFrame.apply` and `Series.apply` to work with `@udf` decorated functions to allow working with package dependencies.
- Added support for `DataFrameGroupBy.transform`.
- Added support for `DataFrame.idxmax`, `DataFrame.idxmin`, `Series.idxmax`, and `Series.idxmin`.
- Added support for `Series.str.replace`.
- Added support for `Series.str.split`.
- Added support for `Series.str.title` and `Series.str.istitle`.
- Added support for `np.where`, `np.logical_*`, and `np.add` operators via `__array_ufunc__` and `__array_function__`.
- Added support for `DataFrameGroupby.head` and `DataFrameGroupBy.tail`.
- Added support for `DataFrameGroupBy.idxmax` and `DataFrameGroupBy.idxmin` for `GroupBy` `axis = 0`.
- Updated to `snowpark-python` v1.14.0.
- Updated to `pandas` 2.2.1 from 2.1.4.
- Added support for `axis` argument for `df.where` and `df.mask` when `other` is a Series.

### Bug Fixes
- Fixed broadcast when masking a DataFrame with a Series using `df.where` or `df.mask`.
- Error out when scalar is passed for condition to DataFrame/Series `where` or `mask`.
- Fixed property docstring generation for some classes that use the telemetry metaclass.
- Fixed an issue where creating a Snowpark pandas DataFrame from a Series with a tuple `name`, such as `pd.DataFrame(pd.Series(name=("A", 1)))`, did not create `MultiIndex` columns on the resulting frame.
- Added custom docstrings inplace to avoid module reload errors.
- Added a separate docstring class for BasePandasDataset.
- Fixed docstring overrides for subclasses.

## 1.13.0a1 (2024-03-15)
### Dependency Updates
- Upgraded `pandas` from 1.5.3 to 2.1.4.

### Behavior Changes
- Removed support for Python 3.8, as pandas 2.1.4 no longer supports this version. Please upgrade your environment to use Python 3.9 or newer.
- The following API changes are made as a result of moving from pandas 1.5.3 to 2.1.4:
  - Removed sized index types like `pd.Int64Index` and `pd.Float64Index`. Index objects are now explicitly constructed with a dtype parameter.
  - Changed the default dtype of an empty Series from `float64` to `object`.
  - Changed the default value of `numeric_only` to `False` for many operations. Previously, setting `numeric_only=None` would automatically drop non-numeric columns from a frame if possible; this behavior has been removed, and setting `numeric_only=None` gives the same behavior as `numeric_only=False`.
  - Removed the `level` parameter from aggregation functions (`sum`, `prod`, `count`, `any`, etc.).
  - Removed `Series.append`. Use `pd.concat` instead.
  - Removed the `inplace` parameter for `set_axis`.
  - Removed the `datetime_is_numeric` parameter for `describe`. All datetime data is now treated as numeric.
  - Removed the `loffset` and `base` parameters for `resample` and `Grouper`. Use `offset` and `origin` instead.
  - Added a name to the output of `value_counts`. The returned series will be named `count` when `normalize=False`, and `proportion` when `normalize=True`.
- The following errors have changed as a result of moving from pandas 1.5.3 to 2.1.4:
  - When attempting to call `DataFrame.aggregate` with a dict where a label has no associated functions (e.g. `df.aggregate({0: []})`), the error message has changed from "no result" to "No objects to concatenate."
  - Calling aggregation methods with `numeric_only=True` on non-numeric `Series` objects raises a `TypeError`.
  - Calling `DataFrame.aggregate` or `Series.aggregate` with a list of aggregations will not raise an error when invalid keyword arguments are passed. For example, `df.agg(["count"], invalid=0)` will not raise an error in Snowpark pandas even though "invalid" is not a valid argument to the `count` aggregation.
  - Calling `GroupBy.shift` with a non-integer value for the `periods` argument now always raises a `TypeError`. Previously, floating point values that happened to be integers (like `2.0` or `-2.0`) were valid.
  - Stopped automatically creating a Snowpark session when there is no active Snowpark session. Instead, Snowpark pandas requires a unique active Snowpark session.

### New Features
- Added `"quantile"` as a valid aggregation in `DataFrame.agg` and `Series.agg`.
- Added support for binary operations between `DataFrame`/`Series` and `Series`/`DataFrame` along `axis=1`.
- Added support for binary operations between a `Series` or `DataFrame` object and a list-like object for `axis=1`.
- Added support for `DataFrame.round` and `Series.round`.
- Added support for `df.melt` and `pd.melt`
- Added support for binary operations between two `DataFrame` objects.
- Added support for `DataFrame.sort_index` and `Series.sort_index` along `axis=0`.
- Added support for `DataFrame.skew` and `Series.skew` along `axis=0`
- Added support for reading `SELECT` SQL Queries into a `DataFrame` object via `pd.read_snowflake` and changed `name` argument of `pd.read_snowflake` to `name_or_query`.
- Added support for `Series.str.startswith` and `Series.str.endswith`.
- Added support for reading SQL Queries with CTEs and CTEs with anonymous stored procedures into a `DataFrame` object via `pd.read_snowflake`.
- Added support for `DataFrame.first_valid_index`, `DataFrame.last_valid_index`, `Series.first_valid_index`, and `Series.last_valid_index`.
- Added support for `DataFrame.ffill`, `DataFrame.pad`, `Series.ffill`, and, `Series.pad`.
- Added support for reading `CALL SQL` Queries into a `DataFrame` object via `pd.read_snowflake`.
- Added support for `Series.str.lower` and `Series.str.upper`.
- Added support for `Series.str.isdigit`, `Series.str.islower`, and `Series.str.isupper`.
- Added partial support for `DataFrameGroupBy.apply` on `axis=0`, for `func` returning a `DataFrame`.
- Added partial support for `DataFrameGroupBy.apply` on `axis=0`, for `func` returning an object that is neither a DataFrame nor a Series.
- Added support for `Series.groupby.cumcount`, `Series.groupby.cummax`, `Series.groupby.cummin`,  and `Series.groupby.cumsum`.
- Added support for `DataFrame.groupby.cumcount`, `DataFrame.groupby.cummax`, `DataFrame.groupby.cummin`,  and `DataFrame.groupby.cumsum`.
- Added support for `pd.qcut` with `retbins=False`.
- Added support for `Series.str.contains` and `Series.str.count`.
- Added partial support for `DataFrameGroupBy.apply` on `axis=0`, for `func` always returning a `Series` with the same index and same name.
- Added support for `DataFrameGroupBy.rank` and `SeriesGroupBy.rank`.

### Bug Fixes
- Allowed getting the Snowpark pandas session before creating a Snowpark pandas Dataframe or Series.
- Fixed an issue when using `pd.read_snowflake` together with `apply(..., axis=1)` where the row position column could not be disambiguated.
- Fixed the exception that you get when accessing a missing attribute of the Snowpark pandas module.
- Using dataframe or series apply(axis=1) when there are multiple sessions no longer raises an exception.
- Added docstring and doctests to correctly reflect difference between Snowpark pandas and native pandas functionality for `get` method.

### Improvements
- Improved performance for `DataFrame.apply` and `Series.apply` for `axis=1` for functions passed without type hints by micro-batching rows.
- Restructure Snowpark pandas documentation

## 1.12.1a1 (2024-02-20)

### New Features
- Added support for `DataFrame.cummin`, `DataFrame.cummax`, `DataFrame.cumsum`, `Series.cummin`, `Series.cummax`, and `Series.cumsum`.
- Added support for `groups` and `indices` properties of `groupby` object.
- Added support for `DataFrame.add_prefix`, `DataFrame.add_suffix`, `Series.add_prefix`, and `Series.add_suffix`.
- Added support for `DataFrame.rolling` and `Series.rolling` on `axis=0` with integer `window`, `min_periods>=1`, and `center` for aggregations `min`, `max`, `sum`, `mean`, `var`, and `std`.
- Added support for `DataFrame.rank` and `Series.rank` with `pct=True`.
- Added support for `pd.date_range`.
- Added support for the `fill_value` parameter in binary operations.
- Added support for `Dataframe.duplicated` and `Series.duplicated`.
- Added support for `Dataframe.drop_duplicates` and `Series.drop_duplicates`.
- Added support for binary operations between `DataFrame` and `Series` (and vice-versa).
- Added support for binary operations between a `Series` or `DataFrame` object and a list-like object for `axis=0`.

### Behavior Changes
- Deprecated support for Python 3.8. A future release will upgrade the `pandas` version to 2.1.4, which no longer supports Python 3.8. Users should upgrade Python to 3.9 or later.

### Improvements
- Added cleanup logic at interpreter shutdown to close all active sessions.
- Improved performance for `DataFrame.apply` for `axis=1` by relying on Snowflake vectorized UDFs instead of vectorized UDTFs together with dynamic pivot.

### Bug Fixes
- Fixed bug for `loc` when the index is unordered and the key is a slice with reversed order.
- Fixed bug for `pd.get_dummies` when input has been sorted, or just read from Snowflake.

## 1.12.0a1 (2024-02-02)

### Improvements
- Enabled telemetry for several private methods, e.g., `__getitem__` and `__setitem__`.
- Removed `to_numeric` length check.
- Added parameter type validation for aggregation, includes numeric_only, skipna and min_count.
- Changed `to_pandas` to return decimal numbers as `float64` instead of `object`  based on Snowpark 1.12 release.

### Bug Fixes
- Fixed bug where `loc` get on multiindex prefix matching.
- Removed the `modin.pandas.Session` reference to the Snowpark Session class.
- Removed unnecessary coalescing of join keys for left, right and inner join/merge.

### New Features
- Added support for `DataFrame.diff` and `Series.diff`.
- Added support for `DataFrame.groupby.shift` and `Series.groupby.shift`
- Added support for `DataFrame.quantile` and `Series.quantile`
- Added support for `min`, `max`, `count`, and `sum` aggregations with `axis=1`.
- Added support for `DataFrame.resample` and `Series.resample` for aggregations: `median`, `sum`, `std`, `var`, `count`.
- Added support for binary operations with `pd.DateOffset` where offset is treated as a timedelta.
- Added support for `DataFrame.fillna` where `value` is a dataframe or `Series.fillna` where `value` is a series or dict.
- Added support for `DataFrame.isin`.
- Added support for `pd.get_dummies` for DataFrames and Series if params `dummy_na`, `drop_first` and `dtype` take default values.
- Added support for `groupby` with `sum`, `DataFrame.sum`, and `Series.sum` for string-typed data.
- Added support for `DataFrame.select_dtypes`.
- Added support for partial string indexing for `DatetimeIndex`.
- Added support for `DataFrame.iterrows` and `DataFrame.itertuples`.
- Added support for `DataFrame.sample` and `Series.sample`.
- Added support for `DataFrame.shift` and `Series.shift` with `axis=0,1`, `fill_value` and `periods`.
- Added support for `DataFrame.rank` and `Series.rank`.
- Added support for `DataFrame.describe` and `Series.describe`.
- Added support for `DataFrame.replace` and `Series.replace`.

### Bug Fixes
- Fixed bug when `apply` has been called multiple times.
- Fixed bug where `loc` with slice key on a single row dataframe or series.
- Fixed bug where `series.reset_index` triggers eager evaluation.

## 1.11.1a1 (2023-12-21)

### Improvements
- Improved performance of `transpose` by removing unnecessary count queries.
- Raised NotImplementedError where setting cell with list like values.
- Reduced the number of queries for `iloc` get with scalar row key
- Improved performance of `insert` by removing count query.
- Improved performance of displaying Dataframe/Series in notebook. As part of this improvement we also removed support for html representation for DataFrames.
- Enabled SQL simplifier.
- Started warning users about all fallbacks to pandas via stored procedures.

### Bug Fixes
- Fixed bug when `setitem`/`loc` on empty frame returns wrong result.
- Fixed bug where telemetry message can be duplicated.

## 1.10.0a1 (2023-12-13)

### New Features
- Added support for setting the Snowpark session for Snowpark pandas DataFrame/Series, via `snowflake.snowpark.modin.pandas.session`.
- Added support for `ngroups` on `groupby` object.
- Added support for `Series.set_axis()` and `DataFrame.set_axis()`.
- Added support for `Series.dt.month`, `Series.dt.year`, `Series.dt.day` and `Series.dt.quarter`.
- Added support for `DataFrame.transform` with string and callable parameters.
- Added support for `DataFrame.abs`, `Series.abs`, `DataFrame.__neg__` and `Series.__neg__`.
- Added support for `df.resample` and `ser.resample`. Supported resample bins are: `T`, `S`, `H`, and `D`. Supported aggregations are: `max`, `min`, and `mean`.
- Added support for `pd.read_parquet` using Snowflake `COPY INTO` SQL command.
- Added support for `pd.read_json` using Snowflake `COPY INTO` SQL command.
- Added support for `DataFrame.value_counts` and `Series.value_counts`.
- Added support for `DataFrame.all`, `Series.all`, `Dataframe.any` and `Series.any` for integer
- Added support for `Series.mask()` and `DataFrame.mask()`.
- Added support for `ffill` on `df.resample`.
- Added support for `method` parameter of `DataFrame.fillna()` and `Series.fillna()`.

### Improvements
- Updated with changes from snowpark-python 1.8.0 release.
- Rewrote and improved `.iloc` get using single query with lazy evaluation.
- Improved warning messages from `.to_datetime`.
- Improved `.to_datetime` to avoid unnecessary eager evaluation.
- Improved performance for fallback execution, i.e., running unsupported pandas APIs using stored procedures.
- Rewrote and improved `.loc` get using single query with lazy evaluation.
- Rewrote and improved `.loc` set using single query with lazy evaluation.
- Changed the implementation of `pd.read_csv` to use Snowflake `COPY INTO` SQL command instead of locally executing pandas `read_csv`.
- Improved performance of groupby by removing unnecessary count queries.
- Raise NotImplementedError for pivot_table when no index configured.
- memory_usage() will not return an error, but it will return '0' for all values.
- Rewrote and improved `__getitem__` using single query with lazy evaluation.
- Rewrote and improved `__setitem__` using single query with lazy evaluation.
- Improved performance of aggregate functions by reducing query count.

### Bug Fixes
- Fixed a bug where binary operations between series with duplicate index values produces wrong result.
- Fixed a bug for `fillna` where the fill value is not supposed to be applied to index columns, and also stay consistent with Snowflake type system without explicit casting to variant.
- Fixed a bug where non-homogenous columns or indices were not converted correctly in `to_pandas`.

### Changes
- Error out when unsupported aggregation function is used.

## 1.7.0a4 (2023-10-10)
- Improved warning messages from `.to_datetime`

### New Features
- Added support for `DataFrame.to_dict` and `series.to_dict`.
- Added support for `DataFrame.take` and `series.take`.
- Added support for `pd.Series.isin`

### Improvements
- Rewrote and improved `.iloc` get with series key using single join query with lazy evaluation.
- Updated docstring for `DataFrame.sort_values` and `Series.sort_value` APIs.
- Updated docstring for `DataFrame.reset_index` and `Series.reset_index` APIs.
- Removed unnecessary client side check and fallback for aggregation.

### Bug Fixes
- Fixed a bug where `.loc` and `.iloc` handle column indexers

## 1.7.0a3 (2023-10-04)

### New Features
- Added support for `Series.dt.date`, `Series.dt.hour`, `Series.dt.minute` and `Series.dt.second`.

### Bug Fixes
- Fixed a bug where `DataFrame.dropna` used the original row position as new row positions after rows were dropped.
- Fixed a bug where `.loc` uses a string as the column key.
- Fixed a bug where `.iloc` pulls series key's index to client.
- Fixed a bug where `DataFrame.join` calls `to_pandas()` unexpected.
- Fixed a bug where some unsupported APIs didn't raise NotImplementedError.
- Fixed a bug where binary operation `pow`, `rpow`, `__and__`, `__rand__`, `__or__`, `__ror__`, `__xor__`, and `__rxor__` calls frontend `default_to_pandas`.
- Fixed a bug where creating DataFrame from shared database fails.

## 1.7.0a2 (2023-09-20)

### New Features
- Added support for `pd.read_csv` by reading csv files on the client then uploading data to Snowflake.
- Added support for binary arithmetic and comparison operators between series.
- Added support for `pd.unique`.

### Improvements
- Improved performance for `head`, `tail`, `_repr_html_`, `loc`, `iloc`, `__getitem__` and `__setitem__`, `__repr__`.
- Improved API documents for Snowpark pandas IO methods.
- Improved error messages when using Snowpark pandas API with multiple Snowpark sessions.
- Improved type conversion performance (from string to datetime).

### Bug Fixes
- Fixed a bug where an extra temp table was incorrectly created while using `pd.read_snowflake` to read a regular Snowflake table.
- Fixed a bug where `df.pivot_table` failed when the original dataframe is created from large local data.
- Fixed a bug when creating a Snowpark pandas DataFrame/Series from local numpy data that is not json-serializable.
- Fixed a bug where `df.apply`, `series.apply` and `df.applymap` incorrectly convert SQL nulls to JSON nulls in Snowflake Variant data.
- Fixed a bug where aggregation functions with `groupby` did not work on decimal columns.
- Fixed a bug where the output `_repr_html_` and `__repr__` did not match pandas behavior.

## 1.7.0a1 (2023-09-15)

Start of Private Preview<|MERGE_RESOLUTION|>--- conflicted
+++ resolved
@@ -2,14 +2,11 @@
 
 ### Bug Fixes
 - Fixed bug when creating a DataFrame with a dict of Series objects.
-<<<<<<< HEAD
 - Fixed support for `display.max_rows` and `display.max_cols` being set to `None`.
-=======
 - Fixed bug when performing multiple DataFrameGroupBy apply/transform operations on the same DataFrame.
 
 ### Improvements
 - Improved performance of `pd.qcut` by removing joins in generated sql query.
->>>>>>> 935f0111
 
 ## 1.15.0a1 (2024-07-05)
 

## 1.16.0a1 (tbd)

### Bug Fixes
- Fixed bug when creating a DataFrame with a dict of Series objects.
- Fixed issues with concat with index and column alignment that impacted datasets loaded from file
- Fixed support for `display.max_rows` and `display.max_cols` being set to `None`.
- Fixed incorrect return type in `qcut` when given `Series` input and improved error checking logic.
- Fixed bug when performing multiple DataFrameGroupBy apply/transform operations on the same DataFrame.
- Fixed type hints for property methods, e.g. Series.empty.
- Fixed `pd.merge` and `Dataframe.merge` outer join behavior according to pandas 2.x.

### Behavior Changes
- Given an input of type `Series`, `pd.qcut` always returns a `Series`.
- `pd.qcut` produces `NotImplementedError` whenever `labels is not False` instead of falling back to pandas itself.

### Improvements
- Improved performance for `Series.quantile` and `Series.describe`. 
- Improved `DataFrame.quantile` and `DataFrame.describe` for one-column `DataFrame`s.
- Improved performance of `pd.qcut` by removing joins in generated sql query.
- Allow `session.write_pandas` to write Snowpark pandas DataFrame or Series to a table.

### New Features
- Added partial support for `SeriesGroupBy.apply` (where the `SeriesGrouBy` is obtained through `DataFrameGroupBy.__getitem__`).
- Added support for `pd.NamedAgg` in `DataFrameGroupBy.agg` and `SeriesGroupBy.agg`.
- Added support for `Series.str.slice`.

## 1.15.0a1 (2024-05-03)

### Bug Fixes
- Fixed overriding of subclasses' property docstrings for modin issue https://github.com/modin-project/modin/issues/7113.
- Fixed `@udf` decorator when `packages=None` is specified thus preventing an error in `Series.apply`.
- Fixed incorrect regex used in `Series.str.contains`.
- Fixed DataFrame's `__getitem__` with a boolean DataFrame key.
- Fixed incorrect regex used in `DataFrame/Series.replace`.
- Fixed AssertionError in `Series.sort_values` after repr and indexing operations are performed.
- Fixed the UDTF "int64 is not serializable" errors from new Snowflake release in `apply(axis=1)`.
- Fixed binary operations with single-row DataFrame and Series.

### Behavior Changes
- Raise not implemented error instead of fallback to pandas in the following APIs:
  - `pd.merge`, `DataFrame.merge` and `DataFrame.join` if given the `validate` parameter.
  - `pd.to_numeric` if `error == 'ignore'`.
  - `pd.to_datetime` if `format` is None or not supported in Snowflake or if `exact`, `infer_datetime_format` parameters are given or `origin == 'julian'` or `error == 'ignore'`.
  - `DataFrame/Series.all` if called on non-integer/boolean columns.
  - `DataFrame/Series.any` if called on non-integer/boolean columns.
  - `DataFrame/Series.astype` if casting from string to datetime or `errors == 'ignore'`.
  - `DataFrame/Series.dropna` if `axis == 1`.
  - `DataFrame/Series.mask` if given `axis` or `level` parameters.
  - `DataFrame/Series.rename` if `mapper` is callable or the DataFrame/Series has MultiIndex.
  - `DataFrame/Series.sort_values` if given the `key` parameter.
  - `DataFrame/Series.sort_index` if given the `key` parameter.
  - `DataFrame.nunique` if `axis == 1`.
  - `DataFrame.apply` if `axis == 0` or `func` is not callable or `result_type` is given or `args` and `kwargs` contain DataFrame or Series.
  - `Series.apply` if `axis == 0` or `func` is not callable or `result_type` is given.
  - `Series.applymap` if `na_action == 'ignore'`.
  - `DataFrame/Series.ffill` if given the `limit` or `downcast` parameter.
  - `DataFrame/Series.fillna` if given the `limit` or `downcast` parameter.
  - `dot` binary operation between `DataFrame/Series`.
  - `xor` binary operation between `DataFrame/Series`.
  - All `DataFrame/Series.groupby` operations if either `axis == 1`, both `by` and `level` are configured, or `by` contains any non-pandas hashable labels.
  - Series datetime accessor properties and methods `Series.dt.*`.
  - Always include the missing attribute (method, classmethod, or property) name when raising NotImplementedError.
  - `casefold`, `cat`, `decode`, `split`, `rsplit`, `get`, `join`, `get_dummies`, `pad`, `center`, `ljust`, `rjust`, `zfill`, `wrap`, `slice`, `slice_replace`, `encode`, `findall`, `match`, `extract`, `extractall`, `rstrip`, `lstrip`, `partition`, `removeprefix`, `removesuffix`, `repeat`, `rpartition`, `find`, `rfind`, `index`, `rindex`, `swapcase`, `normalize`, `translate`, `isalnum`, `isalpha`, `isspace`, `isnumeric`, and `isdecimal` for `Series.str`.
- Removed `Series.dt.week` and `Series.dt.weekofyear` to align Snowpark pandas with the pandas 2.2.1 API.
- In pandas 2.2.x, `df.loc` and `__setitem__` have buggy behavior in the following scenarios:
  - A column key is used to assign a DataFrame item to a DataFrame (a scalar column key and DataFrame item are used for assignment (https://github.com/pandas-dev/pandas/issues/58482)).
  - The column key has duplicates in a specific manner (https://github.com/pandas-dev/pandas/issues/58317), or
  - A new row and column are used in the row and column keys (https://github.com/pandas-dev/pandas/issues/58316).
  Snowpark pandas deviates from this behavior and will maintain the same behavior as pandas from versions 1.5.x.
- Changed the import path of Snowpark pandas package to use Modin 0.28.1 instead. The new recommended import statement is `import modin.pandas as pd; import snowflake.snowpark.modin.plugin`.

<<<<<<< HEAD
### New Features
- Added partial support for `SeriesGroupBy.apply` (where the `SeriesGrouBy` is obtained through `DataFrameGroupBy.__getitem__`).
- Added support for `DataFrame.pivot_table` with no `index` parameter.

=======
>>>>>>> 40207db9
## 1.14.0a2 (2024-04-18)

### Behavior Changes
- The `to_pandas` operation converts all integers to int64, instead of int8, int16 etc. To get an exact type, the user needs to explicitly specify precision values for their Snowflake column. This is a general behavior change across all of Snowpark.
- The following API changes are made to align Snowpark pandas with the pandas 2.2.1 API:
  - Updated DateOffset strings to pandas 2.2.1 versions.
  - As part of this transition, we have a set of transitional API and test bugs:
    - SNOW-1320623 - `df.loc` with column keys duplicated or extra fails.
    - SNOW-1320660 - `qcut` / `cut` with bin preparation is temporarily NotImplemented due to upstream changes.
    - SNOW-1321662 - `merge` fails when join is outer and sort is False.
    - SNOW-1321682 - `df.melt` w/ duplicated cols.
    - SNOW-1318223 - `series.py::_flex_method` list-like other (`pd.Index`) may not be supported in pandas now.
    - SNOW-1321719 - `test_bitwise_operators.py` xfails.
- Changed the dtype of the index of empty `DataFrame` and `Series` to be `int64` rather than `object` to match the behavior of pandas.

### New Features
- Added support for `axis` argument for `df.where` and `df.mask` when `other` is a Series.
- Added back `_repr_html_` to DataFrame class for pretty printing (partially reverts commit 576ba26586caca3fa063da1fed465c61091b6d9c).
- Added support for `DataFrameGroupBy.nunique`.

## 1.14.0a1 (2024-04-11)

### Behavior Changes
- The following API changes are made to align Snowpark pandas with the pandas 2.1.4 API:
  - Removed `errors` and `try_cast` arguments from `DataFrame`/`Series.where` and `mask`.
  - Added the `dtype_backend` argument to `DataFrame`/`Series.convert_dtypes`; this argument is ignored by Snowpark pandas and only exists for compatibility.
  - Removed `is_copy` from `DataFrame`/`Series.take`.
  - Removed `squeeze` argument from `DataFrame`/`Series.groupby`. Changed the default value of `group_keys` to `True`, and `observed` to `no_default`.
  - Limited the length of generated labels and identifiers to 32 characters
  - Removed the `squeeze`, `prefix`, `mangle_dupe_cols`, `error_bad_lines`, and `warn_bad_lines` arguments from `pd.read_csv`. These were previously unsupported by Snowpark pandas, and existed only for compatibility.
  - Renamed the `skip_initial_space` argument in `pd.read_csv` to `skipinitialspace`; it remains unsupported and will raise an error if specified.
  - Added the `date_format` and `dtype_backend` arguments in `pd.read_csv`. These are currently unsupported and added only for compatibility. `dtype_backend` is ignored and will raise a warning if provided, and `date_format` will raise an error.
  - Added the `dtype_backend`, `filesystem`, and `filters` arguments in `pd.read_parquet`. These are currently unsupported and added only for compatibility. `dtype_backend` is ignored and will raise a warning if provided, and `filesystem` and `filters` will raise an error.
  - Removed the `numpy` argument from `pd.read_json`. This was previously unsupported, and existed only for compatibility.
  - Added the `dtype_backend` and `engine` arguments to `pd.read_json`. These are currently unsupported and added only for compatibility; they are ignored and will raise a warning if provided.

- The following methods are removed:
  - `DataFrame`/`Series.append`
  - `Series.is_monotonic`

### New Features
- Added support for `pd.cut` with `retbins=False` and `labels=False`.
- Added support for `Series.str.strip`.
- Added support for `Series.str.len`.
- Added support for `Series.str.capitalize`.
- Added support for `DataFrame.apply` and `Series.apply` to work with `@udf` decorated functions to allow working with package dependencies.
- Added support for `DataFrameGroupBy.transform`.
- Added support for `DataFrame.idxmax`, `DataFrame.idxmin`, `Series.idxmax`, and `Series.idxmin`.
- Added support for `Series.str.replace`.
- Added support for `Series.str.split`.
- Added support for `Series.str.title` and `Series.str.istitle`.
- Added support for `np.where`, `np.logical_*`, and `np.add` operators via `__array_ufunc__` and `__array_function__`.
- Added support for `DataFrameGroupby.head` and `DataFrameGroupBy.tail`.
- Added support for `DataFrameGroupBy.idxmax` and `DataFrameGroupBy.idxmin` for `GroupBy` `axis = 0`.
- Updated to `snowpark-python` v1.14.0.
- Updated to `pandas` 2.2.1 from 2.1.4.
- Added support for `axis` argument for `df.where` and `df.mask` when `other` is a Series.

### Bug Fixes
- Fixed broadcast when masking a DataFrame with a Series using `df.where` or `df.mask`.
- Error out when scalar is passed for condition to DataFrame/Series `where` or `mask`.
- Fixed property docstring generation for some classes that use the telemetry metaclass.
- Fixed an issue where creating a Snowpark pandas DataFrame from a Series with a tuple `name`, such as `pd.DataFrame(pd.Series(name=("A", 1)))`, did not create `MultiIndex` columns on the resulting frame.
- Added custom docstrings inplace to avoid module reload errors.
- Added a separate docstring class for BasePandasDataset.
- Fixed docstring overrides for subclasses.

## 1.13.0a1 (2024-03-15)
### Dependency Updates
- Upgraded `pandas` from 1.5.3 to 2.1.4.

### Behavior Changes
- Removed support for Python 3.8, as pandas 2.1.4 no longer supports this version. Please upgrade your environment to use Python 3.9 or newer.
- The following API changes are made as a result of moving from pandas 1.5.3 to 2.1.4:
  - Removed sized index types like `pd.Int64Index` and `pd.Float64Index`. Index objects are now explicitly constructed with a dtype parameter.
  - Changed the default dtype of an empty Series from `float64` to `object`.
  - Changed the default value of `numeric_only` to `False` for many operations. Previously, setting `numeric_only=None` would automatically drop non-numeric columns from a frame if possible; this behavior has been removed, and setting `numeric_only=None` gives the same behavior as `numeric_only=False`.
  - Removed the `level` parameter from aggregation functions (`sum`, `prod`, `count`, `any`, etc.).
  - Removed `Series.append`. Use `pd.concat` instead.
  - Removed the `inplace` parameter for `set_axis`.
  - Removed the `datetime_is_numeric` parameter for `describe`. All datetime data is now treated as numeric.
  - Removed the `loffset` and `base` parameters for `resample` and `Grouper`. Use `offset` and `origin` instead.
  - Added a name to the output of `value_counts`. The returned series will be named `count` when `normalize=False`, and `proportion` when `normalize=True`.
- The following errors have changed as a result of moving from pandas 1.5.3 to 2.1.4:
  - When attempting to call `DataFrame.aggregate` with a dict where a label has no associated functions (e.g. `df.aggregate({0: []})`), the error message has changed from "no result" to "No objects to concatenate."
  - Calling aggregation methods with `numeric_only=True` on non-numeric `Series` objects raises a `TypeError`.
  - Calling `DataFrame.aggregate` or `Series.aggregate` with a list of aggregations will not raise an error when invalid keyword arguments are passed. For example, `df.agg(["count"], invalid=0)` will not raise an error in Snowpark pandas even though "invalid" is not a valid argument to the `count` aggregation.
  - Calling `GroupBy.shift` with a non-integer value for the `periods` argument now always raises a `TypeError`. Previously, floating point values that happened to be integers (like `2.0` or `-2.0`) were valid.
  - Stopped automatically creating a Snowpark session when there is no active Snowpark session. Instead, Snowpark pandas requires a unique active Snowpark session.

### New Features
- Added `"quantile"` as a valid aggregation in `DataFrame.agg` and `Series.agg`.
- Added support for binary operations between `DataFrame`/`Series` and `Series`/`DataFrame` along `axis=1`.
- Added support for binary operations between a `Series` or `DataFrame` object and a list-like object for `axis=1`.
- Added support for `DataFrame.round` and `Series.round`.
- Added support for `df.melt` and `pd.melt`
- Added support for binary operations between two `DataFrame` objects.
- Added support for `DataFrame.sort_index` and `Series.sort_index` along `axis=0`.
- Added support for `DataFrame.skew` and `Series.skew` along `axis=0`
- Added support for reading `SELECT` SQL Queries into a `DataFrame` object via `pd.read_snowflake` and changed `name` argument of `pd.read_snowflake` to `name_or_query`.
- Added support for `Series.str.startswith` and `Series.str.endswith`.
- Added support for reading SQL Queries with CTEs and CTEs with anonymous stored procedures into a `DataFrame` object via `pd.read_snowflake`.
- Added support for `DataFrame.first_valid_index`, `DataFrame.last_valid_index`, `Series.first_valid_index`, and `Series.last_valid_index`.
- Added support for `DataFrame.ffill`, `DataFrame.pad`, `Series.ffill`, and, `Series.pad`.
- Added support for reading `CALL SQL` Queries into a `DataFrame` object via `pd.read_snowflake`.
- Added support for `Series.str.lower` and `Series.str.upper`.
- Added support for `Series.str.isdigit`, `Series.str.islower`, and `Series.str.isupper`.
- Added partial support for `DataFrameGroupBy.apply` on `axis=0`, for `func` returning a `DataFrame`.
- Added partial support for `DataFrameGroupBy.apply` on `axis=0`, for `func` returning an object that is neither a DataFrame nor a Series.
- Added support for `Series.groupby.cumcount`, `Series.groupby.cummax`, `Series.groupby.cummin`,  and `Series.groupby.cumsum`.
- Added support for `DataFrame.groupby.cumcount`, `DataFrame.groupby.cummax`, `DataFrame.groupby.cummin`,  and `DataFrame.groupby.cumsum`.
- Added support for `pd.qcut` with `retbins=False`.
- Added support for `Series.str.contains` and `Series.str.count`.
- Added partial support for `DataFrameGroupBy.apply` on `axis=0`, for `func` always returning a `Series` with the same index and same name.
- Added support for `DataFrameGroupBy.rank` and `SeriesGroupBy.rank`.

### Bug Fixes
- Allowed getting the Snowpark pandas session before creating a Snowpark pandas Dataframe or Series.
- Fixed an issue when using `pd.read_snowflake` together with `apply(..., axis=1)` where the row position column could not be disambiguated.
- Fixed the exception that you get when accessing a missing attribute of the Snowpark pandas module.
- Using dataframe or series apply(axis=1) when there are multiple sessions no longer raises an exception.
- Added docstring and doctests to correctly reflect difference between Snowpark pandas and native pandas functionality for `get` method.

### Improvements
- Improved performance for `DataFrame.apply` and `Series.apply` for `axis=1` for functions passed without type hints by micro-batching rows.
- Restructure Snowpark pandas documentation

## 1.12.1a1 (2024-02-20)

### New Features
- Added support for `DataFrame.cummin`, `DataFrame.cummax`, `DataFrame.cumsum`, `Series.cummin`, `Series.cummax`, and `Series.cumsum`.
- Added support for `groups` and `indices` properties of `groupby` object.
- Added support for `DataFrame.add_prefix`, `DataFrame.add_suffix`, `Series.add_prefix`, and `Series.add_suffix`.
- Added support for `DataFrame.rolling` and `Series.rolling` on `axis=0` with integer `window`, `min_periods>=1`, and `center` for aggregations `min`, `max`, `sum`, `mean`, `var`, and `std`.
- Added support for `DataFrame.rank` and `Series.rank` with `pct=True`.
- Added support for `pd.date_range`.
- Added support for the `fill_value` parameter in binary operations.
- Added support for `Dataframe.duplicated` and `Series.duplicated`.
- Added support for `Dataframe.drop_duplicates` and `Series.drop_duplicates`.
- Added support for binary operations between `DataFrame` and `Series` (and vice-versa).
- Added support for binary operations between a `Series` or `DataFrame` object and a list-like object for `axis=0`.

### Behavior Changes
- Deprecated support for Python 3.8. A future release will upgrade the `pandas` version to 2.1.4, which no longer supports Python 3.8. Users should upgrade Python to 3.9 or later.

### Improvements
- Added cleanup logic at interpreter shutdown to close all active sessions.
- Improved performance for `DataFrame.apply` for `axis=1` by relying on Snowflake vectorized UDFs instead of vectorized UDTFs together with dynamic pivot.

### Bug Fixes
- Fixed bug for `loc` when the index is unordered and the key is a slice with reversed order.
- Fixed bug for `pd.get_dummies` when input has been sorted, or just read from Snowflake.

## 1.12.0a1 (2024-02-02)

### Improvements
- Enabled telemetry for several private methods, e.g., `__getitem__` and `__setitem__`.
- Removed `to_numeric` length check.
- Added parameter type validation for aggregation, includes numeric_only, skipna and min_count.
- Changed `to_pandas` to return decimal numbers as `float64` instead of `object`  based on Snowpark 1.12 release.

### Bug Fixes
- Fixed bug where `loc` get on multiindex prefix matching.
- Removed the `modin.pandas.Session` reference to the Snowpark Session class.
- Removed unnecessary coalescing of join keys for left, right and inner join/merge.

### New Features
- Added support for `DataFrame.diff` and `Series.diff`.
- Added support for `DataFrame.groupby.shift` and `Series.groupby.shift`
- Added support for `DataFrame.quantile` and `Series.quantile`
- Added support for `min`, `max`, `count`, and `sum` aggregations with `axis=1`.
- Added support for `DataFrame.resample` and `Series.resample` for aggregations: `median`, `sum`, `std`, `var`, `count`.
- Added support for binary operations with `pd.DateOffset` where offset is treated as a timedelta.
- Added support for `DataFrame.fillna` where `value` is a dataframe or `Series.fillna` where `value` is a series or dict.
- Added support for `DataFrame.isin`.
- Added support for `pd.get_dummies` for DataFrames and Series if params `dummy_na`, `drop_first` and `dtype` take default values.
- Added support for `groupby` with `sum`, `DataFrame.sum`, and `Series.sum` for string-typed data.
- Added support for `DataFrame.select_dtypes`.
- Added support for partial string indexing for `DatetimeIndex`.
- Added support for `DataFrame.iterrows` and `DataFrame.itertuples`.
- Added support for `DataFrame.sample` and `Series.sample`.
- Added support for `DataFrame.shift` and `Series.shift` with `axis=0,1`, `fill_value` and `periods`.
- Added support for `DataFrame.rank` and `Series.rank`.
- Added support for `DataFrame.describe` and `Series.describe`.
- Added support for `DataFrame.replace` and `Series.replace`.

### Bug Fixes
- Fixed bug when `apply` has been called multiple times.
- Fixed bug where `loc` with slice key on a single row dataframe or series.
- Fixed bug where `series.reset_index` triggers eager evaluation.

## 1.11.1a1 (2023-12-21)

### Improvements
- Improved performance of `transpose` by removing unnecessary count queries.
- Raised NotImplementedError where setting cell with list like values.
- Reduced the number of queries for `iloc` get with scalar row key
- Improved performance of `insert` by removing count query.
- Improved performance of displaying Dataframe/Series in notebook. As part of this improvement we also removed support for html representation for DataFrames.
- Enabled SQL simplifier.
- Started warning users about all fallbacks to pandas via stored procedures.

### Bug Fixes
- Fixed bug when `setitem`/`loc` on empty frame returns wrong result.
- Fixed bug where telemetry message can be duplicated.

## 1.10.0a1 (2023-12-13)

### New Features
- Added support for setting the Snowpark session for Snowpark pandas DataFrame/Series, via `snowflake.snowpark.modin.pandas.session`.
- Added support for `ngroups` on `groupby` object.
- Added support for `Series.set_axis()` and `DataFrame.set_axis()`.
- Added support for `Series.dt.month`, `Series.dt.year`, `Series.dt.day` and `Series.dt.quarter`.
- Added support for `DataFrame.transform` with string and callable parameters.
- Added support for `DataFrame.abs`, `Series.abs`, `DataFrame.__neg__` and `Series.__neg__`.
- Added support for `df.resample` and `ser.resample`. Supported resample bins are: `T`, `S`, `H`, and `D`. Supported aggregations are: `max`, `min`, and `mean`.
- Added support for `pd.read_parquet` using Snowflake `COPY INTO` SQL command.
- Added support for `pd.read_json` using Snowflake `COPY INTO` SQL command.
- Added support for `DataFrame.value_counts` and `Series.value_counts`.
- Added support for `DataFrame.all`, `Series.all`, `Dataframe.any` and `Series.any` for integer
- Added support for `Series.mask()` and `DataFrame.mask()`.
- Added support for `ffill` on `df.resample`.
- Added support for `method` parameter of `DataFrame.fillna()` and `Series.fillna()`.

### Improvements
- Updated with changes from snowpark-python 1.8.0 release.
- Rewrote and improved `.iloc` get using single query with lazy evaluation.
- Improved warning messages from `.to_datetime`.
- Improved `.to_datetime` to avoid unnecessary eager evaluation.
- Improved performance for fallback execution, i.e., running unsupported pandas APIs using stored procedures.
- Rewrote and improved `.loc` get using single query with lazy evaluation.
- Rewrote and improved `.loc` set using single query with lazy evaluation.
- Changed the implementation of `pd.read_csv` to use Snowflake `COPY INTO` SQL command instead of locally executing pandas `read_csv`.
- Improved performance of groupby by removing unnecessary count queries.
- Raise NotImplementedError for pivot_table when no index configured.
- memory_usage() will not return an error, but it will return '0' for all values.
- Rewrote and improved `__getitem__` using single query with lazy evaluation.
- Rewrote and improved `__setitem__` using single query with lazy evaluation.
- Improved performance of aggregate functions by reducing query count.

### Bug Fixes
- Fixed a bug where binary operations between series with duplicate index values produces wrong result.
- Fixed a bug for `fillna` where the fill value is not supposed to be applied to index columns, and also stay consistent with Snowflake type system without explicit casting to variant.
- Fixed a bug where non-homogenous columns or indices were not converted correctly in `to_pandas`.

### Changes
- Error out when unsupported aggregation function is used.

## 1.7.0a4 (2023-10-10)
- Improved warning messages from `.to_datetime`

### New Features
- Added support for `DataFrame.to_dict` and `series.to_dict`.
- Added support for `DataFrame.take` and `series.take`.
- Added support for `pd.Series.isin`

### Improvements
- Rewrote and improved `.iloc` get with series key using single join query with lazy evaluation.
- Updated docstring for `DataFrame.sort_values` and `Series.sort_value` APIs.
- Updated docstring for `DataFrame.reset_index` and `Series.reset_index` APIs.
- Removed unnecessary client side check and fallback for aggregation.

### Bug Fixes
- Fixed a bug where `.loc` and `.iloc` handle column indexers

## 1.7.0a3 (2023-10-04)

### New Features
- Added support for `Series.dt.date`, `Series.dt.hour`, `Series.dt.minute` and `Series.dt.second`.

### Bug Fixes
- Fixed a bug where `DataFrame.dropna` used the original row position as new row positions after rows were dropped.
- Fixed a bug where `.loc` uses a string as the column key.
- Fixed a bug where `.iloc` pulls series key's index to client.
- Fixed a bug where `DataFrame.join` calls `to_pandas()` unexpected.
- Fixed a bug where some unsupported APIs didn't raise NotImplementedError.
- Fixed a bug where binary operation `pow`, `rpow`, `__and__`, `__rand__`, `__or__`, `__ror__`, `__xor__`, and `__rxor__` calls frontend `default_to_pandas`.
- Fixed a bug where creating DataFrame from shared database fails.

## 1.7.0a2 (2023-09-20)

### New Features
- Added support for `pd.read_csv` by reading csv files on the client then uploading data to Snowflake.
- Added support for binary arithmetic and comparison operators between series.
- Added support for `pd.unique`.

### Improvements
- Improved performance for `head`, `tail`, `_repr_html_`, `loc`, `iloc`, `__getitem__` and `__setitem__`, `__repr__`.
- Improved API documents for Snowpark pandas IO methods.
- Improved error messages when using Snowpark pandas API with multiple Snowpark sessions.
- Improved type conversion performance (from string to datetime).

### Bug Fixes
- Fixed a bug where an extra temp table was incorrectly created while using `pd.read_snowflake` to read a regular Snowflake table.
- Fixed a bug where `df.pivot_table` failed when the original dataframe is created from large local data.
- Fixed a bug when creating a Snowpark pandas DataFrame/Series from local numpy data that is not json-serializable.
- Fixed a bug where `df.apply`, `series.apply` and `df.applymap` incorrectly convert SQL nulls to JSON nulls in Snowflake Variant data.
- Fixed a bug where aggregation functions with `groupby` did not work on decimal columns.
- Fixed a bug where the output `_repr_html_` and `__repr__` did not match pandas behavior.

## 1.7.0a1 (2023-09-15)

Start of Private Preview<|MERGE_RESOLUTION|>--- conflicted
+++ resolved
@@ -23,6 +23,7 @@
 - Added partial support for `SeriesGroupBy.apply` (where the `SeriesGrouBy` is obtained through `DataFrameGroupBy.__getitem__`).
 - Added support for `pd.NamedAgg` in `DataFrameGroupBy.agg` and `SeriesGroupBy.agg`.
 - Added support for `Series.str.slice`.
+- Added support for `DataFrame.pivot_table` with no `index` parameter.
 
 ## 1.15.0a1 (2024-05-03)
 
@@ -69,13 +70,6 @@
   Snowpark pandas deviates from this behavior and will maintain the same behavior as pandas from versions 1.5.x.
 - Changed the import path of Snowpark pandas package to use Modin 0.28.1 instead. The new recommended import statement is `import modin.pandas as pd; import snowflake.snowpark.modin.plugin`.
 
-<<<<<<< HEAD
-### New Features
-- Added partial support for `SeriesGroupBy.apply` (where the `SeriesGrouBy` is obtained through `DataFrameGroupBy.__getitem__`).
-- Added support for `DataFrame.pivot_table` with no `index` parameter.
-
-=======
->>>>>>> 40207db9
 ## 1.14.0a2 (2024-04-18)
 
 ### Behavior Changes

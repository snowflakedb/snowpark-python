--- conflicted
+++ resolved
@@ -4,11 +4,8 @@
 - Fixed overriding of subclasses' property docstrings for modin issue https://github.com/modin-project/modin/issues/7113.
 - Fixed `@udf` decorator when `packages=None` are specified preventing error in `Series.apply`.
 - Fixed incorrect regex used in `Series.str.contains`.
-<<<<<<< HEAD
+- Fixed DataFrame's `__getitem__` with boolean DataFrame key.
 - Fixed incorrect regex used in `DataFrame/Series.replace`.
-=======
-- Fixed DataFrame's `__getitem__` with boolean DataFrame key.
->>>>>>> 8d97559f
 
 ## 1.14.0a2 (2024-04-18)
 

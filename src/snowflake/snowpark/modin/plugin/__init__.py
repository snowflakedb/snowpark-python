#
# Copyright (c) 2012-2024 Snowflake Computing Inc. All rights reserved.
#

import inspect
import sys

from packaging import version

import snowflake.snowpark._internal.utils

if sys.version_info.major == 3 and sys.version_info.minor == 8:
    raise RuntimeError(
        "Snowpark pandas does not support Python 3.8. Please update to Python 3.9 or later."
    )  # pragma: no cover


install_msg = 'Run `pip install "snowflake-snowpark-python[modin]"` to resolve.'

# pandas import needs to come before Python version + modin checks,
# since modin may raise its own warnings/errors on the wrong pandas version
import pandas  # isort: skip  # noqa: E402

# TODO SNOW-1758773: perform version check in modin instead
supported_pandas_major_version = 2
supported_pandas_minor_version = 2
actual_pandas_version = version.parse(pandas.__version__)
if (
    actual_pandas_version.major != supported_pandas_major_version
    and actual_pandas_version.minor != supported_pandas_minor_version
):
    raise RuntimeError(
        f"The pandas version installed ({pandas.__version__}) does not match the supported pandas version in"
        + f" Snowpark pandas ({supported_pandas_major_version}.{supported_pandas_minor_version}.x). "
        + install_msg
    )  # pragma: no cover

try:
    import modin  # type: ignore
except ModuleNotFoundError:  # pragma: no cover
    raise ModuleNotFoundError(
        "Modin is not installed. " + install_msg
    )  # pragma: no cover

supported_modin_version = "0.30.1"
if version.parse(modin.__version__) != version.parse(supported_modin_version):
    raise ImportError(
        f"The Modin version installed ({modin.__version__}) does not match the supported Modin version in"
        + f" Snowpark pandas ({supported_modin_version}). "
        + install_msg
    )  # pragma: no cover


# === INITIALIZE EXTENSION SYSTEM ===
# Initialize all extension modules.
import snowflake.snowpark.modin.plugin.extensions.pd_extensions  # isort: skip  # noqa: E402,F401
import snowflake.snowpark.modin.plugin.extensions.io_overrides  # isort: skip  # noqa: E402,F401
import snowflake.snowpark.modin.plugin.extensions.general_overrides  # isort: skip  # noqa: E402,F401

# base overrides occur before subclass overrides in case subclasses override a base method
import snowflake.snowpark.modin.plugin.extensions.base_extensions  # isort: skip  # noqa: E402,F401
import snowflake.snowpark.modin.plugin.extensions.base_overrides  # isort: skip  # noqa: E402,F401
import snowflake.snowpark.modin.plugin.extensions.dataframe_extensions  # isort: skip  # noqa: E402,F401
import snowflake.snowpark.modin.plugin.extensions.dataframe_overrides  # isort: skip  # noqa: E402,F401
import snowflake.snowpark.modin.plugin.extensions.series_extensions  # isort: skip  # noqa: E402,F401
import snowflake.snowpark.modin.plugin.extensions.series_overrides  # isort: skip  # noqa: E402,F401

# === INITIALIZE DOCSTRINGS ===
# These imports also all need to occur after modin + pandas dependencies are validated.
from snowflake.snowpark.modin.config import DocModule  # isort: skip  # noqa: E402
from snowflake.snowpark.modin.plugin import docstrings  # isort: skip  # noqa: E402

DocModule.put(docstrings.__name__)

# We cannot call ModinDocModule.put directly because it will produce a call to `importlib.reload`
# that will overwrite our extensions. We instead directly call the _inherit_docstrings annotation
# See https://github.com/modin-project/modin/issues/7122
import modin.utils  # type: ignore[import]  # isort: skip  # noqa: E402
import modin.pandas.series_utils  # type: ignore[import]  # isort: skip  # noqa: E402

# TODO: SNOW-1643979 pull in fixes for
# https://github.com/modin-project/modin/issues/7113 and https://github.com/modin-project/modin/issues/7134
# Upstream Modin has issues with certain docstring generation edge cases, so we should use our version instead
_inherit_docstrings = snowflake.snowpark.modin.utils._inherit_docstrings

inherit_modules = [
    (docstrings.base.BasePandasDataset, modin.pandas.base.BasePandasDataset),
    (docstrings.dataframe.DataFrame, modin.pandas.dataframe.DataFrame),
    (docstrings.series.Series, modin.pandas.series.Series),
    (docstrings.series_utils.StringMethods, modin.pandas.series_utils.StringMethods),
    (
        docstrings.series_utils.CombinedDatetimelikeProperties,
        modin.pandas.series_utils.DatetimeProperties,
    ),
]

for (doc_module, target_object) in inherit_modules:
    _inherit_docstrings(doc_module, overwrite_existing=True)(target_object)

<<<<<<< HEAD
=======
# _inherit_docstrings needs a function or class as argument, so we must explicitly iterate over
# all members of io and general
function_inherit_modules = [
    (docstrings.io, modin.pandas.io),
    (docstrings.general, modin.pandas.general),
]

for (doc_module, target_module) in function_inherit_modules:
    for name in dir(target_module):
        doc_obj = getattr(doc_module, name, None)
        if not name.startswith("_") and doc_obj is not None:
            _inherit_docstrings(doc_obj, overwrite_existing=True)(
                getattr(target_module, name)
            )

>>>>>>> 8b801cc2

# === SET UP I/O ===
# Configure Modin engine so it detects our Snowflake I/O classes.
# This is necessary to define the `from_pandas` method for each Modin backend, which is called in I/O methods.

from modin.config import Engine  # isort: skip  # noqa: E402

# Secretly insert our factory class into Modin so the dispatcher can find it
from modin.core.execution.dispatching.factories import (  # isort: skip  # noqa: E402
    factories as modin_factories,
)

from snowflake.snowpark.modin.plugin.io.factories import (  # isort: skip  # noqa: E402
    PandasOnSnowflakeFactory,
)

modin_factories.PandasOnSnowflakeFactory = PandasOnSnowflakeFactory

Engine.add_option("Snowflake")
Engine.put("Snowflake")


# === SET UP TELEMETRY ===
# dt and str accessors raise AttributeErrors that get caught by Modin __getitem__. Whitelist
# them in _ATTRS_NO_LOOKUP here to avoid this.
# In upstream Modin, we should change __getitem__ to perform a direct getitem call rather than
# calling self.index[].
from snowflake.snowpark.modin.plugin.utils.frontend_constants import (  # isort: skip  # noqa: E402,F401
    _ATTRS_NO_LOOKUP,
)

modin.pandas.base._ATTRS_NO_LOOKUP.add("dt")
modin.pandas.base._ATTRS_NO_LOOKUP.add("str")
modin.pandas.base._ATTRS_NO_LOOKUP.add("columns")
modin.pandas.base._ATTRS_NO_LOOKUP.update(_ATTRS_NO_LOOKUP)


# For any method defined on Series/DF, add telemetry to it if the method name does not start with an
# _, or the method is in TELEMETRY_PRIVATE_METHODS. This includes methods defined as an extension/override.
from modin.pandas import DataFrame, Series  # isort: skip  # noqa: E402,F401
from modin.pandas.api.extensions import (  # isort: skip  # noqa: E402,F401
    register_dataframe_accessor,
    register_pd_accessor,
    register_series_accessor,
)
<<<<<<< HEAD
=======
from modin.pandas.accessor import ModinAPI  # isort: skip  # noqa: E402,F401
>>>>>>> 8b801cc2

from snowflake.snowpark.modin.plugin._internal.telemetry import (  # isort: skip  # noqa: E402,F401
    TELEMETRY_PRIVATE_METHODS,
    snowpark_pandas_telemetry_standalone_function_decorator,
    try_add_telemetry_to_attribute,
)

<<<<<<< HEAD
for attr_name in dir(Series):
    # Since Series is defined in upstream Modin, all of its members were either defined upstream
    # or overridden by extension.
    if not attr_name.startswith("_") or attr_name in TELEMETRY_PRIVATE_METHODS:
=======
# Add telemetry on the ModinAPI accessor object.
# modin 0.30.1 introduces the pd.DataFrame.modin accessor object for non-pandas methods,
# such as pd.DataFrame.modin.to_pandas and pd.DataFrame.modin.to_ray. We will automatically
# raise NotImplementedError for all methods on this accessor object except to_pandas, but
# we still want to record telemetry.
for attr_name in dir(ModinAPI):
    if not attr_name.startswith("_") or attr_name in TELEMETRY_PRIVATE_METHODS:
        setattr(
            ModinAPI,
            attr_name,
            try_add_telemetry_to_attribute(attr_name, getattr(ModinAPI, attr_name)),
        )

for attr_name in dir(Series):
    # Since Series is defined in upstream Modin, all of its members were either defined upstream
    # or overridden by extension.
    # Skip the `modin` accessor object, since we apply telemetry to all its fields.
    if attr_name != "modin" and (
        not attr_name.startswith("_") or attr_name in TELEMETRY_PRIVATE_METHODS
    ):
>>>>>>> 8b801cc2
        register_series_accessor(attr_name)(
            try_add_telemetry_to_attribute(attr_name, getattr(Series, attr_name))
        )

for attr_name in dir(DataFrame):
    # Since DataFrame is defined in upstream Modin, all of its members were either defined upstream
    # or overridden by extension.
<<<<<<< HEAD
    if not attr_name.startswith("_") or attr_name in TELEMETRY_PRIVATE_METHODS:
=======
    # Skip the `modin` accessor object, since we apply telemetry to all its fields.
    if attr_name != "modin" and (
        not attr_name.startswith("_") or attr_name in TELEMETRY_PRIVATE_METHODS
    ):
>>>>>>> 8b801cc2
        register_dataframe_accessor(attr_name)(
            try_add_telemetry_to_attribute(attr_name, getattr(DataFrame, attr_name))
        )

# Apply telemetry to all top-level functions in the pd namespace.

for attr_name, attr_value in modin.pandas.__dict__.items():
    # Do not add telemetry to any method that is mirrored from native pandas
    if (
        inspect.isfunction(attr_value)
        and not attr_name.startswith("_")
        and attr_value is not getattr(pandas, attr_name, None)
    ):
        register_pd_accessor(attr_name)(
            snowpark_pandas_telemetry_standalone_function_decorator(attr_value)
        )

# === SESSION INITIALIZATION ===
# Make SnowpandasSessionHolder the __class__ of modin.pandas so that we can make
# "session" a lazy property of the module.
# This implementation follows Python's suggestion here:
# https://docs.python.org/3.12/reference/datamodel.html#customizing-module-attribute-access
from snowflake.snowpark.modin.plugin._internal.session import (  # isort: skip  # noqa: E402,F401
    SnowpandasSessionHolder,
)

if "modin.pandas" in sys.modules:
    sys.modules["modin.pandas"].__class__ = SnowpandasSessionHolder


# === OTHER SETUP ===
# Upstream modin does not re-export the offsets module, so we need to do so here
register_pd_accessor("offsets")(pandas.offsets)


# Don't warn the user about our internal usage of private preview pivot
# features. The user should have already been warned that Snowpark pandas
# is in public or private preview. They likely don't know or care that we are
# using Snowpark DataFrame pivot() internally, let alone that we are using
# private preview features of Snowpark Python.

snowflake.snowpark._internal.utils.should_warn_dynamic_pivot_is_in_private_preview = (
    False
)<|MERGE_RESOLUTION|>--- conflicted
+++ resolved
@@ -97,8 +97,6 @@
 for (doc_module, target_object) in inherit_modules:
     _inherit_docstrings(doc_module, overwrite_existing=True)(target_object)
 
-<<<<<<< HEAD
-=======
 # _inherit_docstrings needs a function or class as argument, so we must explicitly iterate over
 # all members of io and general
 function_inherit_modules = [
@@ -114,7 +112,6 @@
                 getattr(target_module, name)
             )
 
->>>>>>> 8b801cc2
 
 # === SET UP I/O ===
 # Configure Modin engine so it detects our Snowflake I/O classes.
@@ -160,10 +157,7 @@
     register_pd_accessor,
     register_series_accessor,
 )
-<<<<<<< HEAD
-=======
 from modin.pandas.accessor import ModinAPI  # isort: skip  # noqa: E402,F401
->>>>>>> 8b801cc2
 
 from snowflake.snowpark.modin.plugin._internal.telemetry import (  # isort: skip  # noqa: E402,F401
     TELEMETRY_PRIVATE_METHODS,
@@ -171,12 +165,6 @@
     try_add_telemetry_to_attribute,
 )
 
-<<<<<<< HEAD
-for attr_name in dir(Series):
-    # Since Series is defined in upstream Modin, all of its members were either defined upstream
-    # or overridden by extension.
-    if not attr_name.startswith("_") or attr_name in TELEMETRY_PRIVATE_METHODS:
-=======
 # Add telemetry on the ModinAPI accessor object.
 # modin 0.30.1 introduces the pd.DataFrame.modin accessor object for non-pandas methods,
 # such as pd.DataFrame.modin.to_pandas and pd.DataFrame.modin.to_ray. We will automatically
@@ -197,7 +185,6 @@
     if attr_name != "modin" and (
         not attr_name.startswith("_") or attr_name in TELEMETRY_PRIVATE_METHODS
     ):
->>>>>>> 8b801cc2
         register_series_accessor(attr_name)(
             try_add_telemetry_to_attribute(attr_name, getattr(Series, attr_name))
         )
@@ -205,14 +192,10 @@
 for attr_name in dir(DataFrame):
     # Since DataFrame is defined in upstream Modin, all of its members were either defined upstream
     # or overridden by extension.
-<<<<<<< HEAD
-    if not attr_name.startswith("_") or attr_name in TELEMETRY_PRIVATE_METHODS:
-=======
     # Skip the `modin` accessor object, since we apply telemetry to all its fields.
     if attr_name != "modin" and (
         not attr_name.startswith("_") or attr_name in TELEMETRY_PRIVATE_METHODS
     ):
->>>>>>> 8b801cc2
         register_dataframe_accessor(attr_name)(
             try_add_telemetry_to_attribute(attr_name, getattr(DataFrame, attr_name))
         )

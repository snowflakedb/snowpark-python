--- conflicted
+++ resolved
@@ -585,26 +585,17 @@
                 _PYTHON_SNOWPARK_ELIMINATE_NUMERIC_SQL_VALUE_CAST_ENABLED, False
             )
         )
-<<<<<<< HEAD
         self._auto_clean_up_temp_table_enabled = True
         # self._auto_clean_up_temp_table_enabled: bool = (
         #     self._conn._get_client_side_session_parameter(
         #         _PYTHON_SNOWPARK_AUTO_CLEAN_UP_TEMP_TABLE_ENABLED, False
         #     )
         # )
-
-=======
-        self._auto_clean_up_temp_table_enabled: bool = (
-            self._conn._get_client_side_session_parameter(
-                _PYTHON_SNOWPARK_AUTO_CLEAN_UP_TEMP_TABLE_ENABLED, False
-            )
-        )
         self._reduce_describe_query_enabled: bool = (
             self._conn._get_client_side_session_parameter(
                 _PYTHON_SNOWPARK_REDUCE_DESCRIBE_QUERY_ENABLED, False
             )
         )
->>>>>>> bbfb457b
         self._query_compilation_stage_enabled: bool = (
             self._conn._get_client_side_session_parameter(
                 _PYTHON_SNOWPARK_ENABLE_QUERY_COMPILATION_STAGE, False

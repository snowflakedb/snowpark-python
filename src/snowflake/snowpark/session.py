--- conflicted
+++ resolved
@@ -49,14 +49,7 @@
 )
 from snowflake.snowpark._internal.analyzer.unary_expression import Cast
 from snowflake.snowpark._internal.ast import AstBatch
-<<<<<<< HEAD
-from snowflake.snowpark._internal.ast_utils import (
-    build_const_from_python_val,
-    with_src_position,
-)
-=======
 from snowflake.snowpark._internal.ast_utils import build_const_from_python_val, with_src_position
->>>>>>> 36532542
 from snowflake.snowpark._internal.error_message import SnowparkClientExceptionMessages
 from snowflake.snowpark._internal.packaging_utils import (
     DEFAULT_PACKAGES,
@@ -2063,14 +2056,7 @@
             for p in params:
                 build_const_from_python_val(p, expr.params.add())
 
-<<<<<<< HEAD
-        if (
-            isinstance(self._conn, MockServerConnection)
-            and not self._conn.suppress_not_implemented_error
-        ):
-=======
         if isinstance(self._conn, MockServerConnection) and not self._conn.suppress_not_implemented_error:
->>>>>>> 36532542
             if self._conn.is_closed():
                 raise SnowparkSessionException(
                     "Cannot perform this operation because the session has been closed.",

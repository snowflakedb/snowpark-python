--- conflicted
+++ resolved
@@ -1947,28 +1947,6 @@
         """
         # AST.
         stmt = self._ast_batch.assign()
-<<<<<<< HEAD
-        expr = with_src_position(stmt.expr.apply_expr, stmt)
-        expr.fn.table_fn.call_type.table_fn_call_type__table_fn = True
-
-        if isinstance(func_name, TableFunctionCall):
-            expr.fn.table_fn.name.fn_name_flat = func_name.name
-            func_arguments = func_name.arguments
-            func_named_arguments = func_name.named_arguments
-            # TODO: func.{_over, _partition_by, _order_by, _aliases, _api_call_source}
-        elif isinstance(func_name, str):
-            expr.fn.table_fn.name.fn_name_flat.name = func_name
-        elif isinstance(func_name, list):
-            for part in func_name:
-                expr.fn.table_fn.name.fn_name_structured.name.append(part)
-
-        for arg in func_arguments:
-            build_expr_from_python_val(expr.pos_args.add(), arg)
-        for k in func_named_arguments:
-            entry = expr.named_args.add()
-            entry._1 = k
-            build_expr_from_python_val(entry._2, func_named_arguments[k])
-=======
         expr = stmt.expr
 
         # Session.table_function is a two-in-one:
@@ -2004,7 +1982,6 @@
             build_session_table_fn_apply(
                 expr, func_name, *func_arguments, **func_named_arguments
             )
->>>>>>> 70346e32
 
         if isinstance(self._conn, MockServerConnection):
             if not self._conn._suppress_not_implemented_error:

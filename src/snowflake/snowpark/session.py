--- conflicted
+++ resolved
@@ -734,51 +734,48 @@
             package_version_req = package_req.specs[0][1] if package_req.specs else None
 
             if validate_package:
-<<<<<<< HEAD
+                unavailable_pkg_err_msg = (
+                    "it is not available in Snowflake. Check information_schema.packages "
+                    "to see available packages for UDFs. If this package is a "
+                    '"pure-Python" package, you can find the directory of this package '
+                    "and add it via session.add_import(). See details at "
+                    "https://docs.snowflake.com/en/developer-guide/snowpark/python/creating-udfs.html#using-third-party-packages-from-anaconda-in-a-udf."
+                )
+                unaccepted_terms_err_msg = (
+                    "Anaconda terms must be accepted by ORGADMIN to use "
+                    "Anaconda 3rd party packages. Please follow the instructions at "
+                    "https://docs.snowflake.com/en/developer-guide/udf/python/udf-python-packages.html#using-third-party-packages-from-anaconda."
+                )
 
                 def get_missing_package_message(
-                    package_name: str, package_ver: Optional[str] = None
+                    package_name: str,
+                    detailed_err_msg: str,
+                    package_ver: Optional[str] = None,
                 ) -> str:
                     package_ver = f"=={package_ver}" if package_ver else ""
                     # it is not available in Snowflake. Check information_schema.packages
-                    message = (
-                        f"Cannot add package {package_name}{package_ver} because it is not "
-                        f"available in Snowflake. Check information_schema.packages "
-                        f"to see available packages for UDFs. If this package is a "
-                        f'"pure-Python" package, you can find the directory of this package '
-                        f"and add it via session.add_import()."
-=======
+                    message = f"Cannot add package {package_name}{package_ver} because {detailed_err_msg}"
+                    return message
+
                 if package_name not in valid_packages:
                     is_anaconda_terms_acknowledged = self._run_query(
                         "select system$are_anaconda_terms_acknowledged()"
                     )[0][0]
                     if is_anaconda_terms_acknowledged:
-                        detailed_err_msg = (
-                            "it is not available in Snowflake. Check information_schema.packages "
-                            "to see available packages for UDFs. If this package is a "
-                            '"pure-Python" package, you can find the directory of this package '
-                            "and add it via session.add_import(). See details at "
-                            "https://docs.snowflake.com/en/developer-guide/snowpark/python/creating-udfs.html#using-third-party-packages-from-anaconda-in-a-udf."
-                        )
+                        detailed_err_msg = unavailable_pkg_err_msg
                     else:
-                        detailed_err_msg = (
-                            "Anaconda terms must be accepted by ORGADMIN to use "
-                            "Anaconda 3rd party packages. Please follow the instructions at "
-                            "https://docs.snowflake.com/en/developer-guide/udf/python/udf-python-packages.html#using-third-party-packages-from-anaconda."
-                        )
+                        detailed_err_msg = unaccepted_terms_err_msg
+
                     raise ValueError(
-                        f"Cannot add package {package_name} because {detailed_err_msg}"
->>>>>>> 2fef98bd
+                        get_missing_package_message(package_name, detailed_err_msg)
                     )
-                    return message
-
-                if package_name not in valid_packages:
-                    raise ValueError(get_missing_package_message(package_name))
                 elif package_version_req and not any(
                     v in package_req for v in valid_packages[package_name]
                 ):
                     raise ValueError(
-                        get_missing_package_message(package_name, package_version_req)
+                        get_missing_package_message(
+                            package_name, unavailable_pkg_err_msg, package_version_req
+                        )
                     )
                 elif not use_local_version:
                     try:

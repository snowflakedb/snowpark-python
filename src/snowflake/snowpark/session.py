--- conflicted
+++ resolved
@@ -50,9 +50,6 @@
     MODULE_NAME_TO_PACKAGE_NAME_MAP,
     PythonObjJSONEncoder,
     TempObjectType,
-<<<<<<< HEAD
-    Utils,
-=======
     calculate_md5,
     deprecate,
     get_connector_version,
@@ -68,7 +65,6 @@
     unwrap_stage_location_single_quote,
     validate_object_name,
     zip_file_or_directory_to_stream,
->>>>>>> 58d75be6
 )
 from snowflake.snowpark.dataframe import DataFrame
 from snowflake.snowpark.dataframe_reader import DataFrameReader

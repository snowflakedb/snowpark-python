#!/usr/bin/env python3
# -*- coding: utf-8 -*-
#
# Copyright (c) 2012-2022 Snowflake Computing Inc. All rights reserved.
#
import datetime
import decimal
import json
import os
from array import array
from functools import reduce
from logging import getLogger
from threading import RLock
from typing import Any, Dict, Iterable, List, Optional, Set, Tuple, Union

import cloudpickle

import snowflake.snowpark  # type: ignore
from snowflake.connector import ProgrammingError, SnowflakeConnection
from snowflake.connector.options import pandas
from snowflake.snowpark._internal.analyzer.analyzer_package import AnalyzerPackage
from snowflake.snowpark._internal.analyzer.sf_attribute import Attribute
from snowflake.snowpark._internal.analyzer.snowflake_plan import (
    SnowflakePlanBuilder,
    SnowflakeValues,
)
from snowflake.snowpark._internal.analyzer.table_function import (
    TableFunctionRelation as SPTableFunctionRelation,
)
from snowflake.snowpark._internal.analyzer_obj import Analyzer
from snowflake.snowpark._internal.error_message import SnowparkClientExceptionMessages
from snowflake.snowpark._internal.plans.logical.basic_logical_operators import Range
from snowflake.snowpark._internal.server_connection import ServerConnection
from snowflake.snowpark._internal.sp_expressions import (
    AttributeReference as SPAttributeReference,
    FlattenFunction as SPFlattenFunction,
)
from snowflake.snowpark._internal.sp_types.types_package import (
    ColumnOrName,
    _infer_schema,
    _merge_type,
)
from snowflake.snowpark._internal.utils import (
    PythonObjJSONEncoder,
    TempObjectType,
    Utils,
    deprecate,
)
from snowflake.snowpark._internal.write_pandas import write_pandas
from snowflake.snowpark.dataframe import DataFrame
from snowflake.snowpark.dataframe_reader import DataFrameReader
from snowflake.snowpark.file_operation import FileOperation
from snowflake.snowpark.functions import (
    _create_table_function_expression,
    col,
    column,
    parse_json,
    to_array,
    to_date,
    to_decimal,
    to_object,
    to_time,
    to_timestamp,
    to_variant,
)
from snowflake.snowpark.row import Row
from snowflake.snowpark.table import Table
from snowflake.snowpark.types import (
    ArrayType,
    DateType,
    DecimalType,
    MapType,
    StringType,
    StructType,
    TimestampType,
    TimeType,
    VariantType,
    _AtomicType,
)
from snowflake.snowpark.udf import UDFRegistration

logger = getLogger(__name__)

_session_management_lock = RLock()
_active_sessions = set()  # type: Set["Session"]


def _get_active_session() -> Optional["Session"]:
    with _session_management_lock:
        if len(_active_sessions) == 1:
            return next(iter(_active_sessions))
        elif len(_active_sessions) > 1:
            raise SnowparkClientExceptionMessages.MORE_THAN_ONE_ACTIVE_SESSIONS()
        else:
            raise SnowparkClientExceptionMessages.SERVER_NO_DEFAULT_SESSION()


def _add_session(session: "Session"):
    with _session_management_lock:
        _active_sessions.add(session)


def _remove_session(session: "Session"):
    with _session_management_lock:
        _active_sessions.remove(session)


class Session:
    """
    Establishes a connection with a Snowflake database and provides methods for creating DataFrames
    and accessing objects for working with files in stages.

    When you create a Session object, you provide connection parameters to establish a
    connection with a Snowflake database (e.g. an account, a user name, etc.). You can
    specify these settings in a dict that associates connection parameters names with values.
    The Snowpark library uses `the Snowflake Connector for Python <https://docs.snowflake.com/en/user-guide/python-connector.html>`_
    to connect to Snowflake. Refer to
    `Connecting to Snowflake using the Python Connector <https://docs.snowflake.com/en/user-guide/python-connector-example.html#connecting-to-snowflake>`_
    for the details of `Connection Parameters <https://docs.snowflake.com/en/user-guide/python-connector-api.html#connect>`_.

    To create a Session object from a dict of connection parameters::

        connection_parameters = {
            "user": "<user_name>",
            "password": "<password>",
            "account": "<account_name>",
            "role": "<role_name>",
            "warehouse": "<warehouse_name>",
            "database": <database_name>,
            "schema": <schema1_name>,
        }
        session = Session.builder.configs(connection_parameters).create()

    :class:`Session` contains functions to construct a :class:`DataFrame` like :func:`table`,
    :func:`sql` and :func:`read`.

    A ``Session`` object is not thread-safe.
    """

    class SessionBuilder:
        """
        Provides methods to set connection parameters and create a :class:`Session`.
        """

        def __init__(self):
            self.__options = {}

        def _remove_config(self, key: str) -> "Session.SessionBuilder":
            """Only used in test."""
            self.__options.pop(key, None)
            return self

        def config(self, key: str, value: Union[int, str]) -> "Session.SessionBuilder":
            """
            Adds the specified connection parameter to the SessionBuilder configuration.
            """
            self.__options[key] = value
            return self

        def configs(
            self, options: Dict[str, Union[int, str]]
        ) -> "Session.SessionBuilder":
            """
            Adds the specified :class:`dict` of connection parameters to
            the SessionBuilder configuration.

            Note:
                Calling this method overwrites any existing connection parameters
                that you have already set in the SessionBuilder.
            """
            self.__options = {**self.__options, **options}
            return self

        def create(self) -> "Session":
            """Creates a new Session."""
            return self.__create_internal(conn=None)

        def __create_internal(
            self, conn: Optional[SnowflakeConnection] = None
        ) -> "Session":
            new_session = Session(
                ServerConnection({}, conn) if conn else ServerConnection(self.__options)
            )
            _add_session(new_session)
            return new_session

        def __get__(self, obj, objtype=None):
            return Session.SessionBuilder()

    __STAGE_PREFIX = "@"

    #: Returns a builder you can use to set configuration properties
    #: and create a :class:`Session` object.
    builder: SessionBuilder = SessionBuilder()

    def __init__(self, conn: ServerConnection):
        if len(_active_sessions) >= 1 and Utils.is_in_stored_procedure():
            raise SnowparkClientExceptionMessages.DONT_CREATE_SESSION_IN_SP()
        self._conn = conn
        self.__query_tag = None
        self.__import_paths: Dict[str, Tuple[Optional[str], Optional[str]]] = {}
        self.__cloudpickle_path = {
            os.path.dirname(cloudpickle.__file__): ("cloudpickle", None)
        }
        self.__session_id = self._conn.get_session_id()
        self._session_info = f"""
"version" : {Utils.get_version()},
"python.version" : {Utils.get_python_version()},
"python.connector.version" : {Utils.get_connector_version()},
"python.connector.session.id" : {self.__session_id},
"os.name" : {Utils.get_os_name()}
"""
        self.__session_stage = Utils.random_name_for_temp_object(TempObjectType.STAGE)
        self.__stage_created = False
        self.__udf_registration = None
        self.__plan_builder = SnowflakePlanBuilder(self)

        self.__last_action_id = 0
        self.__last_canceled_id = 0

        self.__file = None

        self._analyzer = Analyzer(self)
        logger.info(f"Python Snowpark Session information: %s", self._session_info)

    def __enter__(self):
        return self

    def __exit__(self, exc_type, exc_val, exc_tb):
        self.close()

    def _generate_new_action_id(self) -> int:
        self.__last_action_id += 1
        return self.__last_action_id

    def close(self) -> None:
        """Close this session."""
        if Utils.is_in_stored_procedure():
            raise SnowparkClientExceptionMessages.DONT_CLOSE_SESSION_IN_SP()
        try:
            if self._conn.is_closed():
                logger.debug(
                    "No-op because session %s had been previously closed.",
                    self.__session_id,
                )
            else:
                logger.info(f"Closing session: %s", self.__session_id)
                self.cancel_all()
        except Exception as ex:
            raise SnowparkClientExceptionMessages.SERVER_FAILED_CLOSE_SESSION(str(ex))
        finally:
            try:
                self._conn.close()
                logger.info(f"Closed session: %s", self.__session_id)
            finally:
                _remove_session(self)

    def _get_last_canceled_id(self) -> int:
        return self.__last_canceled_id

    def cancel_all(self) -> None:
        """
        Cancel all action methods that are running currently.
        This does not affect any action methods called in the future.
        """
        logger.info("Canceling all running queries")
        self.__last_canceled_id = self.__last_action_id
        self._conn.run_query(f"select system$cancel_all_queries({self.__session_id})")

    @deprecate(
        deprecate_version="0.4.0",
        remove_version="0.5.0",
        extra_warning_text="Use get_imports.",
        extra_doc_string="Use :meth:`get_imports`.",
    )
    def getImports(self) -> List[str]:
        return self.get_imports()

    def get_imports(self) -> List[str]:
        """
        Returns a list of imports added for user defined functions (UDFs).
        This list includes any Python or zip files that were added automatically by the library.
        """
        return list(self.__import_paths.keys())

    def _get_local_imports(self) -> List[str]:
        return [
            dep for dep in self.get_imports() if not dep.startswith(self.__STAGE_PREFIX)
        ]

    @deprecate(
        deprecate_version="0.4.0",
        remove_version="0.5.0",
        extra_warning_text="Use add_import.",
        extra_doc_string="Use :meth:`add_import`.",
    )
    def addImport(self, path: str, import_path: Optional[str] = None) -> None:
        return self.add_import(path, import_path)

    def add_import(self, path: str, import_path: Optional[str] = None) -> None:
        """
        Registers a remote file in stage or a local file as an import of a user-defined function
        (UDF). The local file can be a compressed file (e.g., zip), a Python file (.py),
        a directory, or any other file resource.

        Args:
            path: The path of a local file or a remote file in the stage. In each case:

                * if the path points to a local file, this file will be uploaded to the
                  stage where the UDF is registered and Snowflake will import the file when
                  executing that UDF.

                * if the path points to a local directory, the directory will be compressed
                  as a zip file and will be uploaded to the stage where the UDF is registered
                  and Snowflake will import the file when executing that UDF.

                * if the path points to a file in a stage, the file will be included in the
                  imports when executing a UDF.

            import_path: The relative Python import path for a UDF.
                If it is not provided or it is None, the UDF will import the package
                directly without any leading package/module. This argument will become
                a no-op if the path  points to a stage file or a non-Python local file.

        Examples::

            # import a local file
            session.add_import(“/tmp/my_dir/my_module.py”)
            @udf
            def f():
                from my_module import g
                return g()

            # import a local file with "import_path"
            session.add_import(“/tmp/my_dir/my_module.py”, import_path="my_dir.my_module")
            @udf
            def f():
                from my_dir.my_module import g
                return g()

            # import a stage file
            session.add_import(“@stage/test.py”)

        Note:
            1. In favor of the lazy execution, the file will not be uploaded to the stage
            immediately, and it will be uploaded when a UDF is created.

            2. The Snowpark library calculates an MD5 checksum for every file/directory.
            Each file is uploaded to a subdirectory named after the MD5 checksum for the
            file in the stage. If there is an existing file or directory, the Snowpark
            library will compare their checksums to determine whether it should be re-uploaded.
            Therefore, after uploading a local file to the stage, if the user makes
            some changes to this file and intends to upload it again, just call this
            function with the file path again, the existing file in the stage will be
            overwritten by the re-uploaded file.

            3. Adding two files with the same file name is not allowed, because UDFs
            can't be created with two imports with the same name.

            4. This method will register the file for all UDFs created later in the current
            session. If you only want to import a file for a specific UDF, you can use
            ``imports`` argument in :func:`functions.udf` or
            :meth:`session.udf.register() <snowflake.snowpark.udf.UDFRegistration.register>`.
        """
        path, checksum, leading_path = self._resolve_import_path(path, import_path)
        self.__import_paths[path] = (checksum, leading_path)

    @deprecate(
        deprecate_version="0.4.0",
        remove_version="0.5.0",
        extra_warning_text="Use remove_import.",
        extra_doc_string="Use :meth:`remove_import`.",
    )
    def removeImport(self, path: str) -> None:
        return self.remove_import(path)

    def remove_import(self, path: str) -> None:
        """
        Removes a file in stage or local file from the imports of a user-defined function (UDF).

        Args:
            path: a path pointing to a local file or a remote file in the stage

        Examples::

            session.remove_import(“/tmp/dir1/test.py”)
            session.remove_import(“/tmp/dir1”)
            session.remove_import(“@stage/test.py”)
        """
        trimmed_path = path.strip()
        abs_path = (
            os.path.abspath(trimmed_path)
            if not trimmed_path.startswith(self.__STAGE_PREFIX)
            else trimmed_path
        )
        if abs_path not in self.__import_paths:
            raise KeyError(f"{abs_path} is not found in the existing imports")
        else:
            self.__import_paths.pop(abs_path)

    @deprecate(
        deprecate_version="0.4.0",
        remove_version="0.5.0",
        extra_warning_text="Use clear_imports.",
        extra_doc_string="Use :meth:`clear_imports`.",
    )
    def clearImports(self) -> None:
        return self.clear_imports()

    def clear_imports(self) -> None:
        """
        Clears all files in a stage or local files from the imports of a user-defined function (UDF).

        Example::

            session.clear_imports()
        """
        self.__import_paths.clear()

    def _resolve_import_path(
        self, path: str, import_path: Optional[str] = None
    ) -> Tuple[str, Optional[str], Optional[str]]:
        trimmed_path = path.strip()
        trimmed_import_path = import_path.strip() if import_path else None

        if not trimmed_path.startswith(self.__STAGE_PREFIX):
            if not os.path.exists(trimmed_path):
                raise FileNotFoundError(f"{trimmed_path} is not found")
            if not os.path.isfile(trimmed_path) and not os.path.isdir(trimmed_path):
                raise ValueError(
                    f"add_import() only accepts a local file or directory, "
                    f"or a file in a stage, but got {trimmed_path}"
                )
            abs_path = os.path.abspath(trimmed_path)

            # convert the Python import path to the file path
            # and extract the leading path, where
            # absolute path = [leading path]/[parsed file path of Python import path]
            if trimmed_import_path is not None:
                # the import path only works for the directory and the Python file
                if os.path.isdir(abs_path):
                    import_file_path = trimmed_import_path.replace(".", os.path.sep)
                elif os.path.isfile(abs_path) and abs_path.endswith(".py"):
                    import_file_path = (
                        f"{trimmed_import_path.replace('.', os.path.sep)}.py"
                    )
                else:
                    import_file_path = None
                if import_file_path:
                    if abs_path.endswith(import_file_path):
                        leading_path = abs_path[: -len(import_file_path)]
                    else:
                        raise ValueError(
                            f"import_path {trimmed_import_path} is invalid "
                            f"because it's not a part of path {abs_path}"
                        )
                else:
                    leading_path = None
            else:
                leading_path = None

            # Include the information about import path to the checksum
            # calculation, so if the import path changes, the checksum
            # will change and the file in the stage will be overwritten.
            return (
                abs_path,
                Utils.calculate_md5(abs_path, additional_info=leading_path),
                leading_path,
            )
        else:
            return trimmed_path, None, None

    def _resolve_imports(
        self,
        stage_location: str,
        udf_level_import_paths: Optional[
            Dict[str, Tuple[Optional[str], Optional[str]]]
        ] = None,
    ) -> List[str]:
        """Resolve the imports and upload local files (if any) to the stage."""
        resolved_stage_files = []
        stage_file_list = self._list_files_in_stage(stage_location)
        normalized_stage_location = Utils.normalize_stage_location(stage_location)

        # always import cloudpickle for non-stored-proc mode
        # TODO(SNOW-500845): Remove importing cloudpickle after it is installed on the server side by default
        import_paths = (
            udf_level_import_paths.copy()
            if udf_level_import_paths
            else self.__import_paths.copy()
        )
        if not Utils.is_in_stored_procedure():
            import_paths.update(self.__cloudpickle_path)

        for path, (prefix, leading_path) in import_paths.items():
            # stage file
            if path.startswith(self.__STAGE_PREFIX):
                resolved_stage_files.append(path)
            else:
                filename = (
                    f"{os.path.basename(path)}.zip"
                    if os.path.isdir(path) or path.endswith(".py")
                    else os.path.basename(path)
                )
                filename_with_prefix = f"{prefix}/{filename}"
                if filename_with_prefix in stage_file_list:
                    logger.info(
                        f"{filename} exists on {normalized_stage_location}, skipped"
                    )
                else:
                    # local directory or .py file
                    if os.path.isdir(path) or path.endswith(".py"):
                        with Utils.zip_file_or_directory_to_stream(
                            path, leading_path, add_init_py=True
                        ) as input_stream:
                            self._conn.upload_stream(
                                input_stream=input_stream,
                                stage_location=normalized_stage_location,
                                dest_filename=filename,
                                dest_prefix=prefix,
                                source_compression="DEFLATE",
                                compress_data=False,
                                overwrite=True,
                            )
                    # local file
                    else:
                        self._conn.upload_file(
                            path=path,
                            stage_location=normalized_stage_location,
                            dest_prefix=prefix,
                            compress_data=False,
                            overwrite=True,
                        )
                resolved_stage_files.append(
                    f"{normalized_stage_location}/{filename_with_prefix}"
                )

        return resolved_stage_files

    def _list_files_in_stage(self, stage_location: Optional[str] = None) -> Set[str]:
        normalized = Utils.normalize_stage_location(
            stage_location if stage_location else self.__session_stage
        )
        file_list = self.sql(f"ls {normalized}").select('"name"').collect()
        prefix_length = Utils.get_stage_file_prefix_length(normalized)
        return {str(row[0])[prefix_length:] for row in file_list}

    @property
    def query_tag(self) -> Optional[str]:
        """
        The query tag for this session.

        :getter: Returns the query tag. You can use the query tag to find all queries
            run for this session in the History page of the Snowflake web interface.

        :setter: Sets the query tag. If the input is ``None`` or an empty :class:`str`,
            the session's query_tag will be unset. If the query tag is not set, the default
            will be the call stack when a :class:`DataFrame` method that pushes down the SQL
            query to the Snowflake Database is called. For example, :meth:`DataFrame.collect`,
            :meth:`DataFrame.show`, :meth:`DataFrame.create_or_replace_view` and
            :meth:`DataFrame.create_or_replace_temp_view` will push down the SQL query.
        """
        return self.__query_tag

    @query_tag.setter
    def query_tag(self, tag: str) -> None:
        if tag:
            self._conn.run_query(f"alter session set query_tag = '{tag}'")
        else:
            self._conn.run_query("alter session unset query_tag")
        self.__query_tag = tag

    def table(self, name: Union[str, Iterable[str]]) -> Table:
        """
        Returns a DataFrame that points the specified table.

        Args:
            name: A string or list of strings that specify the table name or
                fully-qualified object identifier (database name, schema name, and table name).

        Examples::

            df1 = session.table("mytable")
            df2 = session.table(["mydb", "myschema", "mytable"])
        """

        if not isinstance(name, str) and isinstance(name, Iterable):
            name = ".".join(name)
        Utils.validate_object_name(name)
        return Table(name, self)

    def table_function(
        self,
        func_name: Union[str, List[str]],
        *func_arguments: ColumnOrName,
        **func_named_arguments: ColumnOrName,
    ) -> DataFrame:
        """Creates a new DataFrame from the given snowflake SQL table function.

        References: `Snowflake SQL functions <https://docs.snowflake.com/en/sql-reference/functions-table.html>`_.

        Example::

            word_list = session.table_function("split_to_table", lit("split words to table"), " ").collect()

        Args:

            func_name: The SQL function name.
            func_arguments: The positional arguments for the SQL function.
            func_named_arguments: The named arguments for the SQL function, if it accepts named arguments.

        Returns:
            A new :class:`DataFrame` with data from calling the table function.

        See Also:
            - :meth:`DataFrame.join_table_function`, which lateral joins an existing :class:`DataFrame` and a SQL function.
        """
        func_expr = _create_table_function_expression(
            func_name, *func_arguments, **func_named_arguments
        )
        return DataFrame(
            self,
            SPTableFunctionRelation(func_expr),
        )

    def sql(self, query: str) -> DataFrame:
        """
        Returns a new DataFrame representing the results of a SQL query.
        You can use this method to execute a SQL statement. Note that you still
        need to call :func:`DataFrame.collect` to execute this query in Snowflake.

        Args:
            query: The SQL statement to execute.

        Example::

            # create a dataframe from a SQL query
            df = session.sql("select 1")
            # execute the query
            df.collect()
        """
        return DataFrame(session=self, plan=self.__plan_builder.query(query, None))

    @property
    def read(self) -> "DataFrameReader":
        """Returns a :class:`DataFrameReader` that you can use to read data from various
        supported sources (e.g. a file in a stage) as a DataFrame."""
        return DataFrameReader(self)

    def _run_query(self, query: str) -> List[Any]:
        return self._conn.run_query(query)["data"]

    def _get_result_attributes(self, query: str) -> List[Attribute]:
        return self._conn.get_result_attributes(query)

    @deprecate(
        deprecate_version="0.4.0",
        remove_version="0.5.0",
        extra_warning_text="Use get_session_stage.",
        extra_doc_string="Use :meth:`get_session_stage`.",
    )
    def getSessionStage(self) -> str:
        return self.get_session_stage()

    def get_session_stage(self) -> str:
        """
        Returns the name of the temporary stage created by the Snowpark library
        for uploading and storing temporary artifacts for this session.
        These artifacts include libraries and packages for UDFs that you define
        in this session via :func:`add_import`.
        """
        qualified_stage_name = (
            f"{self.get_fully_qualified_current_schema()}.{self.__session_stage}"
        )
        if not self.__stage_created:
            self._run_query(
                f"create temporary stage if not exists {qualified_stage_name}"
            )
            self.__stage_created = True
        return f"@{qualified_stage_name}"

    # TODO make the table input consistent with session.table
    def write_pandas(
        self,
        pd: "pandas.DataFrame",
        table_name: str,
        *,
        database: Optional[str] = None,
        schema: Optional[str] = None,
        chunk_size: Optional[int] = None,
        compression: str = "gzip",
        on_error: str = "abort_statement",
        parallel: int = 4,
        quote_identifiers: bool = True,
        auto_create_table: bool = False,
        create_temp_table: bool = False,
    ) -> DataFrame:
        """Writes a pandas DataFrame to a table in Snowflake and returns a
        Snowpark :class:DataFrame object referring to the table where the
        pandas DataFrame was written to.

        Note: Unless auto_create_table is true, you must first create a table in
        Snowflake that the passed in pandas DataFrame can be written to. If
        your pandas DataFrame cannot be written to the specified table, an
        exception will be raised.

        Args:
            pd: The pandas DataFrame we'd like to write back.
            table_name: Name of the table we want to insert into.
            database: Database that the table is in. If not provided, the default one will be used (Default value = None).
            schema: Schema that the table is in. If not provided, the default one will be used (Default value = None).
            chunk_size: Number of elements to be inserted once. If not provided, all elements will be dumped once
                (Default value = None).
            compression: The compression used on the Parquet files: gzip or snappy. Gzip gives supposedly a
                better compression, while snappy is faster. Use whichever is more appropriate (Default value = 'gzip').
            on_error: Action to take when COPY INTO statements fail, default follows documentation at:
                https://docs.snowflake.com/en/sql-reference/sql/copy-into-table.html#copy-options-copyoptions
                (Default value = 'abort_statement').
            parallel: Number of threads to be used when uploading chunks, default follows documentation at:
                https://docs.snowflake.com/en/sql-reference/sql/put.html#optional-parameters (Default value = 4).
            quote_identifiers: By default, identifiers, specifically database, schema, table and column names
                (from df.columns) will be quoted. If set to False, identifiers are passed on to Snowflake without quoting.
                I.e. identifiers will be coerced to uppercase by Snowflake.  (Default value = True)
            auto_create_table: When true, automatically creates a table to store the passed in pandas DataFrame using the
                passed in database, schema, and table_name. Note: there are usually multiple table configurations that
                would allow you to upload a particular pandas DataFrame successfully. If you don't like the auto created
                table, you can always create your own table before calling this function. For example, Auto-created
                tables will store :class:`list`, :class:`tuple`, :class:`dict` as strings in a VARCHAR column.

        Example::

            import pandas as pd

            pandas_df = pd.DataFrame([(1, "Steve"), (2, "Bob")], columns=["id", "name"])
            # "write_pandas_table" is a table that was pre-created with two columns,
            # id and name which are an integer and varchar respectively
            snowpark_df = session.write_pandas(pandas_df, "write_pandas_table")
            snowpark_pandas_df = snowpark_df.to_pandas()
            # These two pandas DataFrames have the same data
            snowpark_pandas_df.eq(snowpark_df)
        """
        success = None  # forward declaration
        try:
            if quote_identifiers:
                location = (
                    (('"' + database + '".') if database else "")
                    + (('"' + schema + '".') if schema else "")
                    + ('"' + table_name + '"')
                )
            else:
                location = (
                    (database + "." if database else "")
                    + (schema + "." if schema else "")
                    + (table_name)
                )
            success, nchunks, nrows, ci_output = write_pandas(
                self._conn._conn,
                pd,
                table_name,
                database=database,
                schema=schema,
                chunk_size=chunk_size,
                compression=compression,
                on_error=on_error,
                parallel=parallel,
                quote_identifiers=quote_identifiers,
                auto_create_table=auto_create_table,
                create_temp_table=create_temp_table,
            )
        except ProgrammingError as pe:
            if pe.msg.endswith("does not exist"):
                raise SnowparkClientExceptionMessages.DF_PANDAS_TABLE_DOES_NOT_EXIST_EXCEPTION(
                    location
                ) from pe
            else:
                raise pe

        if success:
            return self.table(location)
        else:
            raise SnowparkClientExceptionMessages.DF_PANDAS_GENERAL_EXCEPTION(
                str(ci_output)
            )

    def create_dataframe(
        self,
        data: Union[List, Tuple, "pandas.DataFrame"],
        schema: Optional[Union[StructType, List[str]]] = None,
    ) -> DataFrame:
        """Creates a new DataFrame containing the specified values from the local data.

        If creating a new DataFrame from a pandas Dataframe, we will store the pandas
        DataFrame in a temporary table and return a DataFrame pointing to that temporary
        table for you to then do further transformations on. This temporary table will be
        dropped at the end of your session. If you would like to save the pandas DataFrame,
        use the :meth:`write_pandas` method instead.

        Args:
            data: The local data for building a :class:`DataFrame`. ``data`` can only
                be a :class:`list`, :class:`tuple` or pandas DataFrame. Every element in
                ``data`` will constitute a row in the DataFrame.
            schema: A :class:`~snowflake.snowpark.types.StructType` containing names and
                data types of columns, or a list of column names, or ``None``.
                When ``schema`` is a list of column names or ``None``, the schema of the
                DataFrame will be inferred from the data across all rows. To improve
                performance, provide a schema. This avoids the need to infer data types
                with large data sets.

        Examples::

            import pandas as pd

            # infer schema
            session.create_dataframe([1, 2, 3, 4]).to_df("a")  # one single column
            session.create_dataframe([[1, 2, 3, 4]]).to_df("a", "b", "c", "d")
            session.create_dataframe([[1, 2], [3, 4]]).to_df("a", "b")
            session.create_dataframe([Row(a=1, b=2, c=3, d=4)])
            session.create_dataframe([{"a": "snow", "b": "flake"}])
            session.create_dataframe(pd.DataFrame([(1, 2, 3, 4)], columns=["a", "b", "c", "d"]))

            # given a schema
            from snowflake.snowpark.types import IntegerType, StringType
            schema = StructType([StructField("a", IntegerType()), StructField("b", StringType())])
            session.create_dataframe([[1, "snow"], [3, "flake"]], schema)
        """
        if data is None:
            raise ValueError("data cannot be None.")

        # check the type of data
        if isinstance(data, Row):
            raise TypeError("create_dataframe() function does not accept a Row object.")

        if not isinstance(data, (list, tuple, pandas.DataFrame)):
            raise TypeError(
                "create_dataframe() function only accepts data as a list, tuple or a pandas DataFrame."
            )

        # check to see if it is a Pandas DataFrame and if so, write that to a temp
        # table and return as a DataFrame
        if isinstance(data, pandas.DataFrame):
            table_name = AnalyzerPackage._escape_quotes(
                Utils.random_name_for_temp_object(TempObjectType.TABLE)
            )
            database = self.get_current_database(unquoted=True)
            schema = self.get_current_schema(unquoted=True)

            return self.write_pandas(
                data,
                table_name,
                database=database,
                schema=schema,
                quote_identifiers=True,
                auto_create_table=True,
                create_temp_table=True,
            )

        if not data:
            raise ValueError("data cannot be empty.")

        # infer the schema based on the data
        names = None
        if isinstance(schema, StructType):
            new_schema = schema
        else:
            if isinstance(schema, list):
                names = schema
            new_schema = reduce(
                _merge_type,
                (_infer_schema(row, names) for row in data),
            )
        if len(new_schema.fields) == 0:
            raise ValueError(
                "The provided schema or inferred schema cannot be None or empty"
            )

        def convert_row_to_list(
            row: Union[Dict, List, Tuple], names: List[str]
        ) -> List:
            row_dict = None
            if not row:
                row = [None]
            elif isinstance(row, (tuple, list)):
                if getattr(row, "_fields", None):  # Row or namedtuple
                    row_dict = row.asDict() if isinstance(row, Row) else row._asdict()
            elif isinstance(row, dict):
                row_dict = row.copy()
            else:
                row = [row]

            if row_dict:
                # fill None if the key doesn't exist
                return [row_dict.get(name) for name in names]
            else:
                # check the length of every row, which should be same across data
                if len(row) != len(names):
                    raise ValueError(
                        f"{len(names)} fields are required by schema "
                        f"but {len(row)} values are provided. This might be because "
                        f"data consists of rows with different lengths, or mixed rows "
                        f"with column names or without column names"
                    )
                return list(row)

        # always overwrite the column names if they are provided via schema
        if names:
            for i, name in enumerate(names):
                new_schema.fields[i].name = name
        else:
            names = [f.name for f in new_schema.fields]
        rows = [convert_row_to_list(row, names) for row in data]

        # get spark attributes and data types
        attrs, data_types = [], []
        for field in new_schema.fields:
            sf_type = (
                StringType()
                if isinstance(
                    field.datatype,
                    (
                        VariantType,
                        ArrayType,
                        MapType,
                        TimeType,
                        DateType,
                        TimestampType,
                    ),
                )
                else field.datatype
            )
            attrs.append(
                SPAttributeReference(
                    AnalyzerPackage.quote_name(field.name), sf_type, field.nullable
                )
            )
            data_types.append(field.datatype)

        # convert all variant/time/geography/array/map data to string
        converted = []
        for row in rows:
            converted_row = []
            for value, data_type in zip(row, data_types):
                if value is None:
                    converted_row.append(None)
                elif isinstance(value, decimal.Decimal) and isinstance(
                    data_type, DecimalType
                ):
                    converted_row.append(value)
                elif isinstance(value, datetime.datetime) and isinstance(
                    data_type, TimestampType
                ):
                    converted_row.append(str(value))
                elif isinstance(value, datetime.time) and isinstance(
                    data_type, TimeType
                ):
                    converted_row.append(str(value))
                elif isinstance(value, datetime.date) and isinstance(
                    data_type, DateType
                ):
                    converted_row.append(str(value))
                elif isinstance(data_type, _AtomicType):  # consider inheritance
                    converted_row.append(value)
                elif isinstance(value, (list, tuple, array)) and isinstance(
                    data_type, ArrayType
                ):
                    converted_row.append(json.dumps(value, cls=PythonObjJSONEncoder))
                elif isinstance(value, dict) and isinstance(data_type, MapType):
                    converted_row.append(json.dumps(value, cls=PythonObjJSONEncoder))
                elif isinstance(data_type, VariantType):
                    converted_row.append(json.dumps(value, cls=PythonObjJSONEncoder))
                else:
                    raise TypeError(
                        f"Cannot cast {type(value)}({value}) to {str(data_type)}."
                    )
            converted.append(Row(*converted_row))

        # construct a project statement to convert string value back to variant
        project_columns = []
        for field in new_schema.fields:
            if isinstance(field.datatype, DecimalType):
                project_columns.append(
                    to_decimal(
                        column(field.name),
                        field.datatype.precision,
                        field.datatype.scale,
                    ).as_(field.name)
                )
            elif isinstance(field.datatype, TimestampType):
                project_columns.append(to_timestamp(column(field.name)).as_(field.name))
            elif isinstance(field.datatype, TimeType):
                project_columns.append(to_time(column(field.name)).as_(field.name))
            elif isinstance(field.datatype, DateType):
                project_columns.append(to_date(column(field.name)).as_(field.name))
            elif isinstance(field.datatype, VariantType):
                project_columns.append(
                    to_variant(parse_json(column(field.name))).as_(field.name)
                )
            elif isinstance(field.datatype, ArrayType):
                project_columns.append(
                    to_array(parse_json(column(field.name))).as_(field.name)
                )
            elif isinstance(field.datatype, MapType):
                project_columns.append(
                    to_object(parse_json(column(field.name))).as_(field.name)
                )
            # TODO: support geo type
            # elif isinstance(field.data_type, Geography):
            else:
                project_columns.append(column(field.name))

        return DataFrame(self, SnowflakeValues(attrs, converted)).select(
            project_columns
        )

    def range(self, start: int, end: Optional[int] = None, step: int = 1) -> DataFrame:
        """
        Creates a new DataFrame from a range of numbers. The resulting DataFrame has
        single column named ``ID``, containing elements in a range from ``start`` to
        ``end`` (exclusive) with the step value ``step``.

        Args:
            start: The start of the range. If ``end`` is not specified,
                ``start`` will be used as the value of ``end``.
            end: The end of the range.
            step: The step of the range.

        Examples::

            # create a dataframe with one column containing values from 0 to 9
            df1 = session.range(10)
            # create a dataframe with one column containing values from 1 to 9
            df2 = session.range(1, 10)
            # create a dataframe with one column containing values 1, 3, 5, 7, 9
            df3 = session.range(1, 10, 2)
        """
        range_plan = Range(0, start, step) if end is None else Range(start, end, step)
        return DataFrame(session=self, plan=range_plan)

    @deprecate(deprecate_version="0.4.0", remove_version="0.5.0")
    def getDefaultDatabase(self) -> Optional[str]:
        """
        Returns the name of the default database configured for this session in :attr:`builder`.
        """
        return self._conn.get_default_database()

    @deprecate(deprecate_version="0.4.0", remove_version="0.5.0")
    def getDefaultSchema(self) -> Optional[str]:
        """
        Returns the name of the default schema configured for this session in :attr:`builder`.
        """
        return self._conn.get_default_schema()

    @deprecate(
        deprecate_version="0.4.0",
        remove_version="0.5.0",
        extra_warning_text="Use get_current_database.",
        extra_doc_string="Use :meth:`get_current_database`.",
    )
    def getCurrentDatabase(self, unquoted: bool = False) -> Optional[str]:
        return self.get_current_schema(unquoted)

    @deprecate(
        deprecate_version="0.4.0",
        remove_version="0.5.0",
        extra_warning_text="Use get_current_schema.",
        extra_doc_string="Use :meth:`get_current_schema`.",
    )
    def getCurrentSchema(self, unquoted: bool = False) -> Optional[str]:
        return self.get_current_schema(unquoted)

    @deprecate(
        deprecate_version="0.4.0",
        remove_version="0.5.0",
        extra_warning_text="Use get_fully_qualified_current_schema.",
        extra_doc_string="Use :meth:`get_fully_qualified_current_schema`.",
    )
    def getFullyQualifiedCurrentSchema(self) -> str:
        return self.get_fully_qualified_current_schema()

    def get_current_database(self, unquoted: bool = False) -> Optional[str]:
        """
        Returns the name of the current database for the Python connector session attached
        to this session.

        Example::

            session.sql("use database newDB").collect()
            # return "newDB"
            session.get_current_database()
        """
        return self._conn.get_current_database(unquoted=unquoted)

    def get_current_schema(self, unquoted: bool = False) -> Optional[str]:
        """
        Returns the name of the current schema for the Python connector session attached
        to this session.

        Example::

            session.sql("use schema newSchema").collect()
            # return "newSchema"
            session.get_current_schema()
        """
        return self._conn.get_current_schema(unquoted=unquoted)

    def get_fully_qualified_current_schema(self) -> str:
        """Returns the fully qualified name of the current schema for the session."""
        database = self.get_current_database()
        schema = self.get_current_schema()
        if database is None or schema is None:
            missing_item = "DATABASE" if not database else "SCHEMA"
            # TODO: SNOW-372569 Use ErrorMessage
            raise SnowparkClientExceptionMessages.SERVER_CANNOT_FIND_CURRENT_DB_OR_SCHEMA(
                missing_item, missing_item, missing_item
            )
        return database + "." + schema

    @property
    def file(self) -> FileOperation:
        """Returns a :class:`FileOperation` object that you can use to perform file operations on stages.

        Examples:
            session.file.put("file:///tmp/file1.csv", "@myStage/prefix1")
            session.file.get("@myStage/prefix1", "file:///tmp")
        """
        if not self.__file:
            self.__file = FileOperation(self)
        return self.__file

    @property
    def udf(self) -> UDFRegistration:
        """
        Returns a :class:`udf.UDFRegistration` object that you can use to register UDFs.
        See details of how to use this object in :class:`udf.UDFRegistration`.
        """
        if not self.__udf_registration:
            self.__udf_registration = UDFRegistration(self)
        return self.__udf_registration

    def flatten(
        self,
        input: ColumnOrName,
        path: Optional[str] = None,
        outer: bool = False,
        recursive: bool = False,
        mode: str = "BOTH",
    ) -> DataFrame:
        """Creates a new :class:`DataFrame` by flattening compound values into multiple rows.

        The new :class:`DataFrame` will consist of the following columns:

            - SEQ
            - KEY
            - PATH
            - INDEX
            - VALUE
            - THIS

        References: `Snowflake SQL function FLATTEN <https://docs.snowflake.com/en/sql-reference/functions/flatten.html>`_.

        Example::

            df = session.flatten(parse_json(lit('{"a":[1,2]}')), "a", False, False, "BOTH")

        Args:
            input: The name of a column or a :class:`Column` instance that will be unseated into rows.
                The column data must be of Snowflake data type VARIANT, OBJECT, or ARRAY.
            path: The path to the element within a VARIANT data structure which needs to be flattened.
                The outermost element is to be flattened if path is empty or None.
            outer: If ``False``, any input rows that cannot be expanded, either because they cannot be accessed in the ``path``
                or because they have zero fields or entries, are completely omitted from the output.
                Otherwise, exactly one row is generated for zero-row expansions
                (with NULL in the KEY, INDEX, and VALUE columns).
            recursive: If ``False``, only the element referenced by ``path`` is expanded.
                Otherwise, the expansion is performed for all sub-elements recursively.
            mode: Specifies which types should be flattened "OBJECT", "ARRAY", or "BOTH".

        Returns:
            A new :class:`DataFrame` that has the flattened new columns and new rows from the compound data.

        See Also:
            - :meth:`DataFrame.flatten`, which creates a new :class:`DataFrame` by exploding a VARIANT column of an existing :class:`DataFrame`.
            - :meth:`Session.table_function`, which can be used for any Snowflake table functions, including ``flatten``.
        """

        mode = mode.upper()
        if mode not in ("OBJECT", "ARRAY", "BOTH"):
            raise ValueError("mode must be one of ('OBJECT', 'ARRAY', 'BOTH')")
        if isinstance(input, str):
            input = col(input)
        return DataFrame(
            self,
            SPTableFunctionRelation(
                SPFlattenFunction(input.expression, path, outer, recursive, mode)
            ),
        )

    def _table_exists(self, table_name: str):
        tables = self._run_query(f"show tables like '{table_name}'")
        return tables is not None and len(tables) > 0

    def _explain_query(self, query: str) -> Optional[str]:
        try:
            return self._run_query(f"explain using text {query}")[0][0]
        # return None for queries which can't be explained
        except ProgrammingError:
            logger.warning("query '%s' cannot be explained")
<<<<<<< HEAD
            return None

    @staticmethod
    def _get_active_session() -> Optional["Session"]:
        return _active_session

    @staticmethod
    def _set_active_session(session: "Session") -> "Session":
        logger.info(f"Python Snowpark Session information: {session._session_info}")
        global _active_session
        if _active_session:
            logger.info("Overwriting an already active session")
        _active_session = session
        return session

    createDataFrame = create_dataframe
=======
            return None
>>>>>>> 2c5ae2db
<|MERGE_RESOLUTION|>--- conflicted
+++ resolved
@@ -1204,23 +1204,6 @@
         # return None for queries which can't be explained
         except ProgrammingError:
             logger.warning("query '%s' cannot be explained")
-<<<<<<< HEAD
             return None
 
-    @staticmethod
-    def _get_active_session() -> Optional["Session"]:
-        return _active_session
-
-    @staticmethod
-    def _set_active_session(session: "Session") -> "Session":
-        logger.info(f"Python Snowpark Session information: {session._session_info}")
-        global _active_session
-        if _active_session:
-            logger.info("Overwriting an already active session")
-        _active_session = session
-        return session
-
-    createDataFrame = create_dataframe
-=======
-            return None
->>>>>>> 2c5ae2db
+    createDataFrame = create_dataframe
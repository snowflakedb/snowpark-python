#!/usr/bin/env python3
#
# Copyright (c) 2012-2024 Snowflake Computing Inc. All rights reserved.
#

import atexit
import datetime
import decimal
import inspect
import json
import logging
import os
import re
import sys
import tempfile
import warnings
from array import array
from functools import reduce
from logging import getLogger
from threading import RLock
from types import ModuleType
from typing import Any, Dict, List, Literal, Optional, Sequence, Set, Tuple, Union

import cloudpickle
import pkg_resources

import snowflake.snowpark._internal.proto.ast_pb2 as proto
from snowflake.connector import ProgrammingError, SnowflakeConnection
from snowflake.connector.options import installed_pandas, pandas
from snowflake.connector.pandas_tools import write_pandas
from snowflake.snowpark._internal.analyzer import analyzer_utils
from snowflake.snowpark._internal.analyzer.analyzer import Analyzer
from snowflake.snowpark._internal.analyzer.analyzer_utils import result_scan_statement
from snowflake.snowpark._internal.analyzer.datatype_mapper import str_to_sql
from snowflake.snowpark._internal.analyzer.expression import Attribute
from snowflake.snowpark._internal.analyzer.select_statement import (
    SelectSQL,
    SelectStatement,
    SelectTableFunction,
)
from snowflake.snowpark._internal.analyzer.snowflake_plan import SnowflakePlanBuilder
from snowflake.snowpark._internal.analyzer.snowflake_plan_node import (
    Range,
    SnowflakeValues,
)
from snowflake.snowpark._internal.analyzer.table_function import (
    FlattenFunction,
    GeneratorTableFunction,
    TableFunctionRelation,
)
from snowflake.snowpark._internal.analyzer.unary_expression import Cast
from snowflake.snowpark._internal.ast import AstBatch
from snowflake.snowpark._internal.ast_utils import (
    build_expr_from_python_val,
    build_proto_from_struct_type,
    with_src_position,
)
from snowflake.snowpark._internal.error_message import SnowparkClientExceptionMessages
from snowflake.snowpark._internal.packaging_utils import (
    DEFAULT_PACKAGES,
    ENVIRONMENT_METADATA_FILE_NAME,
    IMPLICIT_ZIP_FILE_NAME,
    delete_files_belonging_to_packages,
    detect_native_dependencies,
    get_signature,
    identify_supported_packages,
    map_python_packages_to_files_and_folders,
    parse_conda_environment_yaml_file,
    parse_requirements_text_file,
    pip_install_packages_to_target_folder,
    zip_directory_contents,
)
from snowflake.snowpark._internal.server_connection import ServerConnection
from snowflake.snowpark._internal.telemetry import set_api_call_source
from snowflake.snowpark._internal.type_utils import (
    ColumnOrName,
    convert_sp_to_sf_type,
    infer_schema,
    infer_type,
    merge_type,
)
from snowflake.snowpark._internal.udf_utils import generate_call_python_sp_sql
from snowflake.snowpark._internal.utils import (
    MODULE_NAME_TO_PACKAGE_NAME_MAP,
    STAGE_PREFIX,
    SUPPORTED_TABLE_TYPES,
    PythonObjJSONEncoder,
    TempObjectType,
    calculate_checksum,
    deprecated,
    escape_quotes,
    experimental,
    experimental_parameter,
    get_connector_version,
    get_os_name,
    get_python_version,
    get_stage_file_prefix_length,
    get_temp_type_for_object,
    get_version,
    import_or_missing_modin_pandas,
    is_in_stored_procedure,
    normalize_local_file,
    normalize_remote_file_or_dir,
    parse_positional_args_to_list,
    quote_name,
    random_name_for_temp_object,
    strip_double_quotes_in_like_statement_in_table_name,
    unwrap_single_quote,
    unwrap_stage_location_single_quote,
    validate_object_name,
    warning,
    zip_file_or_directory_to_stream,
)
from snowflake.snowpark.async_job import AsyncJob
from snowflake.snowpark.column import Column
from snowflake.snowpark.context import (
    _is_execution_environment_sandboxed_for_client,
    _use_scoped_temp_objects,
)
from snowflake.snowpark.dataframe import DataFrame
from snowflake.snowpark.dataframe_reader import DataFrameReader
from snowflake.snowpark.exceptions import (
    SnowparkClientException,
    SnowparkSessionException,
)
from snowflake.snowpark.file_operation import FileOperation
from snowflake.snowpark.functions import (
    array_agg,
    col,
    column,
    lit,
    parse_json,
    to_array,
    to_date,
    to_decimal,
    to_geography,
    to_geometry,
    to_object,
    to_time,
    to_timestamp,
    to_timestamp_ltz,
    to_timestamp_ntz,
    to_timestamp_tz,
    to_variant,
)
from snowflake.snowpark.lineage import Lineage
from snowflake.snowpark.mock._analyzer import MockAnalyzer
from snowflake.snowpark.mock._connection import MockServerConnection
from snowflake.snowpark.mock._pandas_util import (
    _convert_dataframe_to_table,
    _extract_schema_and_data_from_pandas_df,
)
from snowflake.snowpark.mock._plan_builder import MockSnowflakePlanBuilder
from snowflake.snowpark.mock._stored_procedure import MockStoredProcedureRegistration
from snowflake.snowpark.mock._udf import MockUDFRegistration
from snowflake.snowpark.query_history import QueryHistory
from snowflake.snowpark.row import Row
from snowflake.snowpark.stored_procedure import StoredProcedureRegistration
from snowflake.snowpark.table import Table
from snowflake.snowpark.table_function import (
    TableFunctionCall,
    _create_table_function_expression,
)
from snowflake.snowpark.types import (
    ArrayType,
    DateType,
    DecimalType,
    GeographyType,
    GeometryType,
    MapType,
    StringType,
    StructType,
    TimestampTimeZone,
    TimestampType,
    TimeType,
    VariantType,
    VectorType,
    _AtomicType,
)
from snowflake.snowpark.udaf import UDAFRegistration
from snowflake.snowpark.udf import UDFRegistration
from snowflake.snowpark.udtf import UDTFRegistration

# Python 3.8 needs to use typing.Iterable because collections.abc.Iterable is not subscriptable
# Python 3.9 can use both
# Python 3.10 needs to use collections.abc.Iterable because typing.Iterable is removed
if sys.version_info <= (3, 9):
    from typing import Iterable
else:
    from collections.abc import Iterable

_logger = getLogger(__name__)

_session_management_lock = RLock()
_active_sessions: Set["Session"] = set()
_PYTHON_SNOWPARK_USE_SCOPED_TEMP_OBJECTS_STRING = (
    "PYTHON_SNOWPARK_USE_SCOPED_TEMP_OBJECTS"
)
_PYTHON_SNOWPARK_USE_SQL_SIMPLIFIER_STRING = "PYTHON_SNOWPARK_USE_SQL_SIMPLIFIER"
_PYTHON_SNOWPARK_USE_LOGICAL_TYPE_FOR_CREATE_DATAFRAME_STRING = (
    "PYTHON_SNOWPARK_USE_LOGICAL_TYPE_FOR_CREATE_DATAFRAME"
)
WRITE_PANDAS_CHUNK_SIZE: int = 100000 if is_in_stored_procedure() else None


def _get_active_session() -> "Session":
    with _session_management_lock:
        if len(_active_sessions) == 1:
            return next(iter(_active_sessions))
        elif len(_active_sessions) > 1:
            raise SnowparkClientExceptionMessages.MORE_THAN_ONE_ACTIVE_SESSIONS()
        else:
            raise SnowparkClientExceptionMessages.SERVER_NO_DEFAULT_SESSION()


def _get_active_sessions() -> Set["Session"]:
    with _session_management_lock:
        if len(_active_sessions) >= 1:
            # TODO: This function is allowing unsafe access to a mutex protected data
            #  structure, we should ONLY use it in tests
            return _active_sessions
        else:
            raise SnowparkClientExceptionMessages.SERVER_NO_DEFAULT_SESSION()


def _add_session(session: "Session") -> None:
    with _session_management_lock:
        _active_sessions.add(session)


def _get_sandbox_conditional_active_session(session: "Session") -> "Session":
    # Precedence to checking sandbox to avoid any side effects
    if _is_execution_environment_sandboxed_for_client:
        session = None
    else:
        session = session or _get_active_session()
    return session


def _close_session_atexit():
    """
    This is the helper function to close all active sessions at interpreter shutdown. For example, when a jupyter
    notebook is shutting down, this will also close all active sessions and make sure send all telemetry to the server.
    """
    if is_in_stored_procedure():
        return
    with _session_management_lock:
        for session in _active_sessions.copy():
            try:
                session.close()
            except Exception:
                pass


# Register _close_session_atexit so it will be called at interpreter shutdown
atexit.register(_close_session_atexit)


def _remove_session(session: "Session") -> None:
    with _session_management_lock:
        try:
            _active_sessions.remove(session)
        except KeyError:
            pass


class Session:
    """
    Establishes a connection with a Snowflake database and provides methods for creating DataFrames
    and accessing objects for working with files in stages.

    When you create a :class:`Session` object, you provide connection parameters to establish a
    connection with a Snowflake database (e.g. an account, a user name, etc.). You can
    specify these settings in a dict that associates connection parameters names with values.
    The Snowpark library uses `the Snowflake Connector for Python <https://docs.snowflake.com/en/user-guide/python-connector.html>`_
    to connect to Snowflake. Refer to
    `Connecting to Snowflake using the Python Connector <https://docs.snowflake.com/en/user-guide/python-connector-example.html#connecting-to-snowflake>`_
    for the details of `Connection Parameters <https://docs.snowflake.com/en/user-guide/python-connector-api.html#connect>`_.

    To create a :class:`Session` object from a ``dict`` of connection parameters::

        >>> connection_parameters = {
        ...     "user": "<user_name>",
        ...     "password": "<password>",
        ...     "account": "<account_name>",
        ...     "role": "<role_name>",
        ...     "warehouse": "<warehouse_name>",
        ...     "database": "<database_name>",
        ...     "schema": "<schema_name>",
        ... }
        >>> session = Session.builder.configs(connection_parameters).create() # doctest: +SKIP

    To create a :class:`Session` object from an existing Python Connector connection::

        >>> session = Session.builder.configs({"connection": <your python connector connection>}).create() # doctest: +SKIP

    :class:`Session` contains functions to construct a :class:`DataFrame` like :meth:`table`,
    :meth:`sql` and :attr:`read`, etc.

    A :class:`Session` object is not thread-safe.
    """

    class RuntimeConfig:
        def __init__(self, session: "Session", conf: Dict[str, Any]) -> None:
            self._session = session
            self._conf = {
                "use_constant_subquery_alias": True,
                "flatten_select_after_filter_and_orderby": True,
            }  # For config that's temporary/to be removed soon
            for key, val in conf.items():
                if self.is_mutable(key):
                    self.set(key, val)

        def get(self, key: str, default=None) -> Any:
            if hasattr(Session, key):
                return getattr(self._session, key)
            if hasattr(self._session._conn._conn, key):
                return getattr(self._session._conn._conn, key)
            return self._conf.get(key, default)

        def is_mutable(self, key: str) -> bool:
            if hasattr(Session, key) and isinstance(getattr(Session, key), property):
                return getattr(Session, key).fset is not None
            if hasattr(SnowflakeConnection, key) and isinstance(
                getattr(SnowflakeConnection, key), property
            ):
                return getattr(SnowflakeConnection, key).fset is not None
            return key in self._conf

        def set(self, key: str, value: Any) -> None:
            if self.is_mutable(key):
                if hasattr(Session, key):
                    setattr(self._session, key, value)
                if hasattr(SnowflakeConnection, key):
                    setattr(self._session._conn._conn, key, value)
                if key in self._conf:
                    self._conf[key] = value
            else:
                raise AttributeError(
                    f'Configuration "{key}" does not exist or is not mutable in runtime'
                )

    class SessionBuilder:
        """
        Provides methods to set connection parameters and create a :class:`Session`.
        """

        def __init__(self) -> None:
            self._options = {}
            self._app_name = None

        def _remove_config(self, key: str) -> "Session.SessionBuilder":
            """Only used in test."""
            self._options.pop(key, None)
            return self

        def app_name(self, app_name: str) -> "Session.SessionBuilder":
            """
            Adds the app name to the :class:`SessionBuilder` to set in the query_tag after session creation
            """
            self._app_name = app_name
            return self

        def config(self, key: str, value: Union[int, str]) -> "Session.SessionBuilder":
            """
            Adds the specified connection parameter to the :class:`SessionBuilder` configuration.
            """
            self._options[key] = value
            return self

        def configs(
            self, options: Dict[str, Union[int, str]]
        ) -> "Session.SessionBuilder":
            """
            Adds the specified :class:`dict` of connection parameters to
            the :class:`SessionBuilder` configuration.

            Note:
                Calling this method overwrites any existing connection parameters
                that you have already set in the SessionBuilder.
            """
            self._options = {**self._options, **options}
            return self

        def create(self) -> "Session":
            """Creates a new Session."""
            if self._options.get("local_testing", False):
                session = Session(MockServerConnection(self._options), self._options)
                if "password" in self._options:
                    self._options["password"] = None
                _add_session(session)
            else:
                session = self._create_internal(self._options.get("connection"))

            if self._app_name:
                app_name_tag = f"APPNAME={self._app_name}"
                session.append_query_tag(app_name_tag)

            return session

        def getOrCreate(self) -> "Session":
            """Gets the last created session or creates a new one if needed."""
            try:
                session = _get_active_session()
                if session._conn._conn.expired:
                    _remove_session(session)
                    return self.create()
                return session
            except SnowparkClientException as ex:
                if ex.error_code == "1403":  # No session, ok lets create one
                    return self.create()
                raise

        def _create_internal(
            self,
            conn: Optional[SnowflakeConnection] = None,
        ) -> "Session":
            # If no connection object and no connection parameter is provided,
            # we read from the default config file
            if not is_in_stored_procedure() and not conn and not self._options:
                from snowflake.connector.config_manager import (
                    _get_default_connection_params,
                )

                self._options = _get_default_connection_params()

            # Set paramstyle to qmark by default to be consistent with previous behavior
            if "paramstyle" not in self._options:
                self._options["paramstyle"] = "qmark"
            new_session = Session(
                ServerConnection({}, conn) if conn else ServerConnection(self._options),
                self._options,
            )

            if "password" in self._options:
                self._options["password"] = None
            _add_session(new_session)
            return new_session

        def __get__(self, obj, objtype=None):
            return Session.SessionBuilder()

    #: Returns a builder you can use to set configuration properties
    #: and create a :class:`Session` object.
    builder: SessionBuilder = SessionBuilder()

    def __init__(
        self,
        conn: Union[ServerConnection, MockServerConnection],
        options: Optional[Dict[str, Any]] = None,
    ) -> None:
        if len(_active_sessions) >= 1 and is_in_stored_procedure():
            raise SnowparkClientExceptionMessages.DONT_CREATE_SESSION_IN_SP()
        self._conn = conn
        self._query_tag = None
        self._import_paths: Dict[str, Tuple[Optional[str], Optional[str]]] = {}
        self._packages: Dict[str, str] = {}
        self._session_id = self._conn.get_session_id()
        self._session_info = f"""
"version" : {get_version()},
"python.version" : {get_python_version()},
"python.connector.version" : {get_connector_version()},
"python.connector.session.id" : {self._session_id},
"os.name" : {get_os_name()}
"""
        self._session_stage = random_name_for_temp_object(TempObjectType.STAGE)
        self._stage_created = False

        if isinstance(conn, MockServerConnection):
            self._udf_registration = MockUDFRegistration(self)
            self._sp_registration = MockStoredProcedureRegistration(self)
        else:
            self._udf_registration = UDFRegistration(self)
            self._sp_registration = StoredProcedureRegistration(self)

        self._udtf_registration = UDTFRegistration(self)
        self._udaf_registration = UDAFRegistration(self)

        self._plan_builder = (
            SnowflakePlanBuilder(self)
            if isinstance(self._conn, ServerConnection)
            else MockSnowflakePlanBuilder(self)
        )
        self._last_action_id = 0
        self._last_canceled_id = 0
        self._use_scoped_temp_objects: bool = (
            _use_scoped_temp_objects
            and self._conn._get_client_side_session_parameter(
                _PYTHON_SNOWPARK_USE_SCOPED_TEMP_OBJECTS_STRING, True
            )
        )
        self._file = FileOperation(self)
        self._lineage = Lineage(self)
        self._analyzer = (
            Analyzer(self) if isinstance(conn, ServerConnection) else MockAnalyzer(self)
        )
        self._sql_simplifier_enabled: bool = (
            self._conn._get_client_side_session_parameter(
                _PYTHON_SNOWPARK_USE_SQL_SIMPLIFIER_STRING, True
            )
        )
        self._cte_optimization_enabled: bool = False
        self._use_logical_type_for_create_df: bool = (
            self._conn._get_client_side_session_parameter(
                _PYTHON_SNOWPARK_USE_LOGICAL_TYPE_FOR_CREATE_DATAFRAME_STRING, True
            )
        )
        self._custom_package_usage_config: Dict = {}
        self._conf = self.RuntimeConfig(self, options or {})
        self._tmpdir_handler: Optional[tempfile.TemporaryDirectory] = None
        self._runtime_version_from_requirement: str = None

        # Initialize the server-side session.
        if self._conn.is_phase1_enabled():
            self._conn.create_coprocessor()

        self._ast_batch = AstBatch(self)

        _logger.info("Snowpark Session information: %s", self._session_info)

    def __enter__(self):
        return self

    def __exit__(self, exc_type, exc_val, exc_tb):
        if not is_in_stored_procedure():
            self.close()

    def __str__(self):
        return (
            f"<{self.__class__.__module__}.{self.__class__.__name__}: account={self.get_current_account()}, "
            f"role={self.get_current_role()}, database={self.get_current_database()}, "
            f"schema={self.get_current_schema()}, warehouse={self.get_current_warehouse()}>"
        )

    def _generate_new_action_id(self) -> int:
        self._last_action_id += 1
        return self._last_action_id

    def close(self) -> None:
        """Close this session."""
        if is_in_stored_procedure():
            _logger.warning("Closing a session in a stored procedure is a no-op.")
            return
        try:
            if self._conn.is_closed():
                _logger.debug(
                    "No-op because session %s had been previously closed.",
                    self._session_id,
                )
            else:
                _logger.info("Closing session: %s", self._session_id)
                self.cancel_all()
        except Exception as ex:
            raise SnowparkClientExceptionMessages.SERVER_FAILED_CLOSE_SESSION(str(ex))
        finally:
            try:
                self._conn.close()
                _logger.info("Closed session: %s", self._session_id)
            finally:
                _remove_session(self)

    @property
    def conf(self) -> RuntimeConfig:
        return self._conf

    @property
    def sql_simplifier_enabled(self) -> bool:
        """Set to ``True`` to use the SQL simplifier (defaults to ``True``).
        The generated SQLs from ``DataFrame`` transformations would have fewer layers of nested queries if the SQL simplifier is enabled.
        """
        return self._sql_simplifier_enabled

    @property
    def cte_optimization_enabled(self) -> bool:
        """Set to ``True`` to enable the CTE optimization (defaults to ``False``).
        The generated SQLs from ``DataFrame`` transformations would have duplicate subquery as CTEs if the CTE optimization is enabled.
        """
        return self._cte_optimization_enabled

    @property
    def custom_package_usage_config(self) -> Dict:
        """Get or set configuration parameters related to usage of custom Python packages in Snowflake.

        If enabled, pure Python packages that are not available in Snowflake will be installed locally via pip and made available
        as an import (see :func:`add_import` for more information on imports). You can speed up this process by mentioning
        a remote stage path as ``cache_path`` where unsupported pure Python packages will be persisted. To use a specific
        version of pip, you can set the environment variable ``PIP_PATH`` to point to your pip executable. To use custom
        Python packages which are not purely Python, specify the ``force_push`` configuration parameter (*note that using
        non-pure Python packages is not recommended!*).

        This feature is **experimental**, please do not use it in production!

        Configurations:
            - **enabled** (*bool*): Turn on usage of custom pure Python packages.
            - **force_push** (*bool*): Use Python packages regardless of whether the packages are pure Python or not.
            - **cache_path** (*str*): Cache custom Python packages on a stage directory. This parameter greatly reduces latency of custom package import.
            - **force_cache** (*bool*): Use this parameter if you specified a ``cache_path`` but wish to create a fresh cache of your environment.

        Args:
            config (dict): Dictionary containing configuration parameters mentioned above (defaults to empty dictionary).

        Example::

            >>> from snowflake.snowpark.functions import udf
            >>> session.custom_package_usage_config = {"enabled": True, "cache_path": "@my_permanent_stage/folder"} # doctest: +SKIP
            >>> session.add_packages("package_unavailable_in_snowflake") # doctest: +SKIP
            >>> @udf
            ... def use_my_custom_package() -> str:
            ...     import package_unavailable_in_snowflake
            ...     return "works"
            >>> session.clear_packages()
            >>> session.clear_imports()

        Note:
            - These configurations allow custom package addition via :func:`Session.add_requirements` and :func:`Session.add_packages`.
            - These configurations also allow custom package addition for all UDFs or stored procedures created later in the current session. If you only want to add custom packages for a specific UDF, you can use ``packages`` argument in :func:`functions.udf` or :meth:`session.udf.register() <snowflake.snowpark.udf.UDFRegistration.register>`.
        """
        return self._custom_package_usage_config

    @sql_simplifier_enabled.setter
    def sql_simplifier_enabled(self, value: bool) -> None:
        self._conn._telemetry_client.send_sql_simplifier_telemetry(
            self._session_id, value
        )
        try:
            self._conn._cursor.execute(
                f"alter session set {_PYTHON_SNOWPARK_USE_SQL_SIMPLIFIER_STRING} = {value}"
            )
        except Exception:
            pass
        self._sql_simplifier_enabled = value

    @cte_optimization_enabled.setter
    @experimental_parameter(version="1.15.0")
    def cte_optimization_enabled(self, value: bool) -> None:
        if value:
            self._conn._telemetry_client.send_cte_optimization_telemetry(
                self._session_id
            )
        self._cte_optimization_enabled = value

    @custom_package_usage_config.setter
    @experimental_parameter(version="1.6.0")
    def custom_package_usage_config(self, config: Dict) -> None:
        self._custom_package_usage_config = {k.lower(): v for k, v in config.items()}

    def cancel_all(self) -> None:
        """
        Cancel all action methods that are running currently.
        This does not affect any action methods called in the future.
        """
        _logger.info("Canceling all running queries")
        self._last_canceled_id = self._last_action_id
        if not isinstance(self._conn, MockServerConnection):
            self._conn.run_query(
                f"select system$cancel_all_queries({self._session_id})"
            )

    def get_imports(self) -> List[str]:
        """
        Returns a list of imports added for user defined functions (UDFs).
        This list includes any Python or zip files that were added automatically by the library.
        """
        return list(self._import_paths.keys())

    def add_import(
        self,
        path: str,
        import_path: Optional[str] = None,
        chunk_size: int = 8192,
        whole_file_hash: bool = False,
    ) -> None:
        """
        Registers a remote file in stage or a local file as an import of a user-defined function
        (UDF). The local file can be a compressed file (e.g., zip), a Python file (.py),
        a directory, or any other file resource. You can also find examples in
        :class:`~snowflake.snowpark.udf.UDFRegistration`.

        Args:
            path: The path of a local file or a remote file in the stage. In each case:

                * if the path points to a local file, this file will be uploaded to the
                  stage where the UDF is registered and Snowflake will import the file when
                  executing that UDF.

                * if the path points to a local directory, the directory will be compressed
                  as a zip file and will be uploaded to the stage where the UDF is registered
                  and Snowflake will import the file when executing that UDF.

                * if the path points to a file in a stage, the file will be included in the
                  imports when executing a UDF.

            import_path: The relative Python import path for a UDF.
                If it is not provided or it is None, the UDF will import the package
                directly without any leading package/module. This argument will become
                a no-op if the path  points to a stage file or a non-Python local file.

            chunk_size: The number of bytes to hash per chunk of the uploaded files.

            whole_file_hash: By default only the first chunk of the uploaded import is hashed to save
                time. When this is set to True each uploaded file is fully hashed instead.

        Example::

            >>> from snowflake.snowpark.types import IntegerType
            >>> from resources.test_udf_dir.test_udf_file import mod5
            >>> session.add_import("tests/resources/test_udf_dir/test_udf_file.py", import_path="resources.test_udf_dir.test_udf_file")
            >>> mod5_and_plus1_udf = session.udf.register(
            ...     lambda x: mod5(x) + 1,
            ...     return_type=IntegerType(),
            ...     input_types=[IntegerType()]
            ... )
            >>> session.range(1, 8, 2).select(mod5_and_plus1_udf("id")).to_df("col1").collect()
            [Row(COL1=2), Row(COL1=4), Row(COL1=1), Row(COL1=3)]
            >>> session.clear_imports()

        Note:
            1. In favor of the lazy execution, the file will not be uploaded to the stage
            immediately, and it will be uploaded when a UDF is created.

            2. The Snowpark library calculates a sha256 checksum for every file/directory.
            Each file is uploaded to a subdirectory named after the checksum for the
            file in the stage. If there is an existing file or directory, the Snowpark
            library will compare their checksums to determine whether it should be re-uploaded.
            Therefore, after uploading a local file to the stage, if the user makes
            some changes to this file and intends to upload it again, just call this
            function with the file path again, the existing file in the stage will be
            overwritten by the re-uploaded file.

            3. Adding two files with the same file name is not allowed, because UDFs
            can't be created with two imports with the same name.

            4. This method will register the file for all UDFs created later in the current
            session. If you only want to import a file for a specific UDF, you can use
            ``imports`` argument in :func:`functions.udf` or
            :meth:`session.udf.register() <snowflake.snowpark.udf.UDFRegistration.register>`.
        """
        if isinstance(self._conn, MockServerConnection):
            self.udf._import_file(path, import_path=import_path)
            self.sproc._import_file(path, import_path=import_path)

        path, checksum, leading_path = self._resolve_import_path(
            path, import_path, chunk_size, whole_file_hash
        )
        self._import_paths[path] = (checksum, leading_path)

    def remove_import(self, path: str) -> None:
        """
        Removes a file in stage or local file from the imports of a user-defined function (UDF).

        Args:
            path: a path pointing to a local file or a remote file in the stage

        Examples::

            >>> session.clear_imports()
            >>> len(session.get_imports())
            0
            >>> session.add_import("tests/resources/test_udf_dir/test_udf_file.py")
            >>> len(session.get_imports())
            1
            >>> session.remove_import("tests/resources/test_udf_dir/test_udf_file.py")
            >>> len(session.get_imports())
            0
        """
        trimmed_path = path.strip()
        abs_path = (
            os.path.abspath(trimmed_path)
            if not trimmed_path.startswith(STAGE_PREFIX)
            else trimmed_path
        )
        if abs_path not in self._import_paths:
            raise KeyError(f"{abs_path} is not found in the existing imports")
        else:
            self._import_paths.pop(abs_path)

    def clear_imports(self) -> None:
        """
        Clears all files in a stage or local files from the imports of a user-defined function (UDF).
        """
        if isinstance(self._conn, MockServerConnection):
            self.udf._clear_session_imports()
            self.sproc._clear_session_imports()
        self._import_paths.clear()

    def _resolve_import_path(
        self,
        path: str,
        import_path: Optional[str] = None,
        chunk_size: int = 8192,
        whole_file_hash: bool = False,
    ) -> Tuple[str, Optional[str], Optional[str]]:
        trimmed_path = path.strip()
        trimmed_import_path = import_path.strip() if import_path else None

        if not trimmed_path.startswith(STAGE_PREFIX):
            if not os.path.exists(trimmed_path):
                raise FileNotFoundError(f"{trimmed_path} is not found")
            if not os.path.isfile(trimmed_path) and not os.path.isdir(
                trimmed_path
            ):  # pragma: no cover
                # os.path.isfile() returns True when the passed in file is a symlink.
                # So this code might not be reachable. To avoid mistakes, keep it here for now.
                raise ValueError(
                    f"add_import() only accepts a local file or directory, "
                    f"or a file in a stage, but got {trimmed_path}"
                )
            abs_path = os.path.abspath(trimmed_path)

            # convert the Python import path to the file path
            # and extract the leading path, where
            # absolute path = [leading path]/[parsed file path of Python import path]
            if trimmed_import_path is not None:
                # the import path only works for the directory and the Python file
                if os.path.isdir(abs_path):
                    import_file_path = trimmed_import_path.replace(".", os.path.sep)
                elif os.path.isfile(abs_path) and abs_path.endswith(".py"):
                    import_file_path = (
                        f"{trimmed_import_path.replace('.', os.path.sep)}.py"
                    )
                else:
                    import_file_path = None
                if import_file_path:
                    if abs_path.endswith(import_file_path):
                        leading_path = abs_path[: -len(import_file_path)]
                    else:
                        raise ValueError(
                            f"import_path {trimmed_import_path} is invalid "
                            f"because it's not a part of path {abs_path}"
                        )
                else:
                    leading_path = None
            else:
                leading_path = None

            # Include the information about import path to the checksum
            # calculation, so if the import path changes, the checksum
            # will change and the file in the stage will be overwritten.
            return (
                abs_path,
                calculate_checksum(
                    abs_path,
                    additional_info=leading_path,
                    chunk_size=chunk_size,
                    whole_file_hash=whole_file_hash,
                ),
                leading_path,
            )
        else:
            return trimmed_path, None, None

    def _resolve_imports(
        self,
        import_only_stage: str,
        upload_and_import_stage: str,
        udf_level_import_paths: Optional[
            Dict[str, Tuple[Optional[str], Optional[str]]]
        ] = None,
        *,
        statement_params: Optional[Dict[str, str]] = None,
    ) -> List[str]:
        """Resolve the imports and upload local files (if any) to the stage."""
        resolved_stage_files = []
        stage_file_list = self._list_files_in_stage(
            import_only_stage, statement_params=statement_params
        )

        normalized_import_only_location = unwrap_stage_location_single_quote(
            import_only_stage
        )
        normalized_upload_and_import_location = unwrap_stage_location_single_quote(
            upload_and_import_stage
        )

        import_paths = udf_level_import_paths or self._import_paths
        for path, (prefix, leading_path) in import_paths.items():
            # stage file
            if path.startswith(STAGE_PREFIX):
                resolved_stage_files.append(path)
            else:
                filename = (
                    f"{os.path.basename(path)}.zip"
                    if os.path.isdir(path) or path.endswith(".py")
                    else os.path.basename(path)
                )
                filename_with_prefix = f"{prefix}/{filename}"
                if filename_with_prefix in stage_file_list:
                    _logger.debug(
                        f"{filename} exists on {normalized_import_only_location}, skipped"
                    )
                    resolved_stage_files.append(
                        normalize_remote_file_or_dir(
                            f"{normalized_import_only_location}/{filename_with_prefix}"
                        )
                    )
                else:
                    # local directory or .py file
                    if os.path.isdir(path) or path.endswith(".py"):
                        with zip_file_or_directory_to_stream(
                            path, leading_path
                        ) as input_stream:
                            self._conn.upload_stream(
                                input_stream=input_stream,
                                stage_location=normalized_upload_and_import_location,
                                dest_filename=filename,
                                dest_prefix=prefix,
                                source_compression="DEFLATE",
                                compress_data=False,
                                overwrite=True,
                                is_in_udf=True,
                                skip_upload_on_content_match=True,
                                statement_params=statement_params,
                            )
                    # local file
                    else:
                        self._conn.upload_file(
                            path=path,
                            stage_location=normalized_upload_and_import_location,
                            dest_prefix=prefix,
                            compress_data=False,
                            overwrite=True,
                            skip_upload_on_content_match=True,
                        )
                    resolved_stage_files.append(
                        normalize_remote_file_or_dir(
                            f"{normalized_upload_and_import_location}/{filename_with_prefix}"
                        )
                    )

        return resolved_stage_files

    def _list_files_in_stage(
        self,
        stage_location: Optional[str] = None,
        *,
        statement_params: Optional[Dict[str, str]] = None,
    ) -> Set[str]:
        normalized = normalize_remote_file_or_dir(
            unwrap_single_quote(stage_location)
            if stage_location
            else self._session_stage
        )
        file_list = (
            self.sql(f"ls {normalized}")
            .select('"name"')
            ._internal_collect_with_tag(statement_params=statement_params)
        )
        prefix_length = get_stage_file_prefix_length(stage_location)
        return {str(row[0])[prefix_length:] for row in file_list}

    def get_packages(self) -> Dict[str, str]:
        """
        Returns a ``dict`` of packages added for user-defined functions (UDFs).
        The key of this ``dict`` is the package name and the value of this ``dict``
        is the corresponding requirement specifier.
        """
        return self._packages.copy()

    def add_packages(
        self, *packages: Union[str, ModuleType, Iterable[Union[str, ModuleType]]]
    ) -> None:
        """
        Adds third-party packages as dependencies of a user-defined function (UDF).
        Use this method to add packages for UDFs as installing packages using
        `conda <https://docs.conda.io/en/latest/>`_. You can also find examples in
        :class:`~snowflake.snowpark.udf.UDFRegistration`. See details of
        `third-party Python packages in Snowflake <https://docs.snowflake.com/en/developer-guide/udf/python/udf-python-packages.html>`_.

        To use Python packages that are not available in Snowflake, refer to :meth:`~snowflake.snowpark.Session.custom_package_usage_config`.

        Args:
            packages: A `requirement specifier <https://packaging.python.org/en/latest/glossary/#term-Requirement-Specifier>`_,
                a ``module`` object or a list of them for installing the packages. An exception
                will be raised if two conflicting requirement specifiers are provided.
                The syntax of a requirement specifier is defined in full in
                `PEP 508 <https://www.python.org/dev/peps/pep-0508/>`_, but currently only the
                `version matching clause <https://www.python.org/dev/peps/pep-0440/#version-matching>`_ (``==``)
                is supported as a `version specifier <https://packaging.python.org/en/latest/glossary/#term-Version-Specifier>`_
                for this argument. If a ``module`` object is provided, the package will be
                installed with the version in the local environment.

        Example::

            >>> import numpy as np
            >>> from snowflake.snowpark.functions import udf
            >>> import numpy
            >>> import pandas
            >>> import dateutil
            >>> # add numpy with the latest version on Snowflake Anaconda
            >>> # and pandas with the version "1.3.*"
            >>> # and dateutil with the local version in your environment
            >>> session.custom_package_usage_config = {"enabled": True}  # This is added because latest dateutil is not in snowflake yet
            >>> session.add_packages("numpy", "pandas==1.5.*", dateutil)
            >>> @udf
            ... def get_package_name_udf() -> list:
            ...     return [numpy.__name__, pandas.__name__, dateutil.__name__]
            >>> session.sql(f"select {get_package_name_udf.name}()").to_df("col1").show()
            ----------------
            |"COL1"        |
            ----------------
            |[             |
            |  "numpy",    |
            |  "pandas",   |
            |  "dateutil"  |
            |]             |
            ----------------
            <BLANKLINE>
            >>> session.clear_packages()

        Note:
            1. This method will add packages for all UDFs created later in the current
            session. If you only want to add packages for a specific UDF, you can use
            ``packages`` argument in :func:`functions.udf` or
            :meth:`session.udf.register() <snowflake.snowpark.udf.UDFRegistration.register>`.

            2. We recommend you to `setup the local environment with Anaconda <https://docs.snowflake.com/en/developer-guide/udf/python/udf-python-packages.html#local-development-and-testing>`_,
            to ensure the consistent experience of a UDF between your local environment
            and the Snowflake server.
        """
        self._resolve_packages(
            parse_positional_args_to_list(*packages),
            self._packages,
        )

    def remove_package(self, package: str) -> None:
        """
        Removes a third-party package from the dependency list of a user-defined function (UDF).

        Args:
            package: The package name.

        Examples::

            >>> session.clear_packages()
            >>> len(session.get_packages())
            0
            >>> session.add_packages("numpy", "pandas==1.3.5")
            >>> len(session.get_packages())
            2
            >>> session.remove_package("numpy")
            >>> len(session.get_packages())
            1
            >>> session.remove_package("pandas")
            >>> len(session.get_packages())
            0
        """
        package_name = pkg_resources.Requirement.parse(package).key
        if package_name in self._packages:
            self._packages.pop(package_name)
        else:
            raise ValueError(f"{package_name} is not in the package list")

    def clear_packages(self) -> None:
        """
        Clears all third-party packages of a user-defined function (UDF).
        """
        self._packages.clear()

    def add_requirements(self, file_path: str) -> None:
        """
        Adds a `requirement file <https://pip.pypa.io/en/stable/user_guide/#requirements-files>`_
        that contains a list of packages as dependencies of a user-defined function (UDF). This function also supports
        addition of requirements via a `conda environment file <https://conda.io/projects/conda/en/latest/user-guide/tasks/manage-environments.html#create-env-file-manually>`_.

        To use Python packages that are not available in Snowflake, refer to :meth:`~snowflake.snowpark.Session.custom_package_usage_config`.

        Args:
            file_path: The path of a local requirement file.

        Example::

            >>> from snowflake.snowpark.functions import udf
            >>> import numpy
            >>> import pandas
            >>> # test_requirements.txt contains "numpy" and "pandas"
            >>> session.add_requirements("tests/resources/test_requirements.txt")
            >>> @udf
            ... def get_package_name_udf() -> list:
            ...     return [numpy.__name__, pandas.__name__]
            >>> session.sql(f"select {get_package_name_udf.name}()").to_df("col1").show()
            --------------
            |"COL1"      |
            --------------
            |[           |
            |  "numpy",  |
            |  "pandas"  |
            |]           |
            --------------
            <BLANKLINE>
            >>> session.clear_packages()

        Note:
            1. This method will add packages for all UDFs created later in the current
            session. If you only want to add packages for a specific UDF, you can use
            ``packages`` argument in :func:`functions.udf` or
            :meth:`session.udf.register() <snowflake.snowpark.udf.UDFRegistration.register>`.

            2. We recommend you to `setup the local environment with Anaconda <https://docs.snowflake.com/en/developer-guide/udf/python/udf-python-packages.html#local-development-and-testing>`_,
            to ensure the consistent experience of a UDF between your local environment
            and the Snowflake server.
        """
        if file_path.endswith(".yml") or file_path.endswith(".yaml"):
            packages, runtime_version = parse_conda_environment_yaml_file(file_path)
            self._runtime_version_from_requirement = runtime_version
        else:
            packages, new_imports = parse_requirements_text_file(file_path)
            for import_path in new_imports:
                self.add_import(import_path)
        self.add_packages(packages)

    @experimental(version="1.7.0")
    def replicate_local_environment(
        self, ignore_packages: Set[str] = None, relax: bool = False
    ) -> None:
        """
        Adds all third-party packages in your local environment as dependencies of a user-defined function (UDF).
        Use this method to add packages for UDFs as installing packages using `conda <https://docs.conda.io/en/latest/>`_.
        You can also find examples in :class:`~snowflake.snowpark.udf.UDFRegistration`. See details of `third-party Python packages in Snowflake <https://docs.snowflake.com/en/developer-guide/udf/python/udf-python-packages.html>`_.

        If you find that certain packages are causing failures related to duplicate dependencies, try adding
        duplicate dependencies to the ``ignore_packages`` parameter. If your local environment contains Python packages
        that are not available in Snowflake, refer to :meth:`~snowflake.snowpark.Session.custom_package_usage_config`.

        This function is **experimental**, please do not use it in production!

        Example::

            >>> from snowflake.snowpark.functions import udf
            >>> import numpy
            >>> import pandas
            >>> # test_requirements.txt contains "numpy" and "pandas"
            >>> session.custom_package_usage_config = {"enabled": True, "force_push": True} # Recommended configuration
            >>> session.replicate_local_environment(ignore_packages={"snowflake-snowpark-python", "snowflake-connector-python", "urllib3", "tzdata", "numpy"}, relax=True)
            >>> @udf
            ... def get_package_name_udf() -> list:
            ...     return [numpy.__name__, pandas.__name__]
            >>> session.sql(f"select {get_package_name_udf.name}()").to_df("col1").show()
            --------------
            |"COL1"      |
            --------------
            |[           |
            |  "numpy",  |
            |  "pandas"  |
            |]           |
            --------------
            <BLANKLINE>
            >>> session.clear_packages()
            >>> session.clear_imports()

        Args:
            ignore_packages: Set of package names that will be ignored.
            relax: If set to True, package versions will not be considered.

        Note:
            1. This method will add packages for all UDFs created later in the current
            session. If you only want to add packages for a specific UDF, you can use
            ``packages`` argument in :func:`functions.udf` or
            :meth:`session.udf.register() <snowflake.snowpark.udf.UDFRegistration.register>`.

            2. We recommend you to `setup the local environment with Anaconda <https://docs.snowflake.com/en/developer-guide/udf/python/udf-python-packages.html#local-development-and-testing>`_,
            to ensure the consistent experience of a UDF between your local environment
            and the Snowflake server.
        """
        ignore_packages = {} if ignore_packages is None else ignore_packages

        packages = []
        for package in pkg_resources.working_set:
            if package.key in ignore_packages:
                _logger.info(f"{package.key} found in environment, ignoring...")
                continue
            if package.key in DEFAULT_PACKAGES:
                _logger.info(f"{package.key} is available by default, ignoring...")
                continue
            version_text = (
                "==" + package.version if package.has_version() and not relax else ""
            )
            packages.append(f"{package.key}{version_text}")

        self.add_packages(packages)

    @staticmethod
    def _parse_packages(
        packages: List[Union[str, ModuleType]]
    ) -> Dict[str, Tuple[str, bool, pkg_resources.Requirement]]:
        package_dict = dict()
        for package in packages:
            if isinstance(package, ModuleType):
                package_name = MODULE_NAME_TO_PACKAGE_NAME_MAP.get(
                    package.__name__, package.__name__
                )
                package = f"{package_name}=={pkg_resources.get_distribution(package_name).version}"
                use_local_version = True
            else:
                package = package.strip().lower()
                if package.startswith("#"):
                    continue
                use_local_version = False
            package_req = pkg_resources.Requirement.parse(package)
            # get the standard package name if there is no underscore
            # underscores are discouraged in package names, but are still used in Anaconda channel
            # pkg_resources.Requirement.parse will convert all underscores to dashes
            # the regexp is to deal with case that "_" is in the package requirement as well as version restrictions
            # we only extract the valid package name from the string by following:
            # https://packaging.python.org/en/latest/specifications/name-normalization/
            # A valid name consists only of ASCII letters and numbers, period, underscore and hyphen.
            # It must start and end with a letter or number.
            # however, we don't validate the pkg name as this is done by pkg_resources.Requirement.parse
            # find the index of the first char which is not an valid package name character
            package_name = package_req.key
            if not use_local_version and "_" in package:
                reg_match = re.search(r"[^0-9a-zA-Z\-_.]", package)
                package_name = package[: reg_match.start()] if reg_match else package

            package_dict[package] = (package_name, use_local_version, package_req)
        return package_dict

    def _get_dependency_packages(
        self,
        package_dict: Dict[str, Tuple[str, bool, pkg_resources.Requirement]],
        validate_package: bool,
        package_table: str,
        current_packages: Dict[str, str],
        statement_params: Optional[Dict[str, str]] = None,
    ) -> (List[Exception], Any):
        # Keep track of any package errors
        errors = []

        valid_packages = self._get_available_versions_for_packages(
            package_names=[v[0] for v in package_dict.values()],
            package_table_name=package_table,
            validate_package=validate_package,
            statement_params=statement_params,
        )

        unsupported_packages: List[str] = []
        for package, package_info in package_dict.items():
            package_name, use_local_version, package_req = package_info
            package_version_req = package_req.specs[0][1] if package_req.specs else None

            if validate_package:
                if package_name not in valid_packages or (
                    package_version_req
                    and not any(v in package_req for v in valid_packages[package_name])
                ):
                    version_text = (
                        f"(version {package_version_req})"
                        if package_version_req is not None
                        else ""
                    )
                    if is_in_stored_procedure():  # pragma: no cover
                        errors.append(
                            RuntimeError(
                                f"Cannot add package {package_name}{version_text} because it is not available in Snowflake "
                                f"and it cannot be installed via pip as you are executing this code inside a stored "
                                f"procedure. You can find the directory of these packages and add it via "
                                f"Session.add_import. See details at "
                                f"https://docs.snowflake.com/en/developer-guide/snowpark/python/creating-udfs.html#using-third-party-packages-from-anaconda-in-a-udf."
                            )
                        )
                        continue
                    if (
                        package_name not in valid_packages
                        and not self._is_anaconda_terms_acknowledged()
                    ):
                        errors.append(
                            RuntimeError(
                                f"Cannot add package {package_name}{version_text} because Anaconda terms must be accepted "
                                "by ORGADMIN to use Anaconda 3rd party packages. Please follow the instructions at "
                                "https://docs.snowflake.com/en/developer-guide/udf/python/udf-python-packages.html#using-third-party-packages-from-anaconda."
                            )
                        )
                        continue
                    if not self._custom_package_usage_config.get("enabled", False):
                        errors.append(
                            RuntimeError(
                                f"Cannot add package {package_req} because it is not available in Snowflake "
                                f"and Session.custom_package_usage_config['enabled'] is not set to True. To upload these packages, you can "
                                f"set it to True or find the directory of these packages and add it via Session.add_import. See details at "
                                f"https://docs.snowflake.com/en/developer-guide/snowpark/python/creating-udfs.html#using-third-party-packages-from-anaconda-in-a-udf."
                            )
                        )
                        continue
                    unsupported_packages.append(package)
                    continue
                elif not use_local_version:
                    try:
                        package_client_version = pkg_resources.get_distribution(
                            package_name
                        ).version
                        if package_client_version not in valid_packages[package_name]:
                            _logger.warning(
                                f"The version of package '{package_name}' in the local environment is "
                                f"{package_client_version}, which does not fit the criteria for the "
                                f"requirement '{package}'. Your UDF might not work when the package version "
                                f"is different between the server and your local environment."
                            )
                    except pkg_resources.DistributionNotFound:
                        _logger.warning(
                            f"Package '{package_name}' is not installed in the local environment. "
                            f"Your UDF might not work when the package is installed on the server "
                            f"but not on your local environment."
                        )
                    except Exception as ex:  # pragma: no cover
                        logging.warning(
                            "Failed to get the local distribution of package %s: %s",
                            package_name,
                            ex,
                        )

            if package_name in current_packages:
                if current_packages[package_name] != package:
                    errors.append(
                        ValueError(
                            f"Cannot add package '{package}' because {current_packages[package_name]} "
                            "is already added."
                        )
                    )
            else:
                current_packages[package_name] = package

        # Raise all exceptions at once so users know all issues in a single invocation.
        if len(errors) == 1:
            raise errors[0]
        elif len(errors) > 0:
            raise RuntimeError(errors)

        dependency_packages: List[pkg_resources.Requirement] = []
        if len(unsupported_packages) != 0:
            _logger.warning(
                f"The following packages are not available in Snowflake: {unsupported_packages}."
            )
            if self._custom_package_usage_config.get(
                "cache_path", False
            ) and not self._custom_package_usage_config.get("force_cache", False):
                cache_path = self._custom_package_usage_config["cache_path"]
                try:
                    environment_signature = get_signature(unsupported_packages)
                    dependency_packages = self._load_unsupported_packages_from_stage(
                        environment_signature
                    )
                    if dependency_packages is None:
                        _logger.warning(
                            f"Unable to load environments from remote path {cache_path}, creating a fresh "
                            f"environment instead."
                        )
                except Exception as e:
                    _logger.warning(
                        f"Unable to load environments from remote path {cache_path}, creating a fresh "
                        f"environment instead. Error: {e.__repr__()}"
                    )

            if not dependency_packages:
                dependency_packages = self._upload_unsupported_packages(
                    unsupported_packages,
                    package_table,
                    current_packages,
                )

        return dependency_packages

    @staticmethod
    def _get_req_identifiers_list(
        modules: List[Union[str, ModuleType]], result_dict: Dict[str, str]
    ) -> List[str]:
        res = []
        for m in modules:
            if isinstance(m, str) and m not in result_dict:
                res.append(m)
            elif isinstance(m, ModuleType) and m.__name__ not in result_dict:
                res.append(f"{m.__name__}=={m.__version__}")

        return res

    def _resolve_packages(
        self,
        packages: List[Union[str, ModuleType]],
        existing_packages_dict: Optional[Dict[str, str]] = None,
        validate_package: bool = True,
        include_pandas: bool = False,
        statement_params: Optional[Dict[str, str]] = None,
    ) -> List[str]:
        # Extract package names, whether they are local, and their associated Requirement objects
        package_dict = self._parse_packages(packages)
        if isinstance(self._conn, MockServerConnection):
            # in local testing we don't resolve the packages, we just return what is added
            errors = []
            for pkg_name, _, pkg_req in package_dict.values():
                if (
                    pkg_name in self._packages
                    and str(pkg_req) != self._packages[pkg_name]
                ):
                    errors.append(
                        ValueError(
                            f"Cannot add package '{str(pkg_req)}' because {self._packages[pkg_name]} "
                            "is already added."
                        )
                    )
                else:
                    self._packages[pkg_name] = str(pkg_req)
            if len(errors) == 1:
                raise errors[0]
            elif len(errors) > 0:
                raise RuntimeError(errors)
            return list(self._packages.values())

        package_table = "information_schema.packages"
        if not self.get_current_database():
            package_table = f"snowflake.{package_table}"

        # result_dict is a mapping of package name -> package_spec, example
        # {'pyyaml': 'pyyaml==6.0',
        #  'networkx': 'networkx==3.1',
        #  'numpy': 'numpy',
        #  'scikit-learn': 'scikit-learn==1.2.2',
        #  'python-dateutil': 'python-dateutil==2.8.2'}
        # Add to packages dictionary
        result_dict = (
            existing_packages_dict if existing_packages_dict is not None else {}
        )

        # Retrieve list of dependencies that need to be added
        dependency_packages = self._get_dependency_packages(
            package_dict,
            validate_package,
            package_table,
            result_dict,
            statement_params=statement_params,
        )

        # Add dependency packages
        for package in dependency_packages:
            name = package.name
            version = package.specs[0][1] if package.specs else None

            if name in result_dict:
                if version is not None:
                    added_package_has_version = "==" in result_dict[name]
                    if added_package_has_version and result_dict[name] != str(package):
                        raise ValueError(
                            f"Cannot add dependency package '{name}=={version}' "
                            f"because {result_dict[name]} is already added."
                        )
                    result_dict[name] = str(package)
            else:
                result_dict[name] = str(package)

        # Always include cloudpickle
        extra_modules = [cloudpickle]
        if include_pandas:
            extra_modules.append("pandas")

        return list(result_dict.values()) + self._get_req_identifiers_list(
            extra_modules, result_dict
        )

    def _upload_unsupported_packages(
        self,
        packages: List[str],
        package_table: str,
        package_dict: Dict[str, str],
    ) -> List[pkg_resources.Requirement]:
        """
        Uploads a list of Pypi packages, which are unavailable in Snowflake, to session stage.

        Args:
            packages (List[str]): List of package names requested by the user, that are not present in Snowflake.
            package_table (str): Name of Snowflake table containing information about Anaconda packages.
            package_dict (Dict[str, str]): A dictionary of package name -> package spec of packages that have
                been added explicitly so far using add_packages() or other such methods.

        Returns:
            List[pkg_resources.Requirement]: List of package dependencies (present in Snowflake) that would need to be added
            to the package dictionary.

        Raises:
            RuntimeError: If any failure occurs in the workflow.

        """
        if not self._custom_package_usage_config.get("cache_path", False):
            _logger.warning(
                "If you are adding package(s) unavailable in Snowflake, it is highly recommended that you "
                "include the 'cache_path' configuration parameter in order to reduce latency."
            )

        try:
            # Setup a temporary directory and target folder where pip install will take place.
            self._tmpdir_handler = tempfile.TemporaryDirectory()
            tmpdir = self._tmpdir_handler.name
            target = os.path.join(tmpdir, "unsupported_packages")
            if not os.path.exists(target):
                os.makedirs(target)

            pip_install_packages_to_target_folder(packages, target)

            # Create Requirement objects for packages installed, mapped to list of package files and folders.
            downloaded_packages_dict = map_python_packages_to_files_and_folders(target)

            # Fetch valid Snowflake Anaconda versions for all packages installed by pip (if present).
            valid_downloaded_packages = self._get_available_versions_for_packages(
                package_names=[
                    package.name for package in downloaded_packages_dict.keys()
                ],
                package_table_name=package_table,
            )

            # Detect packages which use native code.
            native_packages = detect_native_dependencies(
                target, downloaded_packages_dict
            )

            # Figure out which dependencies are available in Snowflake, and which native dependencies can be dropped.
            (
                supported_dependencies,
                dropped_dependencies,
                new_dependencies,
            ) = identify_supported_packages(
                list(downloaded_packages_dict.keys()),
                valid_downloaded_packages,
                native_packages,
                package_dict,
            )

            if len(native_packages) > 0 and not self._custom_package_usage_config.get(
                "force_push", False
            ):
                raise ValueError(
                    "Your code depends on packages that contain native code, it may not work on Snowflake! Set Session.custom_package_usage_config['force_push'] to True "
                    "if you wish to proceed with using them anyway."
                )

            # Delete files
            delete_files_belonging_to_packages(
                supported_dependencies + dropped_dependencies,
                downloaded_packages_dict,
                target,
            )

            # Zip and add to stage
            environment_signature: str = get_signature(packages)
            zip_file = f"{IMPLICIT_ZIP_FILE_NAME}_{environment_signature}.zip"
            zip_path = os.path.join(tmpdir, zip_file)
            zip_directory_contents(target, zip_path)

            # Add packages to stage
            stage_name = self.get_session_stage()

            if self._custom_package_usage_config.get("cache_path", False):
                # Switch the stage used for storing zip file.
                stage_name = self._custom_package_usage_config["cache_path"]

                # Download metadata dictionary using the technique mentioned here: https://docs.snowflake.com/en/user-guide/querying-stage
                metadata_file = f"{ENVIRONMENT_METADATA_FILE_NAME}.txt"
                normalized_metadata_path = normalize_remote_file_or_dir(
                    f"{stage_name}/{metadata_file}"
                )
                metadata = {
                    row[0]: row[1] if row[1] else []
                    for row in (
                        self.sql(
                            f"SELECT t.$1 as signature, t.$2 as packages from {normalized_metadata_path} t"
                        )._internal_collect_with_tag()
                    )
                }
                _logger.info(f"METADATA: {metadata}")

                # Add a new enviroment to the metadata, avoid commas while storing list of dependencies because commas are treated as default delimiters.
                metadata[environment_signature] = "|".join(
                    [
                        str(requirement)
                        for requirement in supported_dependencies + new_dependencies
                    ]
                )
                metadata_local_path = os.path.join(
                    self._tmpdir_handler.name, metadata_file
                )
                with open(metadata_local_path, "w") as file:
                    for key, value in metadata.items():
                        file.write(f"{key},{value}\n")

                # Upload metadata file to stage
                # Note that the metadata file is not compressed, only the zip files are.
                self._conn.upload_file(
                    path=normalize_local_file(metadata_local_path),
                    stage_location=normalize_remote_file_or_dir(stage_name),
                    compress_data=False,
                    overwrite=True,
                )

            self._conn.upload_file(
                path=normalize_local_file(zip_path),
                stage_location=normalize_remote_file_or_dir(stage_name),
                compress_data=True,
                overwrite=True,
            )

            # Add zipped file as an import
            stage_zip_path = f"{stage_name}/{zip_file}"
            self.add_import(
                stage_zip_path
                if stage_zip_path.startswith(STAGE_PREFIX)
                else f"{STAGE_PREFIX}{stage_zip_path}"
            )
        except Exception as e:
            raise RuntimeError(
                f"Unable to auto-upload packages: {packages}, Error: {e} | NOTE: Alternatively, you can find the "
                f"directory of these packages and add it via Session.add_import. See details at "
                f"https://docs.snowflake.com/en/developer-guide/snowpark/python/creating-udfs.html#using"
                f"-third-party-packages-from-anaconda-in-a-udf."
            )
        finally:
            if self._tmpdir_handler:
                self._tmpdir_handler.cleanup()
                self._tmpdir_handler = None

        return supported_dependencies + new_dependencies

    def _is_anaconda_terms_acknowledged(self) -> bool:
        return self._run_query("select system$are_anaconda_terms_acknowledged()")[0][0]

    def _load_unsupported_packages_from_stage(
        self, environment_signature: str
    ) -> List[pkg_resources.Requirement]:
        """
        Uses specified stage path to auto-import a group of unsupported packages, along with its dependencies. This
        saves time spent on pip install, native package detection and zip upload to stage.

        A cached environment on a stage consists of two files:
        1. A metadata dictionary, pickled using cloudpickle, which maps environment signatures to a list of
        Anaconda-supported dependency packages required for that environment.
        2. Zip files named '{PACKAGES_ZIP_NAME}_<environment_signature>.zip.gz which contain the unsupported packages.

        Note that a cached environment is only useful if you wish to use packages unsupported in Snowflake! Supported
        packages will not be cached (and need not be cached).

        Also note that any changes to your package list, which does not involve changing the versions or names
        of unsupported packages, will not necessarily affect your environment signature. Your environment signature
        corresponds only to packages currently not supported in the Anaconda channel.

        Args:
            environment_signature (str): Unique hash signature for a set of unsupported packages, computed by hashing
            a sorted tuple of unsupported package requirements (package versioning included).
        Returns:
            Optional[List[pkg_resources.Requirement]]: A list of package dependencies for the set of unsupported packages requested.
        """
        cache_path = self._custom_package_usage_config["cache_path"]
        # Ensure that metadata file exists
        metadata_file = f"{ENVIRONMENT_METADATA_FILE_NAME}.txt"
        files: Set[str] = self._list_files_in_stage(cache_path)
        if metadata_file not in files:
            _logger.info(
                f"Metadata file named {metadata_file} not found at stage path {cache_path}."
            )
            return None  # We need the metadata file to obtain dependency package names.

        # Ensure that zipped package exists
        required_file = f"{IMPLICIT_ZIP_FILE_NAME}_{environment_signature}.zip.gz"
        if required_file not in files:
            _logger.info(
                f"Matching environment file not found at stage path {cache_path}."
            )
            return None  # We need the zipped packages folder.

        # Download metadata
        metadata_file_path = f"{cache_path}/{metadata_file}"
        metadata = {
            row[0]: row[1].split("|") if row[1] else []
            for row in (
                self.sql(
                    f"SELECT t.$1 as signature, t.$2 as packages from {normalize_remote_file_or_dir(metadata_file_path)} t"
                )
                .filter(col("signature") == environment_signature)
                ._internal_collect_with_tag()
            )
        }

        dependency_packages = [
            pkg_resources.Requirement.parse(package)
            for package in metadata[environment_signature]
        ]
        _logger.info(
            f"Loading dependency packages list - {metadata[environment_signature]}."
        )

        import_path = (
            f"{cache_path}/{IMPLICIT_ZIP_FILE_NAME}_{environment_signature}.zip.gz"
        )
        self.add_import(
            import_path
            if import_path.startswith(STAGE_PREFIX)
            else f"{STAGE_PREFIX}{import_path}"
        )
        return dependency_packages

    def _get_available_versions_for_packages(
        self,
        package_names: List[str],
        package_table_name: str,
        validate_package: bool = True,
        statement_params: Optional[Dict[str, str]] = None,
    ) -> Dict[str, List[str]]:
        package_to_version_mapping = (
            {
                p[0]: json.loads(p[1])
                for p in self.table(package_table_name)
                .filter(
                    (col("language") == "python")
                    & (col("package_name").in_(package_names))
                )
                .group_by("package_name")
                .agg(array_agg("version"))
                ._internal_collect_with_tag(statement_params=statement_params)
            }
            if validate_package and len(package_names) > 0
            else None
        )
        return package_to_version_mapping

    @property
    def query_tag(self) -> Optional[str]:
        """
        The query tag for this session.

        :getter: Returns the query tag. You can use the query tag to find all queries
            run for this session in the History page of the Snowflake web interface.

        :setter: Sets the query tag. If the input is ``None`` or an empty :class:`str`,
            the session's query_tag will be unset. If the query tag is not set, the default
            will be the call stack when a :class:`DataFrame` method that pushes down the SQL
            query to the Snowflake Database is called. For example, :meth:`DataFrame.collect`,
            :meth:`DataFrame.show`, :meth:`DataFrame.create_or_replace_view` and
            :meth:`DataFrame.create_or_replace_temp_view` will push down the SQL query.
        """
        return self._query_tag

    @query_tag.setter
    def query_tag(self, tag: str) -> None:
        if tag:
            self._conn.run_query(f"alter session set query_tag = {str_to_sql(tag)}")
        else:
            self._conn.run_query("alter session unset query_tag")
        self._query_tag = tag

    def _get_remote_query_tag(self) -> None:
        """
        Fetches the current sessions query tag.
        """
        remote_tag_rows = self.sql("SHOW PARAMETERS LIKE 'QUERY_TAG'").collect()

        if len(remote_tag_rows) != 1 or not hasattr(remote_tag_rows[0], "value"):
            raise ValueError(
                "Snowflake server side query tag parameter has unexpected schema."
            )
        return remote_tag_rows[0].value

    def append_query_tag(self, tag: str, separator: str = ",") -> None:
        """
        Appends a tag to the current query tag. The input tag is appended to the current sessions query tag with the given separator.

        Args:
            tag: The tag to append to the current query tag.
            separator: The string used to separate values in the query tag.
        Note:
            Assigning a value via session.query_tag will remove any appended query tags.

        Example::
            >>> session.query_tag = "tag1"
            >>> session.append_query_tag("tag2")
            >>> print(session.query_tag)
            tag1,tag2
            >>> session.query_tag = "new_tag"
            >>> print(session.query_tag)
            new_tag

        Example::
            >>> session.query_tag = ""
            >>> session.append_query_tag("tag1")
            >>> print(session.query_tag)
            tag1

        Example::
            >>> session.query_tag = "tag1"
            >>> session.append_query_tag("tag2", separator="|")
            >>> print(session.query_tag)
            tag1|tag2

        Example::
            >>> session.sql("ALTER SESSION SET QUERY_TAG = 'tag1'").collect()
            [Row(status='Statement executed successfully.')]
            >>> session.append_query_tag("tag2")
            >>> print(session.query_tag)
            tag1,tag2
        """
        if tag:
            remote_tag = self._get_remote_query_tag()
            new_tag = separator.join(t for t in [remote_tag, tag] if t)
            self.query_tag = new_tag

    def update_query_tag(self, tag: dict) -> None:
        """
        Updates a query tag that is a json encoded string. Throws an exception if the sessions current query tag is not a valid json string.


        Args:
            tag: The dict that provides updates to the current query tag dict.
        Note:
            Assigning a value via session.query_tag will remove any current query tag state.

        Example::
            >>> session.query_tag = '{"key1": "value1"}'
            >>> session.update_query_tag({"key2": "value2"})
            >>> print(session.query_tag)
            {"key1": "value1", "key2": "value2"}

        Example::
            >>> session.sql("ALTER SESSION SET QUERY_TAG = '{\\"key1\\": \\"value1\\"}'").collect()
            [Row(status='Statement executed successfully.')]
            >>> session.update_query_tag({"key2": "value2"})
            >>> print(session.query_tag)
            {"key1": "value1", "key2": "value2"}

        Example::
            >>> session.query_tag = ""
            >>> session.update_query_tag({"key1": "value1"})
            >>> print(session.query_tag)
            {"key1": "value1"}
        """
        if tag:
            tag_str = self._get_remote_query_tag() or "{}"
            try:
                tag_dict = json.loads(tag_str)
                tag_dict.update(tag)
                self.query_tag = json.dumps(tag_dict)
            except json.JSONDecodeError:
                raise ValueError(
                    f"Expected query tag to be valid json. Current query tag: {tag_str}"
                )

<<<<<<< HEAD
    def table(
        self, name: Union[str, Iterable[str]], _suppress_ast: bool = False
    ) -> Table:
=======
    def table(self, name: Union[str, Iterable[str]], _emit_ast: bool = True) -> Table:
>>>>>>> 2ffcc076
        """
        Returns a Table that points the specified table.

        Args:
            name: A string or list of strings that specify the table name or
                fully-qualified object identifier (database name, schema name, and table name).

<<<<<<< HEAD
            _suppress_ast: Skips AST generation if True.
=======
            _emit_ast: Whether to emit AST statements.
>>>>>>> 2ffcc076

            Note:
                If your table name contains special characters, use double quotes to mark it like this, ``session.table('"my table"')``.
                For fully qualified names, you need to use double quotes separately like this, ``session.table('"my db"."my schema"."my.table"')``.
                Refer to `Identifier Requirements <https://docs.snowflake.com/en/sql-reference/identifiers-syntax.html>`_.

        Examples::

            >>> df1 = session.create_dataframe([[1, 2], [3, 4]], schema=["a", "b"])
            >>> df1.write.save_as_table("my_table", mode="overwrite", table_type="temporary")
            >>> session.table("my_table").collect()
            [Row(A=1, B=2), Row(A=3, B=4)]
            >>> current_db = session.get_current_database()
            >>> current_schema = session.get_current_schema()
            >>> session.table([current_db, current_schema, "my_table"]).collect()
            [Row(A=1, B=2), Row(A=3, B=4)]
        """
<<<<<<< HEAD
        if not _suppress_ast:
=======
        if _emit_ast:
>>>>>>> 2ffcc076
            stmt = self._ast_batch.assign()
            ast = with_src_position(stmt.expr.sp_table)
            if isinstance(name, str):
                ast.name.sp_table_name_flat.name = name
            elif isinstance(name, Iterable):
                ast.name.sp_table_name_structured.name.extend(name)
            ast.variant.sp_session_table = True
        else:
            stmt = None

        if not isinstance(name, str) and isinstance(name, Iterable):
            name = ".".join(name)
        validate_object_name(name)
<<<<<<< HEAD
        t = Table(name, self, stmt, _suppress_ast)
=======
        t = Table(name, self, stmt, _emit_ast)
>>>>>>> 2ffcc076
        # Replace API call origin for table
        set_api_call_source(t, "Session.table")
        return t

    def table_function(
        self,
        func_name: Union[str, List[str], TableFunctionCall],
        *func_arguments: ColumnOrName,
        **func_named_arguments: ColumnOrName,
    ) -> DataFrame:
        """Creates a new DataFrame from the given snowflake SQL table function.

        References: `Snowflake SQL functions <https://docs.snowflake.com/en/sql-reference/functions-table.html>`_.

        Example 1
            Query a table function by function name:

            >>> from snowflake.snowpark.functions import lit
            >>> session.table_function("split_to_table", lit("split words to table"), lit(" ")).collect()
            [Row(SEQ=1, INDEX=1, VALUE='split'), Row(SEQ=1, INDEX=2, VALUE='words'), Row(SEQ=1, INDEX=3, VALUE='to'), Row(SEQ=1, INDEX=4, VALUE='table')]

        Example 2
            Define a table function variable and query it:

            >>> from snowflake.snowpark.functions import table_function, lit
            >>> split_to_table = table_function("split_to_table")
            >>> session.table_function(split_to_table(lit("split words to table"), lit(" "))).collect()
            [Row(SEQ=1, INDEX=1, VALUE='split'), Row(SEQ=1, INDEX=2, VALUE='words'), Row(SEQ=1, INDEX=3, VALUE='to'), Row(SEQ=1, INDEX=4, VALUE='table')]

        Example 3
            If you want to call a UDTF right after it's registered, the returned ``UserDefinedTableFunction`` is callable:

            >>> from snowflake.snowpark.types import IntegerType, StructField, StructType
            >>> from snowflake.snowpark.functions import udtf, lit
            >>> class GeneratorUDTF:
            ...     def process(self, n):
            ...         for i in range(n):
            ...             yield (i, )
            >>> generator_udtf = udtf(GeneratorUDTF, output_schema=StructType([StructField("number", IntegerType())]), input_types=[IntegerType()])
            >>> session.table_function(generator_udtf(lit(3))).collect()
            [Row(NUMBER=0), Row(NUMBER=1), Row(NUMBER=2)]

        Args:
            func_name: The SQL function name.
            func_arguments: The positional arguments for the SQL function.
            func_named_arguments: The named arguments for the SQL function, if it accepts named arguments.

        Returns:
            A new :class:`DataFrame` with data from calling the table function.

        See Also:
            - :meth:`DataFrame.join_table_function`, which lateral joins an existing :class:`DataFrame` and a SQL function.
            - :meth:`Session.generator`, which is used to instantiate a :class:`DataFrame` using Generator table function.
                Generator functions are not supported with :meth:`Session.table_function`.
        """
        # AST.
        stmt = self._ast_batch.assign()
        expr = with_src_position(stmt.expr.apply_expr)
        if isinstance(func_name, TableFunctionCall):
            expr.fn.udtf.name = func_name.name
            func_arguments = func_name.arguments
            func_named_arguments = func_name.named_arguments
            # TODO: func.{_over, _partition_by, _order_by, _aliases, _api_call_source}
        elif isinstance(func_name, str):
            expr.fn.udtf.name = func_name
        elif isinstance(func_name, list):
            expr.fn.udtf.name = ".".join(func_name)

        for arg in func_arguments:
            build_expr_from_python_val(expr.pos_args.add(), arg)
        for k in func_named_arguments:
            entry = expr.named_args.add()
            entry._1 = k
            build_expr_from_python_val(entry._2, func_named_arguments[k])

        if isinstance(self._conn, MockServerConnection):
            if not self._conn._suppress_not_implemented_error:
                self._conn.log_not_supported_error(
                    external_feature_name="Session.table_function",
                    raise_error=NotImplementedError,
                )
            else:
                return None

        func_expr = _create_table_function_expression(
            func_name, *func_arguments, **func_named_arguments
        )

        if self.sql_simplifier_enabled:
            d = DataFrame(
                self,
                self._analyzer.create_select_statement(
                    from_=SelectTableFunction(func_expr, analyzer=self._analyzer),
                    analyzer=self._analyzer,
                ),
                ast_stmt=stmt,
            )
        else:
            d = DataFrame(
                self,
                TableFunctionRelation(func_expr),
                ast_stmt=stmt,
            )
        set_api_call_source(d, "Session.table_function")
        return d

    def generator(
        self, *columns: Column, rowcount: int = 0, timelimit: int = 0
    ) -> DataFrame:
        """Creates a new DataFrame using the Generator table function.

        References: `Snowflake Generator function <https://docs.snowflake.com/en/sql-reference/functions/generator.html>`_.

        Args:
            columns: List of data generation function that work in tandem with generator table function.
            rowcount: Resulting table with contain ``rowcount`` rows if only this argument is specified. Defaults to 0.
            timelimit: The query runs for ``timelimit`` seconds, generating as many rows as possible within the time frame. The
                exact row count depends on the system speed. Defaults to 0.

        Usage Notes:
                - When both ``rowcount`` and ``timelimit`` are specified, then:

                    + if the ``rowcount`` is reached before the ``timelimit``, the resulting table with contain ``rowcount`` rows.
                    + if the ``timelimit`` is reached before the ``rowcount``, the table will contain as many rows generated within this time.
                - If both ``rowcount`` and ``timelimit`` are not specified, 0 rows will be generated.

        Example 1
            >>> from snowflake.snowpark.functions import seq1, seq8, uniform
            >>> df = session.generator(seq1(1).as_("sequence one"), uniform(1, 10, 2).as_("uniform"), rowcount=3)
            >>> df.show()
            ------------------------------
            |"sequence one"  |"UNIFORM"  |
            ------------------------------
            |0               |3          |
            |1               |3          |
            |2               |3          |
            ------------------------------
            <BLANKLINE>

        Example 2
            >>> df = session.generator(seq8(0), uniform(1, 10, 2), timelimit=1).order_by(seq8(0)).limit(3)
            >>> df.show()
            -----------------------------------
            |"SEQ8(0)"  |"UNIFORM(1, 10, 2)"  |
            -----------------------------------
            |0          |3                    |
            |1          |3                    |
            |2          |3                    |
            -----------------------------------
            <BLANKLINE>

        Returns:
            A new :class:`DataFrame` with data from calling the generator table function.
        """
        if isinstance(self._conn, MockServerConnection):
            self._conn.log_not_supported_error(
                external_feature_name="DataFrame.generator",
                raise_error=NotImplementedError,
            )
        if not columns:
            raise ValueError("Columns cannot be empty for generator table function")
        named_args = {}
        if rowcount != 0:
            named_args["rowcount"] = lit(rowcount)._expression
        if timelimit != 0:
            named_args["timelimit"] = lit(timelimit)._expression

        operators = [self._analyzer.analyze(col._expression, {}) for col in columns]
        func_expr = GeneratorTableFunction(args=named_args, operators=operators)

        if self.sql_simplifier_enabled:
            d = DataFrame(
                self,
                SelectStatement(
                    from_=SelectTableFunction(
                        func_expr=func_expr, analyzer=self._analyzer
                    ),
                    analyzer=self._analyzer,
                ),
            )
        else:
            d = DataFrame(
                self,
                TableFunctionRelation(func_expr),
            )
        set_api_call_source(d, "Session.generator")
        return d

    def sql(
        self,
        query: str,
        params: Optional[Sequence[Any]] = None,
        _ast_stmt: proto.Assign = None,
    ) -> DataFrame:
        """
        Returns a new DataFrame representing the results of a SQL query.

        Note:
            You can use this method to execute a SQL query lazily,
            which means the SQL is not executed until methods like :func:`DataFrame.collect`
            or :func:`DataFrame.to_pandas` evaluate the DataFrame.
            For **immediate execution**, chain the call with the collect method: `session.sql(query).collect()`.

        Args:
            query: The SQL statement to execute.
            params: binding parameters. We only support qmark bind variables. For more information, check
                https://docs.snowflake.com/en/developer-guide/python-connector/python-connector-example#qmark-or-numeric-binding
            _ast_stmt: when invoked internally, supplies the AST to use for the resulting dataframe.

        Example::

            >>> # create a dataframe from a SQL query
            >>> df = session.sql("select 1/2")
            >>> # execute the query
            >>> df.collect()
            [Row(1/2=Decimal('0.500000'))]

            >>> # Use params to bind variables
            >>> session.sql("select * from values (?, ?), (?, ?)", params=[1, "a", 2, "b"]).sort("column1").collect()
            [Row(COLUMN1=1, COLUMN2='a'), Row(COLUMN1=2, COLUMN2='b')]
        """
        # AST.
        if _ast_stmt is None:
            stmt = self._ast_batch.assign()
            expr = with_src_position(stmt.expr.sp_sql)
            expr.query = query
            if params is not None:
                for p in params:
                    build_expr_from_python_val(expr.params.add(), p)
        else:
            stmt = _ast_stmt

        if (
            isinstance(self._conn, MockServerConnection)
            and not self._conn._suppress_not_implemented_error
        ):
            if self._conn.is_closed():
                raise SnowparkSessionException(
                    "Cannot perform this operation because the session has been closed.",
                    error_code="1404",
                )
            self._conn.log_not_supported_error(
                external_feature_name="Session.sql",
                raise_error=NotImplementedError,
            )

        if self.sql_simplifier_enabled:
            d = DataFrame(
                self,
                self._analyzer.create_select_statement(
                    from_=SelectSQL(query, analyzer=self._analyzer, params=params),
                    analyzer=self._analyzer,
                ),
                ast_stmt=stmt,
            )
        else:
            d = DataFrame(
                self,
                self._analyzer.plan_builder.query(
                    query, source_plan=None, params=params
                ),
                ast_stmt=stmt,
            )
        set_api_call_source(d, "Session.sql")
        return d

    @property
    def read(self) -> "DataFrameReader":
        """Returns a :class:`DataFrameReader` that you can use to read data from various
        supported sources (e.g. a file in a stage) as a DataFrame."""
        return DataFrameReader(self)

    @property
    def session_id(self) -> int:
        """Returns an integer that represents the session ID of this session."""
        return self._session_id

    @property
    def connection(self) -> "SnowflakeConnection":
        """Returns a :class:`SnowflakeConnection` object that allows you to access the connection between the current session
        and Snowflake server."""
        return self._conn._conn

    def _run_query(
        self,
        query: str,
        is_ddl_on_temp_object: bool = False,
        log_on_exception: bool = True,
        statement_params: Optional[Dict[str, str]] = None,
    ) -> List[Any]:
        return self._conn.run_query(
            query,
            is_ddl_on_temp_object=is_ddl_on_temp_object,
            log_on_exception=log_on_exception,
            _statement_params=statement_params,
        )["data"]

    def _get_result_attributes(self, query: str) -> List[Attribute]:
        return self._conn.get_result_attributes(query)

    def get_session_stage(
        self,
        statement_params: Optional[Dict[str, str]] = None,
    ) -> str:
        """
        Returns the name of the temporary stage created by the Snowpark library
        for uploading and storing temporary artifacts for this session.
        These artifacts include libraries and packages for UDFs that you define
        in this session via :func:`add_import`.
        """
        stage_name = self.get_fully_qualified_name_if_possible(self._session_stage)
        if not self._stage_created:
            self._run_query(
                f"create {get_temp_type_for_object(self._use_scoped_temp_objects, True)} \
                stage if not exists {stage_name}",
                is_ddl_on_temp_object=True,
                statement_params=statement_params,
            )
            self._stage_created = True
        return f"{STAGE_PREFIX}{stage_name}"

    def _write_modin_pandas_helper(
        self,
        df: Union[
            "snowflake.snowpark.modin.pandas.DataFrame",  # noqa: F821
            "snowflake.snowpark.modin.pandas.Series",  # noqa: F821
        ],
        table_name: str,
        location: str,
        database: Optional[str] = None,
        schema: Optional[str] = None,
        quote_identifiers: bool = True,
        auto_create_table: bool = False,
        overwrite: bool = False,
        index: bool = False,
        index_label: Optional["IndexLabel"] = None,  # noqa: F821
        table_type: Literal["", "temp", "temporary", "transient"] = "",
    ) -> None:
        """A helper method used by `write_pandas` to write Snowpark pandas DataFrame or Series to a table by using
        :func:`snowflake.snowpark.modin.pandas.DataFrame.to_snowflake <snowflake.snowpark.modin.pandas.DataFrame.to_snowflake>` or
        :func:`snowflake.snowpark.modin.pandas.Series.to_snowflake <snowflake.snowpark.modin.pandas.Series.to_snowflake>` internally

        Args:
            df: The Snowpark pandas DataFrame or Series we'd like to write back.
            table_name: Name of the table we want to insert into.
            location: the location of the table in string.
            database: Database that the table is in. If not provided, the default one will be used.
            schema: Schema that the table is in. If not provided, the default one will be used.
            quote_identifiers: By default, identifiers, specifically database, schema, table and column names
                (from :attr:`DataFrame.columns`) will be quoted. `to_snowflake` always quote column names so
                quote_identifiers = False is not supported here.
            auto_create_table: When true, automatically creates a table to store the passed in pandas DataFrame using the
                passed in ``database``, ``schema``, and ``table_name``. Note: there are usually multiple table configurations that
                would allow you to upload a particular pandas DataFrame successfully. If you don't like the auto created
                table, you can always create your own table before calling this function. For example, auto-created
                tables will store :class:`list`, :class:`tuple` and :class:`dict` as strings in a VARCHAR column.
            overwrite: Default value is ``False`` and the pandas DataFrame data is appended to the existing table. If set to ``True`` and if auto_create_table is also set to ``True``,
                then it drops the table. If set to ``True`` and if auto_create_table is set to ``False``,
                then it truncates the table. Note that in both cases (when overwrite is set to ``True``) it will replace the existing
                contents of the table with that of the passed in pandas DataFrame.
            index: default True
                If true, save DataFrame index columns as table columns.
            index_label:
                Column label for index column(s). If None is given (default) and index is True,
                then the index names are used. A sequence should be given if the DataFrame uses MultiIndex.
            table_type: The table type of table to be created. The supported values are: ``temp``, ``temporary``,
                and ``transient``. An empty string means to create a permanent table. Learn more about table types
                `here <https://docs.snowflake.com/en/user-guide/tables-temp-transient.html>`_.
        """
        if not quote_identifiers:
            raise NotImplementedError(
                "quote_identifiers = False is not supported by `to_snowflake`."
            )

        def quote_id(id: str) -> str:
            return '"' + id + '"'

        name = [table_name]
        if schema:
            name = [quote_id(schema)] + name
        if database:
            name = [quote_id(database)] + name

        if not auto_create_table and not self._table_exists(name):
            raise SnowparkClientException(
                f"Cannot write Snowpark pandas DataFrame or Series to table {location} because it does not exist. Use "
                f"auto_create_table = True to create table before writing a Snowpark pandas DataFrame or Series"
            )
        if_exists = "replace" if overwrite else "append"
        df.to_snowflake(
            name=name,
            if_exists=if_exists,
            index=index,
            index_label=index_label,
            table_type=table_type,
        )

    def write_pandas(
        self,
        df: Union[
            "pandas.DataFrame",
            "snowflake.snowpark.modin.pandas.DataFrame",  # noqa: F821
            "snowflake.snowpark.modin.pandas.Series",  # noqa: F821
        ],
        table_name: str,
        *,
        database: Optional[str] = None,
        schema: Optional[str] = None,
        chunk_size: Optional[int] = WRITE_PANDAS_CHUNK_SIZE,
        compression: str = "gzip",
        on_error: str = "abort_statement",
        parallel: int = 4,
        quote_identifiers: bool = True,
        auto_create_table: bool = False,
        create_temp_table: bool = False,
        overwrite: bool = False,
        table_type: Literal["", "temp", "temporary", "transient"] = "",
        **kwargs: Dict[str, Any],
    ) -> Table:
        """Writes a pandas DataFrame to a table in Snowflake and returns a
        Snowpark :class:`DataFrame` object referring to the table where the
        pandas DataFrame was written to.

        Args:
            df: The pandas DataFrame or Snowpark pandas DataFrame or Series we'd like to write back.
            table_name: Name of the table we want to insert into.
            database: Database that the table is in. If not provided, the default one will be used.
            schema: Schema that the table is in. If not provided, the default one will be used.
            chunk_size: Number of rows to be inserted once. If not provided, all rows will be dumped once.
                Default to None normally, 100,000 if inside a stored procedure.
            compression: The compression used on the Parquet files: gzip or snappy. Gzip gives supposedly a
                better compression, while snappy is faster. Use whichever is more appropriate.
            on_error: Action to take when COPY INTO statements fail. See details at
                `copy options <https://docs.snowflake.com/en/sql-reference/sql/copy-into-table.html#copy-options-copyoptions>`_.
            parallel: Number of threads to be used when uploading chunks. See details at
                `parallel parameter <https://docs.snowflake.com/en/sql-reference/sql/put.html#optional-parameters>`_.
            quote_identifiers: By default, identifiers, specifically database, schema, table and column names
                (from :attr:`DataFrame.columns`) will be quoted. If set to ``False``, identifiers
                are passed on to Snowflake without quoting, i.e. identifiers will be coerced to uppercase by Snowflake.
            auto_create_table: When true, automatically creates a table to store the passed in pandas DataFrame using the
                passed in ``database``, ``schema``, and ``table_name``. Note: there are usually multiple table configurations that
                would allow you to upload a particular pandas DataFrame successfully. If you don't like the auto created
                table, you can always create your own table before calling this function. For example, auto-created
                tables will store :class:`list`, :class:`tuple` and :class:`dict` as strings in a VARCHAR column.
            create_temp_table: (Deprecated) The to-be-created table will be temporary if this is set to ``True``. Note
                that to avoid breaking changes, currently when this is set to True, it overrides ``table_type``.
            overwrite: Default value is ``False`` and the pandas DataFrame data is appended to the existing table. If set to ``True`` and if auto_create_table is also set to ``True``,
                then it drops the table. If set to ``True`` and if auto_create_table is set to ``False``,
                then it truncates the table. Note that in both cases (when overwrite is set to ``True``) it will replace the existing
                contents of the table with that of the passed in pandas DataFrame.
            table_type: The table type of table to be created. The supported values are: ``temp``, ``temporary``,
                and ``transient``. An empty string means to create a permanent table. Learn more about table types
                `here <https://docs.snowflake.com/en/user-guide/tables-temp-transient.html>`_.

        Example::

            >>> import pandas as pd
            >>> pandas_df = pd.DataFrame([(1, "Steve"), (2, "Bob")], columns=["id", "name"])
            >>> snowpark_df = session.write_pandas(pandas_df, "write_pandas_table", auto_create_table=True, table_type="temp")
            >>> snowpark_df.sort('"id"').to_pandas()
               id   name
            0   1  Steve
            1   2    Bob

            >>> pandas_df2 = pd.DataFrame([(3, "John")], columns=["id", "name"])
            >>> snowpark_df2 = session.write_pandas(pandas_df2, "write_pandas_table", auto_create_table=False)
            >>> snowpark_df2.sort('"id"').to_pandas()
               id   name
            0   1  Steve
            1   2    Bob
            2   3   John

            >>> pandas_df3 = pd.DataFrame([(1, "Jane")], columns=["id", "name"])
            >>> snowpark_df3 = session.write_pandas(pandas_df3, "write_pandas_table", auto_create_table=False, overwrite=True)
            >>> snowpark_df3.to_pandas()
               id  name
            0   1  Jane

            >>> pandas_df4 = pd.DataFrame([(1, "Jane")], columns=["id", "name"])
            >>> snowpark_df4 = session.write_pandas(pandas_df4, "write_pandas_transient_table", auto_create_table=True, table_type="transient")
            >>> snowpark_df4.to_pandas()
               id  name
            0   1  Jane

        Note:
            Unless ``auto_create_table`` is ``True``, you must first create a table in
            Snowflake that the passed in pandas DataFrame can be written to. If
            your pandas DataFrame cannot be written to the specified table, an
            exception will be raised.

            If the dataframe is Snowpark pandas :class:`~snowflake.snowpark.modin.pandas.DataFrame`
            or :class:`~snowflake.snowpark.modin.pandas.Series`, it will call
            :func:`modin.pandas.DataFrame.to_snowflake <snowflake.snowpark.modin.pandas.DataFrame.to_snowflake>`
            or :func:`modin.pandas.Series.to_snowflake <snowflake.snowpark.modin.pandas.Series.to_snowflake>`
            internally to write a Snowpark pandas DataFrame into a Snowflake table.
        """
        if isinstance(self._conn, MockServerConnection):
            self._conn.log_not_supported_error(
                external_feature_name="Session.write_pandas",
                raise_error=NotImplementedError,
            )

        if create_temp_table:
            warning(
                "write_pandas.create_temp_table",
                "create_temp_table is deprecated. We still respect this parameter when it is True but "
                'please consider using `table_type="temporary"` instead.',
            )
            table_type = "temporary"

        if table_type and table_type.lower() not in SUPPORTED_TABLE_TYPES:
            raise ValueError(
                f"Unsupported table type. Expected table types: {SUPPORTED_TABLE_TYPES}"
            )

        success = None  # forward declaration
        try:
            if quote_identifiers:
                location = (
                    (('"' + database + '".') if database else "")
                    + (('"' + schema + '".') if schema else "")
                    + ('"' + table_name + '"')
                )
            else:
                location = (
                    (database + "." if database else "")
                    + (schema + "." if schema else "")
                    + (table_name)
                )
            signature = inspect.signature(write_pandas)
            if not ("use_logical_type" in signature.parameters):
                # do not pass use_logical_type if write_pandas does not support it
                use_logical_type_passed = kwargs.pop("use_logical_type", None)

                if use_logical_type_passed is not None:
                    # raise warning to upgrade python connector
                    warnings.warn(
                        "use_logical_type will be ignored because current python "
                        "connector version does not support it. Please upgrade "
                        "snowflake-connector-python to 3.4.0 or above.",
                        stacklevel=1,
                    )

            modin_pandas, modin_is_imported = import_or_missing_modin_pandas()
            if modin_is_imported and isinstance(
                df, (modin_pandas.DataFrame, modin_pandas.Series)
            ):
                self._write_modin_pandas_helper(
                    df,
                    table_name,
                    location,
                    database=database,
                    schema=schema,
                    quote_identifiers=quote_identifiers,
                    auto_create_table=auto_create_table,
                    overwrite=overwrite,
                    table_type=table_type,
                    **kwargs,
                )
                success, ci_output = True, ""
            else:
                success, _, _, ci_output = write_pandas(
                    self._conn._conn,
                    df,
                    table_name,
                    database=database,
                    schema=schema,
                    chunk_size=chunk_size,
                    compression=compression,
                    on_error=on_error,
                    parallel=parallel,
                    quote_identifiers=quote_identifiers,
                    auto_create_table=auto_create_table,
                    overwrite=overwrite,
                    table_type=table_type,
                    **kwargs,
                )
        except ProgrammingError as pe:
            if pe.msg.endswith("does not exist"):
                raise SnowparkClientExceptionMessages.DF_PANDAS_TABLE_DOES_NOT_EXIST_EXCEPTION(
                    location
                ) from pe
            else:
                raise pe

        if success:
            t = self.table(location)
            set_api_call_source(t, "Session.write_pandas")
            return t
        else:
            raise SnowparkClientExceptionMessages.DF_PANDAS_GENERAL_EXCEPTION(
                str(ci_output)
            )

    def create_dataframe(
        self,
        data: Union[List, Tuple, "pandas.DataFrame"],
        schema: Optional[Union[StructType, Iterable[str]]] = None,
        _suppress_ast: bool = False,
    ) -> DataFrame:
        """Creates a new DataFrame containing the specified values from the local data.

        If creating a new DataFrame from a pandas Dataframe, we will store the pandas
        DataFrame in a temporary table and return a DataFrame pointing to that temporary
        table for you to then do further transformations on. This temporary table will be
        dropped at the end of your session. If you would like to save the pandas DataFrame,
        use the :meth:`write_pandas` method instead.

        Args:
            data: The local data for building a :class:`DataFrame`. ``data`` can only
                be a :class:`list`, :class:`tuple` or pandas DataFrame. Every element in
                ``data`` will constitute a row in the DataFrame.
            schema: A :class:`~snowflake.snowpark.types.StructType` containing names and
                data types of columns, or a list of column names, or ``None``.
                When ``schema`` is a list of column names or ``None``, the schema of the
                DataFrame will be inferred from the data across all rows. To improve
                performance, provide a schema. This avoids the need to infer data types
                with large data sets.

            _suppress_ast: If true, will not trigger AST generation.

        Examples::

            >>> # create a dataframe with a schema
            >>> from snowflake.snowpark.types import IntegerType, StringType, StructField
            >>> schema = StructType([StructField("a", IntegerType()), StructField("b", StringType())])
            >>> session.create_dataframe([[1, "snow"], [3, "flake"]], schema).collect()
            [Row(A=1, B='snow'), Row(A=3, B='flake')]

            >>> # create a dataframe by inferring a schema from the data
            >>> from snowflake.snowpark import Row
            >>> # infer schema
            >>> session.create_dataframe([1, 2, 3, 4], schema=["a"]).collect()
            [Row(A=1), Row(A=2), Row(A=3), Row(A=4)]
            >>> session.create_dataframe([[1, 2, 3, 4]], schema=["a", "b", "c", "d"]).collect()
            [Row(A=1, B=2, C=3, D=4)]
            >>> session.create_dataframe([[1, 2], [3, 4]], schema=["a", "b"]).collect()
            [Row(A=1, B=2), Row(A=3, B=4)]
            >>> session.create_dataframe([Row(a=1, b=2, c=3, d=4)]).collect()
            [Row(A=1, B=2, C=3, D=4)]
            >>> session.create_dataframe([{"a": 1}, {"b": 2}]).collect()
            [Row(A=1, B=None), Row(A=None, B=2)]

            >>> # create a dataframe from a pandas Dataframe
            >>> import pandas as pd
            >>> session.create_dataframe(pd.DataFrame([(1, 2, 3, 4)], columns=["a", "b", "c", "d"])).collect()
            [Row(a=1, b=2, c=3, d=4)]

        Note:
            When `data` is a pandas DataFrame, `snowflake.connector.pandas_tools.write_pandas` is called, which
            requires permission to (1) CREATE STAGE (2) CREATE TABLE and (3) CREATE FILE FORMAT under the current
            database and schema.
        """
        if data is None:
            raise ValueError("data cannot be None.")

        # check the type of data
        if isinstance(data, Row):
            raise TypeError("create_dataframe() function does not accept a Row object.")

        if not isinstance(data, (list, tuple)) and (
            not installed_pandas
            or (installed_pandas and not isinstance(data, pandas.DataFrame))
        ):
            raise TypeError(
                "create_dataframe() function only accepts data as a list, tuple or a pandas DataFrame."
            )

        # check to see if it is a pandas DataFrame and if so, write that to a temp
        # table and return as a DataFrame
        origin_data = data
        if installed_pandas and isinstance(data, pandas.DataFrame):
            temp_table_name = escape_quotes(
                random_name_for_temp_object(TempObjectType.TABLE)
            )
            if isinstance(self._conn, MockServerConnection):
                schema, data = _extract_schema_and_data_from_pandas_df(data)
                # we do not return here as live connection and keep using the data frame logic and compose table
            else:
                sf_database = self._conn._get_current_parameter(
                    "database", quoted=False
                )
                sf_schema = self._conn._get_current_parameter("schema", quoted=False)

                t = self.write_pandas(
                    data,
                    temp_table_name,
                    database=sf_database,
                    schema=sf_schema,
                    quote_identifiers=True,
                    auto_create_table=True,
                    table_type="temporary",
                    use_logical_type=self._use_logical_type_for_create_df,
                )
                set_api_call_source(t, "Session.create_dataframe[pandas]")

                if not _suppress_ast:
                    raise NotImplementedError(
                        "TODO SNOW-1554591: Support pandas.DataFrame ServerConnection."
                    )

                return t

        # infer the schema based on the data
        names = None
        schema_query = None
        if isinstance(schema, StructType):
            new_schema = schema
            # SELECT query has an undefined behavior for nullability, so if the schema requires non-nullable column and
            # all columns are primitive type columns, we use a temp table to lock in the nullabilities.
            # TODO(SNOW-1015527): Support non-primitive type
            if (
                not isinstance(self._conn, MockServerConnection)
                and any([field.nullable is False for field in schema.fields])
                and all([field.datatype.is_primitive() for field in schema.fields])
            ):
                temp_table_name = random_name_for_temp_object(TempObjectType.TABLE)
                schema_string = analyzer_utils.attribute_to_schema_string(
                    schema._to_attributes()
                )
                try:
                    self._run_query(
                        f"CREATE SCOPED TEMP TABLE {temp_table_name} ({schema_string})"
                    )
                    schema_query = f"SELECT * FROM {self.get_fully_qualified_name_if_possible(temp_table_name)}"
                except ProgrammingError as e:
                    logging.debug(
                        f"Cannot create temp table for specified non-nullable schema, fall back to using schema "
                        f"string from select query. Exception: {str(e)}"
                    )
        else:
            if not data:
                raise ValueError("Cannot infer schema from empty data")
            if isinstance(schema, Iterable):
                names = list(schema)
            new_schema = reduce(
                merge_type,
                (infer_schema(row, names) for row in data),
            )
        if len(new_schema.fields) == 0:
            raise ValueError(
                "The provided schema or inferred schema cannot be None or empty"
            )

        def convert_row_to_list(
            row: Union[Iterable[Any], Any], names: List[str]
        ) -> List:
            row_dict = None
            if row is None:
                row = [None]
            elif isinstance(row, (tuple, list)):
                if not row:
                    row = [None]
                elif getattr(row, "_fields", None):  # Row or namedtuple
                    row_dict = row.as_dict() if isinstance(row, Row) else row._asdict()
            elif isinstance(row, dict):
                row_dict = row.copy()
            else:
                row = [row]

            if row_dict:
                # fill None if the key doesn't exist
                row_dict = {quote_name(k): v for k, v in row_dict.items()}
                return [row_dict.get(name) for name in names]
            else:
                # check the length of every row, which should be same across data
                if len(row) != len(names):
                    raise ValueError(
                        f"{len(names)} fields are required by schema "
                        f"but {len(row)} values are provided. This might be because "
                        f"data consists of rows with different lengths, or mixed rows "
                        f"with column names or without column names"
                    )
                return list(row)

        # always overwrite the column names if they are provided via schema
        if not names:
            names = [f.name for f in new_schema.fields]
        quoted_names = [quote_name(name) for name in names]
        rows = [convert_row_to_list(row, quoted_names) for row in data]

        # get attributes and data types
        attrs, data_types = [], []
        for field, quoted_name in zip(new_schema.fields, quoted_names):
            sf_type = (
                StringType()
                if isinstance(
                    field.datatype,
                    (
                        VariantType,
                        ArrayType,
                        MapType,
                        TimeType,
                        DateType,
                        TimestampType,
                        GeographyType,
                        GeometryType,
                        VectorType,
                    ),
                )
                else field.datatype
            )
            attrs.append(Attribute(quoted_name, sf_type, field.nullable))
            data_types.append(field.datatype)

        # convert all variant/time/geospatial/array/map data to string
        converted = []
        for row in rows:
            converted_row = []
            for value, data_type in zip(row, data_types):
                if value is None:
                    converted_row.append(None)
                elif isinstance(value, decimal.Decimal) and isinstance(
                    data_type, DecimalType
                ):
                    converted_row.append(value)
                elif isinstance(value, datetime.datetime) and isinstance(
                    data_type, TimestampType
                ):
                    converted_row.append(str(value))
                elif isinstance(value, datetime.time) and isinstance(
                    data_type, TimeType
                ):
                    converted_row.append(str(value))
                elif isinstance(value, datetime.date) and isinstance(
                    data_type, DateType
                ):
                    converted_row.append(str(value))
                elif isinstance(data_type, _AtomicType):  # consider inheritance
                    converted_row.append(value)
                elif isinstance(value, (list, tuple, array)) and isinstance(
                    data_type, ArrayType
                ):
                    converted_row.append(json.dumps(value, cls=PythonObjJSONEncoder))
                elif isinstance(value, dict) and isinstance(data_type, MapType):
                    converted_row.append(json.dumps(value, cls=PythonObjJSONEncoder))
                elif isinstance(data_type, VariantType):
                    converted_row.append(json.dumps(value, cls=PythonObjJSONEncoder))
                elif isinstance(data_type, GeographyType):
                    converted_row.append(value)
                elif isinstance(data_type, GeometryType):
                    converted_row.append(value)
                elif isinstance(data_type, VectorType):
                    converted_row.append(json.dumps(value, cls=PythonObjJSONEncoder))
                else:
                    raise TypeError(
                        f"Cannot cast {type(value)}({value}) to {str(data_type)}."
                    )
            converted.append(Row(*converted_row))

        # construct a project statement to convert string value back to variant
        project_columns = []
        for field, name in zip(new_schema.fields, names):
            if isinstance(field.datatype, DecimalType):
                project_columns.append(
                    to_decimal(
                        column(name),
                        field.datatype.precision,
                        field.datatype.scale,
                    ).as_(name)
                )
            elif isinstance(field.datatype, TimestampType):
                tz = field.datatype.tz
                if tz == TimestampTimeZone.NTZ:
                    to_timestamp_func = to_timestamp_ntz
                elif tz == TimestampTimeZone.LTZ:
                    to_timestamp_func = to_timestamp_ltz
                elif tz == TimestampTimeZone.TZ:
                    to_timestamp_func = to_timestamp_tz
                else:
                    to_timestamp_func = to_timestamp
                project_columns.append(to_timestamp_func(column(name)).as_(name))
            elif isinstance(field.datatype, TimeType):
                project_columns.append(to_time(column(name)).as_(name))
            elif isinstance(field.datatype, DateType):
                project_columns.append(to_date(column(name)).as_(name))
            elif isinstance(field.datatype, VariantType):
                project_columns.append(to_variant(parse_json(column(name))).as_(name))
            elif isinstance(field.datatype, GeographyType):
                project_columns.append(to_geography(column(name)).as_(name))
            elif isinstance(field.datatype, GeometryType):
                project_columns.append(to_geometry(column(name)).as_(name))
            elif isinstance(field.datatype, ArrayType):
                project_columns.append(to_array(parse_json(column(name))).as_(name))
            elif isinstance(field.datatype, MapType):
                project_columns.append(to_object(parse_json(column(name))).as_(name))
            elif isinstance(field.datatype, VectorType):
                project_columns.append(
                    parse_json(column(name)).cast(field.datatype).as_(name)
                )
            else:
                project_columns.append(column(name))

        # Create AST statement
        stmt = self._ast_batch.assign() if not _suppress_ast else None

        if self.sql_simplifier_enabled:
            df = DataFrame(
                self,
                self._analyzer.create_select_statement(
                    from_=self._analyzer.create_select_snowflake_plan(
                        SnowflakeValues(attrs, converted, schema_query=schema_query),
                        analyzer=self._analyzer,
                    ),
                    analyzer=self._analyzer,
                ),
                ast_stmt=stmt,
            ).select(project_columns, _suppress_ast=True)
        else:
            df = DataFrame(
                self,
                SnowflakeValues(attrs, converted, schema_query=schema_query),
                ast_stmt=stmt,
            ).select(project_columns, _suppress_ast=True)
        set_api_call_source(df, "Session.create_dataframe[values]")

        if (
            installed_pandas
            and isinstance(origin_data, pandas.DataFrame)
            and isinstance(self._conn, MockServerConnection)
        ):
            if not _suppress_ast:
                raise NotImplementedError(
                    "TODO SNOW-1554591: Support pandas.DataFrame with MockServerConnection."
                )

            return _convert_dataframe_to_table(df, temp_table_name, self)

        # AST.
        if not _suppress_ast:
            ast = with_src_position(stmt.expr.sp_create_dataframe)

            if isinstance(origin_data, tuple):
                for row in origin_data:
                    build_expr_from_python_val(
                        row, ast.data.sp_dataframe_data__tuple_of_values.vs.add()
                    )
            elif isinstance(origin_data, list):
                for row in origin_data:
                    build_expr_from_python_val(
                        row, ast.data.sp_dataframe_data__list_of_values.vs.add()
                    )
            # Note: pandas.DataFrame handled above.
            else:
                raise TypeError(
                    f"Unsupported type {type(origin_data)} in create_dataframe."
                )

            if schema is not None:
                if isinstance(schema, list):
                    for name in schema:
                        ast.schema.sp_dataframe_schema__list.vs.append(name)
                elif isinstance(schema, StructType):
                    build_proto_from_struct_type(
                        schema, ast.schema.sp_dataframe_schema__struct.v
                    )

            df._ast_id = stmt.var_id.bitfield1

        return df

    def range(self, start: int, end: Optional[int] = None, step: int = 1) -> DataFrame:
        """
        Creates a new DataFrame from a range of numbers. The resulting DataFrame has
        single column named ``ID``, containing elements in a range from ``start`` to
        ``end`` (exclusive) with the step value ``step``.

        Args:
            start: The start of the range. If ``end`` is not specified,
                ``start`` will be used as the value of ``end``.
            end: The end of the range.
            step: The step of the range.

        Examples::

            >>> session.range(10).collect()
            [Row(ID=0), Row(ID=1), Row(ID=2), Row(ID=3), Row(ID=4), Row(ID=5), Row(ID=6), Row(ID=7), Row(ID=8), Row(ID=9)]
            >>> session.range(1, 10).collect()
            [Row(ID=1), Row(ID=2), Row(ID=3), Row(ID=4), Row(ID=5), Row(ID=6), Row(ID=7), Row(ID=8), Row(ID=9)]
            >>> session.range(1, 10, 2).collect()
            [Row(ID=1), Row(ID=3), Row(ID=5), Row(ID=7), Row(ID=9)]
        """
        range_plan = Range(0, start, step) if end is None else Range(start, end, step)

        if self.sql_simplifier_enabled:
            df = DataFrame(
                self,
                self._analyzer.create_select_statement(
                    from_=self._analyzer.create_select_snowflake_plan(
                        range_plan, analyzer=self._analyzer
                    ),
                    analyzer=self._analyzer,
                ),
            )
        else:
            df = DataFrame(self, range_plan)
        set_api_call_source(df, "Session.range")
        return df

    def create_async_job(self, query_id: str) -> AsyncJob:
        """
        Creates an :class:`AsyncJob` from a query ID.

        See also:
            :class:`AsyncJob`
        """
        if (
            is_in_stored_procedure()
            and not self._conn._get_client_side_session_parameter(
                "ENABLE_ASYNC_QUERY_IN_PYTHON_STORED_PROCS", False
            )
        ):  # pragma: no cover
            raise NotImplementedError(
                "Async query is not supported in stored procedure yet"
            )
        if isinstance(self._conn, MockServerConnection):
            self._conn.log_not_supported_error(
                external_feature_name="Session.create_async_job",
                raise_error=NotImplementedError,
            )
        return AsyncJob(query_id, None, self)

    def get_current_account(self) -> Optional[str]:
        """
        Returns the name of the current account for the Python connector session attached
        to this session.
        """
        return self._conn._get_current_parameter("account")

    def get_current_user(self) -> Optional[str]:
        """
        Returns the name of the user in the connection to Snowflake attached
        to this session.
        """
        return self._conn._get_current_parameter("user")

    def get_current_database(self) -> Optional[str]:
        """
        Returns the name of the current database for the Python connector session attached
        to this session. See the example in :meth:`table`.
        """
        return self._conn._get_current_parameter("database")

    def get_current_schema(self) -> Optional[str]:
        """
        Returns the name of the current schema for the Python connector session attached
        to this session. See the example in :meth:`table`.
        """
        return self._conn._get_current_parameter("schema")

    def get_fully_qualified_current_schema(self) -> str:
        """Returns the fully qualified name of the current schema for the session."""
        # NOTE: For snowpark development, consider using get_fully_qualified_name_if_possible instead. Given this is
        # a public API and could be widely used, we won't deprecate it, but the internal usages are all moved to
        # get_fully_qualified_name_if_possible.
        return self.get_fully_qualified_name_if_possible("")[:-1]

    def get_fully_qualified_name_if_possible(self, name: str) -> str:
        """
        Returns the fully qualified object name if current database/schema exists, otherwise returns the object name
        """
        database = self.get_current_database()
        schema = self.get_current_schema()
        if database and schema:
            return f"{database}.{schema}.{name}"

        # In stored procedure, there are scenarios like bundle where we allow empty current schema
        if not is_in_stored_procedure():
            missing_item = "DATABASE" if not database else "SCHEMA"
            raise SnowparkClientExceptionMessages.SERVER_CANNOT_FIND_CURRENT_DB_OR_SCHEMA(
                missing_item, missing_item, missing_item
            )
        return name

    def get_current_warehouse(self) -> Optional[str]:
        """
        Returns the name of the warehouse in use for the current session.
        """
        return self._conn._get_current_parameter("warehouse")

    def get_current_role(self) -> Optional[str]:
        """
        Returns the name of the primary role in use for the current session.
        """
        return self._conn._get_current_parameter("role")

    def use_database(self, database: str) -> None:
        """Specifies the active/current database for the session.

        Args:
            database: The database name.
        """
        self._use_object(database, "database")

    def use_schema(self, schema: str) -> None:
        """Specifies the active/current schema for the session.

        Args:
            schema: The schema name.
        """
        self._use_object(schema, "schema")

    def use_warehouse(self, warehouse: str) -> None:
        """Specifies the active/current warehouse for the session.

        Args:
            warehouse: the warehouse name.
        """
        self._use_object(warehouse, "warehouse")

    def use_role(self, role: str) -> None:
        """Specifies the active/current primary role for the session.

        Args:
            role: the role name.
        """
        self._use_object(role, "role")

    def use_secondary_roles(self, roles: Optional[Literal["all", "none"]]) -> None:
        """
        Specifies the active/current secondary roles for the session.
        The currently-active secondary roles set the context that determines whether
        the current user has the necessary privileges to perform SQL actions.

        Args:
            roles: "all" or "none". ``None`` means "none".

        References: `Snowflake command USE SECONDARY ROLES <https://docs.snowflake.com/en/sql-reference/sql/use-secondary-roles.html>`_.
        """
        self._run_query(
            f"use secondary roles {'none' if roles is None else roles.lower()}"
        )

    def _use_object(self, object_name: str, object_type: str) -> None:
        if object_name:
            validate_object_name(object_name)
            query = f"use {object_type} {object_name}"
            if isinstance(self._conn, MockServerConnection):
                use_ddl_pattern = (
                    r"^\s*use\s+(warehouse|database|schema|role)\s+(.+)\s*$"
                )

                if match := re.match(use_ddl_pattern, query):
                    # if the query is "use xxx", then the object name is already verified by the upper stream
                    # we do not validate here
                    object_type = match.group(1)
                    object_name = match.group(2)
                    setattr(self._conn, f"_active_{object_type}", object_name)
                else:
                    self._run_query(query)
            else:
                self._run_query(query)
        else:
            raise ValueError(f"'{object_type}' must not be empty or None.")

    @property
    def telemetry_enabled(self) -> bool:
        """Controls whether or not the Snowpark client sends usage telemetry to Snowflake.
        This typically includes information like the API calls invoked, libraries used in conjunction with Snowpark,
        and information that will let us better diagnose and fix client side errors.

        The default value is ``True``.

        Example::

            >>> session.telemetry_enabled
            True
            >>> session.telemetry_enabled = False
            >>> session.telemetry_enabled
            False
            >>> session.telemetry_enabled = True
            >>> session.telemetry_enabled
            True
        """
        return self._conn._conn.telemetry_enabled

    @telemetry_enabled.setter
    def telemetry_enabled(self, value):
        # Set both in-band and out-of-band telemetry to True/False
        if value:
            self._conn._conn.telemetry_enabled = True
            self._conn._telemetry_client.telemetry._enabled = True
        else:
            self._conn._conn.telemetry_enabled = False
            self._conn._telemetry_client.telemetry._enabled = False

    @property
    def file(self) -> FileOperation:
        """
        Returns a :class:`FileOperation` object that you can use to perform file operations on stages.
        See details of how to use this object in :class:`FileOperation`.
        """
        return self._file

    @property
    def lineage(self) -> Lineage:
        """
        Returns a :class:`Lineage` object that you can use to explore lineage of snowflake entities.
        See details of how to use this object in :class:`Lineage`.
        """
        return self._lineage

    @property
    def udf(self) -> UDFRegistration:
        """
        Returns a :class:`udf.UDFRegistration` object that you can use to register UDFs.
        See details of how to use this object in :class:`udf.UDFRegistration`.
        """
        return self._udf_registration

    @property
    def udtf(self) -> UDTFRegistration:
        """
        Returns a :class:`udtf.UDTFRegistration` object that you can use to register UDTFs.
        See details of how to use this object in :class:`udtf.UDTFRegistration`.
        """
        if isinstance(self._conn, MockServerConnection):
            self._conn.log_not_supported_error(
                external_feature_name="Session.udtf", raise_error=NotImplementedError
            )
        return self._udtf_registration

    @property
    def udaf(self) -> UDAFRegistration:
        """
        Returns a :class:`udaf.UDAFRegistration` object that you can use to register UDAFs.
        See details of how to use this object in :class:`udaf.UDAFRegistration`.
        """
        return self._udaf_registration

    @property
    def sproc(self) -> StoredProcedureRegistration:
        """
        Returns a :class:`stored_procedure.StoredProcedureRegistration` object that you can use to register stored procedures.
        See details of how to use this object in :class:`stored_procedure.StoredProcedureRegistration`.
        """
        return self._sp_registration

    def _infer_is_return_table(
        self, sproc_name: str, *args: Any, log_on_exception: bool = False
    ) -> bool:
        func_signature = ""
        try:
            arg_types = []
            for arg in args:
                if isinstance(arg, Column):
                    expr = arg._expression
                    if isinstance(expr, Cast):
                        arg_types.append(convert_sp_to_sf_type(expr.to))
                    else:
                        arg_types.append(convert_sp_to_sf_type(expr.datatype))
                else:
                    arg_types.append(convert_sp_to_sf_type(infer_type(arg)))
            func_signature = f"{sproc_name.upper()}({', '.join(arg_types)})"

            # describe procedure returns two column table with columns - property and value
            # the second row in the sproc_desc is property=returns and value=<return type of procedure>
            # when no procedure of the signature is found, SQL exception is raised
            sproc_desc = self._run_query(
                f"describe procedure {func_signature}",
                log_on_exception=log_on_exception,
            )
            return_type = sproc_desc[1][1]
            return return_type.upper().startswith("TABLE")
        except Exception as exc:
            _logger.info(
                f"Could not describe procedure {func_signature} due to exception {exc}"
            )
        return False

    def call(
        self,
        sproc_name: str,
        *args: Any,
        statement_params: Optional[Dict[str, Any]] = None,
        log_on_exception: bool = False,
    ) -> Any:
        """Calls a stored procedure by name.

        Args:
            sproc_name: The name of stored procedure in Snowflake.
            args: Arguments should be basic Python types.
            statement_params: Dictionary of statement level parameters to be set while executing this action.
            log_on_exception: Log warnings if they arise when trying to determine if the stored procedure
                as a table return type.

        Example::

            >>> import snowflake.snowpark
            >>> from snowflake.snowpark.functions import sproc
            >>>
            >>> session.add_packages('snowflake-snowpark-python')
            >>>
            >>> @sproc(name="my_copy_sp", replace=True)
            ... def my_copy(session: snowflake.snowpark.Session, from_table: str, to_table: str, count: int) -> str:
            ...     session.table(from_table).limit(count).write.save_as_table(to_table)
            ...     return "SUCCESS"
            >>> _ = session.sql("create or replace table test_from(test_str varchar) as select randstr(20, random()) from table(generator(rowCount => 100))").collect()
            >>> _ = session.sql("drop table if exists test_to").collect()
            >>> session.call("my_copy_sp", "test_from", "test_to", 10)
            'SUCCESS'
            >>> session.table("test_to").count()
            10

        Example::

            >>> from snowflake.snowpark.dataframe import DataFrame
            >>>
            >>> @sproc(name="my_table_sp", replace=True)
            ... def my_table(session: snowflake.snowpark.Session, x: int, y: int, col1: str, col2: str) -> DataFrame:
            ...     return session.sql(f"select {x} as {col1}, {y} as {col2}")
            >>> session.call("my_table_sp", 1, 2, "a", "b").show()
            -------------
            |"A"  |"B"  |
            -------------
            |1    |2    |
            -------------
            <BLANKLINE>
        """
        return self._call(
            sproc_name,
            *args,
            statement_params=statement_params,
            log_on_exception=log_on_exception,
        )

    def _call(
        self,
        sproc_name: str,
        *args: Any,
        statement_params: Optional[Dict[str, Any]] = None,
        is_return_table: Optional[bool] = None,
        log_on_exception: bool = False,
    ) -> Any:
        """Private implementation of session.call

        Args:
            sproc_name: The name of stored procedure in Snowflake.
            args: Arguments should be basic Python types.
            statement_params: Dictionary of statement level parameters to be set while executing this action.
            is_return_table: When set to a non-null value, it signifies whether the return type of sproc_name
                is a table return type. This skips infer check and returns a dataframe with appropriate sql call.
        """
        # AST.
        stmt = self._ast_batch.assign()
        expr = with_src_position(stmt.expr.apply_expr)
        expr.fn.stored_procedure.name = sproc_name
        for arg in args:
            build_expr_from_python_val(expr.pos_args.add(), arg)
        if statement_params is not None:
            for k in statement_params:
                entry = expr.named_args.list.add()
                entry._1 = k
                build_expr_from_python_val(entry._2, statement_params[k])
        expr.log_on_exception.value = log_on_exception

        if isinstance(self._sp_registration, MockStoredProcedureRegistration):
            return self._sp_registration.call(
                sproc_name, *args, session=self, statement_params=statement_params
            )

        validate_object_name(sproc_name)
        query = generate_call_python_sp_sql(self, sproc_name, *args)

        if is_return_table is None:
            is_return_table = self._infer_is_return_table(
                sproc_name, *args, log_on_exception=log_on_exception
            )
        if is_return_table:
            qid = self._conn.execute_and_get_sfqid(
                query, statement_params=statement_params
            )
            df = self.sql(result_scan_statement(qid), _ast_stmt=stmt)
            set_api_call_source(df, "Session.call")
            return df

        df = self.sql(query, _ast_stmt=stmt)
        set_api_call_source(df, "Session.call")
        return df.collect(statement_params=statement_params)[0][0]

    @deprecated(
        version="0.7.0",
        extra_warning_text="Use `Session.table_function()` instead.",
        extra_doc_string="Use :meth:`table_function` instead.",
    )
    def flatten(
        self,
        input: ColumnOrName,
        path: Optional[str] = None,
        outer: bool = False,
        recursive: bool = False,
        mode: str = "BOTH",
    ) -> DataFrame:
        """Creates a new :class:`DataFrame` by flattening compound values into multiple rows.

        The new :class:`DataFrame` will consist of the following columns:

            - SEQ
            - KEY
            - PATH
            - INDEX
            - VALUE
            - THIS

        References: `Snowflake SQL function FLATTEN <https://docs.snowflake.com/en/sql-reference/functions/flatten.html>`_.

        Example::

            df = session.flatten(parse_json(lit('{"a":[1,2]}')), "a", False, False, "BOTH")

        Args:
            input: The name of a column or a :class:`Column` instance that will be unseated into rows.
                The column data must be of Snowflake data type VARIANT, OBJECT, or ARRAY.
            path: The path to the element within a VARIANT data structure which needs to be flattened.
                The outermost element is to be flattened if path is empty or ``None``.
            outer: If ``False``, any input rows that cannot be expanded, either because they cannot be accessed in the ``path``
                or because they have zero fields or entries, are completely omitted from the output.
                Otherwise, exactly one row is generated for zero-row expansions
                (with NULL in the KEY, INDEX, and VALUE columns).
            recursive: If ``False``, only the element referenced by ``path`` is expanded.
                Otherwise, the expansion is performed for all sub-elements recursively.
            mode: Specifies which types should be flattened "OBJECT", "ARRAY", or "BOTH".

        Returns:
            A new :class:`DataFrame` that has the flattened new columns and new rows from the compound data.

        Example::

            >>> from snowflake.snowpark.functions import lit, parse_json
            >>> session.flatten(parse_json(lit('{"a":[1,2]}')), path="a", outer=False, recursive=False, mode="BOTH").show()
            -------------------------------------------------------
            |"SEQ"  |"KEY"  |"PATH"  |"INDEX"  |"VALUE"  |"THIS"  |
            -------------------------------------------------------
            |1      |NULL   |a[0]    |0        |1        |[       |
            |       |       |        |         |         |  1,    |
            |       |       |        |         |         |  2     |
            |       |       |        |         |         |]       |
            |1      |NULL   |a[1]    |1        |2        |[       |
            |       |       |        |         |         |  1,    |
            |       |       |        |         |         |  2     |
            |       |       |        |         |         |]       |
            -------------------------------------------------------
            <BLANKLINE>

        See Also:
            - :meth:`DataFrame.flatten`, which creates a new :class:`DataFrame` by exploding a VARIANT column of an existing :class:`DataFrame`.
            - :meth:`Session.table_function`, which can be used for any Snowflake table functions, including ``flatten``.
        """
        # AST.
        stmt = self._ast_batch.assign()
        expr = with_src_position(stmt.expr.sp_flatten, stmt)
        build_expr_from_python_val(expr.input, input)
        if path is not None:
            expr.path.value = path
        expr.outer = outer
        expr.recursive = recursive

        mode = mode.upper()
        if mode == "OBJECT":
            expr.mode.sp_flatten_mode_object = True
        elif mode == "ARRAY":
            expr.mode.sp_flatten_mode_array = True
        elif mode == "BOTH":
            expr.mode.sp_flatten_mode_both = True
        else:
            raise ValueError("mode must be one of ('OBJECT', 'ARRAY', 'BOTH')")

        if isinstance(self._conn, MockServerConnection):
            if self._conn._suppress_not_implemented_error:
                return None
            else:
                self._conn.log_not_supported_error(
                    external_feature_name="Session.flatten",
                    raise_error=NotImplementedError,
                )
        if isinstance(input, str):
            input = col(input)
        df = DataFrame(
            self,
            TableFunctionRelation(
                FlattenFunction(input._expression, path, outer, recursive, mode)
            ),
            ast_stmt=stmt,
        )
        set_api_call_source(df, "Session.flatten")
        return df

    def query_history(self) -> QueryHistory:
        """Create an instance of :class:`QueryHistory` as a context manager to record queries that are pushed down to the Snowflake database.

        >>> with session.query_history() as query_history:
        ...     df = session.create_dataframe([[1, 2], [3, 4]], schema=["a", "b"])
        ...     df = df.filter(df.a == 1)
        ...     res = df.collect()
        >>> assert len(query_history.queries) == 1
        """
        query_listener = QueryHistory(self)
        self._conn.add_query_listener(query_listener)
        return query_listener

    def _table_exists(self, raw_table_name: Iterable[str]):
        """ """
        # implementation based upon: https://docs.snowflake.com/en/sql-reference/name-resolution.html
        qualified_table_name = list(raw_table_name)
        if len(qualified_table_name) == 1:
            # name in the form of "table"
            tables = self._run_query(
                f"show tables like '{strip_double_quotes_in_like_statement_in_table_name(qualified_table_name[0])}'"
            )
        elif len(qualified_table_name) == 2:
            # name in the form of "schema.table" omitting database
            # schema: qualified_table_name[0]
            # table: qualified_table_name[1]
            tables = self._run_query(
                f"show tables like '{strip_double_quotes_in_like_statement_in_table_name(qualified_table_name[1])}' in schema {qualified_table_name[0]}"
            )
        elif len(qualified_table_name) == 3:
            # name in the form of "database.schema.table"
            # database: qualified_table_name[0]
            # schema: qualified_table_name[1]
            # table: qualified_table_name[2]
            # special case:  (''<database_name>..<object_name>''), by following
            # https://docs.snowflake.com/en/sql-reference/name-resolution#resolution-when-schema-omitted-double-dot-notation
            # The two dots indicate that the schema name is not specified.
            # The PUBLIC default schema is always referenced.
            condition = (
                f"schema {qualified_table_name[0]}.PUBLIC"
                if qualified_table_name[1] == ""
                else f"schema {qualified_table_name[0]}.{qualified_table_name[1]}"
            )
            tables = self._run_query(
                f"show tables like '{strip_double_quotes_in_like_statement_in_table_name(qualified_table_name[2])}' in {condition}"
            )
        else:
            # we do not support len(qualified_table_name) > 3 for now
            raise SnowparkClientExceptionMessages.GENERAL_INVALID_OBJECT_NAME(
                ".".join(raw_table_name)
            )

        return tables is not None and len(tables) > 0

    def _explain_query(self, query: str) -> Optional[str]:
        try:
            return self._run_query(f"explain using text {query}")[0][0]
        # return None for queries which can't be explained
        except ProgrammingError:
            _logger.warning("query `%s` cannot be explained", query)
            return None

    createDataFrame = create_dataframe<|MERGE_RESOLUTION|>--- conflicted
+++ resolved
@@ -1835,13 +1835,7 @@
                     f"Expected query tag to be valid json. Current query tag: {tag_str}"
                 )
 
-<<<<<<< HEAD
-    def table(
-        self, name: Union[str, Iterable[str]], _suppress_ast: bool = False
-    ) -> Table:
-=======
     def table(self, name: Union[str, Iterable[str]], _emit_ast: bool = True) -> Table:
->>>>>>> 2ffcc076
         """
         Returns a Table that points the specified table.
 
@@ -1849,11 +1843,7 @@
             name: A string or list of strings that specify the table name or
                 fully-qualified object identifier (database name, schema name, and table name).
 
-<<<<<<< HEAD
-            _suppress_ast: Skips AST generation if True.
-=======
             _emit_ast: Whether to emit AST statements.
->>>>>>> 2ffcc076
 
             Note:
                 If your table name contains special characters, use double quotes to mark it like this, ``session.table('"my table"')``.
@@ -1871,11 +1861,7 @@
             >>> session.table([current_db, current_schema, "my_table"]).collect()
             [Row(A=1, B=2), Row(A=3, B=4)]
         """
-<<<<<<< HEAD
-        if not _suppress_ast:
-=======
         if _emit_ast:
->>>>>>> 2ffcc076
             stmt = self._ast_batch.assign()
             ast = with_src_position(stmt.expr.sp_table)
             if isinstance(name, str):
@@ -1889,11 +1875,7 @@
         if not isinstance(name, str) and isinstance(name, Iterable):
             name = ".".join(name)
         validate_object_name(name)
-<<<<<<< HEAD
-        t = Table(name, self, stmt, _suppress_ast)
-=======
         t = Table(name, self, stmt, _emit_ast)
->>>>>>> 2ffcc076
         # Replace API call origin for table
         set_api_call_source(t, "Session.table")
         return t
@@ -2492,7 +2474,7 @@
         self,
         data: Union[List, Tuple, "pandas.DataFrame"],
         schema: Optional[Union[StructType, Iterable[str]]] = None,
-        _suppress_ast: bool = False,
+        _emit_ast: bool = True,
     ) -> DataFrame:
         """Creates a new DataFrame containing the specified values from the local data.
 
@@ -2512,8 +2494,6 @@
                 DataFrame will be inferred from the data across all rows. To improve
                 performance, provide a schema. This avoids the need to infer data types
                 with large data sets.
-
-            _suppress_ast: If true, will not trigger AST generation.
 
         Examples::
 
@@ -2590,7 +2570,7 @@
                 )
                 set_api_call_source(t, "Session.create_dataframe[pandas]")
 
-                if not _suppress_ast:
+                if _emit_ast:
                     raise NotImplementedError(
                         "TODO SNOW-1554591: Support pandas.DataFrame ServerConnection."
                     )
@@ -2787,8 +2767,8 @@
             else:
                 project_columns.append(column(name))
 
-        # Create AST statement
-        stmt = self._ast_batch.assign() if not _suppress_ast else None
+        # Create AST statement.
+        stmt = self._ast_batch.assign() if _emit_ast else None
 
         if self.sql_simplifier_enabled:
             df = DataFrame(
@@ -2815,7 +2795,7 @@
             and isinstance(origin_data, pandas.DataFrame)
             and isinstance(self._conn, MockServerConnection)
         ):
-            if not _suppress_ast:
+            if _emit_ast:
                 raise NotImplementedError(
                     "TODO SNOW-1554591: Support pandas.DataFrame with MockServerConnection."
                 )
@@ -2823,7 +2803,7 @@
             return _convert_dataframe_to_table(df, temp_table_name, self)
 
         # AST.
-        if not _suppress_ast:
+        if _emit_ast:
             ast = with_src_position(stmt.expr.sp_create_dataframe)
 
             if isinstance(origin_data, tuple):

#!/usr/bin/env python3
#
# Copyright (c) 2012-2024 Snowflake Computing Inc. All rights reserved.
#

import atexit
import datetime
import decimal
import inspect
import json
import logging
import os
import re
import sys
import tempfile
import warnings
from array import array
from functools import reduce
from logging import getLogger
from threading import RLock
from types import ModuleType
from typing import (
    TYPE_CHECKING,
    Any,
    Dict,
    List,
    Literal,
    Optional,
    Sequence,
    Set,
    Tuple,
    Union,
)

import cloudpickle
import pkg_resources

from snowflake.connector import ProgrammingError, SnowflakeConnection
from snowflake.connector.options import installed_pandas, pandas
from snowflake.connector.pandas_tools import write_pandas
from snowflake.snowpark._internal.analyzer import analyzer_utils
from snowflake.snowpark._internal.analyzer.analyzer import Analyzer
from snowflake.snowpark._internal.analyzer.analyzer_utils import result_scan_statement
from snowflake.snowpark._internal.analyzer.datatype_mapper import str_to_sql
from snowflake.snowpark._internal.analyzer.expression import Attribute
from snowflake.snowpark._internal.analyzer.select_statement import (
    SelectSQL,
    SelectStatement,
    SelectTableFunction,
)
from snowflake.snowpark._internal.analyzer.snowflake_plan import SnowflakePlanBuilder
from snowflake.snowpark._internal.analyzer.snowflake_plan_node import (
    Range,
    SnowflakeValues,
)
from snowflake.snowpark._internal.analyzer.table_function import (
    FlattenFunction,
    GeneratorTableFunction,
    TableFunctionRelation,
)
from snowflake.snowpark._internal.analyzer.unary_expression import Cast
from snowflake.snowpark._internal.error_message import SnowparkClientExceptionMessages
from snowflake.snowpark._internal.packaging_utils import (
    DEFAULT_PACKAGES,
    ENVIRONMENT_METADATA_FILE_NAME,
    IMPLICIT_ZIP_FILE_NAME,
    delete_files_belonging_to_packages,
    detect_native_dependencies,
    get_signature,
    identify_supported_packages,
    map_python_packages_to_files_and_folders,
    parse_conda_environment_yaml_file,
    parse_requirements_text_file,
    pip_install_packages_to_target_folder,
    zip_directory_contents,
)
from snowflake.snowpark._internal.server_connection import ServerConnection
from snowflake.snowpark._internal.telemetry import set_api_call_source
from snowflake.snowpark._internal.temp_table_auto_cleaner import TempTableAutoCleaner
from snowflake.snowpark._internal.type_utils import (
    ColumnOrName,
    convert_sp_to_sf_type,
    infer_schema,
    infer_type,
    merge_type,
)
from snowflake.snowpark._internal.udf_utils import generate_call_python_sp_sql
from snowflake.snowpark._internal.utils import (
    MODULE_NAME_TO_PACKAGE_NAME_MAP,
    STAGE_PREFIX,
    SUPPORTED_TABLE_TYPES,
    PythonObjJSONEncoder,
    TempObjectType,
    calculate_checksum,
    deprecated,
    escape_quotes,
    experimental,
    experimental_parameter,
    get_connector_version,
    get_os_name,
    get_python_version,
    get_stage_file_prefix_length,
    get_temp_type_for_object,
    get_version,
    import_or_missing_modin_pandas,
    is_in_stored_procedure,
    normalize_local_file,
    normalize_remote_file_or_dir,
    parse_positional_args_to_list,
    quote_name,
    random_name_for_temp_object,
    strip_double_quotes_in_like_statement_in_table_name,
    unwrap_single_quote,
    unwrap_stage_location_single_quote,
    validate_object_name,
    warning,
    zip_file_or_directory_to_stream,
)
from snowflake.snowpark.async_job import AsyncJob
from snowflake.snowpark.column import Column
from snowflake.snowpark.context import (
    _is_execution_environment_sandboxed_for_client,
    _use_scoped_temp_objects,
)
from snowflake.snowpark.dataframe import DataFrame
from snowflake.snowpark.dataframe_reader import DataFrameReader
from snowflake.snowpark.exceptions import (
    SnowparkClientException,
    SnowparkSessionException,
)
from snowflake.snowpark.file_operation import FileOperation
from snowflake.snowpark.functions import (
    array_agg,
    col,
    column,
    lit,
    parse_json,
    to_array,
    to_date,
    to_decimal,
    to_geography,
    to_geometry,
    to_object,
    to_time,
    to_timestamp,
    to_timestamp_ltz,
    to_timestamp_ntz,
    to_timestamp_tz,
    to_variant,
)
from snowflake.snowpark.lineage import Lineage
from snowflake.snowpark.mock._analyzer import MockAnalyzer
from snowflake.snowpark.mock._connection import MockServerConnection
from snowflake.snowpark.mock._pandas_util import (
    _convert_dataframe_to_table,
    _extract_schema_and_data_from_pandas_df,
)
from snowflake.snowpark.mock._plan_builder import MockSnowflakePlanBuilder
from snowflake.snowpark.mock._stored_procedure import MockStoredProcedureRegistration
from snowflake.snowpark.mock._udf import MockUDFRegistration
from snowflake.snowpark.profiler import Profiler
from snowflake.snowpark.query_history import QueryHistory
from snowflake.snowpark.row import Row
from snowflake.snowpark.stored_procedure import StoredProcedureRegistration
from snowflake.snowpark.table import Table
from snowflake.snowpark.table_function import (
    TableFunctionCall,
    _create_table_function_expression,
)
from snowflake.snowpark.types import (
    ArrayType,
    DateType,
    DecimalType,
    GeographyType,
    GeometryType,
    MapType,
    StringType,
    StructType,
    TimestampTimeZone,
    TimestampType,
    TimeType,
    VariantType,
    VectorType,
    _AtomicType,
)
from snowflake.snowpark.udaf import UDAFRegistration
from snowflake.snowpark.udf import UDFRegistration
from snowflake.snowpark.udtf import UDTFRegistration

if TYPE_CHECKING:
    import modin.pandas  # pragma: no cover

# Python 3.8 needs to use typing.Iterable because collections.abc.Iterable is not subscriptable
# Python 3.9 can use both
# Python 3.10 needs to use collections.abc.Iterable because typing.Iterable is removed
if sys.version_info <= (3, 9):
    from typing import Iterable
else:
    from collections.abc import Iterable

_logger = getLogger(__name__)

_session_management_lock = RLock()
_active_sessions: Set["Session"] = set()
_PYTHON_SNOWPARK_USE_SCOPED_TEMP_OBJECTS_STRING = (
    "PYTHON_SNOWPARK_USE_SCOPED_TEMP_OBJECTS"
)
_PYTHON_SNOWPARK_USE_SQL_SIMPLIFIER_STRING = "PYTHON_SNOWPARK_USE_SQL_SIMPLIFIER"
_PYTHON_SNOWPARK_USE_LOGICAL_TYPE_FOR_CREATE_DATAFRAME_STRING = (
    "PYTHON_SNOWPARK_USE_LOGICAL_TYPE_FOR_CREATE_DATAFRAME"
)
# parameter used to turn off the whole new query compilation stage in one shot. If turned
# off, the plan won't go through the extra optimization and query generation steps.
_PYTHON_SNOWPARK_ENABLE_QUERY_COMPILATION_STAGE = (
    "PYTHON_SNOWPARK_COMPILATION_STAGE_ENABLED"
)
_PYTHON_SNOWPARK_USE_CTE_OPTIMIZATION_STRING = "PYTHON_SNOWPARK_USE_CTE_OPTIMIZATION"
_PYTHON_SNOWPARK_ELIMINATE_NUMERIC_SQL_VALUE_CAST_ENABLED = (
    "PYTHON_SNOWPARK_ELIMINATE_NUMERIC_SQL_VALUE_CAST_ENABLED"
)
_PYTHON_SNOWPARK_AUTO_CLEAN_UP_TEMP_TABLE_ENABLED = (
    "PYTHON_SNOWPARK_AUTO_CLEAN_UP_TEMP_TABLE_ENABLED"
)
_PYTHON_SNOWPARK_USE_LARGE_QUERY_BREAKDOWN_OPTIMIZATION = (
    "PYTHON_SNOWPARK_USE_LARGE_QUERY_BREAKDOWN_OPTIMIZATION"
)
_PYTHON_SNOWPARK_LARGE_QUERY_BREAKDOWN_COMPLEXITY_UPPER_BOUND = (
    "PYTHON_SNOWPARK_LARGE_QUERY_BREAKDOWN_COMPLEXITY_UPPER_BOUND"
)
_PYTHON_SNOWPARK_LARGE_QUERY_BREAKDOWN_COMPLEXITY_LOWER_BOUND = (
    "PYTHON_SNOWPARK_LARGE_QUERY_BREAKDOWN_COMPLEXITY_LOWER_BOUND"
)
# The complexity score lower bound is set to match COMPILATION_MEMORY_LIMIT
# in Snowflake. This is the limit where we start seeing compilation errors.
DEFAULT_COMPLEXITY_SCORE_LOWER_BOUND = 10_000_000
DEFAULT_COMPLEXITY_SCORE_UPPER_BOUND = 12_000_000
WRITE_PANDAS_CHUNK_SIZE: int = 100000 if is_in_stored_procedure() else None


def _get_active_session() -> "Session":
    with _session_management_lock:
        if len(_active_sessions) == 1:
            return next(iter(_active_sessions))
        elif len(_active_sessions) > 1:
            raise SnowparkClientExceptionMessages.MORE_THAN_ONE_ACTIVE_SESSIONS()
        else:
            raise SnowparkClientExceptionMessages.SERVER_NO_DEFAULT_SESSION()


def _get_active_sessions() -> Set["Session"]:
    with _session_management_lock:
        if len(_active_sessions) >= 1:
            # TODO: This function is allowing unsafe access to a mutex protected data
            #  structure, we should ONLY use it in tests
            return _active_sessions
        else:
            raise SnowparkClientExceptionMessages.SERVER_NO_DEFAULT_SESSION()


def _add_session(session: "Session") -> None:
    with _session_management_lock:
        _active_sessions.add(session)


def _get_sandbox_conditional_active_session(session: "Session") -> "Session":
    # Precedence to checking sandbox to avoid any side effects
    if _is_execution_environment_sandboxed_for_client:
        session = None
    else:
        session = session or _get_active_session()
    return session


def _close_session_atexit():
    """
    This is the helper function to close all active sessions at interpreter shutdown. For example, when a jupyter
    notebook is shutting down, this will also close all active sessions and make sure send all telemetry to the server.
    """
    if is_in_stored_procedure():
        return
    with _session_management_lock:
        for session in _active_sessions.copy():
            try:
                session.close()
            except Exception:
                pass


# Register _close_session_atexit so it will be called at interpreter shutdown
atexit.register(_close_session_atexit)


def _remove_session(session: "Session") -> None:
    with _session_management_lock:
        try:
            _active_sessions.remove(session)
        except KeyError:
            pass


class Session:
    """
    Establishes a connection with a Snowflake database and provides methods for creating DataFrames
    and accessing objects for working with files in stages.

    When you create a :class:`Session` object, you provide connection parameters to establish a
    connection with a Snowflake database (e.g. an account, a user name, etc.). You can
    specify these settings in a dict that associates connection parameters names with values.
    The Snowpark library uses `the Snowflake Connector for Python <https://docs.snowflake.com/en/user-guide/python-connector.html>`_
    to connect to Snowflake. Refer to
    `Connecting to Snowflake using the Python Connector <https://docs.snowflake.com/en/user-guide/python-connector-example.html#connecting-to-snowflake>`_
    for the details of `Connection Parameters <https://docs.snowflake.com/en/user-guide/python-connector-api.html#connect>`_.

    To create a :class:`Session` object from a ``dict`` of connection parameters::

        >>> connection_parameters = {
        ...     "user": "<user_name>",
        ...     "password": "<password>",
        ...     "account": "<account_name>",
        ...     "role": "<role_name>",
        ...     "warehouse": "<warehouse_name>",
        ...     "database": "<database_name>",
        ...     "schema": "<schema_name>",
        ... }
        >>> session = Session.builder.configs(connection_parameters).create() # doctest: +SKIP

    To create a :class:`Session` object from an existing Python Connector connection::

        >>> session = Session.builder.configs({"connection": <your python connector connection>}).create() # doctest: +SKIP

    :class:`Session` contains functions to construct a :class:`DataFrame` like :meth:`table`,
    :meth:`sql` and :attr:`read`, etc.

    A :class:`Session` object is not thread-safe.
    """

    class RuntimeConfig:
        def __init__(self, session: "Session", conf: Dict[str, Any]) -> None:
            self._session = session
            self._conf = {
                "use_constant_subquery_alias": True,
                "flatten_select_after_filter_and_orderby": True,
            }  # For config that's temporary/to be removed soon
            for key, val in conf.items():
                if self.is_mutable(key):
                    self.set(key, val)

        def get(self, key: str, default=None) -> Any:
            if hasattr(Session, key):
                return getattr(self._session, key)
            if hasattr(self._session._conn._conn, key):
                return getattr(self._session._conn._conn, key)
            return self._conf.get(key, default)

        def is_mutable(self, key: str) -> bool:
            if hasattr(Session, key) and isinstance(getattr(Session, key), property):
                return getattr(Session, key).fset is not None
            if hasattr(SnowflakeConnection, key) and isinstance(
                getattr(SnowflakeConnection, key), property
            ):
                return getattr(SnowflakeConnection, key).fset is not None
            return key in self._conf

        def set(self, key: str, value: Any) -> None:
            if self.is_mutable(key):
                if hasattr(Session, key):
                    setattr(self._session, key, value)
                if hasattr(SnowflakeConnection, key):
                    setattr(self._session._conn._conn, key, value)
                if key in self._conf:
                    self._conf[key] = value
            else:
                raise AttributeError(
                    f'Configuration "{key}" does not exist or is not mutable in runtime'
                )

    class SessionBuilder:
        """
        Provides methods to set connection parameters and create a :class:`Session`.
        """

        def __init__(self) -> None:
            self._options = {}
            self._app_name = None
            self._format_json = None

        def _remove_config(self, key: str) -> "Session.SessionBuilder":
            """Only used in test."""
            self._options.pop(key, None)
            return self

        def app_name(
            self, app_name: str, format_json: bool = False
        ) -> "Session.SessionBuilder":
            """
            Adds the app name to the :class:`SessionBuilder` to set in the query_tag after session creation

            Args:
                app_name: The name of the application.
                format_json: If set to `True`, it will add the app name to the session query tag in JSON format,
                    otherwise, it will add it using a key=value format.

            Returns:
                A :class:`SessionBuilder` instance.

            Example::
                >>> session = Session.builder.app_name("my_app").configs(db_parameters).create() # doctest: +SKIP
                >>> print(session.query_tag) # doctest: +SKIP
                APPNAME=my_app
                >>> session = Session.builder.app_name("my_app", format_json=True).configs(db_parameters).create() # doctest: +SKIP
                >>> print(session.query_tag) # doctest: +SKIP
                {"APPNAME": "my_app"}
            """
            self._app_name = app_name
            self._format_json = format_json
            return self

        def config(self, key: str, value: Union[int, str]) -> "Session.SessionBuilder":
            """
            Adds the specified connection parameter to the :class:`SessionBuilder` configuration.
            """
            self._options[key] = value
            return self

        def configs(
            self, options: Dict[str, Union[int, str]]
        ) -> "Session.SessionBuilder":
            """
            Adds the specified :class:`dict` of connection parameters to
            the :class:`SessionBuilder` configuration.

            Note:
                Calling this method overwrites any existing connection parameters
                that you have already set in the SessionBuilder.
            """
            self._options = {**self._options, **options}
            return self

        def create(self) -> "Session":
            """Creates a new Session."""
            if self._options.get("local_testing", False):
                session = Session(MockServerConnection(self._options), self._options)
                if "password" in self._options:
                    self._options["password"] = None
                _add_session(session)
            else:
                session = self._create_internal(self._options.get("connection"))

            if self._app_name:
                if self._format_json:
                    app_name_tag = {"APPNAME": self._app_name}
                    session.update_query_tag(app_name_tag)
                else:
                    app_name_tag = f"APPNAME={self._app_name}"
                    session.append_query_tag(app_name_tag)

            return session

        def getOrCreate(self) -> "Session":
            """Gets the last created session or creates a new one if needed."""
            try:
                session = _get_active_session()
                if session._conn._conn.expired:
                    _remove_session(session)
                    return self.create()
                return session
            except SnowparkClientException as ex:
                if ex.error_code == "1403":  # No session, ok lets create one
                    return self.create()
                raise

        def _create_internal(
            self,
            conn: Optional[SnowflakeConnection] = None,
        ) -> "Session":
            # If no connection object and no connection parameter is provided,
            # we read from the default config file
            if not is_in_stored_procedure() and not conn and not self._options:
                from snowflake.connector.config_manager import (
                    _get_default_connection_params,
                )

                self._options = _get_default_connection_params()

            # Set paramstyle to qmark by default to be consistent with previous behavior
            if "paramstyle" not in self._options:
                self._options["paramstyle"] = "qmark"
            new_session = Session(
                ServerConnection({}, conn) if conn else ServerConnection(self._options),
                self._options,
            )

            if "password" in self._options:
                self._options["password"] = None
            _add_session(new_session)
            return new_session

        def __get__(self, obj, objtype=None):
            return Session.SessionBuilder()

    #: Returns a builder you can use to set configuration properties
    #: and create a :class:`Session` object.
    builder: SessionBuilder = SessionBuilder()

    def __init__(
        self,
        conn: Union[ServerConnection, MockServerConnection],
        options: Optional[Dict[str, Any]] = None,
    ) -> None:
        if len(_active_sessions) >= 1 and is_in_stored_procedure():
            raise SnowparkClientExceptionMessages.DONT_CREATE_SESSION_IN_SP()
        self._conn = conn
        self._query_tag = None
        self._import_paths: Dict[str, Tuple[Optional[str], Optional[str]]] = {}
        self._packages: Dict[str, str] = {}
        self._session_id = self._conn.get_session_id()
        self._session_info = f"""
"version" : {get_version()},
"python.version" : {get_python_version()},
"python.connector.version" : {get_connector_version()},
"python.connector.session.id" : {self._session_id},
"os.name" : {get_os_name()}
"""
        self._session_stage = None

        if isinstance(conn, MockServerConnection):
            self._udf_registration = MockUDFRegistration(self)
            self._sp_registration = MockStoredProcedureRegistration(self)
        else:
            self._udf_registration = UDFRegistration(self)
            self._sp_registration = StoredProcedureRegistration(self)

        self._udtf_registration = UDTFRegistration(self)
        self._udaf_registration = UDAFRegistration(self)

        self._plan_builder = (
            SnowflakePlanBuilder(self)
            if isinstance(self._conn, ServerConnection)
            else MockSnowflakePlanBuilder(self)
        )
        self._last_action_id = 0
        self._last_canceled_id = 0
        self._use_scoped_temp_objects: bool = (
            _use_scoped_temp_objects
            and self._conn._get_client_side_session_parameter(
                _PYTHON_SNOWPARK_USE_SCOPED_TEMP_OBJECTS_STRING, True
            )
        )
        self._file = FileOperation(self)
        self._lineage = Lineage(self)
        self._analyzer = (
            Analyzer(self) if isinstance(conn, ServerConnection) else MockAnalyzer(self)
        )
        self._sql_simplifier_enabled: bool = (
            self._conn._get_client_side_session_parameter(
                _PYTHON_SNOWPARK_USE_SQL_SIMPLIFIER_STRING, True
            )
        )
        self._cte_optimization_enabled: bool = (
            self._conn._get_client_side_session_parameter(
                _PYTHON_SNOWPARK_USE_CTE_OPTIMIZATION_STRING, False
            )
        )
        self._use_logical_type_for_create_df: bool = (
            self._conn._get_client_side_session_parameter(
                _PYTHON_SNOWPARK_USE_LOGICAL_TYPE_FOR_CREATE_DATAFRAME_STRING, True
            )
        )
        self._eliminate_numeric_sql_value_cast_enabled: bool = (
            self._conn._get_client_side_session_parameter(
                _PYTHON_SNOWPARK_ELIMINATE_NUMERIC_SQL_VALUE_CAST_ENABLED, False
            )
        )
        self._auto_clean_up_temp_table_enabled: bool = (
            self._conn._get_client_side_session_parameter(
                _PYTHON_SNOWPARK_AUTO_CLEAN_UP_TEMP_TABLE_ENABLED, False
            )
        )

        self._query_compilation_stage_enabled: bool = (
            self._conn._get_client_side_session_parameter(
                _PYTHON_SNOWPARK_ENABLE_QUERY_COMPILATION_STAGE, False
            )
        )

        self._large_query_breakdown_enabled: bool = (
            self._conn._get_client_side_session_parameter(
                _PYTHON_SNOWPARK_USE_LARGE_QUERY_BREAKDOWN_OPTIMIZATION, False
            )
        )
        # The complexity score lower bound is set to match COMPILATION_MEMORY_LIMIT
        # in Snowflake. This is the limit where we start seeing compilation errors.
        self._large_query_breakdown_complexity_bounds: Tuple[int, int] = (
            self._conn._get_client_side_session_parameter(
                _PYTHON_SNOWPARK_LARGE_QUERY_BREAKDOWN_COMPLEXITY_LOWER_BOUND,
                DEFAULT_COMPLEXITY_SCORE_LOWER_BOUND,
            ),
            self._conn._get_client_side_session_parameter(
                _PYTHON_SNOWPARK_LARGE_QUERY_BREAKDOWN_COMPLEXITY_UPPER_BOUND,
                DEFAULT_COMPLEXITY_SCORE_UPPER_BOUND,
            ),
        )
        self._custom_package_usage_config: Dict = {}
        self._conf = self.RuntimeConfig(self, options or {})
        self._runtime_version_from_requirement: str = None
        self._temp_table_auto_cleaner: TempTableAutoCleaner = TempTableAutoCleaner(self)
        self.profiler = None

        _logger.info("Snowpark Session information: %s", self._session_info)

    def __enter__(self):
        return self

    def __exit__(self, exc_type, exc_val, exc_tb):
        if not is_in_stored_procedure():
            self.close()

    def __str__(self):
        return (
            f"<{self.__class__.__module__}.{self.__class__.__name__}: account={self.get_current_account()}, "
            f"role={self.get_current_role()}, database={self.get_current_database()}, "
            f"schema={self.get_current_schema()}, warehouse={self.get_current_warehouse()}>"
        )

    def _generate_new_action_id(self) -> int:
        self._last_action_id += 1
        return self._last_action_id

    def close(self) -> None:
        """Close this session."""
        if is_in_stored_procedure():
            _logger.warning("Closing a session in a stored procedure is a no-op.")
            return
        try:
            if self._conn.is_closed():
                _logger.debug(
                    "No-op because session %s had been previously closed.",
                    self._session_id,
                )
            else:
                _logger.info("Closing session: %s", self._session_id)
                self.cancel_all()
        except Exception as ex:
            raise SnowparkClientExceptionMessages.SERVER_FAILED_CLOSE_SESSION(str(ex))
        finally:
            try:
                self._temp_table_auto_cleaner.stop()
                self._conn.close()
                _logger.info("Closed session: %s", self._session_id)
            finally:
                _remove_session(self)

    @property
    def conf(self) -> RuntimeConfig:
        return self._conf

    @property
    def sql_simplifier_enabled(self) -> bool:
        """Set to ``True`` to use the SQL simplifier (defaults to ``True``).
        The generated SQLs from ``DataFrame`` transformations would have fewer layers of nested queries if the SQL simplifier is enabled.
        """
        return self._sql_simplifier_enabled

    @property
    def cte_optimization_enabled(self) -> bool:
        """Set to ``True`` to enable the CTE optimization (defaults to ``False``).
        The generated SQLs from ``DataFrame`` transformations would have duplicate subquery as CTEs if the CTE optimization is enabled.
        """
        return self._cte_optimization_enabled

    @property
    def eliminate_numeric_sql_value_cast_enabled(self) -> bool:
        return self._eliminate_numeric_sql_value_cast_enabled

    @property
    def auto_clean_up_temp_table_enabled(self) -> bool:
        """
        When setting this parameter to ``True``, Snowpark will automatically clean up temporary tables created by
        :meth:`DataFrame.cache_result` in the current session when the DataFrame is no longer referenced (i.e., gets garbage collected).
        The default value is ``False``.

        Example::

            >>> import gc
            >>>
            >>> def f(session: Session) -> str:
            ...     df = session.create_dataframe(
            ...         [[1, 2], [3, 4]], schema=["a", "b"]
            ...     ).cache_result()
            ...     return df.table_name
            ...
            >>> session.auto_clean_up_temp_table_enabled = True
            >>> table_name = f(session)
            >>> assert table_name
            >>> gc.collect() # doctest: +SKIP
            >>>
            >>> # The temporary table created by cache_result will be dropped when the DataFrame is no longer referenced
            >>> # outside the function
            >>> session.sql(f"show tables like '{table_name}'").count()
            0

            >>> session.auto_clean_up_temp_table_enabled = False

        Note:
            Temporary tables will only be dropped if this parameter is enabled during garbage collection.
            If a temporary table is no longer referenced when the parameter is on, it will be dropped during garbage collection.
            However, if garbage collection occurs while the parameter is off, the table will not be removed.
            Note that Python's garbage collection is triggered opportunistically, with no guaranteed timing.
        """
        return self._auto_clean_up_temp_table_enabled

    @property
    def large_query_breakdown_enabled(self) -> bool:
        return self._large_query_breakdown_enabled

    @property
    def large_query_breakdown_complexity_bounds(self) -> Tuple[int, int]:
        return self._large_query_breakdown_complexity_bounds

    @property
    def custom_package_usage_config(self) -> Dict:
        """Get or set configuration parameters related to usage of custom Python packages in Snowflake.

        If enabled, pure Python packages that are not available in Snowflake will be installed locally via pip and made available
        as an import (see :func:`add_import` for more information on imports). You can speed up this process by mentioning
        a remote stage path as ``cache_path`` where unsupported pure Python packages will be persisted. To use a specific
        version of pip, you can set the environment variable ``PIP_PATH`` to point to your pip executable. To use custom
        Python packages which are not purely Python, specify the ``force_push`` configuration parameter (*note that using
        non-pure Python packages is not recommended!*).

        This feature is **experimental**, please do not use it in production!

        Configurations:
            - **enabled** (*bool*): Turn on usage of custom pure Python packages.
            - **force_push** (*bool*): Use Python packages regardless of whether the packages are pure Python or not.
            - **cache_path** (*str*): Cache custom Python packages on a stage directory. This parameter greatly reduces latency of custom package import.
            - **force_cache** (*bool*): Use this parameter if you specified a ``cache_path`` but wish to create a fresh cache of your environment.

        Args:
            config (dict): Dictionary containing configuration parameters mentioned above (defaults to empty dictionary).

        Example::

            >>> from snowflake.snowpark.functions import udf
            >>> session.custom_package_usage_config = {"enabled": True, "cache_path": "@my_permanent_stage/folder"} # doctest: +SKIP
            >>> session.add_packages("package_unavailable_in_snowflake") # doctest: +SKIP
            >>> @udf
            ... def use_my_custom_package() -> str:
            ...     import package_unavailable_in_snowflake
            ...     return "works"
            >>> session.clear_packages()
            >>> session.clear_imports()

        Note:
            - These configurations allow custom package addition via :func:`Session.add_requirements` and :func:`Session.add_packages`.
            - These configurations also allow custom package addition for all UDFs or stored procedures created later in the current session. If you only want to add custom packages for a specific UDF, you can use ``packages`` argument in :func:`functions.udf` or :meth:`session.udf.register() <snowflake.snowpark.udf.UDFRegistration.register>`.
        """
        return self._custom_package_usage_config

    @sql_simplifier_enabled.setter
    def sql_simplifier_enabled(self, value: bool) -> None:
        self._conn._telemetry_client.send_sql_simplifier_telemetry(
            self._session_id, value
        )
        try:
            self._conn._cursor.execute(
                f"alter session set {_PYTHON_SNOWPARK_USE_SQL_SIMPLIFIER_STRING} = {value}"
            )
        except Exception:
            pass
        self._sql_simplifier_enabled = value

    @cte_optimization_enabled.setter
    @experimental_parameter(version="1.15.0")
    def cte_optimization_enabled(self, value: bool) -> None:
        if value:
            self._conn._telemetry_client.send_cte_optimization_telemetry(
                self._session_id
            )
        self._cte_optimization_enabled = value

    @eliminate_numeric_sql_value_cast_enabled.setter
    @experimental_parameter(version="1.20.0")
    def eliminate_numeric_sql_value_cast_enabled(self, value: bool) -> None:
        """Set the value for eliminate_numeric_sql_value_cast_enabled"""

        if value in [True, False]:
            self._conn._telemetry_client.send_eliminate_numeric_sql_value_cast_telemetry(
                self._session_id, value
            )
            self._eliminate_numeric_sql_value_cast_enabled = value
        else:
            raise ValueError(
                "value for eliminate_numeric_sql_value_cast_enabled must be True or False!"
            )

    @auto_clean_up_temp_table_enabled.setter
    @experimental_parameter(version="1.21.0")
    def auto_clean_up_temp_table_enabled(self, value: bool) -> None:
        """Set the value for auto_clean_up_temp_table_enabled"""
        if value in [True, False]:
            self._conn._telemetry_client.send_auto_clean_up_temp_table_telemetry(
                self._session_id, value
            )
            self._auto_clean_up_temp_table_enabled = value
        else:
            raise ValueError(
                "value for auto_clean_up_temp_table_enabled must be True or False!"
            )

    @large_query_breakdown_enabled.setter
    @experimental_parameter(version="1.22.0")
    def large_query_breakdown_enabled(self, value: bool) -> None:
        """Set the value for large_query_breakdown_enabled. When enabled, the client will
        automatically detect large query plans and break them down into smaller partitions,
        materialize the partitions, and then combine them to execute the query to improve
        overall performance.
        """

        if value in [True, False]:
            self._conn._telemetry_client.send_large_query_breakdown_telemetry(
                self._session_id, value
            )
            self._large_query_breakdown_enabled = value
        else:
            raise ValueError(
                "value for large_query_breakdown_enabled must be True or False!"
            )

    @large_query_breakdown_complexity_bounds.setter
    def large_query_breakdown_complexity_bounds(self, value: Tuple[int, int]) -> None:
        """Set the lower and upper bounds for the complexity score used in large query breakdown optimization."""

        if len(value) != 2:
            raise ValueError(
                f"Expecting a tuple of two integers. Got a tuple of length {len(value)}"
            )
        if value[0] >= value[1]:
            raise ValueError(
                f"Expecting a tuple of lower and upper bound with the lower bound less than the upper bound. Got (lower, upper) = ({value[0], value[1]})"
            )
        self._conn._telemetry_client.send_large_query_breakdown_update_complexity_bounds(
            self._session_id, value[0], value[1]
        )

        self._large_query_breakdown_complexity_bounds = value

    @custom_package_usage_config.setter
    @experimental_parameter(version="1.6.0")
    def custom_package_usage_config(self, config: Dict) -> None:
        self._custom_package_usage_config = {k.lower(): v for k, v in config.items()}

    def cancel_all(self) -> None:
        """
        Cancel all action methods that are running currently.
        This does not affect any action methods called in the future.
        """
        _logger.info("Canceling all running queries")
        self._last_canceled_id = self._last_action_id
        if not isinstance(self._conn, MockServerConnection):
            self._conn.run_query(
                f"select system$cancel_all_queries({self._session_id})"
            )

    def get_imports(self) -> List[str]:
        """
        Returns a list of imports added for user defined functions (UDFs).
        This list includes any Python or zip files that were added automatically by the library.
        """
        return list(self._import_paths.keys())

    def add_import(
        self,
        path: str,
        import_path: Optional[str] = None,
        chunk_size: int = 8192,
        whole_file_hash: bool = False,
    ) -> None:
        """
        Registers a remote file in stage or a local file as an import of a user-defined function
        (UDF). The local file can be a compressed file (e.g., zip), a Python file (.py),
        a directory, or any other file resource. You can also find examples in
        :class:`~snowflake.snowpark.udf.UDFRegistration`.

        Args:
            path: The path of a local file or a remote file in the stage. In each case:

                * if the path points to a local file, this file will be uploaded to the
                  stage where the UDF is registered and Snowflake will import the file when
                  executing that UDF.

                * if the path points to a local directory, the directory will be compressed
                  as a zip file and will be uploaded to the stage where the UDF is registered
                  and Snowflake will import the file when executing that UDF.

                * if the path points to a file in a stage, the file will be included in the
                  imports when executing a UDF.

            import_path: The relative Python import path for a UDF.
                If it is not provided or it is None, the UDF will import the package
                directly without any leading package/module. This argument will become
                a no-op if the path  points to a stage file or a non-Python local file.

            chunk_size: The number of bytes to hash per chunk of the uploaded files.

            whole_file_hash: By default only the first chunk of the uploaded import is hashed to save
                time. When this is set to True each uploaded file is fully hashed instead.

        Example::

            >>> from snowflake.snowpark.types import IntegerType
            >>> from resources.test_udf_dir.test_udf_file import mod5
            >>> session.add_import("tests/resources/test_udf_dir/test_udf_file.py", import_path="resources.test_udf_dir.test_udf_file")
            >>> mod5_and_plus1_udf = session.udf.register(
            ...     lambda x: mod5(x) + 1,
            ...     return_type=IntegerType(),
            ...     input_types=[IntegerType()]
            ... )
            >>> session.range(1, 8, 2).select(mod5_and_plus1_udf("id")).to_df("col1").collect()
            [Row(COL1=2), Row(COL1=4), Row(COL1=1), Row(COL1=3)]
            >>> session.clear_imports()

        Note:
            1. In favor of the lazy execution, the file will not be uploaded to the stage
            immediately, and it will be uploaded when a UDF is created.

            2. The Snowpark library calculates a sha256 checksum for every file/directory.
            Each file is uploaded to a subdirectory named after the checksum for the
            file in the stage. If there is an existing file or directory, the Snowpark
            library will compare their checksums to determine whether it should be re-uploaded.
            Therefore, after uploading a local file to the stage, if the user makes
            some changes to this file and intends to upload it again, just call this
            function with the file path again, the existing file in the stage will be
            overwritten by the re-uploaded file.

            3. Adding two files with the same file name is not allowed, because UDFs
            can't be created with two imports with the same name.

            4. This method will register the file for all UDFs created later in the current
            session. If you only want to import a file for a specific UDF, you can use
            ``imports`` argument in :func:`functions.udf` or
            :meth:`session.udf.register() <snowflake.snowpark.udf.UDFRegistration.register>`.
        """
        if isinstance(self._conn, MockServerConnection):
            self.udf._import_file(path, import_path=import_path)
            self.sproc._import_file(path, import_path=import_path)

        path, checksum, leading_path = self._resolve_import_path(
            path, import_path, chunk_size, whole_file_hash
        )
        self._import_paths[path] = (checksum, leading_path)

    def remove_import(self, path: str) -> None:
        """
        Removes a file in stage or local file from the imports of a user-defined function (UDF).

        Args:
            path: a path pointing to a local file or a remote file in the stage

        Examples::

            >>> session.clear_imports()
            >>> len(session.get_imports())
            0
            >>> session.add_import("tests/resources/test_udf_dir/test_udf_file.py")
            >>> len(session.get_imports())
            1
            >>> session.remove_import("tests/resources/test_udf_dir/test_udf_file.py")
            >>> len(session.get_imports())
            0
        """
        trimmed_path = path.strip()
        abs_path = (
            os.path.abspath(trimmed_path)
            if not trimmed_path.startswith(STAGE_PREFIX)
            else trimmed_path
        )
        if abs_path not in self._import_paths:
            raise KeyError(f"{abs_path} is not found in the existing imports")
        else:
            self._import_paths.pop(abs_path)

    def clear_imports(self) -> None:
        """
        Clears all files in a stage or local files from the imports of a user-defined function (UDF).
        """
        if isinstance(self._conn, MockServerConnection):
            self.udf._clear_session_imports()
            self.sproc._clear_session_imports()
        self._import_paths.clear()

    def _resolve_import_path(
        self,
        path: str,
        import_path: Optional[str] = None,
        chunk_size: int = 8192,
        whole_file_hash: bool = False,
    ) -> Tuple[str, Optional[str], Optional[str]]:
        trimmed_path = path.strip()
        trimmed_import_path = import_path.strip() if import_path else None

        if not trimmed_path.startswith(STAGE_PREFIX):
            if not os.path.exists(trimmed_path):
                raise FileNotFoundError(f"{trimmed_path} is not found")
            if not os.path.isfile(trimmed_path) and not os.path.isdir(
                trimmed_path
            ):  # pragma: no cover
                # os.path.isfile() returns True when the passed in file is a symlink.
                # So this code might not be reachable. To avoid mistakes, keep it here for now.
                raise ValueError(
                    f"add_import() only accepts a local file or directory, "
                    f"or a file in a stage, but got {trimmed_path}"
                )
            abs_path = os.path.abspath(trimmed_path)

            # convert the Python import path to the file path
            # and extract the leading path, where
            # absolute path = [leading path]/[parsed file path of Python import path]
            if trimmed_import_path is not None:
                # the import path only works for the directory and the Python file
                if os.path.isdir(abs_path):
                    import_file_path = trimmed_import_path.replace(".", os.path.sep)
                elif os.path.isfile(abs_path) and abs_path.endswith(".py"):
                    import_file_path = (
                        f"{trimmed_import_path.replace('.', os.path.sep)}.py"
                    )
                else:
                    import_file_path = None
                if import_file_path:
                    if abs_path.endswith(import_file_path):
                        leading_path = abs_path[: -len(import_file_path)]
                    else:
                        raise ValueError(
                            f"import_path {trimmed_import_path} is invalid "
                            f"because it's not a part of path {abs_path}"
                        )
                else:
                    leading_path = None
            else:
                leading_path = None

            # Include the information about import path to the checksum
            # calculation, so if the import path changes, the checksum
            # will change and the file in the stage will be overwritten.
            return (
                abs_path,
                calculate_checksum(
                    abs_path,
                    additional_info=leading_path,
                    chunk_size=chunk_size,
                    whole_file_hash=whole_file_hash,
                ),
                leading_path,
            )
        else:
            return trimmed_path, None, None

    def _resolve_imports(
        self,
        import_only_stage: str,
        upload_and_import_stage: str,
        udf_level_import_paths: Optional[
            Dict[str, Tuple[Optional[str], Optional[str]]]
        ] = None,
        *,
        statement_params: Optional[Dict[str, str]] = None,
    ) -> List[str]:
        """Resolve the imports and upload local files (if any) to the stage."""
        resolved_stage_files = []
        stage_file_list = self._list_files_in_stage(
            import_only_stage, statement_params=statement_params
        )

        normalized_import_only_location = unwrap_stage_location_single_quote(
            import_only_stage
        )
        normalized_upload_and_import_location = unwrap_stage_location_single_quote(
            upload_and_import_stage
        )

        import_paths = udf_level_import_paths or self._import_paths
        for path, (prefix, leading_path) in import_paths.items():
            # stage file
            if path.startswith(STAGE_PREFIX):
                resolved_stage_files.append(path)
            else:
                filename = (
                    f"{os.path.basename(path)}.zip"
                    if os.path.isdir(path) or path.endswith(".py")
                    else os.path.basename(path)
                )
                filename_with_prefix = f"{prefix}/{filename}"
                if filename_with_prefix in stage_file_list:
                    _logger.debug(
                        f"{filename} exists on {normalized_import_only_location}, skipped"
                    )
                    resolved_stage_files.append(
                        normalize_remote_file_or_dir(
                            f"{normalized_import_only_location}/{filename_with_prefix}"
                        )
                    )
                else:
                    # local directory or .py file
                    if os.path.isdir(path) or path.endswith(".py"):
                        with zip_file_or_directory_to_stream(
                            path, leading_path
                        ) as input_stream:
                            self._conn.upload_stream(
                                input_stream=input_stream,
                                stage_location=normalized_upload_and_import_location,
                                dest_filename=filename,
                                dest_prefix=prefix,
                                source_compression="DEFLATE",
                                compress_data=False,
                                overwrite=True,
                                is_in_udf=True,
                                skip_upload_on_content_match=True,
                                statement_params=statement_params,
                            )
                    # local file
                    else:
                        self._conn.upload_file(
                            path=path,
                            stage_location=normalized_upload_and_import_location,
                            dest_prefix=prefix,
                            compress_data=False,
                            overwrite=True,
                            skip_upload_on_content_match=True,
                        )
                    resolved_stage_files.append(
                        normalize_remote_file_or_dir(
                            f"{normalized_upload_and_import_location}/{filename_with_prefix}"
                        )
                    )

        return resolved_stage_files

    def _list_files_in_stage(
        self,
        stage_location: Optional[str] = None,
        *,
        statement_params: Optional[Dict[str, str]] = None,
    ) -> Set[str]:
        normalized = normalize_remote_file_or_dir(
            unwrap_single_quote(stage_location)
            if stage_location
            else self._session_stage
        )
        file_list = (
            self.sql(f"ls {normalized}")
            .select('"name"')
            ._internal_collect_with_tag(statement_params=statement_params)
        )
        prefix_length = get_stage_file_prefix_length(stage_location)
        return {str(row[0])[prefix_length:] for row in file_list}

    def get_packages(self) -> Dict[str, str]:
        """
        Returns a ``dict`` of packages added for user-defined functions (UDFs).
        The key of this ``dict`` is the package name and the value of this ``dict``
        is the corresponding requirement specifier.
        """
        return self._packages.copy()

    def add_packages(
        self, *packages: Union[str, ModuleType, Iterable[Union[str, ModuleType]]]
    ) -> None:
        """
        Adds third-party packages as dependencies of a user-defined function (UDF).
        Use this method to add packages for UDFs as installing packages using
        `conda <https://docs.conda.io/en/latest/>`_. You can also find examples in
        :class:`~snowflake.snowpark.udf.UDFRegistration`. See details of
        `third-party Python packages in Snowflake <https://docs.snowflake.com/en/developer-guide/udf/python/udf-python-packages.html>`_.

        To use Python packages that are not available in Snowflake, refer to :meth:`~snowflake.snowpark.Session.custom_package_usage_config`.

        Args:
            packages: A `requirement specifier <https://packaging.python.org/en/latest/glossary/#term-Requirement-Specifier>`_,
                a ``module`` object or a list of them for installing the packages. An exception
                will be raised if two conflicting requirement specifiers are provided.
                The syntax of a requirement specifier is defined in full in
                `PEP 508 <https://www.python.org/dev/peps/pep-0508/>`_, but currently only the
                `version matching clause <https://www.python.org/dev/peps/pep-0440/#version-matching>`_ (``==``)
                is supported as a `version specifier <https://packaging.python.org/en/latest/glossary/#term-Version-Specifier>`_
                for this argument. If a ``module`` object is provided, the package will be
                installed with the version in the local environment.

        Example::

            >>> import numpy as np
            >>> from snowflake.snowpark.functions import udf
            >>> import numpy
            >>> import pandas
            >>> import dateutil
            >>> # add numpy with the latest version on Snowflake Anaconda
            >>> # and pandas with the version "1.3.*"
            >>> # and dateutil with the local version in your environment
            >>> session.custom_package_usage_config = {"enabled": True}  # This is added because latest dateutil is not in snowflake yet
            >>> session.add_packages("numpy", "pandas==1.5.*", dateutil)
            >>> @udf
            ... def get_package_name_udf() -> list:
            ...     return [numpy.__name__, pandas.__name__, dateutil.__name__]
            >>> session.sql(f"select {get_package_name_udf.name}()").to_df("col1").show()
            ----------------
            |"COL1"        |
            ----------------
            |[             |
            |  "numpy",    |
            |  "pandas",   |
            |  "dateutil"  |
            |]             |
            ----------------
            <BLANKLINE>
            >>> session.clear_packages()

        Note:
            1. This method will add packages for all UDFs created later in the current
            session. If you only want to add packages for a specific UDF, you can use
            ``packages`` argument in :func:`functions.udf` or
            :meth:`session.udf.register() <snowflake.snowpark.udf.UDFRegistration.register>`.

            2. We recommend you to `setup the local environment with Anaconda <https://docs.snowflake.com/en/developer-guide/udf/python/udf-python-packages.html#local-development-and-testing>`_,
            to ensure the consistent experience of a UDF between your local environment
            and the Snowflake server.
        """
        self._resolve_packages(
            parse_positional_args_to_list(*packages),
            self._packages,
        )

    def remove_package(self, package: str) -> None:
        """
        Removes a third-party package from the dependency list of a user-defined function (UDF).

        Args:
            package: The package name.

        Examples::

            >>> session.clear_packages()
            >>> len(session.get_packages())
            0
            >>> session.add_packages("numpy", "pandas==1.3.5")
            >>> len(session.get_packages())
            2
            >>> session.remove_package("numpy")
            >>> len(session.get_packages())
            1
            >>> session.remove_package("pandas")
            >>> len(session.get_packages())
            0
        """
        package_name = pkg_resources.Requirement.parse(package).key
        if package_name in self._packages:
            self._packages.pop(package_name)
        else:
            raise ValueError(f"{package_name} is not in the package list")

    def clear_packages(self) -> None:
        """
        Clears all third-party packages of a user-defined function (UDF).
        """
        self._packages.clear()

    def add_requirements(self, file_path: str) -> None:
        """
        Adds a `requirement file <https://pip.pypa.io/en/stable/user_guide/#requirements-files>`_
        that contains a list of packages as dependencies of a user-defined function (UDF). This function also supports
        addition of requirements via a `conda environment file <https://conda.io/projects/conda/en/latest/user-guide/tasks/manage-environments.html#create-env-file-manually>`_.

        To use Python packages that are not available in Snowflake, refer to :meth:`~snowflake.snowpark.Session.custom_package_usage_config`.

        Args:
            file_path: The path of a local requirement file.

        Example::

            >>> from snowflake.snowpark.functions import udf
            >>> import numpy
            >>> import pandas
            >>> # test_requirements.txt contains "numpy" and "pandas"
            >>> session.add_requirements("tests/resources/test_requirements.txt")
            >>> @udf
            ... def get_package_name_udf() -> list:
            ...     return [numpy.__name__, pandas.__name__]
            >>> session.sql(f"select {get_package_name_udf.name}()").to_df("col1").show()
            --------------
            |"COL1"      |
            --------------
            |[           |
            |  "numpy",  |
            |  "pandas"  |
            |]           |
            --------------
            <BLANKLINE>
            >>> session.clear_packages()

        Note:
            1. This method will add packages for all UDFs created later in the current
            session. If you only want to add packages for a specific UDF, you can use
            ``packages`` argument in :func:`functions.udf` or
            :meth:`session.udf.register() <snowflake.snowpark.udf.UDFRegistration.register>`.

            2. We recommend you to `setup the local environment with Anaconda <https://docs.snowflake.com/en/developer-guide/udf/python/udf-python-packages.html#local-development-and-testing>`_,
            to ensure the consistent experience of a UDF between your local environment
            and the Snowflake server.
        """
        if file_path.endswith(".yml") or file_path.endswith(".yaml"):
            packages, runtime_version = parse_conda_environment_yaml_file(file_path)
            self._runtime_version_from_requirement = runtime_version
        else:
            packages, new_imports = parse_requirements_text_file(file_path)
            for import_path in new_imports:
                self.add_import(import_path)
        self.add_packages(packages)

    @experimental(version="1.7.0")
    def replicate_local_environment(
        self, ignore_packages: Set[str] = None, relax: bool = False
    ) -> None:
        """
        Adds all third-party packages in your local environment as dependencies of a user-defined function (UDF).
        Use this method to add packages for UDFs as installing packages using `conda <https://docs.conda.io/en/latest/>`_.
        You can also find examples in :class:`~snowflake.snowpark.udf.UDFRegistration`. See details of `third-party Python packages in Snowflake <https://docs.snowflake.com/en/developer-guide/udf/python/udf-python-packages.html>`_.

        If you find that certain packages are causing failures related to duplicate dependencies, try adding
        duplicate dependencies to the ``ignore_packages`` parameter. If your local environment contains Python packages
        that are not available in Snowflake, refer to :meth:`~snowflake.snowpark.Session.custom_package_usage_config`.

        This function is **experimental**, please do not use it in production!

        Example::

            >>> from snowflake.snowpark.functions import udf
            >>> import numpy
            >>> import pandas
            >>> # test_requirements.txt contains "numpy" and "pandas"
            >>> session.custom_package_usage_config = {"enabled": True, "force_push": True} # Recommended configuration
            >>> session.replicate_local_environment(ignore_packages={"snowflake-snowpark-python", "snowflake-connector-python", "urllib3", "tzdata", "numpy"}, relax=True)
            >>> @udf
            ... def get_package_name_udf() -> list:
            ...     return [numpy.__name__, pandas.__name__]
            >>> session.sql(f"select {get_package_name_udf.name}()").to_df("col1").show()
            --------------
            |"COL1"      |
            --------------
            |[           |
            |  "numpy",  |
            |  "pandas"  |
            |]           |
            --------------
            <BLANKLINE>
            >>> session.clear_packages()
            >>> session.clear_imports()

        Args:
            ignore_packages: Set of package names that will be ignored.
            relax: If set to True, package versions will not be considered.

        Note:
            1. This method will add packages for all UDFs created later in the current
            session. If you only want to add packages for a specific UDF, you can use
            ``packages`` argument in :func:`functions.udf` or
            :meth:`session.udf.register() <snowflake.snowpark.udf.UDFRegistration.register>`.

            2. We recommend you to `setup the local environment with Anaconda <https://docs.snowflake.com/en/developer-guide/udf/python/udf-python-packages.html#local-development-and-testing>`_,
            to ensure the consistent experience of a UDF between your local environment
            and the Snowflake server.
        """
        ignore_packages = {} if ignore_packages is None else ignore_packages

        packages = []
        for package in pkg_resources.working_set:
            if package.key in ignore_packages:
                _logger.info(f"{package.key} found in environment, ignoring...")
                continue
            if package.key in DEFAULT_PACKAGES:
                _logger.info(f"{package.key} is available by default, ignoring...")
                continue
            version_text = (
                "==" + package.version if package.has_version() and not relax else ""
            )
            packages.append(f"{package.key}{version_text}")

        self.add_packages(packages)

    @staticmethod
    def _parse_packages(
        packages: List[Union[str, ModuleType]]
    ) -> Dict[str, Tuple[str, bool, pkg_resources.Requirement]]:
        package_dict = dict()
        for package in packages:
            if isinstance(package, ModuleType):
                package_name = MODULE_NAME_TO_PACKAGE_NAME_MAP.get(
                    package.__name__, package.__name__
                )
                package = f"{package_name}=={pkg_resources.get_distribution(package_name).version}"
                use_local_version = True
            else:
                package = package.strip().lower()
                if package.startswith("#"):
                    continue
                use_local_version = False
            package_req = pkg_resources.Requirement.parse(package)
            # get the standard package name if there is no underscore
            # underscores are discouraged in package names, but are still used in Anaconda channel
            # pkg_resources.Requirement.parse will convert all underscores to dashes
            # the regexp is to deal with case that "_" is in the package requirement as well as version restrictions
            # we only extract the valid package name from the string by following:
            # https://packaging.python.org/en/latest/specifications/name-normalization/
            # A valid name consists only of ASCII letters and numbers, period, underscore and hyphen.
            # It must start and end with a letter or number.
            # however, we don't validate the pkg name as this is done by pkg_resources.Requirement.parse
            # find the index of the first char which is not an valid package name character
            package_name = package_req.key
            if not use_local_version and "_" in package:
                reg_match = re.search(r"[^0-9a-zA-Z\-_.]", package)
                package_name = package[: reg_match.start()] if reg_match else package

            package_dict[package] = (package_name, use_local_version, package_req)
        return package_dict

    def _get_dependency_packages(
        self,
        package_dict: Dict[str, Tuple[str, bool, pkg_resources.Requirement]],
        validate_package: bool,
        package_table: str,
        current_packages: Dict[str, str],
        statement_params: Optional[Dict[str, str]] = None,
    ) -> List[pkg_resources.Requirement]:
        # Keep track of any package errors
        errors = []

        valid_packages = self._get_available_versions_for_packages(
            package_names=[v[0] for v in package_dict.values()],
            package_table_name=package_table,
            validate_package=validate_package,
            statement_params=statement_params,
        )

        custom_package_usage_config = self._custom_package_usage_config.copy()

        unsupported_packages: List[str] = []
        for package, package_info in package_dict.items():
            package_name, use_local_version, package_req = package_info
            package_version_req = package_req.specs[0][1] if package_req.specs else None

            if validate_package:
                if package_name not in valid_packages or (
                    package_version_req
                    and not any(v in package_req for v in valid_packages[package_name])
                ):
                    version_text = (
                        f"(version {package_version_req})"
                        if package_version_req is not None
                        else ""
                    )
                    if is_in_stored_procedure():  # pragma: no cover
                        errors.append(
                            RuntimeError(
                                f"Cannot add package {package_name}{version_text} because it is not available in Snowflake "
                                f"and it cannot be installed via pip as you are executing this code inside a stored "
                                f"procedure. You can find the directory of these packages and add it via "
                                f"Session.add_import. See details at "
                                f"https://docs.snowflake.com/en/developer-guide/snowpark/python/creating-udfs.html#using-third-party-packages-from-anaconda-in-a-udf."
                            )
                        )
                        continue
                    if (
                        package_name not in valid_packages
                        and not self._is_anaconda_terms_acknowledged()
                    ):
                        errors.append(
                            RuntimeError(
                                f"Cannot add package {package_name}{version_text} because Anaconda terms must be accepted "
                                "by ORGADMIN to use Anaconda 3rd party packages. Please follow the instructions at "
                                "https://docs.snowflake.com/en/developer-guide/udf/python/udf-python-packages.html#using-third-party-packages-from-anaconda."
                            )
                        )
                        continue
                    if not custom_package_usage_config.get("enabled", False):
                        errors.append(
                            RuntimeError(
                                f"Cannot add package {package_req} because it is not available in Snowflake "
                                f"and Session.custom_package_usage_config['enabled'] is not set to True. To upload these packages, you can "
                                f"set it to True or find the directory of these packages and add it via Session.add_import. See details at "
                                f"https://docs.snowflake.com/en/developer-guide/snowpark/python/creating-udfs.html#using-third-party-packages-from-anaconda-in-a-udf."
                            )
                        )
                        continue
                    unsupported_packages.append(package)
                    continue
                elif not use_local_version:
                    try:
                        package_client_version = pkg_resources.get_distribution(
                            package_name
                        ).version
                        if package_client_version not in valid_packages[package_name]:
                            _logger.warning(
                                f"The version of package '{package_name}' in the local environment is "
                                f"{package_client_version}, which does not fit the criteria for the "
                                f"requirement '{package}'. Your UDF might not work when the package version "
                                f"is different between the server and your local environment."
                            )
                    except pkg_resources.DistributionNotFound:
                        _logger.warning(
                            f"Package '{package_name}' is not installed in the local environment. "
                            f"Your UDF might not work when the package is installed on the server "
                            f"but not on your local environment."
                        )
                    except Exception as ex:  # pragma: no cover
                        logging.warning(
                            "Failed to get the local distribution of package %s: %s",
                            package_name,
                            ex,
                        )

            if package_name in current_packages:
                if current_packages[package_name] != package:
                    errors.append(
                        ValueError(
                            f"Cannot add package '{package}' because {current_packages[package_name]} "
                            "is already added."
                        )
                    )
            else:
                current_packages[package_name] = package

        # Raise all exceptions at once so users know all issues in a single invocation.
        if len(errors) == 1:
            raise errors[0]
        elif len(errors) > 0:
            raise RuntimeError(errors)

        dependency_packages: List[pkg_resources.Requirement] = []
        if len(unsupported_packages) != 0:
            _logger.warning(
                f"The following packages are not available in Snowflake: {unsupported_packages}."
            )
            if custom_package_usage_config.get(
                "cache_path", False
            ) and not custom_package_usage_config.get("force_cache", False):
                cache_path = custom_package_usage_config["cache_path"]
                try:
                    environment_signature = get_signature(unsupported_packages)
                    dependency_packages = self._load_unsupported_packages_from_stage(
                        environment_signature, custom_package_usage_config["cache_path"]
                    )
                    if dependency_packages is None:
                        _logger.warning(
                            f"Unable to load environments from remote path {cache_path}, creating a fresh "
                            f"environment instead."
                        )
                except Exception as e:
                    _logger.warning(
                        f"Unable to load environments from remote path {cache_path}, creating a fresh "
                        f"environment instead. Error: {e.__repr__()}"
                    )

            if not dependency_packages:
                dependency_packages = self._upload_unsupported_packages(
                    unsupported_packages,
                    package_table,
                    current_packages,
                    custom_package_usage_config,
                )

        return dependency_packages

    @staticmethod
    def _get_req_identifiers_list(
        modules: List[Union[str, ModuleType]], result_dict: Dict[str, str]
    ) -> List[str]:
        res = []
        for m in modules:
            if isinstance(m, str) and m not in result_dict:
                res.append(m)
            elif isinstance(m, ModuleType) and m.__name__ not in result_dict:
                res.append(f"{m.__name__}=={m.__version__}")

        return res

    def _resolve_packages(
        self,
        packages: List[Union[str, ModuleType]],
        existing_packages_dict: Optional[Dict[str, str]] = None,
        validate_package: bool = True,
        include_pandas: bool = False,
        statement_params: Optional[Dict[str, str]] = None,
    ) -> List[str]:
        """
        Given a list of packages to add, this method will
        1. Check if the packages are supported by Snowflake
        2. Check if the package version if provided is supported by Snowflake
        3. Check if the package is already added
        4. Update existing packages dictionary with the new packages (*this is required for python sp to work*)

        When auto package upload is enabled, this method will also try to upload the packages
        unavailable in Snowflake to the stage.

        This function will raise error if any of the above conditions are not met.

        Returns:
            List[str]: List of package specifiers
        """
        # Extract package names, whether they are local, and their associated Requirement objects
        package_dict = self._parse_packages(packages)
        if isinstance(self._conn, MockServerConnection):
            # in local testing we don't resolve the packages, we just return what is added
            errors = []
            result_dict = self._packages.copy()
            for pkg_name, _, pkg_req in package_dict.values():
                if pkg_name in result_dict and str(pkg_req) != result_dict[pkg_name]:
                    errors.append(
                        ValueError(
                            f"Cannot add package '{str(pkg_req)}' because {result_dict[pkg_name]} "
                            "is already added."
                        )
                    )
                else:
                    result_dict[pkg_name] = str(pkg_req)
            if len(errors) == 1:
                raise errors[0]
            elif len(errors) > 0:
                raise RuntimeError(errors)

            self._packages.update(result_dict)
            return list(result_dict.values())

        package_table = "information_schema.packages"
        if not self.get_current_database():
            package_table = f"snowflake.{package_table}"

        # result_dict is a mapping of package name -> package_spec, example
        # {'pyyaml': 'pyyaml==6.0',
        #  'networkx': 'networkx==3.1',
        #  'numpy': 'numpy',
        #  'scikit-learn': 'scikit-learn==1.2.2',
        #  'python-dateutil': 'python-dateutil==2.8.2'}
        # Add to packages dictionary. Make a copy of existing packages
        # dictionary to avoid modifying it during intermediate steps.
        result_dict = (
            existing_packages_dict.copy() if existing_packages_dict is not None else {}
        )

        # Retrieve list of dependencies that need to be added
        dependency_packages = self._get_dependency_packages(
            package_dict,
            validate_package,
            package_table,
            result_dict,
            statement_params=statement_params,
        )

        # Add dependency packages
        for package in dependency_packages:
            name = package.name
            version = package.specs[0][1] if package.specs else None

            if name in result_dict:
                if version is not None:
                    added_package_has_version = "==" in result_dict[name]
                    if added_package_has_version and result_dict[name] != str(package):
                        raise ValueError(
                            f"Cannot add dependency package '{name}=={version}' "
                            f"because {result_dict[name]} is already added."
                        )
                    result_dict[name] = str(package)
            else:
                result_dict[name] = str(package)

        # Always include cloudpickle
        extra_modules = [cloudpickle]
        if include_pandas:
            extra_modules.append("pandas")

        if existing_packages_dict is not None:
            existing_packages_dict.update(result_dict)
        return list(result_dict.values()) + self._get_req_identifiers_list(
            extra_modules, result_dict
        )

    def _upload_unsupported_packages(
        self,
        packages: List[str],
        package_table: str,
        package_dict: Dict[str, str],
        custom_package_usage_config: Dict[str, Any],
    ) -> List[pkg_resources.Requirement]:
        """
        Uploads a list of Pypi packages, which are unavailable in Snowflake, to session stage.

        Args:
            packages (List[str]): List of package names requested by the user, that are not present in Snowflake.
            package_table (str): Name of Snowflake table containing information about Anaconda packages.
            package_dict (Dict[str, str]): A dictionary of package name -> package spec of packages that have
                been added explicitly so far using add_packages() or other such methods.

        Returns:
            List[pkg_resources.Requirement]: List of package dependencies (present in Snowflake) that would need to be added
            to the package dictionary.

        Raises:
            RuntimeError: If any failure occurs in the workflow.

        """
        if not custom_package_usage_config.get("cache_path", False):
            _logger.warning(
                "If you are adding package(s) unavailable in Snowflake, it is highly recommended that you "
                "include the 'cache_path' configuration parameter in order to reduce latency."
            )

        try:
            # Setup a temporary directory and target folder where pip install will take place.
            tmpdir_handler = tempfile.TemporaryDirectory()
            tmpdir = tmpdir_handler.name
            target = os.path.join(tmpdir, "unsupported_packages")
            if not os.path.exists(target):
                os.makedirs(target)

            pip_install_packages_to_target_folder(packages, target)

            # Create Requirement objects for packages installed, mapped to list of package files and folders.
            downloaded_packages_dict = map_python_packages_to_files_and_folders(target)

            # Fetch valid Snowflake Anaconda versions for all packages installed by pip (if present).
            valid_downloaded_packages = self._get_available_versions_for_packages(
                package_names=[
                    package.name for package in downloaded_packages_dict.keys()
                ],
                package_table_name=package_table,
            )

            # Detect packages which use native code.
            native_packages = detect_native_dependencies(
                target, downloaded_packages_dict
            )

            # Figure out which dependencies are available in Snowflake, and which native dependencies can be dropped.
            (
                supported_dependencies,
                dropped_dependencies,
                new_dependencies,
            ) = identify_supported_packages(
                list(downloaded_packages_dict.keys()),
                valid_downloaded_packages,
                native_packages,
                package_dict,
            )

            if len(native_packages) > 0 and not custom_package_usage_config.get(
                "force_push", False
            ):
                raise ValueError(
                    "Your code depends on packages that contain native code, it may not work on Snowflake! Set Session.custom_package_usage_config['force_push'] to True "
                    "if you wish to proceed with using them anyway."
                )

            # Delete files
            delete_files_belonging_to_packages(
                supported_dependencies + dropped_dependencies,
                downloaded_packages_dict,
                target,
            )

            # Zip and add to stage
            environment_signature: str = get_signature(packages)
            zip_file = f"{IMPLICIT_ZIP_FILE_NAME}_{environment_signature}.zip"
            zip_path = os.path.join(tmpdir, zip_file)
            zip_directory_contents(target, zip_path)

            # Add packages to stage
            stage_name = self.get_session_stage()

            if custom_package_usage_config.get("cache_path", False):
                # Switch the stage used for storing zip file.
                stage_name = custom_package_usage_config["cache_path"]

                # Download metadata dictionary using the technique mentioned here: https://docs.snowflake.com/en/user-guide/querying-stage
                metadata_file = f"{ENVIRONMENT_METADATA_FILE_NAME}.txt"
                normalized_metadata_path = normalize_remote_file_or_dir(
                    f"{stage_name}/{metadata_file}"
                )
                metadata = {
                    row[0]: row[1] if row[1] else []
                    for row in (
                        self.sql(
                            f"SELECT t.$1 as signature, t.$2 as packages from {normalized_metadata_path} t"
                        )._internal_collect_with_tag()
                    )
                }
                _logger.info(f"METADATA: {metadata}")

                # Add a new enviroment to the metadata, avoid commas while storing list of dependencies because commas are treated as default delimiters.
                metadata[environment_signature] = "|".join(
                    [
                        str(requirement)
                        for requirement in supported_dependencies + new_dependencies
                    ]
                )
                metadata_local_path = os.path.join(tmpdir_handler.name, metadata_file)
                with open(metadata_local_path, "w") as file:
                    for key, value in metadata.items():
                        file.write(f"{key},{value}\n")

                # Upload metadata file to stage
                # Note that the metadata file is not compressed, only the zip files are.
                self._conn.upload_file(
                    path=normalize_local_file(metadata_local_path),
                    stage_location=normalize_remote_file_or_dir(stage_name),
                    compress_data=False,
                    overwrite=True,
                )

            self._conn.upload_file(
                path=normalize_local_file(zip_path),
                stage_location=normalize_remote_file_or_dir(stage_name),
                compress_data=True,
                overwrite=True,
            )

            # Add zipped file as an import
            stage_zip_path = f"{stage_name}/{zip_file}"
            self.add_import(
                stage_zip_path
                if stage_zip_path.startswith(STAGE_PREFIX)
                else f"{STAGE_PREFIX}{stage_zip_path}"
            )
        except Exception as e:
            raise RuntimeError(
                f"Unable to auto-upload packages: {packages}, Error: {e} | NOTE: Alternatively, you can find the "
                f"directory of these packages and add it via Session.add_import. See details at "
                f"https://docs.snowflake.com/en/developer-guide/snowpark/python/creating-udfs.html#using"
                f"-third-party-packages-from-anaconda-in-a-udf."
            )
        finally:
            if tmpdir_handler:
                tmpdir_handler.cleanup()

        return supported_dependencies + new_dependencies

    def _is_anaconda_terms_acknowledged(self) -> bool:
        return self._run_query("select system$are_anaconda_terms_acknowledged()")[0][0]

    def _load_unsupported_packages_from_stage(
        self, environment_signature: str, cache_path: str
    ) -> List[pkg_resources.Requirement]:
        """
        Uses specified stage path to auto-import a group of unsupported packages, along with its dependencies. This
        saves time spent on pip install, native package detection and zip upload to stage.

        A cached environment on a stage consists of two files:
        1. A metadata dictionary, pickled using cloudpickle, which maps environment signatures to a list of
        Anaconda-supported dependency packages required for that environment.
        2. Zip files named '{PACKAGES_ZIP_NAME}_<environment_signature>.zip.gz which contain the unsupported packages.

        Note that a cached environment is only useful if you wish to use packages unsupported in Snowflake! Supported
        packages will not be cached (and need not be cached).

        Also note that any changes to your package list, which does not involve changing the versions or names
        of unsupported packages, will not necessarily affect your environment signature. Your environment signature
        corresponds only to packages currently not supported in the Anaconda channel.

        Args:
            environment_signature (str): Unique hash signature for a set of unsupported packages, computed by hashing
            a sorted tuple of unsupported package requirements (package versioning included).
        Returns:
            Optional[List[pkg_resources.Requirement]]: A list of package dependencies for the set of unsupported packages requested.
        """
        # Ensure that metadata file exists
        metadata_file = f"{ENVIRONMENT_METADATA_FILE_NAME}.txt"
        files: Set[str] = self._list_files_in_stage(cache_path)
        if metadata_file not in files:
            _logger.info(
                f"Metadata file named {metadata_file} not found at stage path {cache_path}."
            )
            return None  # We need the metadata file to obtain dependency package names.

        # Ensure that zipped package exists
        required_file = f"{IMPLICIT_ZIP_FILE_NAME}_{environment_signature}.zip.gz"
        if required_file not in files:
            _logger.info(
                f"Matching environment file not found at stage path {cache_path}."
            )
            return None  # We need the zipped packages folder.

        # Download metadata
        metadata_file_path = f"{cache_path}/{metadata_file}"
        metadata = {
            row[0]: row[1].split("|") if row[1] else []
            for row in (
                self.sql(
                    f"SELECT t.$1 as signature, t.$2 as packages from {normalize_remote_file_or_dir(metadata_file_path)} t"
                )
                .filter(col("signature") == environment_signature)
                ._internal_collect_with_tag()
            )
        }

        dependency_packages = [
            pkg_resources.Requirement.parse(package)
            for package in metadata[environment_signature]
        ]
        _logger.info(
            f"Loading dependency packages list - {metadata[environment_signature]}."
        )

        import_path = (
            f"{cache_path}/{IMPLICIT_ZIP_FILE_NAME}_{environment_signature}.zip.gz"
        )
        self.add_import(
            import_path
            if import_path.startswith(STAGE_PREFIX)
            else f"{STAGE_PREFIX}{import_path}"
        )
        return dependency_packages

    def _get_available_versions_for_packages(
        self,
        package_names: List[str],
        package_table_name: str,
        validate_package: bool = True,
        statement_params: Optional[Dict[str, str]] = None,
    ) -> Dict[str, List[str]]:
        package_to_version_mapping = (
            {
                p[0]: json.loads(p[1])
                for p in self.table(package_table_name)
                .filter(
                    (col("language") == "python")
                    & (col("package_name").in_(package_names))
                )
                .group_by("package_name")
                .agg(array_agg("version"))
                ._internal_collect_with_tag(statement_params=statement_params)
            }
            if validate_package and len(package_names) > 0
            else None
        )
        return package_to_version_mapping

    @property
    def query_tag(self) -> Optional[str]:
        """
        The query tag for this session.

        :getter: Returns the query tag. You can use the query tag to find all queries
            run for this session in the History page of the Snowflake web interface.

        :setter: Sets the query tag. If the input is ``None`` or an empty :class:`str`,
            the session's query_tag will be unset. If the query tag is not set, the default
            will be the call stack when a :class:`DataFrame` method that pushes down the SQL
            query to the Snowflake Database is called. For example, :meth:`DataFrame.collect`,
            :meth:`DataFrame.show`, :meth:`DataFrame.create_or_replace_view` and
            :meth:`DataFrame.create_or_replace_temp_view` will push down the SQL query.
        """
        return self._query_tag

    @query_tag.setter
    def query_tag(self, tag: str) -> None:
        if tag:
            self._conn.run_query(f"alter session set query_tag = {str_to_sql(tag)}")
        else:
            self._conn.run_query("alter session unset query_tag")
        self._query_tag = tag

    def _get_remote_query_tag(self) -> None:
        """
        Fetches the current sessions query tag.
        """
        remote_tag_rows = self.sql("SHOW PARAMETERS LIKE 'QUERY_TAG'").collect()

        if len(remote_tag_rows) != 1 or not hasattr(remote_tag_rows[0], "value"):
            raise ValueError(
                "Snowflake server side query tag parameter has unexpected schema."
            )
        return remote_tag_rows[0].value

    def append_query_tag(self, tag: str, separator: str = ",") -> None:
        """
        Appends a tag to the current query tag. The input tag is appended to the current sessions query tag with the given separator.

        Args:
            tag: The tag to append to the current query tag.
            separator: The string used to separate values in the query tag.
        Note:
            Assigning a value via session.query_tag will remove any appended query tags.

        Example::
            >>> session.query_tag = "tag1"
            >>> session.append_query_tag("tag2")
            >>> print(session.query_tag)
            tag1,tag2
            >>> session.query_tag = "new_tag"
            >>> print(session.query_tag)
            new_tag

        Example::
            >>> session.query_tag = ""
            >>> session.append_query_tag("tag1")
            >>> print(session.query_tag)
            tag1

        Example::
            >>> session.query_tag = "tag1"
            >>> session.append_query_tag("tag2", separator="|")
            >>> print(session.query_tag)
            tag1|tag2

        Example::
            >>> session.sql("ALTER SESSION SET QUERY_TAG = 'tag1'").collect()
            [Row(status='Statement executed successfully.')]
            >>> session.append_query_tag("tag2")
            >>> print(session.query_tag)
            tag1,tag2
        """
        if tag:
            remote_tag = self._get_remote_query_tag()
            new_tag = separator.join(t for t in [remote_tag, tag] if t)
            self.query_tag = new_tag

    def update_query_tag(self, tag: dict) -> None:
        """
        Updates a query tag that is a json encoded string. Throws an exception if the sessions current query tag is not a valid json string.


        Args:
            tag: The dict that provides updates to the current query tag dict.
        Note:
            Assigning a value via session.query_tag will remove any current query tag state.

        Example::
            >>> session.query_tag = '{"key1": "value1"}'
            >>> session.update_query_tag({"key2": "value2"})
            >>> print(session.query_tag)
            {"key1": "value1", "key2": "value2"}

        Example::
            >>> session.sql("ALTER SESSION SET QUERY_TAG = '{\\"key1\\": \\"value1\\"}'").collect()
            [Row(status='Statement executed successfully.')]
            >>> session.update_query_tag({"key2": "value2"})
            >>> print(session.query_tag)
            {"key1": "value1", "key2": "value2"}

        Example::
            >>> session.query_tag = ""
            >>> session.update_query_tag({"key1": "value1"})
            >>> print(session.query_tag)
            {"key1": "value1"}
        """
        if tag:
            tag_str = self._get_remote_query_tag() or "{}"
            try:
                tag_dict = json.loads(tag_str)
                tag_dict.update(tag)
                self.query_tag = json.dumps(tag_dict)
            except json.JSONDecodeError:
                raise ValueError(
                    f"Expected query tag to be valid json. Current query tag: {tag_str}"
                )

    def table(self, name: Union[str, Iterable[str]]) -> Table:
        """
        Returns a Table that points the specified table.

        Args:
            name: A string or list of strings that specify the table name or
                fully-qualified object identifier (database name, schema name, and table name).

            Note:
                If your table name contains special characters, use double quotes to mark it like this, ``session.table('"my table"')``.
                For fully qualified names, you need to use double quotes separately like this, ``session.table('"my db"."my schema"."my.table"')``.
                Refer to `Identifier Requirements <https://docs.snowflake.com/en/sql-reference/identifiers-syntax.html>`_.

        Examples::

            >>> df1 = session.create_dataframe([[1, 2], [3, 4]], schema=["a", "b"])
            >>> df1.write.save_as_table("my_table", mode="overwrite", table_type="temporary")
            >>> session.table("my_table").collect()
            [Row(A=1, B=2), Row(A=3, B=4)]
            >>> current_db = session.get_current_database()
            >>> current_schema = session.get_current_schema()
            >>> session.table([current_db, current_schema, "my_table"]).collect()
            [Row(A=1, B=2), Row(A=3, B=4)]
        """

        if not isinstance(name, str) and isinstance(name, Iterable):
            name = ".".join(name)
        validate_object_name(name)
        t = Table(name, self)
        # Replace API call origin for table
        set_api_call_source(t, "Session.table")
        return t

    def table_function(
        self,
        func_name: Union[str, List[str], TableFunctionCall],
        *func_arguments: ColumnOrName,
        **func_named_arguments: ColumnOrName,
    ) -> DataFrame:
        """Creates a new DataFrame from the given snowflake SQL table function.

        References: `Snowflake SQL functions <https://docs.snowflake.com/en/sql-reference/functions-table.html>`_.

        Example 1
            Query a table function by function name:

            >>> from snowflake.snowpark.functions import lit
            >>> session.table_function("split_to_table", lit("split words to table"), lit(" ")).collect()
            [Row(SEQ=1, INDEX=1, VALUE='split'), Row(SEQ=1, INDEX=2, VALUE='words'), Row(SEQ=1, INDEX=3, VALUE='to'), Row(SEQ=1, INDEX=4, VALUE='table')]

        Example 2
            Define a table function variable and query it:

            >>> from snowflake.snowpark.functions import table_function, lit
            >>> split_to_table = table_function("split_to_table")
            >>> session.table_function(split_to_table(lit("split words to table"), lit(" "))).collect()
            [Row(SEQ=1, INDEX=1, VALUE='split'), Row(SEQ=1, INDEX=2, VALUE='words'), Row(SEQ=1, INDEX=3, VALUE='to'), Row(SEQ=1, INDEX=4, VALUE='table')]

        Example 3
            If you want to call a UDTF right after it's registered, the returned ``UserDefinedTableFunction`` is callable:

            >>> from snowflake.snowpark.types import IntegerType, StructField, StructType
            >>> from snowflake.snowpark.functions import udtf, lit
            >>> class GeneratorUDTF:
            ...     def process(self, n):
            ...         for i in range(n):
            ...             yield (i, )
            >>> generator_udtf = udtf(GeneratorUDTF, output_schema=StructType([StructField("number", IntegerType())]), input_types=[IntegerType()])
            >>> session.table_function(generator_udtf(lit(3))).collect()
            [Row(NUMBER=0), Row(NUMBER=1), Row(NUMBER=2)]

        Args:
            func_name: The SQL function name.
            func_arguments: The positional arguments for the SQL function.
            func_named_arguments: The named arguments for the SQL function, if it accepts named arguments.

        Returns:
            A new :class:`DataFrame` with data from calling the table function.

        See Also:
            - :meth:`DataFrame.join_table_function`, which lateral joins an existing :class:`DataFrame` and a SQL function.
            - :meth:`Session.generator`, which is used to instantiate a :class:`DataFrame` using Generator table function.
                Generator functions are not supported with :meth:`Session.table_function`.
        """
        if isinstance(self._conn, MockServerConnection):
            self._conn.log_not_supported_error(
                external_feature_name="Session.table_function",
                raise_error=NotImplementedError,
            )
        func_expr = _create_table_function_expression(
            func_name, *func_arguments, **func_named_arguments
        )

        if self.sql_simplifier_enabled:
            d = DataFrame(
                self,
                self._analyzer.create_select_statement(
                    from_=SelectTableFunction(func_expr, analyzer=self._analyzer),
                    analyzer=self._analyzer,
                ),
            )
        else:
            d = DataFrame(
                self,
                TableFunctionRelation(func_expr),
            )
        set_api_call_source(d, "Session.table_function")
        return d

    def generator(
        self, *columns: Column, rowcount: int = 0, timelimit: int = 0
    ) -> DataFrame:
        """Creates a new DataFrame using the Generator table function.

        References: `Snowflake Generator function <https://docs.snowflake.com/en/sql-reference/functions/generator.html>`_.

        Args:
            columns: List of data generation function that work in tandem with generator table function.
            rowcount: Resulting table with contain ``rowcount`` rows if only this argument is specified. Defaults to 0.
            timelimit: The query runs for ``timelimit`` seconds, generating as many rows as possible within the time frame. The
                exact row count depends on the system speed. Defaults to 0.

        Usage Notes:
                - When both ``rowcount`` and ``timelimit`` are specified, then:

                    + if the ``rowcount`` is reached before the ``timelimit``, the resulting table with contain ``rowcount`` rows.
                    + if the ``timelimit`` is reached before the ``rowcount``, the table will contain as many rows generated within this time.
                - If both ``rowcount`` and ``timelimit`` are not specified, 0 rows will be generated.

        Example 1
            >>> from snowflake.snowpark.functions import seq1, seq8, uniform
            >>> df = session.generator(seq1(1).as_("sequence one"), uniform(1, 10, 2).as_("uniform"), rowcount=3)
            >>> df.show()
            ------------------------------
            |"sequence one"  |"UNIFORM"  |
            ------------------------------
            |0               |3          |
            |1               |3          |
            |2               |3          |
            ------------------------------
            <BLANKLINE>

        Example 2
            >>> df = session.generator(seq8(0), uniform(1, 10, 2), timelimit=1).order_by(seq8(0)).limit(3)
            >>> df.show()
            -----------------------------------
            |"SEQ8(0)"  |"UNIFORM(1, 10, 2)"  |
            -----------------------------------
            |0          |3                    |
            |1          |3                    |
            |2          |3                    |
            -----------------------------------
            <BLANKLINE>

        Returns:
            A new :class:`DataFrame` with data from calling the generator table function.
        """
        if isinstance(self._conn, MockServerConnection):
            self._conn.log_not_supported_error(
                external_feature_name="DataFrame.generator",
                raise_error=NotImplementedError,
            )
        if not columns:
            raise ValueError("Columns cannot be empty for generator table function")
        named_args = {}
        if rowcount != 0:
            named_args["rowcount"] = lit(rowcount)._expression
        if timelimit != 0:
            named_args["timelimit"] = lit(timelimit)._expression

        operators = [self._analyzer.analyze(col._expression, {}) for col in columns]
        func_expr = GeneratorTableFunction(args=named_args, operators=operators)

        if self.sql_simplifier_enabled:
            d = DataFrame(
                self,
                SelectStatement(
                    from_=SelectTableFunction(
                        func_expr=func_expr, analyzer=self._analyzer
                    ),
                    analyzer=self._analyzer,
                ),
            )
        else:
            d = DataFrame(
                self,
                TableFunctionRelation(func_expr),
            )
        set_api_call_source(d, "Session.generator")
        return d

    def sql(self, query: str, params: Optional[Sequence[Any]] = None) -> DataFrame:
        """
        Returns a new DataFrame representing the results of a SQL query.

        Note:
            You can use this method to execute a SQL query lazily,
            which means the SQL is not executed until methods like :func:`DataFrame.collect`
            or :func:`DataFrame.to_pandas` evaluate the DataFrame.
            For **immediate execution**, chain the call with the collect method: `session.sql(query).collect()`.

        Args:
            query: The SQL statement to execute.
            params: binding parameters. We only support qmark bind variables. For more information, check
                https://docs.snowflake.com/en/developer-guide/python-connector/python-connector-example#qmark-or-numeric-binding

        Example::

            >>> # create a dataframe from a SQL query
            >>> df = session.sql("select 1/2")
            >>> # execute the query
            >>> df.collect()
            [Row(1/2=Decimal('0.500000'))]

            >>> # Use params to bind variables
            >>> session.sql("select * from values (?, ?), (?, ?)", params=[1, "a", 2, "b"]).sort("column1").collect()
            [Row(COLUMN1=1, COLUMN2='a'), Row(COLUMN1=2, COLUMN2='b')]
        """
        if isinstance(self._conn, MockServerConnection):
            if self._conn.is_closed():
                raise SnowparkSessionException(
                    "Cannot perform this operation because the session has been closed.",
                    error_code="1404",
                )
            self._conn.log_not_supported_error(
                external_feature_name="Session.sql",
                raise_error=NotImplementedError,
            )

        if self.sql_simplifier_enabled:
            d = DataFrame(
                self,
                self._analyzer.create_select_statement(
                    from_=SelectSQL(query, analyzer=self._analyzer, params=params),
                    analyzer=self._analyzer,
                ),
            )
        else:
            d = DataFrame(
                self,
                self._analyzer.plan_builder.query(
                    query, source_plan=None, params=params
                ),
            )
        set_api_call_source(d, "Session.sql")
        return d

    @property
    def read(self) -> "DataFrameReader":
        """Returns a :class:`DataFrameReader` that you can use to read data from various
        supported sources (e.g. a file in a stage) as a DataFrame."""
        return DataFrameReader(self)

    @property
    def session_id(self) -> int:
        """Returns an integer that represents the session ID of this session."""
        return self._session_id

    @property
    def connection(self) -> "SnowflakeConnection":
        """Returns a :class:`SnowflakeConnection` object that allows you to access the connection between the current session
        and Snowflake server."""
        return self._conn._conn

    def _run_query(
        self,
        query: str,
        is_ddl_on_temp_object: bool = False,
        log_on_exception: bool = True,
        statement_params: Optional[Dict[str, str]] = None,
    ) -> List[Any]:
        return self._conn.run_query(
            query,
            is_ddl_on_temp_object=is_ddl_on_temp_object,
            log_on_exception=log_on_exception,
            _statement_params=statement_params,
        )["data"]

    def _get_result_attributes(self, query: str) -> List[Attribute]:
        return self._conn.get_result_attributes(query)

    def get_session_stage(
        self,
        statement_params: Optional[Dict[str, str]] = None,
    ) -> str:
        """
        Returns the name of the temporary stage created by the Snowpark library
        for uploading and storing temporary artifacts for this session.
        These artifacts include libraries and packages for UDFs that you define
        in this session via :func:`add_import`.

        Note:
            This temporary stage is created once under the current database and schema of a Snowpark session.
            Therefore, if you switch database or schema during the session, the stage will not be re-created
            in the new database or schema, and still references the stage in the old database or schema.
        """
        if not self._session_stage:
            full_qualified_stage_name = self.get_fully_qualified_name_if_possible(
                random_name_for_temp_object(TempObjectType.STAGE)
            )
            self._run_query(
                f"create {get_temp_type_for_object(self._use_scoped_temp_objects, True)} \
                stage if not exists {full_qualified_stage_name}",
                is_ddl_on_temp_object=True,
                statement_params=statement_params,
            )
            # set the value after running the query to ensure atomicity
            self._session_stage = full_qualified_stage_name
        return f"{STAGE_PREFIX}{self._session_stage}"

    def _write_modin_pandas_helper(
        self,
        df: Union[
            "modin.pandas.DataFrame",  # noqa: F821
            "modin.pandas.Series",  # noqa: F821
        ],
        table_name: str,
        location: str,
        database: Optional[str] = None,
        schema: Optional[str] = None,
        quote_identifiers: bool = True,
        auto_create_table: bool = False,
        overwrite: bool = False,
        index: bool = False,
        index_label: Optional["IndexLabel"] = None,  # noqa: F821
        table_type: Literal["", "temp", "temporary", "transient"] = "",
    ) -> None:
        """A helper method used by `write_pandas` to write Snowpark pandas DataFrame or Series to a table by using
        :func:`modin.pandas.DataFrame.to_snowflake <modin.pandas.DataFrame.to_snowflake>` or
        :func:`modin.pandas.Series.to_snowflake <modin.pandas.Series.to_snowflake>` internally

        Args:
            df: The Snowpark pandas DataFrame or Series we'd like to write back.
            table_name: Name of the table we want to insert into.
            location: the location of the table in string.
            database: Database that the table is in. If not provided, the default one will be used.
            schema: Schema that the table is in. If not provided, the default one will be used.
            quote_identifiers: By default, identifiers, specifically database, schema, table and column names
                (from :attr:`DataFrame.columns`) will be quoted. `to_snowflake` always quote column names so
                quote_identifiers = False is not supported here.
            auto_create_table: When true, automatically creates a table to store the passed in pandas DataFrame using the
                passed in ``database``, ``schema``, and ``table_name``. Note: there are usually multiple table configurations that
                would allow you to upload a particular pandas DataFrame successfully. If you don't like the auto created
                table, you can always create your own table before calling this function. For example, auto-created
                tables will store :class:`list`, :class:`tuple` and :class:`dict` as strings in a VARCHAR column.
            overwrite: Default value is ``False`` and the pandas DataFrame data is appended to the existing table. If set to ``True`` and if auto_create_table is also set to ``True``,
                then it drops the table. If set to ``True`` and if auto_create_table is set to ``False``,
                then it truncates the table. Note that in both cases (when overwrite is set to ``True``) it will replace the existing
                contents of the table with that of the passed in pandas DataFrame.
            index: default True
                If true, save DataFrame index columns as table columns.
            index_label:
                Column label for index column(s). If None is given (default) and index is True,
                then the index names are used. A sequence should be given if the DataFrame uses MultiIndex.
            table_type: The table type of table to be created. The supported values are: ``temp``, ``temporary``,
                and ``transient``. An empty string means to create a permanent table. Learn more about table types
                `here <https://docs.snowflake.com/en/user-guide/tables-temp-transient.html>`_.
        """
        if not quote_identifiers:
            raise NotImplementedError(
                "quote_identifiers = False is not supported by `to_snowflake`."
            )

        def quote_id(id: str) -> str:
            return '"' + id + '"'

        name = [table_name]
        if schema:
            name = [quote_id(schema)] + name
        if database:
            name = [quote_id(database)] + name

        if not auto_create_table and not self._table_exists(name):
            raise SnowparkClientException(
                f"Cannot write Snowpark pandas DataFrame or Series to table {location} because it does not exist. Use "
                f"auto_create_table = True to create table before writing a Snowpark pandas DataFrame or Series"
            )
        if_exists = "replace" if overwrite else "append"
        df.to_snowflake(
            name=name,
            if_exists=if_exists,
            index=index,
            index_label=index_label,
            table_type=table_type,
        )

    def write_pandas(
        self,
        df: Union[
            "pandas.DataFrame",
            "modin.pandas.DataFrame",  # noqa: F821
            "modin.pandas.Series",  # noqa: F821
        ],
        table_name: str,
        *,
        database: Optional[str] = None,
        schema: Optional[str] = None,
        chunk_size: Optional[int] = WRITE_PANDAS_CHUNK_SIZE,
        compression: str = "gzip",
        on_error: str = "abort_statement",
        parallel: int = 4,
        quote_identifiers: bool = True,
        auto_create_table: bool = False,
        create_temp_table: bool = False,
        overwrite: bool = False,
        table_type: Literal["", "temp", "temporary", "transient"] = "",
        use_logical_type: Optional[bool] = None,
        **kwargs: Dict[str, Any],
    ) -> Table:
        """Writes a pandas DataFrame to a table in Snowflake and returns a
        Snowpark :class:`DataFrame` object referring to the table where the
        pandas DataFrame was written to.

        Args:
            df: The pandas DataFrame or Snowpark pandas DataFrame or Series we'd like to write back.
            table_name: Name of the table we want to insert into.
            database: Database that the table is in. If not provided, the default one will be used.
            schema: Schema that the table is in. If not provided, the default one will be used.
            chunk_size: Number of rows to be inserted once. If not provided, all rows will be dumped once.
                Default to None normally, 100,000 if inside a stored procedure.
            compression: The compression used on the Parquet files: gzip or snappy. Gzip gives supposedly a
                better compression, while snappy is faster. Use whichever is more appropriate.
            on_error: Action to take when COPY INTO statements fail. See details at
                `copy options <https://docs.snowflake.com/en/sql-reference/sql/copy-into-table.html#copy-options-copyoptions>`_.
            parallel: Number of threads to be used when uploading chunks. See details at
                `parallel parameter <https://docs.snowflake.com/en/sql-reference/sql/put.html#optional-parameters>`_.
            quote_identifiers: By default, identifiers, specifically database, schema, table and column names
                (from :attr:`DataFrame.columns`) will be quoted. If set to ``False``, identifiers
                are passed on to Snowflake without quoting, i.e. identifiers will be coerced to uppercase by Snowflake.
            auto_create_table: When true, automatically creates a table to store the passed in pandas DataFrame using the
                passed in ``database``, ``schema``, and ``table_name``. Note: there are usually multiple table configurations that
                would allow you to upload a particular pandas DataFrame successfully. If you don't like the auto created
                table, you can always create your own table before calling this function. For example, auto-created
                tables will store :class:`list`, :class:`tuple` and :class:`dict` as strings in a VARCHAR column.
            create_temp_table: (Deprecated) The to-be-created table will be temporary if this is set to ``True``. Note
                that to avoid breaking changes, currently when this is set to True, it overrides ``table_type``.
            overwrite: Default value is ``False`` and the pandas DataFrame data is appended to the existing table. If set to ``True`` and if auto_create_table is also set to ``True``,
                then it drops the table. If set to ``True`` and if auto_create_table is set to ``False``,
                then it truncates the table. Note that in both cases (when overwrite is set to ``True``) it will replace the existing
                contents of the table with that of the passed in pandas DataFrame.
            table_type: The table type of table to be created. The supported values are: ``temp``, ``temporary``,
                and ``transient``. An empty string means to create a permanent table. Learn more about table types
                `here <https://docs.snowflake.com/en/user-guide/tables-temp-transient.html>`_.
            use_logical_type: Boolean that specifies whether to use Parquet logical types when reading the parquet files
                for the uploaded pandas dataframe. With this file format option, Snowflake can interpret Parquet logical
                types during data loading. To enable Parquet logical types, set use_logical_type as True. Set to None to
                use Snowflakes default. For more information, see:
                `file format options: <https://docs.snowflake.com/en/sql-reference/sql/create-file-format#type-parquet>`_.

        Example::

            >>> import pandas as pd
            >>> pandas_df = pd.DataFrame([(1, "Steve"), (2, "Bob")], columns=["id", "name"])
            >>> snowpark_df = session.write_pandas(pandas_df, "write_pandas_table", auto_create_table=True, table_type="temp")
            >>> snowpark_df.sort('"id"').to_pandas()
               id   name
            0   1  Steve
            1   2    Bob

            >>> pandas_df2 = pd.DataFrame([(3, "John")], columns=["id", "name"])
            >>> snowpark_df2 = session.write_pandas(pandas_df2, "write_pandas_table", auto_create_table=False)
            >>> snowpark_df2.sort('"id"').to_pandas()
               id   name
            0   1  Steve
            1   2    Bob
            2   3   John

            >>> pandas_df3 = pd.DataFrame([(1, "Jane")], columns=["id", "name"])
            >>> snowpark_df3 = session.write_pandas(pandas_df3, "write_pandas_table", auto_create_table=False, overwrite=True)
            >>> snowpark_df3.to_pandas()
               id  name
            0   1  Jane

            >>> pandas_df4 = pd.DataFrame([(1, "Jane")], columns=["id", "name"])
            >>> snowpark_df4 = session.write_pandas(pandas_df4, "write_pandas_transient_table", auto_create_table=True, table_type="transient")
            >>> snowpark_df4.to_pandas()
               id  name
            0   1  Jane

        Note:
            Unless ``auto_create_table`` is ``True``, you must first create a table in
            Snowflake that the passed in pandas DataFrame can be written to. If
            your pandas DataFrame cannot be written to the specified table, an
            exception will be raised.

            If the dataframe is Snowpark pandas :class:`~modin.pandas.DataFrame`
            or :class:`~modin.pandas.Series`, it will call
            :func:`modin.pandas.DataFrame.to_snowflake <modin.pandas.DataFrame.to_snowflake>`
            or :func:`modin.pandas.Series.to_snowflake <modin.pandas.Series.to_snowflake>`
            internally to write a Snowpark pandas DataFrame into a Snowflake table.
        """
        if isinstance(self._conn, MockServerConnection):
            self._conn.log_not_supported_error(
                external_feature_name="Session.write_pandas",
                raise_error=NotImplementedError,
            )

        if create_temp_table:
            warning(
                "write_pandas.create_temp_table",
                "create_temp_table is deprecated. We still respect this parameter when it is True but "
                'please consider using `table_type="temporary"` instead.',
            )
            table_type = "temporary"

        if table_type and table_type.lower() not in SUPPORTED_TABLE_TYPES:
            raise ValueError(
                f"Unsupported table type. Expected table types: {SUPPORTED_TABLE_TYPES}"
            )

        success = None  # forward declaration
        try:
            if quote_identifiers:
                location = (
                    (('"' + database + '".') if database else "")
                    + (('"' + schema + '".') if schema else "")
                    + ('"' + table_name + '"')
                )
            else:
                location = (
                    (database + "." if database else "")
                    + (schema + "." if schema else "")
                    + (table_name)
                )

            if use_logical_type is not None:
                signature = inspect.signature(write_pandas)
                use_logical_type_supported = "use_logical_type" in signature.parameters
                if use_logical_type_supported:
                    kwargs["use_logical_type"] = use_logical_type
                else:
                    # raise warning to upgrade python connector
                    warnings.warn(
                        "use_logical_type will be ignored because current python "
                        "connector version does not support it. Please upgrade "
                        "snowflake-connector-python to 3.4.0 or above.",
                        stacklevel=1,
                    )

            modin_pandas, modin_is_imported = import_or_missing_modin_pandas()
            if modin_is_imported and isinstance(
                df, (modin_pandas.DataFrame, modin_pandas.Series)
            ):
                self._write_modin_pandas_helper(
                    df,
                    table_name,
                    location,
                    database=database,
                    schema=schema,
                    quote_identifiers=quote_identifiers,
                    auto_create_table=auto_create_table,
                    overwrite=overwrite,
                    table_type=table_type,
                    **kwargs,
                )
                success, ci_output = True, ""
            else:
                success, _, _, ci_output = write_pandas(
                    self._conn._conn,
                    df,
                    table_name,
                    database=database,
                    schema=schema,
                    chunk_size=chunk_size,
                    compression=compression,
                    on_error=on_error,
                    parallel=parallel,
                    quote_identifiers=quote_identifiers,
                    auto_create_table=auto_create_table,
                    overwrite=overwrite,
                    table_type=table_type,
                    **kwargs,
                )
        except ProgrammingError as pe:
            if pe.msg.endswith("does not exist"):
                raise SnowparkClientExceptionMessages.DF_PANDAS_TABLE_DOES_NOT_EXIST_EXCEPTION(
                    location
                ) from pe
            else:
                raise pe

        if success:
            t = self.table(location)
            set_api_call_source(t, "Session.write_pandas")
            return t
        else:
            raise SnowparkClientExceptionMessages.DF_PANDAS_GENERAL_EXCEPTION(
                str(ci_output)
            )

    def create_dataframe(
        self,
        data: Union[List, Tuple, "pandas.DataFrame"],
        schema: Optional[Union[StructType, Iterable[str]]] = None,
    ) -> DataFrame:
        """Creates a new DataFrame containing the specified values from the local data.

        If creating a new DataFrame from a pandas Dataframe, we will store the pandas
        DataFrame in a temporary table and return a DataFrame pointing to that temporary
        table for you to then do further transformations on. This temporary table will be
        dropped at the end of your session. If you would like to save the pandas DataFrame,
        use the :meth:`write_pandas` method instead.

        Args:
            data: The local data for building a :class:`DataFrame`. ``data`` can only
                be a :class:`list`, :class:`tuple` or pandas DataFrame. Every element in
                ``data`` will constitute a row in the DataFrame.
            schema: A :class:`~snowflake.snowpark.types.StructType` containing names and
                data types of columns, or a list of column names, or ``None``.
                When ``schema`` is a list of column names or ``None``, the schema of the
                DataFrame will be inferred from the data across all rows. To improve
                performance, provide a schema. This avoids the need to infer data types
                with large data sets.

        Examples::

            >>> # create a dataframe with a schema
            >>> from snowflake.snowpark.types import IntegerType, StringType, StructField
            >>> schema = StructType([StructField("a", IntegerType()), StructField("b", StringType())])
            >>> session.create_dataframe([[1, "snow"], [3, "flake"]], schema).collect()
            [Row(A=1, B='snow'), Row(A=3, B='flake')]

            >>> # create a dataframe by inferring a schema from the data
            >>> from snowflake.snowpark import Row
            >>> # infer schema
            >>> session.create_dataframe([1, 2, 3, 4], schema=["a"]).collect()
            [Row(A=1), Row(A=2), Row(A=3), Row(A=4)]
            >>> session.create_dataframe([[1, 2, 3, 4]], schema=["a", "b", "c", "d"]).collect()
            [Row(A=1, B=2, C=3, D=4)]
            >>> session.create_dataframe([[1, 2], [3, 4]], schema=["a", "b"]).collect()
            [Row(A=1, B=2), Row(A=3, B=4)]
            >>> session.create_dataframe([Row(a=1, b=2, c=3, d=4)]).collect()
            [Row(A=1, B=2, C=3, D=4)]
            >>> session.create_dataframe([{"a": 1}, {"b": 2}]).collect()
            [Row(A=1, B=None), Row(A=None, B=2)]

            >>> # create a dataframe from a pandas Dataframe
            >>> import pandas as pd
            >>> session.create_dataframe(pd.DataFrame([(1, 2, 3, 4)], columns=["a", "b", "c", "d"])).collect()
            [Row(a=1, b=2, c=3, d=4)]

        Note:
            When `data` is a pandas DataFrame, `snowflake.connector.pandas_tools.write_pandas` is called, which
            requires permission to (1) CREATE STAGE (2) CREATE TABLE and (3) CREATE FILE FORMAT under the current
            database and schema.
        """
        if data is None:
            raise ValueError("data cannot be None.")

        # check the type of data
        if isinstance(data, Row):
            raise TypeError("create_dataframe() function does not accept a Row object.")

        if not isinstance(data, (list, tuple)) and (
            not installed_pandas
            or (installed_pandas and not isinstance(data, pandas.DataFrame))
        ):
            raise TypeError(
                "create_dataframe() function only accepts data as a list, tuple or a pandas DataFrame."
            )

        # check to see if it is a pandas DataFrame and if so, write that to a temp
        # table and return as a DataFrame
        origin_data = data
        if installed_pandas and isinstance(data, pandas.DataFrame):
            temp_table_name = escape_quotes(
                random_name_for_temp_object(TempObjectType.TABLE)
            )
            if isinstance(self._conn, MockServerConnection):
                schema, data = _extract_schema_and_data_from_pandas_df(data)
                # we do not return here as live connection and keep using the data frame logic and compose table
            else:
                sf_database = self._conn._get_current_parameter(
                    "database", quoted=False
                )
                sf_schema = self._conn._get_current_parameter("schema", quoted=False)

                t = self.write_pandas(
                    data,
                    temp_table_name,
                    database=sf_database,
                    schema=sf_schema,
                    quote_identifiers=True,
                    auto_create_table=True,
                    table_type="temporary",
                    use_logical_type=self._use_logical_type_for_create_df,
                )
                set_api_call_source(t, "Session.create_dataframe[pandas]")
                return t

        # infer the schema based on the data
        names = None
        schema_query = None
        if isinstance(schema, StructType):
            new_schema = schema
            # SELECT query has an undefined behavior for nullability, so if the schema requires non-nullable column and
            # all columns are primitive type columns, we use a temp table to lock in the nullabilities.
            # TODO(SNOW-1015527): Support non-primitive type
            if (
                not isinstance(self._conn, MockServerConnection)
                and any([field.nullable is False for field in schema.fields])
                and all([field.datatype.is_primitive() for field in schema.fields])
            ):
                temp_table_name = random_name_for_temp_object(TempObjectType.TABLE)
                schema_string = analyzer_utils.attribute_to_schema_string(
                    schema._to_attributes()
                )
                try:
                    self._run_query(
                        f"CREATE SCOPED TEMP TABLE {temp_table_name} ({schema_string})"
                    )
                    schema_query = f"SELECT * FROM {self.get_fully_qualified_name_if_possible(temp_table_name)}"
                except ProgrammingError as e:
                    logging.debug(
                        f"Cannot create temp table for specified non-nullable schema, fall back to using schema "
                        f"string from select query. Exception: {str(e)}"
                    )
        else:
            if not data:
                raise ValueError("Cannot infer schema from empty data")
            if isinstance(schema, Iterable):
                names = list(schema)
            new_schema = reduce(
                merge_type,
                (infer_schema(row, names) for row in data),
            )
        if len(new_schema.fields) == 0:
            raise ValueError(
                "The provided schema or inferred schema cannot be None or empty"
            )

        def convert_row_to_list(
            row: Union[Iterable[Any], Any], names: List[str]
        ) -> List:
            row_dict = None
            if row is None:
                row = [None]
            elif isinstance(row, (tuple, list)):
                if not row:
                    row = [None]
                elif getattr(row, "_fields", None):  # Row or namedtuple
                    row_dict = row.as_dict() if isinstance(row, Row) else row._asdict()
            elif isinstance(row, dict):
                row_dict = row.copy()
            else:
                row = [row]

            if row_dict:
                # fill None if the key doesn't exist
                row_dict = {quote_name(k): v for k, v in row_dict.items()}
                return [row_dict.get(name) for name in names]
            else:
                # check the length of every row, which should be same across data
                if len(row) != len(names):
                    raise ValueError(
                        f"{len(names)} fields are required by schema "
                        f"but {len(row)} values are provided. This might be because "
                        f"data consists of rows with different lengths, or mixed rows "
                        f"with column names or without column names"
                    )
                return list(row)

        # always overwrite the column names if they are provided via schema
        if not names:
            names = [f.name for f in new_schema.fields]
        quoted_names = [quote_name(name) for name in names]
        rows = [convert_row_to_list(row, quoted_names) for row in data]

        # get attributes and data types
        attrs, data_types = [], []
        for field, quoted_name in zip(new_schema.fields, quoted_names):
            sf_type = (
                StringType()
                if isinstance(
                    field.datatype,
                    (
                        VariantType,
                        ArrayType,
                        MapType,
                        TimeType,
                        DateType,
                        TimestampType,
                        GeographyType,
                        GeometryType,
                        VectorType,
                    ),
                )
                else field.datatype
            )
            attrs.append(Attribute(quoted_name, sf_type, field.nullable))
            data_types.append(field.datatype)

        # convert all variant/time/geospatial/array/map data to string
        converted = []
        for row in rows:
            converted_row = []
            for value, data_type in zip(row, data_types):
                if value is None:
                    converted_row.append(None)
                elif isinstance(value, decimal.Decimal) and isinstance(
                    data_type, DecimalType
                ):
                    converted_row.append(value)
                elif isinstance(value, datetime.datetime) and isinstance(
                    data_type, TimestampType
                ):
                    converted_row.append(str(value))
                elif isinstance(value, datetime.time) and isinstance(
                    data_type, TimeType
                ):
                    converted_row.append(str(value))
                elif isinstance(value, datetime.date) and isinstance(
                    data_type, DateType
                ):
                    converted_row.append(str(value))
                elif isinstance(data_type, _AtomicType):  # consider inheritance
                    converted_row.append(value)
                elif isinstance(value, (list, tuple, array)) and isinstance(
                    data_type, ArrayType
                ):
                    converted_row.append(json.dumps(value, cls=PythonObjJSONEncoder))
                elif isinstance(value, dict) and isinstance(data_type, MapType):
                    converted_row.append(json.dumps(value, cls=PythonObjJSONEncoder))
                elif isinstance(data_type, VariantType):
                    converted_row.append(json.dumps(value, cls=PythonObjJSONEncoder))
                elif isinstance(data_type, GeographyType):
                    converted_row.append(value)
                elif isinstance(data_type, GeometryType):
                    converted_row.append(value)
                elif isinstance(data_type, VectorType):
                    converted_row.append(json.dumps(value, cls=PythonObjJSONEncoder))
                else:
                    raise TypeError(
                        f"Cannot cast {type(value)}({value}) to {str(data_type)}."
                    )
            converted.append(Row(*converted_row))

        # construct a project statement to convert string value back to variant
        project_columns = []
        for field, name in zip(new_schema.fields, names):
            if isinstance(field.datatype, DecimalType):
                project_columns.append(
                    to_decimal(
                        column(name),
                        field.datatype.precision,
                        field.datatype.scale,
                    ).as_(name)
                )
            elif isinstance(field.datatype, TimestampType):
                tz = field.datatype.tz
                if tz == TimestampTimeZone.NTZ:
                    to_timestamp_func = to_timestamp_ntz
                elif tz == TimestampTimeZone.LTZ:
                    to_timestamp_func = to_timestamp_ltz
                elif tz == TimestampTimeZone.TZ:
                    to_timestamp_func = to_timestamp_tz
                else:
                    to_timestamp_func = to_timestamp
                project_columns.append(to_timestamp_func(column(name)).as_(name))
            elif isinstance(field.datatype, TimeType):
                project_columns.append(to_time(column(name)).as_(name))
            elif isinstance(field.datatype, DateType):
                project_columns.append(to_date(column(name)).as_(name))
            elif isinstance(field.datatype, VariantType):
                project_columns.append(to_variant(parse_json(column(name))).as_(name))
            elif isinstance(field.datatype, GeographyType):
                project_columns.append(to_geography(column(name)).as_(name))
            elif isinstance(field.datatype, GeometryType):
                project_columns.append(to_geometry(column(name)).as_(name))
            elif isinstance(field.datatype, ArrayType):
                project_columns.append(to_array(parse_json(column(name))).as_(name))
            elif isinstance(field.datatype, MapType):
                project_columns.append(to_object(parse_json(column(name))).as_(name))
            elif isinstance(field.datatype, VectorType):
                project_columns.append(
                    parse_json(column(name)).cast(field.datatype).as_(name)
                )
            else:
                project_columns.append(column(name))

        if self.sql_simplifier_enabled:
            df = DataFrame(
                self,
                self._analyzer.create_select_statement(
                    from_=self._analyzer.create_select_snowflake_plan(
                        SnowflakeValues(attrs, converted, schema_query=schema_query),
                        analyzer=self._analyzer,
                    ),
                    analyzer=self._analyzer,
                ),
            ).select(project_columns)
        else:
            df = DataFrame(
                self, SnowflakeValues(attrs, converted, schema_query=schema_query)
            ).select(project_columns)
        set_api_call_source(df, "Session.create_dataframe[values]")

        if (
            installed_pandas
            and isinstance(origin_data, pandas.DataFrame)
            and isinstance(self._conn, MockServerConnection)
        ):
            return _convert_dataframe_to_table(df, temp_table_name, self)

        return df

    def range(self, start: int, end: Optional[int] = None, step: int = 1) -> DataFrame:
        """
        Creates a new DataFrame from a range of numbers. The resulting DataFrame has
        single column named ``ID``, containing elements in a range from ``start`` to
        ``end`` (exclusive) with the step value ``step``.

        Args:
            start: The start of the range. If ``end`` is not specified,
                ``start`` will be used as the value of ``end``.
            end: The end of the range.
            step: The step of the range.

        Examples::

            >>> session.range(10).collect()
            [Row(ID=0), Row(ID=1), Row(ID=2), Row(ID=3), Row(ID=4), Row(ID=5), Row(ID=6), Row(ID=7), Row(ID=8), Row(ID=9)]
            >>> session.range(1, 10).collect()
            [Row(ID=1), Row(ID=2), Row(ID=3), Row(ID=4), Row(ID=5), Row(ID=6), Row(ID=7), Row(ID=8), Row(ID=9)]
            >>> session.range(1, 10, 2).collect()
            [Row(ID=1), Row(ID=3), Row(ID=5), Row(ID=7), Row(ID=9)]
        """
        range_plan = Range(0, start, step) if end is None else Range(start, end, step)

        if self.sql_simplifier_enabled:
            df = DataFrame(
                self,
                self._analyzer.create_select_statement(
                    from_=self._analyzer.create_select_snowflake_plan(
                        range_plan, analyzer=self._analyzer
                    ),
                    analyzer=self._analyzer,
                ),
            )
        else:
            df = DataFrame(self, range_plan)
        set_api_call_source(df, "Session.range")
        return df

    def create_async_job(self, query_id: str) -> AsyncJob:
        """
        Creates an :class:`AsyncJob` from a query ID.

        See also:
            :class:`AsyncJob`
        """
        if (
            is_in_stored_procedure()
            and not self._conn._get_client_side_session_parameter(
                "ENABLE_ASYNC_QUERY_IN_PYTHON_STORED_PROCS", False
            )
        ):  # pragma: no cover
            raise NotImplementedError(
                "Async query is not supported in stored procedure yet"
            )
        if isinstance(self._conn, MockServerConnection):
            self._conn.log_not_supported_error(
                external_feature_name="Session.create_async_job",
                raise_error=NotImplementedError,
            )
        return AsyncJob(query_id, None, self)

    def get_current_account(self) -> Optional[str]:
        """
        Returns the name of the current account for the Python connector session attached
        to this session.
        """
        return self._conn._get_current_parameter("account")

    def get_current_user(self) -> Optional[str]:
        """
        Returns the name of the user in the connection to Snowflake attached
        to this session.
        """
        return self._conn._get_current_parameter("user")

    def get_current_database(self) -> Optional[str]:
        """
        Returns the name of the current database for the Python connector session attached
        to this session. See the example in :meth:`table`.
        """
        return self._conn._get_current_parameter("database")

    def get_current_schema(self) -> Optional[str]:
        """
        Returns the name of the current schema for the Python connector session attached
        to this session. See the example in :meth:`table`.
        """
        return self._conn._get_current_parameter("schema")

    def get_fully_qualified_current_schema(self) -> str:
        """Returns the fully qualified name of the current schema for the session."""
        # NOTE: For snowpark development, consider using get_fully_qualified_name_if_possible instead. Given this is
        # a public API and could be widely used, we won't deprecate it, but the internal usages are all moved to
        # get_fully_qualified_name_if_possible.
        return self.get_fully_qualified_name_if_possible("")[:-1]

    def get_fully_qualified_name_if_possible(self, name: str) -> str:
        """
        Returns the fully qualified object name if current database/schema exists, otherwise returns the object name
        """
        database = self.get_current_database()
        schema = self.get_current_schema()
        if database and schema:
            return f"{database}.{schema}.{name}"

        # In stored procedure, there are scenarios like bundle where we allow empty current schema
        if not is_in_stored_procedure():
            missing_item = "DATABASE" if not database else "SCHEMA"
            raise SnowparkClientExceptionMessages.SERVER_CANNOT_FIND_CURRENT_DB_OR_SCHEMA(
                missing_item, missing_item, missing_item
            )
        return name

    def get_current_warehouse(self) -> Optional[str]:
        """
        Returns the name of the warehouse in use for the current session.
        """
        return self._conn._get_current_parameter("warehouse")

    def get_current_role(self) -> Optional[str]:
        """
        Returns the name of the primary role in use for the current session.
        """
        return self._conn._get_current_parameter("role")

    def use_database(self, database: str) -> None:
        """Specifies the active/current database for the session.

        Args:
            database: The database name.
        """
        self._use_object(database, "database")

    def use_schema(self, schema: str) -> None:
        """Specifies the active/current schema for the session.

        Args:
            schema: The schema name.
        """
        self._use_object(schema, "schema")

    def use_warehouse(self, warehouse: str) -> None:
        """Specifies the active/current warehouse for the session.

        Args:
            warehouse: the warehouse name.
        """
        self._use_object(warehouse, "warehouse")

    def use_role(self, role: str) -> None:
        """Specifies the active/current primary role for the session.

        Args:
            role: the role name.
        """
        self._use_object(role, "role")

    def use_secondary_roles(self, roles: Optional[Literal["all", "none"]]) -> None:
        """
        Specifies the active/current secondary roles for the session.
        The currently-active secondary roles set the context that determines whether
        the current user has the necessary privileges to perform SQL actions.

        Args:
            roles: "all" or "none". ``None`` means "none".

        References: `Snowflake command USE SECONDARY ROLES <https://docs.snowflake.com/en/sql-reference/sql/use-secondary-roles.html>`_.
        """
        self._run_query(
            f"use secondary roles {'none' if roles is None else roles.lower()}"
        )

    def _use_object(self, object_name: str, object_type: str) -> None:
        if object_name:
            validate_object_name(object_name)
            query = f"use {object_type} {object_name}"
            if isinstance(self._conn, MockServerConnection):
                use_ddl_pattern = (
                    r"^\s*use\s+(warehouse|database|schema|role)\s+(.+)\s*$"
                )

                if match := re.match(use_ddl_pattern, query):
                    # if the query is "use xxx", then the object name is already verified by the upper stream
                    # we do not validate here
                    object_type = match.group(1)
                    object_name = match.group(2)
                    mock_conn_lock = self._conn.get_lock()
                    with mock_conn_lock:
                        setattr(self._conn, f"_active_{object_type}", object_name)
                else:
                    self._run_query(query)
            else:
                self._run_query(query)
        else:
            raise ValueError(f"'{object_type}' must not be empty or None.")

    @property
    def telemetry_enabled(self) -> bool:
        """Controls whether or not the Snowpark client sends usage telemetry to Snowflake.
        This typically includes information like the API calls invoked, libraries used in conjunction with Snowpark,
        and information that will let us better diagnose and fix client side errors.

        The default value is ``True``.

        Example::

            >>> session.telemetry_enabled
            True
            >>> session.telemetry_enabled = False
            >>> session.telemetry_enabled
            False
            >>> session.telemetry_enabled = True
            >>> session.telemetry_enabled
            True
        """
        return self._conn._conn.telemetry_enabled

    @telemetry_enabled.setter
    def telemetry_enabled(self, value):
        # Set both in-band and out-of-band telemetry to True/False
        if value:
            self._conn._conn.telemetry_enabled = True
            self._conn._telemetry_client.telemetry._enabled = True
        else:
            self._conn._conn.telemetry_enabled = False
            self._conn._telemetry_client.telemetry._enabled = False

    @property
    def file(self) -> FileOperation:
        """
        Returns a :class:`FileOperation` object that you can use to perform file operations on stages.
        See details of how to use this object in :class:`FileOperation`.
        """
        return self._file

    @property
    def lineage(self) -> Lineage:
        """
        Returns a :class:`Lineage` object that you can use to explore lineage of snowflake entities.
        See details of how to use this object in :class:`Lineage`.
        """
        return self._lineage

    @property
    def udf(self) -> UDFRegistration:
        """
        Returns a :class:`udf.UDFRegistration` object that you can use to register UDFs.
        See details of how to use this object in :class:`udf.UDFRegistration`.
        """
        return self._udf_registration

    @property
    def udtf(self) -> UDTFRegistration:
        """
        Returns a :class:`udtf.UDTFRegistration` object that you can use to register UDTFs.
        See details of how to use this object in :class:`udtf.UDTFRegistration`.
        """
        if isinstance(self._conn, MockServerConnection):
            self._conn.log_not_supported_error(
                external_feature_name="Session.udtf", raise_error=NotImplementedError
            )
        return self._udtf_registration

    @property
    def udaf(self) -> UDAFRegistration:
        """
        Returns a :class:`udaf.UDAFRegistration` object that you can use to register UDAFs.
        See details of how to use this object in :class:`udaf.UDAFRegistration`.
        """
        return self._udaf_registration

    @property
    def sproc(self) -> StoredProcedureRegistration:
        """
        Returns a :class:`stored_procedure.StoredProcedureRegistration` object that you can use to register stored procedures.
        See details of how to use this object in :class:`stored_procedure.StoredProcedureRegistration`.
        """
        return self._sp_registration

    def _infer_is_return_table(
        self, sproc_name: str, *args: Any, log_on_exception: bool = False
    ) -> bool:
        func_signature = ""
        try:
            arg_types = []
            for arg in args:
                if isinstance(arg, Column):
                    expr = arg._expression
                    if isinstance(expr, Cast):
                        arg_types.append(convert_sp_to_sf_type(expr.to))
                    else:
                        arg_types.append(convert_sp_to_sf_type(expr.datatype))
                else:
                    arg_types.append(convert_sp_to_sf_type(infer_type(arg)))
            func_signature = f"{sproc_name.upper()}({', '.join(arg_types)})"

            # describe procedure returns two column table with columns - property and value
            # the second row in the sproc_desc is property=returns and value=<return type of procedure>
            # when no procedure of the signature is found, SQL exception is raised
            sproc_desc = self._run_query(
                f"describe procedure {func_signature}",
                log_on_exception=log_on_exception,
            )
            return_type = sproc_desc[1][1]
            return return_type.upper().startswith("TABLE")
        except Exception as exc:
            _logger.info(
                f"Could not describe procedure {func_signature} due to exception {exc}"
            )
        return False

    def call(
        self,
        sproc_name: str,
        *args: Any,
        statement_params: Optional[Dict[str, Any]] = None,
        log_on_exception: bool = False,
    ) -> Any:
        """Calls a stored procedure by name.

        Args:
            sproc_name: The name of stored procedure in Snowflake.
            args: Arguments should be basic Python types.
            statement_params: Dictionary of statement level parameters to be set while executing this action.
            log_on_exception: Log warnings if they arise when trying to determine if the stored procedure
                as a table return type.

        Example::

            >>> import snowflake.snowpark
            >>> from snowflake.snowpark.functions import sproc
            >>>
            >>> session.add_packages('snowflake-snowpark-python')
            >>>
            >>> @sproc(name="my_copy_sp", replace=True)
            ... def my_copy(session: snowflake.snowpark.Session, from_table: str, to_table: str, count: int) -> str:
            ...     session.table(from_table).limit(count).write.save_as_table(to_table)
            ...     return "SUCCESS"
            >>> _ = session.sql("create or replace table test_from(test_str varchar) as select randstr(20, random()) from table(generator(rowCount => 100))").collect()
            >>> _ = session.sql("drop table if exists test_to").collect()
            >>> session.call("my_copy_sp", "test_from", "test_to", 10)
            'SUCCESS'
            >>> session.table("test_to").count()
            10

        Example::

            >>> from snowflake.snowpark.dataframe import DataFrame
            >>>
            >>> @sproc(name="my_table_sp", replace=True)
            ... def my_table(session: snowflake.snowpark.Session, x: int, y: int, col1: str, col2: str) -> DataFrame:
            ...     return session.sql(f"select {x} as {col1}, {y} as {col2}")
            >>> session.call("my_table_sp", 1, 2, "a", "b").show()
            -------------
            |"A"  |"B"  |
            -------------
            |1    |2    |
            -------------
            <BLANKLINE>
        """
        return self._call(
            sproc_name,
            *args,
            statement_params=statement_params,
            log_on_exception=log_on_exception,
        )

    def _call(
        self,
        sproc_name: str,
        *args: Any,
        statement_params: Optional[Dict[str, Any]] = None,
        is_return_table: Optional[bool] = None,
        log_on_exception: bool = False,
    ) -> Any:
        """Private implementation of session.call

        Args:
            sproc_name: The name of stored procedure in Snowflake.
            args: Arguments should be basic Python types.
            statement_params: Dictionary of statement level parameters to be set while executing this action.
            is_return_table: When set to a non-null value, it signifies whether the return type of sproc_name
                is a table return type. This skips infer check and returns a dataframe with appropriate sql call.
        """
        if isinstance(self._sp_registration, MockStoredProcedureRegistration):
            return self._sp_registration.call(
                sproc_name, *args, session=self, statement_params=statement_params
            )

        validate_object_name(sproc_name)
        query = generate_call_python_sp_sql(self, sproc_name, *args)

        if is_return_table is None:
            is_return_table = self._infer_is_return_table(
                sproc_name, *args, log_on_exception=log_on_exception
            )
        if is_return_table:
            qid = self._conn.execute_and_get_sfqid(
                query, statement_params=statement_params
            )
            df = self.sql(result_scan_statement(qid))
            set_api_call_source(df, "Session.call")
            return df

        df = self.sql(query)
        set_api_call_source(df, "Session.call")
        return df.collect(statement_params=statement_params)[0][0]

    @deprecated(
        version="0.7.0",
        extra_warning_text="Use `Session.table_function()` instead.",
        extra_doc_string="Use :meth:`table_function` instead.",
    )
    def flatten(
        self,
        input: ColumnOrName,
        path: Optional[str] = None,
        outer: bool = False,
        recursive: bool = False,
        mode: str = "BOTH",
    ) -> DataFrame:
        """Creates a new :class:`DataFrame` by flattening compound values into multiple rows.

        The new :class:`DataFrame` will consist of the following columns:

            - SEQ
            - KEY
            - PATH
            - INDEX
            - VALUE
            - THIS

        References: `Snowflake SQL function FLATTEN <https://docs.snowflake.com/en/sql-reference/functions/flatten.html>`_.

        Example::

            df = session.flatten(parse_json(lit('{"a":[1,2]}')), "a", False, False, "BOTH")

        Args:
            input: The name of a column or a :class:`Column` instance that will be unseated into rows.
                The column data must be of Snowflake data type VARIANT, OBJECT, or ARRAY.
            path: The path to the element within a VARIANT data structure which needs to be flattened.
                The outermost element is to be flattened if path is empty or ``None``.
            outer: If ``False``, any input rows that cannot be expanded, either because they cannot be accessed in the ``path``
                or because they have zero fields or entries, are completely omitted from the output.
                Otherwise, exactly one row is generated for zero-row expansions
                (with NULL in the KEY, INDEX, and VALUE columns).
            recursive: If ``False``, only the element referenced by ``path`` is expanded.
                Otherwise, the expansion is performed for all sub-elements recursively.
            mode: Specifies which types should be flattened "OBJECT", "ARRAY", or "BOTH".

        Returns:
            A new :class:`DataFrame` that has the flattened new columns and new rows from the compound data.

        Example::

            >>> from snowflake.snowpark.functions import lit, parse_json
            >>> session.flatten(parse_json(lit('{"a":[1,2]}')), path="a", outer=False, recursive=False, mode="BOTH").show()
            -------------------------------------------------------
            |"SEQ"  |"KEY"  |"PATH"  |"INDEX"  |"VALUE"  |"THIS"  |
            -------------------------------------------------------
            |1      |NULL   |a[0]    |0        |1        |[       |
            |       |       |        |         |         |  1,    |
            |       |       |        |         |         |  2     |
            |       |       |        |         |         |]       |
            |1      |NULL   |a[1]    |1        |2        |[       |
            |       |       |        |         |         |  1,    |
            |       |       |        |         |         |  2     |
            |       |       |        |         |         |]       |
            -------------------------------------------------------
            <BLANKLINE>

        See Also:
            - :meth:`DataFrame.flatten`, which creates a new :class:`DataFrame` by exploding a VARIANT column of an existing :class:`DataFrame`.
            - :meth:`Session.table_function`, which can be used for any Snowflake table functions, including ``flatten``.
        """
        if isinstance(self._conn, MockServerConnection):
            self._conn.log_not_supported_error(
                external_feature_name="Session.flatten", raise_error=NotImplementedError
            )
        mode = mode.upper()
        if mode not in ("OBJECT", "ARRAY", "BOTH"):
            raise ValueError("mode must be one of ('OBJECT', 'ARRAY', 'BOTH')")
        if isinstance(input, str):
            input = col(input)
        df = DataFrame(
            self,
            TableFunctionRelation(
                FlattenFunction(input._expression, path, outer, recursive, mode)
            ),
        )
        set_api_call_source(df, "Session.flatten")
        return df

<<<<<<< HEAD
    def register_profiler(self, profiler: Profiler):
        """Register a profiler to current session, all action are actually executed during this function"""
        self.profiler = profiler
        self.profiler.session = self
        self.sql(f"show stages like '{profiler.stage}'").show()
        self.sql(f"show stages like '{profiler.stage.split('.')[-1]}'").show()
        if (
            len(self.sql(f"show stages like '{profiler.stage}'").collect()) == 0
            and len(
                self.sql(
                    f"show stages like '{profiler.stage.split('.')[-1]}'"
                ).collect()
            )
            == 0
        ):
            self.sql(
                f"create temp stage {profiler.stage} FILE_FORMAT = (RECORD_DELIMITER = NONE FIELD_DELIMITER = NONE )"
            ).collect()
        self.profiler._register_modules()
        self.profiler._set_targeted_stage()
        self.profiler._set_active_profiler()
        self.profiler.query_history = self.query_history()

    def show_profiles(self) -> str:
        """
        Return and show the profiles of last executed stored procedure.

        Note:
            This function must be called right after the execution of stored procedure you want to profile.
        """
        if self.profiler is not None and isinstance(self.profiler, Profiler):
            return self.profiler.show_profiles()
        else:
            raise ValueError(
                "profiler is not set, use session.register_profiler or profiler context manager"
            )

    def dump_profiles(self, dst_file: str):
        """
        Write the profiles of last executed stored procedure to given file.

        Note:
            This function must be called right after the execution of stored procedure you want to profile.

        Args:
            dst_file: String of file name that you want to store the profiles.
        """
        if self.profiler is not None and isinstance(self.profiler, Profiler):
            self.profiler.dump_profiles(dst_file=dst_file)
        else:
            raise ValueError(
                "profiler is not set, use session.register_profiler or profiler context manager"
            )

    def register_profiler_modules(self, modules: List[str]):
        """
        Register stored procedures to generate profiles for them.

        Note:
            Registered nodules will be overwritten by this function,
            use this function with an empty string will remove registered modules.
        Args:
            modules: List of names of stored procedures.
        """
        if self.profiler is not None and isinstance(self.profiler, Profiler):
            self.profiler.register_profiler_modules(modules)
        else:
            sql_statement = (
                f"alter session set python_profiler_modules='{','.join(modules)}'"
            )
            self.sql(sql_statement).collect()

    def query_history(self) -> QueryHistory:
=======
    def query_history(self, include_describe: bool = False) -> QueryHistory:
>>>>>>> 02e7ad43
        """Create an instance of :class:`QueryHistory` as a context manager to record queries that are pushed down to the Snowflake database.

        Args:
            include_describe: Include query notifications for describe queries

        >>> with session.query_history(True) as query_history:
        ...     df = session.create_dataframe([[1, 2], [3, 4]], schema=["a", "b"])
        ...     df = df.filter(df.a == 1)
        ...     res = df.collect()
        >>> assert len(query_history.queries) == 2
        >>> assert query_history.queries[0].is_describe
        >>> assert not query_history.queries[1].is_describe
        """
        query_listener = QueryHistory(self, include_describe)
        self._conn.add_query_listener(query_listener)
        return query_listener

    def _table_exists(self, raw_table_name: Iterable[str]):
        """ """
        # implementation based upon: https://docs.snowflake.com/en/sql-reference/name-resolution.html
        qualified_table_name = list(raw_table_name)
        if len(qualified_table_name) == 1:
            # name in the form of "table"
            tables = self._run_query(
                f"show tables like '{strip_double_quotes_in_like_statement_in_table_name(qualified_table_name[0])}'"
            )
        elif len(qualified_table_name) == 2:
            # name in the form of "schema.table" omitting database
            # schema: qualified_table_name[0]
            # table: qualified_table_name[1]
            tables = self._run_query(
                f"show tables like '{strip_double_quotes_in_like_statement_in_table_name(qualified_table_name[1])}' in schema {qualified_table_name[0]}"
            )
        elif len(qualified_table_name) == 3:
            # name in the form of "database.schema.table"
            # database: qualified_table_name[0]
            # schema: qualified_table_name[1]
            # table: qualified_table_name[2]
            # special case:  (''<database_name>..<object_name>''), by following
            # https://docs.snowflake.com/en/sql-reference/name-resolution#resolution-when-schema-omitted-double-dot-notation
            # The two dots indicate that the schema name is not specified.
            # The PUBLIC default schema is always referenced.
            condition = (
                f"schema {qualified_table_name[0]}.PUBLIC"
                if qualified_table_name[1] == ""
                else f"schema {qualified_table_name[0]}.{qualified_table_name[1]}"
            )
            tables = self._run_query(
                f"show tables like '{strip_double_quotes_in_like_statement_in_table_name(qualified_table_name[2])}' in {condition}"
            )
        else:
            # we do not support len(qualified_table_name) > 3 for now
            raise SnowparkClientExceptionMessages.GENERAL_INVALID_OBJECT_NAME(
                ".".join(raw_table_name)
            )

        return tables is not None and len(tables) > 0

    def _explain_query(self, query: str) -> Optional[str]:
        try:
            return self._run_query(f"explain using text {query}")[0][0]
        # return None for queries which can't be explained
        except ProgrammingError:
            _logger.warning("query `%s` cannot be explained", query)
            return None

    createDataFrame = create_dataframe<|MERGE_RESOLUTION|>--- conflicted
+++ resolved
@@ -3459,7 +3459,6 @@
         set_api_call_source(df, "Session.flatten")
         return df
 
-<<<<<<< HEAD
     def register_profiler(self, profiler: Profiler):
         """Register a profiler to current session, all action are actually executed during this function"""
         self.profiler = profiler
@@ -3532,10 +3531,7 @@
             )
             self.sql(sql_statement).collect()
 
-    def query_history(self) -> QueryHistory:
-=======
     def query_history(self, include_describe: bool = False) -> QueryHistory:
->>>>>>> 02e7ad43
         """Create an instance of :class:`QueryHistory` as a context manager to record queries that are pushed down to the Snowflake database.
 
         Args:

#!/usr/bin/env python3
#
# Copyright (c) 2012-2024 Snowflake Computing Inc. All rights reserved.
#

import atexit
import datetime
import decimal
import inspect
import json
import os
import re
import sys
import tempfile
import warnings
from array import array
from functools import reduce
from logging import getLogger
from threading import RLock
from types import ModuleType
from typing import (
    TYPE_CHECKING,
    Any,
    Callable,
    Dict,
    List,
    Literal,
    Optional,
    Sequence,
    Set,
    Tuple,
    Union,
)

import cloudpickle
import pkg_resources

import snowflake.snowpark._internal.proto.generated.ast_pb2 as proto
from snowflake.connector import ProgrammingError, SnowflakeConnection
from snowflake.connector.options import installed_pandas, pandas
from snowflake.connector.pandas_tools import write_pandas
from snowflake.snowpark._internal.analyzer.analyzer import Analyzer
from snowflake.snowpark._internal.analyzer.analyzer_utils import (
    attribute_to_schema_string,
    result_scan_statement,
)
from snowflake.snowpark._internal.analyzer.datatype_mapper import str_to_sql
from snowflake.snowpark._internal.analyzer.expression import Attribute
from snowflake.snowpark._internal.analyzer.select_statement import (
    SelectSQL,
    SelectStatement,
    SelectTableFunction,
)
from snowflake.snowpark._internal.analyzer.snowflake_plan import SnowflakePlanBuilder
from snowflake.snowpark._internal.analyzer.snowflake_plan_node import (
    Range,
    SnowflakeValues,
)
from snowflake.snowpark._internal.analyzer.table_function import (
    FlattenFunction,
    GeneratorTableFunction,
    TableFunctionRelation,
)
from snowflake.snowpark._internal.analyzer.unary_expression import Cast
from snowflake.snowpark._internal.ast.batch import AstBatch
from snowflake.snowpark._internal.ast.utils import (
    add_intermediate_stmt,
    build_expr_from_python_val,
    build_indirect_table_fn_apply,
    build_proto_from_struct_type,
    build_sp_table_name,
    with_src_position,
)
from snowflake.snowpark._internal.error_message import SnowparkClientExceptionMessages
from snowflake.snowpark._internal.packaging_utils import (
    DEFAULT_PACKAGES,
    ENVIRONMENT_METADATA_FILE_NAME,
    IMPLICIT_ZIP_FILE_NAME,
    delete_files_belonging_to_packages,
    detect_native_dependencies,
    get_signature,
    identify_supported_packages,
    map_python_packages_to_files_and_folders,
    parse_conda_environment_yaml_file,
    parse_requirements_text_file,
    pip_install_packages_to_target_folder,
    zip_directory_contents,
)
from snowflake.snowpark._internal.server_connection import ServerConnection
from snowflake.snowpark._internal.telemetry import set_api_call_source
from snowflake.snowpark._internal.temp_table_auto_cleaner import TempTableAutoCleaner
from snowflake.snowpark._internal.type_utils import (
    ColumnOrName,
    convert_sp_to_sf_type,
    infer_schema,
    infer_type,
    merge_type,
)
from snowflake.snowpark._internal.udf_utils import generate_call_python_sp_sql
from snowflake.snowpark._internal.utils import (
    MODULE_NAME_TO_PACKAGE_NAME_MAP,
    STAGE_PREFIX,
    SUPPORTED_TABLE_TYPES,
    PythonObjJSONEncoder,
    TempObjectType,
    calculate_checksum,
    check_flatten_mode,
    create_rlock,
    create_thread_local,
    deprecated,
    escape_quotes,
    experimental,
    experimental_parameter,
    get_connector_version,
    get_os_name,
    get_python_version,
    get_stage_file_prefix_length,
    get_temp_type_for_object,
    get_version,
    import_or_missing_modin_pandas,
    is_in_stored_procedure,
    normalize_local_file,
    normalize_remote_file_or_dir,
    parse_positional_args_to_list,
    parse_positional_args_to_list_variadic,
    private_preview,
    publicapi,
    quote_name,
    random_name_for_temp_object,
    strip_double_quotes_in_like_statement_in_table_name,
    unwrap_single_quote,
    unwrap_stage_location_single_quote,
    validate_object_name,
    warn_session_config_update_in_multithreaded_mode,
    warning,
    zip_file_or_directory_to_stream,
)
from snowflake.snowpark.async_job import AsyncJob
from snowflake.snowpark.column import Column
from snowflake.snowpark.context import (
    _is_execution_environment_sandboxed_for_client,
    _use_scoped_temp_objects,
)
from snowflake.snowpark.dataframe import DataFrame
from snowflake.snowpark.dataframe_reader import DataFrameReader
from snowflake.snowpark.exceptions import (
    SnowparkClientException,
    SnowparkSessionException,
)
from snowflake.snowpark.file_operation import FileOperation
from snowflake.snowpark.functions import (
    array_agg,
    col,
    column,
    lit,
    parse_json,
    to_date,
    to_decimal,
    to_geography,
    to_geometry,
    to_time,
    to_timestamp,
    to_timestamp_ltz,
    to_timestamp_ntz,
    to_timestamp_tz,
    to_variant,
)
from snowflake.snowpark.lineage import Lineage
from snowflake.snowpark.mock._analyzer import MockAnalyzer
from snowflake.snowpark.mock._connection import MockServerConnection
from snowflake.snowpark.mock._nop_analyzer import NopAnalyzer
from snowflake.snowpark.mock._nop_connection import NopConnection
from snowflake.snowpark.mock._pandas_util import (
    _convert_dataframe_to_table,
    _extract_schema_and_data_from_pandas_df,
)
from snowflake.snowpark.mock._plan_builder import MockSnowflakePlanBuilder
from snowflake.snowpark.mock._stored_procedure import MockStoredProcedureRegistration
from snowflake.snowpark.mock._udaf import MockUDAFRegistration
from snowflake.snowpark.mock._udf import MockUDFRegistration
from snowflake.snowpark.mock._udtf import MockUDTFRegistration
from snowflake.snowpark.query_history import AstListener, QueryHistory
from snowflake.snowpark.row import Row
from snowflake.snowpark.stored_procedure import StoredProcedureRegistration
from snowflake.snowpark.stored_procedure_profiler import StoredProcedureProfiler
from snowflake.snowpark.table import Table
from snowflake.snowpark.table_function import (
    TableFunctionCall,
    _create_table_function_expression,
)
from snowflake.snowpark.types import (
    ArrayType,
    DateType,
    DecimalType,
    GeographyType,
    GeometryType,
    IntegerType,
    MapType,
    StringType,
    StructField,
    StructType,
    TimestampTimeZone,
    TimestampType,
    TimeType,
    VariantType,
    VectorType,
    _AtomicType,
)
from snowflake.snowpark.udaf import UDAFRegistration
from snowflake.snowpark.udf import UDFRegistration
from snowflake.snowpark.udtf import UDTFRegistration

if TYPE_CHECKING:
    import modin.pandas  # pragma: no cover

# Python 3.8 needs to use typing.Iterable because collections.abc.Iterable is not subscriptable
# Python 3.9 can use both
# Python 3.10 needs to use collections.abc.Iterable because typing.Iterable is removed
if sys.version_info <= (3, 9):
    from typing import Iterable
else:
    from collections.abc import Iterable

_logger = getLogger(__name__)

_session_management_lock = RLock()
_active_sessions: Set["Session"] = set()
_PYTHON_SNOWPARK_USE_SCOPED_TEMP_OBJECTS_STRING = (
    "PYTHON_SNOWPARK_USE_SCOPED_TEMP_OBJECTS"
)
_PYTHON_SNOWPARK_USE_SQL_SIMPLIFIER_STRING = "PYTHON_SNOWPARK_USE_SQL_SIMPLIFIER"
_PYTHON_SNOWPARK_USE_LOGICAL_TYPE_FOR_CREATE_DATAFRAME_STRING = (
    "PYTHON_SNOWPARK_USE_LOGICAL_TYPE_FOR_CREATE_DATAFRAME"
)
# parameter used to turn off the whole new query compilation stage in one shot. If turned
# off, the plan won't go through the extra optimization and query generation steps.
_PYTHON_SNOWPARK_ENABLE_QUERY_COMPILATION_STAGE = (
    "PYTHON_SNOWPARK_COMPILATION_STAGE_ENABLED"
)
_PYTHON_SNOWPARK_USE_CTE_OPTIMIZATION_VERSION = (
    "PYTHON_SNOWPARK_USE_CTE_OPTIMIZATION_VERSION"
)
_PYTHON_SNOWPARK_ELIMINATE_NUMERIC_SQL_VALUE_CAST_ENABLED = (
    "PYTHON_SNOWPARK_ELIMINATE_NUMERIC_SQL_VALUE_CAST_ENABLED"
)
_PYTHON_SNOWPARK_AUTO_CLEAN_UP_TEMP_TABLE_ENABLED_VERSION = (
    "PYTHON_SNOWPARK_AUTO_CLEAN_UP_TEMP_TABLE_ENABLED_VERSION"
)
_PYTHON_SNOWPARK_REDUCE_DESCRIBE_QUERY_ENABLED = (
    "PYTHON_SNOWPARK_REDUCE_DESCRIBE_QUERY_ENABLED"
)
_PYTHON_SNOWPARK_USE_LARGE_QUERY_BREAKDOWN_OPTIMIZATION_VERSION = (
    "PYTHON_SNOWPARK_USE_LARGE_QUERY_BREAKDOWN_OPTIMIZATION_VERSION"
)
_PYTHON_SNOWPARK_LARGE_QUERY_BREAKDOWN_COMPLEXITY_UPPER_BOUND = (
    "PYTHON_SNOWPARK_LARGE_QUERY_BREAKDOWN_COMPLEXITY_UPPER_BOUND"
)
_PYTHON_SNOWPARK_LARGE_QUERY_BREAKDOWN_COMPLEXITY_LOWER_BOUND = (
    "PYTHON_SNOWPARK_LARGE_QUERY_BREAKDOWN_COMPLEXITY_LOWER_BOUND"
)
_PYTHON_SNOWPARK_ENABLE_THREAD_SAFE_SESSION = (
    "PYTHON_SNOWPARK_ENABLE_THREAD_SAFE_SESSION"
)
# Flag for controlling the usage of scoped temp read only table.
_PYTHON_SNOWPARK_ENABLE_SCOPED_TEMP_READ_ONLY_TABLE = (
    "PYTHON_SNOWPARK_ENABLE_SCOPED_TEMP_READ_ONLY_TABLE"
)
# AST encoding.
_PYTHON_SNOWPARK_USE_AST = "PYTHON_SNOWPARK_USE_AST"
# TODO SNOW-1677514: Add server-side flag and initialize value with it. Add telemetry support for flag.
_PYTHON_SNOWPARK_USE_AST_DEFAULT_VALUE = False
# The complexity score lower bound is set to match COMPILATION_MEMORY_LIMIT
# in Snowflake. This is the limit where we start seeing compilation errors.
DEFAULT_COMPLEXITY_SCORE_LOWER_BOUND = 10_000_000
DEFAULT_COMPLEXITY_SCORE_UPPER_BOUND = 12_000_000
WRITE_PANDAS_CHUNK_SIZE: int = 100000 if is_in_stored_procedure() else None


def _get_active_session() -> "Session":
    with _session_management_lock:
        if len(_active_sessions) == 1:
            return next(iter(_active_sessions))
        elif len(_active_sessions) > 1:
            raise SnowparkClientExceptionMessages.MORE_THAN_ONE_ACTIVE_SESSIONS()
        else:
            raise SnowparkClientExceptionMessages.SERVER_NO_DEFAULT_SESSION()


def _get_active_sessions() -> Set["Session"]:
    with _session_management_lock:
        if len(_active_sessions) >= 1:
            # TODO: This function is allowing unsafe access to a mutex protected data
            #  structure, we should ONLY use it in tests
            return _active_sessions
        else:
            raise SnowparkClientExceptionMessages.SERVER_NO_DEFAULT_SESSION()


def _add_session(session: "Session") -> None:
    with _session_management_lock:
        _active_sessions.add(session)


def _get_sandbox_conditional_active_session(session: "Session") -> "Session":
    # Precedence to checking sandbox to avoid any side effects
    if _is_execution_environment_sandboxed_for_client:
        session = None
    else:
        session = session or _get_active_session()
    return session


def _remove_session(session: "Session") -> None:
    with _session_management_lock:
        try:
            _active_sessions.remove(session)
        except KeyError:
            pass


class Session:
    """
    Establishes a connection with a Snowflake database and provides methods for creating DataFrames
    and accessing objects for working with files in stages.

    When you create a :class:`Session` object, you provide connection parameters to establish a
    connection with a Snowflake database (e.g. an account, a user name, etc.). You can
    specify these settings in a dict that associates connection parameters names with values.
    The Snowpark library uses `the Snowflake Connector for Python <https://docs.snowflake.com/en/user-guide/python-connector.html>`_
    to connect to Snowflake. Refer to
    `Connecting to Snowflake using the Python Connector <https://docs.snowflake.com/en/user-guide/python-connector-example.html#connecting-to-snowflake>`_
    for the details of `Connection Parameters <https://docs.snowflake.com/en/user-guide/python-connector-api.html#connect>`_.

    To create a :class:`Session` object from a ``dict`` of connection parameters::

        >>> connection_parameters = {
        ...     "user": "<user_name>",
        ...     "password": "<password>",
        ...     "account": "<account_name>",
        ...     "role": "<role_name>",
        ...     "warehouse": "<warehouse_name>",
        ...     "database": "<database_name>",
        ...     "schema": "<schema_name>",
        ... }
        >>> session = Session.builder.configs(connection_parameters).create() # doctest: +SKIP

    To create a :class:`Session` object from an existing Python Connector connection::

        >>> session = Session.builder.configs({"connection": <your python connector connection>}).create() # doctest: +SKIP

    :class:`Session` contains functions to construct a :class:`DataFrame` like :meth:`table`,
    :meth:`sql` and :attr:`read`, etc.

    A :class:`Session` object is not thread-safe.
    """

    class RuntimeConfig:
        def __init__(self, session: "Session", conf: Dict[str, Any]) -> None:
            self._session = session
            self._conf = {
                "use_constant_subquery_alias": True,
                "flatten_select_after_filter_and_orderby": True,
            }  # For config that's temporary/to be removed soon
            self._lock = self._session._lock
            for key, val in conf.items():
                if self.is_mutable(key):
                    self.set(key, val)

        def get(self, key: str, default=None) -> Any:
            with self._lock:
                if hasattr(Session, key):
                    return getattr(self._session, key)
                if hasattr(self._session._conn._conn, key):
                    return getattr(self._session._conn._conn, key)
                return self._conf.get(key, default)

        def is_mutable(self, key: str) -> bool:
            with self._lock:
                if hasattr(Session, key) and isinstance(
                    getattr(Session, key), property
                ):
                    return getattr(Session, key).fset is not None
                if hasattr(SnowflakeConnection, key) and isinstance(
                    getattr(SnowflakeConnection, key), property
                ):
                    return getattr(SnowflakeConnection, key).fset is not None
                return key in self._conf

        def set(self, key: str, value: Any) -> None:
            with self._lock:
                if self.is_mutable(key):
                    if hasattr(Session, key):
                        setattr(self._session, key, value)
                    if hasattr(SnowflakeConnection, key):
                        setattr(self._session._conn._conn, key, value)
                    if key in self._conf:
                        self._conf[key] = value
                else:
                    raise AttributeError(
                        f'Configuration "{key}" does not exist or is not mutable in runtime'
                    )

    class SessionBuilder:
        """
        Provides methods to set connection parameters and create a :class:`Session`.
        """

        def __init__(self) -> None:
            self._options = {}
            self._app_name = None
            self._format_json = None

        def _remove_config(self, key: str) -> "Session.SessionBuilder":
            """Only used in test."""
            self._options.pop(key, None)
            return self

        def app_name(
            self, app_name: str, format_json: bool = False
        ) -> "Session.SessionBuilder":
            """
            Adds the app name to the :class:`SessionBuilder` to set in the query_tag after session creation

            Args:
                app_name: The name of the application.
                format_json: If set to `True`, it will add the app name to the session query tag in JSON format,
                    otherwise, it will add it using a key=value format.

            Returns:
                A :class:`SessionBuilder` instance.

            Example::
                >>> session = Session.builder.app_name("my_app").configs(db_parameters).create() # doctest: +SKIP
                >>> print(session.query_tag) # doctest: +SKIP
                APPNAME=my_app
                >>> session = Session.builder.app_name("my_app", format_json=True).configs(db_parameters).create() # doctest: +SKIP
                >>> print(session.query_tag) # doctest: +SKIP
                {"APPNAME": "my_app"}
            """
            self._app_name = app_name
            self._format_json = format_json
            return self

        def config(self, key: str, value: Union[int, str]) -> "Session.SessionBuilder":
            """
            Adds the specified connection parameter to the :class:`SessionBuilder` configuration.
            """
            self._options[key] = value
            return self

        def configs(
            self, options: Dict[str, Union[int, str]]
        ) -> "Session.SessionBuilder":
            """
            Adds the specified :class:`dict` of connection parameters to
            the :class:`SessionBuilder` configuration.

            Note:
                Calling this method overwrites any existing connection parameters
                that you have already set in the SessionBuilder.
            """
            self._options = {**self._options, **options}
            return self

        def create(self) -> "Session":
            """Creates a new Session."""
            if self._options.get("local_testing", False):
                session = Session(MockServerConnection(self._options), self._options)
                if "password" in self._options:
                    self._options["password"] = None
                _add_session(session)
            elif self._options.get("nop_testing", False):
                session = Session(NopConnection(self._options), self._options)
                if "password" in self._options:
                    self._options["password"] = None
                _add_session(session)
            else:
                session = self._create_internal(self._options.get("connection"))

            if self._app_name:
                if self._format_json:
                    app_name_tag = {"APPNAME": self._app_name}
                    session.update_query_tag(app_name_tag)
                else:
                    app_name_tag = f"APPNAME={self._app_name}"
                    session.append_query_tag(app_name_tag)

            return session

        def getOrCreate(self) -> "Session":
            """Gets the last created session or creates a new one if needed."""
            try:
                session = _get_active_session()
                if session._conn._conn.expired:
                    _remove_session(session)
                    return self.create()
                return session
            except SnowparkClientException as ex:
                if ex.error_code == "1403":  # No session, ok lets create one
                    return self.create()
                raise

        def _create_internal(
            self,
            conn: Optional[SnowflakeConnection] = None,
        ) -> "Session":
            # If no connection object and no connection parameter is provided,
            # we read from the default config file
            if not is_in_stored_procedure() and not conn and not self._options:
                from snowflake.connector.config_manager import (
                    _get_default_connection_params,
                )

                self._options = _get_default_connection_params()

            # Set paramstyle to qmark by default to be consistent with previous behavior
            if "paramstyle" not in self._options:
                self._options["paramstyle"] = "qmark"
            new_session = Session(
                ServerConnection({}, conn) if conn else ServerConnection(self._options),
                self._options,
            )

            if "password" in self._options:
                self._options["password"] = None
            _add_session(new_session)
            return new_session

        appName = app_name

        def __get__(self, obj, objtype=None):
            return Session.SessionBuilder()

    #: Returns a builder you can use to set configuration properties
    #: and create a :class:`Session` object.
    builder: SessionBuilder = SessionBuilder()

    def __init__(
        self,
        conn: Union[ServerConnection, MockServerConnection, NopConnection],
        options: Optional[Dict[str, Any]] = None,
    ) -> None:
        if len(_active_sessions) >= 1 and is_in_stored_procedure():
            raise SnowparkClientExceptionMessages.DONT_CREATE_SESSION_IN_SP()
        self._conn = conn
        self._query_tag = None
        self._import_paths: Dict[str, Tuple[Optional[str], Optional[str]]] = {}
        self._packages: Dict[str, str] = {}
        self._session_id = self._conn.get_session_id()
        self._session_info = f"""
"version" : {get_version()},
"python.version" : {get_python_version()},
"python.connector.version" : {get_connector_version()},
"python.connector.session.id" : {self._session_id},
"os.name" : {get_os_name()}
"""
        self.version = get_version()
        self._session_stage = None

        if isinstance(conn, MockServerConnection):
            self._udf_registration = MockUDFRegistration(self)
            self._udtf_registration = MockUDTFRegistration(self)
            self._udaf_registration = MockUDAFRegistration(self)
            self._sp_registration = MockStoredProcedureRegistration(self)
        else:
            self._udf_registration = UDFRegistration(self)
            self._sp_registration = StoredProcedureRegistration(self)
            self._udtf_registration = UDTFRegistration(self)
            self._udaf_registration = UDAFRegistration(self)

        self._plan_builder = (
            SnowflakePlanBuilder(self)
            if isinstance(self._conn, ServerConnection)
            else MockSnowflakePlanBuilder(self)
        )
        self._last_action_id = 0
        self._last_canceled_id = 0
        self._use_scoped_temp_objects: bool = (
            _use_scoped_temp_objects
            and self._conn._get_client_side_session_parameter(
                _PYTHON_SNOWPARK_USE_SCOPED_TEMP_OBJECTS_STRING, True
            )
        )
        self._use_scoped_temp_read_only_table: bool = (
            self._conn._get_client_side_session_parameter(
                _PYTHON_SNOWPARK_ENABLE_SCOPED_TEMP_READ_ONLY_TABLE, False
            )
        )
        self._file = FileOperation(self)
        self._lineage = Lineage(self)
        self._sql_simplifier_enabled: bool = (
            self._conn._get_client_side_session_parameter(
                _PYTHON_SNOWPARK_USE_SQL_SIMPLIFIER_STRING, True
            )
        )
        self._cte_optimization_enabled: bool = self.is_feature_enabled_for_version(
            _PYTHON_SNOWPARK_USE_CTE_OPTIMIZATION_VERSION
        )
        self._use_logical_type_for_create_df: bool = (
            self._conn._get_client_side_session_parameter(
                _PYTHON_SNOWPARK_USE_LOGICAL_TYPE_FOR_CREATE_DATAFRAME_STRING, True
            )
        )
        self._eliminate_numeric_sql_value_cast_enabled: bool = (
            self._conn._get_client_side_session_parameter(
                _PYTHON_SNOWPARK_ELIMINATE_NUMERIC_SQL_VALUE_CAST_ENABLED, False
            )
        )
        self._auto_clean_up_temp_table_enabled: bool = (
            self.is_feature_enabled_for_version(
                _PYTHON_SNOWPARK_AUTO_CLEAN_UP_TEMP_TABLE_ENABLED_VERSION
            )
        )
        self._reduce_describe_query_enabled: bool = (
            self._conn._get_client_side_session_parameter(
                _PYTHON_SNOWPARK_REDUCE_DESCRIBE_QUERY_ENABLED, False
            )
        )
        self._query_compilation_stage_enabled: bool = (
            self._conn._get_client_side_session_parameter(
                _PYTHON_SNOWPARK_ENABLE_QUERY_COMPILATION_STAGE, False
            )
        )
        self._large_query_breakdown_enabled: bool = self.is_feature_enabled_for_version(
            _PYTHON_SNOWPARK_USE_LARGE_QUERY_BREAKDOWN_OPTIMIZATION_VERSION
        )
        self._ast_enabled: bool = self._conn._get_client_side_session_parameter(
            _PYTHON_SNOWPARK_USE_AST, _PYTHON_SNOWPARK_USE_AST_DEFAULT_VALUE
        )
        # The complexity score lower bound is set to match COMPILATION_MEMORY_LIMIT
        # in Snowflake. This is the limit where we start seeing compilation errors.
        self._large_query_breakdown_complexity_bounds: Tuple[int, int] = (
            self._conn._get_client_side_session_parameter(
                _PYTHON_SNOWPARK_LARGE_QUERY_BREAKDOWN_COMPLEXITY_LOWER_BOUND,
                DEFAULT_COMPLEXITY_SCORE_LOWER_BOUND,
            ),
            self._conn._get_client_side_session_parameter(
                _PYTHON_SNOWPARK_LARGE_QUERY_BREAKDOWN_COMPLEXITY_UPPER_BOUND,
                DEFAULT_COMPLEXITY_SCORE_UPPER_BOUND,
            ),
        )
        self._thread_store = create_thread_local(
            self._conn._thread_safe_session_enabled
        )
        self._lock = create_rlock(self._conn._thread_safe_session_enabled)

        # this lock is used to protect _packages. We use introduce a new lock because add_packages
        # launches a query to snowflake to get all version of packages available in snowflake. This
        # query can be slow and prevent other threads from moving on waiting for _lock.
        self._package_lock = create_rlock(self._conn._thread_safe_session_enabled)

        # this lock is used to protect race-conditions when evaluating critical lazy properties
        # of SnowflakePlan or Selectable objects
        self._plan_lock = create_rlock(self._conn._thread_safe_session_enabled)

        self._custom_package_usage_config: Dict = {}
        self._conf = self.RuntimeConfig(self, options or {})
        self._runtime_version_from_requirement: str = None
        self._temp_table_auto_cleaner: TempTableAutoCleaner = TempTableAutoCleaner(self)
        self._sp_profiler = StoredProcedureProfiler(session=self)

        self._ast_batch = AstBatch(self)

        _logger.info("Snowpark Session information: %s", self._session_info)

        # Register self._close_at_exit so it will be called at interpreter shutdown
        atexit.register(self._close_at_exit)

    def _close_at_exit(self) -> None:
        """
        This is the helper function to close the current session at interpreter shutdown.
        For example, when a jupyter notebook is shutting down, this will also close
        the current session and make sure send all telemetry to the server.
        """
        with _session_management_lock:
            try:
                self.close()
            except Exception:
                pass

    def __enter__(self):
        return self

    def __exit__(self, exc_type, exc_val, exc_tb):
        if not is_in_stored_procedure():
            self.close()

    def __str__(self):
        return (
            f"<{self.__class__.__module__}.{self.__class__.__name__}: account={self.get_current_account()}, "
            f"role={self.get_current_role()}, database={self.get_current_database()}, "
            f"schema={self.get_current_schema()}, warehouse={self.get_current_warehouse()}>"
        )

    def is_feature_enabled_for_version(self, parameter_name: str) -> bool:
        """
        This method checks if a feature is enabled for the current session based on
        the server side parameter.
        """
        version = self._conn._get_client_side_session_parameter(parameter_name, "")
        return (
            isinstance(version, str)
            and version != ""
            and pkg_resources.parse_version(self.version)
            >= pkg_resources.parse_version(version)
        )

    def _generate_new_action_id(self) -> int:
        with self._lock:
            self._last_action_id += 1
            return self._last_action_id

    @property
    def _analyzer(self) -> Analyzer:
        if not hasattr(self._thread_store, "analyzer"):
            analyzer: Union[Analyzer, MockAnalyzer, NopAnalyzer, None] = None
            if isinstance(self._conn, NopConnection):
                analyzer = NopAnalyzer(self)
            elif isinstance(self._conn, MockServerConnection):
                analyzer = MockAnalyzer(self)
            else:
                analyzer = Analyzer(self)

            self._thread_store.analyzer = analyzer
        return self._thread_store.analyzer

    @classmethod
    def get_active_session(cls) -> Optional["Session"]:
        """Gets the active session if one is created. If no session is created, returns None."""
        try:
            return _get_active_session()
        except SnowparkClientException as ex:
            # If there is no active session, return None
            if ex.error_code == "1403":
                return None
            raise ex

    getActiveSession = get_active_session

    def close(self) -> None:
        """Close this session."""
        if is_in_stored_procedure():
            _logger.warning("Closing a session in a stored procedure is a no-op.")
            return
        try:
            if self._conn.is_closed():
                _logger.debug(
                    "No-op because session %s had been previously closed.",
                    self._session_id,
                )
            else:
                _logger.info("Closing session: %s", self._session_id)
                self.cancel_all()
        except Exception as ex:
            raise SnowparkClientExceptionMessages.SERVER_FAILED_CLOSE_SESSION(str(ex))
        finally:
            try:
                self._temp_table_auto_cleaner.stop()
                self._conn.close()
                _logger.info("Closed session: %s", self._session_id)
            finally:
                _remove_session(self)

    @property
    def conf(self) -> RuntimeConfig:
        return self._conf

    @property
    def sql_simplifier_enabled(self) -> bool:
        """Set to ``True`` to use the SQL simplifier (defaults to ``True``).
        The generated SQLs from ``DataFrame`` transformations would have fewer layers of nested queries if the SQL simplifier is enabled.
        """
        return self._sql_simplifier_enabled

    @property
    def ast_enabled(self) -> bool:
        return self._ast_enabled

    @ast_enabled.setter
    def ast_enabled(self, value: bool) -> None:
        # TODO: we could send here explicit telemetry if a user changes the behavior.
        # In addition, we could introduce a server-side parameter to enable AST capture or not.
        # self._conn._telemetry_client.send_ast_enabled_telemetry(
        #     self._session_id, value
        # )
        # try:
        #     self._conn._cursor.execute(
        #         f"alter session set {_PYTHON_SNOWPARK_USE_AST} = {value}"
        #     )
        # except Exception:
        #     pass
        self._ast_enabled = value

        # Auto temp cleaner has bad interactions with AST at the moment, disable when enabling AST.
        # This feature should get moved server-side anyways.
        if self._ast_enabled:
            _logger.warning(
                "TODO SNOW-1770278: Ensure auto temp table cleaner works with AST."
                " Disabling auto temp cleaner for full test suite due to buggy behavior."
            )
            self.auto_clean_up_temp_table_enabled = False

    @property
    def cte_optimization_enabled(self) -> bool:
        """Set to ``True`` to enable the CTE optimization (defaults to ``False``).
        The generated SQLs from ``DataFrame`` transformations would have duplicate subquery as CTEs if the CTE optimization is enabled.
        """
        return self._cte_optimization_enabled

    @property
    def eliminate_numeric_sql_value_cast_enabled(self) -> bool:
        return self._eliminate_numeric_sql_value_cast_enabled

    @property
    def auto_clean_up_temp_table_enabled(self) -> bool:
        """
        When setting this parameter to ``True``, Snowpark will automatically clean up temporary tables created by
        :meth:`DataFrame.cache_result` in the current session when the DataFrame is no longer referenced (i.e., gets garbage collected).
        The default value is ``False``.

        Note:
            Temporary tables will only be dropped if this parameter is enabled during garbage collection.
            If a temporary table is no longer referenced when the parameter is on, it will be dropped during garbage collection.
            However, if garbage collection occurs while the parameter is off, the table will not be removed.
            Note that Python's garbage collection is triggered opportunistically, with no guaranteed timing.
        """
        return self._auto_clean_up_temp_table_enabled

    @property
    def large_query_breakdown_enabled(self) -> bool:
        return self._large_query_breakdown_enabled

    @property
    def large_query_breakdown_complexity_bounds(self) -> Tuple[int, int]:
        return self._large_query_breakdown_complexity_bounds

    @property
    def reduce_describe_query_enabled(self) -> bool:
        """
        When setting this parameter to ``True``, Snowpark will infer the schema of DataFrame locally if possible,
        instead of issuing an internal `describe query
        <https://docs.snowflake.com/en/developer-guide/python-connector/python-connector-example#retrieving-column-metadata>`_
        to get the schema from the Snowflake server. This optimization improves the performance of your workloads by
        reducing the number of describe queries issued to the server.
        The default value is ``False``.
        """
        return self._reduce_describe_query_enabled

    @property
    def custom_package_usage_config(self) -> Dict:
        """Get or set configuration parameters related to usage of custom Python packages in Snowflake.

        If enabled, pure Python packages that are not available in Snowflake will be installed locally via pip and made available
        as an import (see :func:`add_import` for more information on imports). You can speed up this process by mentioning
        a remote stage path as ``cache_path`` where unsupported pure Python packages will be persisted. To use a specific
        version of pip, you can set the environment variable ``PIP_PATH`` to point to your pip executable. To use custom
        Python packages which are not purely Python, specify the ``force_push`` configuration parameter (*note that using
        non-pure Python packages is not recommended!*).

        This feature is **experimental**, please do not use it in production!

        Configurations:
            - **enabled** (*bool*): Turn on usage of custom pure Python packages.
            - **force_push** (*bool*): Use Python packages regardless of whether the packages are pure Python or not.
            - **cache_path** (*str*): Cache custom Python packages on a stage directory. This parameter greatly reduces latency of custom package import.
            - **force_cache** (*bool*): Use this parameter if you specified a ``cache_path`` but wish to create a fresh cache of your environment.

        Args:
            config (dict): Dictionary containing configuration parameters mentioned above (defaults to empty dictionary).

        Example::

            >>> from snowflake.snowpark.functions import udf
            >>> session.custom_package_usage_config = {"enabled": True, "cache_path": "@my_permanent_stage/folder"} # doctest: +SKIP
            >>> session.add_packages("package_unavailable_in_snowflake") # doctest: +SKIP
            >>> @udf
            ... def use_my_custom_package() -> str:
            ...     import package_unavailable_in_snowflake
            ...     return "works"
            >>> session.clear_packages()
            >>> session.clear_imports()

        Note:
            - These configurations allow custom package addition via :func:`Session.add_requirements` and :func:`Session.add_packages`.
            - These configurations also allow custom package addition for all UDFs or stored procedures created later in the current session. If you only want to add custom packages for a specific UDF, you can use ``packages`` argument in :func:`functions.udf` or :meth:`session.udf.register() <snowflake.snowpark.udf.UDFRegistration.register>`.
        """
        return self._custom_package_usage_config

    @sql_simplifier_enabled.setter
    def sql_simplifier_enabled(self, value: bool) -> None:
        warn_session_config_update_in_multithreaded_mode(
            "sql_simplifier_enabled", self._conn._thread_safe_session_enabled
        )

        with self._lock:
            self._conn._telemetry_client.send_sql_simplifier_telemetry(
                self._session_id, value
            )
            try:
                self._conn._cursor.execute(
                    f"alter session set {_PYTHON_SNOWPARK_USE_SQL_SIMPLIFIER_STRING} = {value}"
                )
            except Exception:
                pass
            self._sql_simplifier_enabled = value

    @cte_optimization_enabled.setter
    @experimental_parameter(version="1.15.0")
    def cte_optimization_enabled(self, value: bool) -> None:
        warn_session_config_update_in_multithreaded_mode(
            "cte_optimization_enabled", self._conn._thread_safe_session_enabled
        )

        with self._lock:
            if value:
                self._conn._telemetry_client.send_cte_optimization_telemetry(
                    self._session_id
                )
            self._cte_optimization_enabled = value

    @eliminate_numeric_sql_value_cast_enabled.setter
    @experimental_parameter(version="1.20.0")
    def eliminate_numeric_sql_value_cast_enabled(self, value: bool) -> None:
        """Set the value for eliminate_numeric_sql_value_cast_enabled"""
        warn_session_config_update_in_multithreaded_mode(
            "eliminate_numeric_sql_value_cast_enabled",
            self._conn._thread_safe_session_enabled,
        )

        if value in [True, False]:
            with self._lock:
                self._conn._telemetry_client.send_eliminate_numeric_sql_value_cast_telemetry(
                    self._session_id, value
                )
                self._eliminate_numeric_sql_value_cast_enabled = value
        else:
            raise ValueError(
                "value for eliminate_numeric_sql_value_cast_enabled must be True or False!"
            )

    @auto_clean_up_temp_table_enabled.setter
    @experimental_parameter(version="1.21.0")
    def auto_clean_up_temp_table_enabled(self, value: bool) -> None:
        """Set the value for auto_clean_up_temp_table_enabled"""
        warn_session_config_update_in_multithreaded_mode(
            "auto_clean_up_temp_table_enabled", self._conn._thread_safe_session_enabled
        )

        if value in [True, False]:
            with self._lock:
                self._conn._telemetry_client.send_auto_clean_up_temp_table_telemetry(
                    self._session_id, value
                )
                self._auto_clean_up_temp_table_enabled = value
        else:
            raise ValueError(
                "value for auto_clean_up_temp_table_enabled must be True or False!"
            )

    @large_query_breakdown_enabled.setter
    @experimental_parameter(version="1.22.0")
    def large_query_breakdown_enabled(self, value: bool) -> None:
        """Set the value for large_query_breakdown_enabled. When enabled, the client will
        automatically detect large query plans and break them down into smaller partitions,
        materialize the partitions, and then combine them to execute the query to improve
        overall performance.
        """
        warn_session_config_update_in_multithreaded_mode(
            "large_query_breakdown_enabled", self._conn._thread_safe_session_enabled
        )

        if value in [True, False]:
            with self._lock:
                self._conn._telemetry_client.send_large_query_breakdown_telemetry(
                    self._session_id, value
                )
                self._large_query_breakdown_enabled = value
        else:
            raise ValueError(
                "value for large_query_breakdown_enabled must be True or False!"
            )

    @large_query_breakdown_complexity_bounds.setter
    def large_query_breakdown_complexity_bounds(self, value: Tuple[int, int]) -> None:
        """Set the lower and upper bounds for the complexity score used in large query breakdown optimization."""
        warn_session_config_update_in_multithreaded_mode(
            "large_query_breakdown_complexity_bounds",
            self._conn._thread_safe_session_enabled,
        )

        if len(value) != 2:
            raise ValueError(
                f"Expecting a tuple of two integers. Got a tuple of length {len(value)}"
            )
        if value[0] >= value[1]:
            raise ValueError(
                f"Expecting a tuple of lower and upper bound with the lower bound less than the upper bound. Got (lower, upper) = ({value[0], value[1]})"
            )
        with self._lock:
            self._conn._telemetry_client.send_large_query_breakdown_update_complexity_bounds(
                self._session_id, value[0], value[1]
            )

            self._large_query_breakdown_complexity_bounds = value

    @reduce_describe_query_enabled.setter
    @experimental_parameter(version="1.24.0")
    def reduce_describe_query_enabled(self, value: bool) -> None:
        """Set the value for reduce_describe_query_enabled"""
        if value in [True, False]:
            self._conn._telemetry_client.send_reduce_describe_query_telemetry(
                self._session_id, value
            )
            self._reduce_describe_query_enabled = value
        else:
            raise ValueError(
                "value for reduce_describe_query_enabled must be True or False!"
            )

    @custom_package_usage_config.setter
    @experimental_parameter(version="1.6.0")
    def custom_package_usage_config(self, config: Dict) -> None:
        with self._lock:
            self._custom_package_usage_config = {
                k.lower(): v for k, v in config.items()
            }

    def cancel_all(self) -> None:
        """
        Cancel all action methods that are running currently.
        This does not affect any action methods called in the future.
        """
        _logger.info("Canceling all running queries")
        with self._lock:
            self._last_canceled_id = self._last_action_id
        if not isinstance(self._conn, MockServerConnection):
            self._conn.run_query(
                f"select system$cancel_all_queries({self._session_id})"
            )

    def get_imports(self) -> List[str]:
        """
        Returns a list of imports added for user defined functions (UDFs).
        This list includes any Python or zip files that were added automatically by the library.
        """
        with self._lock:
            return list(self._import_paths.keys())

    def add_import(
        self,
        path: str,
        import_path: Optional[str] = None,
        chunk_size: int = 8192,
        whole_file_hash: bool = False,
    ) -> None:
        """
        Registers a remote file in stage or a local file as an import of a user-defined function
        (UDF). The local file can be a compressed file (e.g., zip), a Python file (.py),
        a directory, or any other file resource. You can also find examples in
        :class:`~snowflake.snowpark.udf.UDFRegistration`.

        Args:
            path: The path of a local file or a remote file in the stage. In each case:

                * if the path points to a local file, this file will be uploaded to the
                  stage where the UDF is registered and Snowflake will import the file when
                  executing that UDF.

                * if the path points to a local directory, the directory will be compressed
                  as a zip file and will be uploaded to the stage where the UDF is registered
                  and Snowflake will import the file when executing that UDF.

                * if the path points to a file in a stage, the file will be included in the
                  imports when executing a UDF.

            import_path: The relative Python import path for a UDF.
                If it is not provided or it is None, the UDF will import the package
                directly without any leading package/module. This argument will become
                a no-op if the path  points to a stage file or a non-Python local file.

            chunk_size: The number of bytes to hash per chunk of the uploaded files.

            whole_file_hash: By default only the first chunk of the uploaded import is hashed to save
                time. When this is set to True each uploaded file is fully hashed instead.

        Example::

            >>> from snowflake.snowpark.types import IntegerType
            >>> from resources.test_udf_dir.test_udf_file import mod5
            >>> session.add_import("tests/resources/test_udf_dir/test_udf_file.py", import_path="resources.test_udf_dir.test_udf_file")
            >>> mod5_and_plus1_udf = session.udf.register(
            ...     lambda x: mod5(x) + 1,
            ...     return_type=IntegerType(),
            ...     input_types=[IntegerType()]
            ... )
            >>> session.range(1, 8, 2).select(mod5_and_plus1_udf("id")).to_df("col1").collect()
            [Row(COL1=2), Row(COL1=4), Row(COL1=1), Row(COL1=3)]
            >>> session.clear_imports()

        Note:
            1. In favor of the lazy execution, the file will not be uploaded to the stage
            immediately, and it will be uploaded when a UDF is created.

            2. The Snowpark library calculates a sha256 checksum for every file/directory.
            Each file is uploaded to a subdirectory named after the checksum for the
            file in the stage. If there is an existing file or directory, the Snowpark
            library will compare their checksums to determine whether it should be re-uploaded.
            Therefore, after uploading a local file to the stage, if the user makes
            some changes to this file and intends to upload it again, just call this
            function with the file path again, the existing file in the stage will be
            overwritten by the re-uploaded file.

            3. Adding two files with the same file name is not allowed, because UDFs
            can't be created with two imports with the same name.

            4. This method will register the file for all UDFs created later in the current
            session. If you only want to import a file for a specific UDF, you can use
            ``imports`` argument in :func:`functions.udf` or
            :meth:`session.udf.register() <snowflake.snowpark.udf.UDFRegistration.register>`.
        """
        if isinstance(self._conn, MockServerConnection):
            self.udf._import_file(path, import_path=import_path)
            self.sproc._import_file(path, import_path=import_path)

        path, checksum, leading_path = self._resolve_import_path(
            path, import_path, chunk_size, whole_file_hash
        )
        with self._lock:
            self._import_paths[path] = (checksum, leading_path)

    def remove_import(self, path: str) -> None:
        """
        Removes a file in stage or local file from the imports of a user-defined function (UDF).

        Args:
            path: a path pointing to a local file or a remote file in the stage

        Examples::

            >>> session.clear_imports()
            >>> len(session.get_imports())
            0
            >>> session.add_import("tests/resources/test_udf_dir/test_udf_file.py")
            >>> len(session.get_imports())
            1
            >>> session.remove_import("tests/resources/test_udf_dir/test_udf_file.py")
            >>> len(session.get_imports())
            0
        """
        trimmed_path = path.strip()
        abs_path = (
            os.path.abspath(trimmed_path)
            if not trimmed_path.startswith(STAGE_PREFIX)
            else trimmed_path
        )
        with self._lock:
            if abs_path not in self._import_paths:
                raise KeyError(f"{abs_path} is not found in the existing imports")
            else:
                self._import_paths.pop(abs_path)

    def clear_imports(self) -> None:
        """
        Clears all files in a stage or local files from the imports of a user-defined function (UDF).
        """
        if isinstance(self._conn, MockServerConnection):
            self.udf._clear_session_imports()
            self.sproc._clear_session_imports()
        with self._lock:
            self._import_paths.clear()

    @staticmethod
    def _resolve_import_path(
        path: str,
        import_path: Optional[str] = None,
        chunk_size: int = 8192,
        whole_file_hash: bool = False,
    ) -> Tuple[str, Optional[str], Optional[str]]:
        trimmed_path = path.strip()
        trimmed_import_path = import_path.strip() if import_path else None

        if not trimmed_path.startswith(STAGE_PREFIX):
            if not os.path.exists(trimmed_path):
                raise FileNotFoundError(f"{trimmed_path} is not found")
            if not os.path.isfile(trimmed_path) and not os.path.isdir(
                trimmed_path
            ):  # pragma: no cover
                # os.path.isfile() returns True when the passed in file is a symlink.
                # So this code might not be reachable. To avoid mistakes, keep it here for now.
                raise ValueError(
                    f"add_import() only accepts a local file or directory, "
                    f"or a file in a stage, but got {trimmed_path}"
                )
            abs_path = os.path.abspath(trimmed_path)

            # convert the Python import path to the file path
            # and extract the leading path, where
            # absolute path = [leading path]/[parsed file path of Python import path]
            if trimmed_import_path is not None:
                # the import path only works for the directory and the Python file
                if os.path.isdir(abs_path):
                    import_file_path = trimmed_import_path.replace(".", os.path.sep)
                elif os.path.isfile(abs_path) and abs_path.endswith(".py"):
                    import_file_path = (
                        f"{trimmed_import_path.replace('.', os.path.sep)}.py"
                    )
                else:
                    import_file_path = None
                if import_file_path:
                    if abs_path.endswith(import_file_path):
                        leading_path = abs_path[: -len(import_file_path)]
                    else:
                        raise ValueError(
                            f"import_path {trimmed_import_path} is invalid "
                            f"because it's not a part of path {abs_path}"
                        )
                else:
                    leading_path = None
            else:
                leading_path = None

            # Include the information about import path to the checksum
            # calculation, so if the import path changes, the checksum
            # will change and the file in the stage will be overwritten.
            return (
                abs_path,
                calculate_checksum(
                    abs_path,
                    additional_info=leading_path,
                    chunk_size=chunk_size,
                    whole_file_hash=whole_file_hash,
                ),
                leading_path,
            )
        else:
            return trimmed_path, None, None

    def _resolve_imports(
        self,
        import_only_stage: str,
        upload_and_import_stage: str,
        udf_level_import_paths: Optional[
            Dict[str, Tuple[Optional[str], Optional[str]]]
        ] = None,
        *,
        statement_params: Optional[Dict[str, str]] = None,
    ) -> List[str]:
        """Resolve the imports and upload local files (if any) to the stage."""
        resolved_stage_files = []
        stage_file_list = self._list_files_in_stage(
            import_only_stage, statement_params=statement_params
        )

        normalized_import_only_location = unwrap_stage_location_single_quote(
            import_only_stage
        )
        normalized_upload_and_import_location = unwrap_stage_location_single_quote(
            upload_and_import_stage
        )

        with self._lock:
            import_paths = udf_level_import_paths or self._import_paths.copy()
        for path, (prefix, leading_path) in import_paths.items():
            # stage file
            if path.startswith(STAGE_PREFIX):
                resolved_stage_files.append(path)
            else:
                filename = (
                    f"{os.path.basename(path)}.zip"
                    if os.path.isdir(path) or path.endswith(".py")
                    else os.path.basename(path)
                )
                filename_with_prefix = f"{prefix}/{filename}"
                if filename_with_prefix in stage_file_list:
                    _logger.debug(
                        f"{filename} exists on {normalized_import_only_location}, skipped"
                    )
                    resolved_stage_files.append(
                        normalize_remote_file_or_dir(
                            f"{normalized_import_only_location}/{filename_with_prefix}"
                        )
                    )
                else:
                    # local directory or .py file
                    if os.path.isdir(path) or path.endswith(".py"):
                        with zip_file_or_directory_to_stream(
                            path, leading_path
                        ) as input_stream:
                            self._conn.upload_stream(
                                input_stream=input_stream,
                                stage_location=normalized_upload_and_import_location,
                                dest_filename=filename,
                                dest_prefix=prefix,
                                source_compression="DEFLATE",
                                compress_data=False,
                                overwrite=True,
                                is_in_udf=True,
                                skip_upload_on_content_match=True,
                                statement_params=statement_params,
                            )
                    # local file
                    else:
                        self._conn.upload_file(
                            path=path,
                            stage_location=normalized_upload_and_import_location,
                            dest_prefix=prefix,
                            compress_data=False,
                            overwrite=True,
                            skip_upload_on_content_match=True,
                        )
                    resolved_stage_files.append(
                        normalize_remote_file_or_dir(
                            f"{normalized_upload_and_import_location}/{filename_with_prefix}"
                        )
                    )

        return resolved_stage_files

    def _list_files_in_stage(
        self,
        stage_location: Optional[str] = None,
        *,
        statement_params: Optional[Dict[str, str]] = None,
    ) -> Set[str]:
        normalized = normalize_remote_file_or_dir(
            unwrap_single_quote(stage_location)
            if stage_location
            else self._session_stage
        )
        file_list = (
            self.sql(f"ls {normalized}")
            .select('"name"')
            ._internal_collect_with_tag(statement_params=statement_params)
        )
        prefix_length = get_stage_file_prefix_length(stage_location)
        return {str(row[0])[prefix_length:] for row in file_list}

    def get_packages(self) -> Dict[str, str]:
        """
        Returns a ``dict`` of packages added for user-defined functions (UDFs).
        The key of this ``dict`` is the package name and the value of this ``dict``
        is the corresponding requirement specifier.
        """
        with self._package_lock:
            return self._packages.copy()

    def add_packages(
        self, *packages: Union[str, ModuleType, Iterable[Union[str, ModuleType]]]
    ) -> None:
        """
        Adds third-party packages as dependencies of a user-defined function (UDF).
        Use this method to add packages for UDFs as installing packages using
        `conda <https://docs.conda.io/en/latest/>`_. You can also find examples in
        :class:`~snowflake.snowpark.udf.UDFRegistration`. See details of
        `third-party Python packages in Snowflake <https://docs.snowflake.com/en/developer-guide/udf/python/udf-python-packages.html>`_.

        To use Python packages that are not available in Snowflake, refer to :meth:`~snowflake.snowpark.Session.custom_package_usage_config`.

        Args:
            packages: A `requirement specifier <https://packaging.python.org/en/latest/glossary/#term-Requirement-Specifier>`_,
                a ``module`` object or a list of them for installing the packages. An exception
                will be raised if two conflicting requirement specifiers are provided.
                The syntax of a requirement specifier is defined in full in
                `PEP 508 <https://www.python.org/dev/peps/pep-0508/>`_, but currently only the
                `version matching clause <https://www.python.org/dev/peps/pep-0440/#version-matching>`_ (``==``)
                is supported as a `version specifier <https://packaging.python.org/en/latest/glossary/#term-Version-Specifier>`_
                for this argument. If a ``module`` object is provided, the package will be
                installed with the version in the local environment.

        Example::

            >>> import numpy as np
            >>> from snowflake.snowpark.functions import udf
            >>> import numpy
            >>> import pandas
            >>> import dateutil
            >>> # add numpy with the latest version on Snowflake Anaconda
            >>> # and pandas with the version "1.3.*"
            >>> # and dateutil with the local version in your environment
            >>> session.custom_package_usage_config = {"enabled": True}  # This is added because latest dateutil is not in snowflake yet
            >>> session.add_packages("numpy", "pandas==1.5.*", dateutil)
            >>> @udf
            ... def get_package_name_udf() -> list:
            ...     return [numpy.__name__, pandas.__name__, dateutil.__name__]
            >>> session.sql(f"select {get_package_name_udf.name}()").to_df("col1").show()
            ----------------
            |"COL1"        |
            ----------------
            |[             |
            |  "numpy",    |
            |  "pandas",   |
            |  "dateutil"  |
            |]             |
            ----------------
            <BLANKLINE>
            >>> session.clear_packages()

        Note:
            1. This method will add packages for all UDFs created later in the current
            session. If you only want to add packages for a specific UDF, you can use
            ``packages`` argument in :func:`functions.udf` or
            :meth:`session.udf.register() <snowflake.snowpark.udf.UDFRegistration.register>`.

            2. We recommend you to `setup the local environment with Anaconda <https://docs.snowflake.com/en/developer-guide/udf/python/udf-python-packages.html#local-development-and-testing>`_,
            to ensure the consistent experience of a UDF between your local environment
            and the Snowflake server.
        """
        self._resolve_packages(
            parse_positional_args_to_list(*packages),
            self._packages,
        )

    def remove_package(self, package: str) -> None:
        """
        Removes a third-party package from the dependency list of a user-defined function (UDF).

        Args:
            package: The package name.

        Examples::

            >>> session.clear_packages()
            >>> len(session.get_packages())
            0
            >>> session.add_packages("numpy", "pandas==1.3.5")
            >>> len(session.get_packages())
            2
            >>> session.remove_package("numpy")
            >>> len(session.get_packages())
            1
            >>> session.remove_package("pandas")
            >>> len(session.get_packages())
            0
        """
        package_name = pkg_resources.Requirement.parse(package).key
        with self._package_lock:
            if package_name in self._packages:
                self._packages.pop(package_name)
            else:
                raise ValueError(f"{package_name} is not in the package list")

    def clear_packages(self) -> None:
        """
        Clears all third-party packages of a user-defined function (UDF).
        """
        with self._package_lock:
            self._packages.clear()

    def add_requirements(self, file_path: str) -> None:
        """
        Adds a `requirement file <https://pip.pypa.io/en/stable/user_guide/#requirements-files>`_
        that contains a list of packages as dependencies of a user-defined function (UDF). This function also supports
        addition of requirements via a `conda environment file <https://conda.io/projects/conda/en/latest/user-guide/tasks/manage-environments.html#create-env-file-manually>`_.

        To use Python packages that are not available in Snowflake, refer to :meth:`~snowflake.snowpark.Session.custom_package_usage_config`.

        Args:
            file_path: The path of a local requirement file.

        Example::

            >>> from snowflake.snowpark.functions import udf
            >>> import numpy
            >>> import pandas
            >>> # test_requirements.txt contains "numpy" and "pandas"
            >>> session.add_requirements("tests/resources/test_requirements.txt")
            >>> @udf
            ... def get_package_name_udf() -> list:
            ...     return [numpy.__name__, pandas.__name__]
            >>> session.sql(f"select {get_package_name_udf.name}()").to_df("col1").show()
            --------------
            |"COL1"      |
            --------------
            |[           |
            |  "numpy",  |
            |  "pandas"  |
            |]           |
            --------------
            <BLANKLINE>
            >>> session.clear_packages()

        Note:
            1. This method will add packages for all UDFs created later in the current
            session. If you only want to add packages for a specific UDF, you can use
            ``packages`` argument in :func:`functions.udf` or
            :meth:`session.udf.register() <snowflake.snowpark.udf.UDFRegistration.register>`.

            2. We recommend you to `setup the local environment with Anaconda <https://docs.snowflake.com/en/developer-guide/udf/python/udf-python-packages.html#local-development-and-testing>`_,
            to ensure the consistent experience of a UDF between your local environment
            and the Snowflake server.
        """
        if file_path.endswith(".yml") or file_path.endswith(".yaml"):
            packages, runtime_version = parse_conda_environment_yaml_file(file_path)
            self._runtime_version_from_requirement = runtime_version
        else:
            packages, new_imports = parse_requirements_text_file(file_path)
            for import_path in new_imports:
                self.add_import(import_path)
        self.add_packages(packages)

    @experimental(version="1.7.0")
    def replicate_local_environment(
        self, ignore_packages: Set[str] = None, relax: bool = False
    ) -> None:
        """
        Adds all third-party packages in your local environment as dependencies of a user-defined function (UDF).
        Use this method to add packages for UDFs as installing packages using `conda <https://docs.conda.io/en/latest/>`_.
        You can also find examples in :class:`~snowflake.snowpark.udf.UDFRegistration`. See details of `third-party Python packages in Snowflake <https://docs.snowflake.com/en/developer-guide/udf/python/udf-python-packages.html>`_.

        If you find that certain packages are causing failures related to duplicate dependencies, try adding
        duplicate dependencies to the ``ignore_packages`` parameter. If your local environment contains Python packages
        that are not available in Snowflake, refer to :meth:`~snowflake.snowpark.Session.custom_package_usage_config`.

        This function is **experimental**, please do not use it in production!

        Example::

            >>> from snowflake.snowpark.functions import udf
            >>> import numpy
            >>> import pandas
            >>> # test_requirements.txt contains "numpy" and "pandas"
            >>> session.custom_package_usage_config = {"enabled": True, "force_push": True} # Recommended configuration
            >>> session.replicate_local_environment(ignore_packages={"snowflake-snowpark-python", "snowflake-connector-python", "urllib3", "tzdata", "numpy"}, relax=True)
            >>> @udf
            ... def get_package_name_udf() -> list:
            ...     return [numpy.__name__, pandas.__name__]
            >>> session.sql(f"select {get_package_name_udf.name}()").to_df("col1").show()
            --------------
            |"COL1"      |
            --------------
            |[           |
            |  "numpy",  |
            |  "pandas"  |
            |]           |
            --------------
            <BLANKLINE>
            >>> session.clear_packages()
            >>> session.clear_imports()

        Args:
            ignore_packages: Set of package names that will be ignored.
            relax: If set to True, package versions will not be considered.

        Note:
            1. This method will add packages for all UDFs created later in the current
            session. If you only want to add packages for a specific UDF, you can use
            ``packages`` argument in :func:`functions.udf` or
            :meth:`session.udf.register() <snowflake.snowpark.udf.UDFRegistration.register>`.

            2. We recommend you to `setup the local environment with Anaconda <https://docs.snowflake.com/en/developer-guide/udf/python/udf-python-packages.html#local-development-and-testing>`_,
            to ensure the consistent experience of a UDF between your local environment
            and the Snowflake server.
        """
        ignore_packages = {} if ignore_packages is None else ignore_packages

        packages = []
        for package in pkg_resources.working_set:
            if package.key in ignore_packages:
                _logger.info(f"{package.key} found in environment, ignoring...")
                continue
            if package.key in DEFAULT_PACKAGES:
                _logger.info(f"{package.key} is available by default, ignoring...")
                continue
            version_text = (
                "==" + package.version if package.has_version() and not relax else ""
            )
            packages.append(f"{package.key}{version_text}")

        self.add_packages(packages)

    @staticmethod
    def _parse_packages(
        packages: List[Union[str, ModuleType]]
    ) -> Dict[str, Tuple[str, bool, pkg_resources.Requirement]]:
        package_dict = dict()
        for package in packages:
            if isinstance(package, ModuleType):
                package_name = MODULE_NAME_TO_PACKAGE_NAME_MAP.get(
                    package.__name__, package.__name__
                )
                package = f"{package_name}=={pkg_resources.get_distribution(package_name).version}"
                use_local_version = True
            else:
                package = package.strip().lower()
                if package.startswith("#"):
                    continue
                use_local_version = False
            package_req = pkg_resources.Requirement.parse(package)
            # get the standard package name if there is no underscore
            # underscores are discouraged in package names, but are still used in Anaconda channel
            # pkg_resources.Requirement.parse will convert all underscores to dashes
            # the regexp is to deal with case that "_" is in the package requirement as well as version restrictions
            # we only extract the valid package name from the string by following:
            # https://packaging.python.org/en/latest/specifications/name-normalization/
            # A valid name consists only of ASCII letters and numbers, period, underscore and hyphen.
            # It must start and end with a letter or number.
            # however, we don't validate the pkg name as this is done by pkg_resources.Requirement.parse
            # find the index of the first char which is not an valid package name character
            package_name = package_req.key
            if not use_local_version and "_" in package:
                reg_match = re.search(r"[^0-9a-zA-Z\-_.]", package)
                package_name = package[: reg_match.start()] if reg_match else package

            package_dict[package] = (package_name, use_local_version, package_req)
        return package_dict

    def _get_dependency_packages(
        self,
        package_dict: Dict[str, Tuple[str, bool, pkg_resources.Requirement]],
        validate_package: bool,
        package_table: str,
        current_packages: Dict[str, str],
        statement_params: Optional[Dict[str, str]] = None,
    ) -> List[pkg_resources.Requirement]:
        # Keep track of any package errors
        errors = []

        valid_packages = self._get_available_versions_for_packages(
            package_names=[v[0] for v in package_dict.values()],
            package_table_name=package_table,
            validate_package=validate_package,
            statement_params=statement_params,
        )

        with self._lock:
            custom_package_usage_config = self._custom_package_usage_config.copy()

        unsupported_packages: List[str] = []
        for package, package_info in package_dict.items():
            package_name, use_local_version, package_req = package_info
            package_version_req = package_req.specs[0][1] if package_req.specs else None

            if validate_package:
                if package_name not in valid_packages or (
                    package_version_req
                    and not any(v in package_req for v in valid_packages[package_name])
                ):
                    version_text = (
                        f"(version {package_version_req})"
                        if package_version_req is not None
                        else ""
                    )
                    if is_in_stored_procedure():  # pragma: no cover
                        errors.append(
                            RuntimeError(
                                f"Cannot add package {package_name}{version_text} because it is not available in Snowflake "
                                f"and it cannot be installed via pip as you are executing this code inside a stored "
                                f"procedure. You can find the directory of these packages and add it via "
                                f"Session.add_import. See details at "
                                f"https://docs.snowflake.com/en/developer-guide/snowpark/python/creating-udfs.html#using-third-party-packages-from-anaconda-in-a-udf."
                            )
                        )
                        continue
                    if (
                        package_name not in valid_packages
                        and not self._is_anaconda_terms_acknowledged()
                    ):
                        errors.append(
                            RuntimeError(
                                f"Cannot add package {package_name}{version_text} because Anaconda terms must be accepted "
                                "by ORGADMIN to use Anaconda 3rd party packages. Please follow the instructions at "
                                "https://docs.snowflake.com/en/developer-guide/udf/python/udf-python-packages.html#using-third-party-packages-from-anaconda."
                            )
                        )
                        continue
                    if not custom_package_usage_config.get("enabled", False):
                        errors.append(
                            RuntimeError(
                                f"Cannot add package {package_req} because it is not available in Snowflake "
                                f"and Session.custom_package_usage_config['enabled'] is not set to True. To upload these packages, you can "
                                f"set it to True or find the directory of these packages and add it via Session.add_import. See details at "
                                f"https://docs.snowflake.com/en/developer-guide/snowpark/python/creating-udfs.html#using-third-party-packages-from-anaconda-in-a-udf."
                            )
                        )
                        continue
                    unsupported_packages.append(package)
                    continue
                elif not use_local_version:
                    try:
                        package_client_version = pkg_resources.get_distribution(
                            package_name
                        ).version
                        if package_client_version not in valid_packages[package_name]:
                            _logger.warning(
                                f"The version of package '{package_name}' in the local environment is "
                                f"{package_client_version}, which does not fit the criteria for the "
                                f"requirement '{package}'. Your UDF might not work when the package version "
                                f"is different between the server and your local environment."
                            )
                    except pkg_resources.DistributionNotFound:
                        _logger.warning(
                            f"Package '{package_name}' is not installed in the local environment. "
                            f"Your UDF might not work when the package is installed on the server "
                            f"but not on your local environment."
                        )
                    except Exception as ex:  # pragma: no cover
                        _logger.warning(
                            "Failed to get the local distribution of package %s: %s",
                            package_name,
                            ex,
                        )

            if package_name in current_packages:
                if current_packages[package_name] != package:
                    errors.append(
                        ValueError(
                            f"Cannot add package '{package}' because {current_packages[package_name]} "
                            "is already added."
                        )
                    )
            else:
                current_packages[package_name] = package

        # Raise all exceptions at once so users know all issues in a single invocation.
        if len(errors) == 1:
            raise errors[0]
        elif len(errors) > 0:
            raise RuntimeError(errors)

        dependency_packages: List[pkg_resources.Requirement] = []
        if len(unsupported_packages) != 0:
            _logger.warning(
                f"The following packages are not available in Snowflake: {unsupported_packages}."
            )
            if custom_package_usage_config.get(
                "cache_path", False
            ) and not custom_package_usage_config.get("force_cache", False):
                cache_path = custom_package_usage_config["cache_path"]
                try:
                    environment_signature = get_signature(unsupported_packages)
                    dependency_packages = self._load_unsupported_packages_from_stage(
                        environment_signature, custom_package_usage_config["cache_path"]
                    )
                    if dependency_packages is None:
                        _logger.warning(
                            f"Unable to load environments from remote path {cache_path}, creating a fresh "
                            f"environment instead."
                        )
                except Exception as e:
                    _logger.warning(
                        f"Unable to load environments from remote path {cache_path}, creating a fresh "
                        f"environment instead. Error: {e.__repr__()}"
                    )

            if not dependency_packages:
                dependency_packages = self._upload_unsupported_packages(
                    unsupported_packages,
                    package_table,
                    current_packages,
                    custom_package_usage_config,
                )

        return dependency_packages

    @staticmethod
    def _get_req_identifiers_list(
        modules: List[Union[str, ModuleType]], result_dict: Dict[str, str]
    ) -> List[str]:
        res = []
        for m in modules:
            if isinstance(m, str) and m not in result_dict:
                res.append(m)
            elif isinstance(m, ModuleType) and m.__name__ not in result_dict:
                res.append(f"{m.__name__}=={m.__version__}")

        return res

    def _resolve_packages(
        self,
        packages: List[Union[str, ModuleType]],
        existing_packages_dict: Optional[Dict[str, str]] = None,
        validate_package: bool = True,
        include_pandas: bool = False,
        statement_params: Optional[Dict[str, str]] = None,
    ) -> List[str]:
        """
        Given a list of packages to add, this method will
        1. Check if the packages are supported by Snowflake
        2. Check if the package version if provided is supported by Snowflake
        3. Check if the package is already added
        4. Update existing packages dictionary with the new packages (*this is required for python sp to work*)

        When auto package upload is enabled, this method will also try to upload the packages
        unavailable in Snowflake to the stage.

        This function will raise error if any of the above conditions are not met.

        Returns:
            List[str]: List of package specifiers
        """
        # Extract package names, whether they are local, and their associated Requirement objects
        package_dict = self._parse_packages(packages)
        if isinstance(self._conn, MockServerConnection):
            # in local testing we don't resolve the packages, we just return what is added
            errors = []
            with self._package_lock:
                result_dict = self._packages
                for pkg_name, _, pkg_req in package_dict.values():
                    if (
                        pkg_name in result_dict
                        and str(pkg_req) != result_dict[pkg_name]
                    ):
                        errors.append(
                            ValueError(
                                f"Cannot add package '{str(pkg_req)}' because {result_dict[pkg_name]} "
                                "is already added."
                            )
                        )
                    else:
                        result_dict[pkg_name] = str(pkg_req)
                if len(errors) == 1:
                    raise errors[0]
                elif len(errors) > 0:
                    raise RuntimeError(errors)

            return list(result_dict.values())

        package_table = "information_schema.packages"
        if not self.get_current_database():
            package_table = f"snowflake.{package_table}"

        # result_dict is a mapping of package name -> package_spec, example
        # {'pyyaml': 'pyyaml==6.0',
        #  'networkx': 'networkx==3.1',
        #  'numpy': 'numpy',
        #  'scikit-learn': 'scikit-learn==1.2.2',
        #  'python-dateutil': 'python-dateutil==2.8.2'}
        # Add to packages dictionary. Make a copy of existing packages
        # dictionary to avoid modifying it during intermediate steps.
        with self._package_lock:
            result_dict = (
                existing_packages_dict if existing_packages_dict is not None else {}
            )

            # Retrieve list of dependencies that need to be added
            dependency_packages = self._get_dependency_packages(
                package_dict,
                validate_package,
                package_table,
                result_dict,
                statement_params=statement_params,
            )

            # Add dependency packages
            for package in dependency_packages:
                name = package.name
                version = package.specs[0][1] if package.specs else None

                if name in result_dict:
                    if version is not None:
                        added_package_has_version = "==" in result_dict[name]
                        if added_package_has_version and result_dict[name] != str(
                            package
                        ):
                            raise ValueError(
                                f"Cannot add dependency package '{name}=={version}' "
                                f"because {result_dict[name]} is already added."
                            )
                        result_dict[name] = str(package)
                else:
                    result_dict[name] = str(package)

            # Always include cloudpickle
            extra_modules = [cloudpickle]
            if include_pandas:
                extra_modules.append("pandas")

            return list(result_dict.values()) + self._get_req_identifiers_list(
                extra_modules, result_dict
            )

    def _upload_unsupported_packages(
        self,
        packages: List[str],
        package_table: str,
        package_dict: Dict[str, str],
        custom_package_usage_config: Dict[str, Any],
    ) -> List[pkg_resources.Requirement]:
        """
        Uploads a list of Pypi packages, which are unavailable in Snowflake, to session stage.

        Args:
            packages (List[str]): List of package names requested by the user, that are not present in Snowflake.
            package_table (str): Name of Snowflake table containing information about Anaconda packages.
            package_dict (Dict[str, str]): A dictionary of package name -> package spec of packages that have
                been added explicitly so far using add_packages() or other such methods.

        Returns:
            List[pkg_resources.Requirement]: List of package dependencies (present in Snowflake) that would need to be added
            to the package dictionary.

        Raises:
            RuntimeError: If any failure occurs in the workflow.

        """
        if not custom_package_usage_config.get("cache_path", False):
            _logger.warning(
                "If you are adding package(s) unavailable in Snowflake, it is highly recommended that you "
                "include the 'cache_path' configuration parameter in order to reduce latency."
            )

        try:
            # Setup a temporary directory and target folder where pip install will take place.
            tmpdir_handler = tempfile.TemporaryDirectory()
            tmpdir = tmpdir_handler.name
            target = os.path.join(tmpdir, "unsupported_packages")
            if not os.path.exists(target):
                os.makedirs(target)

            pip_install_packages_to_target_folder(packages, target)

            # Create Requirement objects for packages installed, mapped to list of package files and folders.
            downloaded_packages_dict = map_python_packages_to_files_and_folders(target)

            # Fetch valid Snowflake Anaconda versions for all packages installed by pip (if present).
            valid_downloaded_packages = self._get_available_versions_for_packages(
                package_names=[
                    package.name for package in downloaded_packages_dict.keys()
                ],
                package_table_name=package_table,
            )

            # Detect packages which use native code.
            native_packages = detect_native_dependencies(
                target, downloaded_packages_dict
            )

            # Figure out which dependencies are available in Snowflake, and which native dependencies can be dropped.
            (
                supported_dependencies,
                dropped_dependencies,
                new_dependencies,
            ) = identify_supported_packages(
                list(downloaded_packages_dict.keys()),
                valid_downloaded_packages,
                native_packages,
                package_dict,
            )

            if len(native_packages) > 0 and not custom_package_usage_config.get(
                "force_push", False
            ):
                raise ValueError(
                    "Your code depends on packages that contain native code, it may not work on Snowflake! Set Session.custom_package_usage_config['force_push'] to True "
                    "if you wish to proceed with using them anyway."
                )

            # Delete files
            delete_files_belonging_to_packages(
                supported_dependencies + dropped_dependencies,
                downloaded_packages_dict,
                target,
            )

            # Zip and add to stage
            environment_signature: str = get_signature(packages)
            zip_file = f"{IMPLICIT_ZIP_FILE_NAME}_{environment_signature}.zip"
            zip_path = os.path.join(tmpdir, zip_file)
            zip_directory_contents(target, zip_path)

            # Add packages to stage
            stage_name = self.get_session_stage()

            if custom_package_usage_config.get("cache_path", False):
                # Switch the stage used for storing zip file.
                stage_name = custom_package_usage_config["cache_path"]

                # Download metadata dictionary using the technique mentioned here: https://docs.snowflake.com/en/user-guide/querying-stage
                metadata_file = f"{ENVIRONMENT_METADATA_FILE_NAME}.txt"
                normalized_metadata_path = normalize_remote_file_or_dir(
                    f"{stage_name}/{metadata_file}"
                )
                metadata = {
                    row[0]: row[1] if row[1] else []
                    for row in (
                        self.sql(
                            f"SELECT t.$1 as signature, t.$2 as packages from {normalized_metadata_path} t"
                        )._internal_collect_with_tag()
                    )
                }
                _logger.info(f"METADATA: {metadata}")

                # Add a new enviroment to the metadata, avoid commas while storing list of dependencies because commas are treated as default delimiters.
                metadata[environment_signature] = "|".join(
                    [
                        str(requirement)
                        for requirement in supported_dependencies + new_dependencies
                    ]
                )
                metadata_local_path = os.path.join(tmpdir_handler.name, metadata_file)
                with open(metadata_local_path, "w") as file:
                    for key, value in metadata.items():
                        file.write(f"{key},{value}\n")

                # Upload metadata file to stage
                # Note that the metadata file is not compressed, only the zip files are.
                self._conn.upload_file(
                    path=normalize_local_file(metadata_local_path),
                    stage_location=normalize_remote_file_or_dir(stage_name),
                    compress_data=False,
                    overwrite=True,
                )

            self._conn.upload_file(
                path=normalize_local_file(zip_path),
                stage_location=normalize_remote_file_or_dir(stage_name),
                compress_data=True,
                overwrite=True,
            )

            # Add zipped file as an import
            stage_zip_path = f"{stage_name}/{zip_file}"
            self.add_import(
                stage_zip_path
                if stage_zip_path.startswith(STAGE_PREFIX)
                else f"{STAGE_PREFIX}{stage_zip_path}"
            )
        except Exception as e:
            raise RuntimeError(
                f"Unable to auto-upload packages: {packages}, Error: {e} | NOTE: Alternatively, you can find the "
                f"directory of these packages and add it via Session.add_import. See details at "
                f"https://docs.snowflake.com/en/developer-guide/snowpark/python/creating-udfs.html#using"
                f"-third-party-packages-from-anaconda-in-a-udf."
            )
        finally:
            if tmpdir_handler:
                tmpdir_handler.cleanup()

        return supported_dependencies + new_dependencies

    def _is_anaconda_terms_acknowledged(self) -> bool:
        return self._run_query("select system$are_anaconda_terms_acknowledged()")[0][0]

    def _load_unsupported_packages_from_stage(
        self, environment_signature: str, cache_path: str
    ) -> List[pkg_resources.Requirement]:
        """
        Uses specified stage path to auto-import a group of unsupported packages, along with its dependencies. This
        saves time spent on pip install, native package detection and zip upload to stage.

        A cached environment on a stage consists of two files:
        1. A metadata dictionary, pickled using cloudpickle, which maps environment signatures to a list of
        Anaconda-supported dependency packages required for that environment.
        2. Zip files named '{PACKAGES_ZIP_NAME}_<environment_signature>.zip.gz which contain the unsupported packages.

        Note that a cached environment is only useful if you wish to use packages unsupported in Snowflake! Supported
        packages will not be cached (and need not be cached).

        Also note that any changes to your package list, which does not involve changing the versions or names
        of unsupported packages, will not necessarily affect your environment signature. Your environment signature
        corresponds only to packages currently not supported in the Anaconda channel.

        Args:
            environment_signature (str): Unique hash signature for a set of unsupported packages, computed by hashing
            a sorted tuple of unsupported package requirements (package versioning included).
        Returns:
            Optional[List[pkg_resources.Requirement]]: A list of package dependencies for the set of unsupported packages requested.
        """
        # Ensure that metadata file exists
        metadata_file = f"{ENVIRONMENT_METADATA_FILE_NAME}.txt"
        files: Set[str] = self._list_files_in_stage(cache_path)
        if metadata_file not in files:
            _logger.info(
                f"Metadata file named {metadata_file} not found at stage path {cache_path}."
            )
            return None  # We need the metadata file to obtain dependency package names.

        # Ensure that zipped package exists
        required_file = f"{IMPLICIT_ZIP_FILE_NAME}_{environment_signature}.zip.gz"
        if required_file not in files:
            _logger.info(
                f"Matching environment file not found at stage path {cache_path}."
            )
            return None  # We need the zipped packages folder.

        # Download metadata
        metadata_file_path = f"{cache_path}/{metadata_file}"
        metadata = {
            row[0]: row[1].split("|") if row[1] else []
            for row in (
                self.sql(
                    f"SELECT t.$1 as signature, t.$2 as packages from {normalize_remote_file_or_dir(metadata_file_path)} t"
                )
                .filter(col("signature") == environment_signature)
                ._internal_collect_with_tag()
            )
        }

        dependency_packages = [
            pkg_resources.Requirement.parse(package)
            for package in metadata[environment_signature]
        ]
        _logger.info(
            f"Loading dependency packages list - {metadata[environment_signature]}."
        )

        import_path = (
            f"{cache_path}/{IMPLICIT_ZIP_FILE_NAME}_{environment_signature}.zip.gz"
        )
        self.add_import(
            import_path
            if import_path.startswith(STAGE_PREFIX)
            else f"{STAGE_PREFIX}{import_path}"
        )
        return dependency_packages

    def _get_available_versions_for_packages(
        self,
        package_names: List[str],
        package_table_name: str,
        validate_package: bool = True,
        statement_params: Optional[Dict[str, str]] = None,
    ) -> Dict[str, List[str]]:
        package_to_version_mapping = (
            {
                p[0]: json.loads(p[1])
                for p in self.table(package_table_name)
                .filter(
                    (col("language", _emit_ast=False) == "python")
                    & (
                        col("package_name", _emit_ast=False).in_(
                            package_names, _emit_ast=False
                        )
                    ),
                    _emit_ast=False,
                )
                .group_by("package_name", _emit_ast=False)
                .agg(array_agg("version", _emit_ast=False), _emit_ast=False)
                ._internal_collect_with_tag(statement_params=statement_params)
            }
            if validate_package and len(package_names) > 0
            else None
        )
        return package_to_version_mapping

    @property
    def query_tag(self) -> Optional[str]:
        """
        The query tag for this session.

        :getter: Returns the query tag. You can use the query tag to find all queries
            run for this session in the History page of the Snowflake web interface.

        :setter: Sets the query tag. If the input is ``None`` or an empty :class:`str`,
            the session's query_tag will be unset. If the query tag is not set, the default
            will be the call stack when a :class:`DataFrame` method that pushes down the SQL
            query to the Snowflake Database is called. For example, :meth:`DataFrame.collect`,
            :meth:`DataFrame.show`, :meth:`DataFrame.create_or_replace_view` and
            :meth:`DataFrame.create_or_replace_temp_view` will push down the SQL query.
        """
        return self._query_tag

    @query_tag.setter
    def query_tag(self, tag: str) -> None:
        with self._lock:
            if tag:
                self._conn.run_query(f"alter session set query_tag = {str_to_sql(tag)}")
            else:
                self._conn.run_query("alter session unset query_tag")
            self._query_tag = tag

    def _get_remote_query_tag(self) -> None:
        """
        Fetches the current sessions query tag.
        """
        remote_tag_rows = self.sql("SHOW PARAMETERS LIKE 'QUERY_TAG'").collect()

        if len(remote_tag_rows) != 1 or not hasattr(remote_tag_rows[0], "value"):
            raise ValueError(
                "Snowflake server side query tag parameter has unexpected schema."
            )
        return remote_tag_rows[0].value

    def append_query_tag(self, tag: str, separator: str = ",") -> None:
        """
        Appends a tag to the current query tag. The input tag is appended to the current sessions query tag with the given separator.

        Args:
            tag: The tag to append to the current query tag.
            separator: The string used to separate values in the query tag.
        Note:
            Assigning a value via session.query_tag will remove any appended query tags.

        Example::
            >>> session.query_tag = "tag1"
            >>> session.append_query_tag("tag2")
            >>> print(session.query_tag)
            tag1,tag2
            >>> session.query_tag = "new_tag"
            >>> print(session.query_tag)
            new_tag

        Example::
            >>> session.query_tag = ""
            >>> session.append_query_tag("tag1")
            >>> print(session.query_tag)
            tag1

        Example::
            >>> session.query_tag = "tag1"
            >>> session.append_query_tag("tag2", separator="|")
            >>> print(session.query_tag)
            tag1|tag2

        Example::
            >>> session.sql("ALTER SESSION SET QUERY_TAG = 'tag1'").collect()
            [Row(status='Statement executed successfully.')]
            >>> session.append_query_tag("tag2")
            >>> print(session.query_tag)
            tag1,tag2
        """
        if tag:
            remote_tag = self._get_remote_query_tag()
            new_tag = separator.join(t for t in [remote_tag, tag] if t)
            self.query_tag = new_tag

    def update_query_tag(self, tag: dict) -> None:
        """
        Updates a query tag that is a json encoded string. Throws an exception if the sessions current query tag is not a valid json string.


        Args:
            tag: The dict that provides updates to the current query tag dict.
        Note:
            Assigning a value via session.query_tag will remove any current query tag state.

        Example::
            >>> session.query_tag = '{"key1": "value1"}'
            >>> session.update_query_tag({"key2": "value2"})
            >>> print(session.query_tag)
            {"key1": "value1", "key2": "value2"}

        Example::
            >>> session.sql("ALTER SESSION SET QUERY_TAG = '{\\"key1\\": \\"value1\\"}'").collect()
            [Row(status='Statement executed successfully.')]
            >>> session.update_query_tag({"key2": "value2"})
            >>> print(session.query_tag)
            {"key1": "value1", "key2": "value2"}

        Example::
            >>> session.query_tag = ""
            >>> session.update_query_tag({"key1": "value1"})
            >>> print(session.query_tag)
            {"key1": "value1"}
        """
        if tag:
            tag_str = self._get_remote_query_tag() or "{}"
            try:
                tag_dict = json.loads(tag_str)
                tag_dict.update(tag)
                self.query_tag = json.dumps(tag_dict)
            except json.JSONDecodeError:
                raise ValueError(
                    f"Expected query tag to be valid json. Current query tag: {tag_str}"
                )

    @publicapi
    def table(self, name: Union[str, Iterable[str]], _emit_ast: bool = True) -> Table:
        """
        Returns a Table that points the specified table.

        Args:
            name: A string or list of strings that specify the table name or
                fully-qualified object identifier (database name, schema name, and table name).

            _emit_ast: Whether to emit AST statements.

            Note:
                If your table name contains special characters, use double quotes to mark it like this, ``session.table('"my table"')``.
                For fully qualified names, you need to use double quotes separately like this, ``session.table('"my db"."my schema"."my.table"')``.
                Refer to `Identifier Requirements <https://docs.snowflake.com/en/sql-reference/identifiers-syntax.html>`_.

        Examples::

            >>> df1 = session.create_dataframe([[1, 2], [3, 4]], schema=["a", "b"])
            >>> df1.write.save_as_table("my_table", mode="overwrite", table_type="temporary")
            >>> session.table("my_table").collect()
            [Row(A=1, B=2), Row(A=3, B=4)]
            >>> current_db = session.get_current_database()
            >>> current_schema = session.get_current_schema()
            >>> session.table([current_db, current_schema, "my_table"]).collect()
            [Row(A=1, B=2), Row(A=3, B=4)]
        """
        if _emit_ast:
            stmt = self._ast_batch.assign()
            ast = with_src_position(stmt.expr.sp_table, stmt)
            if isinstance(name, str):
                ast.name.sp_table_name_flat.name = name
            elif isinstance(name, Iterable):
                ast.name.sp_table_name_structured.name.extend(name)
            ast.variant.sp_session_table = True
        else:
            stmt = None

        if not isinstance(name, str) and isinstance(name, Iterable):
            name = ".".join(name)
        validate_object_name(name)
        t = Table(name, session=self, _ast_stmt=stmt, _emit_ast=_emit_ast)
        # Replace API call origin for table
        set_api_call_source(t, "Session.table")
        return t

    @publicapi
    def table_function(
        self,
        func_name: Union[str, List[str], Callable[..., Any], TableFunctionCall],
        *func_arguments: ColumnOrName,
        _emit_ast: bool = True,
        **func_named_arguments: ColumnOrName,
    ) -> DataFrame:
        """Creates a new DataFrame from the given snowflake SQL table function.

        References: `Snowflake SQL functions <https://docs.snowflake.com/en/sql-reference/functions-table.html>`_.

        Example 1
            Query a table function by function name:

            >>> from snowflake.snowpark.functions import lit
            >>> session.table_function("split_to_table", lit("split words to table"), lit(" ")).collect()
            [Row(SEQ=1, INDEX=1, VALUE='split'), Row(SEQ=1, INDEX=2, VALUE='words'), Row(SEQ=1, INDEX=3, VALUE='to'), Row(SEQ=1, INDEX=4, VALUE='table')]

        Example 2
            Define a table function variable and query it:

            >>> from snowflake.snowpark.functions import table_function, lit
            >>> split_to_table = table_function("split_to_table")
            >>> session.table_function(split_to_table(lit("split words to table"), lit(" "))).collect()
            [Row(SEQ=1, INDEX=1, VALUE='split'), Row(SEQ=1, INDEX=2, VALUE='words'), Row(SEQ=1, INDEX=3, VALUE='to'), Row(SEQ=1, INDEX=4, VALUE='table')]

        Example 3
            If you want to call a UDTF right after it's registered, the returned ``UserDefinedTableFunction`` is callable:

            >>> from snowflake.snowpark.types import IntegerType, StructField, StructType
            >>> from snowflake.snowpark.functions import udtf, lit
            >>> class GeneratorUDTF:
            ...     def process(self, n):
            ...         for i in range(n):
            ...             yield (i, )
            >>> generator_udtf = udtf(GeneratorUDTF, output_schema=StructType([StructField("number", IntegerType())]), input_types=[IntegerType()])
            >>> session.table_function(generator_udtf(lit(3))).collect()
            [Row(NUMBER=0), Row(NUMBER=1), Row(NUMBER=2)]

        Args:
            func_name: The SQL function name.
            func_arguments: The positional arguments for the SQL function.
            func_named_arguments: The named arguments for the SQL function, if it accepts named arguments.

        Returns:
            A new :class:`DataFrame` with data from calling the table function.

        See Also:
            - :meth:`DataFrame.join_table_function`, which lateral joins an existing :class:`DataFrame` and a SQL function.
            - :meth:`Session.generator`, which is used to instantiate a :class:`DataFrame` using Generator table function.
                Generator functions are not supported with :meth:`Session.table_function`.
        """
        # AST.
        stmt = None
        if _emit_ast:
            add_intermediate_stmt(self._ast_batch, func_name)
            stmt = self._ast_batch.assign()
            ast = with_src_position(stmt.expr.sp_session_table_function, stmt)
            build_indirect_table_fn_apply(
                ast.fn,
                func_name,
                *func_arguments,
                **func_named_arguments,
            )

        # TODO: Support table_function in MockServerConnection.
        if isinstance(self._conn, MockServerConnection) and not isinstance(
            self._conn, NopConnection
        ):
            if self._conn._suppress_not_implemented_error:

                # TODO: Snowpark does not allow empty dataframes (no schema, no data). Have a dummy schema here.
                ans = self.createDataFrame(
                    [],
                    schema=StructType([StructField("row", IntegerType())]),
                    _emit_ast=False,
                )
                if _emit_ast:
                    ans._ast_id = stmt.var_id.bitfield1
                return ans
            else:
                # TODO: Implement table_function properly in local testing mode.
                # self._conn.log_not_supported_error(
                #     external_feature_name="Session.table_function",
                #     raise_error=NotImplementedError,
                # )
                pass

        func_expr = _create_table_function_expression(
            func_name, *func_arguments, **func_named_arguments
        )

        if self.sql_simplifier_enabled:
            d = DataFrame(
                self,
                self._analyzer.create_select_statement(
                    from_=SelectTableFunction(func_expr, analyzer=self._analyzer),
                    analyzer=self._analyzer,
                ),
            )
        else:
            d = DataFrame(
                self,
                TableFunctionRelation(func_expr),
            )
        set_api_call_source(d, "Session.table_function")

        if _emit_ast:
            d._ast_id = stmt.var_id.bitfield1

        return d

    @publicapi
    def generator(
        self,
        *columns: Column,
        rowcount: int = 0,
        timelimit: int = 0,
        _emit_ast: bool = True,
    ) -> DataFrame:
        """Creates a new DataFrame using the Generator table function.

        References: `Snowflake Generator function <https://docs.snowflake.com/en/sql-reference/functions/generator.html>`_.

        Args:
            columns: List of data generation function that work in tandem with generator table function.
            rowcount: Resulting table with contain ``rowcount`` rows if only this argument is specified. Defaults to 0.
            timelimit: The query runs for ``timelimit`` seconds, generating as many rows as possible within the time frame. The
                exact row count depends on the system speed. Defaults to 0.

        Usage Notes:
                - When both ``rowcount`` and ``timelimit`` are specified, then:

                    + if the ``rowcount`` is reached before the ``timelimit``, the resulting table with contain ``rowcount`` rows.
                    + if the ``timelimit`` is reached before the ``rowcount``, the table will contain as many rows generated within this time.
                - If both ``rowcount`` and ``timelimit`` are not specified, 0 rows will be generated.

        Example 1
            >>> from snowflake.snowpark.functions import seq1, seq8, uniform
            >>> df = session.generator(seq1(1).as_("sequence one"), uniform(1, 10, 2).as_("uniform"), rowcount=3)
            >>> df.show()
            ------------------------------
            |"sequence one"  |"UNIFORM"  |
            ------------------------------
            |0               |3          |
            |1               |3          |
            |2               |3          |
            ------------------------------
            <BLANKLINE>

        Example 2
            >>> df = session.generator(seq8(0), uniform(1, 10, 2), timelimit=1).order_by(seq8(0)).limit(3)
            >>> df.show()
            -----------------------------------
            |"SEQ8(0)"  |"UNIFORM(1, 10, 2)"  |
            -----------------------------------
            |0          |3                    |
            |1          |3                    |
            |2          |3                    |
            -----------------------------------
            <BLANKLINE>

        Returns:
            A new :class:`DataFrame` with data from calling the generator table function.
        """
        # AST.
        stmt = None
        if _emit_ast:
            stmt = self._ast_batch.assign()
            ast = with_src_position(stmt.expr.sp_generator, stmt)
            col_names, is_variadic = parse_positional_args_to_list_variadic(*columns)
            for col_name in col_names:
                ast.columns.append(col_name._ast)
            ast.row_count = rowcount
            ast.time_limit_seconds = timelimit
            ast.variadic = is_variadic

        # TODO: Support generator in MockServerConnection.
        from snowflake.snowpark.mock._connection import MockServerConnection

        if (
            isinstance(self._conn, MockServerConnection)
            and self._conn._suppress_not_implemented_error
        ):
            # TODO: Snowpark does not allow empty dataframes (no schema, no data). Have a dummy schema here.
            ans = self.createDataFrame(
                [],
                schema=StructType([StructField("row", IntegerType())]),
                _emit_ast=False,
            )
            if _emit_ast:
                ans._ast_id = stmt.var_id.bitfield1
            return ans

        if isinstance(self._conn, MockServerConnection):
            self._conn.log_not_supported_error(
                external_feature_name="DataFrame.generator",
                raise_error=NotImplementedError,
            )
        if not columns:
            raise ValueError("Columns cannot be empty for generator table function")
        named_args = {}
        if rowcount != 0:
            named_args["rowcount"] = lit(rowcount)._expression
        if timelimit != 0:
            named_args["timelimit"] = lit(timelimit)._expression

        operators = [self._analyzer.analyze(col._expression, {}) for col in columns]
        func_expr = GeneratorTableFunction(args=named_args, operators=operators)

        if self.sql_simplifier_enabled:
            d = DataFrame(
                self,
                SelectStatement(
                    from_=SelectTableFunction(
                        func_expr=func_expr, analyzer=self._analyzer
                    ),
                    analyzer=self._analyzer,
                ),
                _ast_stmt=stmt,
                _emit_ast=_emit_ast,
            )
        else:
            d = DataFrame(
                self,
                TableFunctionRelation(func_expr),
                _ast_stmt=stmt,
                _emit_ast=_emit_ast,
            )
        set_api_call_source(d, "Session.generator")
        return d

    @publicapi
    def sql(
        self,
        query: str,
        params: Optional[Sequence[Any]] = None,
        _ast_stmt: proto.Assign = None,
        _emit_ast: bool = True,
    ) -> DataFrame:
        """
        Returns a new DataFrame representing the results of a SQL query.

        Note:
            You can use this method to execute a SQL query lazily,
            which means the SQL is not executed until methods like :func:`DataFrame.collect`
            or :func:`DataFrame.to_pandas` evaluate the DataFrame.
            For **immediate execution**, chain the call with the collect method: `session.sql(query).collect()`.

        Args:
            query: The SQL statement to execute.
            params: binding parameters. We only support qmark bind variables. For more information, check
                https://docs.snowflake.com/en/developer-guide/python-connector/python-connector-example#qmark-or-numeric-binding
            _ast_stmt: when invoked internally, supplies the AST to use for the resulting dataframe.

        Example::

            >>> # create a dataframe from a SQL query
            >>> df = session.sql("select 1/2")
            >>> # execute the query
            >>> df.collect()
            [Row(1/2=Decimal('0.500000'))]

            >>> # Use params to bind variables
            >>> session.sql("select * from values (?, ?), (?, ?)", params=[1, "a", 2, "b"]).sort("column1").collect()
            [Row(COLUMN1=1, COLUMN2='a'), Row(COLUMN1=2, COLUMN2='b')]
        """
        # AST.
        stmt = None
        if _emit_ast:
            if _ast_stmt is None:
                stmt = self._ast_batch.assign()
                expr = with_src_position(stmt.expr.sp_sql, stmt)
                expr.query = query
                if params is not None:
                    for p in params:
                        build_expr_from_python_val(expr.params.add(), p)
            else:
                stmt = _ast_stmt

        if (
            isinstance(self._conn, MockServerConnection)
            and not self._conn._suppress_not_implemented_error
        ):
            if self._conn.is_closed():
                raise SnowparkSessionException(
                    "Cannot perform this operation because the session has been closed.",
                    error_code="1404",
                )
            self._conn.log_not_supported_error(
                external_feature_name="Session.sql",
                raise_error=NotImplementedError,
            )

        if self.sql_simplifier_enabled:
            d = DataFrame(
                self,
                self._analyzer.create_select_statement(
                    from_=SelectSQL(query, analyzer=self._analyzer, params=params),
                    analyzer=self._analyzer,
                ),
                _ast_stmt=stmt,
            )
        else:
            d = DataFrame(
                self,
                self._analyzer.plan_builder.query(
                    query, source_plan=None, params=params
                ),
                _ast_stmt=stmt,
            )
        set_api_call_source(d, "Session.sql")
        return d

    @property
    def read(self) -> "DataFrameReader":
        """Returns a :class:`DataFrameReader` that you can use to read data from various
        supported sources (e.g. a file in a stage) as a DataFrame."""
        return DataFrameReader(self)

    @property
    def session_id(self) -> int:
        """Returns an integer that represents the session ID of this session."""
        return self._session_id

    @property
    def connection(self) -> "SnowflakeConnection":
        """Returns a :class:`SnowflakeConnection` object that allows you to access the connection between the current session
        and Snowflake server."""
        return self._conn._conn

    def _run_query(
        self,
        query: str,
        is_ddl_on_temp_object: bool = False,
        log_on_exception: bool = True,
        statement_params: Optional[Dict[str, str]] = None,
    ) -> List[Any]:
        return self._conn.run_query(
            query,
            is_ddl_on_temp_object=is_ddl_on_temp_object,
            log_on_exception=log_on_exception,
            _statement_params=statement_params,
        )["data"]

    def _get_result_attributes(self, query: str) -> List[Attribute]:
        return self._conn.get_result_attributes(query)

    def get_session_stage(
        self,
        statement_params: Optional[Dict[str, str]] = None,
    ) -> str:
        """
        Returns the name of the temporary stage created by the Snowpark library
        for uploading and storing temporary artifacts for this session.
        These artifacts include libraries and packages for UDFs that you define
        in this session via :func:`add_import`.

        Note:
            This temporary stage is created once under the current database and schema of a Snowpark session.
            Therefore, if you switch database or schema during the session, the stage will not be re-created
            in the new database or schema, and still references the stage in the old database or schema.
        """
        with self._lock:
            if not self._session_stage:
                full_qualified_stage_name = self.get_fully_qualified_name_if_possible(
                    random_name_for_temp_object(TempObjectType.STAGE)
                )
                self._run_query(
                    f"create {get_temp_type_for_object(self._use_scoped_temp_objects, True)} \
                    stage if not exists {full_qualified_stage_name}",
                    is_ddl_on_temp_object=True,
                    statement_params=statement_params,
                )
                # set the value after running the query to ensure atomicity
                self._session_stage = full_qualified_stage_name
        return f"{STAGE_PREFIX}{self._session_stage}"

    def _write_modin_pandas_helper(
        self,
        df: Union[
            "modin.pandas.DataFrame",  # noqa: F821
            "modin.pandas.Series",  # noqa: F821
        ],
        table_name: str,
        location: str,
        database: Optional[str] = None,
        schema: Optional[str] = None,
        quote_identifiers: bool = True,
        auto_create_table: bool = False,
        overwrite: bool = False,
        index: bool = False,
        index_label: Optional["IndexLabel"] = None,  # noqa: F821
        table_type: Literal["", "temp", "temporary", "transient"] = "",
    ) -> None:
        """A helper method used by `write_pandas` to write Snowpark pandas DataFrame or Series to a table by using
        :func:`modin.pandas.DataFrame.to_snowflake <modin.pandas.DataFrame.to_snowflake>` or
        :func:`modin.pandas.Series.to_snowflake <modin.pandas.Series.to_snowflake>` internally

        Args:
            df: The Snowpark pandas DataFrame or Series we'd like to write back.
            table_name: Name of the table we want to insert into.
            location: the location of the table in string.
            database: Database that the table is in. If not provided, the default one will be used.
            schema: Schema that the table is in. If not provided, the default one will be used.
            quote_identifiers: By default, identifiers, specifically database, schema, table and column names
                (from :attr:`DataFrame.columns`) will be quoted. `to_snowflake` always quote column names so
                quote_identifiers = False is not supported here.
            auto_create_table: When true, automatically creates a table to store the passed in pandas DataFrame using the
                passed in ``database``, ``schema``, and ``table_name``. Note: there are usually multiple table configurations that
                would allow you to upload a particular pandas DataFrame successfully. If you don't like the auto created
                table, you can always create your own table before calling this function. For example, auto-created
                tables will store :class:`list`, :class:`tuple` and :class:`dict` as strings in a VARCHAR column.
            overwrite: Default value is ``False`` and the pandas DataFrame data is appended to the existing table. If set to ``True`` and if auto_create_table is also set to ``True``,
                then it drops the table. If set to ``True`` and if auto_create_table is set to ``False``,
                then it truncates the table. Note that in both cases (when overwrite is set to ``True``) it will replace the existing
                contents of the table with that of the passed in pandas DataFrame.
            index: default True
                If true, save DataFrame index columns as table columns.
            index_label:
                Column label for index column(s). If None is given (default) and index is True,
                then the index names are used. A sequence should be given if the DataFrame uses MultiIndex.
            table_type: The table type of table to be created. The supported values are: ``temp``, ``temporary``,
                and ``transient``. An empty string means to create a permanent table. Learn more about table types
                `here <https://docs.snowflake.com/en/user-guide/tables-temp-transient.html>`_.
        """
        if not quote_identifiers:
            raise NotImplementedError(
                "quote_identifiers = False is not supported by `to_snowflake`."
            )

        def quote_id(id: str) -> str:
            return '"' + id + '"'

        name = [table_name]
        if schema:
            name = [quote_id(schema)] + name
        if database:
            name = [quote_id(database)] + name

        if not auto_create_table and not self._table_exists(name):
            raise SnowparkClientException(
                f"Cannot write Snowpark pandas DataFrame or Series to table {location} because it does not exist. Use "
                f"auto_create_table = True to create table before writing a Snowpark pandas DataFrame or Series"
            )
        if_exists = "replace" if overwrite else "append"
        df.to_snowflake(
            name=name,
            if_exists=if_exists,
            index=index,
            index_label=index_label,
            table_type=table_type,
        )

    @publicapi
    def write_pandas(
        self,
        df: Union[
            "pandas.DataFrame",
            "modin.pandas.DataFrame",  # noqa: F821
            "modin.pandas.Series",  # noqa: F821
        ],
        table_name: str,
        *,
        database: Optional[str] = None,
        schema: Optional[str] = None,
        chunk_size: Optional[int] = WRITE_PANDAS_CHUNK_SIZE,
        compression: str = "gzip",
        on_error: str = "abort_statement",
        parallel: int = 4,
        quote_identifiers: bool = True,
        auto_create_table: bool = False,
        create_temp_table: bool = False,
        overwrite: bool = False,
        table_type: Literal["", "temp", "temporary", "transient"] = "",
        use_logical_type: Optional[bool] = None,
        _emit_ast: bool = True,
        **kwargs: Dict[str, Any],
    ) -> Table:
        """Writes a pandas DataFrame to a table in Snowflake and returns a
        Snowpark :class:`DataFrame` object referring to the table where the
        pandas DataFrame was written to.

        Args:
            df: The pandas DataFrame or Snowpark pandas DataFrame or Series we'd like to write back.
            table_name: Name of the table we want to insert into.
            database: Database that the table is in. If not provided, the default one will be used.
            schema: Schema that the table is in. If not provided, the default one will be used.
            chunk_size: Number of rows to be inserted once. If not provided, all rows will be dumped once.
                Default to None normally, 100,000 if inside a stored procedure.
            compression: The compression used on the Parquet files: gzip or snappy. Gzip gives supposedly a
                better compression, while snappy is faster. Use whichever is more appropriate.
            on_error: Action to take when COPY INTO statements fail. See details at
                `copy options <https://docs.snowflake.com/en/sql-reference/sql/copy-into-table.html#copy-options-copyoptions>`_.
            parallel: Number of threads to be used when uploading chunks. See details at
                `parallel parameter <https://docs.snowflake.com/en/sql-reference/sql/put.html#optional-parameters>`_.
            quote_identifiers: By default, identifiers, specifically database, schema, table and column names
                (from :attr:`DataFrame.columns`) will be quoted. If set to ``False``, identifiers
                are passed on to Snowflake without quoting, i.e. identifiers will be coerced to uppercase by Snowflake.
            auto_create_table: When true, automatically creates a table to store the passed in pandas DataFrame using the
                passed in ``database``, ``schema``, and ``table_name``. Note: there are usually multiple table configurations that
                would allow you to upload a particular pandas DataFrame successfully. If you don't like the auto created
                table, you can always create your own table before calling this function. For example, auto-created
                tables will store :class:`list`, :class:`tuple` and :class:`dict` as strings in a VARCHAR column.
            create_temp_table: (Deprecated) The to-be-created table will be temporary if this is set to ``True``. Note
                that to avoid breaking changes, currently when this is set to True, it overrides ``table_type``.
            overwrite: Default value is ``False`` and the pandas DataFrame data is appended to the existing table. If set to ``True`` and if auto_create_table is also set to ``True``,
                then it drops the table. If set to ``True`` and if auto_create_table is set to ``False``,
                then it truncates the table. Note that in both cases (when overwrite is set to ``True``) it will replace the existing
                contents of the table with that of the passed in pandas DataFrame.
            table_type: The table type of table to be created. The supported values are: ``temp``, ``temporary``,
                and ``transient``. An empty string means to create a permanent table. Learn more about table types
                `here <https://docs.snowflake.com/en/user-guide/tables-temp-transient.html>`_.
            use_logical_type: Boolean that specifies whether to use Parquet logical types when reading the parquet files
                for the uploaded pandas dataframe. With this file format option, Snowflake can interpret Parquet logical
                types during data loading. To enable Parquet logical types, set use_logical_type as True. Set to None to
                use Snowflakes default. For more information, see:
                `file format options: <https://docs.snowflake.com/en/sql-reference/sql/create-file-format#type-parquet>`_.

        Example::

            >>> import pandas as pd
            >>> pandas_df = pd.DataFrame([(1, "Steve"), (2, "Bob")], columns=["id", "name"])
            >>> snowpark_df = session.write_pandas(pandas_df, "write_pandas_table", auto_create_table=True, table_type="temp")
            >>> snowpark_df.sort('"id"').to_pandas()
               id   name
            0   1  Steve
            1   2    Bob

            >>> pandas_df2 = pd.DataFrame([(3, "John")], columns=["id", "name"])
            >>> snowpark_df2 = session.write_pandas(pandas_df2, "write_pandas_table", auto_create_table=False)
            >>> snowpark_df2.sort('"id"').to_pandas()
               id   name
            0   1  Steve
            1   2    Bob
            2   3   John

            >>> pandas_df3 = pd.DataFrame([(1, "Jane")], columns=["id", "name"])
            >>> snowpark_df3 = session.write_pandas(pandas_df3, "write_pandas_table", auto_create_table=False, overwrite=True)
            >>> snowpark_df3.to_pandas()
               id  name
            0   1  Jane

            >>> pandas_df4 = pd.DataFrame([(1, "Jane")], columns=["id", "name"])
            >>> snowpark_df4 = session.write_pandas(pandas_df4, "write_pandas_transient_table", auto_create_table=True, table_type="transient")
            >>> snowpark_df4.to_pandas()
               id  name
            0   1  Jane

        Note:
            1. Unless ``auto_create_table`` is ``True``, you must first create a table in
            Snowflake that the passed in pandas DataFrame can be written to. If
            your pandas DataFrame cannot be written to the specified table, an
            exception will be raised.

            2. If the dataframe is Snowpark pandas :class:`~modin.pandas.DataFrame`
            or :class:`~modin.pandas.Series`, it will call
            :func:`modin.pandas.DataFrame.to_snowflake <modin.pandas.DataFrame.to_snowflake>`
            or :func:`modin.pandas.Series.to_snowflake <modin.pandas.Series.to_snowflake>`
            internally to write a Snowpark pandas DataFrame into a Snowflake table.

            3. If the input pandas DataFrame has `datetime64[ns, tz]` columns and `auto_create_table` is set to `True`,
            they will be converted to `TIMESTAMP_LTZ` in the output Snowflake table by default.
            If `TIMESTAMP_TZ` is needed for those columns instead, please manually create the table before loading data.
        """

        if isinstance(self._conn, MockServerConnection):
            self._conn.log_not_supported_error(
                external_feature_name="Session.write_pandas",
                raise_error=NotImplementedError,
            )

        if create_temp_table:
            warning(
                "write_pandas.create_temp_table",
                "create_temp_table is deprecated. We still respect this parameter when it is True but "
                'please consider using `table_type="temporary"` instead.',
            )
            table_type = "temporary"

        if table_type and table_type.lower() not in SUPPORTED_TABLE_TYPES:
            raise ValueError(
                f"Unsupported table type. Expected table types: {SUPPORTED_TABLE_TYPES}"
            )

        success = None  # forward declaration
        try:
            if quote_identifiers:
                location = (
                    (('"' + database + '".') if database else "")
                    + (('"' + schema + '".') if schema else "")
                    + ('"' + table_name + '"')
                )
            else:
                location = (
                    (database + "." if database else "")
                    + (schema + "." if schema else "")
                    + (table_name)
                )

            if use_logical_type is not None:
                signature = inspect.signature(write_pandas)
                use_logical_type_supported = "use_logical_type" in signature.parameters
                if use_logical_type_supported:
                    kwargs["use_logical_type"] = use_logical_type
                else:
                    # raise warning to upgrade python connector
                    warnings.warn(
                        "use_logical_type will be ignored because current python "
                        "connector version does not support it. Please upgrade "
                        "snowflake-connector-python to 3.4.0 or above.",
                        stacklevel=1,
                    )

            modin_pandas, modin_is_imported = import_or_missing_modin_pandas()
            if modin_is_imported and isinstance(
                df, (modin_pandas.DataFrame, modin_pandas.Series)
            ):
                self._write_modin_pandas_helper(
                    df,
                    table_name,
                    location,
                    database=database,
                    schema=schema,
                    quote_identifiers=quote_identifiers,
                    auto_create_table=auto_create_table,
                    overwrite=overwrite,
                    table_type=table_type,
                    **kwargs,
                )
                success, ci_output = True, ""
            else:
                if isinstance(self._conn, MockServerConnection):
                    # TODO: Implement here write_pandas correctly.
                    success, ci_output = True, []
                else:
                    success, _, _, ci_output = write_pandas(
                        self._conn._conn,
                        df,
                        table_name,
                        database=database,
                        schema=schema,
                        chunk_size=chunk_size,
                        compression=compression,
                        on_error=on_error,
                        parallel=parallel,
                        quote_identifiers=quote_identifiers,
                        auto_create_table=auto_create_table,
                        overwrite=overwrite,
                        table_type=table_type,
                        **kwargs,
                    )
        except ProgrammingError as pe:
            if pe.msg.endswith("does not exist"):
                raise SnowparkClientExceptionMessages.DF_PANDAS_TABLE_DOES_NOT_EXIST_EXCEPTION(
                    location
                ) from pe
            else:
                raise pe

        if success:
            table = self.table(location, _emit_ast=False)
            set_api_call_source(table, "Session.write_pandas")

            # AST.
            if _emit_ast:
                # Create AST statement.
                stmt = self._ast_batch.assign()
                ast = with_src_position(stmt.expr.sp_write_pandas, stmt)  # noqa: F841

                ast.auto_create_table = auto_create_table
                if chunk_size is not None and chunk_size != WRITE_PANDAS_CHUNK_SIZE:
                    ast.chunk_size.value = chunk_size
                ast.compression = compression
                ast.create_temp_table = create_temp_table
                if isinstance(df, pandas.DataFrame):
                    ast.df.sp_dataframe_data__pandas.v.temp_table.sp_table_name_flat.name = (
                        table.table_name
                    )
                else:
                    raise NotImplementedError(
                        f"Only pandas DataFrame supported, but not {type(df)}"
                    )
                if kwargs:
                    for k, v in kwargs.items():
                        t = ast.kwargs.add()
                        t._1 = k
                        build_expr_from_python_val(t._2, v)
                ast.on_error = on_error
                ast.overwrite = overwrite
                ast.parallel = parallel
                ast.quote_identifiers = quote_identifiers

                # Convert to [...] location.
                table_location = table_name
                if schema is not None:
                    table_location = [schema, table_location]
                if database is not None:
                    if schema is None:
                        # TODO: unify API with other APIs using [...] syntax. Default schema is PUBLIC
                        raise ValueError("Need to set schema when using database.")
                    table_location = [database] + table_location

                build_sp_table_name(ast.table_name, table_location)
                ast.table_type = table_type

                table._ast_id = stmt.var_id.bitfield1

            return table
        else:
            raise SnowparkClientExceptionMessages.DF_PANDAS_GENERAL_EXCEPTION(
                str(ci_output)
            )

<<<<<<< HEAD
    def _create_temp_table_for_given_schema(
        self, temp_table_name: str, schema: StructType
    ) -> bool:
        """Creates a temp table for specified schema.

        Args:
            temp_table_name: table name
            schema: user provided StructType schema

        Returns:
            True table was created successfully, else False
        """
        try:
            schema_string = attribute_to_schema_string(schema._to_attributes())
            self._run_query(
                f"CREATE SCOPED TEMP TABLE {temp_table_name} ({schema_string})"
            )
        except ProgrammingError as e:
            logging.debug(
                f"Cannot create temp table for specified schema, fall back to inferring "
                f"schema string from select query. Exception: {str(e)}"
            )
            return False
        return True

=======
    @publicapi
>>>>>>> 5d5ecc6e
    def create_dataframe(
        self,
        data: Union[List, Tuple, "pandas.DataFrame"],
        schema: Optional[Union[StructType, Iterable[str]]] = None,
        _emit_ast: bool = True,
    ) -> DataFrame:
        """Creates a new DataFrame containing the specified values from the local data.

        If creating a new DataFrame from a pandas Dataframe, we will store the pandas
        DataFrame in a temporary table and return a DataFrame pointing to that temporary
        table for you to then do further transformations on. This temporary table will be
        dropped at the end of your session. If you would like to save the pandas DataFrame,
        use the :meth:`write_pandas` method instead.

        Args:
            data: The local data for building a :class:`DataFrame`. ``data`` can only
                be a :class:`list`, :class:`tuple` or pandas DataFrame. Every element in
                ``data`` will constitute a row in the DataFrame.
            schema: A :class:`~snowflake.snowpark.types.StructType` containing names and
                data types of columns, or a list of column names, or ``None``.
                When ``schema`` is a list of column names or ``None``, the schema of the
                DataFrame will be inferred from the data across all rows. To improve
                performance, provide a schema. This avoids the need to infer data types
                with large data sets.

        Examples::

            >>> # create a dataframe with a schema
            >>> from snowflake.snowpark.types import IntegerType, StringType, StructField
            >>> schema = StructType([StructField("a", IntegerType()), StructField("b", StringType())])
            >>> session.create_dataframe([[1, "snow"], [3, "flake"]], schema).collect()
            [Row(A=1, B='snow'), Row(A=3, B='flake')]

            >>> # create a dataframe by inferring a schema from the data
            >>> from snowflake.snowpark import Row
            >>> # infer schema
            >>> session.create_dataframe([1, 2, 3, 4], schema=["a"]).collect()
            [Row(A=1), Row(A=2), Row(A=3), Row(A=4)]
            >>> session.create_dataframe([[1, 2, 3, 4]], schema=["a", "b", "c", "d"]).collect()
            [Row(A=1, B=2, C=3, D=4)]
            >>> session.create_dataframe([[1, 2], [3, 4]], schema=["a", "b"]).collect()
            [Row(A=1, B=2), Row(A=3, B=4)]
            >>> session.create_dataframe([Row(a=1, b=2, c=3, d=4)]).collect()
            [Row(A=1, B=2, C=3, D=4)]
            >>> session.create_dataframe([{"a": 1}, {"b": 2}]).collect()
            [Row(A=1, B=None), Row(A=None, B=2)]

            >>> # create a dataframe from a pandas Dataframe
            >>> import pandas as pd
            >>> session.create_dataframe(pd.DataFrame([(1, 2, 3, 4)], columns=["a", "b", "c", "d"])).collect()
            [Row(a=1, b=2, c=3, d=4)]

        Note:
            When `data` is a pandas DataFrame, `snowflake.connector.pandas_tools.write_pandas` is called, which
            requires permission to (1) CREATE STAGE (2) CREATE TABLE and (3) CREATE FILE FORMAT under the current
            database and schema.
        """
        if data is None:
            raise ValueError("data cannot be None.")

        # check the type of data
        if isinstance(data, Row):
            raise TypeError("create_dataframe() function does not accept a Row object.")

        if not isinstance(data, (list, tuple)) and (
            not installed_pandas
            or (installed_pandas and not isinstance(data, pandas.DataFrame))
        ):
            raise TypeError(
                "create_dataframe() function only accepts data as a list, tuple or a pandas DataFrame."
            )

        # If data is a pandas dataframe, the schema will be detected from the dataframe itself and schema ignored.
        # Warn user to acknowledge this.
        if (
            installed_pandas
            and isinstance(data, pandas.DataFrame)
            and schema is not None
        ):
            warnings.warn(
                "data is a pandas DataFrame, parameter schema is ignored. To silence this warning pass schema=None.",
                UserWarning,
                stacklevel=2,
            )

        # check to see if it is a pandas DataFrame and if so, write that to a temp
        # table and return as a DataFrame
        origin_data = data
        if installed_pandas and isinstance(data, pandas.DataFrame):
            temp_table_name = escape_quotes(
                random_name_for_temp_object(TempObjectType.TABLE)
            )
            if isinstance(self._conn, MockServerConnection):
                schema, data = _extract_schema_and_data_from_pandas_df(data)
                # we do not return here as live connection and keep using the data frame logic and compose table
            else:
                sf_database = self._conn._get_current_parameter(
                    "database", quoted=False
                )
                sf_schema = self._conn._get_current_parameter("schema", quoted=False)

<<<<<<< HEAD
                # If the user specifies schema for their dataframe, we try out best to match
                # it by create a temp table with the specified schema, and load the data into
                # the temp table. If we fail, go back to old method using infer schema.
                if isinstance(
                    schema, StructType
                ) and self._create_temp_table_for_given_schema(temp_table_name, schema):
                    try:
                        t = self.write_pandas(
                            data,
                            temp_table_name,
                            database=sf_database,
                            schema=sf_schema,
                            quote_identifiers=True,
                            use_logical_type=self._use_logical_type_for_create_df,
                        )
                        set_api_call_source(t, "Session.create_dataframe[pandas]")
                        return t
                    except ProgrammingError as e:
                        self._run_query(f"drop table if exists {temp_table_name}")
                        logging.warn(
                            f"Cannot create dataframe using specified schema for database."
                            f"Falling back to inferring schema from pandas dataframe. Exception: {e}"
                        )

                t = self.write_pandas(
=======
                table = self.write_pandas(
>>>>>>> 5d5ecc6e
                    data,
                    temp_table_name,
                    database=sf_database,
                    schema=sf_schema,
                    quote_identifiers=True,
                    auto_create_table=True,
                    table_type="temporary",
                    use_logical_type=self._use_logical_type_for_create_df,
                )
                set_api_call_source(table, "Session.create_dataframe[pandas]")

                if _emit_ast:
                    stmt = self._ast_batch.assign()
                    ast = with_src_position(stmt.expr.sp_create_dataframe, stmt)

                    # Save temp table and schema of it in AST (dataframe).
                    ast.data.sp_dataframe_data__pandas.v.temp_table.sp_table_name_flat.name = (
                        temp_table_name
                    )

                    build_proto_from_struct_type(
                        table.schema, ast.schema.sp_dataframe_schema__struct.v
                    )
                    table._ast_id = stmt.var_id.bitfield1

                return table

        # infer the schema based on the data
        names = None
        schema_query = None
        if isinstance(schema, StructType):
            new_schema = schema
            # SELECT query has an undefined behavior for nullability, so if the schema requires non-nullable column and
            # all columns are primitive type columns, we use a temp table to lock in the nullabilities.
            # TODO(SNOW-1015527): Support non-primitive type
            if (
                not isinstance(self._conn, MockServerConnection)
                and any([field.nullable is False for field in schema.fields])
                and all([field.datatype.is_primitive() for field in schema.fields])
            ):
                temp_table_name = random_name_for_temp_object(TempObjectType.TABLE)
                if self._create_temp_table_for_given_schema(temp_table_name, schema):
                    schema_query = f"SELECT * FROM {self.get_fully_qualified_name_if_possible(temp_table_name)}"
<<<<<<< HEAD
=======
                except ProgrammingError as e:
                    _logger.debug(
                        f"Cannot create temp table for specified non-nullable schema, fall back to using schema "
                        f"string from select query. Exception: {str(e)}"
                    )
>>>>>>> 5d5ecc6e
        else:
            if not data:
                raise ValueError("Cannot infer schema from empty data")
            if isinstance(schema, Iterable):
                names = list(schema)
            new_schema = reduce(
                merge_type,
                (infer_schema(row, names) for row in data),
            )
        if len(new_schema.fields) == 0:
            raise ValueError(
                "The provided schema or inferred schema cannot be None or empty"
            )

        def convert_row_to_list(
            row: Union[Iterable[Any], Any], names: List[str]
        ) -> List:
            row_dict = None
            if row is None:
                row = [None]
            elif isinstance(row, (tuple, list)):
                if not row:
                    row = [None]
                elif getattr(row, "_fields", None):  # Row or namedtuple
                    row_dict = row.as_dict() if isinstance(row, Row) else row._asdict()
            elif isinstance(row, dict):
                row_dict = row.copy()
            else:
                row = [row]

            if row_dict:
                # fill None if the key doesn't exist
                row_dict = {quote_name(k): v for k, v in row_dict.items()}
                return [row_dict.get(name) for name in names]
            else:
                # check the length of every row, which should be same across data
                if len(row) != len(names):
                    raise ValueError(
                        f"{len(names)} fields are required by schema "
                        f"but {len(row)} values are provided. This might be because "
                        f"data consists of rows with different lengths, or mixed rows "
                        f"with column names or without column names"
                    )
                return list(row)

        # always overwrite the column names if they are provided via schema
        if not names:
            names = [f.name for f in new_schema.fields]
        quoted_names = [quote_name(name) for name in names]
        rows = [convert_row_to_list(row, quoted_names) for row in data]

        # get attributes and data types
        attrs, data_types = [], []
        for field, quoted_name in zip(new_schema.fields, quoted_names):
            sf_type = (
                StringType()
                if isinstance(
                    field.datatype,
                    (
                        ArrayType,
                        DateType,
                        GeographyType,
                        GeometryType,
                        MapType,
                        StructType,
                        TimeType,
                        TimestampType,
                        VariantType,
                        VectorType,
                    ),
                )
                else field.datatype
            )
            attrs.append(Attribute(quoted_name, sf_type, field.nullable))
            data_types.append(field.datatype)

        # convert all variant/time/geospatial/array/map data to string
        converted = []
        for row in rows:
            converted_row = []
            for value, data_type in zip(row, data_types):
                if value is None:
                    converted_row.append(None)
                elif isinstance(value, decimal.Decimal) and isinstance(
                    data_type, DecimalType
                ):
                    converted_row.append(value)
                elif isinstance(value, datetime.datetime) and isinstance(
                    data_type, TimestampType
                ):
                    converted_row.append(str(value))
                elif isinstance(value, datetime.time) and isinstance(
                    data_type, TimeType
                ):
                    converted_row.append(str(value))
                elif isinstance(value, datetime.date) and isinstance(
                    data_type, DateType
                ):
                    converted_row.append(str(value))
                elif isinstance(data_type, _AtomicType):  # consider inheritance
                    converted_row.append(value)
                elif isinstance(value, (list, tuple, array)) and isinstance(
                    data_type, ArrayType
                ):
                    converted_row.append(json.dumps(value, cls=PythonObjJSONEncoder))
                elif isinstance(value, dict) and isinstance(
                    data_type, (MapType, StructType)
                ):
                    converted_row.append(json.dumps(value, cls=PythonObjJSONEncoder))
                elif isinstance(data_type, VariantType):
                    converted_row.append(json.dumps(value, cls=PythonObjJSONEncoder))
                elif isinstance(data_type, GeographyType):
                    converted_row.append(value)
                elif isinstance(data_type, GeometryType):
                    converted_row.append(value)
                elif isinstance(data_type, VectorType):
                    converted_row.append(json.dumps(value, cls=PythonObjJSONEncoder))
                else:
                    raise TypeError(
                        f"Cannot cast {type(value)}({value}) to {str(data_type)}."
                    )
            converted.append(Row(*converted_row))

        # construct a project statement to convert string value back to variant
        project_columns = []
        for field, name in zip(new_schema.fields, names):
            if isinstance(field.datatype, DecimalType):
                project_columns.append(
                    to_decimal(
                        column(name),
                        field.datatype.precision,
                        field.datatype.scale,
                    ).as_(name)
                )
            elif isinstance(field.datatype, TimestampType):
                tz = field.datatype.tz
                if tz == TimestampTimeZone.NTZ:
                    to_timestamp_func = to_timestamp_ntz
                elif tz == TimestampTimeZone.LTZ:
                    to_timestamp_func = to_timestamp_ltz
                elif tz == TimestampTimeZone.TZ:
                    to_timestamp_func = to_timestamp_tz
                else:
                    to_timestamp_func = to_timestamp
                project_columns.append(to_timestamp_func(column(name)).as_(name))
            elif isinstance(field.datatype, TimeType):
                project_columns.append(to_time(column(name)).as_(name))
            elif isinstance(field.datatype, DateType):
                project_columns.append(to_date(column(name)).as_(name))
            elif isinstance(field.datatype, VariantType):
                project_columns.append(to_variant(parse_json(column(name))).as_(name))
            elif isinstance(field.datatype, GeographyType):
                project_columns.append(to_geography(column(name)).as_(name))
            elif isinstance(field.datatype, GeometryType):
                project_columns.append(to_geometry(column(name)).as_(name))
            elif isinstance(field.datatype, (ArrayType, MapType, StructType)):
                project_columns.append(
                    parse_json(column(name)).cast(field.datatype).as_(name)
                )
            elif isinstance(field.datatype, VectorType):
                project_columns.append(
                    parse_json(column(name)).cast(field.datatype).as_(name)
                )
            else:
                project_columns.append(column(name))

        # Create AST statement.
        stmt = self._ast_batch.assign() if _emit_ast else None

        df = (
            DataFrame(
                self,
                self._analyzer.create_select_statement(
                    from_=self._analyzer.create_select_snowflake_plan(
                        SnowflakeValues(attrs, converted, schema_query=schema_query),
                        analyzer=self._analyzer,
                    ),
                    analyzer=self._analyzer,
                ),
                _emit_ast=False,
            ).select(project_columns, _emit_ast=False)
            if self.sql_simplifier_enabled
            else DataFrame(
                self,
                SnowflakeValues(attrs, converted, schema_query=schema_query),
                _emit_ast=False,
            ).select(project_columns, _emit_ast=False)
        )
        set_api_call_source(df, "Session.create_dataframe[values]")

        if _emit_ast:
            df._ast_id = stmt.var_id.bitfield1

        if (
            installed_pandas
            and isinstance(origin_data, pandas.DataFrame)
            and isinstance(self._conn, MockServerConnection)
        ):
            # MockServerConnection internally creates a table, and returns Table object (which inherits from Dataframe).
            table = _convert_dataframe_to_table(
                df, temp_table_name, self, _emit_ast=False
            )

            # AST.
            if _emit_ast:
                ast = with_src_position(stmt.expr.sp_create_dataframe, stmt)

                # Save temp table and schema of it in AST (dataframe).
                ast.data.sp_dataframe_data__pandas.v.temp_table.sp_table_name_flat.name = (
                    temp_table_name
                )

                build_proto_from_struct_type(
                    table.schema, ast.schema.sp_dataframe_schema__struct.v
                )

                table._ast_id = stmt.var_id.bitfield1

            return table

        # AST.
        if _emit_ast:
            ast = with_src_position(stmt.expr.sp_create_dataframe, stmt)

            if isinstance(origin_data, tuple):
                for row in origin_data:
                    build_expr_from_python_val(
                        ast.data.sp_dataframe_data__tuple.vs.add(), row
                    )
            elif isinstance(origin_data, list):
                for row in origin_data:
                    build_expr_from_python_val(
                        ast.data.sp_dataframe_data__list.vs.add(), row
                    )
            # Note: pandas.DataFrame handled above.
            else:
                raise TypeError(
                    f"Unsupported type {type(origin_data)} in create_dataframe."
                )

            if schema is not None:
                if isinstance(schema, list):
                    for name in schema:
                        ast.schema.sp_dataframe_schema__list.vs.append(name)
                elif isinstance(schema, StructType):
                    build_proto_from_struct_type(
                        schema, ast.schema.sp_dataframe_schema__struct.v
                    )

            df._ast_id = stmt.var_id.bitfield1

        return df

    @publicapi
    def range(
        self,
        start: int,
        end: Optional[int] = None,
        step: int = 1,
        _emit_ast: bool = True,
    ) -> DataFrame:
        """
        Creates a new DataFrame from a range of numbers. The resulting DataFrame has
        single column named ``ID``, containing elements in a range from ``start`` to
        ``end`` (exclusive) with the step value ``step``.

        Args:
            start: The start of the range. If ``end`` is not specified,
                ``start`` will be used as the value of ``end``.
            end: The end of the range.
            step: The step of the range.

        Examples::

            >>> session.range(10).collect()
            [Row(ID=0), Row(ID=1), Row(ID=2), Row(ID=3), Row(ID=4), Row(ID=5), Row(ID=6), Row(ID=7), Row(ID=8), Row(ID=9)]
            >>> session.range(1, 10).collect()
            [Row(ID=1), Row(ID=2), Row(ID=3), Row(ID=4), Row(ID=5), Row(ID=6), Row(ID=7), Row(ID=8), Row(ID=9)]
            >>> session.range(1, 10, 2).collect()
            [Row(ID=1), Row(ID=3), Row(ID=5), Row(ID=7), Row(ID=9)]
        """
        range_plan = Range(0, start, step) if end is None else Range(start, end, step)

        # AST.
        stmt = None
        if _emit_ast:
            stmt = self._ast_batch.assign()
            ast = with_src_position(stmt.expr.sp_range, stmt)
            ast.start = start
            if end:
                ast.end.value = end
            ast.step.value = step

        if self.sql_simplifier_enabled:
            df = DataFrame(
                self,
                self._analyzer.create_select_statement(
                    from_=self._analyzer.create_select_snowflake_plan(
                        range_plan, analyzer=self._analyzer
                    ),
                    analyzer=self._analyzer,
                ),
            )
        else:
            df = DataFrame(self, range_plan)
        set_api_call_source(df, "Session.range")

        if _emit_ast:
            df._ast_id = stmt.var_id.bitfield1

        return df

    def create_async_job(self, query_id: str) -> AsyncJob:
        """
        Creates an :class:`AsyncJob` from a query ID.

        See also:
            :class:`AsyncJob`
        """
        if (
            is_in_stored_procedure()
            and not self._conn._get_client_side_session_parameter(
                "ENABLE_ASYNC_QUERY_IN_PYTHON_STORED_PROCS", False
            )
        ):  # pragma: no cover
            raise NotImplementedError(
                "Async query is not supported in stored procedure yet"
            )
        if isinstance(self._conn, MockServerConnection):
            self._conn.log_not_supported_error(
                external_feature_name="Session.create_async_job",
                raise_error=NotImplementedError,
            )
        return AsyncJob(query_id, None, self)

    def get_current_account(self) -> Optional[str]:
        """
        Returns the name of the current account for the Python connector session attached
        to this session.
        """
        return self._conn._get_current_parameter("account")

    def get_current_user(self) -> Optional[str]:
        """
        Returns the name of the user in the connection to Snowflake attached
        to this session.
        """
        return self._conn._get_current_parameter("user")

    def get_current_database(self) -> Optional[str]:
        """
        Returns the name of the current database for the Python connector session attached
        to this session. See the example in :meth:`table`.
        """
        return self._conn._get_current_parameter("database")

    def get_current_schema(self) -> Optional[str]:
        """
        Returns the name of the current schema for the Python connector session attached
        to this session. See the example in :meth:`table`.
        """
        return self._conn._get_current_parameter("schema")

    def get_fully_qualified_current_schema(self) -> str:
        """Returns the fully qualified name of the current schema for the session."""
        # NOTE: For snowpark development, consider using get_fully_qualified_name_if_possible instead. Given this is
        # a public API and could be widely used, we won't deprecate it, but the internal usages are all moved to
        # get_fully_qualified_name_if_possible.
        return self.get_fully_qualified_name_if_possible("")[:-1]

    def get_fully_qualified_name_if_possible(self, name: str) -> str:
        """
        Returns the fully qualified object name if current database/schema exists, otherwise returns the object name
        """
        with self._lock:
            database = self.get_current_database()
            schema = self.get_current_schema()
        if database and schema:
            return f"{database}.{schema}.{name}"

        # In stored procedure, there are scenarios like bundle where we allow empty current schema
        if not is_in_stored_procedure():
            missing_item = "DATABASE" if not database else "SCHEMA"
            raise SnowparkClientExceptionMessages.SERVER_CANNOT_FIND_CURRENT_DB_OR_SCHEMA(
                missing_item, missing_item, missing_item
            )
        return name

    def get_current_warehouse(self) -> Optional[str]:
        """
        Returns the name of the warehouse in use for the current session.
        """
        return self._conn._get_current_parameter("warehouse")

    def get_current_role(self) -> Optional[str]:
        """
        Returns the name of the primary role in use for the current session.
        """
        return self._conn._get_current_parameter("role")

    def use_database(self, database: str) -> None:
        """Specifies the active/current database for the session.

        Args:
            database: The database name.
        """
        self._use_object(database, "database")

    def use_schema(self, schema: str) -> None:
        """Specifies the active/current schema for the session.

        Args:
            schema: The schema name.
        """
        self._use_object(schema, "schema")

    def use_warehouse(self, warehouse: str) -> None:
        """Specifies the active/current warehouse for the session.

        Args:
            warehouse: the warehouse name.
        """
        self._use_object(warehouse, "warehouse")

    def use_role(self, role: str) -> None:
        """Specifies the active/current primary role for the session.

        Args:
            role: the role name.
        """
        self._use_object(role, "role")

    def use_secondary_roles(self, roles: Optional[Literal["all", "none"]]) -> None:
        """
        Specifies the active/current secondary roles for the session.
        The currently-active secondary roles set the context that determines whether
        the current user has the necessary privileges to perform SQL actions.

        Args:
            roles: "all" or "none". ``None`` means "none".

        References: `Snowflake command USE SECONDARY ROLES <https://docs.snowflake.com/en/sql-reference/sql/use-secondary-roles.html>`_.
        """
        self._run_query(
            f"use secondary roles {'none' if roles is None else roles.lower()}"
        )

    def _use_object(self, object_name: str, object_type: str) -> None:
        if object_name:
            validate_object_name(object_name)
            query = f"use {object_type} {object_name}"
            if isinstance(self._conn, MockServerConnection):
                use_ddl_pattern = (
                    r"^\s*use\s+(warehouse|database|schema|role)\s+(.+)\s*$"
                )

                if match := re.match(use_ddl_pattern, query):
                    # if the query is "use xxx", then the object name is already verified by the upper stream
                    # we do not validate here
                    object_type = match.group(1)
                    object_name = match.group(2)
                    mock_conn_lock = self._conn.get_lock()
                    with mock_conn_lock:
                        setattr(self._conn, f"_active_{object_type}", object_name)
                else:
                    self._run_query(query)
            else:
                self._run_query(query)
        else:
            raise ValueError(f"'{object_type}' must not be empty or None.")

    @property
    def telemetry_enabled(self) -> bool:
        """Controls whether or not the Snowpark client sends usage telemetry to Snowflake.
        This typically includes information like the API calls invoked, libraries used in conjunction with Snowpark,
        and information that will let us better diagnose and fix client side errors.

        The default value is ``True``.

        Example::

            >>> session.telemetry_enabled
            True
            >>> session.telemetry_enabled = False
            >>> session.telemetry_enabled
            False
            >>> session.telemetry_enabled = True
            >>> session.telemetry_enabled
            True
        """
        return self._conn._conn.telemetry_enabled

    @telemetry_enabled.setter
    def telemetry_enabled(self, value):
        # Set both in-band and out-of-band telemetry to True/False
        if value:
            self._conn._conn.telemetry_enabled = True
            self._conn._telemetry_client.telemetry._enabled = True
        else:
            self._conn._conn.telemetry_enabled = False
            self._conn._telemetry_client.telemetry._enabled = False

    @property
    def file(self) -> FileOperation:
        """
        Returns a :class:`FileOperation` object that you can use to perform file operations on stages.
        See details of how to use this object in :class:`FileOperation`.
        """
        return self._file

    @property
    def lineage(self) -> Lineage:
        """
        Returns a :class:`Lineage` object that you can use to explore lineage of snowflake entities.
        See details of how to use this object in :class:`Lineage`.
        """
        return self._lineage

    @property
    def udf(self) -> UDFRegistration:
        """
        Returns a :class:`udf.UDFRegistration` object that you can use to register UDFs.
        See details of how to use this object in :class:`udf.UDFRegistration`.
        """
        return self._udf_registration

    @property
    def udtf(self) -> UDTFRegistration:
        """
        Returns a :class:`udtf.UDTFRegistration` object that you can use to register UDTFs.
        See details of how to use this object in :class:`udtf.UDTFRegistration`.
        """
        # TODO: Test udtf support properly.
        return self._udtf_registration

    @property
    def udaf(self) -> UDAFRegistration:
        """
        Returns a :class:`udaf.UDAFRegistration` object that you can use to register UDAFs.
        See details of how to use this object in :class:`udaf.UDAFRegistration`.
        """
        return self._udaf_registration

    @property
    def sproc(self) -> StoredProcedureRegistration:
        """
        Returns a :class:`stored_procedure.StoredProcedureRegistration` object that you can use to register stored procedures.
        See details of how to use this object in :class:`stored_procedure.StoredProcedureRegistration`.
        """
        return self._sp_registration

    @property
    @private_preview(version="1.23.0")
    def stored_procedure_profiler(self) -> StoredProcedureProfiler:
        """
        Returns a :class:`stored_procedure_profiler.StoredProcedureProfiler` object that you can use to profile stored procedures.
        See details of how to use this object in :class:`stored_procedure_profiler.StoredProcedureProfiler`.
        """
        return self._sp_profiler

    def _infer_is_return_table(
        self, sproc_name: str, *args: Any, log_on_exception: bool = False
    ) -> bool:
        func_signature = ""
        try:
            arg_types = []
            for arg in args:
                if isinstance(arg, Column):
                    expr = arg._expression
                    if isinstance(expr, Cast):
                        arg_types.append(convert_sp_to_sf_type(expr.to))
                    else:
                        arg_types.append(convert_sp_to_sf_type(expr.datatype))
                else:
                    arg_types.append(convert_sp_to_sf_type(infer_type(arg)))
            func_signature = f"{sproc_name.upper()}({', '.join(arg_types)})"

            # describe procedure returns two column table with columns - property and value
            # the second row in the sproc_desc is property=returns and value=<return type of procedure>
            # when no procedure of the signature is found, SQL exception is raised
            sproc_desc = self._run_query(
                f"describe procedure {func_signature}",
                log_on_exception=log_on_exception,
            )
            return_type = sproc_desc[1][1]
            return return_type.upper().startswith("TABLE")
        except Exception as exc:
            _logger.info(
                f"Could not describe procedure {func_signature} due to exception {exc}"
            )
        return False

    @publicapi
    def call(
        self,
        sproc_name: str,
        *args: Any,
        statement_params: Optional[Dict[str, Any]] = None,
        log_on_exception: bool = False,
        _emit_ast: bool = True,
    ) -> Any:
        """Calls a stored procedure by name.

        Args:
            sproc_name: The name of stored procedure in Snowflake.
            args: Arguments should be basic Python types.
            statement_params: Dictionary of statement level parameters to be set while executing this action.
            log_on_exception: Log warnings if they arise when trying to determine if the stored procedure
                as a table return type.

        Example::

            >>> import snowflake.snowpark
            >>> from snowflake.snowpark.functions import sproc
            >>>
            >>> session.add_packages('snowflake-snowpark-python')
            >>>
            >>> @sproc(name="my_copy_sp", replace=True)
            ... def my_copy(session: snowflake.snowpark.Session, from_table: str, to_table: str, count: int) -> str:
            ...     session.table(from_table).limit(count).write.save_as_table(to_table)
            ...     return "SUCCESS"
            >>> _ = session.sql("create or replace table test_from(test_str varchar) as select randstr(20, random()) from table(generator(rowCount => 100))").collect()
            >>> _ = session.sql("drop table if exists test_to").collect()
            >>> session.call("my_copy_sp", "test_from", "test_to", 10)
            'SUCCESS'
            >>> session.table("test_to").count()
            10

        Example::

            >>> from snowflake.snowpark.dataframe import DataFrame
            >>>
            >>> @sproc(name="my_table_sp", replace=True)
            ... def my_table(session: snowflake.snowpark.Session, x: int, y: int, col1: str, col2: str) -> DataFrame:
            ...     return session.sql(f"select {x} as {col1}, {y} as {col2}")
            >>> session.call("my_table_sp", 1, 2, "a", "b").show()
            -------------
            |"A"  |"B"  |
            -------------
            |1    |2    |
            -------------
            <BLANKLINE>
        """
        return self._call(
            sproc_name,
            *args,
            statement_params=statement_params,
            log_on_exception=log_on_exception,
            _emit_ast=_emit_ast,
        )

    def _call(
        self,
        sproc_name: str,
        *args: Any,
        statement_params: Optional[Dict[str, Any]] = None,
        is_return_table: Optional[bool] = None,
        log_on_exception: bool = False,
        _emit_ast: bool = True,
    ) -> Any:
        """Private implementation of session.call

        Args:
            sproc_name: The name of stored procedure in Snowflake.
            args: Arguments should be basic Python types.
            statement_params: Dictionary of statement level parameters to be set while executing this action.
            is_return_table: When set to a non-null value, it signifies whether the return type of sproc_name
                is a table return type. This skips infer check and returns a dataframe with appropriate sql call.
        """

        # AST.
        stmt = None
        if _emit_ast:
            stmt = self._ast_batch.assign()
            expr = with_src_position(stmt.expr.apply_expr, stmt)
            expr.fn.stored_procedure.name.fn_name_flat.name = sproc_name
            for arg in args:
                build_expr_from_python_val(expr.pos_args.add(), arg)
            if statement_params is not None:
                for k in statement_params:
                    entry = expr.named_args.add()
                    entry._1 = k
                    build_expr_from_python_val(entry._2, statement_params[k])
            expr.fn.stored_procedure.log_on_exception.value = log_on_exception

        if isinstance(self._sp_registration, MockStoredProcedureRegistration):
            return self._sp_registration.call(
                sproc_name, *args, session=self, statement_params=statement_params
            )

        validate_object_name(sproc_name)
        query = generate_call_python_sp_sql(self, sproc_name, *args)

        if is_return_table is None:
            is_return_table = self._infer_is_return_table(
                sproc_name, *args, log_on_exception=log_on_exception
            )
        if is_return_table:
            qid = self._conn.execute_and_get_sfqid(
                query, statement_params=statement_params
            )
            df = self.sql(result_scan_statement(qid), _ast_stmt=stmt)
            set_api_call_source(df, "Session.call")
            return df

        # TODO SNOW-1672561: This here needs to emit an eval as well.
        df = self.sql(query, _ast_stmt=stmt)
        set_api_call_source(df, "Session.call")

        # Note the collect is implicit within the stored procedure call, so should not emit_ast here.
        return df.collect(statement_params=statement_params, _emit_ast=False)[0][0]

    @deprecated(
        version="0.7.0",
        extra_warning_text="Use `Session.table_function()` instead.",
        extra_doc_string="Use :meth:`table_function` instead.",
    )
    @publicapi
    def flatten(
        self,
        input: ColumnOrName,
        path: Optional[str] = None,
        outer: bool = False,
        recursive: bool = False,
        mode: str = "BOTH",
        _emit_ast: bool = True,
    ) -> DataFrame:
        """Creates a new :class:`DataFrame` by flattening compound values into multiple rows.

        The new :class:`DataFrame` will consist of the following columns:

            - SEQ
            - KEY
            - PATH
            - INDEX
            - VALUE
            - THIS

        References: `Snowflake SQL function FLATTEN <https://docs.snowflake.com/en/sql-reference/functions/flatten.html>`_.

        Example::

            df = session.flatten(parse_json(lit('{"a":[1,2]}')), "a", False, False, "BOTH")

        Args:
            input: The name of a column or a :class:`Column` instance that will be unseated into rows.
                The column data must be of Snowflake data type VARIANT, OBJECT, or ARRAY.
            path: The path to the element within a VARIANT data structure which needs to be flattened.
                The outermost element is to be flattened if path is empty or ``None``.
            outer: If ``False``, any input rows that cannot be expanded, either because they cannot be accessed in the ``path``
                or because they have zero fields or entries, are completely omitted from the output.
                Otherwise, exactly one row is generated for zero-row expansions
                (with NULL in the KEY, INDEX, and VALUE columns).
            recursive: If ``False``, only the element referenced by ``path`` is expanded.
                Otherwise, the expansion is performed for all sub-elements recursively.
            mode: Specifies which types should be flattened "OBJECT", "ARRAY", or "BOTH".

        Returns:
            A new :class:`DataFrame` that has the flattened new columns and new rows from the compound data.

        Example::

            >>> from snowflake.snowpark.functions import lit, parse_json
            >>> session.flatten(parse_json(lit('{"a":[1,2]}')), path="a", outer=False, recursive=False, mode="BOTH").show()
            -------------------------------------------------------
            |"SEQ"  |"KEY"  |"PATH"  |"INDEX"  |"VALUE"  |"THIS"  |
            -------------------------------------------------------
            |1      |NULL   |a[0]    |0        |1        |[       |
            |       |       |        |         |         |  1,    |
            |       |       |        |         |         |  2     |
            |       |       |        |         |         |]       |
            |1      |NULL   |a[1]    |1        |2        |[       |
            |       |       |        |         |         |  1,    |
            |       |       |        |         |         |  2     |
            |       |       |        |         |         |]       |
            -------------------------------------------------------
            <BLANKLINE>

        See Also:
            - :meth:`DataFrame.flatten`, which creates a new :class:`DataFrame` by exploding a VARIANT column of an existing :class:`DataFrame`.
            - :meth:`Session.table_function`, which can be used for any Snowflake table functions, including ``flatten``.
        """

        check_flatten_mode(mode)

        # AST.
        stmt = None
        if _emit_ast:
            stmt = self._ast_batch.assign()
            expr = with_src_position(stmt.expr.sp_flatten, stmt)
            build_expr_from_python_val(expr.input, input)
            if path is not None:
                expr.path.value = path
            expr.outer = outer
            expr.recursive = recursive
            if mode.upper() == "OBJECT":
                expr.mode.sp_flatten_mode_object = True
            elif mode.upper() == "ARRAY":
                expr.mode.sp_flatten_mode_array = True
            else:
                expr.mode.sp_flatten_mode_both = True

        if isinstance(self._conn, MockServerConnection):
            if self._conn._suppress_not_implemented_error:
                return None
            else:
                self._conn.log_not_supported_error(
                    external_feature_name="Session.flatten",
                    raise_error=NotImplementedError,
                )
        if isinstance(input, str):
            input = col(input)
        df = DataFrame(
            self,
            TableFunctionRelation(
                FlattenFunction(input._expression, path, outer, recursive, mode)
            ),
            _ast_stmt=stmt,
        )
        set_api_call_source(df, "Session.flatten")
        return df

    def query_history(
        self,
        include_describe: bool = False,
        include_thread_id: bool = False,
        include_error: bool = False,
    ) -> QueryHistory:
        """Create an instance of :class:`QueryHistory` as a context manager to record queries that are pushed down to the Snowflake database.

        Args:
            include_describe: Include query notifications for describe queries
            include_thread_id: Include thread id where queries are called
            include_error: record queries that have error during execution

        >>> with session.query_history(True) as query_history:
        ...     df = session.create_dataframe([[1, 2], [3, 4]], schema=["a", "b"])
        ...     df = df.filter(df.a == 1)
        ...     res = df.collect()
        >>> assert len(query_history.queries) == 2
        >>> assert query_history.queries[0].is_describe
        >>> assert not query_history.queries[1].is_describe
        """
        query_listener = QueryHistory(
            self, include_describe, include_thread_id, include_error
        )
        self._conn.add_query_listener(query_listener)
        return query_listener

    def ast_listener(self, include_error: bool = False) -> AstListener:
        """
        Creates an instance of :class:`AstListener` as a context manager to capture ast batches flushed.
        Returns: AstListener instance holding base64 encoded batches.

        Args:
            include_error: Include ast objects that may have failed previous execution.
        """
        al = AstListener(self, include_error)
        self._conn.add_query_listener(al)
        return al

    def _table_exists(self, raw_table_name: Iterable[str]):
        """ """
        # implementation based upon: https://docs.snowflake.com/en/sql-reference/name-resolution.html
        qualified_table_name = list(raw_table_name)
        if len(qualified_table_name) == 1:
            # name in the form of "table"
            tables = self._run_query(
                f"show tables like '{strip_double_quotes_in_like_statement_in_table_name(qualified_table_name[0])}'"
            )
        elif len(qualified_table_name) == 2:
            # name in the form of "schema.table" omitting database
            # schema: qualified_table_name[0]
            # table: qualified_table_name[1]
            tables = self._run_query(
                f"show tables like '{strip_double_quotes_in_like_statement_in_table_name(qualified_table_name[1])}' in schema {qualified_table_name[0]}"
            )
        elif len(qualified_table_name) == 3:
            # name in the form of "database.schema.table"
            # database: qualified_table_name[0]
            # schema: qualified_table_name[1]
            # table: qualified_table_name[2]
            # special case:  (''<database_name>..<object_name>''), by following
            # https://docs.snowflake.com/en/sql-reference/name-resolution#resolution-when-schema-omitted-double-dot-notation
            # The two dots indicate that the schema name is not specified.
            # The PUBLIC default schema is always referenced.
            condition = (
                f"schema {qualified_table_name[0]}.PUBLIC"
                if qualified_table_name[1] == ""
                else f"schema {qualified_table_name[0]}.{qualified_table_name[1]}"
            )
            tables = self._run_query(
                f"show tables like '{strip_double_quotes_in_like_statement_in_table_name(qualified_table_name[2])}' in {condition}"
            )
        else:
            # we do not support len(qualified_table_name) > 3 for now
            raise SnowparkClientExceptionMessages.GENERAL_INVALID_OBJECT_NAME(
                ".".join(raw_table_name)
            )

        return tables is not None and len(tables) > 0

    def _explain_query(self, query: str) -> Optional[str]:
        try:
            return self._run_query(f"explain using text {query}")[0][0]
        # return None for queries which can't be explained
        except ProgrammingError:
            _logger.warning("query `%s` cannot be explained", query)
            return None

    createDataFrame = create_dataframe<|MERGE_RESOLUTION|>--- conflicted
+++ resolved
@@ -3015,7 +3015,6 @@
                 str(ci_output)
             )
 
-<<<<<<< HEAD
     def _create_temp_table_for_given_schema(
         self, temp_table_name: str, schema: StructType
     ) -> bool:
@@ -3034,16 +3033,14 @@
                 f"CREATE SCOPED TEMP TABLE {temp_table_name} ({schema_string})"
             )
         except ProgrammingError as e:
-            logging.debug(
+            _logger.debug(
                 f"Cannot create temp table for specified schema, fall back to inferring "
                 f"schema string from select query. Exception: {str(e)}"
             )
             return False
         return True
 
-=======
     @publicapi
->>>>>>> 5d5ecc6e
     def create_dataframe(
         self,
         data: Union[List, Tuple, "pandas.DataFrame"],
@@ -3145,7 +3142,6 @@
                 )
                 sf_schema = self._conn._get_current_parameter("schema", quoted=False)
 
-<<<<<<< HEAD
                 # If the user specifies schema for their dataframe, we try out best to match
                 # it by create a temp table with the specified schema, and load the data into
                 # the temp table. If we fail, go back to old method using infer schema.
@@ -3153,7 +3149,7 @@
                     schema, StructType
                 ) and self._create_temp_table_for_given_schema(temp_table_name, schema):
                     try:
-                        t = self.write_pandas(
+                        table = self.write_pandas(
                             data,
                             temp_table_name,
                             database=sf_database,
@@ -3161,28 +3157,23 @@
                             quote_identifiers=True,
                             use_logical_type=self._use_logical_type_for_create_df,
                         )
-                        set_api_call_source(t, "Session.create_dataframe[pandas]")
-                        return t
                     except ProgrammingError as e:
                         self._run_query(f"drop table if exists {temp_table_name}")
-                        logging.warn(
+                        _logger.warning(
                             f"Cannot create dataframe using specified schema for database."
                             f"Falling back to inferring schema from pandas dataframe. Exception: {e}"
                         )
-
-                t = self.write_pandas(
-=======
-                table = self.write_pandas(
->>>>>>> 5d5ecc6e
-                    data,
-                    temp_table_name,
-                    database=sf_database,
-                    schema=sf_schema,
-                    quote_identifiers=True,
-                    auto_create_table=True,
-                    table_type="temporary",
-                    use_logical_type=self._use_logical_type_for_create_df,
-                )
+                else:
+                    table = self.write_pandas(
+                        data,
+                        temp_table_name,
+                        database=sf_database,
+                        schema=sf_schema,
+                        quote_identifiers=True,
+                        auto_create_table=True,
+                        table_type="temporary",
+                        use_logical_type=self._use_logical_type_for_create_df,
+                    )
                 set_api_call_source(table, "Session.create_dataframe[pandas]")
 
                 if _emit_ast:
@@ -3217,14 +3208,6 @@
                 temp_table_name = random_name_for_temp_object(TempObjectType.TABLE)
                 if self._create_temp_table_for_given_schema(temp_table_name, schema):
                     schema_query = f"SELECT * FROM {self.get_fully_qualified_name_if_possible(temp_table_name)}"
-<<<<<<< HEAD
-=======
-                except ProgrammingError as e:
-                    _logger.debug(
-                        f"Cannot create temp table for specified non-nullable schema, fall back to using schema "
-                        f"string from select query. Exception: {str(e)}"
-                    )
->>>>>>> 5d5ecc6e
         else:
             if not data:
                 raise ValueError("Cannot infer schema from empty data")

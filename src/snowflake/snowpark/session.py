#!/usr/bin/env python3
#
# Copyright (c) 2012-2024 Snowflake Computing Inc. All rights reserved.
#

import atexit
import datetime
import decimal
import inspect
import json
import os
import re
import sys
import tempfile
import warnings
from array import array
from functools import reduce
from logging import getLogger
from threading import RLock
from types import ModuleType
from typing import (
    TYPE_CHECKING,
    Any,
    Callable,
    Dict,
    List,
    Literal,
    Optional,
    Sequence,
    Set,
    Tuple,
    Union,
)

import cloudpickle
import pkg_resources

import snowflake.snowpark._internal.proto.generated.ast_pb2 as proto
from snowflake.connector import ProgrammingError, SnowflakeConnection
from snowflake.connector.options import installed_pandas, pandas
from snowflake.connector.pandas_tools import write_pandas
from snowflake.snowpark._internal.analyzer import analyzer_utils
from snowflake.snowpark._internal.analyzer.analyzer import Analyzer
from snowflake.snowpark._internal.analyzer.analyzer_utils import result_scan_statement
from snowflake.snowpark._internal.analyzer.datatype_mapper import str_to_sql
from snowflake.snowpark._internal.analyzer.expression import Attribute
from snowflake.snowpark._internal.analyzer.select_statement import (
    SelectSQL,
    SelectStatement,
    SelectTableFunction,
)
from snowflake.snowpark._internal.analyzer.snowflake_plan import SnowflakePlanBuilder
from snowflake.snowpark._internal.analyzer.snowflake_plan_node import (
    Range,
    SnowflakeValues,
)
from snowflake.snowpark._internal.analyzer.table_function import (
    FlattenFunction,
    GeneratorTableFunction,
    TableFunctionRelation,
)
from snowflake.snowpark._internal.analyzer.unary_expression import Cast
from snowflake.snowpark._internal.ast.batch import AstBatch
from snowflake.snowpark._internal.ast.utils import (
    add_intermediate_stmt,
    build_expr_from_python_val,
    build_indirect_table_fn_apply,
    build_proto_from_struct_type,
    build_sp_table_name,
    with_src_position,
)
from snowflake.snowpark._internal.error_message import SnowparkClientExceptionMessages
from snowflake.snowpark._internal.packaging_utils import (
    DEFAULT_PACKAGES,
    ENVIRONMENT_METADATA_FILE_NAME,
    IMPLICIT_ZIP_FILE_NAME,
    delete_files_belonging_to_packages,
    detect_native_dependencies,
    get_signature,
    identify_supported_packages,
    map_python_packages_to_files_and_folders,
    parse_conda_environment_yaml_file,
    parse_requirements_text_file,
    pip_install_packages_to_target_folder,
    zip_directory_contents,
)
from snowflake.snowpark._internal.server_connection import ServerConnection
from snowflake.snowpark._internal.telemetry import set_api_call_source
from snowflake.snowpark._internal.temp_table_auto_cleaner import TempTableAutoCleaner
from snowflake.snowpark._internal.type_utils import (
    ColumnOrName,
    convert_sp_to_sf_type,
    infer_schema,
    infer_type,
    merge_type,
)
from snowflake.snowpark._internal.udf_utils import generate_call_python_sp_sql
from snowflake.snowpark._internal.utils import (
    MODULE_NAME_TO_PACKAGE_NAME_MAP,
    STAGE_PREFIX,
    SUPPORTED_TABLE_TYPES,
    PythonObjJSONEncoder,
    TempObjectType,
    calculate_checksum,
    check_flatten_mode,
    create_rlock,
    create_thread_local,
    deprecated,
    escape_quotes,
    experimental,
    experimental_parameter,
    get_connector_version,
    get_os_name,
    get_python_version,
    get_stage_file_prefix_length,
    get_temp_type_for_object,
    get_version,
    import_or_missing_modin_pandas,
    is_in_stored_procedure,
    normalize_local_file,
    normalize_remote_file_or_dir,
    parse_positional_args_to_list,
    parse_positional_args_to_list_variadic,
    private_preview,
    publicapi,
    quote_name,
    random_name_for_temp_object,
    strip_double_quotes_in_like_statement_in_table_name,
    unwrap_single_quote,
    unwrap_stage_location_single_quote,
    validate_object_name,
    warn_session_config_update_in_multithreaded_mode,
    warning,
    zip_file_or_directory_to_stream,
)
from snowflake.snowpark.async_job import AsyncJob
from snowflake.snowpark.column import Column
from snowflake.snowpark.context import (
    _is_execution_environment_sandboxed_for_client,
    _use_scoped_temp_objects,
)
from snowflake.snowpark.dataframe import DataFrame
from snowflake.snowpark.dataframe_reader import DataFrameReader
from snowflake.snowpark.exceptions import (
    SnowparkClientException,
    SnowparkSessionException,
)
from snowflake.snowpark.file_operation import FileOperation
from snowflake.snowpark.functions import (
    array_agg,
    col,
    column,
    lit,
    parse_json,
    to_date,
    to_decimal,
    to_geography,
    to_geometry,
    to_time,
    to_timestamp,
    to_timestamp_ltz,
    to_timestamp_ntz,
    to_timestamp_tz,
    to_variant,
)
from snowflake.snowpark.lineage import Lineage
from snowflake.snowpark.mock._analyzer import MockAnalyzer
from snowflake.snowpark.mock._connection import MockServerConnection
from snowflake.snowpark.mock._nop_analyzer import NopAnalyzer
from snowflake.snowpark.mock._nop_connection import NopConnection
from snowflake.snowpark.mock._pandas_util import (
    _convert_dataframe_to_table,
    _extract_schema_and_data_from_pandas_df,
)
from snowflake.snowpark.mock._plan_builder import MockSnowflakePlanBuilder
from snowflake.snowpark.mock._stored_procedure import MockStoredProcedureRegistration
from snowflake.snowpark.mock._udaf import MockUDAFRegistration
from snowflake.snowpark.mock._udf import MockUDFRegistration
from snowflake.snowpark.mock._udtf import MockUDTFRegistration
from snowflake.snowpark.query_history import AstListener, QueryHistory
from snowflake.snowpark.row import Row
from snowflake.snowpark.stored_procedure import StoredProcedureRegistration
from snowflake.snowpark.stored_procedure_profiler import StoredProcedureProfiler
from snowflake.snowpark.table import Table
from snowflake.snowpark.table_function import (
    TableFunctionCall,
    _create_table_function_expression,
)
from snowflake.snowpark.types import (
    ArrayType,
    DateType,
    DecimalType,
    GeographyType,
    GeometryType,
    IntegerType,
    MapType,
    StringType,
    StructField,
    StructType,
    TimestampTimeZone,
    TimestampType,
    TimeType,
    VariantType,
    VectorType,
    _AtomicType,
)
from snowflake.snowpark.udaf import UDAFRegistration
from snowflake.snowpark.udf import UDFRegistration
from snowflake.snowpark.udtf import UDTFRegistration

if TYPE_CHECKING:
    import modin.pandas  # pragma: no cover

# Python 3.8 needs to use typing.Iterable because collections.abc.Iterable is not subscriptable
# Python 3.9 can use both
# Python 3.10 needs to use collections.abc.Iterable because typing.Iterable is removed
if sys.version_info <= (3, 9):
    from typing import Iterable
else:
    from collections.abc import Iterable

_logger = getLogger(__name__)

_session_management_lock = RLock()
_active_sessions: Set["Session"] = set()
_PYTHON_SNOWPARK_USE_SCOPED_TEMP_OBJECTS_STRING = (
    "PYTHON_SNOWPARK_USE_SCOPED_TEMP_OBJECTS"
)
_PYTHON_SNOWPARK_USE_SQL_SIMPLIFIER_STRING = "PYTHON_SNOWPARK_USE_SQL_SIMPLIFIER"
_PYTHON_SNOWPARK_USE_LOGICAL_TYPE_FOR_CREATE_DATAFRAME_STRING = (
    "PYTHON_SNOWPARK_USE_LOGICAL_TYPE_FOR_CREATE_DATAFRAME"
)
# parameter used to turn off the whole new query compilation stage in one shot. If turned
# off, the plan won't go through the extra optimization and query generation steps.
_PYTHON_SNOWPARK_ENABLE_QUERY_COMPILATION_STAGE = (
    "PYTHON_SNOWPARK_COMPILATION_STAGE_ENABLED"
)
_PYTHON_SNOWPARK_USE_CTE_OPTIMIZATION_STRING = "PYTHON_SNOWPARK_USE_CTE_OPTIMIZATION"
_PYTHON_SNOWPARK_ELIMINATE_NUMERIC_SQL_VALUE_CAST_ENABLED = (
    "PYTHON_SNOWPARK_ELIMINATE_NUMERIC_SQL_VALUE_CAST_ENABLED"
)
_PYTHON_SNOWPARK_AUTO_CLEAN_UP_TEMP_TABLE_ENABLED_VERSION = (
    "PYTHON_SNOWPARK_AUTO_CLEAN_UP_TEMP_TABLE_ENABLED_VERSION"
)
_PYTHON_SNOWPARK_REDUCE_DESCRIBE_QUERY_ENABLED = (
    "PYTHON_SNOWPARK_REDUCE_DESCRIBE_QUERY_ENABLED"
)
_PYTHON_SNOWPARK_USE_LARGE_QUERY_BREAKDOWN_OPTIMIZATION = (
    "PYTHON_SNOWPARK_USE_LARGE_QUERY_BREAKDOWN_OPTIMIZATION"
)
<<<<<<< HEAD
_PYTHON_SNOWPARK_REDUCE_DESCRIBE_QUERY_ENABLED = (
    "PYTHON_SNOWPARK_REDUCE_DESCRIBE_QUERY_ENABLED"
)
_PYTHON_SNOWPARK_USE_LARGE_QUERY_BREAKDOWN_OPTIMIZATION = (
    "PYTHON_SNOWPARK_USE_LARGE_QUERY_BREAKDOWN_OPTIMIZATION"
)
=======
>>>>>>> 0dcaa595
_PYTHON_SNOWPARK_LARGE_QUERY_BREAKDOWN_COMPLEXITY_UPPER_BOUND = (
    "PYTHON_SNOWPARK_LARGE_QUERY_BREAKDOWN_COMPLEXITY_UPPER_BOUND"
)
_PYTHON_SNOWPARK_LARGE_QUERY_BREAKDOWN_COMPLEXITY_LOWER_BOUND = (
    "PYTHON_SNOWPARK_LARGE_QUERY_BREAKDOWN_COMPLEXITY_LOWER_BOUND"
)
_PYTHON_SNOWPARK_ENABLE_THREAD_SAFE_SESSION = (
    "PYTHON_SNOWPARK_ENABLE_THREAD_SAFE_SESSION"
)
# Flag for controlling the usage of scoped temp read only table.
_PYTHON_SNOWPARK_ENABLE_SCOPED_TEMP_READ_ONLY_TABLE = (
    "PYTHON_SNOWPARK_ENABLE_SCOPED_TEMP_READ_ONLY_TABLE"
)
# AST encoding.
_PYTHON_SNOWPARK_USE_AST = "PYTHON_SNOWPARK_USE_AST"
# TODO SNOW-1677514: Add server-side flag and initialize value with it. Add telemetry support for flag.
_PYTHON_SNOWPARK_USE_AST_DEFAULT_VALUE = False
# The complexity score lower bound is set to match COMPILATION_MEMORY_LIMIT
# in Snowflake. This is the limit where we start seeing compilation errors.
DEFAULT_COMPLEXITY_SCORE_LOWER_BOUND = 10_000_000
DEFAULT_COMPLEXITY_SCORE_UPPER_BOUND = 12_000_000
WRITE_PANDAS_CHUNK_SIZE: int = 100000 if is_in_stored_procedure() else None


def _get_active_session() -> "Session":
    with _session_management_lock:
        if len(_active_sessions) == 1:
            return next(iter(_active_sessions))
        elif len(_active_sessions) > 1:
            raise SnowparkClientExceptionMessages.MORE_THAN_ONE_ACTIVE_SESSIONS()
        else:
            raise SnowparkClientExceptionMessages.SERVER_NO_DEFAULT_SESSION()


def _get_active_sessions() -> Set["Session"]:
    with _session_management_lock:
        if len(_active_sessions) >= 1:
            # TODO: This function is allowing unsafe access to a mutex protected data
            #  structure, we should ONLY use it in tests
            return _active_sessions
        else:
            raise SnowparkClientExceptionMessages.SERVER_NO_DEFAULT_SESSION()


def _add_session(session: "Session") -> None:
    with _session_management_lock:
        _active_sessions.add(session)


def _get_sandbox_conditional_active_session(session: "Session") -> "Session":
    # Precedence to checking sandbox to avoid any side effects
    if _is_execution_environment_sandboxed_for_client:
        session = None
    else:
        session = session or _get_active_session()
    return session


def _remove_session(session: "Session") -> None:
    with _session_management_lock:
        try:
            _active_sessions.remove(session)
        except KeyError:
            pass


class Session:
    """
    Establishes a connection with a Snowflake database and provides methods for creating DataFrames
    and accessing objects for working with files in stages.

    When you create a :class:`Session` object, you provide connection parameters to establish a
    connection with a Snowflake database (e.g. an account, a user name, etc.). You can
    specify these settings in a dict that associates connection parameters names with values.
    The Snowpark library uses `the Snowflake Connector for Python <https://docs.snowflake.com/en/user-guide/python-connector.html>`_
    to connect to Snowflake. Refer to
    `Connecting to Snowflake using the Python Connector <https://docs.snowflake.com/en/user-guide/python-connector-example.html#connecting-to-snowflake>`_
    for the details of `Connection Parameters <https://docs.snowflake.com/en/user-guide/python-connector-api.html#connect>`_.

    To create a :class:`Session` object from a ``dict`` of connection parameters::

        >>> connection_parameters = {
        ...     "user": "<user_name>",
        ...     "password": "<password>",
        ...     "account": "<account_name>",
        ...     "role": "<role_name>",
        ...     "warehouse": "<warehouse_name>",
        ...     "database": "<database_name>",
        ...     "schema": "<schema_name>",
        ... }
        >>> session = Session.builder.configs(connection_parameters).create() # doctest: +SKIP

    To create a :class:`Session` object from an existing Python Connector connection::

        >>> session = Session.builder.configs({"connection": <your python connector connection>}).create() # doctest: +SKIP

    :class:`Session` contains functions to construct a :class:`DataFrame` like :meth:`table`,
    :meth:`sql` and :attr:`read`, etc.

    A :class:`Session` object is not thread-safe.
    """

    class RuntimeConfig:
        def __init__(self, session: "Session", conf: Dict[str, Any]) -> None:
            self._session = session
            self._conf = {
                "use_constant_subquery_alias": True,
                "flatten_select_after_filter_and_orderby": True,
            }  # For config that's temporary/to be removed soon
            self._lock = self._session._lock
            for key, val in conf.items():
                if self.is_mutable(key):
                    self.set(key, val)

        def get(self, key: str, default=None) -> Any:
            with self._lock:
                if hasattr(Session, key):
                    return getattr(self._session, key)
                if hasattr(self._session._conn._conn, key):
                    return getattr(self._session._conn._conn, key)
                return self._conf.get(key, default)

        def is_mutable(self, key: str) -> bool:
            with self._lock:
                if hasattr(Session, key) and isinstance(
                    getattr(Session, key), property
                ):
                    return getattr(Session, key).fset is not None
                if hasattr(SnowflakeConnection, key) and isinstance(
                    getattr(SnowflakeConnection, key), property
                ):
                    return getattr(SnowflakeConnection, key).fset is not None
                return key in self._conf

        def set(self, key: str, value: Any) -> None:
            with self._lock:
                if self.is_mutable(key):
                    if hasattr(Session, key):
                        setattr(self._session, key, value)
                    if hasattr(SnowflakeConnection, key):
                        setattr(self._session._conn._conn, key, value)
                    if key in self._conf:
                        self._conf[key] = value
                else:
                    raise AttributeError(
                        f'Configuration "{key}" does not exist or is not mutable in runtime'
                    )

    class SessionBuilder:
        """
        Provides methods to set connection parameters and create a :class:`Session`.
        """

        def __init__(self) -> None:
            self._options = {}
            self._app_name = None
            self._format_json = None

        def _remove_config(self, key: str) -> "Session.SessionBuilder":
            """Only used in test."""
            self._options.pop(key, None)
            return self

        def app_name(
            self, app_name: str, format_json: bool = False
        ) -> "Session.SessionBuilder":
            """
            Adds the app name to the :class:`SessionBuilder` to set in the query_tag after session creation

            Args:
                app_name: The name of the application.
                format_json: If set to `True`, it will add the app name to the session query tag in JSON format,
                    otherwise, it will add it using a key=value format.

            Returns:
                A :class:`SessionBuilder` instance.

            Example::
                >>> session = Session.builder.app_name("my_app").configs(db_parameters).create() # doctest: +SKIP
                >>> print(session.query_tag) # doctest: +SKIP
                APPNAME=my_app
                >>> session = Session.builder.app_name("my_app", format_json=True).configs(db_parameters).create() # doctest: +SKIP
                >>> print(session.query_tag) # doctest: +SKIP
                {"APPNAME": "my_app"}
            """
            self._app_name = app_name
            self._format_json = format_json
            return self

        def config(self, key: str, value: Union[int, str]) -> "Session.SessionBuilder":
            """
            Adds the specified connection parameter to the :class:`SessionBuilder` configuration.
            """
            self._options[key] = value
            return self

        def configs(
            self, options: Dict[str, Union[int, str]]
        ) -> "Session.SessionBuilder":
            """
            Adds the specified :class:`dict` of connection parameters to
            the :class:`SessionBuilder` configuration.

            Note:
                Calling this method overwrites any existing connection parameters
                that you have already set in the SessionBuilder.
            """
            self._options = {**self._options, **options}
            return self

        def create(self) -> "Session":
            """Creates a new Session."""
            if self._options.get("local_testing", False):
                session = Session(MockServerConnection(self._options), self._options)
                if "password" in self._options:
                    self._options["password"] = None
                _add_session(session)
            elif self._options.get("nop_testing", False):
                session = Session(NopConnection(self._options), self._options)
                if "password" in self._options:
                    self._options["password"] = None
                _add_session(session)
            else:
                session = self._create_internal(self._options.get("connection"))

            if self._app_name:
                if self._format_json:
                    app_name_tag = {"APPNAME": self._app_name}
                    session.update_query_tag(app_name_tag)
                else:
                    app_name_tag = f"APPNAME={self._app_name}"
                    session.append_query_tag(app_name_tag)

            return session

        def getOrCreate(self) -> "Session":
            """Gets the last created session or creates a new one if needed."""
            try:
                session = _get_active_session()
                if session._conn._conn.expired:
                    _remove_session(session)
                    return self.create()
                return session
            except SnowparkClientException as ex:
                if ex.error_code == "1403":  # No session, ok lets create one
                    return self.create()
                raise

        def _create_internal(
            self,
            conn: Optional[SnowflakeConnection] = None,
        ) -> "Session":
            # If no connection object and no connection parameter is provided,
            # we read from the default config file
            if not is_in_stored_procedure() and not conn and not self._options:
                from snowflake.connector.config_manager import (
                    _get_default_connection_params,
                )

                self._options = _get_default_connection_params()

            # Set paramstyle to qmark by default to be consistent with previous behavior
            if "paramstyle" not in self._options:
                self._options["paramstyle"] = "qmark"
            new_session = Session(
                ServerConnection({}, conn) if conn else ServerConnection(self._options),
                self._options,
            )

            if "password" in self._options:
                self._options["password"] = None
            _add_session(new_session)
            return new_session

        def __get__(self, obj, objtype=None):
            return Session.SessionBuilder()

    #: Returns a builder you can use to set configuration properties
    #: and create a :class:`Session` object.
    builder: SessionBuilder = SessionBuilder()

    def __init__(
        self,
        conn: Union[ServerConnection, MockServerConnection, NopConnection],
        options: Optional[Dict[str, Any]] = None,
    ) -> None:
        if len(_active_sessions) >= 1 and is_in_stored_procedure():
            raise SnowparkClientExceptionMessages.DONT_CREATE_SESSION_IN_SP()
        self._conn = conn
        self._query_tag = None
        self._import_paths: Dict[str, Tuple[Optional[str], Optional[str]]] = {}
        self._packages: Dict[str, str] = {}
        self._session_id = self._conn.get_session_id()
        self._session_info = f"""
"version" : {get_version()},
"python.version" : {get_python_version()},
"python.connector.version" : {get_connector_version()},
"python.connector.session.id" : {self._session_id},
"os.name" : {get_os_name()}
"""
        self.version = get_version()
        self._session_stage = None

        if isinstance(conn, MockServerConnection):
            self._udf_registration = MockUDFRegistration(self)
            self._udtf_registration = MockUDTFRegistration(self)
            self._udaf_registration = MockUDAFRegistration(self)
            self._sp_registration = MockStoredProcedureRegistration(self)
        else:
            self._udf_registration = UDFRegistration(self)
            self._sp_registration = StoredProcedureRegistration(self)
            self._udtf_registration = UDTFRegistration(self)
            self._udaf_registration = UDAFRegistration(self)

        self._plan_builder = (
            SnowflakePlanBuilder(self)
            if isinstance(self._conn, ServerConnection)
            else MockSnowflakePlanBuilder(self)
        )
        self._last_action_id = 0
        self._last_canceled_id = 0
        self._use_scoped_temp_objects: bool = (
            _use_scoped_temp_objects
            and self._conn._get_client_side_session_parameter(
                _PYTHON_SNOWPARK_USE_SCOPED_TEMP_OBJECTS_STRING, True
            )
        )
        self._use_scoped_temp_read_only_table: bool = (
            self._conn._get_client_side_session_parameter(
                _PYTHON_SNOWPARK_ENABLE_SCOPED_TEMP_READ_ONLY_TABLE, False
            )
        )
        self._file = FileOperation(self)
        self._lineage = Lineage(self)
        self._sql_simplifier_enabled: bool = (
            self._conn._get_client_side_session_parameter(
                _PYTHON_SNOWPARK_USE_SQL_SIMPLIFIER_STRING, True
            )
        )
        self._cte_optimization_enabled: bool = (
            self._conn._get_client_side_session_parameter(
                _PYTHON_SNOWPARK_USE_CTE_OPTIMIZATION_STRING, False
            )
        )
        self._use_logical_type_for_create_df: bool = (
            self._conn._get_client_side_session_parameter(
                _PYTHON_SNOWPARK_USE_LOGICAL_TYPE_FOR_CREATE_DATAFRAME_STRING, True
            )
        )
        self._eliminate_numeric_sql_value_cast_enabled: bool = (
            self._conn._get_client_side_session_parameter(
                _PYTHON_SNOWPARK_ELIMINATE_NUMERIC_SQL_VALUE_CAST_ENABLED, False
            )
        )
        auto_clean_up_temp_table_enabled_version = (
            self._conn._get_client_side_session_parameter(
                _PYTHON_SNOWPARK_AUTO_CLEAN_UP_TEMP_TABLE_ENABLED_VERSION, ""
            )
        )
        self._auto_clean_up_temp_table_enabled: bool = (
            isinstance(auto_clean_up_temp_table_enabled_version, str)
            and auto_clean_up_temp_table_enabled_version != ""
            and pkg_resources.parse_version(self.version)
            >= pkg_resources.parse_version(auto_clean_up_temp_table_enabled_version)
        )
        self._reduce_describe_query_enabled: bool = (
            self._conn._get_client_side_session_parameter(
                _PYTHON_SNOWPARK_REDUCE_DESCRIBE_QUERY_ENABLED, False
            )
        )
<<<<<<< HEAD
        self._reduce_describe_query_enabled: bool = (
            self._conn._get_client_side_session_parameter(
                _PYTHON_SNOWPARK_REDUCE_DESCRIBE_QUERY_ENABLED, False
            )
        )
=======
>>>>>>> 0dcaa595
        self._query_compilation_stage_enabled: bool = (
            self._conn._get_client_side_session_parameter(
                _PYTHON_SNOWPARK_ENABLE_QUERY_COMPILATION_STAGE, False
            )
        )
        self._large_query_breakdown_enabled: bool = (
            self._conn._get_client_side_session_parameter(
                _PYTHON_SNOWPARK_USE_LARGE_QUERY_BREAKDOWN_OPTIMIZATION, False
            )
        )
        self._ast_enabled: bool = self._conn._get_client_side_session_parameter(
            _PYTHON_SNOWPARK_USE_AST, _PYTHON_SNOWPARK_USE_AST_DEFAULT_VALUE
        )
        # The complexity score lower bound is set to match COMPILATION_MEMORY_LIMIT
        # in Snowflake. This is the limit where we start seeing compilation errors.
        self._large_query_breakdown_complexity_bounds: Tuple[int, int] = (
            self._conn._get_client_side_session_parameter(
                _PYTHON_SNOWPARK_LARGE_QUERY_BREAKDOWN_COMPLEXITY_LOWER_BOUND,
                DEFAULT_COMPLEXITY_SCORE_LOWER_BOUND,
            ),
            self._conn._get_client_side_session_parameter(
                _PYTHON_SNOWPARK_LARGE_QUERY_BREAKDOWN_COMPLEXITY_UPPER_BOUND,
                DEFAULT_COMPLEXITY_SCORE_UPPER_BOUND,
            ),
        )
        self._thread_store = create_thread_local(
            self._conn._thread_safe_session_enabled
        )
        self._lock = create_rlock(self._conn._thread_safe_session_enabled)

        # this lock is used to protect _packages. We use introduce a new lock because add_packages
        # launches a query to snowflake to get all version of packages available in snowflake. This
        # query can be slow and prevent other threads from moving on waiting for _lock.
        self._package_lock = create_rlock(self._conn._thread_safe_session_enabled)

        # this lock is used to protect race-conditions when evaluating critical lazy properties
        # of SnowflakePlan or Selectable objects
        self._plan_lock = create_rlock(self._conn._thread_safe_session_enabled)

        self._custom_package_usage_config: Dict = {}
        self._conf = self.RuntimeConfig(self, options or {})
        self._runtime_version_from_requirement: str = None
        self._temp_table_auto_cleaner: TempTableAutoCleaner = TempTableAutoCleaner(self)
        self._sp_profiler = StoredProcedureProfiler(session=self)

        self._ast_batch = AstBatch(self)

        _logger.info("Snowpark Session information: %s", self._session_info)

        # Register self._close_at_exit so it will be called at interpreter shutdown
        atexit.register(self._close_at_exit)

    def _close_at_exit(self) -> None:
        """
        This is the helper function to close the current session at interpreter shutdown.
        For example, when a jupyter notebook is shutting down, this will also close
        the current session and make sure send all telemetry to the server.
        """
        with _session_management_lock:
            try:
                self.close()
            except Exception:
                pass

    def __enter__(self):
        return self

    def __exit__(self, exc_type, exc_val, exc_tb):
        if not is_in_stored_procedure():
            self.close()

    def __str__(self):
        return (
            f"<{self.__class__.__module__}.{self.__class__.__name__}: account={self.get_current_account()}, "
            f"role={self.get_current_role()}, database={self.get_current_database()}, "
            f"schema={self.get_current_schema()}, warehouse={self.get_current_warehouse()}>"
        )

    def _generate_new_action_id(self) -> int:
        with self._lock:
            self._last_action_id += 1
            return self._last_action_id

    @property
    def _analyzer(self) -> Analyzer:
        if not hasattr(self._thread_store, "analyzer"):
            analyzer: Union[Analyzer, MockAnalyzer, NopAnalyzer, None] = None
            if isinstance(self._conn, NopConnection):
                analyzer = NopAnalyzer(self)
            elif isinstance(self._conn, MockServerConnection):
                analyzer = MockAnalyzer(self)
            else:
                analyzer = Analyzer(self)

            self._thread_store.analyzer = analyzer
        return self._thread_store.analyzer

    @classmethod
    def get_active_session(cls) -> Optional["Session"]:
        """Gets the active session if one is created. If no session is created, returns None."""
        try:
            return _get_active_session()
        except SnowparkClientException as ex:
            # If there is no active session, return None
            if ex.error_code == "1403":
                return None
            raise ex

    getActiveSession = get_active_session

    def close(self) -> None:
        """Close this session."""
        if is_in_stored_procedure():
            _logger.warning("Closing a session in a stored procedure is a no-op.")
            return
        try:
            if self._conn.is_closed():
                _logger.debug(
                    "No-op because session %s had been previously closed.",
                    self._session_id,
                )
            else:
                _logger.info("Closing session: %s", self._session_id)
                self.cancel_all()
        except Exception as ex:
            raise SnowparkClientExceptionMessages.SERVER_FAILED_CLOSE_SESSION(str(ex))
        finally:
            try:
                self._temp_table_auto_cleaner.stop()
                self._conn.close()
                _logger.info("Closed session: %s", self._session_id)
            finally:
                _remove_session(self)

    @property
    def conf(self) -> RuntimeConfig:
        return self._conf

    @property
    def sql_simplifier_enabled(self) -> bool:
        """Set to ``True`` to use the SQL simplifier (defaults to ``True``).
        The generated SQLs from ``DataFrame`` transformations would have fewer layers of nested queries if the SQL simplifier is enabled.
        """
        return self._sql_simplifier_enabled

    @property
    def ast_enabled(self) -> bool:
        return self._ast_enabled

    @ast_enabled.setter
    def ast_enabled(self, value: bool) -> None:
        # TODO: we could send here explicit telemetry if a user changes the behavior.
        # In addition, we could introduce a server-side parameter to enable AST capture or not.
        # self._conn._telemetry_client.send_ast_enabled_telemetry(
        #     self._session_id, value
        # )
        # try:
        #     self._conn._cursor.execute(
        #         f"alter session set {_PYTHON_SNOWPARK_USE_AST} = {value}"
        #     )
        # except Exception:
        #     pass
        self._ast_enabled = value

        # Auto temp cleaner has bad interactions with AST at the moment, disable when enabling AST.
        # This feature should get moved server-side anyways.
        if self._ast_enabled:
            _logger.warning(
                "TODO SNOW-1770278: Ensure auto temp table cleaner works with AST."
                " Disabling auto temp cleaner for full test suite due to buggy behavior."
            )
            self.auto_clean_up_temp_table_enabled = False

    @property
    def cte_optimization_enabled(self) -> bool:
        """Set to ``True`` to enable the CTE optimization (defaults to ``False``).
        The generated SQLs from ``DataFrame`` transformations would have duplicate subquery as CTEs if the CTE optimization is enabled.
        """
        return self._cte_optimization_enabled

    @property
    def eliminate_numeric_sql_value_cast_enabled(self) -> bool:
        return self._eliminate_numeric_sql_value_cast_enabled

    @property
    def auto_clean_up_temp_table_enabled(self) -> bool:
        """
        When setting this parameter to ``True``, Snowpark will automatically clean up temporary tables created by
        :meth:`DataFrame.cache_result` in the current session when the DataFrame is no longer referenced (i.e., gets garbage collected).
        The default value is ``False``.

        Example::

            >>> import gc
            >>>
            >>> def f(session: Session) -> str:
            ...     df = session.create_dataframe(
            ...         [[1, 2], [3, 4]], schema=["a", "b"]
            ...     ).cache_result()
            ...     return df.table_name
            ...
            >>> session.auto_clean_up_temp_table_enabled = True
            >>> table_name = f(session)
            >>> assert table_name
            >>> gc.collect() # doctest: +SKIP
            >>>
            >>> # The temporary table created by cache_result will be dropped when the DataFrame is no longer referenced
            >>> # outside the function
            >>> session.sql(f"show tables like '{table_name}'").count()
            0

            >>> session.auto_clean_up_temp_table_enabled = False

        Note:
            Temporary tables will only be dropped if this parameter is enabled during garbage collection.
            If a temporary table is no longer referenced when the parameter is on, it will be dropped during garbage collection.
            However, if garbage collection occurs while the parameter is off, the table will not be removed.
            Note that Python's garbage collection is triggered opportunistically, with no guaranteed timing.
        """
        return self._auto_clean_up_temp_table_enabled

    @property
    def large_query_breakdown_enabled(self) -> bool:
        return self._large_query_breakdown_enabled

    @property
    def large_query_breakdown_complexity_bounds(self) -> Tuple[int, int]:
        return self._large_query_breakdown_complexity_bounds

    @property
    def reduce_describe_query_enabled(self) -> bool:
        """
        When setting this parameter to ``True``, Snowpark will infer the schema of DataFrame locally if possible,
        instead of issuing an internal `describe query
        <https://docs.snowflake.com/en/developer-guide/python-connector/python-connector-example#retrieving-column-metadata>`_
        to get the schema from the Snowflake server. This optimization improves the performance of your workloads by
        reducing the number of describe queries issued to the server.
        The default value is ``False``.
        """
        return self._reduce_describe_query_enabled

    @property
    def custom_package_usage_config(self) -> Dict:
        """Get or set configuration parameters related to usage of custom Python packages in Snowflake.

        If enabled, pure Python packages that are not available in Snowflake will be installed locally via pip and made available
        as an import (see :func:`add_import` for more information on imports). You can speed up this process by mentioning
        a remote stage path as ``cache_path`` where unsupported pure Python packages will be persisted. To use a specific
        version of pip, you can set the environment variable ``PIP_PATH`` to point to your pip executable. To use custom
        Python packages which are not purely Python, specify the ``force_push`` configuration parameter (*note that using
        non-pure Python packages is not recommended!*).

        This feature is **experimental**, please do not use it in production!

        Configurations:
            - **enabled** (*bool*): Turn on usage of custom pure Python packages.
            - **force_push** (*bool*): Use Python packages regardless of whether the packages are pure Python or not.
            - **cache_path** (*str*): Cache custom Python packages on a stage directory. This parameter greatly reduces latency of custom package import.
            - **force_cache** (*bool*): Use this parameter if you specified a ``cache_path`` but wish to create a fresh cache of your environment.

        Args:
            config (dict): Dictionary containing configuration parameters mentioned above (defaults to empty dictionary).

        Example::

            >>> from snowflake.snowpark.functions import udf
            >>> session.custom_package_usage_config = {"enabled": True, "cache_path": "@my_permanent_stage/folder"} # doctest: +SKIP
            >>> session.add_packages("package_unavailable_in_snowflake") # doctest: +SKIP
            >>> @udf
            ... def use_my_custom_package() -> str:
            ...     import package_unavailable_in_snowflake
            ...     return "works"
            >>> session.clear_packages()
            >>> session.clear_imports()

        Note:
            - These configurations allow custom package addition via :func:`Session.add_requirements` and :func:`Session.add_packages`.
            - These configurations also allow custom package addition for all UDFs or stored procedures created later in the current session. If you only want to add custom packages for a specific UDF, you can use ``packages`` argument in :func:`functions.udf` or :meth:`session.udf.register() <snowflake.snowpark.udf.UDFRegistration.register>`.
        """
        return self._custom_package_usage_config

    @sql_simplifier_enabled.setter
    def sql_simplifier_enabled(self, value: bool) -> None:
        warn_session_config_update_in_multithreaded_mode(
            "sql_simplifier_enabled", self._conn._thread_safe_session_enabled
        )

        with self._lock:
            self._conn._telemetry_client.send_sql_simplifier_telemetry(
                self._session_id, value
            )
            try:
                self._conn._cursor.execute(
                    f"alter session set {_PYTHON_SNOWPARK_USE_SQL_SIMPLIFIER_STRING} = {value}"
                )
            except Exception:
                pass
            self._sql_simplifier_enabled = value

    @cte_optimization_enabled.setter
    @experimental_parameter(version="1.15.0")
    def cte_optimization_enabled(self, value: bool) -> None:
        warn_session_config_update_in_multithreaded_mode(
            "cte_optimization_enabled", self._conn._thread_safe_session_enabled
        )

        with self._lock:
            if value:
                self._conn._telemetry_client.send_cte_optimization_telemetry(
                    self._session_id
                )
            self._cte_optimization_enabled = value

    @eliminate_numeric_sql_value_cast_enabled.setter
    @experimental_parameter(version="1.20.0")
    def eliminate_numeric_sql_value_cast_enabled(self, value: bool) -> None:
        """Set the value for eliminate_numeric_sql_value_cast_enabled"""
        warn_session_config_update_in_multithreaded_mode(
            "eliminate_numeric_sql_value_cast_enabled",
            self._conn._thread_safe_session_enabled,
        )

        if value in [True, False]:
            with self._lock:
                self._conn._telemetry_client.send_eliminate_numeric_sql_value_cast_telemetry(
                    self._session_id, value
                )
                self._eliminate_numeric_sql_value_cast_enabled = value
        else:
            raise ValueError(
                "value for eliminate_numeric_sql_value_cast_enabled must be True or False!"
            )

    @auto_clean_up_temp_table_enabled.setter
    @experimental_parameter(version="1.21.0")
    def auto_clean_up_temp_table_enabled(self, value: bool) -> None:
        """Set the value for auto_clean_up_temp_table_enabled"""
        warn_session_config_update_in_multithreaded_mode(
            "auto_clean_up_temp_table_enabled", self._conn._thread_safe_session_enabled
        )

        if value in [True, False]:
            with self._lock:
                self._conn._telemetry_client.send_auto_clean_up_temp_table_telemetry(
                    self._session_id, value
                )
                self._auto_clean_up_temp_table_enabled = value
        else:
            raise ValueError(
                "value for auto_clean_up_temp_table_enabled must be True or False!"
            )

    @large_query_breakdown_enabled.setter
    @experimental_parameter(version="1.22.0")
    def large_query_breakdown_enabled(self, value: bool) -> None:
        """Set the value for large_query_breakdown_enabled. When enabled, the client will
        automatically detect large query plans and break them down into smaller partitions,
        materialize the partitions, and then combine them to execute the query to improve
        overall performance.
        """
        warn_session_config_update_in_multithreaded_mode(
            "large_query_breakdown_enabled", self._conn._thread_safe_session_enabled
        )

        if value in [True, False]:
            with self._lock:
                self._conn._telemetry_client.send_large_query_breakdown_telemetry(
                    self._session_id, value
                )
                self._large_query_breakdown_enabled = value
        else:
            raise ValueError(
                "value for large_query_breakdown_enabled must be True or False!"
            )

    @large_query_breakdown_complexity_bounds.setter
    def large_query_breakdown_complexity_bounds(self, value: Tuple[int, int]) -> None:
        """Set the lower and upper bounds for the complexity score used in large query breakdown optimization."""
        warn_session_config_update_in_multithreaded_mode(
            "large_query_breakdown_complexity_bounds",
            self._conn._thread_safe_session_enabled,
        )

        if len(value) != 2:
            raise ValueError(
                f"Expecting a tuple of two integers. Got a tuple of length {len(value)}"
            )
        if value[0] >= value[1]:
            raise ValueError(
                f"Expecting a tuple of lower and upper bound with the lower bound less than the upper bound. Got (lower, upper) = ({value[0], value[1]})"
            )
        with self._lock:
            self._conn._telemetry_client.send_large_query_breakdown_update_complexity_bounds(
                self._session_id, value[0], value[1]
            )

            self._large_query_breakdown_complexity_bounds = value

    @reduce_describe_query_enabled.setter
    @experimental_parameter(version="1.24.0")
    def reduce_describe_query_enabled(self, value: bool) -> None:
        """Set the value for reduce_describe_query_enabled"""
        if value in [True, False]:
            self._conn._telemetry_client.send_reduce_describe_query_telemetry(
                self._session_id, value
            )
            self._reduce_describe_query_enabled = value
        else:
            raise ValueError(
                "value for reduce_describe_query_enabled must be True or False!"
            )

    @custom_package_usage_config.setter
    @experimental_parameter(version="1.6.0")
    def custom_package_usage_config(self, config: Dict) -> None:
        with self._lock:
            self._custom_package_usage_config = {
                k.lower(): v for k, v in config.items()
            }

    def cancel_all(self) -> None:
        """
        Cancel all action methods that are running currently.
        This does not affect any action methods called in the future.
        """
        _logger.info("Canceling all running queries")
        with self._lock:
            self._last_canceled_id = self._last_action_id
        if not isinstance(self._conn, MockServerConnection):
            self._conn.run_query(
                f"select system$cancel_all_queries({self._session_id})"
            )

    def get_imports(self) -> List[str]:
        """
        Returns a list of imports added for user defined functions (UDFs).
        This list includes any Python or zip files that were added automatically by the library.
        """
        with self._lock:
            return list(self._import_paths.keys())

    def add_import(
        self,
        path: str,
        import_path: Optional[str] = None,
        chunk_size: int = 8192,
        whole_file_hash: bool = False,
    ) -> None:
        """
        Registers a remote file in stage or a local file as an import of a user-defined function
        (UDF). The local file can be a compressed file (e.g., zip), a Python file (.py),
        a directory, or any other file resource. You can also find examples in
        :class:`~snowflake.snowpark.udf.UDFRegistration`.

        Args:
            path: The path of a local file or a remote file in the stage. In each case:

                * if the path points to a local file, this file will be uploaded to the
                  stage where the UDF is registered and Snowflake will import the file when
                  executing that UDF.

                * if the path points to a local directory, the directory will be compressed
                  as a zip file and will be uploaded to the stage where the UDF is registered
                  and Snowflake will import the file when executing that UDF.

                * if the path points to a file in a stage, the file will be included in the
                  imports when executing a UDF.

            import_path: The relative Python import path for a UDF.
                If it is not provided or it is None, the UDF will import the package
                directly without any leading package/module. This argument will become
                a no-op if the path  points to a stage file or a non-Python local file.

            chunk_size: The number of bytes to hash per chunk of the uploaded files.

            whole_file_hash: By default only the first chunk of the uploaded import is hashed to save
                time. When this is set to True each uploaded file is fully hashed instead.

        Example::

            >>> from snowflake.snowpark.types import IntegerType
            >>> from resources.test_udf_dir.test_udf_file import mod5
            >>> session.add_import("tests/resources/test_udf_dir/test_udf_file.py", import_path="resources.test_udf_dir.test_udf_file")
            >>> mod5_and_plus1_udf = session.udf.register(
            ...     lambda x: mod5(x) + 1,
            ...     return_type=IntegerType(),
            ...     input_types=[IntegerType()]
            ... )
            >>> session.range(1, 8, 2).select(mod5_and_plus1_udf("id")).to_df("col1").collect()
            [Row(COL1=2), Row(COL1=4), Row(COL1=1), Row(COL1=3)]
            >>> session.clear_imports()

        Note:
            1. In favor of the lazy execution, the file will not be uploaded to the stage
            immediately, and it will be uploaded when a UDF is created.

            2. The Snowpark library calculates a sha256 checksum for every file/directory.
            Each file is uploaded to a subdirectory named after the checksum for the
            file in the stage. If there is an existing file or directory, the Snowpark
            library will compare their checksums to determine whether it should be re-uploaded.
            Therefore, after uploading a local file to the stage, if the user makes
            some changes to this file and intends to upload it again, just call this
            function with the file path again, the existing file in the stage will be
            overwritten by the re-uploaded file.

            3. Adding two files with the same file name is not allowed, because UDFs
            can't be created with two imports with the same name.

            4. This method will register the file for all UDFs created later in the current
            session. If you only want to import a file for a specific UDF, you can use
            ``imports`` argument in :func:`functions.udf` or
            :meth:`session.udf.register() <snowflake.snowpark.udf.UDFRegistration.register>`.
        """
        if isinstance(self._conn, MockServerConnection):
            self.udf._import_file(path, import_path=import_path)
            self.sproc._import_file(path, import_path=import_path)

        path, checksum, leading_path = self._resolve_import_path(
            path, import_path, chunk_size, whole_file_hash
        )
        with self._lock:
            self._import_paths[path] = (checksum, leading_path)

    def remove_import(self, path: str) -> None:
        """
        Removes a file in stage or local file from the imports of a user-defined function (UDF).

        Args:
            path: a path pointing to a local file or a remote file in the stage

        Examples::

            >>> session.clear_imports()
            >>> len(session.get_imports())
            0
            >>> session.add_import("tests/resources/test_udf_dir/test_udf_file.py")
            >>> len(session.get_imports())
            1
            >>> session.remove_import("tests/resources/test_udf_dir/test_udf_file.py")
            >>> len(session.get_imports())
            0
        """
        trimmed_path = path.strip()
        abs_path = (
            os.path.abspath(trimmed_path)
            if not trimmed_path.startswith(STAGE_PREFIX)
            else trimmed_path
        )
        with self._lock:
            if abs_path not in self._import_paths:
                raise KeyError(f"{abs_path} is not found in the existing imports")
            else:
                self._import_paths.pop(abs_path)

    def clear_imports(self) -> None:
        """
        Clears all files in a stage or local files from the imports of a user-defined function (UDF).
        """
        if isinstance(self._conn, MockServerConnection):
            self.udf._clear_session_imports()
            self.sproc._clear_session_imports()
        with self._lock:
            self._import_paths.clear()

    @staticmethod
    def _resolve_import_path(
        path: str,
        import_path: Optional[str] = None,
        chunk_size: int = 8192,
        whole_file_hash: bool = False,
    ) -> Tuple[str, Optional[str], Optional[str]]:
        trimmed_path = path.strip()
        trimmed_import_path = import_path.strip() if import_path else None

        if not trimmed_path.startswith(STAGE_PREFIX):
            if not os.path.exists(trimmed_path):
                raise FileNotFoundError(f"{trimmed_path} is not found")
            if not os.path.isfile(trimmed_path) and not os.path.isdir(
                trimmed_path
            ):  # pragma: no cover
                # os.path.isfile() returns True when the passed in file is a symlink.
                # So this code might not be reachable. To avoid mistakes, keep it here for now.
                raise ValueError(
                    f"add_import() only accepts a local file or directory, "
                    f"or a file in a stage, but got {trimmed_path}"
                )
            abs_path = os.path.abspath(trimmed_path)

            # convert the Python import path to the file path
            # and extract the leading path, where
            # absolute path = [leading path]/[parsed file path of Python import path]
            if trimmed_import_path is not None:
                # the import path only works for the directory and the Python file
                if os.path.isdir(abs_path):
                    import_file_path = trimmed_import_path.replace(".", os.path.sep)
                elif os.path.isfile(abs_path) and abs_path.endswith(".py"):
                    import_file_path = (
                        f"{trimmed_import_path.replace('.', os.path.sep)}.py"
                    )
                else:
                    import_file_path = None
                if import_file_path:
                    if abs_path.endswith(import_file_path):
                        leading_path = abs_path[: -len(import_file_path)]
                    else:
                        raise ValueError(
                            f"import_path {trimmed_import_path} is invalid "
                            f"because it's not a part of path {abs_path}"
                        )
                else:
                    leading_path = None
            else:
                leading_path = None

            # Include the information about import path to the checksum
            # calculation, so if the import path changes, the checksum
            # will change and the file in the stage will be overwritten.
            return (
                abs_path,
                calculate_checksum(
                    abs_path,
                    additional_info=leading_path,
                    chunk_size=chunk_size,
                    whole_file_hash=whole_file_hash,
                ),
                leading_path,
            )
        else:
            return trimmed_path, None, None

    def _resolve_imports(
        self,
        import_only_stage: str,
        upload_and_import_stage: str,
        udf_level_import_paths: Optional[
            Dict[str, Tuple[Optional[str], Optional[str]]]
        ] = None,
        *,
        statement_params: Optional[Dict[str, str]] = None,
    ) -> List[str]:
        """Resolve the imports and upload local files (if any) to the stage."""
        resolved_stage_files = []
        stage_file_list = self._list_files_in_stage(
            import_only_stage, statement_params=statement_params
        )

        normalized_import_only_location = unwrap_stage_location_single_quote(
            import_only_stage
        )
        normalized_upload_and_import_location = unwrap_stage_location_single_quote(
            upload_and_import_stage
        )

        with self._lock:
            import_paths = udf_level_import_paths or self._import_paths.copy()
        for path, (prefix, leading_path) in import_paths.items():
            # stage file
            if path.startswith(STAGE_PREFIX):
                resolved_stage_files.append(path)
            else:
                filename = (
                    f"{os.path.basename(path)}.zip"
                    if os.path.isdir(path) or path.endswith(".py")
                    else os.path.basename(path)
                )
                filename_with_prefix = f"{prefix}/{filename}"
                if filename_with_prefix in stage_file_list:
                    _logger.debug(
                        f"{filename} exists on {normalized_import_only_location}, skipped"
                    )
                    resolved_stage_files.append(
                        normalize_remote_file_or_dir(
                            f"{normalized_import_only_location}/{filename_with_prefix}"
                        )
                    )
                else:
                    # local directory or .py file
                    if os.path.isdir(path) or path.endswith(".py"):
                        with zip_file_or_directory_to_stream(
                            path, leading_path
                        ) as input_stream:
                            self._conn.upload_stream(
                                input_stream=input_stream,
                                stage_location=normalized_upload_and_import_location,
                                dest_filename=filename,
                                dest_prefix=prefix,
                                source_compression="DEFLATE",
                                compress_data=False,
                                overwrite=True,
                                is_in_udf=True,
                                skip_upload_on_content_match=True,
                                statement_params=statement_params,
                            )
                    # local file
                    else:
                        self._conn.upload_file(
                            path=path,
                            stage_location=normalized_upload_and_import_location,
                            dest_prefix=prefix,
                            compress_data=False,
                            overwrite=True,
                            skip_upload_on_content_match=True,
                        )
                    resolved_stage_files.append(
                        normalize_remote_file_or_dir(
                            f"{normalized_upload_and_import_location}/{filename_with_prefix}"
                        )
                    )

        return resolved_stage_files

    def _list_files_in_stage(
        self,
        stage_location: Optional[str] = None,
        *,
        statement_params: Optional[Dict[str, str]] = None,
    ) -> Set[str]:
        normalized = normalize_remote_file_or_dir(
            unwrap_single_quote(stage_location)
            if stage_location
            else self._session_stage
        )
        file_list = (
            self.sql(f"ls {normalized}")
            .select('"name"')
            ._internal_collect_with_tag(statement_params=statement_params)
        )
        prefix_length = get_stage_file_prefix_length(stage_location)
        return {str(row[0])[prefix_length:] for row in file_list}

    def get_packages(self) -> Dict[str, str]:
        """
        Returns a ``dict`` of packages added for user-defined functions (UDFs).
        The key of this ``dict`` is the package name and the value of this ``dict``
        is the corresponding requirement specifier.
        """
        with self._package_lock:
            return self._packages.copy()

    def add_packages(
        self, *packages: Union[str, ModuleType, Iterable[Union[str, ModuleType]]]
    ) -> None:
        """
        Adds third-party packages as dependencies of a user-defined function (UDF).
        Use this method to add packages for UDFs as installing packages using
        `conda <https://docs.conda.io/en/latest/>`_. You can also find examples in
        :class:`~snowflake.snowpark.udf.UDFRegistration`. See details of
        `third-party Python packages in Snowflake <https://docs.snowflake.com/en/developer-guide/udf/python/udf-python-packages.html>`_.

        To use Python packages that are not available in Snowflake, refer to :meth:`~snowflake.snowpark.Session.custom_package_usage_config`.

        Args:
            packages: A `requirement specifier <https://packaging.python.org/en/latest/glossary/#term-Requirement-Specifier>`_,
                a ``module`` object or a list of them for installing the packages. An exception
                will be raised if two conflicting requirement specifiers are provided.
                The syntax of a requirement specifier is defined in full in
                `PEP 508 <https://www.python.org/dev/peps/pep-0508/>`_, but currently only the
                `version matching clause <https://www.python.org/dev/peps/pep-0440/#version-matching>`_ (``==``)
                is supported as a `version specifier <https://packaging.python.org/en/latest/glossary/#term-Version-Specifier>`_
                for this argument. If a ``module`` object is provided, the package will be
                installed with the version in the local environment.

        Example::

            >>> import numpy as np
            >>> from snowflake.snowpark.functions import udf
            >>> import numpy
            >>> import pandas
            >>> import dateutil
            >>> # add numpy with the latest version on Snowflake Anaconda
            >>> # and pandas with the version "1.3.*"
            >>> # and dateutil with the local version in your environment
            >>> session.custom_package_usage_config = {"enabled": True}  # This is added because latest dateutil is not in snowflake yet
            >>> session.add_packages("numpy", "pandas==1.5.*", dateutil)
            >>> @udf
            ... def get_package_name_udf() -> list:
            ...     return [numpy.__name__, pandas.__name__, dateutil.__name__]
            >>> session.sql(f"select {get_package_name_udf.name}()").to_df("col1").show()
            ----------------
            |"COL1"        |
            ----------------
            |[             |
            |  "numpy",    |
            |  "pandas",   |
            |  "dateutil"  |
            |]             |
            ----------------
            <BLANKLINE>
            >>> session.clear_packages()

        Note:
            1. This method will add packages for all UDFs created later in the current
            session. If you only want to add packages for a specific UDF, you can use
            ``packages`` argument in :func:`functions.udf` or
            :meth:`session.udf.register() <snowflake.snowpark.udf.UDFRegistration.register>`.

            2. We recommend you to `setup the local environment with Anaconda <https://docs.snowflake.com/en/developer-guide/udf/python/udf-python-packages.html#local-development-and-testing>`_,
            to ensure the consistent experience of a UDF between your local environment
            and the Snowflake server.
        """
        self._resolve_packages(
            parse_positional_args_to_list(*packages),
            self._packages,
        )

    def remove_package(self, package: str) -> None:
        """
        Removes a third-party package from the dependency list of a user-defined function (UDF).

        Args:
            package: The package name.

        Examples::

            >>> session.clear_packages()
            >>> len(session.get_packages())
            0
            >>> session.add_packages("numpy", "pandas==1.3.5")
            >>> len(session.get_packages())
            2
            >>> session.remove_package("numpy")
            >>> len(session.get_packages())
            1
            >>> session.remove_package("pandas")
            >>> len(session.get_packages())
            0
        """
        package_name = pkg_resources.Requirement.parse(package).key
        with self._package_lock:
            if package_name in self._packages:
                self._packages.pop(package_name)
            else:
                raise ValueError(f"{package_name} is not in the package list")

    def clear_packages(self) -> None:
        """
        Clears all third-party packages of a user-defined function (UDF).
        """
        with self._package_lock:
            self._packages.clear()

    def add_requirements(self, file_path: str) -> None:
        """
        Adds a `requirement file <https://pip.pypa.io/en/stable/user_guide/#requirements-files>`_
        that contains a list of packages as dependencies of a user-defined function (UDF). This function also supports
        addition of requirements via a `conda environment file <https://conda.io/projects/conda/en/latest/user-guide/tasks/manage-environments.html#create-env-file-manually>`_.

        To use Python packages that are not available in Snowflake, refer to :meth:`~snowflake.snowpark.Session.custom_package_usage_config`.

        Args:
            file_path: The path of a local requirement file.

        Example::

            >>> from snowflake.snowpark.functions import udf
            >>> import numpy
            >>> import pandas
            >>> # test_requirements.txt contains "numpy" and "pandas"
            >>> session.add_requirements("tests/resources/test_requirements.txt")
            >>> @udf
            ... def get_package_name_udf() -> list:
            ...     return [numpy.__name__, pandas.__name__]
            >>> session.sql(f"select {get_package_name_udf.name}()").to_df("col1").show()
            --------------
            |"COL1"      |
            --------------
            |[           |
            |  "numpy",  |
            |  "pandas"  |
            |]           |
            --------------
            <BLANKLINE>
            >>> session.clear_packages()

        Note:
            1. This method will add packages for all UDFs created later in the current
            session. If you only want to add packages for a specific UDF, you can use
            ``packages`` argument in :func:`functions.udf` or
            :meth:`session.udf.register() <snowflake.snowpark.udf.UDFRegistration.register>`.

            2. We recommend you to `setup the local environment with Anaconda <https://docs.snowflake.com/en/developer-guide/udf/python/udf-python-packages.html#local-development-and-testing>`_,
            to ensure the consistent experience of a UDF between your local environment
            and the Snowflake server.
        """
        if file_path.endswith(".yml") or file_path.endswith(".yaml"):
            packages, runtime_version = parse_conda_environment_yaml_file(file_path)
            self._runtime_version_from_requirement = runtime_version
        else:
            packages, new_imports = parse_requirements_text_file(file_path)
            for import_path in new_imports:
                self.add_import(import_path)
        self.add_packages(packages)

    @experimental(version="1.7.0")
    def replicate_local_environment(
        self, ignore_packages: Set[str] = None, relax: bool = False
    ) -> None:
        """
        Adds all third-party packages in your local environment as dependencies of a user-defined function (UDF).
        Use this method to add packages for UDFs as installing packages using `conda <https://docs.conda.io/en/latest/>`_.
        You can also find examples in :class:`~snowflake.snowpark.udf.UDFRegistration`. See details of `third-party Python packages in Snowflake <https://docs.snowflake.com/en/developer-guide/udf/python/udf-python-packages.html>`_.

        If you find that certain packages are causing failures related to duplicate dependencies, try adding
        duplicate dependencies to the ``ignore_packages`` parameter. If your local environment contains Python packages
        that are not available in Snowflake, refer to :meth:`~snowflake.snowpark.Session.custom_package_usage_config`.

        This function is **experimental**, please do not use it in production!

        Example::

            >>> from snowflake.snowpark.functions import udf
            >>> import numpy
            >>> import pandas
            >>> # test_requirements.txt contains "numpy" and "pandas"
            >>> session.custom_package_usage_config = {"enabled": True, "force_push": True} # Recommended configuration
            >>> session.replicate_local_environment(ignore_packages={"snowflake-snowpark-python", "snowflake-connector-python", "urllib3", "tzdata", "numpy"}, relax=True)
            >>> @udf
            ... def get_package_name_udf() -> list:
            ...     return [numpy.__name__, pandas.__name__]
            >>> session.sql(f"select {get_package_name_udf.name}()").to_df("col1").show()
            --------------
            |"COL1"      |
            --------------
            |[           |
            |  "numpy",  |
            |  "pandas"  |
            |]           |
            --------------
            <BLANKLINE>
            >>> session.clear_packages()
            >>> session.clear_imports()

        Args:
            ignore_packages: Set of package names that will be ignored.
            relax: If set to True, package versions will not be considered.

        Note:
            1. This method will add packages for all UDFs created later in the current
            session. If you only want to add packages for a specific UDF, you can use
            ``packages`` argument in :func:`functions.udf` or
            :meth:`session.udf.register() <snowflake.snowpark.udf.UDFRegistration.register>`.

            2. We recommend you to `setup the local environment with Anaconda <https://docs.snowflake.com/en/developer-guide/udf/python/udf-python-packages.html#local-development-and-testing>`_,
            to ensure the consistent experience of a UDF between your local environment
            and the Snowflake server.
        """
        ignore_packages = {} if ignore_packages is None else ignore_packages

        packages = []
        for package in pkg_resources.working_set:
            if package.key in ignore_packages:
                _logger.info(f"{package.key} found in environment, ignoring...")
                continue
            if package.key in DEFAULT_PACKAGES:
                _logger.info(f"{package.key} is available by default, ignoring...")
                continue
            version_text = (
                "==" + package.version if package.has_version() and not relax else ""
            )
            packages.append(f"{package.key}{version_text}")

        self.add_packages(packages)

    @staticmethod
    def _parse_packages(
        packages: List[Union[str, ModuleType]]
    ) -> Dict[str, Tuple[str, bool, pkg_resources.Requirement]]:
        package_dict = dict()
        for package in packages:
            if isinstance(package, ModuleType):
                package_name = MODULE_NAME_TO_PACKAGE_NAME_MAP.get(
                    package.__name__, package.__name__
                )
                package = f"{package_name}=={pkg_resources.get_distribution(package_name).version}"
                use_local_version = True
            else:
                package = package.strip().lower()
                if package.startswith("#"):
                    continue
                use_local_version = False
            package_req = pkg_resources.Requirement.parse(package)
            # get the standard package name if there is no underscore
            # underscores are discouraged in package names, but are still used in Anaconda channel
            # pkg_resources.Requirement.parse will convert all underscores to dashes
            # the regexp is to deal with case that "_" is in the package requirement as well as version restrictions
            # we only extract the valid package name from the string by following:
            # https://packaging.python.org/en/latest/specifications/name-normalization/
            # A valid name consists only of ASCII letters and numbers, period, underscore and hyphen.
            # It must start and end with a letter or number.
            # however, we don't validate the pkg name as this is done by pkg_resources.Requirement.parse
            # find the index of the first char which is not an valid package name character
            package_name = package_req.key
            if not use_local_version and "_" in package:
                reg_match = re.search(r"[^0-9a-zA-Z\-_.]", package)
                package_name = package[: reg_match.start()] if reg_match else package

            package_dict[package] = (package_name, use_local_version, package_req)
        return package_dict

    def _get_dependency_packages(
        self,
        package_dict: Dict[str, Tuple[str, bool, pkg_resources.Requirement]],
        validate_package: bool,
        package_table: str,
        current_packages: Dict[str, str],
        statement_params: Optional[Dict[str, str]] = None,
    ) -> List[pkg_resources.Requirement]:
        # Keep track of any package errors
        errors = []

        valid_packages = self._get_available_versions_for_packages(
            package_names=[v[0] for v in package_dict.values()],
            package_table_name=package_table,
            validate_package=validate_package,
            statement_params=statement_params,
        )

        with self._lock:
            custom_package_usage_config = self._custom_package_usage_config.copy()

        unsupported_packages: List[str] = []
        for package, package_info in package_dict.items():
            package_name, use_local_version, package_req = package_info
            package_version_req = package_req.specs[0][1] if package_req.specs else None

            if validate_package:
                if package_name not in valid_packages or (
                    package_version_req
                    and not any(v in package_req for v in valid_packages[package_name])
                ):
                    version_text = (
                        f"(version {package_version_req})"
                        if package_version_req is not None
                        else ""
                    )
                    if is_in_stored_procedure():  # pragma: no cover
                        errors.append(
                            RuntimeError(
                                f"Cannot add package {package_name}{version_text} because it is not available in Snowflake "
                                f"and it cannot be installed via pip as you are executing this code inside a stored "
                                f"procedure. You can find the directory of these packages and add it via "
                                f"Session.add_import. See details at "
                                f"https://docs.snowflake.com/en/developer-guide/snowpark/python/creating-udfs.html#using-third-party-packages-from-anaconda-in-a-udf."
                            )
                        )
                        continue
                    if (
                        package_name not in valid_packages
                        and not self._is_anaconda_terms_acknowledged()
                    ):
                        errors.append(
                            RuntimeError(
                                f"Cannot add package {package_name}{version_text} because Anaconda terms must be accepted "
                                "by ORGADMIN to use Anaconda 3rd party packages. Please follow the instructions at "
                                "https://docs.snowflake.com/en/developer-guide/udf/python/udf-python-packages.html#using-third-party-packages-from-anaconda."
                            )
                        )
                        continue
                    if not custom_package_usage_config.get("enabled", False):
                        errors.append(
                            RuntimeError(
                                f"Cannot add package {package_req} because it is not available in Snowflake "
                                f"and Session.custom_package_usage_config['enabled'] is not set to True. To upload these packages, you can "
                                f"set it to True or find the directory of these packages and add it via Session.add_import. See details at "
                                f"https://docs.snowflake.com/en/developer-guide/snowpark/python/creating-udfs.html#using-third-party-packages-from-anaconda-in-a-udf."
                            )
                        )
                        continue
                    unsupported_packages.append(package)
                    continue
                elif not use_local_version:
                    try:
                        package_client_version = pkg_resources.get_distribution(
                            package_name
                        ).version
                        if package_client_version not in valid_packages[package_name]:
                            _logger.warning(
                                f"The version of package '{package_name}' in the local environment is "
                                f"{package_client_version}, which does not fit the criteria for the "
                                f"requirement '{package}'. Your UDF might not work when the package version "
                                f"is different between the server and your local environment."
                            )
                    except pkg_resources.DistributionNotFound:
                        _logger.warning(
                            f"Package '{package_name}' is not installed in the local environment. "
                            f"Your UDF might not work when the package is installed on the server "
                            f"but not on your local environment."
                        )
                    except Exception as ex:  # pragma: no cover
                        _logger.warning(
                            "Failed to get the local distribution of package %s: %s",
                            package_name,
                            ex,
                        )

            if package_name in current_packages:
                if current_packages[package_name] != package:
                    errors.append(
                        ValueError(
                            f"Cannot add package '{package}' because {current_packages[package_name]} "
                            "is already added."
                        )
                    )
            else:
                current_packages[package_name] = package

        # Raise all exceptions at once so users know all issues in a single invocation.
        if len(errors) == 1:
            raise errors[0]
        elif len(errors) > 0:
            raise RuntimeError(errors)

        dependency_packages: List[pkg_resources.Requirement] = []
        if len(unsupported_packages) != 0:
            _logger.warning(
                f"The following packages are not available in Snowflake: {unsupported_packages}."
            )
            if custom_package_usage_config.get(
                "cache_path", False
            ) and not custom_package_usage_config.get("force_cache", False):
                cache_path = custom_package_usage_config["cache_path"]
                try:
                    environment_signature = get_signature(unsupported_packages)
                    dependency_packages = self._load_unsupported_packages_from_stage(
                        environment_signature, custom_package_usage_config["cache_path"]
                    )
                    if dependency_packages is None:
                        _logger.warning(
                            f"Unable to load environments from remote path {cache_path}, creating a fresh "
                            f"environment instead."
                        )
                except Exception as e:
                    _logger.warning(
                        f"Unable to load environments from remote path {cache_path}, creating a fresh "
                        f"environment instead. Error: {e.__repr__()}"
                    )

            if not dependency_packages:
                dependency_packages = self._upload_unsupported_packages(
                    unsupported_packages,
                    package_table,
                    current_packages,
                    custom_package_usage_config,
                )

        return dependency_packages

    @staticmethod
    def _get_req_identifiers_list(
        modules: List[Union[str, ModuleType]], result_dict: Dict[str, str]
    ) -> List[str]:
        res = []
        for m in modules:
            if isinstance(m, str) and m not in result_dict:
                res.append(m)
            elif isinstance(m, ModuleType) and m.__name__ not in result_dict:
                res.append(f"{m.__name__}=={m.__version__}")

        return res

    def _resolve_packages(
        self,
        packages: List[Union[str, ModuleType]],
        existing_packages_dict: Optional[Dict[str, str]] = None,
        validate_package: bool = True,
        include_pandas: bool = False,
        statement_params: Optional[Dict[str, str]] = None,
    ) -> List[str]:
        """
        Given a list of packages to add, this method will
        1. Check if the packages are supported by Snowflake
        2. Check if the package version if provided is supported by Snowflake
        3. Check if the package is already added
        4. Update existing packages dictionary with the new packages (*this is required for python sp to work*)

        When auto package upload is enabled, this method will also try to upload the packages
        unavailable in Snowflake to the stage.

        This function will raise error if any of the above conditions are not met.

        Returns:
            List[str]: List of package specifiers
        """
        # Extract package names, whether they are local, and their associated Requirement objects
        package_dict = self._parse_packages(packages)
        if isinstance(self._conn, MockServerConnection):
            # in local testing we don't resolve the packages, we just return what is added
            errors = []
            with self._package_lock:
                result_dict = self._packages
                for pkg_name, _, pkg_req in package_dict.values():
                    if (
                        pkg_name in result_dict
                        and str(pkg_req) != result_dict[pkg_name]
                    ):
                        errors.append(
                            ValueError(
                                f"Cannot add package '{str(pkg_req)}' because {result_dict[pkg_name]} "
                                "is already added."
                            )
                        )
                    else:
                        result_dict[pkg_name] = str(pkg_req)
                if len(errors) == 1:
                    raise errors[0]
                elif len(errors) > 0:
                    raise RuntimeError(errors)

            return list(result_dict.values())

        package_table = "information_schema.packages"
        if not self.get_current_database():
            package_table = f"snowflake.{package_table}"

        # result_dict is a mapping of package name -> package_spec, example
        # {'pyyaml': 'pyyaml==6.0',
        #  'networkx': 'networkx==3.1',
        #  'numpy': 'numpy',
        #  'scikit-learn': 'scikit-learn==1.2.2',
        #  'python-dateutil': 'python-dateutil==2.8.2'}
        # Add to packages dictionary. Make a copy of existing packages
        # dictionary to avoid modifying it during intermediate steps.
        with self._package_lock:
            result_dict = (
                existing_packages_dict if existing_packages_dict is not None else {}
            )

            # Retrieve list of dependencies that need to be added
            dependency_packages = self._get_dependency_packages(
                package_dict,
                validate_package,
                package_table,
                result_dict,
                statement_params=statement_params,
            )

            # Add dependency packages
            for package in dependency_packages:
                name = package.name
                version = package.specs[0][1] if package.specs else None

                if name in result_dict:
                    if version is not None:
                        added_package_has_version = "==" in result_dict[name]
                        if added_package_has_version and result_dict[name] != str(
                            package
                        ):
                            raise ValueError(
                                f"Cannot add dependency package '{name}=={version}' "
                                f"because {result_dict[name]} is already added."
                            )
                        result_dict[name] = str(package)
                else:
                    result_dict[name] = str(package)

            # Always include cloudpickle
            extra_modules = [cloudpickle]
            if include_pandas:
                extra_modules.append("pandas")

            return list(result_dict.values()) + self._get_req_identifiers_list(
                extra_modules, result_dict
            )

    def _upload_unsupported_packages(
        self,
        packages: List[str],
        package_table: str,
        package_dict: Dict[str, str],
        custom_package_usage_config: Dict[str, Any],
    ) -> List[pkg_resources.Requirement]:
        """
        Uploads a list of Pypi packages, which are unavailable in Snowflake, to session stage.

        Args:
            packages (List[str]): List of package names requested by the user, that are not present in Snowflake.
            package_table (str): Name of Snowflake table containing information about Anaconda packages.
            package_dict (Dict[str, str]): A dictionary of package name -> package spec of packages that have
                been added explicitly so far using add_packages() or other such methods.

        Returns:
            List[pkg_resources.Requirement]: List of package dependencies (present in Snowflake) that would need to be added
            to the package dictionary.

        Raises:
            RuntimeError: If any failure occurs in the workflow.

        """
        if not custom_package_usage_config.get("cache_path", False):
            _logger.warning(
                "If you are adding package(s) unavailable in Snowflake, it is highly recommended that you "
                "include the 'cache_path' configuration parameter in order to reduce latency."
            )

        try:
            # Setup a temporary directory and target folder where pip install will take place.
            tmpdir_handler = tempfile.TemporaryDirectory()
            tmpdir = tmpdir_handler.name
            target = os.path.join(tmpdir, "unsupported_packages")
            if not os.path.exists(target):
                os.makedirs(target)

            pip_install_packages_to_target_folder(packages, target)

            # Create Requirement objects for packages installed, mapped to list of package files and folders.
            downloaded_packages_dict = map_python_packages_to_files_and_folders(target)

            # Fetch valid Snowflake Anaconda versions for all packages installed by pip (if present).
            valid_downloaded_packages = self._get_available_versions_for_packages(
                package_names=[
                    package.name for package in downloaded_packages_dict.keys()
                ],
                package_table_name=package_table,
            )

            # Detect packages which use native code.
            native_packages = detect_native_dependencies(
                target, downloaded_packages_dict
            )

            # Figure out which dependencies are available in Snowflake, and which native dependencies can be dropped.
            (
                supported_dependencies,
                dropped_dependencies,
                new_dependencies,
            ) = identify_supported_packages(
                list(downloaded_packages_dict.keys()),
                valid_downloaded_packages,
                native_packages,
                package_dict,
            )

            if len(native_packages) > 0 and not custom_package_usage_config.get(
                "force_push", False
            ):
                raise ValueError(
                    "Your code depends on packages that contain native code, it may not work on Snowflake! Set Session.custom_package_usage_config['force_push'] to True "
                    "if you wish to proceed with using them anyway."
                )

            # Delete files
            delete_files_belonging_to_packages(
                supported_dependencies + dropped_dependencies,
                downloaded_packages_dict,
                target,
            )

            # Zip and add to stage
            environment_signature: str = get_signature(packages)
            zip_file = f"{IMPLICIT_ZIP_FILE_NAME}_{environment_signature}.zip"
            zip_path = os.path.join(tmpdir, zip_file)
            zip_directory_contents(target, zip_path)

            # Add packages to stage
            stage_name = self.get_session_stage()

            if custom_package_usage_config.get("cache_path", False):
                # Switch the stage used for storing zip file.
                stage_name = custom_package_usage_config["cache_path"]

                # Download metadata dictionary using the technique mentioned here: https://docs.snowflake.com/en/user-guide/querying-stage
                metadata_file = f"{ENVIRONMENT_METADATA_FILE_NAME}.txt"
                normalized_metadata_path = normalize_remote_file_or_dir(
                    f"{stage_name}/{metadata_file}"
                )
                metadata = {
                    row[0]: row[1] if row[1] else []
                    for row in (
                        self.sql(
                            f"SELECT t.$1 as signature, t.$2 as packages from {normalized_metadata_path} t"
                        )._internal_collect_with_tag()
                    )
                }
                _logger.info(f"METADATA: {metadata}")

                # Add a new enviroment to the metadata, avoid commas while storing list of dependencies because commas are treated as default delimiters.
                metadata[environment_signature] = "|".join(
                    [
                        str(requirement)
                        for requirement in supported_dependencies + new_dependencies
                    ]
                )
                metadata_local_path = os.path.join(tmpdir_handler.name, metadata_file)
                with open(metadata_local_path, "w") as file:
                    for key, value in metadata.items():
                        file.write(f"{key},{value}\n")

                # Upload metadata file to stage
                # Note that the metadata file is not compressed, only the zip files are.
                self._conn.upload_file(
                    path=normalize_local_file(metadata_local_path),
                    stage_location=normalize_remote_file_or_dir(stage_name),
                    compress_data=False,
                    overwrite=True,
                )

            self._conn.upload_file(
                path=normalize_local_file(zip_path),
                stage_location=normalize_remote_file_or_dir(stage_name),
                compress_data=True,
                overwrite=True,
            )

            # Add zipped file as an import
            stage_zip_path = f"{stage_name}/{zip_file}"
            self.add_import(
                stage_zip_path
                if stage_zip_path.startswith(STAGE_PREFIX)
                else f"{STAGE_PREFIX}{stage_zip_path}"
            )
        except Exception as e:
            raise RuntimeError(
                f"Unable to auto-upload packages: {packages}, Error: {e} | NOTE: Alternatively, you can find the "
                f"directory of these packages and add it via Session.add_import. See details at "
                f"https://docs.snowflake.com/en/developer-guide/snowpark/python/creating-udfs.html#using"
                f"-third-party-packages-from-anaconda-in-a-udf."
            )
        finally:
            if tmpdir_handler:
                tmpdir_handler.cleanup()

        return supported_dependencies + new_dependencies

    def _is_anaconda_terms_acknowledged(self) -> bool:
        return self._run_query("select system$are_anaconda_terms_acknowledged()")[0][0]

    def _load_unsupported_packages_from_stage(
        self, environment_signature: str, cache_path: str
    ) -> List[pkg_resources.Requirement]:
        """
        Uses specified stage path to auto-import a group of unsupported packages, along with its dependencies. This
        saves time spent on pip install, native package detection and zip upload to stage.

        A cached environment on a stage consists of two files:
        1. A metadata dictionary, pickled using cloudpickle, which maps environment signatures to a list of
        Anaconda-supported dependency packages required for that environment.
        2. Zip files named '{PACKAGES_ZIP_NAME}_<environment_signature>.zip.gz which contain the unsupported packages.

        Note that a cached environment is only useful if you wish to use packages unsupported in Snowflake! Supported
        packages will not be cached (and need not be cached).

        Also note that any changes to your package list, which does not involve changing the versions or names
        of unsupported packages, will not necessarily affect your environment signature. Your environment signature
        corresponds only to packages currently not supported in the Anaconda channel.

        Args:
            environment_signature (str): Unique hash signature for a set of unsupported packages, computed by hashing
            a sorted tuple of unsupported package requirements (package versioning included).
        Returns:
            Optional[List[pkg_resources.Requirement]]: A list of package dependencies for the set of unsupported packages requested.
        """
        # Ensure that metadata file exists
        metadata_file = f"{ENVIRONMENT_METADATA_FILE_NAME}.txt"
        files: Set[str] = self._list_files_in_stage(cache_path)
        if metadata_file not in files:
            _logger.info(
                f"Metadata file named {metadata_file} not found at stage path {cache_path}."
            )
            return None  # We need the metadata file to obtain dependency package names.

        # Ensure that zipped package exists
        required_file = f"{IMPLICIT_ZIP_FILE_NAME}_{environment_signature}.zip.gz"
        if required_file not in files:
            _logger.info(
                f"Matching environment file not found at stage path {cache_path}."
            )
            return None  # We need the zipped packages folder.

        # Download metadata
        metadata_file_path = f"{cache_path}/{metadata_file}"
        metadata = {
            row[0]: row[1].split("|") if row[1] else []
            for row in (
                self.sql(
                    f"SELECT t.$1 as signature, t.$2 as packages from {normalize_remote_file_or_dir(metadata_file_path)} t"
                )
                .filter(col("signature") == environment_signature)
                ._internal_collect_with_tag()
            )
        }

        dependency_packages = [
            pkg_resources.Requirement.parse(package)
            for package in metadata[environment_signature]
        ]
        _logger.info(
            f"Loading dependency packages list - {metadata[environment_signature]}."
        )

        import_path = (
            f"{cache_path}/{IMPLICIT_ZIP_FILE_NAME}_{environment_signature}.zip.gz"
        )
        self.add_import(
            import_path
            if import_path.startswith(STAGE_PREFIX)
            else f"{STAGE_PREFIX}{import_path}"
        )
        return dependency_packages

    def _get_available_versions_for_packages(
        self,
        package_names: List[str],
        package_table_name: str,
        validate_package: bool = True,
        statement_params: Optional[Dict[str, str]] = None,
    ) -> Dict[str, List[str]]:
        package_to_version_mapping = (
            {
                p[0]: json.loads(p[1])
                for p in self.table(package_table_name)
                .filter(
                    (col("language", _emit_ast=False) == "python")
                    & (
                        col("package_name", _emit_ast=False).in_(
                            package_names, _emit_ast=False
                        )
                    ),
                    _emit_ast=False,
                )
                .group_by("package_name", _emit_ast=False)
                .agg(array_agg("version", _emit_ast=False), _emit_ast=False)
                ._internal_collect_with_tag(statement_params=statement_params)
            }
            if validate_package and len(package_names) > 0
            else None
        )
        return package_to_version_mapping

    @property
    def query_tag(self) -> Optional[str]:
        """
        The query tag for this session.

        :getter: Returns the query tag. You can use the query tag to find all queries
            run for this session in the History page of the Snowflake web interface.

        :setter: Sets the query tag. If the input is ``None`` or an empty :class:`str`,
            the session's query_tag will be unset. If the query tag is not set, the default
            will be the call stack when a :class:`DataFrame` method that pushes down the SQL
            query to the Snowflake Database is called. For example, :meth:`DataFrame.collect`,
            :meth:`DataFrame.show`, :meth:`DataFrame.create_or_replace_view` and
            :meth:`DataFrame.create_or_replace_temp_view` will push down the SQL query.
        """
        return self._query_tag

    @query_tag.setter
    def query_tag(self, tag: str) -> None:
        with self._lock:
            if tag:
                self._conn.run_query(f"alter session set query_tag = {str_to_sql(tag)}")
            else:
                self._conn.run_query("alter session unset query_tag")
            self._query_tag = tag

    def _get_remote_query_tag(self) -> None:
        """
        Fetches the current sessions query tag.
        """
        remote_tag_rows = self.sql("SHOW PARAMETERS LIKE 'QUERY_TAG'").collect()

        if len(remote_tag_rows) != 1 or not hasattr(remote_tag_rows[0], "value"):
            raise ValueError(
                "Snowflake server side query tag parameter has unexpected schema."
            )
        return remote_tag_rows[0].value

    def append_query_tag(self, tag: str, separator: str = ",") -> None:
        """
        Appends a tag to the current query tag. The input tag is appended to the current sessions query tag with the given separator.

        Args:
            tag: The tag to append to the current query tag.
            separator: The string used to separate values in the query tag.
        Note:
            Assigning a value via session.query_tag will remove any appended query tags.

        Example::
            >>> session.query_tag = "tag1"
            >>> session.append_query_tag("tag2")
            >>> print(session.query_tag)
            tag1,tag2
            >>> session.query_tag = "new_tag"
            >>> print(session.query_tag)
            new_tag

        Example::
            >>> session.query_tag = ""
            >>> session.append_query_tag("tag1")
            >>> print(session.query_tag)
            tag1

        Example::
            >>> session.query_tag = "tag1"
            >>> session.append_query_tag("tag2", separator="|")
            >>> print(session.query_tag)
            tag1|tag2

        Example::
            >>> session.sql("ALTER SESSION SET QUERY_TAG = 'tag1'").collect()
            [Row(status='Statement executed successfully.')]
            >>> session.append_query_tag("tag2")
            >>> print(session.query_tag)
            tag1,tag2
        """
        if tag:
            remote_tag = self._get_remote_query_tag()
            new_tag = separator.join(t for t in [remote_tag, tag] if t)
            self.query_tag = new_tag

    def update_query_tag(self, tag: dict) -> None:
        """
        Updates a query tag that is a json encoded string. Throws an exception if the sessions current query tag is not a valid json string.


        Args:
            tag: The dict that provides updates to the current query tag dict.
        Note:
            Assigning a value via session.query_tag will remove any current query tag state.

        Example::
            >>> session.query_tag = '{"key1": "value1"}'
            >>> session.update_query_tag({"key2": "value2"})
            >>> print(session.query_tag)
            {"key1": "value1", "key2": "value2"}

        Example::
            >>> session.sql("ALTER SESSION SET QUERY_TAG = '{\\"key1\\": \\"value1\\"}'").collect()
            [Row(status='Statement executed successfully.')]
            >>> session.update_query_tag({"key2": "value2"})
            >>> print(session.query_tag)
            {"key1": "value1", "key2": "value2"}

        Example::
            >>> session.query_tag = ""
            >>> session.update_query_tag({"key1": "value1"})
            >>> print(session.query_tag)
            {"key1": "value1"}
        """
        if tag:
            tag_str = self._get_remote_query_tag() or "{}"
            try:
                tag_dict = json.loads(tag_str)
                tag_dict.update(tag)
                self.query_tag = json.dumps(tag_dict)
            except json.JSONDecodeError:
                raise ValueError(
                    f"Expected query tag to be valid json. Current query tag: {tag_str}"
                )

    @publicapi
    def table(self, name: Union[str, Iterable[str]], _emit_ast: bool = True) -> Table:
        """
        Returns a Table that points the specified table.

        Args:
            name: A string or list of strings that specify the table name or
                fully-qualified object identifier (database name, schema name, and table name).

            _emit_ast: Whether to emit AST statements.

            Note:
                If your table name contains special characters, use double quotes to mark it like this, ``session.table('"my table"')``.
                For fully qualified names, you need to use double quotes separately like this, ``session.table('"my db"."my schema"."my.table"')``.
                Refer to `Identifier Requirements <https://docs.snowflake.com/en/sql-reference/identifiers-syntax.html>`_.

        Examples::

            >>> df1 = session.create_dataframe([[1, 2], [3, 4]], schema=["a", "b"])
            >>> df1.write.save_as_table("my_table", mode="overwrite", table_type="temporary")
            >>> session.table("my_table").collect()
            [Row(A=1, B=2), Row(A=3, B=4)]
            >>> current_db = session.get_current_database()
            >>> current_schema = session.get_current_schema()
            >>> session.table([current_db, current_schema, "my_table"]).collect()
            [Row(A=1, B=2), Row(A=3, B=4)]
        """
        if _emit_ast:
            stmt = self._ast_batch.assign()
            ast = with_src_position(stmt.expr.sp_table, stmt)
            if isinstance(name, str):
                ast.name.sp_table_name_flat.name = name
            elif isinstance(name, Iterable):
                ast.name.sp_table_name_structured.name.extend(name)
            ast.variant.sp_session_table = True
        else:
            stmt = None

        if not isinstance(name, str) and isinstance(name, Iterable):
            name = ".".join(name)
        validate_object_name(name)
        t = Table(name, session=self, _ast_stmt=stmt, _emit_ast=_emit_ast)
        # Replace API call origin for table
        set_api_call_source(t, "Session.table")
        return t

    @publicapi
    def table_function(
        self,
        func_name: Union[str, List[str], Callable[..., Any], TableFunctionCall],
        *func_arguments: ColumnOrName,
        _emit_ast: bool = True,
        **func_named_arguments: ColumnOrName,
    ) -> DataFrame:
        """Creates a new DataFrame from the given snowflake SQL table function.

        References: `Snowflake SQL functions <https://docs.snowflake.com/en/sql-reference/functions-table.html>`_.

        Example 1
            Query a table function by function name:

            >>> from snowflake.snowpark.functions import lit
            >>> session.table_function("split_to_table", lit("split words to table"), lit(" ")).collect()
            [Row(SEQ=1, INDEX=1, VALUE='split'), Row(SEQ=1, INDEX=2, VALUE='words'), Row(SEQ=1, INDEX=3, VALUE='to'), Row(SEQ=1, INDEX=4, VALUE='table')]

        Example 2
            Define a table function variable and query it:

            >>> from snowflake.snowpark.functions import table_function, lit
            >>> split_to_table = table_function("split_to_table")
            >>> session.table_function(split_to_table(lit("split words to table"), lit(" "))).collect()
            [Row(SEQ=1, INDEX=1, VALUE='split'), Row(SEQ=1, INDEX=2, VALUE='words'), Row(SEQ=1, INDEX=3, VALUE='to'), Row(SEQ=1, INDEX=4, VALUE='table')]

        Example 3
            If you want to call a UDTF right after it's registered, the returned ``UserDefinedTableFunction`` is callable:

            >>> from snowflake.snowpark.types import IntegerType, StructField, StructType
            >>> from snowflake.snowpark.functions import udtf, lit
            >>> class GeneratorUDTF:
            ...     def process(self, n):
            ...         for i in range(n):
            ...             yield (i, )
            >>> generator_udtf = udtf(GeneratorUDTF, output_schema=StructType([StructField("number", IntegerType())]), input_types=[IntegerType()])
            >>> session.table_function(generator_udtf(lit(3))).collect()
            [Row(NUMBER=0), Row(NUMBER=1), Row(NUMBER=2)]

        Args:
            func_name: The SQL function name.
            func_arguments: The positional arguments for the SQL function.
            func_named_arguments: The named arguments for the SQL function, if it accepts named arguments.

        Returns:
            A new :class:`DataFrame` with data from calling the table function.

        See Also:
            - :meth:`DataFrame.join_table_function`, which lateral joins an existing :class:`DataFrame` and a SQL function.
            - :meth:`Session.generator`, which is used to instantiate a :class:`DataFrame` using Generator table function.
                Generator functions are not supported with :meth:`Session.table_function`.
        """
        # AST.
        stmt = None
        if _emit_ast:
            add_intermediate_stmt(self._ast_batch, func_name)
            stmt = self._ast_batch.assign()
            ast = with_src_position(stmt.expr.sp_session_table_function, stmt)
            build_indirect_table_fn_apply(
                ast.fn,
                func_name,
                *func_arguments,
                **func_named_arguments,
            )

        # TODO: Support table_function in MockServerConnection.
        if isinstance(self._conn, MockServerConnection) and not isinstance(
            self._conn, NopConnection
        ):
            if self._conn._suppress_not_implemented_error:

                # TODO: Snowpark does not allow empty dataframes (no schema, no data). Have a dummy schema here.
                ans = self.createDataFrame(
                    [],
                    schema=StructType([StructField("row", IntegerType())]),
                    _emit_ast=False,
                )
                if _emit_ast:
                    ans._ast_id = stmt.var_id.bitfield1
                return ans
            else:
                # TODO: Implement table_function properly in local testing mode.
                # self._conn.log_not_supported_error(
                #     external_feature_name="Session.table_function",
                #     raise_error=NotImplementedError,
                # )
                pass

        func_expr = _create_table_function_expression(
            func_name, *func_arguments, **func_named_arguments
        )

        if self.sql_simplifier_enabled:
            d = DataFrame(
                self,
                self._analyzer.create_select_statement(
                    from_=SelectTableFunction(func_expr, analyzer=self._analyzer),
                    analyzer=self._analyzer,
                ),
            )
        else:
            d = DataFrame(
                self,
                TableFunctionRelation(func_expr),
            )
        set_api_call_source(d, "Session.table_function")

        if _emit_ast:
            d._ast_id = stmt.var_id.bitfield1

        return d

    @publicapi
    def generator(
        self,
        *columns: Column,
        rowcount: int = 0,
        timelimit: int = 0,
        _emit_ast: bool = True,
    ) -> DataFrame:
        """Creates a new DataFrame using the Generator table function.

        References: `Snowflake Generator function <https://docs.snowflake.com/en/sql-reference/functions/generator.html>`_.

        Args:
            columns: List of data generation function that work in tandem with generator table function.
            rowcount: Resulting table with contain ``rowcount`` rows if only this argument is specified. Defaults to 0.
            timelimit: The query runs for ``timelimit`` seconds, generating as many rows as possible within the time frame. The
                exact row count depends on the system speed. Defaults to 0.

        Usage Notes:
                - When both ``rowcount`` and ``timelimit`` are specified, then:

                    + if the ``rowcount`` is reached before the ``timelimit``, the resulting table with contain ``rowcount`` rows.
                    + if the ``timelimit`` is reached before the ``rowcount``, the table will contain as many rows generated within this time.
                - If both ``rowcount`` and ``timelimit`` are not specified, 0 rows will be generated.

        Example 1
            >>> from snowflake.snowpark.functions import seq1, seq8, uniform
            >>> df = session.generator(seq1(1).as_("sequence one"), uniform(1, 10, 2).as_("uniform"), rowcount=3)
            >>> df.show()
            ------------------------------
            |"sequence one"  |"UNIFORM"  |
            ------------------------------
            |0               |3          |
            |1               |3          |
            |2               |3          |
            ------------------------------
            <BLANKLINE>

        Example 2
            >>> df = session.generator(seq8(0), uniform(1, 10, 2), timelimit=1).order_by(seq8(0)).limit(3)
            >>> df.show()
            -----------------------------------
            |"SEQ8(0)"  |"UNIFORM(1, 10, 2)"  |
            -----------------------------------
            |0          |3                    |
            |1          |3                    |
            |2          |3                    |
            -----------------------------------
            <BLANKLINE>

        Returns:
            A new :class:`DataFrame` with data from calling the generator table function.
        """
        # AST.
        stmt = None
        if _emit_ast:
            stmt = self._ast_batch.assign()
            ast = with_src_position(stmt.expr.sp_generator, stmt)
            col_names, is_variadic = parse_positional_args_to_list_variadic(*columns)
            for col_name in col_names:
                ast.columns.append(col_name._ast)
            ast.row_count = rowcount
            ast.time_limit_seconds = timelimit
            ast.variadic = is_variadic

        # TODO: Support generator in MockServerConnection.
        from snowflake.snowpark.mock._connection import MockServerConnection

        if (
            isinstance(self._conn, MockServerConnection)
            and self._conn._suppress_not_implemented_error
        ):
            # TODO: Snowpark does not allow empty dataframes (no schema, no data). Have a dummy schema here.
            ans = self.createDataFrame(
                [],
                schema=StructType([StructField("row", IntegerType())]),
                _emit_ast=False,
            )
            if _emit_ast:
                ans._ast_id = stmt.var_id.bitfield1
            return ans

        if isinstance(self._conn, MockServerConnection):
            self._conn.log_not_supported_error(
                external_feature_name="DataFrame.generator",
                raise_error=NotImplementedError,
            )
        if not columns:
            raise ValueError("Columns cannot be empty for generator table function")
        named_args = {}
        if rowcount != 0:
            named_args["rowcount"] = lit(rowcount)._expression
        if timelimit != 0:
            named_args["timelimit"] = lit(timelimit)._expression

        operators = [self._analyzer.analyze(col._expression, {}) for col in columns]
        func_expr = GeneratorTableFunction(args=named_args, operators=operators)

        if self.sql_simplifier_enabled:
            d = DataFrame(
                self,
                SelectStatement(
                    from_=SelectTableFunction(
                        func_expr=func_expr, analyzer=self._analyzer
                    ),
                    analyzer=self._analyzer,
                ),
                _ast_stmt=stmt,
                _emit_ast=_emit_ast,
            )
        else:
            d = DataFrame(
                self,
                TableFunctionRelation(func_expr),
                _ast_stmt=stmt,
                _emit_ast=_emit_ast,
            )
        set_api_call_source(d, "Session.generator")
        return d

    @publicapi
    def sql(
        self,
        query: str,
        params: Optional[Sequence[Any]] = None,
        _ast_stmt: proto.Assign = None,
        _emit_ast: bool = True,
    ) -> DataFrame:
        """
        Returns a new DataFrame representing the results of a SQL query.

        Note:
            You can use this method to execute a SQL query lazily,
            which means the SQL is not executed until methods like :func:`DataFrame.collect`
            or :func:`DataFrame.to_pandas` evaluate the DataFrame.
            For **immediate execution**, chain the call with the collect method: `session.sql(query).collect()`.

        Args:
            query: The SQL statement to execute.
            params: binding parameters. We only support qmark bind variables. For more information, check
                https://docs.snowflake.com/en/developer-guide/python-connector/python-connector-example#qmark-or-numeric-binding
            _ast_stmt: when invoked internally, supplies the AST to use for the resulting dataframe.

        Example::

            >>> # create a dataframe from a SQL query
            >>> df = session.sql("select 1/2")
            >>> # execute the query
            >>> df.collect()
            [Row(1/2=Decimal('0.500000'))]

            >>> # Use params to bind variables
            >>> session.sql("select * from values (?, ?), (?, ?)", params=[1, "a", 2, "b"]).sort("column1").collect()
            [Row(COLUMN1=1, COLUMN2='a'), Row(COLUMN1=2, COLUMN2='b')]
        """
        # AST.
        stmt = None
        if _emit_ast:
            if _ast_stmt is None:
                stmt = self._ast_batch.assign()
                expr = with_src_position(stmt.expr.sp_sql, stmt)
                expr.query = query
                if params is not None:
                    for p in params:
                        build_expr_from_python_val(expr.params.add(), p)
            else:
                stmt = _ast_stmt

        if (
            isinstance(self._conn, MockServerConnection)
            and not self._conn._suppress_not_implemented_error
        ):
            if self._conn.is_closed():
                raise SnowparkSessionException(
                    "Cannot perform this operation because the session has been closed.",
                    error_code="1404",
                )
            self._conn.log_not_supported_error(
                external_feature_name="Session.sql",
                raise_error=NotImplementedError,
            )

        if self.sql_simplifier_enabled:
            d = DataFrame(
                self,
                self._analyzer.create_select_statement(
                    from_=SelectSQL(query, analyzer=self._analyzer, params=params),
                    analyzer=self._analyzer,
                ),
                _ast_stmt=stmt,
            )
        else:
            d = DataFrame(
                self,
                self._analyzer.plan_builder.query(
                    query, source_plan=None, params=params
                ),
                _ast_stmt=stmt,
            )
        set_api_call_source(d, "Session.sql")
        return d

    @property
    def read(self) -> "DataFrameReader":
        """Returns a :class:`DataFrameReader` that you can use to read data from various
        supported sources (e.g. a file in a stage) as a DataFrame."""
        return DataFrameReader(self)

    @property
    def session_id(self) -> int:
        """Returns an integer that represents the session ID of this session."""
        return self._session_id

    @property
    def connection(self) -> "SnowflakeConnection":
        """Returns a :class:`SnowflakeConnection` object that allows you to access the connection between the current session
        and Snowflake server."""
        return self._conn._conn

    def _run_query(
        self,
        query: str,
        is_ddl_on_temp_object: bool = False,
        log_on_exception: bool = True,
        statement_params: Optional[Dict[str, str]] = None,
    ) -> List[Any]:
        return self._conn.run_query(
            query,
            is_ddl_on_temp_object=is_ddl_on_temp_object,
            log_on_exception=log_on_exception,
            _statement_params=statement_params,
        )["data"]

    def _get_result_attributes(self, query: str) -> List[Attribute]:
        return self._conn.get_result_attributes(query)

    def get_session_stage(
        self,
        statement_params: Optional[Dict[str, str]] = None,
    ) -> str:
        """
        Returns the name of the temporary stage created by the Snowpark library
        for uploading and storing temporary artifacts for this session.
        These artifacts include libraries and packages for UDFs that you define
        in this session via :func:`add_import`.

        Note:
            This temporary stage is created once under the current database and schema of a Snowpark session.
            Therefore, if you switch database or schema during the session, the stage will not be re-created
            in the new database or schema, and still references the stage in the old database or schema.
        """
        with self._lock:
            if not self._session_stage:
                full_qualified_stage_name = self.get_fully_qualified_name_if_possible(
                    random_name_for_temp_object(TempObjectType.STAGE)
                )
                self._run_query(
                    f"create {get_temp_type_for_object(self._use_scoped_temp_objects, True)} \
                    stage if not exists {full_qualified_stage_name}",
                    is_ddl_on_temp_object=True,
                    statement_params=statement_params,
                )
                # set the value after running the query to ensure atomicity
                self._session_stage = full_qualified_stage_name
        return f"{STAGE_PREFIX}{self._session_stage}"

    def _write_modin_pandas_helper(
        self,
        df: Union[
            "modin.pandas.DataFrame",  # noqa: F821
            "modin.pandas.Series",  # noqa: F821
        ],
        table_name: str,
        location: str,
        database: Optional[str] = None,
        schema: Optional[str] = None,
        quote_identifiers: bool = True,
        auto_create_table: bool = False,
        overwrite: bool = False,
        index: bool = False,
        index_label: Optional["IndexLabel"] = None,  # noqa: F821
        table_type: Literal["", "temp", "temporary", "transient"] = "",
    ) -> None:
        """A helper method used by `write_pandas` to write Snowpark pandas DataFrame or Series to a table by using
        :func:`modin.pandas.DataFrame.to_snowflake <modin.pandas.DataFrame.to_snowflake>` or
        :func:`modin.pandas.Series.to_snowflake <modin.pandas.Series.to_snowflake>` internally

        Args:
            df: The Snowpark pandas DataFrame or Series we'd like to write back.
            table_name: Name of the table we want to insert into.
            location: the location of the table in string.
            database: Database that the table is in. If not provided, the default one will be used.
            schema: Schema that the table is in. If not provided, the default one will be used.
            quote_identifiers: By default, identifiers, specifically database, schema, table and column names
                (from :attr:`DataFrame.columns`) will be quoted. `to_snowflake` always quote column names so
                quote_identifiers = False is not supported here.
            auto_create_table: When true, automatically creates a table to store the passed in pandas DataFrame using the
                passed in ``database``, ``schema``, and ``table_name``. Note: there are usually multiple table configurations that
                would allow you to upload a particular pandas DataFrame successfully. If you don't like the auto created
                table, you can always create your own table before calling this function. For example, auto-created
                tables will store :class:`list`, :class:`tuple` and :class:`dict` as strings in a VARCHAR column.
            overwrite: Default value is ``False`` and the pandas DataFrame data is appended to the existing table. If set to ``True`` and if auto_create_table is also set to ``True``,
                then it drops the table. If set to ``True`` and if auto_create_table is set to ``False``,
                then it truncates the table. Note that in both cases (when overwrite is set to ``True``) it will replace the existing
                contents of the table with that of the passed in pandas DataFrame.
            index: default True
                If true, save DataFrame index columns as table columns.
            index_label:
                Column label for index column(s). If None is given (default) and index is True,
                then the index names are used. A sequence should be given if the DataFrame uses MultiIndex.
            table_type: The table type of table to be created. The supported values are: ``temp``, ``temporary``,
                and ``transient``. An empty string means to create a permanent table. Learn more about table types
                `here <https://docs.snowflake.com/en/user-guide/tables-temp-transient.html>`_.
        """
        if not quote_identifiers:
            raise NotImplementedError(
                "quote_identifiers = False is not supported by `to_snowflake`."
            )

        def quote_id(id: str) -> str:
            return '"' + id + '"'

        name = [table_name]
        if schema:
            name = [quote_id(schema)] + name
        if database:
            name = [quote_id(database)] + name

        if not auto_create_table and not self._table_exists(name):
            raise SnowparkClientException(
                f"Cannot write Snowpark pandas DataFrame or Series to table {location} because it does not exist. Use "
                f"auto_create_table = True to create table before writing a Snowpark pandas DataFrame or Series"
            )
        if_exists = "replace" if overwrite else "append"
        df.to_snowflake(
            name=name,
            if_exists=if_exists,
            index=index,
            index_label=index_label,
            table_type=table_type,
        )

    @publicapi
    def write_pandas(
        self,
        df: Union[
            "pandas.DataFrame",
            "modin.pandas.DataFrame",  # noqa: F821
            "modin.pandas.Series",  # noqa: F821
        ],
        table_name: str,
        *,
        database: Optional[str] = None,
        schema: Optional[str] = None,
        chunk_size: Optional[int] = WRITE_PANDAS_CHUNK_SIZE,
        compression: str = "gzip",
        on_error: str = "abort_statement",
        parallel: int = 4,
        quote_identifiers: bool = True,
        auto_create_table: bool = False,
        create_temp_table: bool = False,
        overwrite: bool = False,
        table_type: Literal["", "temp", "temporary", "transient"] = "",
        use_logical_type: Optional[bool] = None,
        _emit_ast: bool = True,
        **kwargs: Dict[str, Any],
    ) -> Table:
        """Writes a pandas DataFrame to a table in Snowflake and returns a
        Snowpark :class:`DataFrame` object referring to the table where the
        pandas DataFrame was written to.

        Args:
            df: The pandas DataFrame or Snowpark pandas DataFrame or Series we'd like to write back.
            table_name: Name of the table we want to insert into.
            database: Database that the table is in. If not provided, the default one will be used.
            schema: Schema that the table is in. If not provided, the default one will be used.
            chunk_size: Number of rows to be inserted once. If not provided, all rows will be dumped once.
                Default to None normally, 100,000 if inside a stored procedure.
            compression: The compression used on the Parquet files: gzip or snappy. Gzip gives supposedly a
                better compression, while snappy is faster. Use whichever is more appropriate.
            on_error: Action to take when COPY INTO statements fail. See details at
                `copy options <https://docs.snowflake.com/en/sql-reference/sql/copy-into-table.html#copy-options-copyoptions>`_.
            parallel: Number of threads to be used when uploading chunks. See details at
                `parallel parameter <https://docs.snowflake.com/en/sql-reference/sql/put.html#optional-parameters>`_.
            quote_identifiers: By default, identifiers, specifically database, schema, table and column names
                (from :attr:`DataFrame.columns`) will be quoted. If set to ``False``, identifiers
                are passed on to Snowflake without quoting, i.e. identifiers will be coerced to uppercase by Snowflake.
            auto_create_table: When true, automatically creates a table to store the passed in pandas DataFrame using the
                passed in ``database``, ``schema``, and ``table_name``. Note: there are usually multiple table configurations that
                would allow you to upload a particular pandas DataFrame successfully. If you don't like the auto created
                table, you can always create your own table before calling this function. For example, auto-created
                tables will store :class:`list`, :class:`tuple` and :class:`dict` as strings in a VARCHAR column.
            create_temp_table: (Deprecated) The to-be-created table will be temporary if this is set to ``True``. Note
                that to avoid breaking changes, currently when this is set to True, it overrides ``table_type``.
            overwrite: Default value is ``False`` and the pandas DataFrame data is appended to the existing table. If set to ``True`` and if auto_create_table is also set to ``True``,
                then it drops the table. If set to ``True`` and if auto_create_table is set to ``False``,
                then it truncates the table. Note that in both cases (when overwrite is set to ``True``) it will replace the existing
                contents of the table with that of the passed in pandas DataFrame.
            table_type: The table type of table to be created. The supported values are: ``temp``, ``temporary``,
                and ``transient``. An empty string means to create a permanent table. Learn more about table types
                `here <https://docs.snowflake.com/en/user-guide/tables-temp-transient.html>`_.
            use_logical_type: Boolean that specifies whether to use Parquet logical types when reading the parquet files
                for the uploaded pandas dataframe. With this file format option, Snowflake can interpret Parquet logical
                types during data loading. To enable Parquet logical types, set use_logical_type as True. Set to None to
                use Snowflakes default. For more information, see:
                `file format options: <https://docs.snowflake.com/en/sql-reference/sql/create-file-format#type-parquet>`_.

        Example::

            >>> import pandas as pd
            >>> pandas_df = pd.DataFrame([(1, "Steve"), (2, "Bob")], columns=["id", "name"])
            >>> snowpark_df = session.write_pandas(pandas_df, "write_pandas_table", auto_create_table=True, table_type="temp")
            >>> snowpark_df.sort('"id"').to_pandas()
               id   name
            0   1  Steve
            1   2    Bob

            >>> pandas_df2 = pd.DataFrame([(3, "John")], columns=["id", "name"])
            >>> snowpark_df2 = session.write_pandas(pandas_df2, "write_pandas_table", auto_create_table=False)
            >>> snowpark_df2.sort('"id"').to_pandas()
               id   name
            0   1  Steve
            1   2    Bob
            2   3   John

            >>> pandas_df3 = pd.DataFrame([(1, "Jane")], columns=["id", "name"])
            >>> snowpark_df3 = session.write_pandas(pandas_df3, "write_pandas_table", auto_create_table=False, overwrite=True)
            >>> snowpark_df3.to_pandas()
               id  name
            0   1  Jane

            >>> pandas_df4 = pd.DataFrame([(1, "Jane")], columns=["id", "name"])
            >>> snowpark_df4 = session.write_pandas(pandas_df4, "write_pandas_transient_table", auto_create_table=True, table_type="transient")
            >>> snowpark_df4.to_pandas()
               id  name
            0   1  Jane

        Note:
            1. Unless ``auto_create_table`` is ``True``, you must first create a table in
            Snowflake that the passed in pandas DataFrame can be written to. If
            your pandas DataFrame cannot be written to the specified table, an
            exception will be raised.

            2. If the dataframe is Snowpark pandas :class:`~modin.pandas.DataFrame`
            or :class:`~modin.pandas.Series`, it will call
            :func:`modin.pandas.DataFrame.to_snowflake <modin.pandas.DataFrame.to_snowflake>`
            or :func:`modin.pandas.Series.to_snowflake <modin.pandas.Series.to_snowflake>`
            internally to write a Snowpark pandas DataFrame into a Snowflake table.

            3. If the input pandas DataFrame has `datetime64[ns, tz]` columns and `auto_create_table` is set to `True`,
            they will be converted to `TIMESTAMP_LTZ` in the output Snowflake table by default.
            If `TIMESTAMP_TZ` is needed for those columns instead, please manually create the table before loading data.
        """

        if isinstance(self._conn, MockServerConnection):
            self._conn.log_not_supported_error(
                external_feature_name="Session.write_pandas",
                raise_error=NotImplementedError,
            )

        if create_temp_table:
            warning(
                "write_pandas.create_temp_table",
                "create_temp_table is deprecated. We still respect this parameter when it is True but "
                'please consider using `table_type="temporary"` instead.',
            )
            table_type = "temporary"

        if table_type and table_type.lower() not in SUPPORTED_TABLE_TYPES:
            raise ValueError(
                f"Unsupported table type. Expected table types: {SUPPORTED_TABLE_TYPES}"
            )

        success = None  # forward declaration
        try:
            if quote_identifiers:
                location = (
                    (('"' + database + '".') if database else "")
                    + (('"' + schema + '".') if schema else "")
                    + ('"' + table_name + '"')
                )
            else:
                location = (
                    (database + "." if database else "")
                    + (schema + "." if schema else "")
                    + (table_name)
                )

            if use_logical_type is not None:
                signature = inspect.signature(write_pandas)
                use_logical_type_supported = "use_logical_type" in signature.parameters
                if use_logical_type_supported:
                    kwargs["use_logical_type"] = use_logical_type
                else:
                    # raise warning to upgrade python connector
                    warnings.warn(
                        "use_logical_type will be ignored because current python "
                        "connector version does not support it. Please upgrade "
                        "snowflake-connector-python to 3.4.0 or above.",
                        stacklevel=1,
                    )

            modin_pandas, modin_is_imported = import_or_missing_modin_pandas()
            if modin_is_imported and isinstance(
                df, (modin_pandas.DataFrame, modin_pandas.Series)
            ):
                self._write_modin_pandas_helper(
                    df,
                    table_name,
                    location,
                    database=database,
                    schema=schema,
                    quote_identifiers=quote_identifiers,
                    auto_create_table=auto_create_table,
                    overwrite=overwrite,
                    table_type=table_type,
                    **kwargs,
                )
                success, ci_output = True, ""
            else:
                if isinstance(self._conn, MockServerConnection):
                    # TODO: Implement here write_pandas correctly.
                    success, ci_output = True, []
                else:
                    success, _, _, ci_output = write_pandas(
                        self._conn._conn,
                        df,
                        table_name,
                        database=database,
                        schema=schema,
                        chunk_size=chunk_size,
                        compression=compression,
                        on_error=on_error,
                        parallel=parallel,
                        quote_identifiers=quote_identifiers,
                        auto_create_table=auto_create_table,
                        overwrite=overwrite,
                        table_type=table_type,
                        **kwargs,
                    )
        except ProgrammingError as pe:
            if pe.msg.endswith("does not exist"):
                raise SnowparkClientExceptionMessages.DF_PANDAS_TABLE_DOES_NOT_EXIST_EXCEPTION(
                    location
                ) from pe
            else:
                raise pe

        if success:
            table = self.table(location, _emit_ast=False)
            set_api_call_source(table, "Session.write_pandas")

            # AST.
            if _emit_ast:
                # Create AST statement.
                stmt = self._ast_batch.assign()
                ast = with_src_position(stmt.expr.sp_write_pandas, stmt)  # noqa: F841

                ast.auto_create_table = auto_create_table
                if chunk_size is not None and chunk_size != WRITE_PANDAS_CHUNK_SIZE:
                    ast.chunk_size.value = chunk_size
                ast.compression = compression
                ast.create_temp_table = create_temp_table
                if isinstance(df, pandas.DataFrame):
                    ast.df.sp_dataframe_data__pandas.v.temp_table.sp_table_name_flat.name = (
                        table.table_name
                    )
                else:
                    raise NotImplementedError(
                        f"Only pandas DataFrame supported, but not {type(df)}"
                    )
                if kwargs:
                    for k, v in kwargs.items():
                        t = ast.kwargs.add()
                        t._1 = k
                        build_expr_from_python_val(t._2, v)
                ast.on_error = on_error
                ast.overwrite = overwrite
                ast.parallel = parallel
                ast.quote_identifiers = quote_identifiers

                # Convert to [...] location.
                table_location = table_name
                if schema is not None:
                    table_location = [schema, table_location]
                if database is not None:
                    if schema is None:
                        # TODO: unify API with other APIs using [...] syntax. Default schema is PUBLIC
                        raise ValueError("Need to set schema when using database.")
                    table_location = [database] + table_location

                build_sp_table_name(ast.table_name, table_location)
                ast.table_type = table_type

                table._ast_id = stmt.var_id.bitfield1

            return table
        else:
            raise SnowparkClientExceptionMessages.DF_PANDAS_GENERAL_EXCEPTION(
                str(ci_output)
            )

    @publicapi
    def create_dataframe(
        self,
        data: Union[List, Tuple, "pandas.DataFrame"],
        schema: Optional[Union[StructType, Iterable[str]]] = None,
        _emit_ast: bool = True,
    ) -> DataFrame:
        """Creates a new DataFrame containing the specified values from the local data.

        If creating a new DataFrame from a pandas Dataframe, we will store the pandas
        DataFrame in a temporary table and return a DataFrame pointing to that temporary
        table for you to then do further transformations on. This temporary table will be
        dropped at the end of your session. If you would like to save the pandas DataFrame,
        use the :meth:`write_pandas` method instead.

        Args:
            data: The local data for building a :class:`DataFrame`. ``data`` can only
                be a :class:`list`, :class:`tuple` or pandas DataFrame. Every element in
                ``data`` will constitute a row in the DataFrame.
            schema: A :class:`~snowflake.snowpark.types.StructType` containing names and
                data types of columns, or a list of column names, or ``None``.
                When ``schema`` is a list of column names or ``None``, the schema of the
                DataFrame will be inferred from the data across all rows. To improve
                performance, provide a schema. This avoids the need to infer data types
                with large data sets.

        Examples::

            >>> # create a dataframe with a schema
            >>> from snowflake.snowpark.types import IntegerType, StringType, StructField
            >>> schema = StructType([StructField("a", IntegerType()), StructField("b", StringType())])
            >>> session.create_dataframe([[1, "snow"], [3, "flake"]], schema).collect()
            [Row(A=1, B='snow'), Row(A=3, B='flake')]

            >>> # create a dataframe by inferring a schema from the data
            >>> from snowflake.snowpark import Row
            >>> # infer schema
            >>> session.create_dataframe([1, 2, 3, 4], schema=["a"]).collect()
            [Row(A=1), Row(A=2), Row(A=3), Row(A=4)]
            >>> session.create_dataframe([[1, 2, 3, 4]], schema=["a", "b", "c", "d"]).collect()
            [Row(A=1, B=2, C=3, D=4)]
            >>> session.create_dataframe([[1, 2], [3, 4]], schema=["a", "b"]).collect()
            [Row(A=1, B=2), Row(A=3, B=4)]
            >>> session.create_dataframe([Row(a=1, b=2, c=3, d=4)]).collect()
            [Row(A=1, B=2, C=3, D=4)]
            >>> session.create_dataframe([{"a": 1}, {"b": 2}]).collect()
            [Row(A=1, B=None), Row(A=None, B=2)]

            >>> # create a dataframe from a pandas Dataframe
            >>> import pandas as pd
            >>> session.create_dataframe(pd.DataFrame([(1, 2, 3, 4)], columns=["a", "b", "c", "d"])).collect()
            [Row(a=1, b=2, c=3, d=4)]

        Note:
            When `data` is a pandas DataFrame, `snowflake.connector.pandas_tools.write_pandas` is called, which
            requires permission to (1) CREATE STAGE (2) CREATE TABLE and (3) CREATE FILE FORMAT under the current
            database and schema.
        """
        if data is None:
            raise ValueError("data cannot be None.")

        # check the type of data
        if isinstance(data, Row):
            raise TypeError("create_dataframe() function does not accept a Row object.")

        if not isinstance(data, (list, tuple)) and (
            not installed_pandas
            or (installed_pandas and not isinstance(data, pandas.DataFrame))
        ):
            raise TypeError(
                "create_dataframe() function only accepts data as a list, tuple or a pandas DataFrame."
            )

        # If data is a pandas dataframe, the schema will be detected from the dataframe itself and schema ignored.
        # Warn user to acknowledge this.
        if (
            installed_pandas
            and isinstance(data, pandas.DataFrame)
            and schema is not None
        ):
            warnings.warn(
                "data is a pandas DataFrame, parameter schema is ignored. To silence this warning pass schema=None.",
                UserWarning,
                stacklevel=2,
            )

        # check to see if it is a pandas DataFrame and if so, write that to a temp
        # table and return as a DataFrame
        origin_data = data
        if installed_pandas and isinstance(data, pandas.DataFrame):
            temp_table_name = escape_quotes(
                random_name_for_temp_object(TempObjectType.TABLE)
            )
            if isinstance(self._conn, MockServerConnection):
                schema, data = _extract_schema_and_data_from_pandas_df(data)
                # we do not return here as live connection and keep using the data frame logic and compose table
            else:
                sf_database = self._conn._get_current_parameter(
                    "database", quoted=False
                )
                sf_schema = self._conn._get_current_parameter("schema", quoted=False)

                table = self.write_pandas(
                    data,
                    temp_table_name,
                    database=sf_database,
                    schema=sf_schema,
                    quote_identifiers=True,
                    auto_create_table=True,
                    table_type="temporary",
                    use_logical_type=self._use_logical_type_for_create_df,
                )
                set_api_call_source(table, "Session.create_dataframe[pandas]")

                if _emit_ast:
                    stmt = self._ast_batch.assign()
                    ast = with_src_position(stmt.expr.sp_create_dataframe, stmt)

                    # Save temp table and schema of it in AST (dataframe).
                    ast.data.sp_dataframe_data__pandas.v.temp_table.sp_table_name_flat.name = (
                        temp_table_name
                    )

                    build_proto_from_struct_type(
                        table.schema, ast.schema.sp_dataframe_schema__struct.v
                    )
                    table._ast_id = stmt.var_id.bitfield1

                return table

        # infer the schema based on the data
        names = None
        schema_query = None
        if isinstance(schema, StructType):
            new_schema = schema
            # SELECT query has an undefined behavior for nullability, so if the schema requires non-nullable column and
            # all columns are primitive type columns, we use a temp table to lock in the nullabilities.
            # TODO(SNOW-1015527): Support non-primitive type
            if (
                not isinstance(self._conn, MockServerConnection)
                and any([field.nullable is False for field in schema.fields])
                and all([field.datatype.is_primitive() for field in schema.fields])
            ):
                temp_table_name = random_name_for_temp_object(TempObjectType.TABLE)
                schema_string = analyzer_utils.attribute_to_schema_string(
                    schema._to_attributes()
                )
                try:
                    self._run_query(
                        f"CREATE SCOPED TEMP TABLE {temp_table_name} ({schema_string})"
                    )
                    schema_query = f"SELECT * FROM {self.get_fully_qualified_name_if_possible(temp_table_name)}"
                except ProgrammingError as e:
                    _logger.debug(
                        f"Cannot create temp table for specified non-nullable schema, fall back to using schema "
                        f"string from select query. Exception: {str(e)}"
                    )
        else:
            if not data:
                raise ValueError("Cannot infer schema from empty data")
            if isinstance(schema, Iterable):
                names = list(schema)
            new_schema = reduce(
                merge_type,
                (infer_schema(row, names) for row in data),
            )
        if len(new_schema.fields) == 0:
            raise ValueError(
                "The provided schema or inferred schema cannot be None or empty"
            )

        def convert_row_to_list(
            row: Union[Iterable[Any], Any], names: List[str]
        ) -> List:
            row_dict = None
            if row is None:
                row = [None]
            elif isinstance(row, (tuple, list)):
                if not row:
                    row = [None]
                elif getattr(row, "_fields", None):  # Row or namedtuple
                    row_dict = row.as_dict() if isinstance(row, Row) else row._asdict()
            elif isinstance(row, dict):
                row_dict = row.copy()
            else:
                row = [row]

            if row_dict:
                # fill None if the key doesn't exist
                row_dict = {quote_name(k): v for k, v in row_dict.items()}
                return [row_dict.get(name) for name in names]
            else:
                # check the length of every row, which should be same across data
                if len(row) != len(names):
                    raise ValueError(
                        f"{len(names)} fields are required by schema "
                        f"but {len(row)} values are provided. This might be because "
                        f"data consists of rows with different lengths, or mixed rows "
                        f"with column names or without column names"
                    )
                return list(row)

        # always overwrite the column names if they are provided via schema
        if not names:
            names = [f.name for f in new_schema.fields]
        quoted_names = [quote_name(name) for name in names]
        rows = [convert_row_to_list(row, quoted_names) for row in data]

        # get attributes and data types
        attrs, data_types = [], []
        for field, quoted_name in zip(new_schema.fields, quoted_names):
            sf_type = (
                StringType()
                if isinstance(
                    field.datatype,
                    (
                        ArrayType,
                        DateType,
                        GeographyType,
                        GeometryType,
                        MapType,
                        StructType,
                        TimeType,
                        TimestampType,
                        VariantType,
                        VectorType,
                    ),
                )
                else field.datatype
            )
            attrs.append(Attribute(quoted_name, sf_type, field.nullable))
            data_types.append(field.datatype)

        # convert all variant/time/geospatial/array/map data to string
        converted = []
        for row in rows:
            converted_row = []
            for value, data_type in zip(row, data_types):
                if value is None:
                    converted_row.append(None)
                elif isinstance(value, decimal.Decimal) and isinstance(
                    data_type, DecimalType
                ):
                    converted_row.append(value)
                elif isinstance(value, datetime.datetime) and isinstance(
                    data_type, TimestampType
                ):
                    converted_row.append(str(value))
                elif isinstance(value, datetime.time) and isinstance(
                    data_type, TimeType
                ):
                    converted_row.append(str(value))
                elif isinstance(value, datetime.date) and isinstance(
                    data_type, DateType
                ):
                    converted_row.append(str(value))
                elif isinstance(data_type, _AtomicType):  # consider inheritance
                    converted_row.append(value)
                elif isinstance(value, (list, tuple, array)) and isinstance(
                    data_type, ArrayType
                ):
                    converted_row.append(json.dumps(value, cls=PythonObjJSONEncoder))
                elif isinstance(value, dict) and isinstance(
                    data_type, (MapType, StructType)
                ):
                    converted_row.append(json.dumps(value, cls=PythonObjJSONEncoder))
                elif isinstance(data_type, VariantType):
                    converted_row.append(json.dumps(value, cls=PythonObjJSONEncoder))
                elif isinstance(data_type, GeographyType):
                    converted_row.append(value)
                elif isinstance(data_type, GeometryType):
                    converted_row.append(value)
                elif isinstance(data_type, VectorType):
                    converted_row.append(json.dumps(value, cls=PythonObjJSONEncoder))
                else:
                    raise TypeError(
                        f"Cannot cast {type(value)}({value}) to {str(data_type)}."
                    )
            converted.append(Row(*converted_row))

        # construct a project statement to convert string value back to variant
        project_columns = []
        for field, name in zip(new_schema.fields, names):
            if isinstance(field.datatype, DecimalType):
                project_columns.append(
                    to_decimal(
                        column(name),
                        field.datatype.precision,
                        field.datatype.scale,
                    ).as_(name)
                )
            elif isinstance(field.datatype, TimestampType):
                tz = field.datatype.tz
                if tz == TimestampTimeZone.NTZ:
                    to_timestamp_func = to_timestamp_ntz
                elif tz == TimestampTimeZone.LTZ:
                    to_timestamp_func = to_timestamp_ltz
                elif tz == TimestampTimeZone.TZ:
                    to_timestamp_func = to_timestamp_tz
                else:
                    to_timestamp_func = to_timestamp
                project_columns.append(to_timestamp_func(column(name)).as_(name))
            elif isinstance(field.datatype, TimeType):
                project_columns.append(to_time(column(name)).as_(name))
            elif isinstance(field.datatype, DateType):
                project_columns.append(to_date(column(name)).as_(name))
            elif isinstance(field.datatype, VariantType):
                project_columns.append(to_variant(parse_json(column(name))).as_(name))
            elif isinstance(field.datatype, GeographyType):
                project_columns.append(to_geography(column(name)).as_(name))
            elif isinstance(field.datatype, GeometryType):
                project_columns.append(to_geometry(column(name)).as_(name))
            elif isinstance(field.datatype, (ArrayType, MapType, StructType)):
                project_columns.append(
                    parse_json(column(name)).cast(field.datatype).as_(name)
                )
            elif isinstance(field.datatype, VectorType):
                project_columns.append(
                    parse_json(column(name)).cast(field.datatype).as_(name)
                )
            else:
                project_columns.append(column(name))

        # Create AST statement.
        stmt = self._ast_batch.assign() if _emit_ast else None

        df = (
            DataFrame(
                self,
                self._analyzer.create_select_statement(
                    from_=self._analyzer.create_select_snowflake_plan(
                        SnowflakeValues(attrs, converted, schema_query=schema_query),
                        analyzer=self._analyzer,
                    ),
                    analyzer=self._analyzer,
                ),
                _emit_ast=False,
            ).select(project_columns, _emit_ast=False)
            if self.sql_simplifier_enabled
            else DataFrame(
                self,
                SnowflakeValues(attrs, converted, schema_query=schema_query),
                _emit_ast=False,
            ).select(project_columns, _emit_ast=False)
        )
        set_api_call_source(df, "Session.create_dataframe[values]")

        if _emit_ast:
            df._ast_id = stmt.var_id.bitfield1

        if (
            installed_pandas
            and isinstance(origin_data, pandas.DataFrame)
            and isinstance(self._conn, MockServerConnection)
        ):
            # MockServerConnection internally creates a table, and returns Table object (which inherits from Dataframe).
            table = _convert_dataframe_to_table(
                df, temp_table_name, self, _emit_ast=False
            )

            # AST.
            if _emit_ast:
                ast = with_src_position(stmt.expr.sp_create_dataframe, stmt)

                # Save temp table and schema of it in AST (dataframe).
                ast.data.sp_dataframe_data__pandas.v.temp_table.sp_table_name_flat.name = (
                    temp_table_name
                )

                build_proto_from_struct_type(
                    table.schema, ast.schema.sp_dataframe_schema__struct.v
                )

                table._ast_id = stmt.var_id.bitfield1

            return table

        # AST.
        if _emit_ast:
            ast = with_src_position(stmt.expr.sp_create_dataframe, stmt)

            if isinstance(origin_data, tuple):
                for row in origin_data:
                    build_expr_from_python_val(
                        ast.data.sp_dataframe_data__tuple.vs.add(), row
                    )
            elif isinstance(origin_data, list):
                for row in origin_data:
                    build_expr_from_python_val(
                        ast.data.sp_dataframe_data__list.vs.add(), row
                    )
            # Note: pandas.DataFrame handled above.
            else:
                raise TypeError(
                    f"Unsupported type {type(origin_data)} in create_dataframe."
                )

            if schema is not None:
                if isinstance(schema, list):
                    for name in schema:
                        ast.schema.sp_dataframe_schema__list.vs.append(name)
                elif isinstance(schema, StructType):
                    build_proto_from_struct_type(
                        schema, ast.schema.sp_dataframe_schema__struct.v
                    )

            df._ast_id = stmt.var_id.bitfield1

        return df

    @publicapi
    def range(
        self,
        start: int,
        end: Optional[int] = None,
        step: int = 1,
        _emit_ast: bool = True,
    ) -> DataFrame:
        """
        Creates a new DataFrame from a range of numbers. The resulting DataFrame has
        single column named ``ID``, containing elements in a range from ``start`` to
        ``end`` (exclusive) with the step value ``step``.

        Args:
            start: The start of the range. If ``end`` is not specified,
                ``start`` will be used as the value of ``end``.
            end: The end of the range.
            step: The step of the range.

        Examples::

            >>> session.range(10).collect()
            [Row(ID=0), Row(ID=1), Row(ID=2), Row(ID=3), Row(ID=4), Row(ID=5), Row(ID=6), Row(ID=7), Row(ID=8), Row(ID=9)]
            >>> session.range(1, 10).collect()
            [Row(ID=1), Row(ID=2), Row(ID=3), Row(ID=4), Row(ID=5), Row(ID=6), Row(ID=7), Row(ID=8), Row(ID=9)]
            >>> session.range(1, 10, 2).collect()
            [Row(ID=1), Row(ID=3), Row(ID=5), Row(ID=7), Row(ID=9)]
        """
        range_plan = Range(0, start, step) if end is None else Range(start, end, step)

        # AST.
        stmt = None
        if _emit_ast:
            stmt = self._ast_batch.assign()
            ast = with_src_position(stmt.expr.sp_range, stmt)
            ast.start = start
            if end:
                ast.end.value = end
            ast.step.value = step

        if self.sql_simplifier_enabled:
            df = DataFrame(
                self,
                self._analyzer.create_select_statement(
                    from_=self._analyzer.create_select_snowflake_plan(
                        range_plan, analyzer=self._analyzer
                    ),
                    analyzer=self._analyzer,
                ),
            )
        else:
            df = DataFrame(self, range_plan)
        set_api_call_source(df, "Session.range")

        if _emit_ast:
            df._ast_id = stmt.var_id.bitfield1

        return df

    def create_async_job(self, query_id: str) -> AsyncJob:
        """
        Creates an :class:`AsyncJob` from a query ID.

        See also:
            :class:`AsyncJob`
        """
        if (
            is_in_stored_procedure()
            and not self._conn._get_client_side_session_parameter(
                "ENABLE_ASYNC_QUERY_IN_PYTHON_STORED_PROCS", False
            )
        ):  # pragma: no cover
            raise NotImplementedError(
                "Async query is not supported in stored procedure yet"
            )
        if isinstance(self._conn, MockServerConnection):
            self._conn.log_not_supported_error(
                external_feature_name="Session.create_async_job",
                raise_error=NotImplementedError,
            )
        return AsyncJob(query_id, None, self)

    def get_current_account(self) -> Optional[str]:
        """
        Returns the name of the current account for the Python connector session attached
        to this session.
        """
        return self._conn._get_current_parameter("account")

    def get_current_user(self) -> Optional[str]:
        """
        Returns the name of the user in the connection to Snowflake attached
        to this session.
        """
        return self._conn._get_current_parameter("user")

    def get_current_database(self) -> Optional[str]:
        """
        Returns the name of the current database for the Python connector session attached
        to this session. See the example in :meth:`table`.
        """
        return self._conn._get_current_parameter("database")

    def get_current_schema(self) -> Optional[str]:
        """
        Returns the name of the current schema for the Python connector session attached
        to this session. See the example in :meth:`table`.
        """
        return self._conn._get_current_parameter("schema")

    def get_fully_qualified_current_schema(self) -> str:
        """Returns the fully qualified name of the current schema for the session."""
        # NOTE: For snowpark development, consider using get_fully_qualified_name_if_possible instead. Given this is
        # a public API and could be widely used, we won't deprecate it, but the internal usages are all moved to
        # get_fully_qualified_name_if_possible.
        return self.get_fully_qualified_name_if_possible("")[:-1]

    def get_fully_qualified_name_if_possible(self, name: str) -> str:
        """
        Returns the fully qualified object name if current database/schema exists, otherwise returns the object name
        """
        with self._lock:
            database = self.get_current_database()
            schema = self.get_current_schema()
        if database and schema:
            return f"{database}.{schema}.{name}"

        # In stored procedure, there are scenarios like bundle where we allow empty current schema
        if not is_in_stored_procedure():
            missing_item = "DATABASE" if not database else "SCHEMA"
            raise SnowparkClientExceptionMessages.SERVER_CANNOT_FIND_CURRENT_DB_OR_SCHEMA(
                missing_item, missing_item, missing_item
            )
        return name

    def get_current_warehouse(self) -> Optional[str]:
        """
        Returns the name of the warehouse in use for the current session.
        """
        return self._conn._get_current_parameter("warehouse")

    def get_current_role(self) -> Optional[str]:
        """
        Returns the name of the primary role in use for the current session.
        """
        return self._conn._get_current_parameter("role")

    def use_database(self, database: str) -> None:
        """Specifies the active/current database for the session.

        Args:
            database: The database name.
        """
        self._use_object(database, "database")

    def use_schema(self, schema: str) -> None:
        """Specifies the active/current schema for the session.

        Args:
            schema: The schema name.
        """
        self._use_object(schema, "schema")

    def use_warehouse(self, warehouse: str) -> None:
        """Specifies the active/current warehouse for the session.

        Args:
            warehouse: the warehouse name.
        """
        self._use_object(warehouse, "warehouse")

    def use_role(self, role: str) -> None:
        """Specifies the active/current primary role for the session.

        Args:
            role: the role name.
        """
        self._use_object(role, "role")

    def use_secondary_roles(self, roles: Optional[Literal["all", "none"]]) -> None:
        """
        Specifies the active/current secondary roles for the session.
        The currently-active secondary roles set the context that determines whether
        the current user has the necessary privileges to perform SQL actions.

        Args:
            roles: "all" or "none". ``None`` means "none".

        References: `Snowflake command USE SECONDARY ROLES <https://docs.snowflake.com/en/sql-reference/sql/use-secondary-roles.html>`_.
        """
        self._run_query(
            f"use secondary roles {'none' if roles is None else roles.lower()}"
        )

    def _use_object(self, object_name: str, object_type: str) -> None:
        if object_name:
            validate_object_name(object_name)
            query = f"use {object_type} {object_name}"
            if isinstance(self._conn, MockServerConnection):
                use_ddl_pattern = (
                    r"^\s*use\s+(warehouse|database|schema|role)\s+(.+)\s*$"
                )

                if match := re.match(use_ddl_pattern, query):
                    # if the query is "use xxx", then the object name is already verified by the upper stream
                    # we do not validate here
                    object_type = match.group(1)
                    object_name = match.group(2)
                    mock_conn_lock = self._conn.get_lock()
                    with mock_conn_lock:
                        setattr(self._conn, f"_active_{object_type}", object_name)
                else:
                    self._run_query(query)
            else:
                self._run_query(query)
        else:
            raise ValueError(f"'{object_type}' must not be empty or None.")

    @property
    def telemetry_enabled(self) -> bool:
        """Controls whether or not the Snowpark client sends usage telemetry to Snowflake.
        This typically includes information like the API calls invoked, libraries used in conjunction with Snowpark,
        and information that will let us better diagnose and fix client side errors.

        The default value is ``True``.

        Example::

            >>> session.telemetry_enabled
            True
            >>> session.telemetry_enabled = False
            >>> session.telemetry_enabled
            False
            >>> session.telemetry_enabled = True
            >>> session.telemetry_enabled
            True
        """
        return self._conn._conn.telemetry_enabled

    @telemetry_enabled.setter
    def telemetry_enabled(self, value):
        # Set both in-band and out-of-band telemetry to True/False
        if value:
            self._conn._conn.telemetry_enabled = True
            self._conn._telemetry_client.telemetry._enabled = True
        else:
            self._conn._conn.telemetry_enabled = False
            self._conn._telemetry_client.telemetry._enabled = False

    @property
    def file(self) -> FileOperation:
        """
        Returns a :class:`FileOperation` object that you can use to perform file operations on stages.
        See details of how to use this object in :class:`FileOperation`.
        """
        return self._file

    @property
    def lineage(self) -> Lineage:
        """
        Returns a :class:`Lineage` object that you can use to explore lineage of snowflake entities.
        See details of how to use this object in :class:`Lineage`.
        """
        return self._lineage

    @property
    def udf(self) -> UDFRegistration:
        """
        Returns a :class:`udf.UDFRegistration` object that you can use to register UDFs.
        See details of how to use this object in :class:`udf.UDFRegistration`.
        """
        return self._udf_registration

    @property
    def udtf(self) -> UDTFRegistration:
        """
        Returns a :class:`udtf.UDTFRegistration` object that you can use to register UDTFs.
        See details of how to use this object in :class:`udtf.UDTFRegistration`.
        """
        # TODO: Test udtf support properly.
        return self._udtf_registration

    @property
    def udaf(self) -> UDAFRegistration:
        """
        Returns a :class:`udaf.UDAFRegistration` object that you can use to register UDAFs.
        See details of how to use this object in :class:`udaf.UDAFRegistration`.
        """
        return self._udaf_registration

    @property
    def sproc(self) -> StoredProcedureRegistration:
        """
        Returns a :class:`stored_procedure.StoredProcedureRegistration` object that you can use to register stored procedures.
        See details of how to use this object in :class:`stored_procedure.StoredProcedureRegistration`.
        """
        return self._sp_registration

    @property
    @private_preview(version="1.23.0")
    def stored_procedure_profiler(self) -> StoredProcedureProfiler:
        """
        Returns a :class:`stored_procedure_profiler.StoredProcedureProfiler` object that you can use to profile stored procedures.
        See details of how to use this object in :class:`stored_procedure_profiler.StoredProcedureProfiler`.
        """
        return self._sp_profiler

    def _infer_is_return_table(
        self, sproc_name: str, *args: Any, log_on_exception: bool = False
    ) -> bool:
        func_signature = ""
        try:
            arg_types = []
            for arg in args:
                if isinstance(arg, Column):
                    expr = arg._expression
                    if isinstance(expr, Cast):
                        arg_types.append(convert_sp_to_sf_type(expr.to))
                    else:
                        arg_types.append(convert_sp_to_sf_type(expr.datatype))
                else:
                    arg_types.append(convert_sp_to_sf_type(infer_type(arg)))
            func_signature = f"{sproc_name.upper()}({', '.join(arg_types)})"

            # describe procedure returns two column table with columns - property and value
            # the second row in the sproc_desc is property=returns and value=<return type of procedure>
            # when no procedure of the signature is found, SQL exception is raised
            sproc_desc = self._run_query(
                f"describe procedure {func_signature}",
                log_on_exception=log_on_exception,
            )
            return_type = sproc_desc[1][1]
            return return_type.upper().startswith("TABLE")
        except Exception as exc:
            _logger.info(
                f"Could not describe procedure {func_signature} due to exception {exc}"
            )
        return False

    @publicapi
    def call(
        self,
        sproc_name: str,
        *args: Any,
        statement_params: Optional[Dict[str, Any]] = None,
        log_on_exception: bool = False,
        _emit_ast: bool = True,
    ) -> Any:
        """Calls a stored procedure by name.

        Args:
            sproc_name: The name of stored procedure in Snowflake.
            args: Arguments should be basic Python types.
            statement_params: Dictionary of statement level parameters to be set while executing this action.
            log_on_exception: Log warnings if they arise when trying to determine if the stored procedure
                as a table return type.

        Example::

            >>> import snowflake.snowpark
            >>> from snowflake.snowpark.functions import sproc
            >>>
            >>> session.add_packages('snowflake-snowpark-python')
            >>>
            >>> @sproc(name="my_copy_sp", replace=True)
            ... def my_copy(session: snowflake.snowpark.Session, from_table: str, to_table: str, count: int) -> str:
            ...     session.table(from_table).limit(count).write.save_as_table(to_table)
            ...     return "SUCCESS"
            >>> _ = session.sql("create or replace table test_from(test_str varchar) as select randstr(20, random()) from table(generator(rowCount => 100))").collect()
            >>> _ = session.sql("drop table if exists test_to").collect()
            >>> session.call("my_copy_sp", "test_from", "test_to", 10)
            'SUCCESS'
            >>> session.table("test_to").count()
            10

        Example::

            >>> from snowflake.snowpark.dataframe import DataFrame
            >>>
            >>> @sproc(name="my_table_sp", replace=True)
            ... def my_table(session: snowflake.snowpark.Session, x: int, y: int, col1: str, col2: str) -> DataFrame:
            ...     return session.sql(f"select {x} as {col1}, {y} as {col2}")
            >>> session.call("my_table_sp", 1, 2, "a", "b").show()
            -------------
            |"A"  |"B"  |
            -------------
            |1    |2    |
            -------------
            <BLANKLINE>
        """
        return self._call(
            sproc_name,
            *args,
            statement_params=statement_params,
            log_on_exception=log_on_exception,
            _emit_ast=_emit_ast,
        )

    def _call(
        self,
        sproc_name: str,
        *args: Any,
        statement_params: Optional[Dict[str, Any]] = None,
        is_return_table: Optional[bool] = None,
        log_on_exception: bool = False,
        _emit_ast: bool = True,
    ) -> Any:
        """Private implementation of session.call

        Args:
            sproc_name: The name of stored procedure in Snowflake.
            args: Arguments should be basic Python types.
            statement_params: Dictionary of statement level parameters to be set while executing this action.
            is_return_table: When set to a non-null value, it signifies whether the return type of sproc_name
                is a table return type. This skips infer check and returns a dataframe with appropriate sql call.
        """

<<<<<<< HEAD
        # TODO SNOW-1672561: The implementation here treats .call as an assign. However, technically it may
        #  be either only assign or assign+eval depending on the path taken.

=======
>>>>>>> 0dcaa595
        # AST.
        stmt = None
        if _emit_ast:
            stmt = self._ast_batch.assign()
            expr = with_src_position(stmt.expr.apply_expr, stmt)
            expr.fn.stored_procedure.name.fn_name_flat.name = sproc_name
            for arg in args:
                build_expr_from_python_val(expr.pos_args.add(), arg)
            if statement_params is not None:
                for k in statement_params:
                    entry = expr.named_args.add()
                    entry._1 = k
                    build_expr_from_python_val(entry._2, statement_params[k])
            expr.fn.stored_procedure.log_on_exception.value = log_on_exception

        if isinstance(self._sp_registration, MockStoredProcedureRegistration):
            return self._sp_registration.call(
                sproc_name, *args, session=self, statement_params=statement_params
            )

        validate_object_name(sproc_name)
        query = generate_call_python_sp_sql(self, sproc_name, *args)

        if is_return_table is None:
            is_return_table = self._infer_is_return_table(
                sproc_name, *args, log_on_exception=log_on_exception
            )
        if is_return_table:
            qid = self._conn.execute_and_get_sfqid(
                query, statement_params=statement_params
            )
            df = self.sql(result_scan_statement(qid), _ast_stmt=stmt)
            set_api_call_source(df, "Session.call")
            return df

        # TODO SNOW-1672561: This here needs to emit an eval as well.
        df = self.sql(query, _ast_stmt=stmt)
        set_api_call_source(df, "Session.call")

        # Note the collect is implicit within the stored procedure call, so should not emit_ast here.
        return df.collect(statement_params=statement_params, _emit_ast=False)[0][0]

    @deprecated(
        version="0.7.0",
        extra_warning_text="Use `Session.table_function()` instead.",
        extra_doc_string="Use :meth:`table_function` instead.",
    )
    @publicapi
    def flatten(
        self,
        input: ColumnOrName,
        path: Optional[str] = None,
        outer: bool = False,
        recursive: bool = False,
        mode: str = "BOTH",
        _emit_ast: bool = True,
    ) -> DataFrame:
        """Creates a new :class:`DataFrame` by flattening compound values into multiple rows.

        The new :class:`DataFrame` will consist of the following columns:

            - SEQ
            - KEY
            - PATH
            - INDEX
            - VALUE
            - THIS

        References: `Snowflake SQL function FLATTEN <https://docs.snowflake.com/en/sql-reference/functions/flatten.html>`_.

        Example::

            df = session.flatten(parse_json(lit('{"a":[1,2]}')), "a", False, False, "BOTH")

        Args:
            input: The name of a column or a :class:`Column` instance that will be unseated into rows.
                The column data must be of Snowflake data type VARIANT, OBJECT, or ARRAY.
            path: The path to the element within a VARIANT data structure which needs to be flattened.
                The outermost element is to be flattened if path is empty or ``None``.
            outer: If ``False``, any input rows that cannot be expanded, either because they cannot be accessed in the ``path``
                or because they have zero fields or entries, are completely omitted from the output.
                Otherwise, exactly one row is generated for zero-row expansions
                (with NULL in the KEY, INDEX, and VALUE columns).
            recursive: If ``False``, only the element referenced by ``path`` is expanded.
                Otherwise, the expansion is performed for all sub-elements recursively.
            mode: Specifies which types should be flattened "OBJECT", "ARRAY", or "BOTH".

        Returns:
            A new :class:`DataFrame` that has the flattened new columns and new rows from the compound data.

        Example::

            >>> from snowflake.snowpark.functions import lit, parse_json
            >>> session.flatten(parse_json(lit('{"a":[1,2]}')), path="a", outer=False, recursive=False, mode="BOTH").show()
            -------------------------------------------------------
            |"SEQ"  |"KEY"  |"PATH"  |"INDEX"  |"VALUE"  |"THIS"  |
            -------------------------------------------------------
            |1      |NULL   |a[0]    |0        |1        |[       |
            |       |       |        |         |         |  1,    |
            |       |       |        |         |         |  2     |
            |       |       |        |         |         |]       |
            |1      |NULL   |a[1]    |1        |2        |[       |
            |       |       |        |         |         |  1,    |
            |       |       |        |         |         |  2     |
            |       |       |        |         |         |]       |
            -------------------------------------------------------
            <BLANKLINE>

        See Also:
            - :meth:`DataFrame.flatten`, which creates a new :class:`DataFrame` by exploding a VARIANT column of an existing :class:`DataFrame`.
            - :meth:`Session.table_function`, which can be used for any Snowflake table functions, including ``flatten``.
        """

        check_flatten_mode(mode)

        # AST.
        stmt = None
        if _emit_ast:
            stmt = self._ast_batch.assign()
            expr = with_src_position(stmt.expr.sp_flatten, stmt)
            build_expr_from_python_val(expr.input, input)
            if path is not None:
                expr.path.value = path
            expr.outer = outer
            expr.recursive = recursive
            if mode.upper() == "OBJECT":
                expr.mode.sp_flatten_mode_object = True
            elif mode.upper() == "ARRAY":
                expr.mode.sp_flatten_mode_array = True
            else:
                expr.mode.sp_flatten_mode_both = True

        if isinstance(self._conn, MockServerConnection):
            if self._conn._suppress_not_implemented_error:
                return None
            else:
                self._conn.log_not_supported_error(
                    external_feature_name="Session.flatten",
                    raise_error=NotImplementedError,
                )
        if isinstance(input, str):
            input = col(input)
        df = DataFrame(
            self,
            TableFunctionRelation(
                FlattenFunction(input._expression, path, outer, recursive, mode)
            ),
            _ast_stmt=stmt,
        )
        set_api_call_source(df, "Session.flatten")
        return df

    def query_history(
        self,
        include_describe: bool = False,
        include_thread_id: bool = False,
        include_error: bool = False,
    ) -> QueryHistory:
        """Create an instance of :class:`QueryHistory` as a context manager to record queries that are pushed down to the Snowflake database.

        Args:
            include_describe: Include query notifications for describe queries
            include_thread_id: Include thread id where queries are called
            include_error: record queries that have error during execution

        >>> with session.query_history(True) as query_history:
        ...     df = session.create_dataframe([[1, 2], [3, 4]], schema=["a", "b"])
        ...     df = df.filter(df.a == 1)
        ...     res = df.collect()
        >>> assert len(query_history.queries) == 2
        >>> assert query_history.queries[0].is_describe
        >>> assert not query_history.queries[1].is_describe
        """
        query_listener = QueryHistory(
            self, include_describe, include_thread_id, include_error
        )
        self._conn.add_query_listener(query_listener)
        return query_listener

    def ast_listener(self, include_error: bool = False) -> AstListener:
        """
        Creates an instance of :class:`AstListener` as a context manager to capture ast batches flushed.
        Returns: AstListener instance holding base64 encoded batches.

        Args:
            include_error: Include ast objects that may have failed previous execution.
        """
        al = AstListener(self, include_error)
        self._conn.add_query_listener(al)
        return al

    def _table_exists(self, raw_table_name: Iterable[str]):
        """ """
        # implementation based upon: https://docs.snowflake.com/en/sql-reference/name-resolution.html
        qualified_table_name = list(raw_table_name)
        if len(qualified_table_name) == 1:
            # name in the form of "table"
            tables = self._run_query(
                f"show tables like '{strip_double_quotes_in_like_statement_in_table_name(qualified_table_name[0])}'"
            )
        elif len(qualified_table_name) == 2:
            # name in the form of "schema.table" omitting database
            # schema: qualified_table_name[0]
            # table: qualified_table_name[1]
            tables = self._run_query(
                f"show tables like '{strip_double_quotes_in_like_statement_in_table_name(qualified_table_name[1])}' in schema {qualified_table_name[0]}"
            )
        elif len(qualified_table_name) == 3:
            # name in the form of "database.schema.table"
            # database: qualified_table_name[0]
            # schema: qualified_table_name[1]
            # table: qualified_table_name[2]
            # special case:  (''<database_name>..<object_name>''), by following
            # https://docs.snowflake.com/en/sql-reference/name-resolution#resolution-when-schema-omitted-double-dot-notation
            # The two dots indicate that the schema name is not specified.
            # The PUBLIC default schema is always referenced.
            condition = (
                f"schema {qualified_table_name[0]}.PUBLIC"
                if qualified_table_name[1] == ""
                else f"schema {qualified_table_name[0]}.{qualified_table_name[1]}"
            )
            tables = self._run_query(
                f"show tables like '{strip_double_quotes_in_like_statement_in_table_name(qualified_table_name[2])}' in {condition}"
            )
        else:
            # we do not support len(qualified_table_name) > 3 for now
            raise SnowparkClientExceptionMessages.GENERAL_INVALID_OBJECT_NAME(
                ".".join(raw_table_name)
            )

        return tables is not None and len(tables) > 0

    def _explain_query(self, query: str) -> Optional[str]:
        try:
            return self._run_query(f"explain using text {query}")[0][0]
        # return None for queries which can't be explained
        except ProgrammingError:
            _logger.warning("query `%s` cannot be explained", query)
            return None

    createDataFrame = create_dataframe<|MERGE_RESOLUTION|>--- conflicted
+++ resolved
@@ -248,15 +248,6 @@
 _PYTHON_SNOWPARK_USE_LARGE_QUERY_BREAKDOWN_OPTIMIZATION = (
     "PYTHON_SNOWPARK_USE_LARGE_QUERY_BREAKDOWN_OPTIMIZATION"
 )
-<<<<<<< HEAD
-_PYTHON_SNOWPARK_REDUCE_DESCRIBE_QUERY_ENABLED = (
-    "PYTHON_SNOWPARK_REDUCE_DESCRIBE_QUERY_ENABLED"
-)
-_PYTHON_SNOWPARK_USE_LARGE_QUERY_BREAKDOWN_OPTIMIZATION = (
-    "PYTHON_SNOWPARK_USE_LARGE_QUERY_BREAKDOWN_OPTIMIZATION"
-)
-=======
->>>>>>> 0dcaa595
 _PYTHON_SNOWPARK_LARGE_QUERY_BREAKDOWN_COMPLEXITY_UPPER_BOUND = (
     "PYTHON_SNOWPARK_LARGE_QUERY_BREAKDOWN_COMPLEXITY_UPPER_BOUND"
 )
@@ -627,14 +618,6 @@
                 _PYTHON_SNOWPARK_REDUCE_DESCRIBE_QUERY_ENABLED, False
             )
         )
-<<<<<<< HEAD
-        self._reduce_describe_query_enabled: bool = (
-            self._conn._get_client_side_session_parameter(
-                _PYTHON_SNOWPARK_REDUCE_DESCRIBE_QUERY_ENABLED, False
-            )
-        )
-=======
->>>>>>> 0dcaa595
         self._query_compilation_stage_enabled: bool = (
             self._conn._get_client_side_session_parameter(
                 _PYTHON_SNOWPARK_ENABLE_QUERY_COMPILATION_STAGE, False
@@ -3872,12 +3855,6 @@
                 is a table return type. This skips infer check and returns a dataframe with appropriate sql call.
         """
 
-<<<<<<< HEAD
-        # TODO SNOW-1672561: The implementation here treats .call as an assign. However, technically it may
-        #  be either only assign or assign+eval depending on the path taken.
-
-=======
->>>>>>> 0dcaa595
         # AST.
         stmt = None
         if _emit_ast:

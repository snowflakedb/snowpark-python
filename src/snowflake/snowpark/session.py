--- conflicted
+++ resolved
@@ -969,14 +969,7 @@
             if validate_package:
                 if package_name not in valid_packages or (
                     package_version_req
-<<<<<<< HEAD
-                    and not any(
-                        package_version_req.contains(v)
-                        for v in valid_packages[package_name]
-                    )
-=======
                     and not any(v in package_req for v in valid_packages[package_name])
->>>>>>> dc1d4963
                 ):
                     version_text = (
                         f"(version {package_version_req})"
@@ -1011,7 +1004,8 @@
                     continue
                 elif not use_local_version:
                     try:
-                        package_client_version = pkg_resources.get_distribution(
+                        package_client_version = 
+                        .get_distribution(
                             package_name
                         ).version
                         if package_client_version not in valid_packages[package_name]:

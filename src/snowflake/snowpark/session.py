--- conflicted
+++ resolved
@@ -805,13 +805,8 @@
                         package_client_version = pkg_resources.get_distribution(
                             package_name
                         ).version
-<<<<<<< HEAD
                         if package_client_version not in valid_packages[package_name]:
-                            logging.warning(
-=======
-                        if package_client_version not in package_req:
                             _logger.warning(
->>>>>>> 4b652e33
                                 "The version of package %s in the local environment is %s, "
                                 "which does not fit the criteria for the requirement %s. "
                                 "Your UDF might not work when the package version is different "

--- conflicted
+++ resolved
@@ -14,20 +14,10 @@
 from typing import Dict, List, NamedTuple, Optional, Tuple, Union
 
 from snowflake.connector import SnowflakeConnection
-<<<<<<< HEAD
-from src.snowflake.snowpark.internal.analyzer.sf_attribute import Attribute
-from src.snowflake.snowpark.internal.analyzer.snowflake_plan import (
-    SnowflakePlanBuilder,
-    SnowflakeValues,
-)
-
-from .dataframe import DataFrame
-from .functions import (
-=======
+
 
 from snowflake.snowpark.dataframe import DataFrame
 from snowflake.snowpark.functions import (
->>>>>>> 09067a7c
     column,
     parse_json,
     to_array,

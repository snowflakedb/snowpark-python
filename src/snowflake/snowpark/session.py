--- conflicted
+++ resolved
@@ -973,10 +973,11 @@
 
             if validate_package:
                 if package_name not in valid_packages or (
-                        package_version_req and not any(
-                    package_version_req.contains(v)
-                    for v in valid_packages[package_name]
-                )
+                    package_version_req
+                    and not any(
+                        package_version_req.contains(v)
+                        for v in valid_packages[package_name]
+                    )
                 ):
                     if is_in_stored_procedure():  # pragma: no cover
                         raise RuntimeError(
@@ -1097,19 +1098,13 @@
 
         return list(result_dict.values()) + get_req_identifiers_list(extra_modules)
 
-    @experimental(version="1.6.0")
     def _upload_unsupported_packages(
         self,
         packages: List[str],
         package_table: str,
-<<<<<<< HEAD
         force_push: bool = False,
         persist_path: Optional[str] = None,
-    ) -> List[pkg_resources.Requirement]:
-=======
-        force_push: bool = True,
     ) -> List[Requirement]:
->>>>>>> 6ead2acf
         """
         Uploads a list of Pypi packages, which are unavailable in Snowflake, to session stage.
 
@@ -1293,7 +1288,7 @@
     @experimental(version="1.6.0")
     def _load_unsupported_packages_from_stage(
         self, persist_path: str, environment_signature: str
-    ) -> Optional[List[pkg_resources.Requirement]]:
+    ) -> Optional[List[Requirement]]:
         """
         Uses specified stage path to auto-import a group of unsupported packages, along with its dependencies. This
         saves time spent on pip install, native package detection and zip upload to stage.
@@ -1349,8 +1344,7 @@
         }
 
         dependency_packages = [
-            pkg_resources.Requirement.parse(package)
-            for package in metadata[environment_signature]
+            Requirement.parse(package) for package in metadata[environment_signature]
         ]
         _logger.info(
             f"Loading dependency packages list - {metadata[environment_signature]}."

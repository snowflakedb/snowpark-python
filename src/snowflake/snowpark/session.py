--- conflicted
+++ resolved
@@ -2054,23 +2054,6 @@
             temp_table_name = escape_quotes(
                 random_name_for_temp_object(TempObjectType.TABLE)
             )
-<<<<<<< HEAD
-            sf_database = self._conn._get_current_parameter("database", quoted=False)
-            sf_schema = self._conn._get_current_parameter("schema", quoted=False)
-
-            t = self.write_pandas(
-                data,
-                table_name,
-                database=sf_database,
-                schema=sf_schema,
-                quote_identifiers=True,
-                auto_create_table=True,
-                table_type="temporary",
-                use_logical_type=self._use_logical_type_for_create_df,
-            )
-            set_api_call_source(t, "Session.create_dataframe[pandas]")
-            return t
-=======
             if isinstance(self._conn, MockServerConnection):
                 schema, data = _extract_schema_and_data_from_pandas_df(data)
                 # we do not return here as live connection and keep using the data frame logic and compose table
@@ -2088,10 +2071,10 @@
                     quote_identifiers=True,
                     auto_create_table=True,
                     table_type="temporary",
+                    use_logical_type=self._use_logical_type_for_create_df,
                 )
                 set_api_call_source(t, "Session.create_dataframe[pandas]")
                 return t
->>>>>>> 2ba690c9
 
         # infer the schema based on the data
         names = None

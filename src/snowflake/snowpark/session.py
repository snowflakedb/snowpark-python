--- conflicted
+++ resolved
@@ -1935,11 +1935,7 @@
             return self._run_query(f"explain using text {query}")[0][0]
         # return None for queries which can't be explained
         except ProgrammingError:
-<<<<<<< HEAD
-            _logger.warning(f"query '{query}' cannot be explained")
-=======
             _logger.warning("query `%s` cannot be explained", query)
->>>>>>> 804923a1
             return None
 
     def _get_client_side_session_parameter(self, name: str, default_value: Any) -> Any:

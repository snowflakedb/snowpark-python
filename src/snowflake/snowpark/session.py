--- conflicted
+++ resolved
@@ -884,10 +884,6 @@
             self._conn._telemetry_client.send_large_query_breakdown_update_complexity_bounds(
                 self._session_id, value[0], value[1]
             )
-<<<<<<< HEAD
-
-            self._large_query_breakdown_complexity_bounds = value
-=======
 
             self._large_query_breakdown_complexity_bounds = value
 
@@ -904,7 +900,6 @@
             raise ValueError(
                 "value for reduce_describe_query_enabled must be True or False!"
             )
->>>>>>> eafc5586
 
     @custom_package_usage_config.setter
     @experimental_parameter(version="1.6.0")

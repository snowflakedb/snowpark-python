--- conflicted
+++ resolved
@@ -203,13 +203,11 @@
 _PYTHON_SNOWPARK_ELIMINATE_NUMERIC_SQL_VALUE_CAST_ENABLED = (
     "PYTHON_SNOWPARK_ELIMINATE_NUMERIC_SQL_VALUE_CAST_ENABLED"
 )
-<<<<<<< HEAD
+_PYTHON_SNOWPARK_AUTO_CLEAN_UP_TEMP_TABLE_ENABLED = (
+    "PYTHON_SNOWPARK_AUTO_CLEAN_UP_TEMP_TABLE_ENABLED"
+)
 _PYTHON_SNOWPARK_USE_LARGE_QUERY_BREAKDOWN_OPTIMIZATION = (
     "PYTHON_SNOWPARK_USE_LARGE_QUERY_BREAKDOWN_OPTIMIZATION"
-=======
-_PYTHON_SNOWPARK_AUTO_CLEAN_UP_TEMP_TABLE_ENABLED = (
-    "PYTHON_SNOWPARK_AUTO_CLEAN_UP_TEMP_TABLE_ENABLED"
->>>>>>> bfadc2c7
 )
 WRITE_PANDAS_CHUNK_SIZE: int = 100000 if is_in_stored_procedure() else None
 
@@ -549,26 +547,23 @@
                 _PYTHON_SNOWPARK_ELIMINATE_NUMERIC_SQL_VALUE_CAST_ENABLED, False
             )
         )
-<<<<<<< HEAD
+        self._auto_clean_up_temp_table_enabled: bool = (
+            self._conn._get_client_side_session_parameter(
+                _PYTHON_SNOWPARK_AUTO_CLEAN_UP_TEMP_TABLE_ENABLED, False
+            )
+        )
+
+        self._query_compilation_stage_enabled: bool = (
+            self._conn._get_client_side_session_parameter(
+                _PYTHON_SNOWPARK_ENABLE_QUERY_COMPILATION_STAGE, False
+            )
+        )
+
         self._large_query_breakdown_enabled: bool = (
             self._conn._get_client_side_session_parameter(
                 _PYTHON_SNOWPARK_USE_LARGE_QUERY_BREAKDOWN_OPTIMIZATION, False
             )
         )
-=======
-        self._auto_clean_up_temp_table_enabled: bool = (
-            self._conn._get_client_side_session_parameter(
-                _PYTHON_SNOWPARK_AUTO_CLEAN_UP_TEMP_TABLE_ENABLED, False
-            )
-        )
-
-        self._query_compilation_stage_enabled: bool = (
-            self._conn._get_client_side_session_parameter(
-                _PYTHON_SNOWPARK_ENABLE_QUERY_COMPILATION_STAGE, False
-            )
-        )
-
->>>>>>> bfadc2c7
         self._custom_package_usage_config: Dict = {}
         self._conf = self.RuntimeConfig(self, options or {})
         self._tmpdir_handler: Optional[tempfile.TemporaryDirectory] = None
@@ -644,10 +639,6 @@
         return self._eliminate_numeric_sql_value_cast_enabled
 
     @property
-<<<<<<< HEAD
-    def large_query_breakdown_enabled(self) -> bool:
-        return self._large_query_breakdown_enabled
-=======
     def auto_clean_up_temp_table_enabled(self) -> bool:
         """
         When setting this parameter to ``True``, Snowpark will automatically clean up temporary tables created by
@@ -660,7 +651,10 @@
             the target temporary tables will still be cleaned up accordingly.
         """
         return self._auto_clean_up_temp_table_enabled
->>>>>>> bfadc2c7
+
+    @property
+    def large_query_breakdown_enabled(self) -> bool:
+        return self._large_query_breakdown_enabled
 
     @property
     def custom_package_usage_config(self) -> Dict:
@@ -739,21 +733,6 @@
                 "value for eliminate_numeric_sql_value_cast_enabled must be True or False!"
             )
 
-<<<<<<< HEAD
-    @large_query_breakdown_enabled.setter
-    @experimental_parameter(version="1.21.0")
-    def large_query_breakdown_enabled(self, value: bool) -> None:
-        """Set the value for large_query_breakdown_enabled"""
-
-        if value in [True, False]:
-            self._conn._telemetry_client.send_large_query_breakdown_telemetry(
-                self._session_id, value
-            )
-            self._large_query_breakdown_enabled = value
-        else:
-            raise ValueError(
-                "value for large_query_breakdown_enabled must be True or False!"
-=======
     @auto_clean_up_temp_table_enabled.setter
     @experimental_parameter(version="1.21.0")
     def auto_clean_up_temp_table_enabled(self, value: bool) -> None:
@@ -771,7 +750,21 @@
         else:
             raise ValueError(
                 "value for auto_clean_up_temp_table_enabled must be True or False!"
->>>>>>> bfadc2c7
+            )
+
+    @large_query_breakdown_enabled.setter
+    @experimental_parameter(version="1.21.0")
+    def large_query_breakdown_enabled(self, value: bool) -> None:
+        """Set the value for large_query_breakdown_enabled"""
+
+        if value in [True, False]:
+            self._conn._telemetry_client.send_large_query_breakdown_telemetry(
+                self._session_id, value
+            )
+            self._large_query_breakdown_enabled = value
+        else:
+            raise ValueError(
+                "value for large_query_breakdown_enabled must be True or False!"
             )
 
     @custom_package_usage_config.setter

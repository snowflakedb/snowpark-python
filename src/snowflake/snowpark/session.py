#!/usr/bin/env python3
#
# Copyright (c) 2012-2024 Snowflake Computing Inc. All rights reserved.
#

import atexit
import datetime
import decimal
import inspect
import json
import os
import re
import sys
import tempfile
import warnings
from array import array
from functools import reduce
from logging import getLogger
from threading import RLock
from types import ModuleType
from typing import (
    TYPE_CHECKING,
    Any,
<<<<<<< HEAD
    Callable,
=======
>>>>>>> d0eead29
    Dict,
    List,
    Literal,
    Optional,
    Sequence,
    Set,
    Tuple,
    Union,
)

import cloudpickle
import pkg_resources

import snowflake.snowpark._internal.proto.generated.ast_pb2 as proto
from snowflake.connector import ProgrammingError, SnowflakeConnection
from snowflake.connector.options import installed_pandas, pandas
from snowflake.connector.pandas_tools import write_pandas
from snowflake.snowpark._internal.analyzer import analyzer_utils
from snowflake.snowpark._internal.analyzer.analyzer import Analyzer
from snowflake.snowpark._internal.analyzer.analyzer_utils import result_scan_statement
from snowflake.snowpark._internal.analyzer.datatype_mapper import str_to_sql
from snowflake.snowpark._internal.analyzer.expression import Attribute
from snowflake.snowpark._internal.analyzer.select_statement import (
    SelectSQL,
    SelectStatement,
    SelectTableFunction,
)
from snowflake.snowpark._internal.analyzer.snowflake_plan import SnowflakePlanBuilder
from snowflake.snowpark._internal.analyzer.snowflake_plan_node import (
    Range,
    SnowflakeValues,
)
from snowflake.snowpark._internal.analyzer.table_function import (
    FlattenFunction,
    GeneratorTableFunction,
    TableFunctionRelation,
)
from snowflake.snowpark._internal.analyzer.unary_expression import Cast
from snowflake.snowpark._internal.ast import AstBatch
from snowflake.snowpark._internal.ast_utils import (
    add_intermediate_stmt,
    build_expr_from_python_val,
    build_indirect_table_fn_apply,
    build_proto_from_struct_type,
    build_sp_table_name,
    with_src_position,
)
from snowflake.snowpark._internal.error_message import SnowparkClientExceptionMessages
from snowflake.snowpark._internal.packaging_utils import (
    DEFAULT_PACKAGES,
    ENVIRONMENT_METADATA_FILE_NAME,
    IMPLICIT_ZIP_FILE_NAME,
    delete_files_belonging_to_packages,
    detect_native_dependencies,
    get_signature,
    identify_supported_packages,
    map_python_packages_to_files_and_folders,
    parse_conda_environment_yaml_file,
    parse_requirements_text_file,
    pip_install_packages_to_target_folder,
    zip_directory_contents,
)
from snowflake.snowpark._internal.server_connection import ServerConnection
from snowflake.snowpark._internal.telemetry import set_api_call_source
from snowflake.snowpark._internal.temp_table_auto_cleaner import TempTableAutoCleaner
from snowflake.snowpark._internal.type_utils import (
    ColumnOrName,
    convert_sp_to_sf_type,
    infer_schema,
    infer_type,
    merge_type,
)
from snowflake.snowpark._internal.udf_utils import generate_call_python_sp_sql
from snowflake.snowpark._internal.utils import (
    MODULE_NAME_TO_PACKAGE_NAME_MAP,
    STAGE_PREFIX,
    SUPPORTED_TABLE_TYPES,
    PythonObjJSONEncoder,
    TempObjectType,
    calculate_checksum,
<<<<<<< HEAD
    check_flatten_mode,
=======
    create_rlock,
    create_thread_local,
>>>>>>> d0eead29
    deprecated,
    escape_quotes,
    experimental,
    experimental_parameter,
    get_connector_version,
    get_os_name,
    get_python_version,
    get_stage_file_prefix_length,
    get_temp_type_for_object,
    get_version,
    import_or_missing_modin_pandas,
    is_in_stored_procedure,
    normalize_local_file,
    normalize_remote_file_or_dir,
    parse_positional_args_to_list,
<<<<<<< HEAD
    parse_positional_args_to_list_variadic,
    private_preview,
    publicapi,
=======
    private_preview,
>>>>>>> d0eead29
    quote_name,
    random_name_for_temp_object,
    strip_double_quotes_in_like_statement_in_table_name,
    unwrap_single_quote,
    unwrap_stage_location_single_quote,
    validate_object_name,
    warn_session_config_update_in_multithreaded_mode,
    warning,
    zip_file_or_directory_to_stream,
)
from snowflake.snowpark.async_job import AsyncJob
from snowflake.snowpark.column import Column
from snowflake.snowpark.context import (
    _is_execution_environment_sandboxed_for_client,
    _use_scoped_temp_objects,
)
from snowflake.snowpark.dataframe import DataFrame
from snowflake.snowpark.dataframe_reader import DataFrameReader
from snowflake.snowpark.exceptions import (
    SnowparkClientException,
    SnowparkSessionException,
)
from snowflake.snowpark.file_operation import FileOperation
from snowflake.snowpark.functions import (
    array_agg,
    col,
    column,
    lit,
    parse_json,
    to_date,
    to_decimal,
    to_geography,
    to_geometry,
    to_time,
    to_timestamp,
    to_timestamp_ltz,
    to_timestamp_ntz,
    to_timestamp_tz,
    to_variant,
)
from snowflake.snowpark.lineage import Lineage
from snowflake.snowpark.mock._analyzer import MockAnalyzer
from snowflake.snowpark.mock._connection import MockServerConnection
from snowflake.snowpark.mock._nop_analyzer import NopAnalyzer
from snowflake.snowpark.mock._nop_connection import NopConnection
from snowflake.snowpark.mock._pandas_util import (
    _convert_dataframe_to_table,
    _extract_schema_and_data_from_pandas_df,
)
from snowflake.snowpark.mock._plan_builder import MockSnowflakePlanBuilder
from snowflake.snowpark.mock._stored_procedure import MockStoredProcedureRegistration
from snowflake.snowpark.mock._udaf import MockUDAFRegistration
from snowflake.snowpark.mock._udf import MockUDFRegistration
from snowflake.snowpark.mock._udtf import MockUDTFRegistration
from snowflake.snowpark.query_history import AstListener, QueryHistory
from snowflake.snowpark.row import Row
from snowflake.snowpark.stored_procedure import StoredProcedureRegistration
from snowflake.snowpark.stored_procedure_profiler import StoredProcedureProfiler
from snowflake.snowpark.table import Table
from snowflake.snowpark.table_function import (
    TableFunctionCall,
    _create_table_function_expression,
)
from snowflake.snowpark.types import (
    ArrayType,
    DateType,
    DecimalType,
    GeographyType,
    GeometryType,
    IntegerType,
    MapType,
    StringType,
    StructField,
    StructType,
    TimestampTimeZone,
    TimestampType,
    TimeType,
    VariantType,
    VectorType,
    _AtomicType,
)
from snowflake.snowpark.udaf import UDAFRegistration
from snowflake.snowpark.udf import UDFRegistration
from snowflake.snowpark.udtf import UDTFRegistration

if TYPE_CHECKING:
    import modin.pandas  # pragma: no cover

# Python 3.8 needs to use typing.Iterable because collections.abc.Iterable is not subscriptable
# Python 3.9 can use both
# Python 3.10 needs to use collections.abc.Iterable because typing.Iterable is removed
if sys.version_info <= (3, 9):
    from typing import Iterable
else:
    from collections.abc import Iterable

_logger = getLogger(__name__)

_session_management_lock = RLock()
_active_sessions: Set["Session"] = set()
_PYTHON_SNOWPARK_USE_SCOPED_TEMP_OBJECTS_STRING = (
    "PYTHON_SNOWPARK_USE_SCOPED_TEMP_OBJECTS"
)
_PYTHON_SNOWPARK_USE_SQL_SIMPLIFIER_STRING = "PYTHON_SNOWPARK_USE_SQL_SIMPLIFIER"
_PYTHON_SNOWPARK_USE_LOGICAL_TYPE_FOR_CREATE_DATAFRAME_STRING = (
    "PYTHON_SNOWPARK_USE_LOGICAL_TYPE_FOR_CREATE_DATAFRAME"
)
# parameter used to turn off the whole new query compilation stage in one shot. If turned
# off, the plan won't go through the extra optimization and query generation steps.
_PYTHON_SNOWPARK_ENABLE_QUERY_COMPILATION_STAGE = (
    "PYTHON_SNOWPARK_COMPILATION_STAGE_ENABLED"
)
_PYTHON_SNOWPARK_USE_CTE_OPTIMIZATION_STRING = "PYTHON_SNOWPARK_USE_CTE_OPTIMIZATION"
_PYTHON_SNOWPARK_ELIMINATE_NUMERIC_SQL_VALUE_CAST_ENABLED = (
    "PYTHON_SNOWPARK_ELIMINATE_NUMERIC_SQL_VALUE_CAST_ENABLED"
)
_PYTHON_SNOWPARK_AUTO_CLEAN_UP_TEMP_TABLE_ENABLED = (
    "PYTHON_SNOWPARK_AUTO_CLEAN_UP_TEMP_TABLE_ENABLED"
)
<<<<<<< HEAD
=======
_PYTHON_SNOWPARK_REDUCE_DESCRIBE_QUERY_ENABLED = (
    "PYTHON_SNOWPARK_REDUCE_DESCRIBE_QUERY_ENABLED"
)
>>>>>>> d0eead29
_PYTHON_SNOWPARK_USE_LARGE_QUERY_BREAKDOWN_OPTIMIZATION = (
    "PYTHON_SNOWPARK_USE_LARGE_QUERY_BREAKDOWN_OPTIMIZATION"
)
_PYTHON_SNOWPARK_LARGE_QUERY_BREAKDOWN_COMPLEXITY_UPPER_BOUND = (
    "PYTHON_SNOWPARK_LARGE_QUERY_BREAKDOWN_COMPLEXITY_UPPER_BOUND"
)
_PYTHON_SNOWPARK_LARGE_QUERY_BREAKDOWN_COMPLEXITY_LOWER_BOUND = (
    "PYTHON_SNOWPARK_LARGE_QUERY_BREAKDOWN_COMPLEXITY_LOWER_BOUND"
)
<<<<<<< HEAD
=======
_PYTHON_SNOWPARK_ENABLE_THREAD_SAFE_SESSION = (
    "PYTHON_SNOWPARK_ENABLE_THREAD_SAFE_SESSION"
)
# Flag for controlling the usage of scoped temp read only table.
_PYTHON_SNOWPARK_ENABLE_SCOPED_TEMP_READ_ONLY_TABLE = (
    "PYTHON_SNOWPARK_ENABLE_SCOPED_TEMP_READ_ONLY_TABLE"
)
>>>>>>> d0eead29
# The complexity score lower bound is set to match COMPILATION_MEMORY_LIMIT
# in Snowflake. This is the limit where we start seeing compilation errors.
DEFAULT_COMPLEXITY_SCORE_LOWER_BOUND = 10_000_000
DEFAULT_COMPLEXITY_SCORE_UPPER_BOUND = 12_000_000
<<<<<<< HEAD

# AST encoding.
_PYTHON_SNOWPARK_USE_AST = "PYTHON_SNOWPARK_USE_AST"
# TODO SNOW-1677514: Add server-side flag and initialize value with it. Add telemetry support for flag.
_PYTHON_SNOWPARK_USE_AST_DEFAULT_VALUE = False

=======
>>>>>>> d0eead29
WRITE_PANDAS_CHUNK_SIZE: int = 100000 if is_in_stored_procedure() else None


def _get_active_session() -> "Session":
    with _session_management_lock:
        if len(_active_sessions) == 1:
            return next(iter(_active_sessions))
        elif len(_active_sessions) > 1:
            raise SnowparkClientExceptionMessages.MORE_THAN_ONE_ACTIVE_SESSIONS()
        else:
            raise SnowparkClientExceptionMessages.SERVER_NO_DEFAULT_SESSION()


def _get_active_sessions() -> Set["Session"]:
    with _session_management_lock:
        if len(_active_sessions) >= 1:
            # TODO: This function is allowing unsafe access to a mutex protected data
            #  structure, we should ONLY use it in tests
            return _active_sessions
        else:
            raise SnowparkClientExceptionMessages.SERVER_NO_DEFAULT_SESSION()


def _add_session(session: "Session") -> None:
    with _session_management_lock:
        _active_sessions.add(session)


def _get_sandbox_conditional_active_session(session: "Session") -> "Session":
    # Precedence to checking sandbox to avoid any side effects
    if _is_execution_environment_sandboxed_for_client:
        session = None
    else:
        session = session or _get_active_session()
    return session


def _remove_session(session: "Session") -> None:
    with _session_management_lock:
        try:
            _active_sessions.remove(session)
        except KeyError:
            pass


class Session:
    """
    Establishes a connection with a Snowflake database and provides methods for creating DataFrames
    and accessing objects for working with files in stages.

    When you create a :class:`Session` object, you provide connection parameters to establish a
    connection with a Snowflake database (e.g. an account, a user name, etc.). You can
    specify these settings in a dict that associates connection parameters names with values.
    The Snowpark library uses `the Snowflake Connector for Python <https://docs.snowflake.com/en/user-guide/python-connector.html>`_
    to connect to Snowflake. Refer to
    `Connecting to Snowflake using the Python Connector <https://docs.snowflake.com/en/user-guide/python-connector-example.html#connecting-to-snowflake>`_
    for the details of `Connection Parameters <https://docs.snowflake.com/en/user-guide/python-connector-api.html#connect>`_.

    To create a :class:`Session` object from a ``dict`` of connection parameters::

        >>> connection_parameters = {
        ...     "user": "<user_name>",
        ...     "password": "<password>",
        ...     "account": "<account_name>",
        ...     "role": "<role_name>",
        ...     "warehouse": "<warehouse_name>",
        ...     "database": "<database_name>",
        ...     "schema": "<schema_name>",
        ... }
        >>> session = Session.builder.configs(connection_parameters).create() # doctest: +SKIP

    To create a :class:`Session` object from an existing Python Connector connection::

        >>> session = Session.builder.configs({"connection": <your python connector connection>}).create() # doctest: +SKIP

    :class:`Session` contains functions to construct a :class:`DataFrame` like :meth:`table`,
    :meth:`sql` and :attr:`read`, etc.

    A :class:`Session` object is not thread-safe.
    """

    class RuntimeConfig:
        def __init__(self, session: "Session", conf: Dict[str, Any]) -> None:
            self._session = session
            self._conf = {
                "use_constant_subquery_alias": True,
                "flatten_select_after_filter_and_orderby": True,
            }  # For config that's temporary/to be removed soon
            self._lock = self._session._lock
            for key, val in conf.items():
                if self.is_mutable(key):
                    self.set(key, val)

        def get(self, key: str, default=None) -> Any:
            with self._lock:
                if hasattr(Session, key):
                    return getattr(self._session, key)
                if hasattr(self._session._conn._conn, key):
                    return getattr(self._session._conn._conn, key)
                return self._conf.get(key, default)

        def is_mutable(self, key: str) -> bool:
            with self._lock:
                if hasattr(Session, key) and isinstance(
                    getattr(Session, key), property
                ):
                    return getattr(Session, key).fset is not None
                if hasattr(SnowflakeConnection, key) and isinstance(
                    getattr(SnowflakeConnection, key), property
                ):
                    return getattr(SnowflakeConnection, key).fset is not None
                return key in self._conf

        def set(self, key: str, value: Any) -> None:
            with self._lock:
                if self.is_mutable(key):
                    if hasattr(Session, key):
                        setattr(self._session, key, value)
                    if hasattr(SnowflakeConnection, key):
                        setattr(self._session._conn._conn, key, value)
                    if key in self._conf:
                        self._conf[key] = value
                else:
                    raise AttributeError(
                        f'Configuration "{key}" does not exist or is not mutable in runtime'
                    )

    class SessionBuilder:
        """
        Provides methods to set connection parameters and create a :class:`Session`.
        """

        def __init__(self) -> None:
            self._options = {}
            self._app_name = None
            self._format_json = None

        def _remove_config(self, key: str) -> "Session.SessionBuilder":
            """Only used in test."""
            self._options.pop(key, None)
            return self

        def app_name(
            self, app_name: str, format_json: bool = False
        ) -> "Session.SessionBuilder":
            """
            Adds the app name to the :class:`SessionBuilder` to set in the query_tag after session creation

            Args:
                app_name: The name of the application.
                format_json: If set to `True`, it will add the app name to the session query tag in JSON format,
                    otherwise, it will add it using a key=value format.

            Returns:
                A :class:`SessionBuilder` instance.

            Example::
                >>> session = Session.builder.app_name("my_app").configs(db_parameters).create() # doctest: +SKIP
                >>> print(session.query_tag) # doctest: +SKIP
                APPNAME=my_app
                >>> session = Session.builder.app_name("my_app", format_json=True).configs(db_parameters).create() # doctest: +SKIP
                >>> print(session.query_tag) # doctest: +SKIP
                {"APPNAME": "my_app"}
            """
            self._app_name = app_name
            self._format_json = format_json
            return self

        def config(self, key: str, value: Union[int, str]) -> "Session.SessionBuilder":
            """
            Adds the specified connection parameter to the :class:`SessionBuilder` configuration.
            """
            self._options[key] = value
            return self

        def configs(
            self, options: Dict[str, Union[int, str]]
        ) -> "Session.SessionBuilder":
            """
            Adds the specified :class:`dict` of connection parameters to
            the :class:`SessionBuilder` configuration.

            Note:
                Calling this method overwrites any existing connection parameters
                that you have already set in the SessionBuilder.
            """
            self._options = {**self._options, **options}
            return self

        def create(self) -> "Session":
            """Creates a new Session."""
            if self._options.get("local_testing", False):
                session = Session(MockServerConnection(self._options), self._options)
                if "password" in self._options:
                    self._options["password"] = None
                _add_session(session)
            elif self._options.get("nop_testing", False):
                session = Session(NopConnection(self._options), self._options)
                if "password" in self._options:
                    self._options["password"] = None
                _add_session(session)
            else:
                session = self._create_internal(self._options.get("connection"))

            if self._app_name:
                if self._format_json:
                    app_name_tag = {"APPNAME": self._app_name}
                    session.update_query_tag(app_name_tag)
                else:
                    app_name_tag = f"APPNAME={self._app_name}"
                    session.append_query_tag(app_name_tag)

            return session

        def getOrCreate(self) -> "Session":
            """Gets the last created session or creates a new one if needed."""
            try:
                session = _get_active_session()
                if session._conn._conn.expired:
                    _remove_session(session)
                    return self.create()
                return session
            except SnowparkClientException as ex:
                if ex.error_code == "1403":  # No session, ok lets create one
                    return self.create()
                raise

        def _create_internal(
            self,
            conn: Optional[SnowflakeConnection] = None,
        ) -> "Session":
            # If no connection object and no connection parameter is provided,
            # we read from the default config file
            if not is_in_stored_procedure() and not conn and not self._options:
                from snowflake.connector.config_manager import (
                    _get_default_connection_params,
                )

                self._options = _get_default_connection_params()

            # Set paramstyle to qmark by default to be consistent with previous behavior
            if "paramstyle" not in self._options:
                self._options["paramstyle"] = "qmark"
            new_session = Session(
                ServerConnection({}, conn) if conn else ServerConnection(self._options),
                self._options,
            )

            if "password" in self._options:
                self._options["password"] = None
            _add_session(new_session)
            return new_session

        def __get__(self, obj, objtype=None):
            return Session.SessionBuilder()

    #: Returns a builder you can use to set configuration properties
    #: and create a :class:`Session` object.
    builder: SessionBuilder = SessionBuilder()

    def __init__(
        self,
        conn: Union[ServerConnection, MockServerConnection, NopConnection],
        options: Optional[Dict[str, Any]] = None,
    ) -> None:
        if len(_active_sessions) >= 1 and is_in_stored_procedure():
            raise SnowparkClientExceptionMessages.DONT_CREATE_SESSION_IN_SP()
        self._conn = conn
        self._query_tag = None
        self._import_paths: Dict[str, Tuple[Optional[str], Optional[str]]] = {}
        self._packages: Dict[str, str] = {}
        self._session_id = self._conn.get_session_id()
        self._session_info = f"""
"version" : {get_version()},
"python.version" : {get_python_version()},
"python.connector.version" : {get_connector_version()},
"python.connector.session.id" : {self._session_id},
"os.name" : {get_os_name()}
"""
        self._session_stage = None

        if isinstance(conn, MockServerConnection):
            self._udf_registration = MockUDFRegistration(self)
            self._udtf_registration = MockUDTFRegistration(self)
            self._udaf_registration = MockUDAFRegistration(self)
            self._sp_registration = MockStoredProcedureRegistration(self)
        else:
            self._udf_registration = UDFRegistration(self)
            self._sp_registration = StoredProcedureRegistration(self)
            self._udtf_registration = UDTFRegistration(self)
            self._udaf_registration = UDAFRegistration(self)

        self._plan_builder = (
            SnowflakePlanBuilder(self)
            if isinstance(self._conn, ServerConnection)
            else MockSnowflakePlanBuilder(self)
        )
        self._last_action_id = 0
        self._last_canceled_id = 0
        self._use_scoped_temp_objects: bool = (
            _use_scoped_temp_objects
            and self._conn._get_client_side_session_parameter(
                _PYTHON_SNOWPARK_USE_SCOPED_TEMP_OBJECTS_STRING, True
            )
        )
        self._use_scoped_temp_read_only_table: bool = (
            self._conn._get_client_side_session_parameter(
                _PYTHON_SNOWPARK_ENABLE_SCOPED_TEMP_READ_ONLY_TABLE, False
            )
        )
        self._file = FileOperation(self)
        self._lineage = Lineage(self)
<<<<<<< HEAD
        if isinstance(self._conn, NopConnection):
            self._analyzer = NopAnalyzer(self)
        elif isinstance(self._conn, MockServerConnection):
            self._analyzer = MockAnalyzer(self)
        else:
            self._analyzer = Analyzer(self)
=======
>>>>>>> d0eead29
        self._sql_simplifier_enabled: bool = (
            self._conn._get_client_side_session_parameter(
                _PYTHON_SNOWPARK_USE_SQL_SIMPLIFIER_STRING, True
            )
        )
        self._cte_optimization_enabled: bool = (
            self._conn._get_client_side_session_parameter(
                _PYTHON_SNOWPARK_USE_CTE_OPTIMIZATION_STRING, False
            )
        )
        self._use_logical_type_for_create_df: bool = (
            self._conn._get_client_side_session_parameter(
                _PYTHON_SNOWPARK_USE_LOGICAL_TYPE_FOR_CREATE_DATAFRAME_STRING, True
            )
        )
        self._eliminate_numeric_sql_value_cast_enabled: bool = (
            self._conn._get_client_side_session_parameter(
                _PYTHON_SNOWPARK_ELIMINATE_NUMERIC_SQL_VALUE_CAST_ENABLED, False
            )
        )
        self._auto_clean_up_temp_table_enabled: bool = (
            self._conn._get_client_side_session_parameter(
                _PYTHON_SNOWPARK_AUTO_CLEAN_UP_TEMP_TABLE_ENABLED, False
            )
        )
        self._reduce_describe_query_enabled: bool = (
            self._conn._get_client_side_session_parameter(
                _PYTHON_SNOWPARK_REDUCE_DESCRIBE_QUERY_ENABLED, False
            )
        )
        self._query_compilation_stage_enabled: bool = (
            self._conn._get_client_side_session_parameter(
                _PYTHON_SNOWPARK_ENABLE_QUERY_COMPILATION_STAGE, False
            )
        )

<<<<<<< HEAD
        self._ast_enabled: bool = self._conn._get_client_side_session_parameter(
            _PYTHON_SNOWPARK_USE_AST, _PYTHON_SNOWPARK_USE_AST_DEFAULT_VALUE
        )

=======
>>>>>>> d0eead29
        self._large_query_breakdown_enabled: bool = (
            self._conn._get_client_side_session_parameter(
                _PYTHON_SNOWPARK_USE_LARGE_QUERY_BREAKDOWN_OPTIMIZATION, False
            )
        )
        # The complexity score lower bound is set to match COMPILATION_MEMORY_LIMIT
        # in Snowflake. This is the limit where we start seeing compilation errors.
        self._large_query_breakdown_complexity_bounds: Tuple[int, int] = (
            self._conn._get_client_side_session_parameter(
                _PYTHON_SNOWPARK_LARGE_QUERY_BREAKDOWN_COMPLEXITY_LOWER_BOUND,
                DEFAULT_COMPLEXITY_SCORE_LOWER_BOUND,
            ),
            self._conn._get_client_side_session_parameter(
                _PYTHON_SNOWPARK_LARGE_QUERY_BREAKDOWN_COMPLEXITY_UPPER_BOUND,
                DEFAULT_COMPLEXITY_SCORE_UPPER_BOUND,
            ),
        )
<<<<<<< HEAD
=======

        self._thread_store = create_thread_local(
            self._conn._thread_safe_session_enabled
        )
        self._lock = create_rlock(self._conn._thread_safe_session_enabled)

        # this lock is used to protect _packages. We use introduce a new lock because add_packages
        # launches a query to snowflake to get all version of packages available in snowflake. This
        # query can be slow and prevent other threads from moving on waiting for _lock.
        self._package_lock = create_rlock(self._conn._thread_safe_session_enabled)

        # this lock is used to protect race-conditions when evaluating critical lazy properties
        # of SnowflakePlan or Selectable objects
        self._plan_lock = create_rlock(self._conn._thread_safe_session_enabled)

>>>>>>> d0eead29
        self._custom_package_usage_config: Dict = {}
        self._conf = self.RuntimeConfig(self, options or {})
        self._runtime_version_from_requirement: str = None
        self._temp_table_auto_cleaner: TempTableAutoCleaner = TempTableAutoCleaner(self)
        self._sp_profiler = StoredProcedureProfiler(session=self)
<<<<<<< HEAD

        self._ast_batch = AstBatch(self)
=======
>>>>>>> d0eead29

        _logger.info("Snowpark Session information: %s", self._session_info)

        # Register self._close_at_exit so it will be called at interpreter shutdown
        atexit.register(self._close_at_exit)

    def _close_at_exit(self) -> None:
        """
        This is the helper function to close the current session at interpreter shutdown.
        For example, when a jupyter notebook is shutting down, this will also close
        the current session and make sure send all telemetry to the server.
        """
        with _session_management_lock:
            try:
                self.close()
            except Exception:
                pass

    def __enter__(self):
        return self

    def __exit__(self, exc_type, exc_val, exc_tb):
        if not is_in_stored_procedure():
            self.close()

    def __str__(self):
        return (
            f"<{self.__class__.__module__}.{self.__class__.__name__}: account={self.get_current_account()}, "
            f"role={self.get_current_role()}, database={self.get_current_database()}, "
            f"schema={self.get_current_schema()}, warehouse={self.get_current_warehouse()}>"
        )

    def _generate_new_action_id(self) -> int:
        with self._lock:
            self._last_action_id += 1
            return self._last_action_id

    @property
    def _analyzer(self) -> Analyzer:
        if not hasattr(self._thread_store, "analyzer"):
            self._thread_store.analyzer = (
                Analyzer(self)
                if isinstance(self._conn, ServerConnection)
                else MockAnalyzer(self)
            )
        return self._thread_store.analyzer

    def close(self) -> None:
        """Close this session."""
        if is_in_stored_procedure():
            _logger.warning("Closing a session in a stored procedure is a no-op.")
            return
        try:
            if self._conn.is_closed():
                _logger.debug(
                    "No-op because session %s had been previously closed.",
                    self._session_id,
                )
            else:
                _logger.info("Closing session: %s", self._session_id)
                self.cancel_all()
        except Exception as ex:
            raise SnowparkClientExceptionMessages.SERVER_FAILED_CLOSE_SESSION(str(ex))
        finally:
            try:
                self._temp_table_auto_cleaner.stop()
                self._conn.close()
                _logger.info("Closed session: %s", self._session_id)
            finally:
                _remove_session(self)

    @property
    def conf(self) -> RuntimeConfig:
        return self._conf

    @property
    def sql_simplifier_enabled(self) -> bool:
        """Set to ``True`` to use the SQL simplifier (defaults to ``True``).
        The generated SQLs from ``DataFrame`` transformations would have fewer layers of nested queries if the SQL simplifier is enabled.
        """
        return self._sql_simplifier_enabled

    @property
    def ast_enabled(self) -> bool:
        return self._ast_enabled

    @ast_enabled.setter
    def ast_enabled(self, value: bool) -> None:
        # TODO: we could send here explicit telemetry if a user changes the behavior.
        # In addition, we could introduce a server-side parameter to enable AST capture or not.
        # self._conn._telemetry_client.send_ast_enabled_telemetry(
        #     self._session_id, value
        # )
        # try:
        #     self._conn._cursor.execute(
        #         f"alter session set {_PYTHON_SNOWPARK_USE_AST} = {value}"
        #     )
        # except Exception:
        #     pass
        self._ast_enabled = value

        # Auto temp cleaner has bad interactions with AST at the moment, disable when enabling AST.
        # This feature should get moved server-side anyways.
        if self._ast_enabled:
            _logger.warning(
                "TODO SNOW-1770278: Ensure auto temp table cleaner works with AST."
                " Disabling auto temp cleaner for full test suite due to buggy behavior."
            )
            self.auto_clean_up_temp_table_enabled = False

    @property
    def cte_optimization_enabled(self) -> bool:
        """Set to ``True`` to enable the CTE optimization (defaults to ``False``).
        The generated SQLs from ``DataFrame`` transformations would have duplicate subquery as CTEs if the CTE optimization is enabled.
        """
        return self._cte_optimization_enabled

    @property
    def eliminate_numeric_sql_value_cast_enabled(self) -> bool:
        return self._eliminate_numeric_sql_value_cast_enabled

    @property
    def auto_clean_up_temp_table_enabled(self) -> bool:
        """
        When setting this parameter to ``True``, Snowpark will automatically clean up temporary tables created by
        :meth:`DataFrame.cache_result` in the current session when the DataFrame is no longer referenced (i.e., gets garbage collected).
        The default value is ``False``.

        Example::

            >>> import gc
            >>>
            >>> def f(session: Session) -> str:
            ...     df = session.create_dataframe(
            ...         [[1, 2], [3, 4]], schema=["a", "b"]
            ...     ).cache_result()
            ...     return df.table_name
            ...
            >>> session.auto_clean_up_temp_table_enabled = True
            >>> table_name = f(session)
            >>> assert table_name
            >>> gc.collect() # doctest: +SKIP
            >>>
            >>> # The temporary table created by cache_result will be dropped when the DataFrame is no longer referenced
            >>> # outside the function
            >>> session.sql(f"show tables like '{table_name}'").count()
            0

            >>> session.auto_clean_up_temp_table_enabled = False

        Note:
            Temporary tables will only be dropped if this parameter is enabled during garbage collection.
            If a temporary table is no longer referenced when the parameter is on, it will be dropped during garbage collection.
            However, if garbage collection occurs while the parameter is off, the table will not be removed.
            Note that Python's garbage collection is triggered opportunistically, with no guaranteed timing.
        """
        return self._auto_clean_up_temp_table_enabled

    @property
    def large_query_breakdown_enabled(self) -> bool:
        return self._large_query_breakdown_enabled

    @property
    def large_query_breakdown_complexity_bounds(self) -> Tuple[int, int]:
        return self._large_query_breakdown_complexity_bounds

    @property
<<<<<<< HEAD
=======
    def reduce_describe_query_enabled(self) -> bool:
        """
        When setting this parameter to ``True``, Snowpark will infer the schema of DataFrame locally if possible,
        instead of issuing an internal `describe query
        <https://docs.snowflake.com/en/developer-guide/python-connector/python-connector-example#retrieving-column-metadata>`_
        to get the schema from the Snowflake server. This optimization improves the performance of your workloads by
        reducing the number of describe queries issued to the server.
        The default value is ``False``.
        """
        return self._reduce_describe_query_enabled

    @property
>>>>>>> d0eead29
    def custom_package_usage_config(self) -> Dict:
        """Get or set configuration parameters related to usage of custom Python packages in Snowflake.

        If enabled, pure Python packages that are not available in Snowflake will be installed locally via pip and made available
        as an import (see :func:`add_import` for more information on imports). You can speed up this process by mentioning
        a remote stage path as ``cache_path`` where unsupported pure Python packages will be persisted. To use a specific
        version of pip, you can set the environment variable ``PIP_PATH`` to point to your pip executable. To use custom
        Python packages which are not purely Python, specify the ``force_push`` configuration parameter (*note that using
        non-pure Python packages is not recommended!*).

        This feature is **experimental**, please do not use it in production!

        Configurations:
            - **enabled** (*bool*): Turn on usage of custom pure Python packages.
            - **force_push** (*bool*): Use Python packages regardless of whether the packages are pure Python or not.
            - **cache_path** (*str*): Cache custom Python packages on a stage directory. This parameter greatly reduces latency of custom package import.
            - **force_cache** (*bool*): Use this parameter if you specified a ``cache_path`` but wish to create a fresh cache of your environment.

        Args:
            config (dict): Dictionary containing configuration parameters mentioned above (defaults to empty dictionary).

        Example::

            >>> from snowflake.snowpark.functions import udf
            >>> session.custom_package_usage_config = {"enabled": True, "cache_path": "@my_permanent_stage/folder"} # doctest: +SKIP
            >>> session.add_packages("package_unavailable_in_snowflake") # doctest: +SKIP
            >>> @udf
            ... def use_my_custom_package() -> str:
            ...     import package_unavailable_in_snowflake
            ...     return "works"
            >>> session.clear_packages()
            >>> session.clear_imports()

        Note:
            - These configurations allow custom package addition via :func:`Session.add_requirements` and :func:`Session.add_packages`.
            - These configurations also allow custom package addition for all UDFs or stored procedures created later in the current session. If you only want to add custom packages for a specific UDF, you can use ``packages`` argument in :func:`functions.udf` or :meth:`session.udf.register() <snowflake.snowpark.udf.UDFRegistration.register>`.
        """
        return self._custom_package_usage_config

    @sql_simplifier_enabled.setter
    def sql_simplifier_enabled(self, value: bool) -> None:
        warn_session_config_update_in_multithreaded_mode(
            "sql_simplifier_enabled", self._conn._thread_safe_session_enabled
        )

        with self._lock:
            self._conn._telemetry_client.send_sql_simplifier_telemetry(
                self._session_id, value
            )
            try:
                self._conn._cursor.execute(
                    f"alter session set {_PYTHON_SNOWPARK_USE_SQL_SIMPLIFIER_STRING} = {value}"
                )
            except Exception:
                pass
            self._sql_simplifier_enabled = value

    @cte_optimization_enabled.setter
    @experimental_parameter(version="1.15.0")
    def cte_optimization_enabled(self, value: bool) -> None:
        warn_session_config_update_in_multithreaded_mode(
            "cte_optimization_enabled", self._conn._thread_safe_session_enabled
        )

        with self._lock:
            if value:
                self._conn._telemetry_client.send_cte_optimization_telemetry(
                    self._session_id
                )
            self._cte_optimization_enabled = value

    @eliminate_numeric_sql_value_cast_enabled.setter
    @experimental_parameter(version="1.20.0")
    def eliminate_numeric_sql_value_cast_enabled(self, value: bool) -> None:
        """Set the value for eliminate_numeric_sql_value_cast_enabled"""
        warn_session_config_update_in_multithreaded_mode(
            "eliminate_numeric_sql_value_cast_enabled",
            self._conn._thread_safe_session_enabled,
        )

        if value in [True, False]:
            with self._lock:
                self._conn._telemetry_client.send_eliminate_numeric_sql_value_cast_telemetry(
                    self._session_id, value
                )
                self._eliminate_numeric_sql_value_cast_enabled = value
        else:
            raise ValueError(
                "value for eliminate_numeric_sql_value_cast_enabled must be True or False!"
            )

    @auto_clean_up_temp_table_enabled.setter
    @experimental_parameter(version="1.21.0")
    def auto_clean_up_temp_table_enabled(self, value: bool) -> None:
        """Set the value for auto_clean_up_temp_table_enabled"""
        warn_session_config_update_in_multithreaded_mode(
            "auto_clean_up_temp_table_enabled", self._conn._thread_safe_session_enabled
        )

        if value in [True, False]:
            with self._lock:
                self._conn._telemetry_client.send_auto_clean_up_temp_table_telemetry(
                    self._session_id, value
                )
                self._auto_clean_up_temp_table_enabled = value
        else:
            raise ValueError(
                "value for auto_clean_up_temp_table_enabled must be True or False!"
            )

    @large_query_breakdown_enabled.setter
    @experimental_parameter(version="1.22.0")
    def large_query_breakdown_enabled(self, value: bool) -> None:
        """Set the value for large_query_breakdown_enabled. When enabled, the client will
        automatically detect large query plans and break them down into smaller partitions,
        materialize the partitions, and then combine them to execute the query to improve
        overall performance.
        """
        warn_session_config_update_in_multithreaded_mode(
            "large_query_breakdown_enabled", self._conn._thread_safe_session_enabled
        )

        if value in [True, False]:
            with self._lock:
                self._conn._telemetry_client.send_large_query_breakdown_telemetry(
                    self._session_id, value
                )
                self._large_query_breakdown_enabled = value
        else:
            raise ValueError(
                "value for large_query_breakdown_enabled must be True or False!"
            )

    @large_query_breakdown_complexity_bounds.setter
    def large_query_breakdown_complexity_bounds(self, value: Tuple[int, int]) -> None:
        """Set the lower and upper bounds for the complexity score used in large query breakdown optimization."""
        warn_session_config_update_in_multithreaded_mode(
            "large_query_breakdown_complexity_bounds",
            self._conn._thread_safe_session_enabled,
        )

        if len(value) != 2:
            raise ValueError(
                f"Expecting a tuple of two integers. Got a tuple of length {len(value)}"
            )
        if value[0] >= value[1]:
            raise ValueError(
                f"Expecting a tuple of lower and upper bound with the lower bound less than the upper bound. Got (lower, upper) = ({value[0], value[1]})"
            )
        with self._lock:
            self._conn._telemetry_client.send_large_query_breakdown_update_complexity_bounds(
                self._session_id, value[0], value[1]
            )

            self._large_query_breakdown_complexity_bounds = value

    @reduce_describe_query_enabled.setter
    @experimental_parameter(version="1.24.0")
    def reduce_describe_query_enabled(self, value: bool) -> None:
        """Set the value for reduce_describe_query_enabled"""
        if value in [True, False]:
            self._conn._telemetry_client.send_reduce_describe_query_telemetry(
                self._session_id, value
            )
<<<<<<< HEAD
            self._auto_clean_up_temp_table_enabled = value
=======
            self._reduce_describe_query_enabled = value
>>>>>>> d0eead29
        else:
            raise ValueError(
                "value for reduce_describe_query_enabled must be True or False!"
            )

    @large_query_breakdown_enabled.setter
    @experimental_parameter(version="1.22.0")
    def large_query_breakdown_enabled(self, value: bool) -> None:
        """Set the value for large_query_breakdown_enabled. When enabled, the client will
        automatically detect large query plans and break them down into smaller partitions,
        materialize the partitions, and then combine them to execute the query to improve
        overall performance.
        """

        if value in [True, False]:
            self._conn._telemetry_client.send_large_query_breakdown_telemetry(
                self._session_id, value
            )
            self._large_query_breakdown_enabled = value
        else:
            raise ValueError(
                "value for large_query_breakdown_enabled must be True or False!"
            )

    @large_query_breakdown_complexity_bounds.setter
    def large_query_breakdown_complexity_bounds(self, value: Tuple[int, int]) -> None:
        """Set the lower and upper bounds for the complexity score used in large query breakdown optimization."""

        if len(value) != 2:
            raise ValueError(
                f"Expecting a tuple of two integers. Got a tuple of length {len(value)}"
            )
        if value[0] >= value[1]:
            raise ValueError(
                f"Expecting a tuple of lower and upper bound with the lower bound less than the upper bound. Got (lower, upper) = ({value[0], value[1]})"
            )
        self._conn._telemetry_client.send_large_query_breakdown_update_complexity_bounds(
            self._session_id, value[0], value[1]
        )

        self._large_query_breakdown_complexity_bounds = value

    @custom_package_usage_config.setter
    @experimental_parameter(version="1.6.0")
    def custom_package_usage_config(self, config: Dict) -> None:
        with self._lock:
            self._custom_package_usage_config = {
                k.lower(): v for k, v in config.items()
            }

    def cancel_all(self) -> None:
        """
        Cancel all action methods that are running currently.
        This does not affect any action methods called in the future.
        """
        _logger.info("Canceling all running queries")
        with self._lock:
            self._last_canceled_id = self._last_action_id
        if not isinstance(self._conn, MockServerConnection):
            self._conn.run_query(
                f"select system$cancel_all_queries({self._session_id})"
            )

    def get_imports(self) -> List[str]:
        """
        Returns a list of imports added for user defined functions (UDFs).
        This list includes any Python or zip files that were added automatically by the library.
        """
        with self._lock:
            return list(self._import_paths.keys())

    def add_import(
        self,
        path: str,
        import_path: Optional[str] = None,
        chunk_size: int = 8192,
        whole_file_hash: bool = False,
    ) -> None:
        """
        Registers a remote file in stage or a local file as an import of a user-defined function
        (UDF). The local file can be a compressed file (e.g., zip), a Python file (.py),
        a directory, or any other file resource. You can also find examples in
        :class:`~snowflake.snowpark.udf.UDFRegistration`.

        Args:
            path: The path of a local file or a remote file in the stage. In each case:

                * if the path points to a local file, this file will be uploaded to the
                  stage where the UDF is registered and Snowflake will import the file when
                  executing that UDF.

                * if the path points to a local directory, the directory will be compressed
                  as a zip file and will be uploaded to the stage where the UDF is registered
                  and Snowflake will import the file when executing that UDF.

                * if the path points to a file in a stage, the file will be included in the
                  imports when executing a UDF.

            import_path: The relative Python import path for a UDF.
                If it is not provided or it is None, the UDF will import the package
                directly without any leading package/module. This argument will become
                a no-op if the path  points to a stage file or a non-Python local file.

            chunk_size: The number of bytes to hash per chunk of the uploaded files.

            whole_file_hash: By default only the first chunk of the uploaded import is hashed to save
                time. When this is set to True each uploaded file is fully hashed instead.

        Example::

            >>> from snowflake.snowpark.types import IntegerType
            >>> from resources.test_udf_dir.test_udf_file import mod5
            >>> session.add_import("tests/resources/test_udf_dir/test_udf_file.py", import_path="resources.test_udf_dir.test_udf_file")
            >>> mod5_and_plus1_udf = session.udf.register(
            ...     lambda x: mod5(x) + 1,
            ...     return_type=IntegerType(),
            ...     input_types=[IntegerType()]
            ... )
            >>> session.range(1, 8, 2).select(mod5_and_plus1_udf("id")).to_df("col1").collect()
            [Row(COL1=2), Row(COL1=4), Row(COL1=1), Row(COL1=3)]
            >>> session.clear_imports()

        Note:
            1. In favor of the lazy execution, the file will not be uploaded to the stage
            immediately, and it will be uploaded when a UDF is created.

            2. The Snowpark library calculates a sha256 checksum for every file/directory.
            Each file is uploaded to a subdirectory named after the checksum for the
            file in the stage. If there is an existing file or directory, the Snowpark
            library will compare their checksums to determine whether it should be re-uploaded.
            Therefore, after uploading a local file to the stage, if the user makes
            some changes to this file and intends to upload it again, just call this
            function with the file path again, the existing file in the stage will be
            overwritten by the re-uploaded file.

            3. Adding two files with the same file name is not allowed, because UDFs
            can't be created with two imports with the same name.

            4. This method will register the file for all UDFs created later in the current
            session. If you only want to import a file for a specific UDF, you can use
            ``imports`` argument in :func:`functions.udf` or
            :meth:`session.udf.register() <snowflake.snowpark.udf.UDFRegistration.register>`.
        """
        if isinstance(self._conn, MockServerConnection):
            self.udf._import_file(path, import_path=import_path)
            self.sproc._import_file(path, import_path=import_path)

        path, checksum, leading_path = self._resolve_import_path(
            path, import_path, chunk_size, whole_file_hash
        )
        with self._lock:
            self._import_paths[path] = (checksum, leading_path)

    def remove_import(self, path: str) -> None:
        """
        Removes a file in stage or local file from the imports of a user-defined function (UDF).

        Args:
            path: a path pointing to a local file or a remote file in the stage

        Examples::

            >>> session.clear_imports()
            >>> len(session.get_imports())
            0
            >>> session.add_import("tests/resources/test_udf_dir/test_udf_file.py")
            >>> len(session.get_imports())
            1
            >>> session.remove_import("tests/resources/test_udf_dir/test_udf_file.py")
            >>> len(session.get_imports())
            0
        """
        trimmed_path = path.strip()
        abs_path = (
            os.path.abspath(trimmed_path)
            if not trimmed_path.startswith(STAGE_PREFIX)
            else trimmed_path
        )
        with self._lock:
            if abs_path not in self._import_paths:
                raise KeyError(f"{abs_path} is not found in the existing imports")
            else:
                self._import_paths.pop(abs_path)

    def clear_imports(self) -> None:
        """
        Clears all files in a stage or local files from the imports of a user-defined function (UDF).
        """
        if isinstance(self._conn, MockServerConnection):
            self.udf._clear_session_imports()
            self.sproc._clear_session_imports()
        with self._lock:
            self._import_paths.clear()

    @staticmethod
    def _resolve_import_path(
        path: str,
        import_path: Optional[str] = None,
        chunk_size: int = 8192,
        whole_file_hash: bool = False,
    ) -> Tuple[str, Optional[str], Optional[str]]:
        trimmed_path = path.strip()
        trimmed_import_path = import_path.strip() if import_path else None

        if not trimmed_path.startswith(STAGE_PREFIX):
            if not os.path.exists(trimmed_path):
                raise FileNotFoundError(f"{trimmed_path} is not found")
            if not os.path.isfile(trimmed_path) and not os.path.isdir(
                trimmed_path
            ):  # pragma: no cover
                # os.path.isfile() returns True when the passed in file is a symlink.
                # So this code might not be reachable. To avoid mistakes, keep it here for now.
                raise ValueError(
                    f"add_import() only accepts a local file or directory, "
                    f"or a file in a stage, but got {trimmed_path}"
                )
            abs_path = os.path.abspath(trimmed_path)

            # convert the Python import path to the file path
            # and extract the leading path, where
            # absolute path = [leading path]/[parsed file path of Python import path]
            if trimmed_import_path is not None:
                # the import path only works for the directory and the Python file
                if os.path.isdir(abs_path):
                    import_file_path = trimmed_import_path.replace(".", os.path.sep)
                elif os.path.isfile(abs_path) and abs_path.endswith(".py"):
                    import_file_path = (
                        f"{trimmed_import_path.replace('.', os.path.sep)}.py"
                    )
                else:
                    import_file_path = None
                if import_file_path:
                    if abs_path.endswith(import_file_path):
                        leading_path = abs_path[: -len(import_file_path)]
                    else:
                        raise ValueError(
                            f"import_path {trimmed_import_path} is invalid "
                            f"because it's not a part of path {abs_path}"
                        )
                else:
                    leading_path = None
            else:
                leading_path = None

            # Include the information about import path to the checksum
            # calculation, so if the import path changes, the checksum
            # will change and the file in the stage will be overwritten.
            return (
                abs_path,
                calculate_checksum(
                    abs_path,
                    additional_info=leading_path,
                    chunk_size=chunk_size,
                    whole_file_hash=whole_file_hash,
                ),
                leading_path,
            )
        else:
            return trimmed_path, None, None

    def _resolve_imports(
        self,
        import_only_stage: str,
        upload_and_import_stage: str,
        udf_level_import_paths: Optional[
            Dict[str, Tuple[Optional[str], Optional[str]]]
        ] = None,
        *,
        statement_params: Optional[Dict[str, str]] = None,
    ) -> List[str]:
        """Resolve the imports and upload local files (if any) to the stage."""
        resolved_stage_files = []
        stage_file_list = self._list_files_in_stage(
            import_only_stage, statement_params=statement_params
        )

        normalized_import_only_location = unwrap_stage_location_single_quote(
            import_only_stage
        )
        normalized_upload_and_import_location = unwrap_stage_location_single_quote(
            upload_and_import_stage
        )

        with self._lock:
            import_paths = udf_level_import_paths or self._import_paths.copy()
        for path, (prefix, leading_path) in import_paths.items():
            # stage file
            if path.startswith(STAGE_PREFIX):
                resolved_stage_files.append(path)
            else:
                filename = (
                    f"{os.path.basename(path)}.zip"
                    if os.path.isdir(path) or path.endswith(".py")
                    else os.path.basename(path)
                )
                filename_with_prefix = f"{prefix}/{filename}"
                if filename_with_prefix in stage_file_list:
                    _logger.debug(
                        f"{filename} exists on {normalized_import_only_location}, skipped"
                    )
                    resolved_stage_files.append(
                        normalize_remote_file_or_dir(
                            f"{normalized_import_only_location}/{filename_with_prefix}"
                        )
                    )
                else:
                    # local directory or .py file
                    if os.path.isdir(path) or path.endswith(".py"):
                        with zip_file_or_directory_to_stream(
                            path, leading_path
                        ) as input_stream:
                            self._conn.upload_stream(
                                input_stream=input_stream,
                                stage_location=normalized_upload_and_import_location,
                                dest_filename=filename,
                                dest_prefix=prefix,
                                source_compression="DEFLATE",
                                compress_data=False,
                                overwrite=True,
                                is_in_udf=True,
                                skip_upload_on_content_match=True,
                                statement_params=statement_params,
                            )
                    # local file
                    else:
                        self._conn.upload_file(
                            path=path,
                            stage_location=normalized_upload_and_import_location,
                            dest_prefix=prefix,
                            compress_data=False,
                            overwrite=True,
                            skip_upload_on_content_match=True,
                        )
                    resolved_stage_files.append(
                        normalize_remote_file_or_dir(
                            f"{normalized_upload_and_import_location}/{filename_with_prefix}"
                        )
                    )

        return resolved_stage_files

    def _list_files_in_stage(
        self,
        stage_location: Optional[str] = None,
        *,
        statement_params: Optional[Dict[str, str]] = None,
    ) -> Set[str]:
        normalized = normalize_remote_file_or_dir(
            unwrap_single_quote(stage_location)
            if stage_location
            else self._session_stage
        )
        file_list = (
            self.sql(f"ls {normalized}")
            .select('"name"')
            ._internal_collect_with_tag(statement_params=statement_params)
        )
        prefix_length = get_stage_file_prefix_length(stage_location)
        return {str(row[0])[prefix_length:] for row in file_list}

    def get_packages(self) -> Dict[str, str]:
        """
        Returns a ``dict`` of packages added for user-defined functions (UDFs).
        The key of this ``dict`` is the package name and the value of this ``dict``
        is the corresponding requirement specifier.
        """
        with self._package_lock:
            return self._packages.copy()

    def add_packages(
        self, *packages: Union[str, ModuleType, Iterable[Union[str, ModuleType]]]
    ) -> None:
        """
        Adds third-party packages as dependencies of a user-defined function (UDF).
        Use this method to add packages for UDFs as installing packages using
        `conda <https://docs.conda.io/en/latest/>`_. You can also find examples in
        :class:`~snowflake.snowpark.udf.UDFRegistration`. See details of
        `third-party Python packages in Snowflake <https://docs.snowflake.com/en/developer-guide/udf/python/udf-python-packages.html>`_.

        To use Python packages that are not available in Snowflake, refer to :meth:`~snowflake.snowpark.Session.custom_package_usage_config`.

        Args:
            packages: A `requirement specifier <https://packaging.python.org/en/latest/glossary/#term-Requirement-Specifier>`_,
                a ``module`` object or a list of them for installing the packages. An exception
                will be raised if two conflicting requirement specifiers are provided.
                The syntax of a requirement specifier is defined in full in
                `PEP 508 <https://www.python.org/dev/peps/pep-0508/>`_, but currently only the
                `version matching clause <https://www.python.org/dev/peps/pep-0440/#version-matching>`_ (``==``)
                is supported as a `version specifier <https://packaging.python.org/en/latest/glossary/#term-Version-Specifier>`_
                for this argument. If a ``module`` object is provided, the package will be
                installed with the version in the local environment.

        Example::

            >>> import numpy as np
            >>> from snowflake.snowpark.functions import udf
            >>> import numpy
            >>> import pandas
            >>> import dateutil
            >>> # add numpy with the latest version on Snowflake Anaconda
            >>> # and pandas with the version "1.3.*"
            >>> # and dateutil with the local version in your environment
            >>> session.custom_package_usage_config = {"enabled": True}  # This is added because latest dateutil is not in snowflake yet
            >>> session.add_packages("numpy", "pandas==1.5.*", dateutil)
            >>> @udf
            ... def get_package_name_udf() -> list:
            ...     return [numpy.__name__, pandas.__name__, dateutil.__name__]
            >>> session.sql(f"select {get_package_name_udf.name}()").to_df("col1").show()
            ----------------
            |"COL1"        |
            ----------------
            |[             |
            |  "numpy",    |
            |  "pandas",   |
            |  "dateutil"  |
            |]             |
            ----------------
            <BLANKLINE>
            >>> session.clear_packages()

        Note:
            1. This method will add packages for all UDFs created later in the current
            session. If you only want to add packages for a specific UDF, you can use
            ``packages`` argument in :func:`functions.udf` or
            :meth:`session.udf.register() <snowflake.snowpark.udf.UDFRegistration.register>`.

            2. We recommend you to `setup the local environment with Anaconda <https://docs.snowflake.com/en/developer-guide/udf/python/udf-python-packages.html#local-development-and-testing>`_,
            to ensure the consistent experience of a UDF between your local environment
            and the Snowflake server.
        """
        self._resolve_packages(
            parse_positional_args_to_list(*packages),
            self._packages,
        )

    def remove_package(self, package: str) -> None:
        """
        Removes a third-party package from the dependency list of a user-defined function (UDF).

        Args:
            package: The package name.

        Examples::

            >>> session.clear_packages()
            >>> len(session.get_packages())
            0
            >>> session.add_packages("numpy", "pandas==1.3.5")
            >>> len(session.get_packages())
            2
            >>> session.remove_package("numpy")
            >>> len(session.get_packages())
            1
            >>> session.remove_package("pandas")
            >>> len(session.get_packages())
            0
        """
        package_name = pkg_resources.Requirement.parse(package).key
        with self._package_lock:
            if package_name in self._packages:
                self._packages.pop(package_name)
            else:
                raise ValueError(f"{package_name} is not in the package list")

    def clear_packages(self) -> None:
        """
        Clears all third-party packages of a user-defined function (UDF).
        """
        with self._package_lock:
            self._packages.clear()

    def add_requirements(self, file_path: str) -> None:
        """
        Adds a `requirement file <https://pip.pypa.io/en/stable/user_guide/#requirements-files>`_
        that contains a list of packages as dependencies of a user-defined function (UDF). This function also supports
        addition of requirements via a `conda environment file <https://conda.io/projects/conda/en/latest/user-guide/tasks/manage-environments.html#create-env-file-manually>`_.

        To use Python packages that are not available in Snowflake, refer to :meth:`~snowflake.snowpark.Session.custom_package_usage_config`.

        Args:
            file_path: The path of a local requirement file.

        Example::

            >>> from snowflake.snowpark.functions import udf
            >>> import numpy
            >>> import pandas
            >>> # test_requirements.txt contains "numpy" and "pandas"
            >>> session.add_requirements("tests/resources/test_requirements.txt")
            >>> @udf
            ... def get_package_name_udf() -> list:
            ...     return [numpy.__name__, pandas.__name__]
            >>> session.sql(f"select {get_package_name_udf.name}()").to_df("col1").show()
            --------------
            |"COL1"      |
            --------------
            |[           |
            |  "numpy",  |
            |  "pandas"  |
            |]           |
            --------------
            <BLANKLINE>
            >>> session.clear_packages()

        Note:
            1. This method will add packages for all UDFs created later in the current
            session. If you only want to add packages for a specific UDF, you can use
            ``packages`` argument in :func:`functions.udf` or
            :meth:`session.udf.register() <snowflake.snowpark.udf.UDFRegistration.register>`.

            2. We recommend you to `setup the local environment with Anaconda <https://docs.snowflake.com/en/developer-guide/udf/python/udf-python-packages.html#local-development-and-testing>`_,
            to ensure the consistent experience of a UDF between your local environment
            and the Snowflake server.
        """
        if file_path.endswith(".yml") or file_path.endswith(".yaml"):
            packages, runtime_version = parse_conda_environment_yaml_file(file_path)
            self._runtime_version_from_requirement = runtime_version
        else:
            packages, new_imports = parse_requirements_text_file(file_path)
            for import_path in new_imports:
                self.add_import(import_path)
        self.add_packages(packages)

    @experimental(version="1.7.0")
    def replicate_local_environment(
        self, ignore_packages: Set[str] = None, relax: bool = False
    ) -> None:
        """
        Adds all third-party packages in your local environment as dependencies of a user-defined function (UDF).
        Use this method to add packages for UDFs as installing packages using `conda <https://docs.conda.io/en/latest/>`_.
        You can also find examples in :class:`~snowflake.snowpark.udf.UDFRegistration`. See details of `third-party Python packages in Snowflake <https://docs.snowflake.com/en/developer-guide/udf/python/udf-python-packages.html>`_.

        If you find that certain packages are causing failures related to duplicate dependencies, try adding
        duplicate dependencies to the ``ignore_packages`` parameter. If your local environment contains Python packages
        that are not available in Snowflake, refer to :meth:`~snowflake.snowpark.Session.custom_package_usage_config`.

        This function is **experimental**, please do not use it in production!

        Example::

            >>> from snowflake.snowpark.functions import udf
            >>> import numpy
            >>> import pandas
            >>> # test_requirements.txt contains "numpy" and "pandas"
            >>> session.custom_package_usage_config = {"enabled": True, "force_push": True} # Recommended configuration
            >>> session.replicate_local_environment(ignore_packages={"snowflake-snowpark-python", "snowflake-connector-python", "urllib3", "tzdata", "numpy"}, relax=True)
            >>> @udf
            ... def get_package_name_udf() -> list:
            ...     return [numpy.__name__, pandas.__name__]
            >>> session.sql(f"select {get_package_name_udf.name}()").to_df("col1").show()
            --------------
            |"COL1"      |
            --------------
            |[           |
            |  "numpy",  |
            |  "pandas"  |
            |]           |
            --------------
            <BLANKLINE>
            >>> session.clear_packages()
            >>> session.clear_imports()

        Args:
            ignore_packages: Set of package names that will be ignored.
            relax: If set to True, package versions will not be considered.

        Note:
            1. This method will add packages for all UDFs created later in the current
            session. If you only want to add packages for a specific UDF, you can use
            ``packages`` argument in :func:`functions.udf` or
            :meth:`session.udf.register() <snowflake.snowpark.udf.UDFRegistration.register>`.

            2. We recommend you to `setup the local environment with Anaconda <https://docs.snowflake.com/en/developer-guide/udf/python/udf-python-packages.html#local-development-and-testing>`_,
            to ensure the consistent experience of a UDF between your local environment
            and the Snowflake server.
        """
        ignore_packages = {} if ignore_packages is None else ignore_packages

        packages = []
        for package in pkg_resources.working_set:
            if package.key in ignore_packages:
                _logger.info(f"{package.key} found in environment, ignoring...")
                continue
            if package.key in DEFAULT_PACKAGES:
                _logger.info(f"{package.key} is available by default, ignoring...")
                continue
            version_text = (
                "==" + package.version if package.has_version() and not relax else ""
            )
            packages.append(f"{package.key}{version_text}")

        self.add_packages(packages)

    @staticmethod
    def _parse_packages(
        packages: List[Union[str, ModuleType]]
    ) -> Dict[str, Tuple[str, bool, pkg_resources.Requirement]]:
        package_dict = dict()
        for package in packages:
            if isinstance(package, ModuleType):
                package_name = MODULE_NAME_TO_PACKAGE_NAME_MAP.get(
                    package.__name__, package.__name__
                )
                package = f"{package_name}=={pkg_resources.get_distribution(package_name).version}"
                use_local_version = True
            else:
                package = package.strip().lower()
                if package.startswith("#"):
                    continue
                use_local_version = False
            package_req = pkg_resources.Requirement.parse(package)
            # get the standard package name if there is no underscore
            # underscores are discouraged in package names, but are still used in Anaconda channel
            # pkg_resources.Requirement.parse will convert all underscores to dashes
            # the regexp is to deal with case that "_" is in the package requirement as well as version restrictions
            # we only extract the valid package name from the string by following:
            # https://packaging.python.org/en/latest/specifications/name-normalization/
            # A valid name consists only of ASCII letters and numbers, period, underscore and hyphen.
            # It must start and end with a letter or number.
            # however, we don't validate the pkg name as this is done by pkg_resources.Requirement.parse
            # find the index of the first char which is not an valid package name character
            package_name = package_req.key
            if not use_local_version and "_" in package:
                reg_match = re.search(r"[^0-9a-zA-Z\-_.]", package)
                package_name = package[: reg_match.start()] if reg_match else package

            package_dict[package] = (package_name, use_local_version, package_req)
        return package_dict

    def _get_dependency_packages(
        self,
        package_dict: Dict[str, Tuple[str, bool, pkg_resources.Requirement]],
        validate_package: bool,
        package_table: str,
        current_packages: Dict[str, str],
        statement_params: Optional[Dict[str, str]] = None,
    ) -> List[pkg_resources.Requirement]:
        # Keep track of any package errors
        errors = []

        valid_packages = self._get_available_versions_for_packages(
            package_names=[v[0] for v in package_dict.values()],
            package_table_name=package_table,
            validate_package=validate_package,
            statement_params=statement_params,
        )

        with self._lock:
            custom_package_usage_config = self._custom_package_usage_config.copy()

        unsupported_packages: List[str] = []
        for package, package_info in package_dict.items():
            package_name, use_local_version, package_req = package_info
            package_version_req = package_req.specs[0][1] if package_req.specs else None

            if validate_package:
                if package_name not in valid_packages or (
                    package_version_req
                    and not any(v in package_req for v in valid_packages[package_name])
                ):
                    version_text = (
                        f"(version {package_version_req})"
                        if package_version_req is not None
                        else ""
                    )
                    if is_in_stored_procedure():  # pragma: no cover
                        errors.append(
                            RuntimeError(
                                f"Cannot add package {package_name}{version_text} because it is not available in Snowflake "
                                f"and it cannot be installed via pip as you are executing this code inside a stored "
                                f"procedure. You can find the directory of these packages and add it via "
                                f"Session.add_import. See details at "
                                f"https://docs.snowflake.com/en/developer-guide/snowpark/python/creating-udfs.html#using-third-party-packages-from-anaconda-in-a-udf."
                            )
                        )
                        continue
                    if (
                        package_name not in valid_packages
                        and not self._is_anaconda_terms_acknowledged()
                    ):
                        errors.append(
                            RuntimeError(
                                f"Cannot add package {package_name}{version_text} because Anaconda terms must be accepted "
                                "by ORGADMIN to use Anaconda 3rd party packages. Please follow the instructions at "
                                "https://docs.snowflake.com/en/developer-guide/udf/python/udf-python-packages.html#using-third-party-packages-from-anaconda."
                            )
                        )
                        continue
                    if not custom_package_usage_config.get("enabled", False):
                        errors.append(
                            RuntimeError(
                                f"Cannot add package {package_req} because it is not available in Snowflake "
                                f"and Session.custom_package_usage_config['enabled'] is not set to True. To upload these packages, you can "
                                f"set it to True or find the directory of these packages and add it via Session.add_import. See details at "
                                f"https://docs.snowflake.com/en/developer-guide/snowpark/python/creating-udfs.html#using-third-party-packages-from-anaconda-in-a-udf."
                            )
                        )
                        continue
                    unsupported_packages.append(package)
                    continue
                elif not use_local_version:
                    try:
                        package_client_version = pkg_resources.get_distribution(
                            package_name
                        ).version
                        if package_client_version not in valid_packages[package_name]:
                            _logger.warning(
                                f"The version of package '{package_name}' in the local environment is "
                                f"{package_client_version}, which does not fit the criteria for the "
                                f"requirement '{package}'. Your UDF might not work when the package version "
                                f"is different between the server and your local environment."
                            )
                    except pkg_resources.DistributionNotFound:
                        _logger.warning(
                            f"Package '{package_name}' is not installed in the local environment. "
                            f"Your UDF might not work when the package is installed on the server "
                            f"but not on your local environment."
                        )
                    except Exception as ex:  # pragma: no cover
                        _logger.warning(
                            "Failed to get the local distribution of package %s: %s",
                            package_name,
                            ex,
                        )

            if package_name in current_packages:
                if current_packages[package_name] != package:
                    errors.append(
                        ValueError(
                            f"Cannot add package '{package}' because {current_packages[package_name]} "
                            "is already added."
                        )
                    )
            else:
                current_packages[package_name] = package

        # Raise all exceptions at once so users know all issues in a single invocation.
        if len(errors) == 1:
            raise errors[0]
        elif len(errors) > 0:
            raise RuntimeError(errors)

        dependency_packages: List[pkg_resources.Requirement] = []
        if len(unsupported_packages) != 0:
            _logger.warning(
                f"The following packages are not available in Snowflake: {unsupported_packages}."
            )
            if custom_package_usage_config.get(
                "cache_path", False
            ) and not custom_package_usage_config.get("force_cache", False):
                cache_path = custom_package_usage_config["cache_path"]
                try:
                    environment_signature = get_signature(unsupported_packages)
                    dependency_packages = self._load_unsupported_packages_from_stage(
                        environment_signature, custom_package_usage_config["cache_path"]
                    )
                    if dependency_packages is None:
                        _logger.warning(
                            f"Unable to load environments from remote path {cache_path}, creating a fresh "
                            f"environment instead."
                        )
                except Exception as e:
                    _logger.warning(
                        f"Unable to load environments from remote path {cache_path}, creating a fresh "
                        f"environment instead. Error: {e.__repr__()}"
                    )

            if not dependency_packages:
                dependency_packages = self._upload_unsupported_packages(
                    unsupported_packages,
                    package_table,
                    current_packages,
                    custom_package_usage_config,
                )

        return dependency_packages

    @staticmethod
    def _get_req_identifiers_list(
        modules: List[Union[str, ModuleType]], result_dict: Dict[str, str]
    ) -> List[str]:
        res = []
        for m in modules:
            if isinstance(m, str) and m not in result_dict:
                res.append(m)
            elif isinstance(m, ModuleType) and m.__name__ not in result_dict:
                res.append(f"{m.__name__}=={m.__version__}")

        return res

    def _resolve_packages(
        self,
        packages: List[Union[str, ModuleType]],
        existing_packages_dict: Optional[Dict[str, str]] = None,
        validate_package: bool = True,
        include_pandas: bool = False,
        statement_params: Optional[Dict[str, str]] = None,
    ) -> List[str]:
        """
        Given a list of packages to add, this method will
        1. Check if the packages are supported by Snowflake
        2. Check if the package version if provided is supported by Snowflake
        3. Check if the package is already added
        4. Update existing packages dictionary with the new packages (*this is required for python sp to work*)

        When auto package upload is enabled, this method will also try to upload the packages
        unavailable in Snowflake to the stage.

        This function will raise error if any of the above conditions are not met.

        Returns:
            List[str]: List of package specifiers
        """
        # Extract package names, whether they are local, and their associated Requirement objects
        package_dict = self._parse_packages(packages)
        if isinstance(self._conn, MockServerConnection):
            # in local testing we don't resolve the packages, we just return what is added
            errors = []
<<<<<<< HEAD
            result_dict = self._packages.copy()
            for pkg_name, _, pkg_req in package_dict.values():
                if pkg_name in result_dict and str(pkg_req) != result_dict[pkg_name]:
                    errors.append(
                        ValueError(
                            f"Cannot add package '{str(pkg_req)}' because {result_dict[pkg_name]} "
                            "is already added."
                        )
                    )
                else:
                    result_dict[pkg_name] = str(pkg_req)
            if len(errors) == 1:
                raise errors[0]
            elif len(errors) > 0:
                raise RuntimeError(errors)

            self._packages.update(result_dict)
=======
            with self._package_lock:
                result_dict = self._packages
                for pkg_name, _, pkg_req in package_dict.values():
                    if (
                        pkg_name in result_dict
                        and str(pkg_req) != result_dict[pkg_name]
                    ):
                        errors.append(
                            ValueError(
                                f"Cannot add package '{str(pkg_req)}' because {result_dict[pkg_name]} "
                                "is already added."
                            )
                        )
                    else:
                        result_dict[pkg_name] = str(pkg_req)
                if len(errors) == 1:
                    raise errors[0]
                elif len(errors) > 0:
                    raise RuntimeError(errors)

>>>>>>> d0eead29
            return list(result_dict.values())

        package_table = "information_schema.packages"
        if not self.get_current_database():
            package_table = f"snowflake.{package_table}"

        # result_dict is a mapping of package name -> package_spec, example
        # {'pyyaml': 'pyyaml==6.0',
        #  'networkx': 'networkx==3.1',
        #  'numpy': 'numpy',
        #  'scikit-learn': 'scikit-learn==1.2.2',
        #  'python-dateutil': 'python-dateutil==2.8.2'}
        # Add to packages dictionary. Make a copy of existing packages
        # dictionary to avoid modifying it during intermediate steps.
<<<<<<< HEAD
        result_dict = (
            existing_packages_dict.copy() if existing_packages_dict is not None else {}
        )

        # Retrieve list of dependencies that need to be added
        dependency_packages = self._get_dependency_packages(
            package_dict,
            validate_package,
            package_table,
            result_dict,
            statement_params=statement_params,
        )
=======
        with self._package_lock:
            result_dict = (
                existing_packages_dict if existing_packages_dict is not None else {}
            )
>>>>>>> d0eead29

            # Retrieve list of dependencies that need to be added
            dependency_packages = self._get_dependency_packages(
                package_dict,
                validate_package,
                package_table,
                result_dict,
                statement_params=statement_params,
            )

            # Add dependency packages
            for package in dependency_packages:
                name = package.name
                version = package.specs[0][1] if package.specs else None

                if name in result_dict:
                    if version is not None:
                        added_package_has_version = "==" in result_dict[name]
                        if added_package_has_version and result_dict[name] != str(
                            package
                        ):
                            raise ValueError(
                                f"Cannot add dependency package '{name}=={version}' "
                                f"because {result_dict[name]} is already added."
                            )
                        result_dict[name] = str(package)
                else:
                    result_dict[name] = str(package)

            # Always include cloudpickle
            extra_modules = [cloudpickle]
            if include_pandas:
                extra_modules.append("pandas")

<<<<<<< HEAD
        if existing_packages_dict is not None:
            existing_packages_dict.update(result_dict)
        return list(result_dict.values()) + self._get_req_identifiers_list(
            extra_modules, result_dict
        )
=======
            return list(result_dict.values()) + self._get_req_identifiers_list(
                extra_modules, result_dict
            )
>>>>>>> d0eead29

    def _upload_unsupported_packages(
        self,
        packages: List[str],
        package_table: str,
        package_dict: Dict[str, str],
        custom_package_usage_config: Dict[str, Any],
    ) -> List[pkg_resources.Requirement]:
        """
        Uploads a list of Pypi packages, which are unavailable in Snowflake, to session stage.

        Args:
            packages (List[str]): List of package names requested by the user, that are not present in Snowflake.
            package_table (str): Name of Snowflake table containing information about Anaconda packages.
            package_dict (Dict[str, str]): A dictionary of package name -> package spec of packages that have
                been added explicitly so far using add_packages() or other such methods.

        Returns:
            List[pkg_resources.Requirement]: List of package dependencies (present in Snowflake) that would need to be added
            to the package dictionary.

        Raises:
            RuntimeError: If any failure occurs in the workflow.

        """
        if not custom_package_usage_config.get("cache_path", False):
            _logger.warning(
                "If you are adding package(s) unavailable in Snowflake, it is highly recommended that you "
                "include the 'cache_path' configuration parameter in order to reduce latency."
            )

        try:
            # Setup a temporary directory and target folder where pip install will take place.
            tmpdir_handler = tempfile.TemporaryDirectory()
            tmpdir = tmpdir_handler.name
            target = os.path.join(tmpdir, "unsupported_packages")
            if not os.path.exists(target):
                os.makedirs(target)

            pip_install_packages_to_target_folder(packages, target)

            # Create Requirement objects for packages installed, mapped to list of package files and folders.
            downloaded_packages_dict = map_python_packages_to_files_and_folders(target)

            # Fetch valid Snowflake Anaconda versions for all packages installed by pip (if present).
            valid_downloaded_packages = self._get_available_versions_for_packages(
                package_names=[
                    package.name for package in downloaded_packages_dict.keys()
                ],
                package_table_name=package_table,
            )

            # Detect packages which use native code.
            native_packages = detect_native_dependencies(
                target, downloaded_packages_dict
            )

            # Figure out which dependencies are available in Snowflake, and which native dependencies can be dropped.
            (
                supported_dependencies,
                dropped_dependencies,
                new_dependencies,
            ) = identify_supported_packages(
                list(downloaded_packages_dict.keys()),
                valid_downloaded_packages,
                native_packages,
                package_dict,
            )

            if len(native_packages) > 0 and not custom_package_usage_config.get(
                "force_push", False
            ):
                raise ValueError(
                    "Your code depends on packages that contain native code, it may not work on Snowflake! Set Session.custom_package_usage_config['force_push'] to True "
                    "if you wish to proceed with using them anyway."
                )

            # Delete files
            delete_files_belonging_to_packages(
                supported_dependencies + dropped_dependencies,
                downloaded_packages_dict,
                target,
            )

            # Zip and add to stage
            environment_signature: str = get_signature(packages)
            zip_file = f"{IMPLICIT_ZIP_FILE_NAME}_{environment_signature}.zip"
            zip_path = os.path.join(tmpdir, zip_file)
            zip_directory_contents(target, zip_path)

            # Add packages to stage
            stage_name = self.get_session_stage()

            if custom_package_usage_config.get("cache_path", False):
                # Switch the stage used for storing zip file.
                stage_name = custom_package_usage_config["cache_path"]

                # Download metadata dictionary using the technique mentioned here: https://docs.snowflake.com/en/user-guide/querying-stage
                metadata_file = f"{ENVIRONMENT_METADATA_FILE_NAME}.txt"
                normalized_metadata_path = normalize_remote_file_or_dir(
                    f"{stage_name}/{metadata_file}"
                )
                metadata = {
                    row[0]: row[1] if row[1] else []
                    for row in (
                        self.sql(
                            f"SELECT t.$1 as signature, t.$2 as packages from {normalized_metadata_path} t"
                        )._internal_collect_with_tag()
                    )
                }
                _logger.info(f"METADATA: {metadata}")

                # Add a new enviroment to the metadata, avoid commas while storing list of dependencies because commas are treated as default delimiters.
                metadata[environment_signature] = "|".join(
                    [
                        str(requirement)
                        for requirement in supported_dependencies + new_dependencies
                    ]
                )
                metadata_local_path = os.path.join(tmpdir_handler.name, metadata_file)
                with open(metadata_local_path, "w") as file:
                    for key, value in metadata.items():
                        file.write(f"{key},{value}\n")

                # Upload metadata file to stage
                # Note that the metadata file is not compressed, only the zip files are.
                self._conn.upload_file(
                    path=normalize_local_file(metadata_local_path),
                    stage_location=normalize_remote_file_or_dir(stage_name),
                    compress_data=False,
                    overwrite=True,
                )

            self._conn.upload_file(
                path=normalize_local_file(zip_path),
                stage_location=normalize_remote_file_or_dir(stage_name),
                compress_data=True,
                overwrite=True,
            )

            # Add zipped file as an import
            stage_zip_path = f"{stage_name}/{zip_file}"
            self.add_import(
                stage_zip_path
                if stage_zip_path.startswith(STAGE_PREFIX)
                else f"{STAGE_PREFIX}{stage_zip_path}"
            )
        except Exception as e:
            raise RuntimeError(
                f"Unable to auto-upload packages: {packages}, Error: {e} | NOTE: Alternatively, you can find the "
                f"directory of these packages and add it via Session.add_import. See details at "
                f"https://docs.snowflake.com/en/developer-guide/snowpark/python/creating-udfs.html#using"
                f"-third-party-packages-from-anaconda-in-a-udf."
            )
        finally:
            if tmpdir_handler:
                tmpdir_handler.cleanup()

        return supported_dependencies + new_dependencies

    def _is_anaconda_terms_acknowledged(self) -> bool:
        return self._run_query("select system$are_anaconda_terms_acknowledged()")[0][0]

    def _load_unsupported_packages_from_stage(
        self, environment_signature: str, cache_path: str
    ) -> List[pkg_resources.Requirement]:
        """
        Uses specified stage path to auto-import a group of unsupported packages, along with its dependencies. This
        saves time spent on pip install, native package detection and zip upload to stage.

        A cached environment on a stage consists of two files:
        1. A metadata dictionary, pickled using cloudpickle, which maps environment signatures to a list of
        Anaconda-supported dependency packages required for that environment.
        2. Zip files named '{PACKAGES_ZIP_NAME}_<environment_signature>.zip.gz which contain the unsupported packages.

        Note that a cached environment is only useful if you wish to use packages unsupported in Snowflake! Supported
        packages will not be cached (and need not be cached).

        Also note that any changes to your package list, which does not involve changing the versions or names
        of unsupported packages, will not necessarily affect your environment signature. Your environment signature
        corresponds only to packages currently not supported in the Anaconda channel.

        Args:
            environment_signature (str): Unique hash signature for a set of unsupported packages, computed by hashing
            a sorted tuple of unsupported package requirements (package versioning included).
        Returns:
            Optional[List[pkg_resources.Requirement]]: A list of package dependencies for the set of unsupported packages requested.
        """
        # Ensure that metadata file exists
        metadata_file = f"{ENVIRONMENT_METADATA_FILE_NAME}.txt"
        files: Set[str] = self._list_files_in_stage(cache_path)
        if metadata_file not in files:
            _logger.info(
                f"Metadata file named {metadata_file} not found at stage path {cache_path}."
            )
            return None  # We need the metadata file to obtain dependency package names.

        # Ensure that zipped package exists
        required_file = f"{IMPLICIT_ZIP_FILE_NAME}_{environment_signature}.zip.gz"
        if required_file not in files:
            _logger.info(
                f"Matching environment file not found at stage path {cache_path}."
            )
            return None  # We need the zipped packages folder.

        # Download metadata
        metadata_file_path = f"{cache_path}/{metadata_file}"
        metadata = {
            row[0]: row[1].split("|") if row[1] else []
            for row in (
                self.sql(
                    f"SELECT t.$1 as signature, t.$2 as packages from {normalize_remote_file_or_dir(metadata_file_path)} t"
                )
                .filter(col("signature") == environment_signature)
                ._internal_collect_with_tag()
            )
        }

        dependency_packages = [
            pkg_resources.Requirement.parse(package)
            for package in metadata[environment_signature]
        ]
        _logger.info(
            f"Loading dependency packages list - {metadata[environment_signature]}."
        )

        import_path = (
            f"{cache_path}/{IMPLICIT_ZIP_FILE_NAME}_{environment_signature}.zip.gz"
        )
        self.add_import(
            import_path
            if import_path.startswith(STAGE_PREFIX)
            else f"{STAGE_PREFIX}{import_path}"
        )
        return dependency_packages

    def _get_available_versions_for_packages(
        self,
        package_names: List[str],
        package_table_name: str,
        validate_package: bool = True,
        statement_params: Optional[Dict[str, str]] = None,
    ) -> Dict[str, List[str]]:
        package_to_version_mapping = (
            {
                p[0]: json.loads(p[1])
                for p in self.table(package_table_name)
                .filter(
                    (col("language", _emit_ast=False) == "python")
                    & (
                        col("package_name", _emit_ast=False).in_(
                            package_names, _emit_ast=False
                        )
                    ),
                    _emit_ast=False,
                )
                .group_by("package_name", _emit_ast=False)
                .agg(array_agg("version", _emit_ast=False), _emit_ast=False)
                ._internal_collect_with_tag(statement_params=statement_params)
            }
            if validate_package and len(package_names) > 0
            else None
        )
        return package_to_version_mapping

    @property
    def query_tag(self) -> Optional[str]:
        """
        The query tag for this session.

        :getter: Returns the query tag. You can use the query tag to find all queries
            run for this session in the History page of the Snowflake web interface.

        :setter: Sets the query tag. If the input is ``None`` or an empty :class:`str`,
            the session's query_tag will be unset. If the query tag is not set, the default
            will be the call stack when a :class:`DataFrame` method that pushes down the SQL
            query to the Snowflake Database is called. For example, :meth:`DataFrame.collect`,
            :meth:`DataFrame.show`, :meth:`DataFrame.create_or_replace_view` and
            :meth:`DataFrame.create_or_replace_temp_view` will push down the SQL query.
        """
        return self._query_tag

    @query_tag.setter
    def query_tag(self, tag: str) -> None:
        with self._lock:
            if tag:
                self._conn.run_query(f"alter session set query_tag = {str_to_sql(tag)}")
            else:
                self._conn.run_query("alter session unset query_tag")
            self._query_tag = tag

    def _get_remote_query_tag(self) -> None:
        """
        Fetches the current sessions query tag.
        """
        remote_tag_rows = self.sql("SHOW PARAMETERS LIKE 'QUERY_TAG'").collect()

        if len(remote_tag_rows) != 1 or not hasattr(remote_tag_rows[0], "value"):
            raise ValueError(
                "Snowflake server side query tag parameter has unexpected schema."
            )
        return remote_tag_rows[0].value

    def append_query_tag(self, tag: str, separator: str = ",") -> None:
        """
        Appends a tag to the current query tag. The input tag is appended to the current sessions query tag with the given separator.

        Args:
            tag: The tag to append to the current query tag.
            separator: The string used to separate values in the query tag.
        Note:
            Assigning a value via session.query_tag will remove any appended query tags.

        Example::
            >>> session.query_tag = "tag1"
            >>> session.append_query_tag("tag2")
            >>> print(session.query_tag)
            tag1,tag2
            >>> session.query_tag = "new_tag"
            >>> print(session.query_tag)
            new_tag

        Example::
            >>> session.query_tag = ""
            >>> session.append_query_tag("tag1")
            >>> print(session.query_tag)
            tag1

        Example::
            >>> session.query_tag = "tag1"
            >>> session.append_query_tag("tag2", separator="|")
            >>> print(session.query_tag)
            tag1|tag2

        Example::
            >>> session.sql("ALTER SESSION SET QUERY_TAG = 'tag1'").collect()
            [Row(status='Statement executed successfully.')]
            >>> session.append_query_tag("tag2")
            >>> print(session.query_tag)
            tag1,tag2
        """
        if tag:
            remote_tag = self._get_remote_query_tag()
            new_tag = separator.join(t for t in [remote_tag, tag] if t)
            self.query_tag = new_tag

    def update_query_tag(self, tag: dict) -> None:
        """
        Updates a query tag that is a json encoded string. Throws an exception if the sessions current query tag is not a valid json string.


        Args:
            tag: The dict that provides updates to the current query tag dict.
        Note:
            Assigning a value via session.query_tag will remove any current query tag state.

        Example::
            >>> session.query_tag = '{"key1": "value1"}'
            >>> session.update_query_tag({"key2": "value2"})
            >>> print(session.query_tag)
            {"key1": "value1", "key2": "value2"}

        Example::
            >>> session.sql("ALTER SESSION SET QUERY_TAG = '{\\"key1\\": \\"value1\\"}'").collect()
            [Row(status='Statement executed successfully.')]
            >>> session.update_query_tag({"key2": "value2"})
            >>> print(session.query_tag)
            {"key1": "value1", "key2": "value2"}

        Example::
            >>> session.query_tag = ""
            >>> session.update_query_tag({"key1": "value1"})
            >>> print(session.query_tag)
            {"key1": "value1"}
        """
        if tag:
            tag_str = self._get_remote_query_tag() or "{}"
            try:
                tag_dict = json.loads(tag_str)
                tag_dict.update(tag)
                self.query_tag = json.dumps(tag_dict)
            except json.JSONDecodeError:
                raise ValueError(
                    f"Expected query tag to be valid json. Current query tag: {tag_str}"
                )

    @publicapi
    def table(self, name: Union[str, Iterable[str]], _emit_ast: bool = True) -> Table:
        """
        Returns a Table that points the specified table.

        Args:
            name: A string or list of strings that specify the table name or
                fully-qualified object identifier (database name, schema name, and table name).

            _emit_ast: Whether to emit AST statements.

            Note:
                If your table name contains special characters, use double quotes to mark it like this, ``session.table('"my table"')``.
                For fully qualified names, you need to use double quotes separately like this, ``session.table('"my db"."my schema"."my.table"')``.
                Refer to `Identifier Requirements <https://docs.snowflake.com/en/sql-reference/identifiers-syntax.html>`_.

        Examples::

            >>> df1 = session.create_dataframe([[1, 2], [3, 4]], schema=["a", "b"])
            >>> df1.write.save_as_table("my_table", mode="overwrite", table_type="temporary")
            >>> session.table("my_table").collect()
            [Row(A=1, B=2), Row(A=3, B=4)]
            >>> current_db = session.get_current_database()
            >>> current_schema = session.get_current_schema()
            >>> session.table([current_db, current_schema, "my_table"]).collect()
            [Row(A=1, B=2), Row(A=3, B=4)]
        """
        if _emit_ast:
            stmt = self._ast_batch.assign()
            ast = with_src_position(stmt.expr.sp_table, stmt)
            if isinstance(name, str):
                ast.name.sp_table_name_flat.name = name
            elif isinstance(name, Iterable):
                ast.name.sp_table_name_structured.name.extend(name)
            ast.variant.sp_session_table = True
        else:
            stmt = None

        if not isinstance(name, str) and isinstance(name, Iterable):
            name = ".".join(name)
        validate_object_name(name)
        t = Table(name, session=self, _ast_stmt=stmt, _emit_ast=_emit_ast)
        # Replace API call origin for table
        set_api_call_source(t, "Session.table")
        return t

    @publicapi
    def table_function(
        self,
        func_name: Union[str, List[str], Callable[..., Any], TableFunctionCall],
        *func_arguments: ColumnOrName,
        _emit_ast: bool = True,
        **func_named_arguments: ColumnOrName,
    ) -> DataFrame:
        """Creates a new DataFrame from the given snowflake SQL table function.

        References: `Snowflake SQL functions <https://docs.snowflake.com/en/sql-reference/functions-table.html>`_.

        Example 1
            Query a table function by function name:

            >>> from snowflake.snowpark.functions import lit
            >>> session.table_function("split_to_table", lit("split words to table"), lit(" ")).collect()
            [Row(SEQ=1, INDEX=1, VALUE='split'), Row(SEQ=1, INDEX=2, VALUE='words'), Row(SEQ=1, INDEX=3, VALUE='to'), Row(SEQ=1, INDEX=4, VALUE='table')]

        Example 2
            Define a table function variable and query it:

            >>> from snowflake.snowpark.functions import table_function, lit
            >>> split_to_table = table_function("split_to_table")
            >>> session.table_function(split_to_table(lit("split words to table"), lit(" "))).collect()
            [Row(SEQ=1, INDEX=1, VALUE='split'), Row(SEQ=1, INDEX=2, VALUE='words'), Row(SEQ=1, INDEX=3, VALUE='to'), Row(SEQ=1, INDEX=4, VALUE='table')]

        Example 3
            If you want to call a UDTF right after it's registered, the returned ``UserDefinedTableFunction`` is callable:

            >>> from snowflake.snowpark.types import IntegerType, StructField, StructType
            >>> from snowflake.snowpark.functions import udtf, lit
            >>> class GeneratorUDTF:
            ...     def process(self, n):
            ...         for i in range(n):
            ...             yield (i, )
            >>> generator_udtf = udtf(GeneratorUDTF, output_schema=StructType([StructField("number", IntegerType())]), input_types=[IntegerType()])
            >>> session.table_function(generator_udtf(lit(3))).collect()
            [Row(NUMBER=0), Row(NUMBER=1), Row(NUMBER=2)]

        Args:
            func_name: The SQL function name.
            func_arguments: The positional arguments for the SQL function.
            func_named_arguments: The named arguments for the SQL function, if it accepts named arguments.

        Returns:
            A new :class:`DataFrame` with data from calling the table function.

        See Also:
            - :meth:`DataFrame.join_table_function`, which lateral joins an existing :class:`DataFrame` and a SQL function.
            - :meth:`Session.generator`, which is used to instantiate a :class:`DataFrame` using Generator table function.
                Generator functions are not supported with :meth:`Session.table_function`.
        """
        # AST.
        stmt = None
        if _emit_ast:
            add_intermediate_stmt(self._ast_batch, func_name)
            stmt = self._ast_batch.assign()
            ast = with_src_position(stmt.expr.sp_session_table_function, stmt)
            build_indirect_table_fn_apply(
                ast.fn,
                func_name,
                *func_arguments,
                **func_named_arguments,
            )

        # TODO: Support table_function in MockServerConnection.
        if isinstance(self._conn, MockServerConnection) and not isinstance(
            self._conn, NopConnection
        ):
            if self._conn._suppress_not_implemented_error:

                # TODO: Snowpark does not allow empty dataframes (no schema, no data). Have a dummy schema here.
                ans = self.createDataFrame(
                    [],
                    schema=StructType([StructField("row", IntegerType())]),
                    _emit_ast=False,
                )
                if _emit_ast:
                    ans._ast_id = stmt.var_id.bitfield1
                return ans
            else:
                # TODO: Implement table_function properly in local testing mode.
                # self._conn.log_not_supported_error(
                #     external_feature_name="Session.table_function",
                #     raise_error=NotImplementedError,
                # )
                pass

        func_expr = _create_table_function_expression(
            func_name, *func_arguments, **func_named_arguments
        )

        if self.sql_simplifier_enabled:
            d = DataFrame(
                self,
                self._analyzer.create_select_statement(
                    from_=SelectTableFunction(func_expr, analyzer=self._analyzer),
                    analyzer=self._analyzer,
                ),
            )
        else:
            d = DataFrame(
                self,
                TableFunctionRelation(func_expr),
            )
        set_api_call_source(d, "Session.table_function")

        if _emit_ast:
            d._ast_id = stmt.var_id.bitfield1

        return d

    @publicapi
    def generator(
        self,
        *columns: Column,
        rowcount: int = 0,
        timelimit: int = 0,
        _emit_ast: bool = True,
    ) -> DataFrame:
        """Creates a new DataFrame using the Generator table function.

        References: `Snowflake Generator function <https://docs.snowflake.com/en/sql-reference/functions/generator.html>`_.

        Args:
            columns: List of data generation function that work in tandem with generator table function.
            rowcount: Resulting table with contain ``rowcount`` rows if only this argument is specified. Defaults to 0.
            timelimit: The query runs for ``timelimit`` seconds, generating as many rows as possible within the time frame. The
                exact row count depends on the system speed. Defaults to 0.

        Usage Notes:
                - When both ``rowcount`` and ``timelimit`` are specified, then:

                    + if the ``rowcount`` is reached before the ``timelimit``, the resulting table with contain ``rowcount`` rows.
                    + if the ``timelimit`` is reached before the ``rowcount``, the table will contain as many rows generated within this time.
                - If both ``rowcount`` and ``timelimit`` are not specified, 0 rows will be generated.

        Example 1
            >>> from snowflake.snowpark.functions import seq1, seq8, uniform
            >>> df = session.generator(seq1(1).as_("sequence one"), uniform(1, 10, 2).as_("uniform"), rowcount=3)
            >>> df.show()
            ------------------------------
            |"sequence one"  |"UNIFORM"  |
            ------------------------------
            |0               |3          |
            |1               |3          |
            |2               |3          |
            ------------------------------
            <BLANKLINE>

        Example 2
            >>> df = session.generator(seq8(0), uniform(1, 10, 2), timelimit=1).order_by(seq8(0)).limit(3)
            >>> df.show()
            -----------------------------------
            |"SEQ8(0)"  |"UNIFORM(1, 10, 2)"  |
            -----------------------------------
            |0          |3                    |
            |1          |3                    |
            |2          |3                    |
            -----------------------------------
            <BLANKLINE>

        Returns:
            A new :class:`DataFrame` with data from calling the generator table function.
        """
        # AST.
        stmt = None
        if _emit_ast:
            stmt = self._ast_batch.assign()
            ast = with_src_position(stmt.expr.sp_generator, stmt)
            col_names, is_variadic = parse_positional_args_to_list_variadic(*columns)
            for col_name in col_names:
                ast.columns.append(col_name._ast)
            ast.row_count = rowcount
            ast.time_limit_seconds = timelimit
            ast.variadic = is_variadic

        # TODO: Support generator in MockServerConnection.
        from snowflake.snowpark.mock._connection import MockServerConnection

        if (
            isinstance(self._conn, MockServerConnection)
            and self._conn._suppress_not_implemented_error
        ):
            # TODO: Snowpark does not allow empty dataframes (no schema, no data). Have a dummy schema here.
            ans = self.createDataFrame(
                [],
                schema=StructType([StructField("row", IntegerType())]),
                _emit_ast=False,
            )
            if _emit_ast:
                ans._ast_id = stmt.var_id.bitfield1
            return ans

        if isinstance(self._conn, MockServerConnection):
            self._conn.log_not_supported_error(
                external_feature_name="DataFrame.generator",
                raise_error=NotImplementedError,
            )
        if not columns:
            raise ValueError("Columns cannot be empty for generator table function")
        named_args = {}
        if rowcount != 0:
            named_args["rowcount"] = lit(rowcount)._expression
        if timelimit != 0:
            named_args["timelimit"] = lit(timelimit)._expression

        operators = [self._analyzer.analyze(col._expression, {}) for col in columns]
        func_expr = GeneratorTableFunction(args=named_args, operators=operators)

        if self.sql_simplifier_enabled:
            d = DataFrame(
                self,
                SelectStatement(
                    from_=SelectTableFunction(
                        func_expr=func_expr, analyzer=self._analyzer
                    ),
                    analyzer=self._analyzer,
                ),
                _ast_stmt=stmt,
                _emit_ast=_emit_ast,
            )
        else:
            d = DataFrame(
                self,
                TableFunctionRelation(func_expr),
                _ast_stmt=stmt,
                _emit_ast=_emit_ast,
            )
        set_api_call_source(d, "Session.generator")
        return d

    @publicapi
    def sql(
        self,
        query: str,
        params: Optional[Sequence[Any]] = None,
        _ast_stmt: proto.Assign = None,
        _emit_ast: bool = True,
    ) -> DataFrame:
        """
        Returns a new DataFrame representing the results of a SQL query.

        Note:
            You can use this method to execute a SQL query lazily,
            which means the SQL is not executed until methods like :func:`DataFrame.collect`
            or :func:`DataFrame.to_pandas` evaluate the DataFrame.
            For **immediate execution**, chain the call with the collect method: `session.sql(query).collect()`.

        Args:
            query: The SQL statement to execute.
            params: binding parameters. We only support qmark bind variables. For more information, check
                https://docs.snowflake.com/en/developer-guide/python-connector/python-connector-example#qmark-or-numeric-binding
            _ast_stmt: when invoked internally, supplies the AST to use for the resulting dataframe.

        Example::

            >>> # create a dataframe from a SQL query
            >>> df = session.sql("select 1/2")
            >>> # execute the query
            >>> df.collect()
            [Row(1/2=Decimal('0.500000'))]

            >>> # Use params to bind variables
            >>> session.sql("select * from values (?, ?), (?, ?)", params=[1, "a", 2, "b"]).sort("column1").collect()
            [Row(COLUMN1=1, COLUMN2='a'), Row(COLUMN1=2, COLUMN2='b')]
        """
        # AST.
        stmt = None
        if _emit_ast:
            if _ast_stmt is None:
                stmt = self._ast_batch.assign()
                expr = with_src_position(stmt.expr.sp_sql, stmt)
                expr.query = query
                if params is not None:
                    for p in params:
                        build_expr_from_python_val(expr.params.add(), p)
            else:
                stmt = _ast_stmt

        if (
            isinstance(self._conn, MockServerConnection)
            and not self._conn._suppress_not_implemented_error
        ):
            if self._conn.is_closed():
                raise SnowparkSessionException(
                    "Cannot perform this operation because the session has been closed.",
                    error_code="1404",
                )
            self._conn.log_not_supported_error(
                external_feature_name="Session.sql",
                raise_error=NotImplementedError,
            )

        if self.sql_simplifier_enabled:
            d = DataFrame(
                self,
                self._analyzer.create_select_statement(
                    from_=SelectSQL(query, analyzer=self._analyzer, params=params),
                    analyzer=self._analyzer,
                ),
                _ast_stmt=stmt,
            )
        else:
            d = DataFrame(
                self,
                self._analyzer.plan_builder.query(
                    query, source_plan=None, params=params
                ),
                _ast_stmt=stmt,
            )
        set_api_call_source(d, "Session.sql")
        return d

    @property
    def read(self) -> "DataFrameReader":
        """Returns a :class:`DataFrameReader` that you can use to read data from various
        supported sources (e.g. a file in a stage) as a DataFrame."""
        return DataFrameReader(self)

    @property
    def session_id(self) -> int:
        """Returns an integer that represents the session ID of this session."""
        return self._session_id

    @property
    def connection(self) -> "SnowflakeConnection":
        """Returns a :class:`SnowflakeConnection` object that allows you to access the connection between the current session
        and Snowflake server."""
        return self._conn._conn

    def _run_query(
        self,
        query: str,
        is_ddl_on_temp_object: bool = False,
        log_on_exception: bool = True,
        statement_params: Optional[Dict[str, str]] = None,
    ) -> List[Any]:
        return self._conn.run_query(
            query,
            is_ddl_on_temp_object=is_ddl_on_temp_object,
            log_on_exception=log_on_exception,
            _statement_params=statement_params,
        )["data"]

    def _get_result_attributes(self, query: str) -> List[Attribute]:
        return self._conn.get_result_attributes(query)

    def get_session_stage(
        self,
        statement_params: Optional[Dict[str, str]] = None,
    ) -> str:
        """
        Returns the name of the temporary stage created by the Snowpark library
        for uploading and storing temporary artifacts for this session.
        These artifacts include libraries and packages for UDFs that you define
        in this session via :func:`add_import`.

        Note:
            This temporary stage is created once under the current database and schema of a Snowpark session.
            Therefore, if you switch database or schema during the session, the stage will not be re-created
            in the new database or schema, and still references the stage in the old database or schema.
        """
<<<<<<< HEAD
        if not self._session_stage:
            full_qualified_stage_name = self.get_fully_qualified_name_if_possible(
                random_name_for_temp_object(TempObjectType.STAGE)
            )
            self._run_query(
                f"create {get_temp_type_for_object(self._use_scoped_temp_objects, True)} \
                stage if not exists {full_qualified_stage_name}",
                is_ddl_on_temp_object=True,
                statement_params=statement_params,
            )
            # set the value after running the query to ensure atomicity
            self._session_stage = full_qualified_stage_name
=======
        with self._lock:
            if not self._session_stage:
                full_qualified_stage_name = self.get_fully_qualified_name_if_possible(
                    random_name_for_temp_object(TempObjectType.STAGE)
                )
                self._run_query(
                    f"create {get_temp_type_for_object(self._use_scoped_temp_objects, True)} \
                    stage if not exists {full_qualified_stage_name}",
                    is_ddl_on_temp_object=True,
                    statement_params=statement_params,
                )
                # set the value after running the query to ensure atomicity
                self._session_stage = full_qualified_stage_name
>>>>>>> d0eead29
        return f"{STAGE_PREFIX}{self._session_stage}"

    def _write_modin_pandas_helper(
        self,
        df: Union[
            "modin.pandas.DataFrame",  # noqa: F821
            "modin.pandas.Series",  # noqa: F821
        ],
        table_name: str,
        location: str,
        database: Optional[str] = None,
        schema: Optional[str] = None,
        quote_identifiers: bool = True,
        auto_create_table: bool = False,
        overwrite: bool = False,
        index: bool = False,
        index_label: Optional["IndexLabel"] = None,  # noqa: F821
        table_type: Literal["", "temp", "temporary", "transient"] = "",
    ) -> None:
        """A helper method used by `write_pandas` to write Snowpark pandas DataFrame or Series to a table by using
        :func:`modin.pandas.DataFrame.to_snowflake <modin.pandas.DataFrame.to_snowflake>` or
        :func:`modin.pandas.Series.to_snowflake <modin.pandas.Series.to_snowflake>` internally

        Args:
            df: The Snowpark pandas DataFrame or Series we'd like to write back.
            table_name: Name of the table we want to insert into.
            location: the location of the table in string.
            database: Database that the table is in. If not provided, the default one will be used.
            schema: Schema that the table is in. If not provided, the default one will be used.
            quote_identifiers: By default, identifiers, specifically database, schema, table and column names
                (from :attr:`DataFrame.columns`) will be quoted. `to_snowflake` always quote column names so
                quote_identifiers = False is not supported here.
            auto_create_table: When true, automatically creates a table to store the passed in pandas DataFrame using the
                passed in ``database``, ``schema``, and ``table_name``. Note: there are usually multiple table configurations that
                would allow you to upload a particular pandas DataFrame successfully. If you don't like the auto created
                table, you can always create your own table before calling this function. For example, auto-created
                tables will store :class:`list`, :class:`tuple` and :class:`dict` as strings in a VARCHAR column.
            overwrite: Default value is ``False`` and the pandas DataFrame data is appended to the existing table. If set to ``True`` and if auto_create_table is also set to ``True``,
                then it drops the table. If set to ``True`` and if auto_create_table is set to ``False``,
                then it truncates the table. Note that in both cases (when overwrite is set to ``True``) it will replace the existing
                contents of the table with that of the passed in pandas DataFrame.
            index: default True
                If true, save DataFrame index columns as table columns.
            index_label:
                Column label for index column(s). If None is given (default) and index is True,
                then the index names are used. A sequence should be given if the DataFrame uses MultiIndex.
            table_type: The table type of table to be created. The supported values are: ``temp``, ``temporary``,
                and ``transient``. An empty string means to create a permanent table. Learn more about table types
                `here <https://docs.snowflake.com/en/user-guide/tables-temp-transient.html>`_.
        """
        if not quote_identifiers:
            raise NotImplementedError(
                "quote_identifiers = False is not supported by `to_snowflake`."
            )

        def quote_id(id: str) -> str:
            return '"' + id + '"'

        name = [table_name]
        if schema:
            name = [quote_id(schema)] + name
        if database:
            name = [quote_id(database)] + name

        if not auto_create_table and not self._table_exists(name):
            raise SnowparkClientException(
                f"Cannot write Snowpark pandas DataFrame or Series to table {location} because it does not exist. Use "
                f"auto_create_table = True to create table before writing a Snowpark pandas DataFrame or Series"
            )
        if_exists = "replace" if overwrite else "append"
        df.to_snowflake(
            name=name,
            if_exists=if_exists,
            index=index,
            index_label=index_label,
            table_type=table_type,
        )

    @publicapi
    def write_pandas(
        self,
        df: Union[
            "pandas.DataFrame",
            "modin.pandas.DataFrame",  # noqa: F821
            "modin.pandas.Series",  # noqa: F821
        ],
        table_name: str,
        *,
        database: Optional[str] = None,
        schema: Optional[str] = None,
        chunk_size: Optional[int] = WRITE_PANDAS_CHUNK_SIZE,
        compression: str = "gzip",
        on_error: str = "abort_statement",
        parallel: int = 4,
        quote_identifiers: bool = True,
        auto_create_table: bool = False,
        create_temp_table: bool = False,
        overwrite: bool = False,
        table_type: Literal["", "temp", "temporary", "transient"] = "",
        use_logical_type: Optional[bool] = None,
<<<<<<< HEAD
        _emit_ast: bool = True,
=======
>>>>>>> d0eead29
        **kwargs: Dict[str, Any],
    ) -> Table:
        """Writes a pandas DataFrame to a table in Snowflake and returns a
        Snowpark :class:`DataFrame` object referring to the table where the
        pandas DataFrame was written to.

        Args:
            df: The pandas DataFrame or Snowpark pandas DataFrame or Series we'd like to write back.
            table_name: Name of the table we want to insert into.
            database: Database that the table is in. If not provided, the default one will be used.
            schema: Schema that the table is in. If not provided, the default one will be used.
            chunk_size: Number of rows to be inserted once. If not provided, all rows will be dumped once.
                Default to None normally, 100,000 if inside a stored procedure.
            compression: The compression used on the Parquet files: gzip or snappy. Gzip gives supposedly a
                better compression, while snappy is faster. Use whichever is more appropriate.
            on_error: Action to take when COPY INTO statements fail. See details at
                `copy options <https://docs.snowflake.com/en/sql-reference/sql/copy-into-table.html#copy-options-copyoptions>`_.
            parallel: Number of threads to be used when uploading chunks. See details at
                `parallel parameter <https://docs.snowflake.com/en/sql-reference/sql/put.html#optional-parameters>`_.
            quote_identifiers: By default, identifiers, specifically database, schema, table and column names
                (from :attr:`DataFrame.columns`) will be quoted. If set to ``False``, identifiers
                are passed on to Snowflake without quoting, i.e. identifiers will be coerced to uppercase by Snowflake.
            auto_create_table: When true, automatically creates a table to store the passed in pandas DataFrame using the
                passed in ``database``, ``schema``, and ``table_name``. Note: there are usually multiple table configurations that
                would allow you to upload a particular pandas DataFrame successfully. If you don't like the auto created
                table, you can always create your own table before calling this function. For example, auto-created
                tables will store :class:`list`, :class:`tuple` and :class:`dict` as strings in a VARCHAR column.
            create_temp_table: (Deprecated) The to-be-created table will be temporary if this is set to ``True``. Note
                that to avoid breaking changes, currently when this is set to True, it overrides ``table_type``.
            overwrite: Default value is ``False`` and the pandas DataFrame data is appended to the existing table. If set to ``True`` and if auto_create_table is also set to ``True``,
                then it drops the table. If set to ``True`` and if auto_create_table is set to ``False``,
                then it truncates the table. Note that in both cases (when overwrite is set to ``True``) it will replace the existing
                contents of the table with that of the passed in pandas DataFrame.
            table_type: The table type of table to be created. The supported values are: ``temp``, ``temporary``,
                and ``transient``. An empty string means to create a permanent table. Learn more about table types
                `here <https://docs.snowflake.com/en/user-guide/tables-temp-transient.html>`_.
            use_logical_type: Boolean that specifies whether to use Parquet logical types when reading the parquet files
                for the uploaded pandas dataframe. With this file format option, Snowflake can interpret Parquet logical
                types during data loading. To enable Parquet logical types, set use_logical_type as True. Set to None to
                use Snowflakes default. For more information, see:
                `file format options: <https://docs.snowflake.com/en/sql-reference/sql/create-file-format#type-parquet>`_.

        Example::

            >>> import pandas as pd
            >>> pandas_df = pd.DataFrame([(1, "Steve"), (2, "Bob")], columns=["id", "name"])
            >>> snowpark_df = session.write_pandas(pandas_df, "write_pandas_table", auto_create_table=True, table_type="temp")
            >>> snowpark_df.sort('"id"').to_pandas()
               id   name
            0   1  Steve
            1   2    Bob

            >>> pandas_df2 = pd.DataFrame([(3, "John")], columns=["id", "name"])
            >>> snowpark_df2 = session.write_pandas(pandas_df2, "write_pandas_table", auto_create_table=False)
            >>> snowpark_df2.sort('"id"').to_pandas()
               id   name
            0   1  Steve
            1   2    Bob
            2   3   John

            >>> pandas_df3 = pd.DataFrame([(1, "Jane")], columns=["id", "name"])
            >>> snowpark_df3 = session.write_pandas(pandas_df3, "write_pandas_table", auto_create_table=False, overwrite=True)
            >>> snowpark_df3.to_pandas()
               id  name
            0   1  Jane

            >>> pandas_df4 = pd.DataFrame([(1, "Jane")], columns=["id", "name"])
            >>> snowpark_df4 = session.write_pandas(pandas_df4, "write_pandas_transient_table", auto_create_table=True, table_type="transient")
            >>> snowpark_df4.to_pandas()
               id  name
            0   1  Jane

        Note:
            1. Unless ``auto_create_table`` is ``True``, you must first create a table in
            Snowflake that the passed in pandas DataFrame can be written to. If
            your pandas DataFrame cannot be written to the specified table, an
            exception will be raised.

<<<<<<< HEAD
            If the dataframe is Snowpark pandas :class:`~modin.pandas.DataFrame`
=======
            2. If the dataframe is Snowpark pandas :class:`~modin.pandas.DataFrame`
>>>>>>> d0eead29
            or :class:`~modin.pandas.Series`, it will call
            :func:`modin.pandas.DataFrame.to_snowflake <modin.pandas.DataFrame.to_snowflake>`
            or :func:`modin.pandas.Series.to_snowflake <modin.pandas.Series.to_snowflake>`
            internally to write a Snowpark pandas DataFrame into a Snowflake table.

            3. If the input pandas DataFrame has `datetime64[ns, tz]` columns and `auto_create_table` is set to `True`,
            they will be converted to `TIMESTAMP_LTZ` in the output Snowflake table by default.
            If `TIMESTAMP_TZ` is needed for those columns instead, please manually create the table before loading data.
        """

        if isinstance(self._conn, MockServerConnection):
            self._conn.log_not_supported_error(
                external_feature_name="Session.write_pandas",
                raise_error=NotImplementedError,
            )

        if create_temp_table:
            warning(
                "write_pandas.create_temp_table",
                "create_temp_table is deprecated. We still respect this parameter when it is True but "
                'please consider using `table_type="temporary"` instead.',
            )
            table_type = "temporary"

        if table_type and table_type.lower() not in SUPPORTED_TABLE_TYPES:
            raise ValueError(
                f"Unsupported table type. Expected table types: {SUPPORTED_TABLE_TYPES}"
            )

        success = None  # forward declaration
        try:
            if quote_identifiers:
                location = (
                    (('"' + database + '".') if database else "")
                    + (('"' + schema + '".') if schema else "")
                    + ('"' + table_name + '"')
                )
            else:
                location = (
                    (database + "." if database else "")
                    + (schema + "." if schema else "")
                    + (table_name)
                )

            if use_logical_type is not None:
                signature = inspect.signature(write_pandas)
                use_logical_type_supported = "use_logical_type" in signature.parameters
                if use_logical_type_supported:
                    kwargs["use_logical_type"] = use_logical_type
                else:
                    # raise warning to upgrade python connector
                    warnings.warn(
                        "use_logical_type will be ignored because current python "
                        "connector version does not support it. Please upgrade "
                        "snowflake-connector-python to 3.4.0 or above.",
                        stacklevel=1,
                    )

            modin_pandas, modin_is_imported = import_or_missing_modin_pandas()
            if modin_is_imported and isinstance(
                df, (modin_pandas.DataFrame, modin_pandas.Series)
            ):
                self._write_modin_pandas_helper(
                    df,
                    table_name,
                    location,
                    database=database,
                    schema=schema,
                    quote_identifiers=quote_identifiers,
                    auto_create_table=auto_create_table,
                    overwrite=overwrite,
                    table_type=table_type,
                    **kwargs,
                )
                success, ci_output = True, ""
            else:
                if isinstance(self._conn, MockServerConnection):
                    # TODO: Implement here write_pandas correctly.
                    success, ci_output = True, []
                else:
                    success, _, _, ci_output = write_pandas(
                        self._conn._conn,
                        df,
                        table_name,
                        database=database,
                        schema=schema,
                        chunk_size=chunk_size,
                        compression=compression,
                        on_error=on_error,
                        parallel=parallel,
                        quote_identifiers=quote_identifiers,
                        auto_create_table=auto_create_table,
                        overwrite=overwrite,
                        table_type=table_type,
                        **kwargs,
                    )
        except ProgrammingError as pe:
            if pe.msg.endswith("does not exist"):
                raise SnowparkClientExceptionMessages.DF_PANDAS_TABLE_DOES_NOT_EXIST_EXCEPTION(
                    location
                ) from pe
            else:
                raise pe

        if success:
            table = self.table(location, _emit_ast=False)
            set_api_call_source(table, "Session.write_pandas")

            # AST.
            if _emit_ast:
                # Create AST statement.
                stmt = self._ast_batch.assign()
                ast = with_src_position(stmt.expr.sp_write_pandas, stmt)  # noqa: F841

                ast.auto_create_table = auto_create_table
                if chunk_size is not None and chunk_size != WRITE_PANDAS_CHUNK_SIZE:
                    ast.chunk_size.value = chunk_size
                ast.compression = compression
                ast.create_temp_table = create_temp_table
                if isinstance(df, pandas.DataFrame):
                    ast.df.sp_dataframe_data__pandas.v.temp_table.sp_table_name_flat.name = (
                        table.table_name
                    )
                else:
                    raise NotImplementedError(
                        f"Only pandas DataFrame supported, but not {type(df)}"
                    )
                if kwargs:
                    for k, v in kwargs.items():
                        t = ast.kwargs.add()
                        t._1 = k
                        build_expr_from_python_val(t._2, v)
                ast.on_error = on_error
                ast.overwrite = overwrite
                ast.parallel = parallel
                ast.quote_identifiers = quote_identifiers

                # Convert to [...] location.
                table_location = table_name
                if schema is not None:
                    table_location = [schema, table_location]
                if database is not None:
                    if schema is None:
                        # TODO: unify API with other APIs using [...] syntax. Default schema is PUBLIC
                        raise ValueError("Need to set schema when using database.")
                    table_location = [database] + table_location

                build_sp_table_name(ast.table_name, table_location)
                ast.table_type = table_type

                table._ast_id = stmt.var_id.bitfield1

            return table
        else:
            raise SnowparkClientExceptionMessages.DF_PANDAS_GENERAL_EXCEPTION(
                str(ci_output)
            )

    @publicapi
    def create_dataframe(
        self,
        data: Union[List, Tuple, "pandas.DataFrame"],
        schema: Optional[Union[StructType, Iterable[str]]] = None,
        _emit_ast: bool = True,
    ) -> DataFrame:
        """Creates a new DataFrame containing the specified values from the local data.

        If creating a new DataFrame from a pandas Dataframe, we will store the pandas
        DataFrame in a temporary table and return a DataFrame pointing to that temporary
        table for you to then do further transformations on. This temporary table will be
        dropped at the end of your session. If you would like to save the pandas DataFrame,
        use the :meth:`write_pandas` method instead.

        Args:
            data: The local data for building a :class:`DataFrame`. ``data`` can only
                be a :class:`list`, :class:`tuple` or pandas DataFrame. Every element in
                ``data`` will constitute a row in the DataFrame.
            schema: A :class:`~snowflake.snowpark.types.StructType` containing names and
                data types of columns, or a list of column names, or ``None``.
                When ``schema`` is a list of column names or ``None``, the schema of the
                DataFrame will be inferred from the data across all rows. To improve
                performance, provide a schema. This avoids the need to infer data types
                with large data sets.

        Examples::

            >>> # create a dataframe with a schema
            >>> from snowflake.snowpark.types import IntegerType, StringType, StructField
            >>> schema = StructType([StructField("a", IntegerType()), StructField("b", StringType())])
            >>> session.create_dataframe([[1, "snow"], [3, "flake"]], schema).collect()
            [Row(A=1, B='snow'), Row(A=3, B='flake')]

            >>> # create a dataframe by inferring a schema from the data
            >>> from snowflake.snowpark import Row
            >>> # infer schema
            >>> session.create_dataframe([1, 2, 3, 4], schema=["a"]).collect()
            [Row(A=1), Row(A=2), Row(A=3), Row(A=4)]
            >>> session.create_dataframe([[1, 2, 3, 4]], schema=["a", "b", "c", "d"]).collect()
            [Row(A=1, B=2, C=3, D=4)]
            >>> session.create_dataframe([[1, 2], [3, 4]], schema=["a", "b"]).collect()
            [Row(A=1, B=2), Row(A=3, B=4)]
            >>> session.create_dataframe([Row(a=1, b=2, c=3, d=4)]).collect()
            [Row(A=1, B=2, C=3, D=4)]
            >>> session.create_dataframe([{"a": 1}, {"b": 2}]).collect()
            [Row(A=1, B=None), Row(A=None, B=2)]

            >>> # create a dataframe from a pandas Dataframe
            >>> import pandas as pd
            >>> session.create_dataframe(pd.DataFrame([(1, 2, 3, 4)], columns=["a", "b", "c", "d"])).collect()
            [Row(a=1, b=2, c=3, d=4)]

        Note:
            When `data` is a pandas DataFrame, `snowflake.connector.pandas_tools.write_pandas` is called, which
            requires permission to (1) CREATE STAGE (2) CREATE TABLE and (3) CREATE FILE FORMAT under the current
            database and schema.
        """
        if data is None:
            raise ValueError("data cannot be None.")

        # check the type of data
        if isinstance(data, Row):
            raise TypeError("create_dataframe() function does not accept a Row object.")

        if not isinstance(data, (list, tuple)) and (
            not installed_pandas
            or (installed_pandas and not isinstance(data, pandas.DataFrame))
        ):
            raise TypeError(
                "create_dataframe() function only accepts data as a list, tuple or a pandas DataFrame."
            )

        # If data is a pandas dataframe, the schema will be detected from the dataframe itself and schema ignored.
        # Warn user to acknowledge this.
        if (
            installed_pandas
            and isinstance(data, pandas.DataFrame)
            and schema is not None
        ):
            warnings.warn(
                "data is a pandas DataFrame, parameter schema is ignored. To silence this warning pass schema=None.",
                UserWarning,
                stacklevel=2,
            )

        # check to see if it is a pandas DataFrame and if so, write that to a temp
        # table and return as a DataFrame
        origin_data = data
        if installed_pandas and isinstance(data, pandas.DataFrame):
            temp_table_name = escape_quotes(
                random_name_for_temp_object(TempObjectType.TABLE)
            )
            if isinstance(self._conn, MockServerConnection):
                schema, data = _extract_schema_and_data_from_pandas_df(data)
                # we do not return here as live connection and keep using the data frame logic and compose table
            else:
                sf_database = self._conn._get_current_parameter(
                    "database", quoted=False
                )
                sf_schema = self._conn._get_current_parameter("schema", quoted=False)

                table = self.write_pandas(
                    data,
                    temp_table_name,
                    database=sf_database,
                    schema=sf_schema,
                    quote_identifiers=True,
                    auto_create_table=True,
                    table_type="temporary",
                    use_logical_type=self._use_logical_type_for_create_df,
                )
                set_api_call_source(table, "Session.create_dataframe[pandas]")

                if _emit_ast:
                    stmt = self._ast_batch.assign()
                    ast = with_src_position(stmt.expr.sp_create_dataframe, stmt)

                    # Save temp table and schema of it in AST (dataframe).
                    ast.data.sp_dataframe_data__pandas.v.temp_table.sp_table_name_flat.name = (
                        temp_table_name
                    )

                    build_proto_from_struct_type(
                        table.schema, ast.schema.sp_dataframe_schema__struct.v
                    )
                    table._ast_id = stmt.var_id.bitfield1

                return table

        # infer the schema based on the data
        names = None
        schema_query = None
        if isinstance(schema, StructType):
            new_schema = schema
            # SELECT query has an undefined behavior for nullability, so if the schema requires non-nullable column and
            # all columns are primitive type columns, we use a temp table to lock in the nullabilities.
            # TODO(SNOW-1015527): Support non-primitive type
            if (
                not isinstance(self._conn, MockServerConnection)
                and any([field.nullable is False for field in schema.fields])
                and all([field.datatype.is_primitive() for field in schema.fields])
            ):
                temp_table_name = random_name_for_temp_object(TempObjectType.TABLE)
                schema_string = analyzer_utils.attribute_to_schema_string(
                    schema._to_attributes()
                )
                try:
                    self._run_query(
                        f"CREATE SCOPED TEMP TABLE {temp_table_name} ({schema_string})"
                    )
                    schema_query = f"SELECT * FROM {self.get_fully_qualified_name_if_possible(temp_table_name)}"
                except ProgrammingError as e:
                    _logger.debug(
                        f"Cannot create temp table for specified non-nullable schema, fall back to using schema "
                        f"string from select query. Exception: {str(e)}"
                    )
        else:
            if not data:
                raise ValueError("Cannot infer schema from empty data")
            if isinstance(schema, Iterable):
                names = list(schema)
            new_schema = reduce(
                merge_type,
                (infer_schema(row, names) for row in data),
            )
        if len(new_schema.fields) == 0:
            raise ValueError(
                "The provided schema or inferred schema cannot be None or empty"
            )

        def convert_row_to_list(
            row: Union[Iterable[Any], Any], names: List[str]
        ) -> List:
            row_dict = None
            if row is None:
                row = [None]
            elif isinstance(row, (tuple, list)):
                if not row:
                    row = [None]
                elif getattr(row, "_fields", None):  # Row or namedtuple
                    row_dict = row.as_dict() if isinstance(row, Row) else row._asdict()
            elif isinstance(row, dict):
                row_dict = row.copy()
            else:
                row = [row]

            if row_dict:
                # fill None if the key doesn't exist
                row_dict = {quote_name(k): v for k, v in row_dict.items()}
                return [row_dict.get(name) for name in names]
            else:
                # check the length of every row, which should be same across data
                if len(row) != len(names):
                    raise ValueError(
                        f"{len(names)} fields are required by schema "
                        f"but {len(row)} values are provided. This might be because "
                        f"data consists of rows with different lengths, or mixed rows "
                        f"with column names or without column names"
                    )
                return list(row)

        # always overwrite the column names if they are provided via schema
        if not names:
            names = [f.name for f in new_schema.fields]
        quoted_names = [quote_name(name) for name in names]
        rows = [convert_row_to_list(row, quoted_names) for row in data]

        # get attributes and data types
        attrs, data_types = [], []
        for field, quoted_name in zip(new_schema.fields, quoted_names):
            sf_type = (
                StringType()
                if isinstance(
                    field.datatype,
                    (
                        ArrayType,
                        DateType,
                        GeographyType,
                        GeometryType,
                        MapType,
                        StructType,
                        TimeType,
                        TimestampType,
                        VariantType,
                        VectorType,
                    ),
                )
                else field.datatype
            )
            attrs.append(Attribute(quoted_name, sf_type, field.nullable))
            data_types.append(field.datatype)

        # convert all variant/time/geospatial/array/map data to string
        converted = []
        for row in rows:
            converted_row = []
            for value, data_type in zip(row, data_types):
                if value is None:
                    converted_row.append(None)
                elif isinstance(value, decimal.Decimal) and isinstance(
                    data_type, DecimalType
                ):
                    converted_row.append(value)
                elif isinstance(value, datetime.datetime) and isinstance(
                    data_type, TimestampType
                ):
                    converted_row.append(str(value))
                elif isinstance(value, datetime.time) and isinstance(
                    data_type, TimeType
                ):
                    converted_row.append(str(value))
                elif isinstance(value, datetime.date) and isinstance(
                    data_type, DateType
                ):
                    converted_row.append(str(value))
                elif isinstance(data_type, _AtomicType):  # consider inheritance
                    converted_row.append(value)
                elif isinstance(value, (list, tuple, array)) and isinstance(
                    data_type, ArrayType
                ):
                    converted_row.append(json.dumps(value, cls=PythonObjJSONEncoder))
                elif isinstance(value, dict) and isinstance(
                    data_type, (MapType, StructType)
                ):
                    converted_row.append(json.dumps(value, cls=PythonObjJSONEncoder))
                elif isinstance(data_type, VariantType):
                    converted_row.append(json.dumps(value, cls=PythonObjJSONEncoder))
                elif isinstance(data_type, GeographyType):
                    converted_row.append(value)
                elif isinstance(data_type, GeometryType):
                    converted_row.append(value)
                elif isinstance(data_type, VectorType):
                    converted_row.append(json.dumps(value, cls=PythonObjJSONEncoder))
                else:
                    raise TypeError(
                        f"Cannot cast {type(value)}({value}) to {str(data_type)}."
                    )
            converted.append(Row(*converted_row))

        # construct a project statement to convert string value back to variant
        project_columns = []
        for field, name in zip(new_schema.fields, names):
            if isinstance(field.datatype, DecimalType):
                project_columns.append(
                    to_decimal(
                        column(name),
                        field.datatype.precision,
                        field.datatype.scale,
                    ).as_(name)
                )
            elif isinstance(field.datatype, TimestampType):
                tz = field.datatype.tz
                if tz == TimestampTimeZone.NTZ:
                    to_timestamp_func = to_timestamp_ntz
                elif tz == TimestampTimeZone.LTZ:
                    to_timestamp_func = to_timestamp_ltz
                elif tz == TimestampTimeZone.TZ:
                    to_timestamp_func = to_timestamp_tz
                else:
                    to_timestamp_func = to_timestamp
                project_columns.append(to_timestamp_func(column(name)).as_(name))
            elif isinstance(field.datatype, TimeType):
                project_columns.append(to_time(column(name)).as_(name))
            elif isinstance(field.datatype, DateType):
                project_columns.append(to_date(column(name)).as_(name))
            elif isinstance(field.datatype, VariantType):
                project_columns.append(to_variant(parse_json(column(name))).as_(name))
            elif isinstance(field.datatype, GeographyType):
                project_columns.append(to_geography(column(name)).as_(name))
            elif isinstance(field.datatype, GeometryType):
                project_columns.append(to_geometry(column(name)).as_(name))
            elif isinstance(field.datatype, (ArrayType, MapType, StructType)):
                project_columns.append(
                    parse_json(column(name)).cast(field.datatype).as_(name)
                )
            elif isinstance(field.datatype, VectorType):
                project_columns.append(
                    parse_json(column(name)).cast(field.datatype).as_(name)
                )
            else:
                project_columns.append(column(name))

        # Create AST statement.
        stmt = self._ast_batch.assign() if _emit_ast else None

        df = (
            DataFrame(
                self,
                self._analyzer.create_select_statement(
                    from_=self._analyzer.create_select_snowflake_plan(
                        SnowflakeValues(attrs, converted, schema_query=schema_query),
                        analyzer=self._analyzer,
                    ),
                    analyzer=self._analyzer,
                ),
                _emit_ast=False,
            ).select(project_columns, _emit_ast=False)
            if self.sql_simplifier_enabled
            else DataFrame(
                self,
                SnowflakeValues(attrs, converted, schema_query=schema_query),
                _emit_ast=False,
            ).select(project_columns, _emit_ast=False)
        )
        set_api_call_source(df, "Session.create_dataframe[values]")

        if _emit_ast:
            df._ast_id = stmt.var_id.bitfield1

        if (
            installed_pandas
            and isinstance(origin_data, pandas.DataFrame)
            and isinstance(self._conn, MockServerConnection)
        ):
            # MockServerConnection internally creates a table, and returns Table object (which inherits from Dataframe).
            table = _convert_dataframe_to_table(
                df, temp_table_name, self, _emit_ast=False
            )

            # AST.
            if _emit_ast:
                ast = with_src_position(stmt.expr.sp_create_dataframe, stmt)

                # Save temp table and schema of it in AST (dataframe).
                ast.data.sp_dataframe_data__pandas.v.temp_table.sp_table_name_flat.name = (
                    temp_table_name
                )

                build_proto_from_struct_type(
                    table.schema, ast.schema.sp_dataframe_schema__struct.v
                )

                table._ast_id = stmt.var_id.bitfield1

            return table

        # AST.
        if _emit_ast:
            ast = with_src_position(stmt.expr.sp_create_dataframe, stmt)

            if isinstance(origin_data, tuple):
                for row in origin_data:
                    build_expr_from_python_val(
                        ast.data.sp_dataframe_data__tuple.vs.add(), row
                    )
            elif isinstance(origin_data, list):
                for row in origin_data:
                    build_expr_from_python_val(
                        ast.data.sp_dataframe_data__list.vs.add(), row
                    )
            # Note: pandas.DataFrame handled above.
            else:
                raise TypeError(
                    f"Unsupported type {type(origin_data)} in create_dataframe."
                )

            if schema is not None:
                if isinstance(schema, list):
                    for name in schema:
                        ast.schema.sp_dataframe_schema__list.vs.append(name)
                elif isinstance(schema, StructType):
                    build_proto_from_struct_type(
                        schema, ast.schema.sp_dataframe_schema__struct.v
                    )

            df._ast_id = stmt.var_id.bitfield1

        return df

    @publicapi
    def range(
        self,
        start: int,
        end: Optional[int] = None,
        step: int = 1,
        _emit_ast: bool = True,
    ) -> DataFrame:
        """
        Creates a new DataFrame from a range of numbers. The resulting DataFrame has
        single column named ``ID``, containing elements in a range from ``start`` to
        ``end`` (exclusive) with the step value ``step``.

        Args:
            start: The start of the range. If ``end`` is not specified,
                ``start`` will be used as the value of ``end``.
            end: The end of the range.
            step: The step of the range.

        Examples::

            >>> session.range(10).collect()
            [Row(ID=0), Row(ID=1), Row(ID=2), Row(ID=3), Row(ID=4), Row(ID=5), Row(ID=6), Row(ID=7), Row(ID=8), Row(ID=9)]
            >>> session.range(1, 10).collect()
            [Row(ID=1), Row(ID=2), Row(ID=3), Row(ID=4), Row(ID=5), Row(ID=6), Row(ID=7), Row(ID=8), Row(ID=9)]
            >>> session.range(1, 10, 2).collect()
            [Row(ID=1), Row(ID=3), Row(ID=5), Row(ID=7), Row(ID=9)]
        """
        range_plan = Range(0, start, step) if end is None else Range(start, end, step)

        # AST.
        stmt = None
        if _emit_ast:
            stmt = self._ast_batch.assign()
            ast = with_src_position(stmt.expr.sp_range, stmt)
            ast.start = start
            if end:
                ast.end.value = end
            ast.step.value = step

        if self.sql_simplifier_enabled:
            df = DataFrame(
                self,
                self._analyzer.create_select_statement(
                    from_=self._analyzer.create_select_snowflake_plan(
                        range_plan, analyzer=self._analyzer
                    ),
                    analyzer=self._analyzer,
                ),
            )
        else:
            df = DataFrame(self, range_plan)
        set_api_call_source(df, "Session.range")

        if _emit_ast:
            df._ast_id = stmt.var_id.bitfield1

        return df

    def create_async_job(self, query_id: str) -> AsyncJob:
        """
        Creates an :class:`AsyncJob` from a query ID.

        See also:
            :class:`AsyncJob`
        """
        if (
            is_in_stored_procedure()
            and not self._conn._get_client_side_session_parameter(
                "ENABLE_ASYNC_QUERY_IN_PYTHON_STORED_PROCS", False
            )
        ):  # pragma: no cover
            raise NotImplementedError(
                "Async query is not supported in stored procedure yet"
            )
        if isinstance(self._conn, MockServerConnection):
            self._conn.log_not_supported_error(
                external_feature_name="Session.create_async_job",
                raise_error=NotImplementedError,
            )
        return AsyncJob(query_id, None, self)

    def get_current_account(self) -> Optional[str]:
        """
        Returns the name of the current account for the Python connector session attached
        to this session.
        """
        return self._conn._get_current_parameter("account")

    def get_current_user(self) -> Optional[str]:
        """
        Returns the name of the user in the connection to Snowflake attached
        to this session.
        """
        return self._conn._get_current_parameter("user")

    def get_current_database(self) -> Optional[str]:
        """
        Returns the name of the current database for the Python connector session attached
        to this session. See the example in :meth:`table`.
        """
        return self._conn._get_current_parameter("database")

    def get_current_schema(self) -> Optional[str]:
        """
        Returns the name of the current schema for the Python connector session attached
        to this session. See the example in :meth:`table`.
        """
        return self._conn._get_current_parameter("schema")

    def get_fully_qualified_current_schema(self) -> str:
        """Returns the fully qualified name of the current schema for the session."""
        # NOTE: For snowpark development, consider using get_fully_qualified_name_if_possible instead. Given this is
        # a public API and could be widely used, we won't deprecate it, but the internal usages are all moved to
        # get_fully_qualified_name_if_possible.
        return self.get_fully_qualified_name_if_possible("")[:-1]

    def get_fully_qualified_name_if_possible(self, name: str) -> str:
        """
        Returns the fully qualified object name if current database/schema exists, otherwise returns the object name
        """
        with self._lock:
            database = self.get_current_database()
            schema = self.get_current_schema()
        if database and schema:
            return f"{database}.{schema}.{name}"

        # In stored procedure, there are scenarios like bundle where we allow empty current schema
        if not is_in_stored_procedure():
            missing_item = "DATABASE" if not database else "SCHEMA"
            raise SnowparkClientExceptionMessages.SERVER_CANNOT_FIND_CURRENT_DB_OR_SCHEMA(
                missing_item, missing_item, missing_item
            )
        return name

    def get_current_warehouse(self) -> Optional[str]:
        """
        Returns the name of the warehouse in use for the current session.
        """
        return self._conn._get_current_parameter("warehouse")

    def get_current_role(self) -> Optional[str]:
        """
        Returns the name of the primary role in use for the current session.
        """
        return self._conn._get_current_parameter("role")

    def use_database(self, database: str) -> None:
        """Specifies the active/current database for the session.

        Args:
            database: The database name.
        """
        self._use_object(database, "database")

    def use_schema(self, schema: str) -> None:
        """Specifies the active/current schema for the session.

        Args:
            schema: The schema name.
        """
        self._use_object(schema, "schema")

    def use_warehouse(self, warehouse: str) -> None:
        """Specifies the active/current warehouse for the session.

        Args:
            warehouse: the warehouse name.
        """
        self._use_object(warehouse, "warehouse")

    def use_role(self, role: str) -> None:
        """Specifies the active/current primary role for the session.

        Args:
            role: the role name.
        """
        self._use_object(role, "role")

    def use_secondary_roles(self, roles: Optional[Literal["all", "none"]]) -> None:
        """
        Specifies the active/current secondary roles for the session.
        The currently-active secondary roles set the context that determines whether
        the current user has the necessary privileges to perform SQL actions.

        Args:
            roles: "all" or "none". ``None`` means "none".

        References: `Snowflake command USE SECONDARY ROLES <https://docs.snowflake.com/en/sql-reference/sql/use-secondary-roles.html>`_.
        """
        self._run_query(
            f"use secondary roles {'none' if roles is None else roles.lower()}"
        )

    def _use_object(self, object_name: str, object_type: str) -> None:
        if object_name:
            validate_object_name(object_name)
            query = f"use {object_type} {object_name}"
            if isinstance(self._conn, MockServerConnection):
                use_ddl_pattern = (
                    r"^\s*use\s+(warehouse|database|schema|role)\s+(.+)\s*$"
                )

                if match := re.match(use_ddl_pattern, query):
                    # if the query is "use xxx", then the object name is already verified by the upper stream
                    # we do not validate here
                    object_type = match.group(1)
                    object_name = match.group(2)
                    mock_conn_lock = self._conn.get_lock()
                    with mock_conn_lock:
                        setattr(self._conn, f"_active_{object_type}", object_name)
                else:
                    self._run_query(query)
            else:
                self._run_query(query)
        else:
            raise ValueError(f"'{object_type}' must not be empty or None.")

    @property
    def telemetry_enabled(self) -> bool:
        """Controls whether or not the Snowpark client sends usage telemetry to Snowflake.
        This typically includes information like the API calls invoked, libraries used in conjunction with Snowpark,
        and information that will let us better diagnose and fix client side errors.

        The default value is ``True``.

        Example::

            >>> session.telemetry_enabled
            True
            >>> session.telemetry_enabled = False
            >>> session.telemetry_enabled
            False
            >>> session.telemetry_enabled = True
            >>> session.telemetry_enabled
            True
        """
        return self._conn._conn.telemetry_enabled

    @telemetry_enabled.setter
    def telemetry_enabled(self, value):
        # Set both in-band and out-of-band telemetry to True/False
        if value:
            self._conn._conn.telemetry_enabled = True
            self._conn._telemetry_client.telemetry._enabled = True
        else:
            self._conn._conn.telemetry_enabled = False
            self._conn._telemetry_client.telemetry._enabled = False

    @property
    def file(self) -> FileOperation:
        """
        Returns a :class:`FileOperation` object that you can use to perform file operations on stages.
        See details of how to use this object in :class:`FileOperation`.
        """
        return self._file

    @property
    def lineage(self) -> Lineage:
        """
        Returns a :class:`Lineage` object that you can use to explore lineage of snowflake entities.
        See details of how to use this object in :class:`Lineage`.
        """
        return self._lineage

    @property
    def udf(self) -> UDFRegistration:
        """
        Returns a :class:`udf.UDFRegistration` object that you can use to register UDFs.
        See details of how to use this object in :class:`udf.UDFRegistration`.
        """
        return self._udf_registration

    @property
    def udtf(self) -> UDTFRegistration:
        """
        Returns a :class:`udtf.UDTFRegistration` object that you can use to register UDTFs.
        See details of how to use this object in :class:`udtf.UDTFRegistration`.
        """
        # TODO: Test udtf support properly.
        return self._udtf_registration

    @property
    def udaf(self) -> UDAFRegistration:
        """
        Returns a :class:`udaf.UDAFRegistration` object that you can use to register UDAFs.
        See details of how to use this object in :class:`udaf.UDAFRegistration`.
        """
        return self._udaf_registration

    @property
    def sproc(self) -> StoredProcedureRegistration:
        """
        Returns a :class:`stored_procedure.StoredProcedureRegistration` object that you can use to register stored procedures.
        See details of how to use this object in :class:`stored_procedure.StoredProcedureRegistration`.
        """
        return self._sp_registration

    @property
    @private_preview(version="1.23.0")
    def stored_procedure_profiler(self) -> StoredProcedureProfiler:
        """
        Returns a :class:`stored_procedure_profiler.StoredProcedureProfiler` object that you can use to profile stored procedures.
        See details of how to use this object in :class:`stored_procedure_profiler.StoredProcedureProfiler`.
        """
        return self._sp_profiler

    def _infer_is_return_table(
        self, sproc_name: str, *args: Any, log_on_exception: bool = False
    ) -> bool:
        func_signature = ""
        try:
            arg_types = []
            for arg in args:
                if isinstance(arg, Column):
                    expr = arg._expression
                    if isinstance(expr, Cast):
                        arg_types.append(convert_sp_to_sf_type(expr.to))
                    else:
                        arg_types.append(convert_sp_to_sf_type(expr.datatype))
                else:
                    arg_types.append(convert_sp_to_sf_type(infer_type(arg)))
            func_signature = f"{sproc_name.upper()}({', '.join(arg_types)})"

            # describe procedure returns two column table with columns - property and value
            # the second row in the sproc_desc is property=returns and value=<return type of procedure>
            # when no procedure of the signature is found, SQL exception is raised
            sproc_desc = self._run_query(
                f"describe procedure {func_signature}",
                log_on_exception=log_on_exception,
            )
            return_type = sproc_desc[1][1]
            return return_type.upper().startswith("TABLE")
        except Exception as exc:
            _logger.info(
                f"Could not describe procedure {func_signature} due to exception {exc}"
            )
        return False

    @publicapi
    def call(
        self,
        sproc_name: str,
        *args: Any,
        statement_params: Optional[Dict[str, Any]] = None,
        log_on_exception: bool = False,
        _emit_ast: bool = True,
    ) -> Any:
        """Calls a stored procedure by name.

        Args:
            sproc_name: The name of stored procedure in Snowflake.
            args: Arguments should be basic Python types.
            statement_params: Dictionary of statement level parameters to be set while executing this action.
            log_on_exception: Log warnings if they arise when trying to determine if the stored procedure
                as a table return type.

        Example::

            >>> import snowflake.snowpark
            >>> from snowflake.snowpark.functions import sproc
            >>>
            >>> session.add_packages('snowflake-snowpark-python')
            >>>
            >>> @sproc(name="my_copy_sp", replace=True)
            ... def my_copy(session: snowflake.snowpark.Session, from_table: str, to_table: str, count: int) -> str:
            ...     session.table(from_table).limit(count).write.save_as_table(to_table)
            ...     return "SUCCESS"
            >>> _ = session.sql("create or replace table test_from(test_str varchar) as select randstr(20, random()) from table(generator(rowCount => 100))").collect()
            >>> _ = session.sql("drop table if exists test_to").collect()
            >>> session.call("my_copy_sp", "test_from", "test_to", 10)
            'SUCCESS'
            >>> session.table("test_to").count()
            10

        Example::

            >>> from snowflake.snowpark.dataframe import DataFrame
            >>>
            >>> @sproc(name="my_table_sp", replace=True)
            ... def my_table(session: snowflake.snowpark.Session, x: int, y: int, col1: str, col2: str) -> DataFrame:
            ...     return session.sql(f"select {x} as {col1}, {y} as {col2}")
            >>> session.call("my_table_sp", 1, 2, "a", "b").show()
            -------------
            |"A"  |"B"  |
            -------------
            |1    |2    |
            -------------
            <BLANKLINE>
        """
        return self._call(
            sproc_name,
            *args,
            statement_params=statement_params,
            log_on_exception=log_on_exception,
            _emit_ast=_emit_ast,
        )

    def _call(
        self,
        sproc_name: str,
        *args: Any,
        statement_params: Optional[Dict[str, Any]] = None,
        is_return_table: Optional[bool] = None,
        log_on_exception: bool = False,
        _emit_ast: bool = True,
    ) -> Any:
        """Private implementation of session.call

        Args:
            sproc_name: The name of stored procedure in Snowflake.
            args: Arguments should be basic Python types.
            statement_params: Dictionary of statement level parameters to be set while executing this action.
            is_return_table: When set to a non-null value, it signifies whether the return type of sproc_name
                is a table return type. This skips infer check and returns a dataframe with appropriate sql call.
        """

        # TODO SNOW-1672561: The implementation here treats .call as an assign. However, technically it may
        #  be either only assign or assign+eval depending on the path taken.

        # AST.
        stmt = None
        if _emit_ast:
            stmt = self._ast_batch.assign()
            expr = with_src_position(stmt.expr.apply_expr, stmt)
            expr.fn.stored_procedure.name.fn_name_flat.name = sproc_name
            for arg in args:
                build_expr_from_python_val(expr.pos_args.add(), arg)
            if statement_params is not None:
                for k in statement_params:
                    entry = expr.named_args.add()
                    entry._1 = k
                    build_expr_from_python_val(entry._2, statement_params[k])
            expr.fn.stored_procedure.log_on_exception.value = log_on_exception

        if isinstance(self._sp_registration, MockStoredProcedureRegistration):
            return self._sp_registration.call(
                sproc_name, *args, session=self, statement_params=statement_params
            )

        validate_object_name(sproc_name)
        query = generate_call_python_sp_sql(self, sproc_name, *args)

        if is_return_table is None:
            is_return_table = self._infer_is_return_table(
                sproc_name, *args, log_on_exception=log_on_exception
            )
        if is_return_table:
            qid = self._conn.execute_and_get_sfqid(
                query, statement_params=statement_params
            )
            df = self.sql(result_scan_statement(qid), _ast_stmt=stmt)
            set_api_call_source(df, "Session.call")
            return df

        # TODO SNOW-1672561: This here needs to emit an eval as well.
        df = self.sql(query, _ast_stmt=stmt)
        set_api_call_source(df, "Session.call")
        return df.collect(statement_params=statement_params)[0][0]

    @deprecated(
        version="0.7.0",
        extra_warning_text="Use `Session.table_function()` instead.",
        extra_doc_string="Use :meth:`table_function` instead.",
    )
    @publicapi
    def flatten(
        self,
        input: ColumnOrName,
        path: Optional[str] = None,
        outer: bool = False,
        recursive: bool = False,
        mode: str = "BOTH",
        _emit_ast: bool = True,
    ) -> DataFrame:
        """Creates a new :class:`DataFrame` by flattening compound values into multiple rows.

        The new :class:`DataFrame` will consist of the following columns:

            - SEQ
            - KEY
            - PATH
            - INDEX
            - VALUE
            - THIS

        References: `Snowflake SQL function FLATTEN <https://docs.snowflake.com/en/sql-reference/functions/flatten.html>`_.

        Example::

            df = session.flatten(parse_json(lit('{"a":[1,2]}')), "a", False, False, "BOTH")

        Args:
            input: The name of a column or a :class:`Column` instance that will be unseated into rows.
                The column data must be of Snowflake data type VARIANT, OBJECT, or ARRAY.
            path: The path to the element within a VARIANT data structure which needs to be flattened.
                The outermost element is to be flattened if path is empty or ``None``.
            outer: If ``False``, any input rows that cannot be expanded, either because they cannot be accessed in the ``path``
                or because they have zero fields or entries, are completely omitted from the output.
                Otherwise, exactly one row is generated for zero-row expansions
                (with NULL in the KEY, INDEX, and VALUE columns).
            recursive: If ``False``, only the element referenced by ``path`` is expanded.
                Otherwise, the expansion is performed for all sub-elements recursively.
            mode: Specifies which types should be flattened "OBJECT", "ARRAY", or "BOTH".

        Returns:
            A new :class:`DataFrame` that has the flattened new columns and new rows from the compound data.

        Example::

            >>> from snowflake.snowpark.functions import lit, parse_json
            >>> session.flatten(parse_json(lit('{"a":[1,2]}')), path="a", outer=False, recursive=False, mode="BOTH").show()
            -------------------------------------------------------
            |"SEQ"  |"KEY"  |"PATH"  |"INDEX"  |"VALUE"  |"THIS"  |
            -------------------------------------------------------
            |1      |NULL   |a[0]    |0        |1        |[       |
            |       |       |        |         |         |  1,    |
            |       |       |        |         |         |  2     |
            |       |       |        |         |         |]       |
            |1      |NULL   |a[1]    |1        |2        |[       |
            |       |       |        |         |         |  1,    |
            |       |       |        |         |         |  2     |
            |       |       |        |         |         |]       |
            -------------------------------------------------------
            <BLANKLINE>

        See Also:
            - :meth:`DataFrame.flatten`, which creates a new :class:`DataFrame` by exploding a VARIANT column of an existing :class:`DataFrame`.
            - :meth:`Session.table_function`, which can be used for any Snowflake table functions, including ``flatten``.
        """

        check_flatten_mode(mode)

        # AST.
        stmt = None
        if _emit_ast:
            stmt = self._ast_batch.assign()
            expr = with_src_position(stmt.expr.sp_flatten, stmt)
            build_expr_from_python_val(expr.input, input)
            if path is not None:
                expr.path.value = path
            expr.outer = outer
            expr.recursive = recursive
            if mode.upper() == "OBJECT":
                expr.mode.sp_flatten_mode_object = True
            elif mode.upper() == "ARRAY":
                expr.mode.sp_flatten_mode_array = True
            else:
                expr.mode.sp_flatten_mode_both = True

        if isinstance(self._conn, MockServerConnection):
            if self._conn._suppress_not_implemented_error:
                return None
            else:
                self._conn.log_not_supported_error(
                    external_feature_name="Session.flatten",
                    raise_error=NotImplementedError,
                )
        if isinstance(input, str):
            input = col(input)
        df = DataFrame(
            self,
            TableFunctionRelation(
                FlattenFunction(input._expression, path, outer, recursive, mode)
            ),
            _ast_stmt=stmt,
        )
        set_api_call_source(df, "Session.flatten")
        return df

    def query_history(
<<<<<<< HEAD
        self, include_describe: bool = False, include_thread_id: bool = False
=======
        self,
        include_describe: bool = False,
        include_thread_id: bool = False,
        include_error: bool = False,
>>>>>>> d0eead29
    ) -> QueryHistory:
        """Create an instance of :class:`QueryHistory` as a context manager to record queries that are pushed down to the Snowflake database.

        Args:
            include_describe: Include query notifications for describe queries
            include_thread_id: Include thread id where queries are called
<<<<<<< HEAD
=======
            include_error: record queries that have error during execution
>>>>>>> d0eead29

        >>> with session.query_history(True) as query_history:
        ...     df = session.create_dataframe([[1, 2], [3, 4]], schema=["a", "b"])
        ...     df = df.filter(df.a == 1)
        ...     res = df.collect()
        >>> assert len(query_history.queries) == 2
        >>> assert query_history.queries[0].is_describe
        >>> assert not query_history.queries[1].is_describe
        """
<<<<<<< HEAD
        query_listener = QueryHistory(self, include_describe, include_thread_id)
=======
        query_listener = QueryHistory(
            self, include_describe, include_thread_id, include_error
        )
>>>>>>> d0eead29
        self._conn.add_query_listener(query_listener)
        return query_listener

    def ast_listener(self, include_failures: bool = False) -> AstListener:
        """
        Creates an instance of :class:`AstListener` as a context manager to capture ast batches flushed.
        Returns: AstListener instance holding base64 encoded batches.

        Args:
            include_failures: Include ast objects that may have failed previous execution.
        """
        al = AstListener(self, include_failures)
        self._conn.add_query_listener(al)
        return al

    def _table_exists(self, raw_table_name: Iterable[str]):
        """ """
        # implementation based upon: https://docs.snowflake.com/en/sql-reference/name-resolution.html
        qualified_table_name = list(raw_table_name)
        if len(qualified_table_name) == 1:
            # name in the form of "table"
            tables = self._run_query(
                f"show tables like '{strip_double_quotes_in_like_statement_in_table_name(qualified_table_name[0])}'"
            )
        elif len(qualified_table_name) == 2:
            # name in the form of "schema.table" omitting database
            # schema: qualified_table_name[0]
            # table: qualified_table_name[1]
            tables = self._run_query(
                f"show tables like '{strip_double_quotes_in_like_statement_in_table_name(qualified_table_name[1])}' in schema {qualified_table_name[0]}"
            )
        elif len(qualified_table_name) == 3:
            # name in the form of "database.schema.table"
            # database: qualified_table_name[0]
            # schema: qualified_table_name[1]
            # table: qualified_table_name[2]
            # special case:  (''<database_name>..<object_name>''), by following
            # https://docs.snowflake.com/en/sql-reference/name-resolution#resolution-when-schema-omitted-double-dot-notation
            # The two dots indicate that the schema name is not specified.
            # The PUBLIC default schema is always referenced.
            condition = (
                f"schema {qualified_table_name[0]}.PUBLIC"
                if qualified_table_name[1] == ""
                else f"schema {qualified_table_name[0]}.{qualified_table_name[1]}"
            )
            tables = self._run_query(
                f"show tables like '{strip_double_quotes_in_like_statement_in_table_name(qualified_table_name[2])}' in {condition}"
            )
        else:
            # we do not support len(qualified_table_name) > 3 for now
            raise SnowparkClientExceptionMessages.GENERAL_INVALID_OBJECT_NAME(
                ".".join(raw_table_name)
            )

        return tables is not None and len(tables) > 0

    def _explain_query(self, query: str) -> Optional[str]:
        try:
            return self._run_query(f"explain using text {query}")[0][0]
        # return None for queries which can't be explained
        except ProgrammingError:
            _logger.warning("query `%s` cannot be explained", query)
            return None

    createDataFrame = create_dataframe<|MERGE_RESOLUTION|>--- conflicted
+++ resolved
@@ -21,10 +21,7 @@
 from typing import (
     TYPE_CHECKING,
     Any,
-<<<<<<< HEAD
     Callable,
-=======
->>>>>>> d0eead29
     Dict,
     List,
     Literal,
@@ -105,12 +102,9 @@
     PythonObjJSONEncoder,
     TempObjectType,
     calculate_checksum,
-<<<<<<< HEAD
     check_flatten_mode,
-=======
     create_rlock,
     create_thread_local,
->>>>>>> d0eead29
     deprecated,
     escape_quotes,
     experimental,
@@ -126,13 +120,9 @@
     normalize_local_file,
     normalize_remote_file_or_dir,
     parse_positional_args_to_list,
-<<<<<<< HEAD
     parse_positional_args_to_list_variadic,
     private_preview,
     publicapi,
-=======
-    private_preview,
->>>>>>> d0eead29
     quote_name,
     random_name_for_temp_object,
     strip_double_quotes_in_like_statement_in_table_name,
@@ -252,12 +242,9 @@
 _PYTHON_SNOWPARK_AUTO_CLEAN_UP_TEMP_TABLE_ENABLED = (
     "PYTHON_SNOWPARK_AUTO_CLEAN_UP_TEMP_TABLE_ENABLED"
 )
-<<<<<<< HEAD
-=======
 _PYTHON_SNOWPARK_REDUCE_DESCRIBE_QUERY_ENABLED = (
     "PYTHON_SNOWPARK_REDUCE_DESCRIBE_QUERY_ENABLED"
 )
->>>>>>> d0eead29
 _PYTHON_SNOWPARK_USE_LARGE_QUERY_BREAKDOWN_OPTIMIZATION = (
     "PYTHON_SNOWPARK_USE_LARGE_QUERY_BREAKDOWN_OPTIMIZATION"
 )
@@ -267,8 +254,6 @@
 _PYTHON_SNOWPARK_LARGE_QUERY_BREAKDOWN_COMPLEXITY_LOWER_BOUND = (
     "PYTHON_SNOWPARK_LARGE_QUERY_BREAKDOWN_COMPLEXITY_LOWER_BOUND"
 )
-<<<<<<< HEAD
-=======
 _PYTHON_SNOWPARK_ENABLE_THREAD_SAFE_SESSION = (
     "PYTHON_SNOWPARK_ENABLE_THREAD_SAFE_SESSION"
 )
@@ -276,20 +261,14 @@
 _PYTHON_SNOWPARK_ENABLE_SCOPED_TEMP_READ_ONLY_TABLE = (
     "PYTHON_SNOWPARK_ENABLE_SCOPED_TEMP_READ_ONLY_TABLE"
 )
->>>>>>> d0eead29
+# AST encoding.
+_PYTHON_SNOWPARK_USE_AST = "PYTHON_SNOWPARK_USE_AST"
+# TODO SNOW-1677514: Add server-side flag and initialize value with it. Add telemetry support for flag.
+_PYTHON_SNOWPARK_USE_AST_DEFAULT_VALUE = False
 # The complexity score lower bound is set to match COMPILATION_MEMORY_LIMIT
 # in Snowflake. This is the limit where we start seeing compilation errors.
 DEFAULT_COMPLEXITY_SCORE_LOWER_BOUND = 10_000_000
 DEFAULT_COMPLEXITY_SCORE_UPPER_BOUND = 12_000_000
-<<<<<<< HEAD
-
-# AST encoding.
-_PYTHON_SNOWPARK_USE_AST = "PYTHON_SNOWPARK_USE_AST"
-# TODO SNOW-1677514: Add server-side flag and initialize value with it. Add telemetry support for flag.
-_PYTHON_SNOWPARK_USE_AST_DEFAULT_VALUE = False
-
-=======
->>>>>>> d0eead29
 WRITE_PANDAS_CHUNK_SIZE: int = 100000 if is_in_stored_procedure() else None
 
 
@@ -602,15 +581,12 @@
         )
         self._file = FileOperation(self)
         self._lineage = Lineage(self)
-<<<<<<< HEAD
         if isinstance(self._conn, NopConnection):
             self._analyzer = NopAnalyzer(self)
         elif isinstance(self._conn, MockServerConnection):
             self._analyzer = MockAnalyzer(self)
         else:
             self._analyzer = Analyzer(self)
-=======
->>>>>>> d0eead29
         self._sql_simplifier_enabled: bool = (
             self._conn._get_client_side_session_parameter(
                 _PYTHON_SNOWPARK_USE_SQL_SIMPLIFIER_STRING, True
@@ -646,18 +622,13 @@
                 _PYTHON_SNOWPARK_ENABLE_QUERY_COMPILATION_STAGE, False
             )
         )
-
-<<<<<<< HEAD
-        self._ast_enabled: bool = self._conn._get_client_side_session_parameter(
-            _PYTHON_SNOWPARK_USE_AST, _PYTHON_SNOWPARK_USE_AST_DEFAULT_VALUE
-        )
-
-=======
->>>>>>> d0eead29
         self._large_query_breakdown_enabled: bool = (
             self._conn._get_client_side_session_parameter(
                 _PYTHON_SNOWPARK_USE_LARGE_QUERY_BREAKDOWN_OPTIMIZATION, False
             )
+        )
+        self._ast_enabled: bool = self._conn._get_client_side_session_parameter(
+            _PYTHON_SNOWPARK_USE_AST, _PYTHON_SNOWPARK_USE_AST_DEFAULT_VALUE
         )
         # The complexity score lower bound is set to match COMPILATION_MEMORY_LIMIT
         # in Snowflake. This is the limit where we start seeing compilation errors.
@@ -671,9 +642,6 @@
                 DEFAULT_COMPLEXITY_SCORE_UPPER_BOUND,
             ),
         )
-<<<<<<< HEAD
-=======
-
         self._thread_store = create_thread_local(
             self._conn._thread_safe_session_enabled
         )
@@ -688,17 +656,13 @@
         # of SnowflakePlan or Selectable objects
         self._plan_lock = create_rlock(self._conn._thread_safe_session_enabled)
 
->>>>>>> d0eead29
         self._custom_package_usage_config: Dict = {}
         self._conf = self.RuntimeConfig(self, options or {})
         self._runtime_version_from_requirement: str = None
         self._temp_table_auto_cleaner: TempTableAutoCleaner = TempTableAutoCleaner(self)
         self._sp_profiler = StoredProcedureProfiler(session=self)
-<<<<<<< HEAD
 
         self._ast_batch = AstBatch(self)
-=======
->>>>>>> d0eead29
 
         _logger.info("Snowpark Session information: %s", self._session_info)
 
@@ -866,8 +830,6 @@
         return self._large_query_breakdown_complexity_bounds
 
     @property
-<<<<<<< HEAD
-=======
     def reduce_describe_query_enabled(self) -> bool:
         """
         When setting this parameter to ``True``, Snowpark will infer the schema of DataFrame locally if possible,
@@ -880,7 +842,6 @@
         return self._reduce_describe_query_enabled
 
     @property
->>>>>>> d0eead29
     def custom_package_usage_config(self) -> Dict:
         """Get or set configuration parameters related to usage of custom Python packages in Snowflake.
 
@@ -1045,52 +1006,11 @@
             self._conn._telemetry_client.send_reduce_describe_query_telemetry(
                 self._session_id, value
             )
-<<<<<<< HEAD
-            self._auto_clean_up_temp_table_enabled = value
-=======
             self._reduce_describe_query_enabled = value
->>>>>>> d0eead29
         else:
             raise ValueError(
                 "value for reduce_describe_query_enabled must be True or False!"
             )
-
-    @large_query_breakdown_enabled.setter
-    @experimental_parameter(version="1.22.0")
-    def large_query_breakdown_enabled(self, value: bool) -> None:
-        """Set the value for large_query_breakdown_enabled. When enabled, the client will
-        automatically detect large query plans and break them down into smaller partitions,
-        materialize the partitions, and then combine them to execute the query to improve
-        overall performance.
-        """
-
-        if value in [True, False]:
-            self._conn._telemetry_client.send_large_query_breakdown_telemetry(
-                self._session_id, value
-            )
-            self._large_query_breakdown_enabled = value
-        else:
-            raise ValueError(
-                "value for large_query_breakdown_enabled must be True or False!"
-            )
-
-    @large_query_breakdown_complexity_bounds.setter
-    def large_query_breakdown_complexity_bounds(self, value: Tuple[int, int]) -> None:
-        """Set the lower and upper bounds for the complexity score used in large query breakdown optimization."""
-
-        if len(value) != 2:
-            raise ValueError(
-                f"Expecting a tuple of two integers. Got a tuple of length {len(value)}"
-            )
-        if value[0] >= value[1]:
-            raise ValueError(
-                f"Expecting a tuple of lower and upper bound with the lower bound less than the upper bound. Got (lower, upper) = ({value[0], value[1]})"
-            )
-        self._conn._telemetry_client.send_large_query_breakdown_update_complexity_bounds(
-            self._session_id, value[0], value[1]
-        )
-
-        self._large_query_breakdown_complexity_bounds = value
 
     @custom_package_usage_config.setter
     @experimental_parameter(version="1.6.0")
@@ -1868,25 +1788,6 @@
         if isinstance(self._conn, MockServerConnection):
             # in local testing we don't resolve the packages, we just return what is added
             errors = []
-<<<<<<< HEAD
-            result_dict = self._packages.copy()
-            for pkg_name, _, pkg_req in package_dict.values():
-                if pkg_name in result_dict and str(pkg_req) != result_dict[pkg_name]:
-                    errors.append(
-                        ValueError(
-                            f"Cannot add package '{str(pkg_req)}' because {result_dict[pkg_name]} "
-                            "is already added."
-                        )
-                    )
-                else:
-                    result_dict[pkg_name] = str(pkg_req)
-            if len(errors) == 1:
-                raise errors[0]
-            elif len(errors) > 0:
-                raise RuntimeError(errors)
-
-            self._packages.update(result_dict)
-=======
             with self._package_lock:
                 result_dict = self._packages
                 for pkg_name, _, pkg_req in package_dict.values():
@@ -1907,7 +1808,6 @@
                 elif len(errors) > 0:
                     raise RuntimeError(errors)
 
->>>>>>> d0eead29
             return list(result_dict.values())
 
         package_table = "information_schema.packages"
@@ -1922,25 +1822,12 @@
         #  'python-dateutil': 'python-dateutil==2.8.2'}
         # Add to packages dictionary. Make a copy of existing packages
         # dictionary to avoid modifying it during intermediate steps.
-<<<<<<< HEAD
-        result_dict = (
-            existing_packages_dict.copy() if existing_packages_dict is not None else {}
-        )
-
-        # Retrieve list of dependencies that need to be added
-        dependency_packages = self._get_dependency_packages(
-            package_dict,
-            validate_package,
-            package_table,
-            result_dict,
-            statement_params=statement_params,
-        )
-=======
         with self._package_lock:
             result_dict = (
-                existing_packages_dict if existing_packages_dict is not None else {}
-            )
->>>>>>> d0eead29
+                existing_packages_dict.copy()
+                if existing_packages_dict is not None
+                else {}
+            )
 
             # Retrieve list of dependencies that need to be added
             dependency_packages = self._get_dependency_packages(
@@ -1975,17 +1862,9 @@
             if include_pandas:
                 extra_modules.append("pandas")
 
-<<<<<<< HEAD
-        if existing_packages_dict is not None:
-            existing_packages_dict.update(result_dict)
-        return list(result_dict.values()) + self._get_req_identifiers_list(
-            extra_modules, result_dict
-        )
-=======
             return list(result_dict.values()) + self._get_req_identifiers_list(
                 extra_modules, result_dict
             )
->>>>>>> d0eead29
 
     def _upload_unsupported_packages(
         self,
@@ -2782,20 +2661,6 @@
             Therefore, if you switch database or schema during the session, the stage will not be re-created
             in the new database or schema, and still references the stage in the old database or schema.
         """
-<<<<<<< HEAD
-        if not self._session_stage:
-            full_qualified_stage_name = self.get_fully_qualified_name_if_possible(
-                random_name_for_temp_object(TempObjectType.STAGE)
-            )
-            self._run_query(
-                f"create {get_temp_type_for_object(self._use_scoped_temp_objects, True)} \
-                stage if not exists {full_qualified_stage_name}",
-                is_ddl_on_temp_object=True,
-                statement_params=statement_params,
-            )
-            # set the value after running the query to ensure atomicity
-            self._session_stage = full_qualified_stage_name
-=======
         with self._lock:
             if not self._session_stage:
                 full_qualified_stage_name = self.get_fully_qualified_name_if_possible(
@@ -2809,7 +2674,6 @@
                 )
                 # set the value after running the query to ensure atomicity
                 self._session_stage = full_qualified_stage_name
->>>>>>> d0eead29
         return f"{STAGE_PREFIX}{self._session_stage}"
 
     def _write_modin_pandas_helper(
@@ -2910,10 +2774,7 @@
         overwrite: bool = False,
         table_type: Literal["", "temp", "temporary", "transient"] = "",
         use_logical_type: Optional[bool] = None,
-<<<<<<< HEAD
         _emit_ast: bool = True,
-=======
->>>>>>> d0eead29
         **kwargs: Dict[str, Any],
     ) -> Table:
         """Writes a pandas DataFrame to a table in Snowflake and returns a
@@ -2992,11 +2853,7 @@
             your pandas DataFrame cannot be written to the specified table, an
             exception will be raised.
 
-<<<<<<< HEAD
-            If the dataframe is Snowpark pandas :class:`~modin.pandas.DataFrame`
-=======
             2. If the dataframe is Snowpark pandas :class:`~modin.pandas.DataFrame`
->>>>>>> d0eead29
             or :class:`~modin.pandas.Series`, it will call
             :func:`modin.pandas.DataFrame.to_snowflake <modin.pandas.DataFrame.to_snowflake>`
             or :func:`modin.pandas.Series.to_snowflake <modin.pandas.Series.to_snowflake>`
@@ -4136,24 +3993,17 @@
         return df
 
     def query_history(
-<<<<<<< HEAD
-        self, include_describe: bool = False, include_thread_id: bool = False
-=======
         self,
         include_describe: bool = False,
         include_thread_id: bool = False,
         include_error: bool = False,
->>>>>>> d0eead29
     ) -> QueryHistory:
         """Create an instance of :class:`QueryHistory` as a context manager to record queries that are pushed down to the Snowflake database.
 
         Args:
             include_describe: Include query notifications for describe queries
             include_thread_id: Include thread id where queries are called
-<<<<<<< HEAD
-=======
             include_error: record queries that have error during execution
->>>>>>> d0eead29
 
         >>> with session.query_history(True) as query_history:
         ...     df = session.create_dataframe([[1, 2], [3, 4]], schema=["a", "b"])
@@ -4163,13 +4013,9 @@
         >>> assert query_history.queries[0].is_describe
         >>> assert not query_history.queries[1].is_describe
         """
-<<<<<<< HEAD
-        query_listener = QueryHistory(self, include_describe, include_thread_id)
-=======
         query_listener = QueryHistory(
             self, include_describe, include_thread_id, include_error
         )
->>>>>>> d0eead29
         self._conn.add_query_listener(query_listener)
         return query_listener
 

--- conflicted
+++ resolved
@@ -826,23 +826,11 @@
     def auto_clean_up_temp_table_enabled(self, value: bool) -> None:
         """Set the value for auto_clean_up_temp_table_enabled"""
         if value in [True, False]:
-<<<<<<< HEAD
             with self._lock:
                 self._conn._telemetry_client.send_auto_clean_up_temp_table_telemetry(
                     self._session_id, value
                 )
                 self._auto_clean_up_temp_table_enabled = value
-                is_alive = self._temp_table_auto_cleaner.is_alive()
-                if value and not is_alive:
-                    self._temp_table_auto_cleaner.start()
-                elif not value and is_alive:
-                    self._temp_table_auto_cleaner.stop()
-=======
-            self._conn._telemetry_client.send_auto_clean_up_temp_table_telemetry(
-                self._session_id, value
-            )
-            self._auto_clean_up_temp_table_enabled = value
->>>>>>> beb5a6cf
         else:
             raise ValueError(
                 "value for auto_clean_up_temp_table_enabled must be True or False!"

#!/usr/bin/env python3
#
# Copyright (c) 2012-2023 Snowflake Computing Inc. All rights reserved.
#

import datetime
import decimal
import importlib
import json
import logging
import os
import platform
import sys
import tempfile
from array import array
from functools import reduce
from logging import getLogger
from threading import RLock
from types import ModuleType
from typing import Any, Dict, List, Literal, Optional, Sequence, Set, Tuple, Union

import cloudpickle
from packaging.requirements import Requirement

from snowflake.connector import ProgrammingError, SnowflakeConnection
from snowflake.connector.options import installed_pandas, pandas
from snowflake.connector.pandas_tools import write_pandas
from snowflake.snowpark._internal.analyzer.analyzer import Analyzer
from snowflake.snowpark._internal.analyzer.analyzer_utils import (
    escape_quotes,
    quote_name,
)
from snowflake.snowpark._internal.analyzer.datatype_mapper import str_to_sql
from snowflake.snowpark._internal.analyzer.expression import Attribute
from snowflake.snowpark._internal.analyzer.select_statement import (
    SelectSnowflakePlan,
    SelectSQL,
    SelectStatement,
    SelectTableFunction,
)
from snowflake.snowpark._internal.analyzer.snowflake_plan import SnowflakePlanBuilder
from snowflake.snowpark._internal.analyzer.snowflake_plan_node import (
    Range,
    SnowflakeValues,
)
from snowflake.snowpark._internal.analyzer.table_function import (
    FlattenFunction,
    GeneratorTableFunction,
    TableFunctionRelation,
)
from snowflake.snowpark._internal.error_message import SnowparkClientExceptionMessages
from snowflake.snowpark._internal.packaging_utils import (
    IMPLICIT_ZIP_FILE_NAME,
    delete_files_belonging_to_packages,
    detect_native_dependencies,
    identify_supported_packages,
    map_python_packages_to_files_and_folders,
    parse_conda_environment_yaml_file,
    parse_requirements_text_file,
    pip_install_packages_to_target_folder,
    zip_directory_contents,
)
from snowflake.snowpark._internal.server_connection import ServerConnection
from snowflake.snowpark._internal.telemetry import set_api_call_source
from snowflake.snowpark._internal.type_utils import (
    ColumnOrName,
    convert_sp_to_sf_type,
    infer_schema,
    infer_type,
    merge_type,
)
from snowflake.snowpark._internal.udf_utils import generate_call_python_sp_sql
from snowflake.snowpark._internal.utils import (
    MODULE_NAME_TO_PACKAGE_NAME_MAP,
    STAGE_PREFIX,
    SUPPORTED_TABLE_TYPES,
    PythonObjJSONEncoder,
    TempObjectType,
    calculate_checksum,
    deprecated,
    generate_random_alphanumeric,
    get_connector_version,
    get_os_name,
    get_python_version,
    get_stage_file_prefix_length,
    get_temp_type_for_object,
    get_version,
    is_in_stored_procedure,
    normalize_remote_file_or_dir,
    parse_positional_args_to_list,
    private_preview,
    random_name_for_temp_object,
    strip_double_quotes_in_like_statement_in_table_name,
    unwrap_single_quote,
    unwrap_stage_location_single_quote,
    validate_object_name,
    warning,
    zip_file_or_directory_to_stream,
)
from snowflake.snowpark.async_job import AsyncJob
from snowflake.snowpark.column import Column
from snowflake.snowpark.context import _use_scoped_temp_objects
from snowflake.snowpark.dataframe import DataFrame
from snowflake.snowpark.dataframe_reader import DataFrameReader
from snowflake.snowpark.exceptions import SnowparkClientException
from snowflake.snowpark.file_operation import FileOperation
from snowflake.snowpark.functions import (
    array_agg,
    builtin,
    col,
    column,
    lit,
    parse_json,
    to_array,
    to_date,
    to_decimal,
    to_geography,
    to_geometry,
    to_object,
    to_time,
    to_timestamp,
    to_variant,
)
from snowflake.snowpark.query_history import QueryHistory
from snowflake.snowpark.row import Row
from snowflake.snowpark.stored_procedure import StoredProcedureRegistration
from snowflake.snowpark.table import Table
from snowflake.snowpark.table_function import (
    TableFunctionCall,
    _create_table_function_expression,
)
from snowflake.snowpark.types import (
    ArrayType,
    DateType,
    DecimalType,
    GeographyType,
    GeometryType,
    MapType,
    StringType,
    StructType,
    TimestampTimeZone,
    TimestampType,
    TimeType,
    VariantType,
    _AtomicType,
)
from snowflake.snowpark.udaf import UDAFRegistration
from snowflake.snowpark.udf import UDFRegistration
from snowflake.snowpark.udtf import UDTFRegistration

# Python 3.8 needs to use typing.Iterable because collections.abc.Iterable is not subscriptable
# Python 3.9 can use both
# Python 3.10 needs to use collections.abc.Iterable because typing.Iterable is removed
if sys.version_info <= (3, 9):
    from typing import Iterable
else:
    from collections.abc import Iterable

_logger = getLogger(__name__)

_session_management_lock = RLock()
_active_sessions: Set["Session"] = set()
_PYTHON_SNOWPARK_USE_SCOPED_TEMP_OBJECTS_STRING = (
    "PYTHON_SNOWPARK_USE_SCOPED_TEMP_OBJECTS"
)
_PYTHON_SNOWPARK_USE_SQL_SIMPLIFIER_STRING = "PYTHON_SNOWPARK_USE_SQL_SIMPLIFIER"
WRITE_PANDAS_CHUNK_SIZE: int = 100000 if is_in_stored_procedure() else None


def _get_active_session() -> Optional["Session"]:
    with _session_management_lock:
        if len(_active_sessions) == 1:
            return next(iter(_active_sessions))
        elif len(_active_sessions) > 1:
            raise SnowparkClientExceptionMessages.MORE_THAN_ONE_ACTIVE_SESSIONS()
        else:
            raise SnowparkClientExceptionMessages.SERVER_NO_DEFAULT_SESSION()


def _get_active_sessions() -> Set["Session"]:
    with _session_management_lock:
        if len(_active_sessions) >= 1:
            return _active_sessions
        else:
            raise SnowparkClientExceptionMessages.SERVER_NO_DEFAULT_SESSION()


def _add_session(session: "Session") -> None:
    with _session_management_lock:
        _active_sessions.add(session)


def _remove_session(session: "Session") -> None:
    with _session_management_lock:
        try:
            _active_sessions.remove(session)
        except KeyError:
            pass


class Session:
    """
    Establishes a connection with a Snowflake database and provides methods for creating DataFrames
    and accessing objects for working with files in stages.

    When you create a :class:`Session` object, you provide connection parameters to establish a
    connection with a Snowflake database (e.g. an account, a user name, etc.). You can
    specify these settings in a dict that associates connection parameters names with values.
    The Snowpark library uses `the Snowflake Connector for Python <https://docs.snowflake.com/en/user-guide/python-connector.html>`_
    to connect to Snowflake. Refer to
    `Connecting to Snowflake using the Python Connector <https://docs.snowflake.com/en/user-guide/python-connector-example.html#connecting-to-snowflake>`_
    for the details of `Connection Parameters <https://docs.snowflake.com/en/user-guide/python-connector-api.html#connect>`_.

    To create a :class:`Session` object from a ``dict`` of connection parameters::

        >>> connection_parameters = {
        ...     "user": "<user_name>",
        ...     "password": "<password>",
        ...     "account": "<account_name>",
        ...     "role": "<role_name>",
        ...     "warehouse": "<warehouse_name>",
        ...     "database": "<database_name>",
        ...     "schema": "<schema_name>",
        ... }
        >>> session = Session.builder.configs(connection_parameters).create() # doctest: +SKIP

    To create a :class:`Session` object from an existing Python Connector connection::

        >>> session = Session.builder.configs({"connection": <your python connector connection>}).create() # doctest: +SKIP

    :class:`Session` contains functions to construct a :class:`DataFrame` like :meth:`table`,
    :meth:`sql` and :attr:`read`, etc.

    A :class:`Session` object is not thread-safe.
    """

    class RuntimeConfig:
        def __init__(self, session: "Session", conf: Dict[str, Any]) -> None:
            self._session = session
            self._conf = {
                "use_constant_subquery_alias": True,
                "flatten_select_after_filter_and_orderby": True,
            }  # For config that's temporary/to be removed soon
            for key, val in conf.items():
                if self.is_mutable(key):
                    self.set(key, val)

        def get(self, key: str, default=None) -> Any:
            if hasattr(Session, key):
                return getattr(self._session, key)
            if hasattr(self._session._conn._conn, key):
                return getattr(self._session._conn._conn, key)
            return self._conf.get(key, default)

        def is_mutable(self, key: str) -> bool:
            if hasattr(Session, key) and isinstance(getattr(Session, key), property):
                return getattr(Session, key).fset is not None
            if hasattr(SnowflakeConnection, key) and isinstance(
                getattr(SnowflakeConnection, key), property
            ):
                return getattr(SnowflakeConnection, key).fset is not None
            return key in self._conf

        def set(self, key: str, value: Any) -> None:
            if self.is_mutable(key):
                if hasattr(Session, key):
                    setattr(self._session, key, value)
                if hasattr(SnowflakeConnection, key):
                    setattr(self._session._conn._conn, key, value)
                if key in self._conf:
                    self._conf[key] = value
            else:
                raise AttributeError(
                    f'Configuration "{key}" does not exist or is not mutable in runtime'
                )

    class SessionBuilder:
        """
        Provides methods to set connection parameters and create a :class:`Session`.
        """

        def __init__(self) -> None:
            self._options = {}

        def _remove_config(self, key: str) -> "Session.SessionBuilder":
            """Only used in test."""
            self._options.pop(key, None)
            return self

        def config(self, key: str, value: Union[int, str]) -> "Session.SessionBuilder":
            """
            Adds the specified connection parameter to the :class:`SessionBuilder` configuration.
            """
            self._options[key] = value
            return self

        def configs(
            self, options: Dict[str, Union[int, str]]
        ) -> "Session.SessionBuilder":
            """
            Adds the specified :class:`dict` of connection parameters to
            the :class:`SessionBuilder` configuration.

            Note:
                Calling this method overwrites any existing connection parameters
                that you have already set in the SessionBuilder.
            """
            self._options = {**self._options, **options}
            return self

        def create(self) -> "Session":
            """Creates a new Session."""
            session = self._create_internal(self._options.get("connection"))
            return session

        def getOrCreate(self) -> "Session":
            """Gets the last created session or creates a new one if needed."""
            try:
                return _get_active_session()
            except SnowparkClientException as ex:
                if ex.error_code == "1403":  # No session, ok lets create one
                    return self.create()
                else:  # Any other reason...
                    raise ex

        def _create_internal(
            self, conn: Optional[SnowflakeConnection] = None
        ) -> "Session":
            # Set paramstyle to qmark by default to be consistent with previous behavior
            if "paramstyle" not in self._options:
                self._options["paramstyle"] = "qmark"
            new_session = Session(
                ServerConnection({}, conn) if conn else ServerConnection(self._options),
                self._options,
            )

            if "password" in self._options:
                self._options["password"] = None
            _add_session(new_session)
            return new_session

        def __get__(self, obj, objtype=None):
            return Session.SessionBuilder()

    #: Returns a builder you can use to set configuration properties
    #: and create a :class:`Session` object.
    builder: SessionBuilder = SessionBuilder()

    def __init__(
        self, conn: ServerConnection, options: Optional[Dict[str, Any]] = None
    ) -> None:
        if len(_active_sessions) >= 1 and is_in_stored_procedure():
            raise SnowparkClientExceptionMessages.DONT_CREATE_SESSION_IN_SP()
        self._conn = conn
        self._query_tag = None
        self._import_paths: Dict[str, Tuple[Optional[str], Optional[str]]] = {}
        self._packages: Dict[str, str] = {}
        self._session_id = self._conn.get_session_id()
        self._session_info = f"""
"version" : {get_version()},
"python.version" : {get_python_version()},
"python.connector.version" : {get_connector_version()},
"python.connector.session.id" : {self._session_id},
"os.name" : {get_os_name()}
"""
        self._session_stage = random_name_for_temp_object(TempObjectType.STAGE)
        self._stage_created = False
        self._udf_registration = UDFRegistration(self)
        self._udtf_registration = UDTFRegistration(self)
        self._udaf_registration = UDAFRegistration(self)
        self._sp_registration = StoredProcedureRegistration(self)
        self._plan_builder = SnowflakePlanBuilder(self)
        self._last_action_id = 0
        self._last_canceled_id = 0
        self._use_scoped_temp_objects: bool = (
            _use_scoped_temp_objects
            and self._get_client_side_session_parameter(
                _PYTHON_SNOWPARK_USE_SCOPED_TEMP_OBJECTS_STRING, True
            )
        )
        self._file = FileOperation(self)
        self._analyzer = Analyzer(self)
        self._sql_simplifier_enabled: bool = self._get_client_side_session_parameter(
            _PYTHON_SNOWPARK_USE_SQL_SIMPLIFIER_STRING, True
        )
        self._custom_packages_upload_enabled: bool = False
        self._conf = self.RuntimeConfig(self, options or {})
        self._tmpdir_handler: Optional[tempfile.TemporaryDirectory] = None
        self._runtime_version_from_requirement: str = None

        _logger.info("Snowpark Session information: %s", self._session_info)

    def __enter__(self):
        return self

    def __exit__(self, exc_type, exc_val, exc_tb):
        self.close()

    def __str__(self):
        return (
            f"<{self.__class__.__module__}.{self.__class__.__name__}: account={self.get_current_account()}, "
            f"role={self.get_current_role()}, database={self.get_current_database()}, "
            f"schema={self.get_current_schema()}, warehouse={self.get_current_warehouse()}>"
        )

    def _generate_new_action_id(self) -> int:
        self._last_action_id += 1
        return self._last_action_id

    def close(self) -> None:
        """Close this session."""
        if self._tmpdir_handler:
            self._tmpdir_handler.cleanup()
        if is_in_stored_procedure():
            raise SnowparkClientExceptionMessages.DONT_CLOSE_SESSION_IN_SP()
        try:
            if self._conn.is_closed():
                _logger.debug(
                    "No-op because session %s had been previously closed.",
                    self._session_id,
                )
            else:
                _logger.info("Closing session: %s", self._session_id)
                self.cancel_all()
        except Exception as ex:
            raise SnowparkClientExceptionMessages.SERVER_FAILED_CLOSE_SESSION(str(ex))
        finally:
            try:
                self._conn.close()
                _logger.info("Closed session: %s", self._session_id)
            finally:
                _remove_session(self)

    @property
    def conf(self) -> RuntimeConfig:
        return self._conf

    @property
    def sql_simplifier_enabled(self) -> bool:
        return self._sql_simplifier_enabled

    @property
    def custom_packages_upload_enabled(self) -> bool:
        return self._custom_packages_upload_enabled

    @sql_simplifier_enabled.setter
    def sql_simplifier_enabled(self, value: bool) -> None:
        """Set to ``True`` to use the SQL simplifier.
        The generated SQLs from ``DataFrame`` transformations would have fewer layers of nested queries if the SQL simplifier is enabled."""
        self._conn._telemetry_client.send_sql_simplifier_telemetry(
            self._session_id, value
        )
        try:
            self._conn._cursor.execute(
                f"alter session set {_PYTHON_SNOWPARK_USE_SQL_SIMPLIFIER_STRING} = {value}"
            )
        except Exception:
            pass
        self._sql_simplifier_enabled = value

    @custom_packages_upload_enabled.setter
    def custom_packages_upload_enabled(self, value: bool) -> None:
        if value:
            _logger.warning(
                "Parameter 'custom_packages_upload_enabled' is experimental. Do not use it in production!"
            )
        self._custom_packages_upload_enabled = value

    def cancel_all(self) -> None:
        """
        Cancel all action methods that are running currently.
        This does not affect any action methods called in the future.
        """
        _logger.info("Canceling all running queries")
        self._last_canceled_id = self._last_action_id
        self._conn.run_query(f"select system$cancel_all_queries({self._session_id})")

    def get_imports(self) -> List[str]:
        """
        Returns a list of imports added for user defined functions (UDFs).
        This list includes any Python or zip files that were added automatically by the library.
        """
        return list(self._import_paths.keys())

    def add_import(self, path: str, import_path: Optional[str] = None) -> None:
        """
        Registers a remote file in stage or a local file as an import of a user-defined function
        (UDF). The local file can be a compressed file (e.g., zip), a Python file (.py),
        a directory, or any other file resource. You can also find examples in
        :class:`~snowflake.snowpark.udf.UDFRegistration`.

        Args:
            path: The path of a local file or a remote file in the stage. In each case:

                * if the path points to a local file, this file will be uploaded to the
                  stage where the UDF is registered and Snowflake will import the file when
                  executing that UDF.

                * if the path points to a local directory, the directory will be compressed
                  as a zip file and will be uploaded to the stage where the UDF is registered
                  and Snowflake will import the file when executing that UDF.

                * if the path points to a file in a stage, the file will be included in the
                  imports when executing a UDF.

            import_path: The relative Python import path for a UDF.
                If it is not provided or it is None, the UDF will import the package
                directly without any leading package/module. This argument will become
                a no-op if the path  points to a stage file or a non-Python local file.

        Example::

            >>> from snowflake.snowpark.types import IntegerType
            >>> from resources.test_udf_dir.test_udf_file import mod5
            >>> session.add_import("tests/resources/test_udf_dir/test_udf_file.py", import_path="resources.test_udf_dir.test_udf_file")
            >>> mod5_and_plus1_udf = session.udf.register(
            ...     lambda x: mod5(x) + 1,
            ...     return_type=IntegerType(),
            ...     input_types=[IntegerType()]
            ... )
            >>> session.range(1, 8, 2).select(mod5_and_plus1_udf("id")).to_df("col1").collect()
            [Row(COL1=2), Row(COL1=4), Row(COL1=1), Row(COL1=3)]
            >>> session.clear_imports()

        Note:
            1. In favor of the lazy execution, the file will not be uploaded to the stage
            immediately, and it will be uploaded when a UDF is created.

            2. The Snowpark library calculates a sha256 checksum for every file/directory.
            Each file is uploaded to a subdirectory named after the checksum for the
            file in the stage. If there is an existing file or directory, the Snowpark
            library will compare their checksums to determine whether it should be re-uploaded.
            Therefore, after uploading a local file to the stage, if the user makes
            some changes to this file and intends to upload it again, just call this
            function with the file path again, the existing file in the stage will be
            overwritten by the re-uploaded file.

            3. Adding two files with the same file name is not allowed, because UDFs
            can't be created with two imports with the same name.

            4. This method will register the file for all UDFs created later in the current
            session. If you only want to import a file for a specific UDF, you can use
            ``imports`` argument in :func:`functions.udf` or
            :meth:`session.udf.register() <snowflake.snowpark.udf.UDFRegistration.register>`.
        """
        path, checksum, leading_path = self._resolve_import_path(path, import_path)
        self._import_paths[path] = (checksum, leading_path)

    def remove_import(self, path: str) -> None:
        """
        Removes a file in stage or local file from the imports of a user-defined function (UDF).

        Args:
            path: a path pointing to a local file or a remote file in the stage

        Examples::

            >>> session.clear_imports()
            >>> len(session.get_imports())
            0
            >>> session.add_import("tests/resources/test_udf_dir/test_udf_file.py")
            >>> len(session.get_imports())
            1
            >>> session.remove_import("tests/resources/test_udf_dir/test_udf_file.py")
            >>> len(session.get_imports())
            0
        """
        trimmed_path = path.strip()
        abs_path = (
            os.path.abspath(trimmed_path)
            if not trimmed_path.startswith(STAGE_PREFIX)
            else trimmed_path
        )
        if abs_path not in self._import_paths:
            raise KeyError(f"{abs_path} is not found in the existing imports")
        else:
            self._import_paths.pop(abs_path)

    def clear_imports(self) -> None:
        """
        Clears all files in a stage or local files from the imports of a user-defined function (UDF).
        """
        self._import_paths.clear()

    def _resolve_import_path(
        self, path: str, import_path: Optional[str] = None
    ) -> Tuple[str, Optional[str], Optional[str]]:
        trimmed_path = path.strip()
        trimmed_import_path = import_path.strip() if import_path else None

        if not trimmed_path.startswith(STAGE_PREFIX):
            if not os.path.exists(trimmed_path):
                raise FileNotFoundError(f"{trimmed_path} is not found")
            if not os.path.isfile(trimmed_path) and not os.path.isdir(
                trimmed_path
            ):  # pragma: no cover
                # os.path.isfile() returns True when the passed in file is a symlink.
                # So this code might not be reachable. To avoid mistakes, keep it here for now.
                raise ValueError(
                    f"add_import() only accepts a local file or directory, "
                    f"or a file in a stage, but got {trimmed_path}"
                )
            abs_path = os.path.abspath(trimmed_path)

            # convert the Python import path to the file path
            # and extract the leading path, where
            # absolute path = [leading path]/[parsed file path of Python import path]
            if trimmed_import_path is not None:
                # the import path only works for the directory and the Python file
                if os.path.isdir(abs_path):
                    import_file_path = trimmed_import_path.replace(".", os.path.sep)
                elif os.path.isfile(abs_path) and abs_path.endswith(".py"):
                    import_file_path = (
                        f"{trimmed_import_path.replace('.', os.path.sep)}.py"
                    )
                else:
                    import_file_path = None
                if import_file_path:
                    if abs_path.endswith(import_file_path):
                        leading_path = abs_path[: -len(import_file_path)]
                    else:
                        raise ValueError(
                            f"import_path {trimmed_import_path} is invalid "
                            f"because it's not a part of path {abs_path}"
                        )
                else:
                    leading_path = None
            else:
                leading_path = None

            # Include the information about import path to the checksum
            # calculation, so if the import path changes, the checksum
            # will change and the file in the stage will be overwritten.
            return (
                abs_path,
                calculate_checksum(abs_path, additional_info=leading_path),
                leading_path,
            )
        else:
            return trimmed_path, None, None

    def _resolve_imports(
        self,
        stage_location: str,
        udf_level_import_paths: Optional[
            Dict[str, Tuple[Optional[str], Optional[str]]]
        ] = None,
        *,
        statement_params: Optional[Dict[str, str]] = None,
    ) -> List[str]:
        """Resolve the imports and upload local files (if any) to the stage."""
        resolved_stage_files = []
        stage_file_list = self._list_files_in_stage(
            stage_location, statement_params=statement_params
        )
        normalized_stage_location = unwrap_stage_location_single_quote(stage_location)

        import_paths = udf_level_import_paths or self._import_paths
        for path, (prefix, leading_path) in import_paths.items():
            # stage file
            if path.startswith(STAGE_PREFIX):
                resolved_stage_files.append(path)
            else:
                filename = (
                    f"{os.path.basename(path)}.zip"
                    if os.path.isdir(path) or path.endswith(".py")
                    else os.path.basename(path)
                )
                filename_with_prefix = f"{prefix}/{filename}"
                if filename_with_prefix in stage_file_list:
                    _logger.debug(
                        f"{filename} exists on {normalized_stage_location}, skipped"
                    )
                else:
                    # local directory or .py file
                    if os.path.isdir(path) or path.endswith(".py"):
                        with zip_file_or_directory_to_stream(
                            path, leading_path
                        ) as input_stream:
                            self._conn.upload_stream(
                                input_stream=input_stream,
                                stage_location=normalized_stage_location,
                                dest_filename=filename,
                                dest_prefix=prefix,
                                source_compression="DEFLATE",
                                compress_data=False,
                                overwrite=True,
                                is_in_udf=True,
                                skip_upload_on_content_match=True,
                            )
                    # local file
                    else:
                        self._conn.upload_file(
                            path=path,
                            stage_location=normalized_stage_location,
                            dest_prefix=prefix,
                            compress_data=False,
                            overwrite=True,
                            skip_upload_on_content_match=True,
                        )
                resolved_stage_files.append(
                    normalize_remote_file_or_dir(
                        f"{normalized_stage_location}/{filename_with_prefix}"
                    )
                )

        return resolved_stage_files

    def _list_files_in_stage(
        self,
        stage_location: Optional[str] = None,
        *,
        statement_params: Optional[Dict[str, str]] = None,
    ) -> Set[str]:
        normalized = normalize_remote_file_or_dir(
            unwrap_single_quote(stage_location)
            if stage_location
            else self._session_stage
        )
        file_list = (
            self.sql(f"ls {normalized}")
            .select('"name"')
            ._internal_collect_with_tag(statement_params=statement_params)
        )
        prefix_length = get_stage_file_prefix_length(stage_location)
        return {str(row[0])[prefix_length:] for row in file_list}

    def get_packages(self) -> Dict[str, str]:
        """
        Returns a ``dict`` of packages added for user-defined functions (UDFs).
        The key of this ``dict`` is the package name and the value of this ``dict``
        is the corresponding requirement specifier.
        """
        return self._packages.copy()

    def add_packages(
        self,
        *packages: Union[str, ModuleType, Iterable[Union[str, ModuleType]]],
        force_push: bool = False,
    ) -> None:
        """
        Adds third-party packages as dependencies of a user-defined function (UDF).
        Use this method to add packages for UDFs as installing packages using
        `conda <https://docs.conda.io/en/latest/>`_. You can also find examples in
        :class:`~snowflake.snowpark.udf.UDFRegistration`. See details of
        `third-party Python packages in Snowflake <https://docs.snowflake.com/en/developer-guide/udf/python/udf-python-packages.html>`_.

        EXPERIMENTAL: Upon setting `Session.custom_packages_upload_enabled` to True, Pure Python packages that are not available in
        Snowflake will be pip installed locally and made available as an import (via zip file on a remote stage).
        Note that if you wish to use a specific version of pip, you can set the environment variable `PIP_PATH` to your
        pip executable. This feature is experimental and works well on UNIX systems only, do not use it in production!

        Args:
            packages: A `requirement specifier <https://packaging.python.org/en/latest/glossary/#term-Requirement-Specifier>`_,
                a ``module`` object or a list of them for installing the packages. An exception
                will be raised if two conflicting requirement specifiers are provided.
                The syntax of a requirement specifier is defined in full in
                `PEP 508 <https://www.python.org/dev/peps/pep-0508/>`_, but currently only the
                `version matching clause <https://www.python.org/dev/peps/pep-0440/#version-matching>`_ (``==``)
                is supported as a `version specifier <https://packaging.python.org/en/latest/glossary/#term-Version-Specifier>`_
                for this argument. If a ``module`` object is provided, the package will be
                installed with the version in the local environment.
            force_push: Force upload unavailable Python packages which contain native C/C++ code (experimental).

        Example::

            >>> import numpy as np
            >>> from snowflake.snowpark.functions import udf
            >>> import numpy
            >>> import pandas
            >>> import dateutil
            >>> # add numpy with the latest version on Snowflake Anaconda
            >>> # and pandas with the version "1.3.*"
            >>> # and dateutil with the local version in your environment
            >>> session.add_packages("numpy", "pandas==1.4.*", dateutil)
            >>> @udf
            ... def get_package_name_udf() -> list:
            ...     return [numpy.__name__, pandas.__name__, dateutil.__name__]
            >>> session.sql(f"select {get_package_name_udf.name}()").to_df("col1").show()
            ----------------
            |"COL1"        |
            ----------------
            |[             |
            |  "numpy",    |
            |  "pandas",   |
            |  "dateutil"  |
            |]             |
            ----------------
            <BLANKLINE>
            >>> session.clear_packages()

        Note:
            1. This method will add packages for all UDFs created later in the current
            session. If you only want to add packages for a specific UDF, you can use
            ``packages`` argument in :func:`functions.udf` or
            :meth:`session.udf.register() <snowflake.snowpark.udf.UDFRegistration.register>`.

            2. We recommend you to `setup the local environment with Anaconda <https://docs.snowflake.com/en/developer-guide/udf/python/udf-python-packages.html#local-development-and-testing>`_,
            to ensure the consistent experience of a UDF between your local environment
            and the Snowflake server.
        """
        self._resolve_packages(
            parse_positional_args_to_list(*packages),
            self._packages,
            force_push=force_push,
        )

    def remove_package(self, package: str) -> None:
        """
        Removes a third-party package from the dependency list of a user-defined function (UDF).

        Args:
            package: The package name.

        Examples::

            >>> session.clear_packages()
            >>> len(session.get_packages())
            0
            >>> session.add_packages("numpy", "pandas==1.3.5")
            >>> len(session.get_packages())
            2
            >>> session.remove_package("numpy")
            >>> len(session.get_packages())
            1
            >>> session.remove_package("pandas")
            >>> len(session.get_packages())
            0
        """
        package_name = Requirement(package).name.lower().replace("_", "-")
        if package_name in self._packages:
            self._packages.pop(package_name)
        else:
            raise ValueError(f"{package_name} is not in the package list")

    def clear_packages(self) -> None:
        """
        Clears all third-party packages of a user-defined function (UDF).
        """
        self._packages.clear()

    def add_requirements(
        self,
        file_path: str,
        *,
        force_push: bool = False,
    ) -> None:
        """
        Adds a `requirement file <https://pip.pypa.io/en/stable/user_guide/#requirements-files>`_
        that contains a list of packages as dependencies of a user-defined function (UDF). Pure Python packages that
        are not available in Snowflake will be pip installed locally and made available as an import (via zip file
        on a remote stage).

        Note that this function also supports addition of requirements via a `conda environment yaml file <https://conda.io/projects/conda/en/latest/user-guide/tasks/manage-environments.html#create-env-file-manually>_`.

        EXPERIMENTAL: Upon setting `Session.custom_packages_upload_enabled` to True, Pure Python packages that are not available in
        Snowflake will be pip installed locally and made available as an import (via zip file on a remote stage).
        Note that if you wish to use a specific version of pip, you can set the environment variable `PIP_PATH` to your
        pip executable. This feature is experimental and works well on UNIX systems only, do not use it in production!

        Args:
            file_path: The path of a local requirement file.
            force_push: Force upload Python packages with native dependencies (experimental).

        Example::

            >>> from snowflake.snowpark.functions import udf
            >>> import numpy
            >>> import pandas
            >>> # test_requirements.txt contains "numpy" and "pandas"
            >>> session.add_requirements("tests/resources/test_requirements.txt")
            >>> @udf
            ... def get_package_name_udf() -> list:
            ...     return [numpy.__name__, pandas.__name__]
            >>> session.sql(f"select {get_package_name_udf.name}()").to_df("col1").show()
            --------------
            |"COL1"      |
            --------------
            |[           |
            |  "numpy",  |
            |  "pandas"  |
            |]           |
            --------------
            <BLANKLINE>
            >>> session.clear_packages()

        Note:
            1. This method will add packages for all UDFs created later in the current
            session. If you only want to add packages for a specific UDF, you can use
            ``packages`` argument in :func:`functions.udf` or
            :meth:`session.udf.register() <snowflake.snowpark.udf.UDFRegistration.register>`.

            2. We recommend you to `setup the local environment with Anaconda <https://docs.snowflake.com/en/developer-guide/udf/python/udf-python-packages.html#local-development-and-testing>`_,
            to ensure the consistent experience of a UDF between your local environment
            and the Snowflake server.
        """
        if file_path.endswith(".yml") or file_path.endswith(".yaml"):
            packages, runtime_version = parse_conda_environment_yaml_file(file_path)
            self._runtime_version_from_requirement = runtime_version
        else:
            packages, new_imports = parse_requirements_text_file(file_path)
            for import_path in new_imports:
                self.add_import(import_path)
        self.add_packages(
            packages,
            force_push=force_push,
        )

    def _resolve_packages(
        self,
        packages: List[Union[str, ModuleType]],
        existing_packages_dict: Optional[Dict[str, str]] = None,
        validate_package: bool = True,
        include_pandas: bool = False,
        force_push: bool = False,
    ) -> List[str]:
        package_dict = dict()
        for package in packages:
            if isinstance(package, ModuleType):
                package_name = MODULE_NAME_TO_PACKAGE_NAME_MAP.get(
                    package.__name__, package.__name__
                )
                package = f"{package_name}=={importlib.metadata.distribution(package_name).version}"
                use_local_version = True
            else:
                package = package.strip().lower()
                if package.startswith("#"):
                    continue
                use_local_version = False
            package_req = Requirement(package)
            package_name = (
                package
                if not use_local_version and "_" in package
                else package_req.name.lower().replace("_", "-")
            )
            package_dict[package] = (package_name, use_local_version, package_req)

        package_table = "information_schema.packages"
        # TODO: Use the database from fully qualified UDF name
        if not self.get_current_database():
            package_table = f"snowflake.{package_table}"

        valid_packages = (
            {
                p[0]: json.loads(p[1])
                for p in self.table(package_table)
                .filter(
                    (col("language") == "python")
                    & (col("package_name").in_([v[0] for v in package_dict.values()]))
                )
                .group_by("package_name")
                .agg(array_agg("version"))
                ._internal_collect_with_tag()
            }
            if validate_package and package_dict
            else None
        )

        result_dict = (
            existing_packages_dict if existing_packages_dict is not None else {}
        )
        unsupported_packages: List[str] = []
        for package, package_info in package_dict.items():
            package_name, use_local_version, package_req = package_info
            package_version_req = package_req.specifier

            if validate_package:
                if package_name not in valid_packages or (
                        package_version_req and not any(
                    package_version_req.contains(v)
                    for v in valid_packages[package_name]
                )
                ):
                    if is_in_stored_procedure():  # pragma: no cover
                        raise RuntimeError(
                            f"Cannot add package {package_req} because it is not available in Snowflake "
                            f"and it cannot be installed via pip as you are executing this code inside a stored "
                            f"procedure. You can find the directory of these packages and add it via "
                            f"session.add_import(). See details at "
                            f"https://docs.snowflake.com/en/developer-guide/snowpark/python/creating-udfs.html#using-third-party-packages-from-anaconda-in-a-udf."
                        )
                    if (
                        package_name not in valid_packages
                        and not self._is_anaconda_terms_acknowledged()
                    ):
                        raise RuntimeError(
                            f"Cannot add package {package_req} because Anaconda terms must be accepted "
                            "by ORGADMIN to use Anaconda 3rd party packages. Please follow the instructions at "
                            "https://docs.snowflake.com/en/developer-guide/udf/python/udf-python-packages.html#using-third-party-packages-from-anaconda."
                        )
                    if not self.custom_packages_upload_enabled:
                        raise RuntimeError(
                            f"Cannot add package {package_name}{version_text} because it is not available in Snowflake "
                            f"and Session parameter 'custom_packages_upload_enabled' is set to False. To upload these packages, you can "
                            f"set it to True or find the directory of these packages and add it via session.add_import(). See details at "
                            f"https://docs.snowflake.com/en/developer-guide/snowpark/python/creating-udfs.html#using-third-party-packages-from-anaconda-in-a-udf."
                        )
                    unsupported_packages.append(package)
                    continue
                elif not use_local_version:
                    try:
                        package_client_version = importlib.metadata.distribution(
                            package_name
                        ).version
                        if package_client_version not in valid_packages[package_name]:
                            _logger.warning(
                                f"The version of package '{package_name}' in the local environment is "
                                f"{package_client_version}, which does not fit the criteria for the "
                                f"requirement '{package}'. Your UDF might not work when the package version "
                                f"is different between the server and your local environment."
                            )
                    except importlib.metadata.PackageNotFoundError:
                        _logger.warning(
                            f"Package '{package_name}' is not installed in the local environment. "
                            f"Your UDF might not work when the package is installed on the server "
                            f"but not on your local environment."
                        )
                    except Exception as ex:  # pragma: no cover
                        logging.warning(
                            "Failed to get the local distribution of package %s: %s",
                            package_name,
                            ex,
                        )

            if package_name in result_dict:
                if result_dict[package_name] != package:
                    raise ValueError(
                        f"Cannot add package '{package}' because {result_dict[package_name]} "
                        "is already added."
                    )
            else:
                result_dict[package_name] = package

        dependency_packages: Optional[List[Requirement]] = None
        if len(unsupported_packages) != 0:
            _logger.warning(
                f"The following packages are not available in Snowflake: {unsupported_packages}. They "
                f"will be uploaded to session stage."
            )
            if platform.system() == "Windows":
                _logger.warning(
                    "Custom package upload does not work well on Windows currently. Do not use in production!"
                )
            dependency_packages = self._upload_unsupported_packages(
                unsupported_packages, package_table, force_push=force_push
            )

        def get_req_identifiers_list(
            modules: List[Union[str, ModuleType]]
        ) -> List[str]:
            res = []
            for m in modules:
                if isinstance(m, str) and m not in result_dict:
                    res.append(m)
                elif isinstance(m, ModuleType) and m.__name__ not in result_dict:
                    res.append(f"{m.__name__}=={m.__version__}")

            return res

        # Add dependency packages
        if dependency_packages:
            for package in dependency_packages:
                name = package.name
                version = package.specs[0][1] if package.specs else None

                # Add to packages dictionary
                if name in result_dict:
                    if result_dict[name] != str(package):
                        raise ValueError(
                            f"Cannot add dependency package '{name}'{'( version '+version+')' if version else ''} "
                            f"because {result_dict[name]} is already added."
                        )
                else:
                    result_dict[name] = str(package)

        # Always include cloudpickle
        extra_modules = [cloudpickle]
        if include_pandas:
            extra_modules.append("pandas")

        return list(result_dict.values()) + get_req_identifiers_list(extra_modules)

    def _upload_unsupported_packages(
        self,
        packages: List[str],
        package_table: str,
<<<<<<< HEAD
        force_push: bool = False,
    ) -> List[pkg_resources.Requirement]:
=======
        force_push: bool = True,
    ) -> List[Requirement]:
>>>>>>> 6ead2acf
        """
        Uploads a list of Pypi packages, which are unavailable in Snowflake, to session stage.

        Args:
            packages (List[str]): List of package names requested by the user, that are not present in Snowflake.
            package_table (str): Name of Snowflake table containing information about Anaconda packages.
            force_push (bool): Setting it to True implies unsupported Python dependencies with native code will be force
            pushed to stage.

        Returns:
            List[pkg_resources.Requirement]: List of package dependencies (present in Snowflake) that would need to be added
            to the package dictionary.

        Raises:
            RuntimeError: If any failure occurs in the workflow.

        """
        try:
            # Setup a temporary directory and target folder where pip install will take place.
            self._tmpdir_handler = tempfile.TemporaryDirectory()
            tmpdir = self._tmpdir_handler.name
            target = os.path.join(tmpdir, "unsupported_packages")
            if not os.path.exists(target):
                os.makedirs(target)

            pip_install_packages_to_target_folder(packages, target)

            # Create Requirement objects for packages installed, mapped to list of package files and folders.
            downloaded_packages_dict = map_python_packages_to_files_and_folders(target)

            # Fetch valid Snowflake Anaconda versions for all packages installed by pip (if present).
            valid_downloaded_packages = {
                p[0]: json.loads(p[1])
                for p in self.table(package_table)
                .filter(
                    (col("language") == "python")
                    & (
                        col("package_name").in_(
                            [
                                package.name
                                for package in downloaded_packages_dict.keys()
                            ]
                        )
                    )
                )
                .group_by("package_name")
                .agg(array_agg("version"))
                ._internal_collect_with_tag()
            }

            # Detect packages which use native code.
            native_packages = detect_native_dependencies(
                target, downloaded_packages_dict
            )

            # Figure out which dependencies are available in Snowflake, and which native dependencies can be dropped.
            (
                supported_dependencies,
                dropped_dependencies,
                new_dependencies,
            ) = identify_supported_packages(
                list(downloaded_packages_dict.keys()),
                valid_downloaded_packages,
                native_packages,
            )

            if len(native_packages) > 0 and not force_push:
                raise ValueError(
                    "Your code depends on native dependencies, it may not work on Snowflake! Use option `force_push` "
                    "if you wish to proceed with using them anyway"
                )

            # Delete files
            delete_files_belonging_to_packages(
                supported_dependencies + dropped_dependencies,
                downloaded_packages_dict,
                target,
            )

            # Zip and add to stage
            zip_file = f"{IMPLICIT_ZIP_FILE_NAME}_{generate_random_alphanumeric(5)}.zip"
            zip_path = os.path.join(tmpdir, zip_file)
            zip_directory_contents(target, zip_path)

            # TODO: Make this upload non-lazy and allow custom stages / zip path names
            self.add_import(zip_path)
        except Exception as e:
            if self._tmpdir_handler:
                self._tmpdir_handler.cleanup()
            raise RuntimeError(
                f"Unable to auto-upload packages: {packages}, Error: {e} | NOTE: Alternatively, you can find the "
                f"directory of these packages and add it via session.add_import(). See details at "
                f"https://docs.snowflake.com/en/developer-guide/snowpark/python/creating-udfs.html#using"
                f"-third-party-packages-from-anaconda-in-a-udf."
            )

        return supported_dependencies + new_dependencies

    def _is_anaconda_terms_acknowledged(self) -> bool:
        return self._run_query("select system$are_anaconda_terms_acknowledged()")[0][0]

    @property
    def query_tag(self) -> Optional[str]:
        """
        The query tag for this session.

        :getter: Returns the query tag. You can use the query tag to find all queries
            run for this session in the History page of the Snowflake web interface.

        :setter: Sets the query tag. If the input is ``None`` or an empty :class:`str`,
            the session's query_tag will be unset. If the query tag is not set, the default
            will be the call stack when a :class:`DataFrame` method that pushes down the SQL
            query to the Snowflake Database is called. For example, :meth:`DataFrame.collect`,
            :meth:`DataFrame.show`, :meth:`DataFrame.create_or_replace_view` and
            :meth:`DataFrame.create_or_replace_temp_view` will push down the SQL query.
        """
        return self._query_tag

    @query_tag.setter
    def query_tag(self, tag: str) -> None:
        if tag:
            self._conn.run_query(f"alter session set query_tag = {str_to_sql(tag)}")
        else:
            self._conn.run_query("alter session unset query_tag")
        self._query_tag = tag

    def table(self, name: Union[str, Iterable[str]]) -> Table:
        """
        Returns a Table that points the specified table.

        Args:
            name: A string or list of strings that specify the table name or
                fully-qualified object identifier (database name, schema name, and table name).

            Note:
                If your table name contains special characters, use double quotes to mark it like this, ``session.table('"my table"')``.
                For fully qualified names, you need to use double quotes separately like this, ``session.table('"my db"."my schema"."my.table"')``.
                Refer to `Identifier Requirements <https://docs.snowflake.com/en/sql-reference/identifiers-syntax.html>`_.

        Examples::

            >>> df1 = session.create_dataframe([[1, 2], [3, 4]], schema=["a", "b"])
            >>> df1.write.save_as_table("my_table", mode="overwrite", table_type="temporary")
            >>> session.table("my_table").collect()
            [Row(A=1, B=2), Row(A=3, B=4)]
            >>> current_db = session.get_current_database()
            >>> current_schema = session.get_current_schema()
            >>> session.table([current_db, current_schema, "my_table"]).collect()
            [Row(A=1, B=2), Row(A=3, B=4)]
        """

        if not isinstance(name, str) and isinstance(name, Iterable):
            name = ".".join(name)
        validate_object_name(name)
        t = Table(name, self)
        # Replace API call origin for table
        set_api_call_source(t, "Session.table")
        return t

    def table_function(
        self,
        func_name: Union[str, List[str], TableFunctionCall],
        *func_arguments: ColumnOrName,
        **func_named_arguments: ColumnOrName,
    ) -> DataFrame:
        """Creates a new DataFrame from the given snowflake SQL table function.

        References: `Snowflake SQL functions <https://docs.snowflake.com/en/sql-reference/functions-table.html>`_.

        Example 1
            Query a table function by function name:

            >>> from snowflake.snowpark.functions import lit
            >>> session.table_function("split_to_table", lit("split words to table"), lit(" ")).collect()
            [Row(SEQ=1, INDEX=1, VALUE='split'), Row(SEQ=1, INDEX=2, VALUE='words'), Row(SEQ=1, INDEX=3, VALUE='to'), Row(SEQ=1, INDEX=4, VALUE='table')]

        Example 2
            Define a table function variable and query it:

            >>> from snowflake.snowpark.functions import table_function, lit
            >>> split_to_table = table_function("split_to_table")
            >>> session.table_function(split_to_table(lit("split words to table"), lit(" "))).collect()
            [Row(SEQ=1, INDEX=1, VALUE='split'), Row(SEQ=1, INDEX=2, VALUE='words'), Row(SEQ=1, INDEX=3, VALUE='to'), Row(SEQ=1, INDEX=4, VALUE='table')]

        Example 3
            If you want to call a UDTF right after it's registered, the returned ``UserDefinedTableFunction`` is callable:

            >>> from snowflake.snowpark.types import IntegerType, StructField, StructType
            >>> from snowflake.snowpark.functions import udtf, lit
            >>> class GeneratorUDTF:
            ...     def process(self, n):
            ...         for i in range(n):
            ...             yield (i, )
            >>> generator_udtf = udtf(GeneratorUDTF, output_schema=StructType([StructField("number", IntegerType())]), input_types=[IntegerType()])
            >>> session.table_function(generator_udtf(lit(3))).collect()
            [Row(NUMBER=0), Row(NUMBER=1), Row(NUMBER=2)]

        Args:
            func_name: The SQL function name.
            func_arguments: The positional arguments for the SQL function.
            func_named_arguments: The named arguments for the SQL function, if it accepts named arguments.

        Returns:
            A new :class:`DataFrame` with data from calling the table function.

        See Also:
            - :meth:`DataFrame.join_table_function`, which lateral joins an existing :class:`DataFrame` and a SQL function.
            - :meth:`Session.generator`, which is used to instantiate a :class:`DataFrame` using Generator table function.
                Generator functions are not supported with :meth:`Session.table_function`.
        """
        func_expr = _create_table_function_expression(
            func_name, *func_arguments, **func_named_arguments
        )

        if self.sql_simplifier_enabled:
            d = DataFrame(
                self,
                SelectStatement(
                    from_=SelectTableFunction(func_expr, analyzer=self._analyzer),
                    analyzer=self._analyzer,
                ),
            )
        else:
            d = DataFrame(
                self,
                TableFunctionRelation(func_expr),
            )
        set_api_call_source(d, "Session.table_function")
        return d

    def generator(
        self, *columns: Column, rowcount: int = 0, timelimit: int = 0
    ) -> DataFrame:
        """Creates a new DataFrame using the Generator table function.

        References: `Snowflake Generator function <https://docs.snowflake.com/en/sql-reference/functions/generator.html>`_.

        Args:
            columns: List of data generation function that work in tandem with generator table function.
            rowcount: Resulting table with contain ``rowcount`` rows if only this argument is specified. Defaults to 0.
            timelimit: The query runs for ``timelimit`` seconds, generating as many rows as possible within the time frame. The
                exact row count depends on the system speed. Defaults to 0.

        Usage Notes:
                - When both ``rowcount`` and ``timelimit`` are specified, then:

                    + if the ``rowcount`` is reached before the ``timelimit``, the resulting table with contain ``rowcount`` rows.
                    + if the ``timelimit`` is reached before the ``rowcount``, the table will contain as many rows generated within this time.
                - If both ``rowcount`` and ``timelimit`` are not specified, 0 rows will be generated.

        Example 1
            >>> from snowflake.snowpark.functions import seq1, seq8, uniform
            >>> df = session.generator(seq1(1).as_("sequence one"), uniform(1, 10, 2).as_("uniform"), rowcount=3)
            >>> df.show()
            ------------------------------
            |"sequence one"  |"UNIFORM"  |
            ------------------------------
            |0               |3          |
            |1               |3          |
            |2               |3          |
            ------------------------------
            <BLANKLINE>

        Example 2
            >>> df = session.generator(seq8(0), uniform(1, 10, 2), timelimit=1).order_by(seq8(0)).limit(3)
            >>> df.show()
            -----------------------------------
            |"SEQ8(0)"  |"UNIFORM(1, 10, 2)"  |
            -----------------------------------
            |0          |3                    |
            |1          |3                    |
            |2          |3                    |
            -----------------------------------
            <BLANKLINE>

        Returns:
            A new :class:`DataFrame` with data from calling the generator table function.
        """
        if not columns:
            raise ValueError("Columns cannot be empty for generator table function")
        named_args = {}
        if rowcount != 0:
            named_args["rowcount"] = lit(rowcount)._expression
        if timelimit != 0:
            named_args["timelimit"] = lit(timelimit)._expression

        operators = [self._analyzer.analyze(col._expression, {}) for col in columns]
        func_expr = GeneratorTableFunction(args=named_args, operators=operators)

        if self.sql_simplifier_enabled:
            d = DataFrame(
                self,
                SelectStatement(
                    from_=SelectTableFunction(
                        func_expr=func_expr, analyzer=self._analyzer
                    ),
                    analyzer=self._analyzer,
                ),
            )
        else:
            d = DataFrame(
                self,
                TableFunctionRelation(func_expr),
            )
        set_api_call_source(d, "Session.generator")
        return d

    def sql(self, query: str, params: Optional[Sequence[Any]] = None) -> DataFrame:
        """
        Returns a new DataFrame representing the results of a SQL query.
        You can use this method to execute a SQL statement. Note that you still
        need to call :func:`DataFrame.collect` to execute this query in Snowflake.

        Args:
            query: The SQL statement to execute.
            params: binding parameters. We only support qmark bind variables. For more information, check
                https://docs.snowflake.com/en/developer-guide/python-connector/python-connector-example#qmark-or-numeric-binding

        Example::

            >>> # create a dataframe from a SQL query
            >>> df = session.sql("select 1/2")
            >>> # execute the query
            >>> df.collect()
            [Row(1/2=Decimal('0.500000'))]

            >>> # Use params to bind variables
            >>> session.sql("select * from values (?, ?), (?, ?)", params=[1, "a", 2, "b"]).sort("column1").collect()
            [Row(COLUMN1=1, COLUMN2='a'), Row(COLUMN1=2, COLUMN2='b')]
        """
        if self.sql_simplifier_enabled:
            d = DataFrame(
                self,
                SelectStatement(
                    from_=SelectSQL(query, analyzer=self._analyzer, params=params),
                    analyzer=self._analyzer,
                ),
            )
        else:
            d = DataFrame(
                self,
                self._plan_builder.query(query, source_plan=None, params=params),
            )
        set_api_call_source(d, "Session.sql")
        return d

    @property
    def read(self) -> "DataFrameReader":
        """Returns a :class:`DataFrameReader` that you can use to read data from various
        supported sources (e.g. a file in a stage) as a DataFrame."""
        return DataFrameReader(self)

    def _run_query(
        self,
        query: str,
        is_ddl_on_temp_object: bool = False,
        log_on_exception: bool = True,
    ) -> List[Any]:
        return self._conn.run_query(
            query,
            is_ddl_on_temp_object=is_ddl_on_temp_object,
            log_on_exception=log_on_exception,
        )["data"]

    def _get_result_attributes(self, query: str) -> List[Attribute]:
        return self._conn.get_result_attributes(query)

    def get_session_stage(self) -> str:
        """
        Returns the name of the temporary stage created by the Snowpark library
        for uploading and storing temporary artifacts for this session.
        These artifacts include libraries and packages for UDFs that you define
        in this session via :func:`add_import`.
        """
        qualified_stage_name = (
            f"{self.get_fully_qualified_current_schema()}.{self._session_stage}"
        )
        if not self._stage_created:
            self._run_query(
                f"create {get_temp_type_for_object(self._use_scoped_temp_objects, True)} \
                stage if not exists {qualified_stage_name}",
                is_ddl_on_temp_object=True,
            )
            self._stage_created = True
        return f"{STAGE_PREFIX}{qualified_stage_name}"

    def write_pandas(
        self,
        df: "pandas.DataFrame",
        table_name: str,
        *,
        database: Optional[str] = None,
        schema: Optional[str] = None,
        chunk_size: Optional[int] = WRITE_PANDAS_CHUNK_SIZE,
        compression: str = "gzip",
        on_error: str = "abort_statement",
        parallel: int = 4,
        quote_identifiers: bool = True,
        auto_create_table: bool = False,
        create_temp_table: bool = False,
        overwrite: bool = False,
        table_type: Literal["", "temp", "temporary", "transient"] = "",
    ) -> Table:
        """Writes a pandas DataFrame to a table in Snowflake and returns a
        Snowpark :class:`DataFrame` object referring to the table where the
        pandas DataFrame was written to.

        Args:
            df: The pandas DataFrame we'd like to write back.
            table_name: Name of the table we want to insert into.
            database: Database that the table is in. If not provided, the default one will be used.
            schema: Schema that the table is in. If not provided, the default one will be used.
            chunk_size: Number of rows to be inserted once. If not provided, all rows will be dumped once.
                Default to None normally, 100,000 if inside a stored procedure.
            compression: The compression used on the Parquet files: gzip or snappy. Gzip gives supposedly a
                better compression, while snappy is faster. Use whichever is more appropriate.
            on_error: Action to take when COPY INTO statements fail. See details at
                `copy options <https://docs.snowflake.com/en/sql-reference/sql/copy-into-table.html#copy-options-copyoptions>`_.
            parallel: Number of threads to be used when uploading chunks. See details at
                `parallel parameter <https://docs.snowflake.com/en/sql-reference/sql/put.html#optional-parameters>`_.
            quote_identifiers: By default, identifiers, specifically database, schema, table and column names
                (from :attr:`DataFrame.columns`) will be quoted. If set to ``False``, identifiers
                are passed on to Snowflake without quoting, i.e. identifiers will be coerced to uppercase by Snowflake.
            auto_create_table: When true, automatically creates a table to store the passed in pandas DataFrame using the
                passed in ``database``, ``schema``, and ``table_name``. Note: there are usually multiple table configurations that
                would allow you to upload a particular pandas DataFrame successfully. If you don't like the auto created
                table, you can always create your own table before calling this function. For example, auto-created
                tables will store :class:`list`, :class:`tuple` and :class:`dict` as strings in a VARCHAR column.
            create_temp_table: (Deprecated) The to-be-created table will be temporary if this is set to ``True``. Note
                that to avoid breaking changes, currently when this is set to True, it overrides ``table_type``.
            overwrite: Default value is ``False`` and the Pandas DataFrame data is appended to the existing table. If set to ``True`` and if auto_create_table is also set to ``True``,
                then it drops the table. If set to ``True`` and if auto_create_table is set to ``False``,
                then it truncates the table. Note that in both cases (when overwrite is set to ``True``) it will replace the existing
                contents of the table with that of the passed in Pandas DataFrame.
            table_type: The table type of table to be created. The supported values are: ``temp``, ``temporary``,
                        and ``transient``. An empty string means to create a permanent table. Learn more about table
                        types `here <https://docs.snowflake.com/en/user-guide/tables-temp-transient.html>`_.

        Example::

            >>> import pandas as pd
            >>> pandas_df = pd.DataFrame([(1, "Steve"), (2, "Bob")], columns=["id", "name"])
            >>> snowpark_df = session.write_pandas(pandas_df, "write_pandas_table", auto_create_table=True, table_type="temp")
            >>> snowpark_df.sort('"id"').to_pandas()
               id   name
            0   1  Steve
            1   2    Bob

            >>> pandas_df2 = pd.DataFrame([(3, "John")], columns=["id", "name"])
            >>> snowpark_df2 = session.write_pandas(pandas_df2, "write_pandas_table", auto_create_table=False)
            >>> snowpark_df2.sort('"id"').to_pandas()
               id   name
            0   1  Steve
            1   2    Bob
            2   3   John

            >>> pandas_df3 = pd.DataFrame([(1, "Jane")], columns=["id", "name"])
            >>> snowpark_df3 = session.write_pandas(pandas_df3, "write_pandas_table", auto_create_table=False, overwrite=True)
            >>> snowpark_df3.to_pandas()
               id  name
            0   1  Jane

            >>> pandas_df4 = pd.DataFrame([(1, "Jane")], columns=["id", "name"])
            >>> snowpark_df4 = session.write_pandas(pandas_df4, "write_pandas_transient_table", auto_create_table=True, table_type="transient")
            >>> snowpark_df4.to_pandas()
               id  name
            0   1  Jane

        Note:
            Unless ``auto_create_table`` is ``True``, you must first create a table in
            Snowflake that the passed in pandas DataFrame can be written to. If
            your pandas DataFrame cannot be written to the specified table, an
            exception will be raised.
        """
        if create_temp_table:
            warning(
                "write_pandas.create_temp_table",
                "create_temp_table is deprecated. We still respect this parameter when it is True but "
                'please consider using `table_type="temporary"` instead.',
            )
            table_type = "temporary"

        if table_type and table_type.lower() not in SUPPORTED_TABLE_TYPES:
            raise ValueError(
                f"Unsupported table type. Expected table types: {SUPPORTED_TABLE_TYPES}"
            )

        success = None  # forward declaration
        try:
            if quote_identifiers:
                location = (
                    (('"' + database + '".') if database else "")
                    + (('"' + schema + '".') if schema else "")
                    + ('"' + table_name + '"')
                )
            else:
                location = (
                    (database + "." if database else "")
                    + (schema + "." if schema else "")
                    + (table_name)
                )
            success, nchunks, nrows, ci_output = write_pandas(
                self._conn._conn,
                df,
                table_name,
                database=database,
                schema=schema,
                chunk_size=chunk_size,
                compression=compression,
                on_error=on_error,
                parallel=parallel,
                quote_identifiers=quote_identifiers,
                auto_create_table=auto_create_table,
                overwrite=overwrite,
                table_type=table_type,
            )
        except ProgrammingError as pe:
            if pe.msg.endswith("does not exist"):
                raise SnowparkClientExceptionMessages.DF_PANDAS_TABLE_DOES_NOT_EXIST_EXCEPTION(
                    location
                ) from pe
            else:
                raise pe

        if success:
            t = self.table(location)
            set_api_call_source(t, "Session.write_pandas")
            return t
        else:
            raise SnowparkClientExceptionMessages.DF_PANDAS_GENERAL_EXCEPTION(
                str(ci_output)
            )

    def create_dataframe(
        self,
        data: Union[List, Tuple, "pandas.DataFrame"],
        schema: Optional[Union[StructType, List[str]]] = None,
    ) -> DataFrame:
        """Creates a new DataFrame containing the specified values from the local data.

        If creating a new DataFrame from a pandas Dataframe, we will store the pandas
        DataFrame in a temporary table and return a DataFrame pointing to that temporary
        table for you to then do further transformations on. This temporary table will be
        dropped at the end of your session. If you would like to save the pandas DataFrame,
        use the :meth:`write_pandas` method instead.

        Args:
            data: The local data for building a :class:`DataFrame`. ``data`` can only
                be a :class:`list`, :class:`tuple` or pandas DataFrame. Every element in
                ``data`` will constitute a row in the DataFrame.
            schema: A :class:`~snowflake.snowpark.types.StructType` containing names and
                data types of columns, or a list of column names, or ``None``.
                When ``schema`` is a list of column names or ``None``, the schema of the
                DataFrame will be inferred from the data across all rows. To improve
                performance, provide a schema. This avoids the need to infer data types
                with large data sets.

        Examples::

            >>> # create a dataframe with a schema
            >>> from snowflake.snowpark.types import IntegerType, StringType, StructField
            >>> schema = StructType([StructField("a", IntegerType()), StructField("b", StringType())])
            >>> session.create_dataframe([[1, "snow"], [3, "flake"]], schema).collect()
            [Row(A=1, B='snow'), Row(A=3, B='flake')]

            >>> # create a dataframe by inferring a schema from the data
            >>> from snowflake.snowpark import Row
            >>> # infer schema
            >>> session.create_dataframe([1, 2, 3, 4], schema=["a"]).collect()
            [Row(A=1), Row(A=2), Row(A=3), Row(A=4)]
            >>> session.create_dataframe([[1, 2, 3, 4]], schema=["a", "b", "c", "d"]).collect()
            [Row(A=1, B=2, C=3, D=4)]
            >>> session.create_dataframe([[1, 2], [3, 4]], schema=["a", "b"]).collect()
            [Row(A=1, B=2), Row(A=3, B=4)]
            >>> session.create_dataframe([Row(a=1, b=2, c=3, d=4)]).collect()
            [Row(A=1, B=2, C=3, D=4)]
            >>> session.create_dataframe([{"a": 1}, {"b": 2}]).collect()
            [Row(A=1, B=None), Row(A=None, B=2)]

            >>> # create a dataframe from a pandas Dataframe
            >>> import pandas as pd
            >>> session.create_dataframe(pd.DataFrame([(1, 2, 3, 4)], columns=["a", "b", "c", "d"])).collect()
            [Row(a=1, b=2, c=3, d=4)]
        """
        if data is None:
            raise ValueError("data cannot be None.")

        # check the type of data
        if isinstance(data, Row):
            raise TypeError("create_dataframe() function does not accept a Row object.")

        if not isinstance(data, (list, tuple)) and (
            not installed_pandas
            or (installed_pandas and not isinstance(data, pandas.DataFrame))
        ):
            raise TypeError(
                "create_dataframe() function only accepts data as a list, tuple or a pandas DataFrame."
            )

        # check to see if it is a Pandas DataFrame and if so, write that to a temp
        # table and return as a DataFrame
        if installed_pandas and isinstance(data, pandas.DataFrame):
            table_name = escape_quotes(
                random_name_for_temp_object(TempObjectType.TABLE)
            )
            sf_database = self._conn._get_current_parameter("database", quoted=False)
            sf_schema = self._conn._get_current_parameter("schema", quoted=False)

            t = self.write_pandas(
                data,
                table_name,
                database=sf_database,
                schema=sf_schema,
                quote_identifiers=True,
                auto_create_table=True,
                table_type="temporary",
            )
            set_api_call_source(t, "Session.create_dataframe[pandas]")
            return t

        # infer the schema based on the data
        names = None
        if isinstance(schema, StructType):
            new_schema = schema
        else:
            if not data:
                raise ValueError("Cannot infer schema from empty data")
            if isinstance(schema, list):
                names = schema
            new_schema = reduce(
                merge_type,
                (infer_schema(row, names) for row in data),
            )
        if len(new_schema.fields) == 0:
            raise ValueError(
                "The provided schema or inferred schema cannot be None or empty"
            )

        def convert_row_to_list(
            row: Union[Iterable[Any], Any], names: List[str]
        ) -> List:
            row_dict = None
            if row is None:
                row = [None]
            elif isinstance(row, (tuple, list)):
                if not row:
                    row = [None]
                elif getattr(row, "_fields", None):  # Row or namedtuple
                    row_dict = row.as_dict() if isinstance(row, Row) else row._asdict()
            elif isinstance(row, dict):
                row_dict = row.copy()
            else:
                row = [row]

            if row_dict:
                # fill None if the key doesn't exist
                row_dict = {quote_name(k): v for k, v in row_dict.items()}
                return [row_dict.get(name) for name in names]
            else:
                # check the length of every row, which should be same across data
                if len(row) != len(names):
                    raise ValueError(
                        f"{len(names)} fields are required by schema "
                        f"but {len(row)} values are provided. This might be because "
                        f"data consists of rows with different lengths, or mixed rows "
                        f"with column names or without column names"
                    )
                return list(row)

        # always overwrite the column names if they are provided via schema
        if not names:
            names = [f.name for f in new_schema.fields]
        quoted_names = [quote_name(name) for name in names]
        rows = [convert_row_to_list(row, quoted_names) for row in data]

        # get attributes and data types
        attrs, data_types = [], []
        for field, quoted_name in zip(new_schema.fields, quoted_names):
            sf_type = (
                StringType()
                if isinstance(
                    field.datatype,
                    (
                        VariantType,
                        ArrayType,
                        MapType,
                        TimeType,
                        DateType,
                        TimestampType,
                        GeographyType,
                        GeometryType,
                    ),
                )
                else field.datatype
            )
            attrs.append(Attribute(quoted_name, sf_type, field.nullable))
            data_types.append(field.datatype)

        # convert all variant/time/geospatial/array/map data to string
        converted = []
        for row in rows:
            converted_row = []
            for value, data_type in zip(row, data_types):
                if value is None:
                    converted_row.append(None)
                elif isinstance(value, decimal.Decimal) and isinstance(
                    data_type, DecimalType
                ):
                    converted_row.append(value)
                elif isinstance(value, datetime.datetime) and isinstance(
                    data_type, TimestampType
                ):
                    converted_row.append(str(value))
                elif isinstance(value, datetime.time) and isinstance(
                    data_type, TimeType
                ):
                    converted_row.append(str(value))
                elif isinstance(value, datetime.date) and isinstance(
                    data_type, DateType
                ):
                    converted_row.append(str(value))
                elif isinstance(data_type, _AtomicType):  # consider inheritance
                    converted_row.append(value)
                elif isinstance(value, (list, tuple, array)) and isinstance(
                    data_type, ArrayType
                ):
                    converted_row.append(json.dumps(value, cls=PythonObjJSONEncoder))
                elif isinstance(value, dict) and isinstance(data_type, MapType):
                    converted_row.append(json.dumps(value, cls=PythonObjJSONEncoder))
                elif isinstance(data_type, VariantType):
                    converted_row.append(json.dumps(value, cls=PythonObjJSONEncoder))
                elif isinstance(data_type, GeographyType):
                    converted_row.append(value)
                elif isinstance(data_type, GeometryType):
                    converted_row.append(value)
                else:
                    raise TypeError(
                        f"Cannot cast {type(value)}({value}) to {str(data_type)}."
                    )
            converted.append(Row(*converted_row))

        # construct a project statement to convert string value back to variant
        project_columns = []
        for field, name in zip(new_schema.fields, names):
            if isinstance(field.datatype, DecimalType):
                project_columns.append(
                    to_decimal(
                        column(name),
                        field.datatype.precision,
                        field.datatype.scale,
                    ).as_(name)
                )
            elif isinstance(field.datatype, TimestampType):
                tz = field.datatype.tz
                if tz == TimestampTimeZone.NTZ:
                    to_timestamp_func = builtin("to_timestamp_ntz")
                elif tz == TimestampTimeZone.LTZ:
                    to_timestamp_func = builtin("to_timestamp_ltz")
                elif tz == TimestampTimeZone.TZ:
                    to_timestamp_func = builtin("to_timestamp_tz")
                else:
                    to_timestamp_func = to_timestamp
                project_columns.append(to_timestamp_func(column(name)).as_(name))
            elif isinstance(field.datatype, TimeType):
                project_columns.append(to_time(column(name)).as_(name))
            elif isinstance(field.datatype, DateType):
                project_columns.append(to_date(column(name)).as_(name))
            elif isinstance(field.datatype, VariantType):
                project_columns.append(to_variant(parse_json(column(name))).as_(name))
            elif isinstance(field.datatype, GeographyType):
                project_columns.append(to_geography(column(name)).as_(name))
            elif isinstance(field.datatype, GeometryType):
                project_columns.append(to_geometry(column(name)).as_(name))
            elif isinstance(field.datatype, ArrayType):
                project_columns.append(to_array(parse_json(column(name))).as_(name))
            elif isinstance(field.datatype, MapType):
                project_columns.append(to_object(parse_json(column(name))).as_(name))
            else:
                project_columns.append(column(name))

        if self.sql_simplifier_enabled:
            df = DataFrame(
                self,
                SelectStatement(
                    from_=SelectSnowflakePlan(
                        SnowflakeValues(attrs, converted), analyzer=self._analyzer
                    ),
                    analyzer=self._analyzer,
                ),
            ).select(project_columns)
        else:
            df = DataFrame(self, SnowflakeValues(attrs, converted)).select(
                project_columns
            )
        set_api_call_source(df, "Session.create_dataframe[values]")
        return df

    def range(self, start: int, end: Optional[int] = None, step: int = 1) -> DataFrame:
        """
        Creates a new DataFrame from a range of numbers. The resulting DataFrame has
        single column named ``ID``, containing elements in a range from ``start`` to
        ``end`` (exclusive) with the step value ``step``.

        Args:
            start: The start of the range. If ``end`` is not specified,
                ``start`` will be used as the value of ``end``.
            end: The end of the range.
            step: The step of the range.

        Examples::

            >>> session.range(10).collect()
            [Row(ID=0), Row(ID=1), Row(ID=2), Row(ID=3), Row(ID=4), Row(ID=5), Row(ID=6), Row(ID=7), Row(ID=8), Row(ID=9)]
            >>> session.range(1, 10).collect()
            [Row(ID=1), Row(ID=2), Row(ID=3), Row(ID=4), Row(ID=5), Row(ID=6), Row(ID=7), Row(ID=8), Row(ID=9)]
            >>> session.range(1, 10, 2).collect()
            [Row(ID=1), Row(ID=3), Row(ID=5), Row(ID=7), Row(ID=9)]
        """
        range_plan = Range(0, start, step) if end is None else Range(start, end, step)

        if self.sql_simplifier_enabled:
            df = DataFrame(
                self,
                SelectStatement(
                    from_=SelectSnowflakePlan(range_plan, analyzer=self._analyzer),
                    analyzer=self._analyzer,
                ),
            )
        else:
            df = DataFrame(self, range_plan)
        set_api_call_source(df, "Session.range")
        return df

    def create_async_job(self, query_id: str) -> AsyncJob:
        """
        Creates an :class:`AsyncJob` from a query ID.

        See also:
            :class:`AsyncJob`
        """
        if is_in_stored_procedure():  # pragma: no cover
            raise NotImplementedError(
                "Async query is not supported in stored procedure yet"
            )
        return AsyncJob(query_id, None, self)

    def get_current_account(self) -> Optional[str]:
        """
        Returns the name of the current account for the Python connector session attached
        to this session.
        """
        return self._conn._get_current_parameter("account")

    def get_current_database(self) -> Optional[str]:
        """
        Returns the name of the current database for the Python connector session attached
        to this session. See the example in :meth:`table`.
        """
        return self._conn._get_current_parameter("database")

    def get_current_schema(self) -> Optional[str]:
        """
        Returns the name of the current schema for the Python connector session attached
        to this session. See the example in :meth:`table`.
        """
        return self._conn._get_current_parameter("schema")

    def get_fully_qualified_current_schema(self) -> str:
        """Returns the fully qualified name of the current schema for the session."""
        database = self.get_current_database()
        schema = self.get_current_schema()
        if database is None or schema is None:
            missing_item = "DATABASE" if not database else "SCHEMA"
            raise SnowparkClientExceptionMessages.SERVER_CANNOT_FIND_CURRENT_DB_OR_SCHEMA(
                missing_item, missing_item, missing_item
            )
        return database + "." + schema

    def get_current_warehouse(self) -> Optional[str]:
        """
        Returns the name of the warehouse in use for the current session.
        """
        return self._conn._get_current_parameter("warehouse")

    def get_current_role(self) -> Optional[str]:
        """
        Returns the name of the primary role in use for the current session.
        """
        return self._conn._get_current_parameter("role")

    def use_database(self, database: str) -> None:
        """Specifies the active/current database for the session.

        Args:
            database: The database name.
        """
        self._use_object(database, "database")

    def use_schema(self, schema: str) -> None:
        """Specifies the active/current schema for the session.

        Args:
            schema: The schema name.
        """
        self._use_object(schema, "schema")

    def use_warehouse(self, warehouse: str) -> None:
        """Specifies the active/current warehouse for the session.

        Args:
            warehouse: the warehouse name.
        """
        self._use_object(warehouse, "warehouse")

    def use_role(self, role: str) -> None:
        """Specifies the active/current primary role for the session.

        Args:
            role: the role name.
        """
        self._use_object(role, "role")

    def use_secondary_roles(self, roles: Optional[Literal["all", "none"]]) -> None:
        """
        Specifies the active/current secondary roles for the session.
        The currently-active secondary roles set the context that determines whether
        the current user has the necessary privileges to perform SQL actions.

        Args:
            roles: "all" or "none". ``None`` means "none".

        References: `Snowflake command USE SECONDARY ROLES <https://docs.snowflake.com/en/sql-reference/sql/use-secondary-roles.html>`_.
        """
        self._run_query(
            f"use secondary roles {'none' if roles is None else roles.lower()}"
        )

    def _use_object(self, object_name: str, object_type: str) -> None:
        if object_name:
            validate_object_name(object_name)
            self._run_query(f"use {object_type} {object_name}")
        else:
            raise ValueError(f"'{object_type}' must not be empty or None.")

    @property
    def telemetry_enabled(self) -> bool:
        """Controls whether or not the Snowpark client sends usage telemetry to Snowflake.
        This typically includes information like the API calls invoked, libraries used in conjunction with Snowpark,
        and information that will let us better diagnose and fix client side errors.

        The default value is ``True``.

        Example::

            >>> session.telemetry_enabled
            True
            >>> session.telemetry_enabled = False
            >>> session.telemetry_enabled
            False
            >>> session.telemetry_enabled = True
            >>> session.telemetry_enabled
            True
        """
        return self._conn._conn.telemetry_enabled

    @telemetry_enabled.setter
    def telemetry_enabled(self, value):
        # Set both in-band and out-of-band telemetry to True/False
        if value:
            self._conn._conn.telemetry_enabled = True
            self._conn._telemetry_client.telemetry._enabled = True
        else:
            self._conn._conn.telemetry_enabled = False
            self._conn._telemetry_client.telemetry._enabled = False

    @property
    def file(self) -> FileOperation:
        """
        Returns a :class:`FileOperation` object that you can use to perform file operations on stages.
        See details of how to use this object in :class:`FileOperation`.
        """
        return self._file

    @property
    def udf(self) -> UDFRegistration:
        """
        Returns a :class:`udf.UDFRegistration` object that you can use to register UDFs.
        See details of how to use this object in :class:`udf.UDFRegistration`.
        """
        return self._udf_registration

    @property
    def udtf(self) -> UDTFRegistration:
        """
        Returns a :class:`udtf.UDTFRegistration` object that you can use to register UDTFs.
        See details of how to use this object in :class:`udtf.UDTFRegistration`.
        """
        return self._udtf_registration

    @property
    @private_preview(version="1.6.0")
    def udaf(self) -> UDAFRegistration:
        """
        Returns a :class:`udaf.UDAFRegistration` object that you can use to register UDAFs.
        See details of how to use this object in :class:`udaf.UDAFRegistration`.
        """
        return self._udaf_registration

    @property
    def sproc(self) -> StoredProcedureRegistration:
        """
        Returns a :class:`stored_procedure.StoredProcedureRegistration` object that you can use to register stored procedures.
        See details of how to use this object in :class:`stored_procedure.StoredProcedureRegistration`.
        """
        return self._sp_registration

    def _infer_is_return_table(self, sproc_name: str, *args: Any) -> bool:
        try:
            arg_types = [convert_sp_to_sf_type(infer_type(arg)) for arg in args]
            func_signature = f"{sproc_name.upper()}({', '.join(arg_types)})"

            # describe procedure returns two column table with columns - property and value
            # the second row in the sproc_desc is property=returns and value=<return type of procedure>
            # when no procedure of the signature is found, SQL exception is raised
            sproc_desc = self._run_query(f"describe procedure {func_signature}")
            return_type = sproc_desc[1][1]
            return return_type.upper().startswith("TABLE")
        except Exception as exc:
            _logger.warn(
                f"Could not describe procedure {func_signature} due to exception {exc}"
            )
        return False

    def call(
        self,
        sproc_name: str,
        *args: Any,
        statement_params: Optional[Dict[str, Any]] = None,
    ) -> Any:
        """Calls a stored procedure by name.

        Args:
            sproc_name: The name of stored procedure in Snowflake.
            args: Arguments should be basic Python types.
            statement_params: Dictionary of statement level parameters to be set while executing this action.

        Example::

            >>> import snowflake.snowpark
            >>> from snowflake.snowpark.functions import sproc
            >>>
            >>> session.add_packages('snowflake-snowpark-python')
            >>>
            >>> @sproc(name="my_copy_sp", replace=True)
            ... def my_copy(session: snowflake.snowpark.Session, from_table: str, to_table: str, count: int) -> str:
            ...     session.table(from_table).limit(count).write.save_as_table(to_table)
            ...     return "SUCCESS"
            >>> _ = session.sql("create or replace table test_from(test_str varchar) as select randstr(20, random()) from table(generator(rowCount => 100))").collect()
            >>> _ = session.sql("drop table if exists test_to").collect()
            >>> session.call("my_copy_sp", "test_from", "test_to", 10)
            'SUCCESS'
            >>> session.table("test_to").count()
            10

        Example::

            >>> from snowflake.snowpark.dataframe import DataFrame
            >>>
            >>> @sproc(name="my_table_sp", replace=True)
            ... def my_table(session: snowflake.snowpark.Session, x: int, y: int, col1: str, col2: str) -> DataFrame:
            ...     return session.sql(f"select {x} as {col1}, {y} as {col2}")
            >>> session.call("my_table_sp", 1, 2, "a", "b").show()
            -------------
            |"A"  |"B"  |
            -------------
            |1    |2    |
            -------------
            <BLANKLINE>
        """
        return self._call(sproc_name, *args, statement_params=statement_params)

    def _call(
        self,
        sproc_name: str,
        *args: Any,
        statement_params: Optional[Dict[str, Any]] = None,
        is_return_table: Optional[bool] = None,
    ) -> Any:
        """Private implementation of session.call

        Args:
            sproc_name: The name of stored procedure in Snowflake.
            args: Arguments should be basic Python types.
            statement_params: Dictionary of statement level parameters to be set while executing this action.
            is_return_table: When set to a non-null value, it signifies whether the return type of sproc_name
                is a table return type. This skips infer check and returns a dataframe with appropriate sql call.
        """
        validate_object_name(sproc_name)
        df = self.sql(generate_call_python_sp_sql(self, sproc_name, *args))
        set_api_call_source(df, "Session.call")

        if is_return_table is None:
            is_return_table = self._infer_is_return_table(sproc_name, *args)
        if is_return_table:
            return df
        return df.collect(statement_params=statement_params)[0][0]

    @deprecated(
        version="0.7.0",
        extra_warning_text="Use `Session.table_function()` instead.",
        extra_doc_string="Use :meth:`table_function` instead.",
    )
    def flatten(
        self,
        input: ColumnOrName,
        path: Optional[str] = None,
        outer: bool = False,
        recursive: bool = False,
        mode: str = "BOTH",
    ) -> DataFrame:
        """Creates a new :class:`DataFrame` by flattening compound values into multiple rows.

        The new :class:`DataFrame` will consist of the following columns:

            - SEQ
            - KEY
            - PATH
            - INDEX
            - VALUE
            - THIS

        References: `Snowflake SQL function FLATTEN <https://docs.snowflake.com/en/sql-reference/functions/flatten.html>`_.

        Example::

            df = session.flatten(parse_json(lit('{"a":[1,2]}')), "a", False, False, "BOTH")

        Args:
            input: The name of a column or a :class:`Column` instance that will be unseated into rows.
                The column data must be of Snowflake data type VARIANT, OBJECT, or ARRAY.
            path: The path to the element within a VARIANT data structure which needs to be flattened.
                The outermost element is to be flattened if path is empty or ``None``.
            outer: If ``False``, any input rows that cannot be expanded, either because they cannot be accessed in the ``path``
                or because they have zero fields or entries, are completely omitted from the output.
                Otherwise, exactly one row is generated for zero-row expansions
                (with NULL in the KEY, INDEX, and VALUE columns).
            recursive: If ``False``, only the element referenced by ``path`` is expanded.
                Otherwise, the expansion is performed for all sub-elements recursively.
            mode: Specifies which types should be flattened "OBJECT", "ARRAY", or "BOTH".

        Returns:
            A new :class:`DataFrame` that has the flattened new columns and new rows from the compound data.

        Example::

            >>> from snowflake.snowpark.functions import lit, parse_json
            >>> session.flatten(parse_json(lit('{"a":[1,2]}')), path="a", outer=False, recursive=False, mode="BOTH").show()
            -------------------------------------------------------
            |"SEQ"  |"KEY"  |"PATH"  |"INDEX"  |"VALUE"  |"THIS"  |
            -------------------------------------------------------
            |1      |NULL   |a[0]    |0        |1        |[       |
            |       |       |        |         |         |  1,    |
            |       |       |        |         |         |  2     |
            |       |       |        |         |         |]       |
            |1      |NULL   |a[1]    |1        |2        |[       |
            |       |       |        |         |         |  1,    |
            |       |       |        |         |         |  2     |
            |       |       |        |         |         |]       |
            -------------------------------------------------------
            <BLANKLINE>

        See Also:
            - :meth:`DataFrame.flatten`, which creates a new :class:`DataFrame` by exploding a VARIANT column of an existing :class:`DataFrame`.
            - :meth:`Session.table_function`, which can be used for any Snowflake table functions, including ``flatten``.
        """

        mode = mode.upper()
        if mode not in ("OBJECT", "ARRAY", "BOTH"):
            raise ValueError("mode must be one of ('OBJECT', 'ARRAY', 'BOTH')")
        if isinstance(input, str):
            input = col(input)
        df = DataFrame(
            self,
            TableFunctionRelation(
                FlattenFunction(input._expression, path, outer, recursive, mode)
            ),
        )
        set_api_call_source(df, "Session.flatten")
        return df

    def query_history(self) -> QueryHistory:
        """Create an instance of :class:`QueryHistory` as a context manager to record queries that are pushed down to the Snowflake database.

        >>> with session.query_history() as query_history:
        ...     df = session.create_dataframe([[1, 2], [3, 4]], schema=["a", "b"])
        ...     df = df.filter(df.a == 1)
        ...     res = df.collect()
        >>> assert len(query_history.queries) == 1
        """
        query_listener = QueryHistory(self)
        self._conn.add_query_listener(query_listener)
        return query_listener

    def _table_exists(self, raw_table_name: Iterable[str]):
        """ """
        # implementation based upon: https://docs.snowflake.com/en/sql-reference/name-resolution.html
        qualified_table_name = list(raw_table_name)
        if len(qualified_table_name) == 1:
            # name in the form of "table"
            tables = self._run_query(
                f"show tables like '{strip_double_quotes_in_like_statement_in_table_name(qualified_table_name[0])}'"
            )
        elif len(qualified_table_name) == 2:
            # name in the form of "schema.table" omitting database
            # schema: qualified_table_name[0]
            # table: qualified_table_name[1]
            tables = self._run_query(
                f"show tables like '{strip_double_quotes_in_like_statement_in_table_name(qualified_table_name[1])}' in schema {qualified_table_name[0]}"
            )
        elif len(qualified_table_name) == 3:
            # name in the form of "database.schema.table"
            # database: qualified_table_name[0]
            # schema: qualified_table_name[1]
            # table: qualified_table_name[2]
            # special case:  (''<database_name>..<object_name>''), by following
            # https://docs.snowflake.com/en/sql-reference/name-resolution#resolution-when-schema-omitted-double-dot-notation
            # The two dots indicate that the schema name is not specified.
            # The PUBLIC default schema is always referenced.
            condition = (
                f"schema {qualified_table_name[0]}.PUBLIC"
                if qualified_table_name[1] == ""
                else f"schema {qualified_table_name[0]}.{qualified_table_name[1]}"
            )
            tables = self._run_query(
                f"show tables like '{strip_double_quotes_in_like_statement_in_table_name(qualified_table_name[2])}' in {condition}"
            )
        else:
            # we do not support len(qualified_table_name) > 3 for now
            raise SnowparkClientExceptionMessages.GENERAL_INVALID_OBJECT_NAME(
                ".".join(raw_table_name)
            )

        return tables is not None and len(tables) > 0

    def _explain_query(self, query: str) -> Optional[str]:
        try:
            return self._run_query(f"explain using text {query}")[0][0]
        # return None for queries which can't be explained
        except ProgrammingError:
            _logger.warning("query `%s` cannot be explained", query)
            return None

    def _get_client_side_session_parameter(self, name: str, default_value: Any) -> Any:
        """It doesn't go to Snowflake to retrieve the session parameter.
        Use this only when you know the Snowflake session parameter is sent to the client when a session/connection is created.
        """
        return (
            self._conn._conn._session_parameters.get(name, default_value)
            if self._conn._conn._session_parameters
            else default_value
        )

    createDataFrame = create_dataframe<|MERGE_RESOLUTION|>--- conflicted
+++ resolved
@@ -966,10 +966,11 @@
 
             if validate_package:
                 if package_name not in valid_packages or (
-                        package_version_req and not any(
-                    package_version_req.contains(v)
-                    for v in valid_packages[package_name]
-                )
+                    package_version_req
+                    and not any(
+                        package_version_req.contains(v)
+                        for v in valid_packages[package_name]
+                    )
                 ):
                     if is_in_stored_procedure():  # pragma: no cover
                         raise RuntimeError(
@@ -990,7 +991,7 @@
                         )
                     if not self.custom_packages_upload_enabled:
                         raise RuntimeError(
-                            f"Cannot add package {package_name}{version_text} because it is not available in Snowflake "
+                            f"Cannot add package {package_req} because it is not available in Snowflake "
                             f"and Session parameter 'custom_packages_upload_enabled' is set to False. To upload these packages, you can "
                             f"set it to True or find the directory of these packages and add it via session.add_import(). See details at "
                             f"https://docs.snowflake.com/en/developer-guide/snowpark/python/creating-udfs.html#using-third-party-packages-from-anaconda-in-a-udf."
@@ -1084,13 +1085,8 @@
         self,
         packages: List[str],
         package_table: str,
-<<<<<<< HEAD
         force_push: bool = False,
-    ) -> List[pkg_resources.Requirement]:
-=======
-        force_push: bool = True,
     ) -> List[Requirement]:
->>>>>>> 6ead2acf
         """
         Uploads a list of Pypi packages, which are unavailable in Snowflake, to session stage.
 

#!/usr/bin/env python3
# -*- coding: utf-8 -*-
#
# Copyright (c) 2012-2022 Snowflake Computing Inc. All rights reserved.
#
import datetime
import decimal
import json
import os
from array import array
from functools import reduce
from logging import getLogger
<<<<<<< HEAD
from threading import RLock
from typing import Any, Dict, List, Optional, Set, Tuple, Union
=======
from typing import Any, Dict, Iterable, List, Optional, Set, Tuple, Union
>>>>>>> ec7606ee

import cloudpickle

import snowflake.snowpark  # type: ignore
from snowflake.connector import ProgrammingError, SnowflakeConnection
from snowflake.connector.options import pandas
from snowflake.snowpark._internal.analyzer.analyzer_package import AnalyzerPackage
from snowflake.snowpark._internal.analyzer.sf_attribute import Attribute
from snowflake.snowpark._internal.analyzer.snowflake_plan import (
    SnowflakePlanBuilder,
    SnowflakeValues,
)
from snowflake.snowpark._internal.analyzer.table_function import (
    TableFunctionRelation as SPTableFunctionRelation,
)
from snowflake.snowpark._internal.analyzer_obj import Analyzer
from snowflake.snowpark._internal.error_message import SnowparkClientExceptionMessages
from snowflake.snowpark._internal.plans.logical.basic_logical_operators import Range
from snowflake.snowpark._internal.server_connection import ServerConnection
from snowflake.snowpark._internal.sp_expressions import (
    AttributeReference as SPAttributeReference,
    FlattenFunction as SPFlattenFunction,
)
from snowflake.snowpark._internal.sp_types.types_package import (
    ColumnOrName,
    _infer_schema,
    _merge_type,
)
from snowflake.snowpark._internal.utils import (
    PythonObjJSONEncoder,
    TempObjectType,
    Utils,
)
from snowflake.snowpark._internal.write_pandas import write_pandas
from snowflake.snowpark.dataframe import DataFrame
from snowflake.snowpark.dataframe_reader import DataFrameReader
from snowflake.snowpark.file_operation import FileOperation
from snowflake.snowpark.functions import (
    _create_table_function_expression,
    col,
    column,
    parse_json,
    to_array,
    to_date,
    to_decimal,
    to_object,
    to_time,
    to_timestamp,
    to_variant,
)
from snowflake.snowpark.row import Row
from snowflake.snowpark.table import Table
from snowflake.snowpark.types import (
    ArrayType,
    DateType,
    DecimalType,
    MapType,
    StringType,
    StructType,
    TimestampType,
    TimeType,
    VariantType,
    _AtomicType,
)
from snowflake.snowpark.udf import UDFRegistration

logger = getLogger(__name__)

_session_management_lock = RLock()
_active_sessions = set()  # type: Set["Session"]


def _get_active_session() -> Optional["Session"]:
    with _session_management_lock:
        if len(_active_sessions) == 1:
            return next(iter(_active_sessions))
        elif len(_active_sessions) > 1:
            raise SnowparkClientExceptionMessages.MORE_THAN_ONE_ACTIVE_SESSIONS()
        else:
            raise SnowparkClientExceptionMessages.SERVER_NO_DEFAULT_SESSION()


def _add_session(session: "Session"):
    with _session_management_lock:
        _active_sessions.add(session)


def _remove_session(session: "Session"):
    with _session_management_lock:
        _active_sessions.remove(session)


class Session:
    """
    Establishes a connection with a Snowflake database and provides methods for creating DataFrames
    and accessing objects for working with files in stages.

    When you create a Session object, you provide connection parameters to establish a
    connection with a Snowflake database (e.g. an account, a user name, etc.). You can
    specify these settings in a dict that associates connection parameters names with values.
    The Snowpark library uses `the Snowflake Connector for Python <https://docs.snowflake.com/en/user-guide/python-connector.html>`_
    to connect to Snowflake. Refer to
    `Connecting to Snowflake using the Python Connector <https://docs.snowflake.com/en/user-guide/python-connector-example.html#connecting-to-snowflake>`_
    for the details of `Connection Parameters <https://docs.snowflake.com/en/user-guide/python-connector-api.html#connect>`_.

    To create a Session object from a dict of connection parameters::

        connection_parameters = {
            "user": "<user_name>",
            "password": "<password>",
            "account": "<account_name>",
            "role": "<role_name>",
            "warehouse": "<warehouse_name>",
            "database": <database_name>,
            "schema": <schema1_name>,
        }
        session = Session.builder.configs(connection_parameters).create()

    :class:`Session` contains functions to construct a :class:`DataFrame` like :func:`table`,
    :func:`sql` and :func:`read`.

    A ``Session`` object is not thread-safe.
    """

    class SessionBuilder:
        """
        Provides methods to set connection parameters and create a :class:`Session`.
        """

        def __init__(self):
            self.__options = {}

        def _remove_config(self, key: str) -> "Session.SessionBuilder":
            """Only used in test."""
            self.__options.pop(key, None)
            return self

        def config(self, key: str, value: Union[int, str]) -> "Session.SessionBuilder":
            """
            Adds the specified connection parameter to the SessionBuilder configuration.
            """
            self.__options[key] = value
            return self

        def configs(
            self, options: Dict[str, Union[int, str]]
        ) -> "Session.SessionBuilder":
            """
            Adds the specified :class:`dict` of connection parameters to
            the SessionBuilder configuration.

            Note:
                Calling this method overwrites any existing connection parameters
                that you have already set in the SessionBuilder.
            """
            self.__options = {**self.__options, **options}
            return self

        def create(self) -> "Session":
            """Creates a new Session."""
            return self.__create_internal(conn=None)

        def __create_internal(
            self, conn: Optional[SnowflakeConnection] = None
        ) -> "Session":
            new_session = Session(
                ServerConnection({}, conn) if conn else ServerConnection(self.__options)
            )
            _add_session(new_session)
            return new_session

        def __get__(self, obj, objtype=None):
            return Session.SessionBuilder()

    __STAGE_PREFIX = "@"

    #: Returns a builder you can use to set configuration properties
    #: and create a :class:`Session` object.
    builder: SessionBuilder = SessionBuilder()

    def __init__(self, conn: ServerConnection):
        if len(_active_sessions) >= 1 and next(iter(_active_sessions))._is_stored_proc:
            raise SnowparkClientExceptionMessages.DONT_CREATE_SESSION_IN_SP()
        self._conn = conn
        self.__query_tag = None
        self.__import_paths: Dict[str, Tuple[Optional[str], Optional[str]]] = {}
        self.__cloudpickle_path = {
            os.path.dirname(cloudpickle.__file__): ("cloudpickle", None)
        }
        self.__session_id = self._conn.get_session_id()
        self._session_info = f"""
"version" : {Utils.get_version()},
"python.version" : {Utils.get_python_version()},
"python.connector.version" : {Utils.get_connector_version()},
"python.connector.session.id" : {self.__session_id},
"os.name" : {Utils.get_os_name()}
"""
        self.__session_stage = Utils.random_name_for_temp_object(TempObjectType.STAGE)
        self.__stage_created = False
        self.__udf_registration = None
        self.__plan_builder = SnowflakePlanBuilder(self)

        self.__last_action_id = 0
        self.__last_canceled_id = 0

        self.__file = None

        self._analyzer = Analyzer(self)
        logger.info(f"Python Snowpark Session information: %s", self._session_info)

    def __enter__(self):
        return self

    def __exit__(self, exc_type, exc_val, exc_tb):
        self.close()

    def _generate_new_action_id(self) -> int:
        self.__last_action_id += 1
        return self.__last_action_id

    def close(self) -> None:
        """Close this session."""
        if self._is_stored_proc:
            raise SnowparkClientExceptionMessages.DONT_CLOSE_SESSION_IN_SP()
        try:
            if self._conn.is_closed():
                logger.debug(
                    "No-op because session %s had been previously closed.",
                    self.__session_id,
                )
            else:
                logger.info(f"Closing session: %s", self.__session_id)
                self.cancel_all()
        except Exception as ex:
            raise SnowparkClientExceptionMessages.SERVER_FAILED_CLOSE_SESSION(str(ex))
        finally:
            try:
                self._conn.close()
                logger.info(f"Closed session: %s", self.__session_id)
            finally:
                _remove_session(self)

    def _get_last_canceled_id(self) -> int:
        return self.__last_canceled_id

    def cancel_all(self) -> None:
        """
        Cancel all action methods that are running currently.
        This does not affect any action methods called in the future.
        """
        logger.info("Canceling all running queries")
        self.__last_canceled_id = self.__last_action_id
        self._conn.run_query(f"select system$cancel_all_queries({self.__session_id})")

    def getImports(self) -> List[str]:
        """
        Returns a list of imports added for user defined functions (UDFs).
        This list includes any Python or zip files that were added automatically by the library.
        """
        return list(self.__import_paths.keys())

    def _get_local_imports(self) -> List[str]:
        return [
            dep for dep in self.getImports() if not dep.startswith(self.__STAGE_PREFIX)
        ]

    def addImport(self, path: str, import_path: Optional[str] = None) -> None:
        """
        Registers a remote file in stage or a local file as an import of a user-defined function
        (UDF). The local file can be a compressed file (e.g., zip), a Python file (.py),
        a directory, or any other file resource.

        Args:
            path: The path of a local file or a remote file in the stage. In each case:

                * if the path points to a local file, this file will be uploaded to the
                  stage where the UDF is registered and Snowflake will import the file when
                  executing that UDF.

                * if the path points to a local directory, the directory will be compressed
                  as a zip file and will be uploaded to the stage where the UDF is registered
                  and Snowflake will import the file when executing that UDF.

                * if the path points to a file in a stage, the file will be included in the
                  imports when executing a UDF.

            import_path: The relative Python import path for a UDF.
                If it is not provided or it is None, the UDF will import the package
                directly without any leading package/module. This argument will become
                a no-op if the path  points to a stage file or a non-Python local file.

        Examples::

            # import a local file
            session.addImport(“/tmp/my_dir/my_module.py”)
            @udf
            def f():
                from my_module import g
                return g()

            # import a local file with "import_path"
            session.addImport(“/tmp/my_dir/my_module.py”, import_path="my_dir.my_module")
            @udf
            def f():
                from my_dir.my_module import g
                return g()

            # import a stage file
            session.addImport(“@stage/test.py”)

        Note:
            1. In favor of the lazy execution, the file will not be uploaded to the stage
            immediately, and it will be uploaded when a UDF is created.

            2. The Snowpark library calculates an MD5 checksum for every file/directory.
            Each file is uploaded to a subdirectory named after the MD5 checksum for the
            file in the stage. If there is an existing file or directory, the Snowpark
            library will compare their checksums to determine whether it should be re-uploaded.
            Therefore, after uploading a local file to the stage, if the user makes
            some changes to this file and intends to upload it again, just call this
            function with the file path again, the existing file in the stage will be
            overwritten by the re-uploaded file.

            3. Adding two files with the same file name is not allowed, because UDFs
            can't be created with two imports with the same name.

            4. This method will register the file for all UDFs created later in the current
            session. If you only want to import a file for a specific UDF, you can use
            ``imports`` argument in :func:`functions.udf` or
            :meth:`session.udf.register() <snowflake.snowpark.udf.UDFRegistration.register>`.
        """
        path, checksum, leading_path = self._resolve_import_path(path, import_path)
        self.__import_paths[path] = (checksum, leading_path)

    def removeImport(self, path: str) -> None:
        """
        Removes a file in stage or local file from the imports of a user-defined function (UDF).

        Args:
            path: a path pointing to a local file or a remote file in the stage

        Examples::

            session.removeImport(“/tmp/dir1/test.py”)
            session.removeImport(“/tmp/dir1”)
            session.removeImport(“@stage/test.py”)
        """
        trimmed_path = path.strip()
        abs_path = (
            os.path.abspath(trimmed_path)
            if not trimmed_path.startswith(self.__STAGE_PREFIX)
            else trimmed_path
        )
        if abs_path not in self.__import_paths:
            raise KeyError(f"{abs_path} is not found in the existing imports")
        else:
            self.__import_paths.pop(abs_path)

    def clearImports(self) -> None:
        """
        Clears all files in a stage or local files from the imports of a user-defined function (UDF).

        Example::

            session.clearImports()
        """
        self.__import_paths.clear()

    def _resolve_import_path(
        self, path: str, import_path: Optional[str] = None
    ) -> Tuple[str, Optional[str], Optional[str]]:
        trimmed_path = path.strip()
        trimmed_import_path = import_path.strip() if import_path else None

        if not trimmed_path.startswith(self.__STAGE_PREFIX):
            if not os.path.exists(trimmed_path):
                raise FileNotFoundError(f"{trimmed_path} is not found")
            if not os.path.isfile(trimmed_path) and not os.path.isdir(trimmed_path):
                raise ValueError(
                    f"addImport() only accepts a local file or directory, "
                    f"or a file in a stage, but got {trimmed_path}"
                )
            abs_path = os.path.abspath(trimmed_path)

            # convert the Python import path to the file path
            # and extract the leading path, where
            # absolute path = [leading path]/[parsed file path of Python import path]
            if trimmed_import_path is not None:
                # the import path only works for the directory and the Python file
                if os.path.isdir(abs_path):
                    import_file_path = trimmed_import_path.replace(".", os.path.sep)
                elif os.path.isfile(abs_path) and abs_path.endswith(".py"):
                    import_file_path = (
                        f"{trimmed_import_path.replace('.', os.path.sep)}.py"
                    )
                else:
                    import_file_path = None
                if import_file_path:
                    if abs_path.endswith(import_file_path):
                        leading_path = abs_path[: -len(import_file_path)]
                    else:
                        raise ValueError(
                            f"import_path {trimmed_import_path} is invalid "
                            f"because it's not a part of path {abs_path}"
                        )
                else:
                    leading_path = None
            else:
                leading_path = None

            # Include the information about import path to the checksum
            # calculation, so if the import path changes, the checksum
            # will change and the file in the stage will be overwritten.
            return (
                abs_path,
                Utils.calculate_md5(abs_path, additional_info=leading_path),
                leading_path,
            )
        else:
            return trimmed_path, None, None

    def _resolve_imports(
        self,
        stage_location: str,
        udf_level_import_paths: Optional[
            Dict[str, Tuple[Optional[str], Optional[str]]]
        ] = None,
    ) -> List[str]:
        """Resolve the imports and upload local files (if any) to the stage."""
        resolved_stage_files = []
        stage_file_list = self._list_files_in_stage(stage_location)
        normalized_stage_location = Utils.normalize_stage_location(stage_location)

        # always import cloudpickle for non-stored-proc mode
        # TODO(SNOW-500845): Remove importing cloudpickle after it is installed on the server side by default
        import_paths = (
            udf_level_import_paths.copy()
            if udf_level_import_paths
            else self.__import_paths.copy()
        )
        if not self._is_stored_proc:
            import_paths.update(self.__cloudpickle_path)

        for path, (prefix, leading_path) in import_paths.items():
            # stage file
            if path.startswith(self.__STAGE_PREFIX):
                resolved_stage_files.append(path)
            else:
                filename = (
                    f"{os.path.basename(path)}.zip"
                    if os.path.isdir(path) or path.endswith(".py")
                    else os.path.basename(path)
                )
                filename_with_prefix = f"{prefix}/{filename}"
                if filename_with_prefix in stage_file_list:
                    logger.info(
                        f"{filename} exists on {normalized_stage_location}, skipped"
                    )
                else:
                    # local directory or .py file
                    if os.path.isdir(path) or path.endswith(".py"):
                        with Utils.zip_file_or_directory_to_stream(
                            path, leading_path, add_init_py=True
                        ) as input_stream:
                            self._conn.upload_stream(
                                input_stream=input_stream,
                                stage_location=normalized_stage_location,
                                dest_filename=filename,
                                dest_prefix=prefix,
                                source_compression="DEFLATE",
                                compress_data=False,
                                overwrite=True,
                            )
                    # local file
                    else:
                        self._conn.upload_file(
                            path=path,
                            stage_location=normalized_stage_location,
                            dest_prefix=prefix,
                            compress_data=False,
                            overwrite=True,
                        )
                resolved_stage_files.append(
                    f"{normalized_stage_location}/{filename_with_prefix}"
                )

        return resolved_stage_files

    def _list_files_in_stage(self, stage_location: Optional[str] = None) -> Set[str]:
        normalized = Utils.normalize_stage_location(
            stage_location if stage_location else self.__session_stage
        )
        file_list = self.sql(f"ls {normalized}").select('"name"').collect()
        prefix_length = Utils.get_stage_file_prefix_length(normalized)
        return {str(row[0])[prefix_length:] for row in file_list}

    @property
    def query_tag(self) -> Optional[str]:
        """
        The query tag for this session.

        :getter: Returns the query tag. You can use the query tag to find all queries
            run for this session in the History page of the Snowflake web interface.

        :setter: Sets the query tag. If the input is ``None`` or an empty :class:`str`,
            the session's query_tag will be unset. If the query tag is not set, the default
            will be the call stack when a :class:`DataFrame` method that pushes down the SQL
            query to the Snowflake Database is called. For example, :meth:`DataFrame.collect`,
            :meth:`DataFrame.show`, :meth:`DataFrame.createOrReplaceView` and
            :meth:`DataFrame.createOrReplaceTempView` will push down the SQL query.
        """
        return self.__query_tag

    @query_tag.setter
    def query_tag(self, tag: str) -> None:
        if tag:
            self._conn.run_query(f"alter session set query_tag = '{tag}'")
        else:
            self._conn.run_query("alter session unset query_tag")
        self.__query_tag = tag

    def table(self, name: Union[str, Iterable[str]]) -> Table:
        """
        Returns a DataFrame that points the specified table.

        Args:
            name: A string or list of strings that specify the table name or
                fully-qualified object identifier (database name, schema name, and table name).

        Examples::

            df1 = session.table("mytable")
            df2 = session.table(["mydb", "myschema", "mytable"])
        """

        if not isinstance(name, str) and isinstance(name, Iterable):
            name = ".".join(name)
        Utils.validate_object_name(name)
        return Table(name, self)

    def table_function(
        self,
        func_name: Union[str, List[str]],
        *func_arguments: ColumnOrName,
        **func_named_arguments: ColumnOrName,
    ) -> DataFrame:
        """Creates a new DataFrame from the given snowflake SQL table function.

        References: `Snowflake SQL functions <https://docs.snowflake.com/en/sql-reference/functions-table.html>`_.

        Example::

            word_list = session.table_function("split_to_table", lit("split words to table"), " ").collect()

        Args:

            func_name: The SQL function name.
            func_arguments: The positional arguments for the SQL function.
            func_named_arguments: The named arguments for the SQL function, if it accepts named arguments.

        Returns:
            A new :class:`DataFrame` with data from calling the table function.

        See Also:
            - :meth:`DataFrame.joinTableFunction`, which lateral joins an existing :class:`DataFrame` and a SQL function.
        """
        func_expr = _create_table_function_expression(
            func_name, *func_arguments, **func_named_arguments
        )
        return DataFrame(
            self,
            SPTableFunctionRelation(func_expr),
        )

    def sql(self, query: str) -> DataFrame:
        """
        Returns a new DataFrame representing the results of a SQL query.
        You can use this method to execute a SQL statement. Note that you still
        need to call :func:`DataFrame.collect` to execute this query in Snowflake.

        Args:
            query: The SQL statement to execute.

        Example::

            # create a dataframe from a SQL query
            df = session.sql("select 1")
            # execute the query
            df.collect()
        """
        return DataFrame(session=self, plan=self.__plan_builder.query(query, None))

    @property
    def read(self) -> "DataFrameReader":
        """Returns a :class:`DataFrameReader` that you can use to read data from various
        supported sources (e.g. a file in a stage) as a DataFrame."""
        return DataFrameReader(self)

    def _run_query(self, query: str) -> List[Any]:
        return self._conn.run_query(query)["data"]

    def _get_result_attributes(self, query: str) -> List[Attribute]:
        return self._conn.get_result_attributes(query)

    def getSessionStage(self) -> str:
        """
        Returns the name of the temporary stage created by the Snowpark library
        for uploading and storing temporary artifacts for this session.
        These artifacts include libraries and packages for UDFs that you define
        in this session via :func:`addImport`.
        """
        qualified_stage_name = (
            f"{self.getFullyQualifiedCurrentSchema()}.{self.__session_stage}"
        )
        if not self.__stage_created:
            self._run_query(
                f"create temporary stage if not exists {qualified_stage_name}"
            )
            self.__stage_created = True
        return f"@{qualified_stage_name}"

    # TODO make the table input consistent with session.table
    def write_pandas(
        self,
        pd: "pandas.DataFrame",
        table_name: str,
        *,
        database: Optional[str] = None,
        schema: Optional[str] = None,
        chunk_size: Optional[int] = None,
        compression: str = "gzip",
        on_error: str = "abort_statement",
        parallel: int = 4,
        quote_identifiers: bool = True,
        auto_create_table: bool = False,
        create_temp_table: bool = False,
    ) -> DataFrame:
        """Writes a pandas DataFrame to a table in Snowflake and returns a
        Snowpark :class:DataFrame object referring to the table where the
        pandas DataFrame was written to.

        Note: Unless auto_create_table is true, you must first create a table in
        Snowflake that the passed in pandas DataFrame can be written to. If
        your pandas DataFrame cannot be written to the specified table, an
        exception will be raised.

        Args:
            pd: The pandas DataFrame we'd like to write back.
            table_name: Name of the table we want to insert into.
            database: Database that the table is in. If not provided, the default one will be used (Default value = None).
            schema: Schema that the table is in. If not provided, the default one will be used (Default value = None).
            chunk_size: Number of elements to be inserted once. If not provided, all elements will be dumped once
                (Default value = None).
            compression: The compression used on the Parquet files: gzip or snappy. Gzip gives supposedly a
                better compression, while snappy is faster. Use whichever is more appropriate (Default value = 'gzip').
            on_error: Action to take when COPY INTO statements fail, default follows documentation at:
                https://docs.snowflake.com/en/sql-reference/sql/copy-into-table.html#copy-options-copyoptions
                (Default value = 'abort_statement').
            parallel: Number of threads to be used when uploading chunks, default follows documentation at:
                https://docs.snowflake.com/en/sql-reference/sql/put.html#optional-parameters (Default value = 4).
            quote_identifiers: By default, identifiers, specifically database, schema, table and column names
                (from df.columns) will be quoted. If set to False, identifiers are passed on to Snowflake without quoting.
                I.e. identifiers will be coerced to uppercase by Snowflake.  (Default value = True)
            auto_create_table: When true, automatically creates a table to store the passed in pandas DataFrame using the
                passed in database, schema, and table_name. Note: there are usually multiple table configurations that
                would allow you to upload a particular pandas DataFrame successfully. If you don't like the auto created
                table, you can always create your own table before calling this function. For example, Auto-created
                tables will store :class:`list`, :class:`tuple`, :class:`dict` as strings in a VARCHAR column.

        Example::

            import pandas as pd

            pandas_df = pd.DataFrame([(1, "Steve"), (2, "Bob")], columns=["id", "name"])
            # "write_pandas_table" is a table that was pre-created with two columns,
            # id and name which are an integer and varchar respectively
            snowpark_df = session.write_pandas(pandas_df, "write_pandas_table")
            snowpark_pandas_df = snowpark_df.toPandas()
            # These two pandas DataFrames have the same data
            snowpark_pandas_df.eq(snowpark_df)
        """
        success = None  # forward declaration
        try:
            if quote_identifiers:
                location = (
                    (('"' + database + '".') if database else "")
                    + (('"' + schema + '".') if schema else "")
                    + ('"' + table_name + '"')
                )
            else:
                location = (
                    (database + "." if database else "")
                    + (schema + "." if schema else "")
                    + (table_name)
                )
            success, nchunks, nrows, ci_output = write_pandas(
                self._conn._conn,
                pd,
                table_name,
                database=database,
                schema=schema,
                chunk_size=chunk_size,
                compression=compression,
                on_error=on_error,
                parallel=parallel,
                quote_identifiers=quote_identifiers,
                auto_create_table=auto_create_table,
                create_temp_table=create_temp_table,
            )
        except ProgrammingError as pe:
            if pe.msg.endswith("does not exist"):
                raise SnowparkClientExceptionMessages.DF_PANDAS_TABLE_DOES_NOT_EXIST_EXCEPTION(
                    location
                ) from pe
            else:
                raise pe

        if success:
            return self.table(location)
        else:
            raise SnowparkClientExceptionMessages.DF_PANDAS_GENERAL_EXCEPTION(
                str(ci_output)
            )

    def createDataFrame(
        self,
        data: Union[List, Tuple, "pandas.DataFrame"],
        schema: Optional[Union[StructType, List[str]]] = None,
    ) -> DataFrame:
        """Creates a new DataFrame containing the specified values from the local data.

        If creating a new DataFrame from a pandas Dataframe, we will store the pandas
        DataFrame in a temporary table and return a DataFrame pointing to that temporary
        table for you to then do further transformations on. This temporary table will be
        dropped at the end of your session. If you would like to save the pandas DataFrame,
        use the :meth:`write_pandas` method instead.

        Args:
            data: The local data for building a :class:`DataFrame`. ``data`` can only
                be a :class:`list`, :class:`tuple` or pandas DataFrame. Every element in
                ``data`` will constitute a row in the DataFrame.
            schema: A :class:`~snowflake.snowpark.types.StructType` containing names and
                data types of columns, or a list of column names, or ``None``.
                When ``schema`` is a list of column names or ``None``, the schema of the
                DataFrame will be inferred from the data across all rows. To improve
                performance, provide a schema. This avoids the need to infer data types
                with large data sets.

        Examples::

            import pandas as pd

            # infer schema
            session.createDataFrame([1, 2, 3, 4]).toDF("a")  # one single column
            session.createDataFrame([[1, 2, 3, 4]]).toDF("a", "b", "c", "d")
            session.createDataFrame([[1, 2], [3, 4]]).toDF("a", "b")
            session.createDataFrame([Row(a=1, b=2, c=3, d=4)])
            session.createDataFrame([{"a": "snow", "b": "flake"}])
            session.createDataFrame(pd.DataFrame([(1, 2, 3, 4)], columns=["a", "b", "c", "d"]))

            # given a schema
            from snowflake.snowpark.types import IntegerType, StringType
            schema = StructType([StructField("a", IntegerType()), StructField("b", StringType())])
            session.createDataFrame([[1, "snow"], [3, "flake"]], schema)
        """
        if data is None:
            raise ValueError("data cannot be None.")

        # check the type of data
        if isinstance(data, Row):
            raise TypeError("createDataFrame() function does not accept a Row object.")

        if not isinstance(data, (list, tuple, pandas.DataFrame)):
            raise TypeError(
                "createDataFrame() function only accepts data as a list, tuple or a pandas DataFrame."
            )

        # check to see if it is a Pandas DataFrame and if so, write that to a temp
        # table and return as a DataFrame
        if isinstance(data, pandas.DataFrame):
            table_name = AnalyzerPackage._escape_quotes(
                Utils.random_name_for_temp_object(TempObjectType.TABLE)
            )
            database = self.getCurrentDatabase(unquoted=True)
            schema = self.getCurrentSchema(unquoted=True)

            return self.write_pandas(
                data,
                table_name,
                database=database,
                schema=schema,
                quote_identifiers=True,
                auto_create_table=True,
                create_temp_table=True,
            )

        if not data:
            raise ValueError("data cannot be empty.")

        # infer the schema based on the data
        names = None
        if isinstance(schema, StructType):
            new_schema = schema
        else:
            if isinstance(schema, list):
                names = schema
            new_schema = reduce(
                _merge_type,
                (_infer_schema(row, names) for row in data),
            )
        if len(new_schema.fields) == 0:
            raise ValueError(
                "The provided schema or inferred schema cannot be None or empty"
            )

        def convert_row_to_list(
            row: Union[Dict, List, Tuple], names: List[str]
        ) -> List:
            row_dict = None
            if not row:
                row = [None]
            elif isinstance(row, (tuple, list)):
                if getattr(row, "_fields", None):  # Row or namedtuple
                    row_dict = row.asDict() if isinstance(row, Row) else row._asdict()
            elif isinstance(row, dict):
                row_dict = row.copy()
            else:
                row = [row]

            if row_dict:
                # fill None if the key doesn't exist
                return [row_dict.get(name) for name in names]
            else:
                # check the length of every row, which should be same across data
                if len(row) != len(names):
                    raise ValueError(
                        f"{len(names)} fields are required by schema "
                        f"but {len(row)} values are provided. This might be because "
                        f"data consists of rows with different lengths, or mixed rows "
                        f"with column names or without column names"
                    )
                return list(row)

        # always overwrite the column names if they are provided via schema
        if names:
            for i, name in enumerate(names):
                new_schema.fields[i].name = name
        else:
            names = [f.name for f in new_schema.fields]
        rows = [convert_row_to_list(row, names) for row in data]

        # get spark attributes and data types
        attrs, data_types = [], []
        for field in new_schema.fields:
            sf_type = (
                StringType()
                if isinstance(
                    field.datatype,
                    (
                        VariantType,
                        ArrayType,
                        MapType,
                        TimeType,
                        DateType,
                        TimestampType,
                    ),
                )
                else field.datatype
            )
            attrs.append(
                SPAttributeReference(
                    AnalyzerPackage.quote_name(field.name), sf_type, field.nullable
                )
            )
            data_types.append(field.datatype)

        # convert all variant/time/geography/array/map data to string
        converted = []
        for row in rows:
            converted_row = []
            for value, data_type in zip(row, data_types):
                if value is None:
                    converted_row.append(None)
                elif isinstance(value, decimal.Decimal) and isinstance(
                    data_type, DecimalType
                ):
                    converted_row.append(value)
                elif isinstance(value, datetime.datetime) and isinstance(
                    data_type, TimestampType
                ):
                    converted_row.append(str(value))
                elif isinstance(value, datetime.time) and isinstance(
                    data_type, TimeType
                ):
                    converted_row.append(str(value))
                elif isinstance(value, datetime.date) and isinstance(
                    data_type, DateType
                ):
                    converted_row.append(str(value))
                elif isinstance(data_type, _AtomicType):  # consider inheritance
                    converted_row.append(value)
                elif isinstance(value, (list, tuple, array)) and isinstance(
                    data_type, ArrayType
                ):
                    converted_row.append(json.dumps(value, cls=PythonObjJSONEncoder))
                elif isinstance(value, dict) and isinstance(data_type, MapType):
                    converted_row.append(json.dumps(value, cls=PythonObjJSONEncoder))
                elif isinstance(data_type, VariantType):
                    converted_row.append(json.dumps(value, cls=PythonObjJSONEncoder))
                else:
                    raise TypeError(
                        f"Cannot cast {type(value)}({value}) to {str(data_type)}."
                    )
            converted.append(Row(*converted_row))

        # construct a project statement to convert string value back to variant
        project_columns = []
        for field in new_schema.fields:
            if isinstance(field.datatype, DecimalType):
                project_columns.append(
                    to_decimal(
                        column(field.name),
                        field.datatype.precision,
                        field.datatype.scale,
                    ).as_(field.name)
                )
            elif isinstance(field.datatype, TimestampType):
                project_columns.append(to_timestamp(column(field.name)).as_(field.name))
            elif isinstance(field.datatype, TimeType):
                project_columns.append(to_time(column(field.name)).as_(field.name))
            elif isinstance(field.datatype, DateType):
                project_columns.append(to_date(column(field.name)).as_(field.name))
            elif isinstance(field.datatype, VariantType):
                project_columns.append(
                    to_variant(parse_json(column(field.name))).as_(field.name)
                )
            elif isinstance(field.datatype, ArrayType):
                project_columns.append(
                    to_array(parse_json(column(field.name))).as_(field.name)
                )
            elif isinstance(field.datatype, MapType):
                project_columns.append(
                    to_object(parse_json(column(field.name))).as_(field.name)
                )
            # TODO: support geo type
            # elif isinstance(field.data_type, Geography):
            else:
                project_columns.append(column(field.name))

        return DataFrame(self, SnowflakeValues(attrs, converted)).select(
            project_columns
        )

    def range(self, start: int, end: Optional[int] = None, step: int = 1) -> DataFrame:
        """
        Creates a new DataFrame from a range of numbers. The resulting DataFrame has
        single column named ``ID``, containing elements in a range from ``start`` to
        ``end`` (exclusive) with the step value ``step``.

        Args:
            start: The start of the range. If ``end`` is not specified,
                ``start`` will be used as the value of ``end``.
            end: The end of the range.
            step: The step of the range.

        Examples::

            # create a dataframe with one column containing values from 0 to 9
            df1 = session.range(10)
            # create a dataframe with one column containing values from 1 to 9
            df2 = session.range(1, 10)
            # create a dataframe with one column containing values 1, 3, 5, 7, 9
            df3 = session.range(1, 10, 2)
        """
        range_plan = Range(0, start, step) if end is None else Range(start, end, step)
        return DataFrame(session=self, plan=range_plan)

    def getDefaultDatabase(self) -> Optional[str]:
        """
        Returns the name of the default database configured for this session in :attr:`builder`.
        """
        return self._conn.get_default_database()

    def getDefaultSchema(self) -> Optional[str]:
        """
        Returns the name of the default schema configured for this session in :attr:`builder`.
        """
        return self._conn.get_default_schema()

    def getCurrentDatabase(self, unquoted: bool = False) -> Optional[str]:
        """
        Returns the name of the current database for the Python connector session attached
        to this session.

        Example::

            session.sql("use database newDB").collect()
            # return "newDB"
            session.getCurrentDatabase()
        """
        return self._conn.get_current_database(unquoted=unquoted)

    def getCurrentSchema(self, unquoted: bool = False) -> Optional[str]:
        """
        Returns the name of the current schema for the Python connector session attached
        to this session.

        Example::

            session.sql("use schema newSchema").collect()
            # return "newSchema"
            session.getCurrentSchema()
        """
        return self._conn.get_current_schema(unquoted=unquoted)

    def getFullyQualifiedCurrentSchema(self) -> str:
        """Returns the fully qualified name of the current schema for the session."""
        database = self.getCurrentDatabase()
        schema = self.getCurrentSchema()
        if database is None or schema is None:
            missing_item = "DATABASE" if not database else "SCHEMA"
            # TODO: SNOW-372569 Use ErrorMessage
            raise SnowparkClientExceptionMessages.SERVER_CANNOT_FIND_CURRENT_DB_OR_SCHEMA(
                missing_item, missing_item, missing_item
            )
        return database + "." + schema

    @property
    def file(self) -> FileOperation:
        """Returns a :class:`FileOperation` object that you can use to perform file operations on stages.

        Examples:
            session.file.put("file:///tmp/file1.csv", "@myStage/prefix1")
            session.file.get("@myStage/prefix1", "file:///tmp")
        """
        if not self.__file:
            self.__file = FileOperation(self)
        return self.__file

    @property
    def udf(self) -> UDFRegistration:
        """
        Returns a :class:`udf.UDFRegistration` object that you can use to register UDFs.
        See details of how to use this object in :class:`udf.UDFRegistration`.
        """
        if not self.__udf_registration:
            self.__udf_registration = UDFRegistration(self)
        return self.__udf_registration

    def flatten(
        self,
        input: ColumnOrName,
        path: Optional[str] = None,
        outer: bool = False,
        recursive: bool = False,
        mode: str = "BOTH",
    ) -> DataFrame:
        """Creates a new :class:`DataFrame` by flattening compound values into multiple rows.

        The new :class:`DataFrame` will consist of the following columns:

            - SEQ
            - KEY
            - PATH
            - INDEX
            - VALUE
            - THIS

        References: `Snowflake SQL function FLATTEN <https://docs.snowflake.com/en/sql-reference/functions/flatten.html>`_.

        Example::

            df = session.flatten(parse_json(lit('{"a":[1,2]}')), "a", False, False, "BOTH")

        Args:
            input: The name of a column or a :class:`Column` instance that will be unseated into rows.
                The column data must be of Snowflake data type VARIANT, OBJECT, or ARRAY.
            path: The path to the element within a VARIANT data structure which needs to be flattened.
                The outermost element is to be flattened if path is empty or None.
            outer: If ``False``, any input rows that cannot be expanded, either because they cannot be accessed in the ``path``
                or because they have zero fields or entries, are completely omitted from the output.
                Otherwise, exactly one row is generated for zero-row expansions
                (with NULL in the KEY, INDEX, and VALUE columns).
            recursive: If ``False``, only the element referenced by ``path`` is expanded.
                Otherwise, the expansion is performed for all sub-elements recursively.
            mode: Specifies which types should be flattened "OBJECT", "ARRAY", or "BOTH".

        Returns:
            A new :class:`DataFrame` that has the flattened new columns and new rows from the compound data.

        See Also:
            - :meth:`DataFrame.flatten`, which creates a new :class:`DataFrame` by exploding a VARIANT column of an existing :class:`DataFrame`.
            - :meth:`Session.table_function`, which can be used for any Snowflake table functions, including ``flatten``.
        """

        mode = mode.upper()
        if mode not in ("OBJECT", "ARRAY", "BOTH"):
            raise ValueError("mode must be one of ('OBJECT', 'ARRAY', 'BOTH')")
        if isinstance(input, str):
            input = col(input)
        return DataFrame(
            self,
            SPTableFunctionRelation(
                SPFlattenFunction(input.expression, path, outer, recursive, mode)
            ),
        )

    def _table_exists(self, table_name: str):
        tables = self._run_query(f"show tables like '{table_name}'")
        return tables is not None and len(tables) > 0

    def _explain_query(self, query: str) -> Optional[str]:
        try:
            return self._run_query(f"explain using text {query}")[0][0]
        # return None for queries which can't be explained
        except ProgrammingError:
            logger.warning("query '%s' cannot be explained")
            return None

    @property
    def _is_stored_proc(self):
        return self._conn._is_stored_proc<|MERGE_RESOLUTION|>--- conflicted
+++ resolved
@@ -10,12 +10,8 @@
 from array import array
 from functools import reduce
 from logging import getLogger
-<<<<<<< HEAD
 from threading import RLock
-from typing import Any, Dict, List, Optional, Set, Tuple, Union
-=======
 from typing import Any, Dict, Iterable, List, Optional, Set, Tuple, Union
->>>>>>> ec7606ee
 
 import cloudpickle
 

--- conflicted
+++ resolved
@@ -768,10 +768,7 @@
         return self._packages.copy()
 
     def add_packages(
-        self,
-        *packages: Union[str, ModuleType, Iterable[Union[str, ModuleType]]],
-        reinstall_packages: bool = False,
-        persist_path: str = None,
+        self, *packages: Union[str, ModuleType, Iterable[Union[str, ModuleType]]]
     ) -> None:
         """
         Adds third-party packages as dependencies of a user-defined function (UDF).
@@ -780,16 +777,7 @@
         :class:`~snowflake.snowpark.udf.UDFRegistration`. See details of
         `third-party Python packages in Snowflake <https://docs.snowflake.com/en/developer-guide/udf/python/udf-python-packages.html>`_.
 
-<<<<<<< HEAD
-        If ``Session.custom_packages_upload_enabled`` is set to ``True``, pure Python packages that are not
-        available in Snowflake will be installed locally via pip and made available as an import (see :func:`add_import` for more information on imports).
-        You can speed this process up by mentioning a remote stage path as ``persist_path`` where unsupported pure Python packages will be persisted.
-        If you wish to use a specific version of pip, you can set the environment variable ``PIP_PATH`` to point to your
-        pip executable. This feature is **experimental** and works well on **UNIX systems only**, please do not use it
-        in production!
-=======
         To use Python packages that are not available in Snowflake, refer to :meth:`~snowflake.snowpark.Session.custom_package_usage_config`.
->>>>>>> 9276570d
 
         Args:
             packages: A `requirement specifier <https://packaging.python.org/en/latest/glossary/#term-Requirement-Specifier>`_,
@@ -801,9 +789,6 @@
                 is supported as a `version specifier <https://packaging.python.org/en/latest/glossary/#term-Version-Specifier>`_
                 for this argument. If a ``module`` object is provided, the package will be
                 installed with the version in the local environment.
-            reinstall_packages: Ignores environment present on persist_path and overwrites it with a fresh installation (experimental).
-            persist_path: A remote stage directory path where packages not present in Snowflake will be persisted. Mentioning
-            this path will speed up automated package loading (experimental).
 
         Example::
 
@@ -845,8 +830,6 @@
         self._resolve_packages(
             parse_positional_args_to_list(*packages),
             self._packages,
-            reinstall_packages=reinstall_packages,
-            persist_path=persist_path,
         )
 
     def remove_package(self, package: str) -> None:
@@ -883,30 +866,16 @@
         """
         self._packages.clear()
 
-    def add_requirements(
-        self, file_path: str, reinstall_packages: bool = False, persist_path: str = None
-    ) -> None:
+    def add_requirements(self, file_path: str) -> None:
         """
         Adds a `requirement file <https://pip.pypa.io/en/stable/user_guide/#requirements-files>`_
         that contains a list of packages as dependencies of a user-defined function (UDF). This function also supports
         addition of requirements via a `conda environment file <https://conda.io/projects/conda/en/latest/user-guide/tasks/manage-environments.html#create-env-file-manually>`_.
 
-<<<<<<< HEAD
-        If ``Session.custom_packages_upload_enabled`` is set to ``True``, pure Python packages that are not
-        available in Snowflake will be installed locally via pip and made available as an import (see :func:`add_import` for more information on imports).
-        You can speed this process up by mentioning a remote stage path as ``persist_path`` where unsupported pure Python packages will be persisted.
-        If you wish to use a specific version of pip, you can set the environment variable ``PIP_PATH`` to point to your
-        pip executable. This feature is **experimental** and works well on **UNIX systems only**, please do not use it
-        in production!
-=======
         To use Python packages that are not available in Snowflake, refer to :meth:`~snowflake.snowpark.Session.custom_package_usage_config`.
->>>>>>> 9276570d
 
         Args:
             file_path: The path of a local requirement file.
-            reinstall_packages: Ignores environment present on persist_path and overwrites it with a fresh installation (experimental).
-            persist_path: A remote stage directory path where packages not present in Snowflake will be persisted. Mentioning
-             this path will speed up automated package loading (experimental).
 
         Example::
 
@@ -947,19 +916,12 @@
             packages, new_imports = parse_requirements_text_file(file_path)
             for import_path in new_imports:
                 self.add_import(import_path)
-<<<<<<< HEAD
-        self.add_packages(
-            packages,
-            reinstall_packages=reinstall_packages,
-            persist_path=persist_path,
-        )
+        self.add_packages(packages)
 
     @experimental(version="TBD")  # TODO - Update the version here
     def replicate_local_environment(
         self,
-        reinstall_packages: bool = False,
-        persist_path: str = None,
-        ignore_packages: Set[str] = None,
+        ignore_packages: Optional[Set[str]] = None,
     ) -> None:
         """
         Makes Python packages present in your local environment, available for use in Snowflake. Pure Python packages
@@ -1024,14 +986,7 @@
                 f"{package.key}{'==' + package.version if package.has_version() else ''}"
             )
 
-        self.add_packages(
-            packages,
-            reinstall_packages=reinstall_packages,
-            persist_path=persist_path,
-        )
-=======
         self.add_packages(packages)
->>>>>>> 9276570d
 
     def _resolve_packages(
         self,
@@ -1039,8 +994,6 @@
         existing_packages_dict: Optional[Dict[str, str]] = None,
         validate_package: bool = True,
         include_pandas: bool = False,
-        reinstall_packages: bool = False,
-        persist_path: Optional[str] = None,
     ) -> List[str]:
         package_dict = dict()
         for package in packages:
@@ -1157,28 +1110,12 @@
         dependency_packages: Optional[List[pkg_resources.Requirement]] = None
         if len(unsupported_packages) != 0:
             _logger.warning(
-<<<<<<< HEAD
-                f"The following packages are not available in Snowflake: {unsupported_packages}. They "
-                f"will be uploaded to session stage or loaded from 'persist_path'."
-=======
                 f"The following packages are not available in Snowflake: {unsupported_packages}."
->>>>>>> 9276570d
             )
             if platform.system() == "Windows":
                 _logger.warning(
                     "Custom package upload does not work well on Windows currently. Do not use in production!"
                 )
-<<<<<<< HEAD
-            if persist_path and not reinstall_packages:
-                try:
-                    environment_signature = get_signature(unsupported_packages)
-                    dependency_packages = self._load_unsupported_packages_from_stage(
-                        persist_path, environment_signature
-                    )
-                    if dependency_packages is None:
-                        _logger.warning(
-                            f"Unable to load environments from remote path {persist_path}, creating a fresh "
-=======
             if self._custom_package_usage_config.get(
                 "cache_path", False
             ) and not self._custom_package_usage_config.get("force_cache", False):
@@ -1191,16 +1128,11 @@
                     if dependency_packages is None:
                         _logger.warning(
                             f"Unable to load environments from remote path {cache_path}, creating a fresh "
->>>>>>> 9276570d
                             f"environment instead."
                         )
                 except Exception as e:
                     _logger.warning(
-<<<<<<< HEAD
-                        f"Unable to load environments from remote path {persist_path}, creating a fresh "
-=======
                         f"Unable to load environments from remote path {cache_path}, creating a fresh "
->>>>>>> 9276570d
                         f"environment instead. Error: {e.__repr__()}"
                     )
 
@@ -1208,10 +1140,6 @@
                 dependency_packages = self._upload_unsupported_packages(
                     unsupported_packages,
                     package_table,
-<<<<<<< HEAD
-                    persist_path=persist_path,
-=======
->>>>>>> 9276570d
                 )
 
         def get_req_identifiers_list(
@@ -1253,7 +1181,6 @@
         self,
         packages: List[str],
         package_table: str,
-        persist_path: Optional[str] = None,
     ) -> List[pkg_resources.Requirement]:
         """
         Uploads a list of Pypi packages, which are unavailable in Snowflake, to session stage.
@@ -1261,7 +1188,6 @@
         Args:
             packages (List[str]): List of package names requested by the user, that are not present in Snowflake.
             package_table (str): Name of Snowflake table containing information about Anaconda packages.
-            persist_path (str): Remote directory path for persisting environment.
 
         Returns:
             List[pkg_resources.Requirement]: List of package dependencies (present in Snowflake) that would need to be added
@@ -1271,18 +1197,10 @@
             RuntimeError: If any failure occurs in the workflow.
 
         """
-<<<<<<< HEAD
-        if not persist_path:
-            _logger.warning(
-                "If you are adding package(s) unavailable in Snowflake, it is highly recommended that you "
-                "add the packages via Session.add_requirements or Session.add_packages, "
-                "and mention the parameter 'persist_path' to reduce latency."
-=======
         if not self._custom_package_usage_config.get("cache_path", False):
             _logger.warning(
                 "If you are adding package(s) unavailable in Snowflake, it is highly recommended that you "
                 "include the 'cache_path' configuration parameter in order to reduce latency."
->>>>>>> 9276570d
             )
 
         try:
@@ -1346,24 +1264,14 @@
             # Add packages to stage
             stage_name = self.get_session_stage()
 
-<<<<<<< HEAD
-            if persist_path:
-                # Switch the stage used for storing zip file.
-                stage_name = persist_path
-=======
             if self._custom_package_usage_config.get("cache_path", False):
                 # Switch the stage used for storing zip file.
                 stage_name = self._custom_package_usage_config["cache_path"]
->>>>>>> 9276570d
 
                 # Download metadata dictionary using the technique mentioned here: https://docs.snowflake.com/en/user-guide/querying-stage
                 metadata_file = f"{ENVIRONMENT_METADATA_FILE_NAME}.txt"
                 normalized_metadata_path = normalize_remote_file_or_dir(
-<<<<<<< HEAD
-                    f"{persist_path}/{metadata_file}"
-=======
                     f"{stage_name}/{metadata_file}"
->>>>>>> 9276570d
                 )
                 metadata = {
                     row[0]: row[1] if row[1] else []
@@ -1430,44 +1338,11 @@
         return self._run_query("select system$are_anaconda_terms_acknowledged()")[0][0]
 
     def _load_unsupported_packages_from_stage(
-<<<<<<< HEAD
-        self, persist_path: str, environment_signature: str
-=======
         self, environment_signature: str
->>>>>>> 9276570d
     ) -> Optional[List[pkg_resources.Requirement]]:
         """
         Uses specified stage path to auto-import a group of unsupported packages, along with its dependencies. This
         saves time spent on pip install, native package detection and zip upload to stage.
-<<<<<<< HEAD
-        A persistent environment on a stage consists of 2 files:
-        1. A metadata dictionary, pickled using cloudpickle, which maps environment signatures to a list of
-        Anaconda-supported dependency packages required for that environment.
-        2. Zip files named '{PACKAGES_ZIP_NAME}_<environment_signature>.zip.gz which contain the unsupported packages.
-        The best way to create a persistent environment corresponding to your requirements.txt file is to specify a
-        persistent stage path and run `session.add_requirements`. Every subsequent instantiation of your
-        environment using `session.add_requirements` (assuming your persistent stage path is passed) will use your stage
-        to load your environment.
-        Note that a persistent environment is only useful if you wish to use packages unsupported in Snowflake! Supported
-        packages will not be persisted (and need not be persisted).
-        Also note that any changes to your requirements.txt file, which does not involve changing the versions or names
-        of unsupported packages, will not necessarily affect your environment signature. Your environment signature
-        corresponds only to packages currently not supported in the Anaconda channel.
-        Args:
-            persist_path (str): Remote stage directory path.
-            environment_signature (str): Unique hash signature for a set of unsupported packages, computed by hashing
-            a sorted tuple of unsupported package requirements (package versioning included).
-        Returns:
-            Optional[List[Requirement]]: A list of package dependencies for the set of unsupported packages requested.
-        """
-
-        # Ensure that metadata file exists
-        metadata_file = f"{ENVIRONMENT_METADATA_FILE_NAME}.txt"
-        files: Set[str] = self._list_files_in_stage(persist_path)
-        if metadata_file not in files:
-            _logger.info(
-                f"Metadata file named {metadata_file} not found at stage path {persist_path}."
-=======
 
         A cached environment on a stage consists of two files:
         1. A metadata dictionary, pickled using cloudpickle, which maps environment signatures to a list of
@@ -1494,7 +1369,6 @@
         if metadata_file not in files:
             _logger.info(
                 f"Metadata file named {metadata_file} not found at stage path {cache_path}."
->>>>>>> 9276570d
             )
             return None  # We need the metadata file to obtain dependency package names.
 
@@ -1502,20 +1376,12 @@
         required_file = f"{IMPLICIT_ZIP_FILE_NAME}_{environment_signature}.zip.gz"
         if required_file not in files:
             _logger.info(
-<<<<<<< HEAD
-                f"Matching environment file not found at stage path {persist_path}."
-=======
                 f"Matching environment file not found at stage path {cache_path}."
->>>>>>> 9276570d
             )
             return None  # We need the zipped packages folder.
 
         # Download metadata
-<<<<<<< HEAD
-        metadata_file_path = f"{persist_path}/{metadata_file}"
-=======
         metadata_file_path = f"{cache_path}/{metadata_file}"
->>>>>>> 9276570d
         metadata = {
             row[0]: row[1].split("|") if row[1] else []
             for row in (
@@ -1536,11 +1402,7 @@
         )
 
         import_path = (
-<<<<<<< HEAD
-            f"{persist_path}/{IMPLICIT_ZIP_FILE_NAME}_{environment_signature}.zip.gz"
-=======
             f"{cache_path}/{IMPLICIT_ZIP_FILE_NAME}_{environment_signature}.zip.gz"
->>>>>>> 9276570d
         )
         self.add_import(
             import_path

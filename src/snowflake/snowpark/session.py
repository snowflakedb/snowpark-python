--- conflicted
+++ resolved
@@ -4960,7 +4960,6 @@
             _emit_ast=_emit_ast,
         )
 
-<<<<<<< HEAD
     def enable_external_telemetry(
         self,
         event_table: str = "snowflake.telemetry.events",
@@ -5211,7 +5210,7 @@
         logging.getLogger().setLevel(log_level)
 
         self._logger_provider_enabled = True
-=======
+
     @publicapi
     def begin_transaction(
         self, name: Optional[str] = None, _emit_ast: bool = True
@@ -5275,5 +5274,4 @@
 
         self.sql("ROLLBACK", _ast_stmt=stmt, _emit_ast=_emit_ast).collect(
             _emit_ast=False
-        )
->>>>>>> 5546b08c
+        )
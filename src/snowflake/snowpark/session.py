--- conflicted
+++ resolved
@@ -1865,11 +1865,6 @@
         create_temp_table: bool = False,
         overwrite: bool = False,
         table_type: Literal["", "temp", "temporary", "transient"] = "",
-<<<<<<< HEAD
-        use_logical_type: Optional[bool] = None,
-=======
-        **kwargs: Dict[str, Any],
->>>>>>> 078b7082
     ) -> Table:
         """Writes a pandas DataFrame to a table in Snowflake and returns a
         Snowpark :class:`DataFrame` object referring to the table where the
@@ -1905,13 +1900,6 @@
             table_type: The table type of table to be created. The supported values are: ``temp``, ``temporary``,
                 and ``transient``. An empty string means to create a permanent table. Learn more about table types
                 `here <https://docs.snowflake.com/en/user-guide/tables-temp-transient.html>`_.
-<<<<<<< HEAD
-            use_logical_type: Boolean that specifies whether to use Parquet logical types. With this file format option,
-                Snowflake can interpret Parquet logical types during data loading. To enable Parquet logical types,
-                set use_logical_type as True. Set to None to use Snowflakes default. For more information, see:
-                https://docs.snowflake.com/en/sql-reference/sql/create-file-format
-=======
->>>>>>> 078b7082
 
         Example::
 
@@ -2003,11 +1991,7 @@
                 auto_create_table=auto_create_table,
                 overwrite=overwrite,
                 table_type=table_type,
-<<<<<<< HEAD
-                use_logical_type=use_logical_type,
-=======
                 **kwargs,
->>>>>>> 078b7082
             )
         except ProgrammingError as pe:
             if pe.msg.endswith("does not exist"):

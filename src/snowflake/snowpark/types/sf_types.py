--- conflicted
+++ resolved
@@ -178,22 +178,6 @@
         return self.to_string()
 
 
-<<<<<<< HEAD
-class StructType(DataType):
-
-    def __init__(self, fields):
-        self.fields = fields
-
-    @classmethod
-    def from_attributes(cls, attributes: list):
-        cls([StructField(a.name, a.datatype, a.nullable) for a in attributes])
-
-    def to_attributes(self):
-        raise Exception("Not implemented StructType.toAttributes()")
-
-
-=======
->>>>>>> 3154e41f
 # TODO complete
 class ColumnIdentifier:
     def __init__(self, normalized_name):

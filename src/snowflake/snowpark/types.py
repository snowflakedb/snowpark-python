--- conflicted
+++ resolved
@@ -17,7 +17,6 @@
 
 # Use correct version from here:
 from snowflake.snowpark._internal.utils import installed_pandas, pandas, quote_name
-import snowflake.snowpark.context as context
 
 # TODO: connector installed_pandas is broken. If pyarrow is not installed, but pandas is this function returns the wrong answer.
 # The core issue is that in the connector detection of both pandas/arrow are mixed, which is wrong.
@@ -678,23 +677,14 @@
         fields: Optional[List["StructField"]] = None,
         structured: Optional[bool] = False,
     ) -> None:
-<<<<<<< HEAD
         if context._should_use_structured_type_semantics:
             self.structured = (
                 structured if structured is not None else fields is not None
             )
-            self.fields = fields or []
         else:
             self.structured = structured or False
-            if fields is None:
-                fields = []
-            self.fields = fields
-=======
-        self.structured = structured
-        self.fields = []
         for field in fields or []:
             self.add(field)
->>>>>>> 6442b059
 
     def add(
         self,

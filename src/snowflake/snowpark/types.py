#!/usr/bin/env python3
#
# Copyright (c) 2012-2024 Snowflake Computing Inc. All rights reserved.
#

"""This package contains all Snowpark logical types."""
import datetime
import json
import re
import sys
from enum import Enum
from typing import Generic, List, Optional, Type, TypeVar, Union, Dict, Any

import snowflake.snowpark._internal.analyzer.expression as expression
from snowflake.connector.options import installed_pandas, pandas
from snowflake.snowpark._internal.utils import quote_name

# Python 3.8 needs to use typing.Iterable because collections.abc.Iterable is not subscriptable
# Python 3.9 can use both
# Python 3.10 needs to use collections.abc.Iterable because typing.Iterable is removed
if sys.version_info <= (3, 9):
    from typing import Iterable
else:
    from collections.abc import Iterable


class DataType:
    """The base class of Snowpark data types."""

    def __hash__(self):
        return hash(repr(self))

    def __eq__(self, other):
        return isinstance(other, self.__class__) and self.__dict__ == other.__dict__

    def __ne__(self, other):
        return not self.__eq__(other)

    def __repr__(self):
        return f"{self.__class__.__name__}()"

    def is_primitive(self):
        return True

    @classmethod
    def type_name(cls) -> str:
        return cls.__name__[:-4].lower()

    def simple_string(self) -> str:
        return self.type_name()

    def json_value(self) -> Union[str, Dict[str, Any]]:
        return self.type_name()

    def json(self) -> str:
        return json.dumps(self.json_value(), separators=(",", ":"), sort_keys=True)

    typeName = type_name
    simpleString = simple_string
    jsonValue = json_value


# Data types
class NullType(DataType):
    """Represents a null type."""

    pass


class _AtomicType(DataType):
    pass


# Atomic types
class BinaryType(_AtomicType):
    """Binary data type. This maps to the BINARY data type in Snowflake."""

    pass


class BooleanType(_AtomicType):
    """Boolean data type. This maps to the BOOLEAN data type in Snowflake."""

    pass


class DateType(_AtomicType):
    """Date data type. This maps to the DATE data type in Snowflake."""

    pass


class StringType(_AtomicType):
    """String data type. This maps to the VARCHAR data type in Snowflake.

    A ``StringType`` object can be created in the following ways::

        >>> string_t = StringType(23)  # this can be used to create a string type column which holds at most 23 chars
        >>> string_t = StringType()    # this can be used to create a string type column with maximum allowed length
    """

    def __init__(self, length: Optional[int] = None, is_max_size: bool = False) -> None:
        self.length = length
        self._is_max_size = length is None or is_max_size

    def __repr__(self) -> str:
        if self.length and not self._is_max_size:
            return f"StringType({self.length})"
        return "StringType()"

    def __eq__(self, other):
        if not isinstance(other, StringType):
            return False

        if self.length == other.length:
            return True

        # This is to ensure that we treat StringType() and StringType(MAX_LENGTH)
        # the same because when a string type column is created on server side without
        # a length parameter, it is set the MAX_LENGTH by default.
        if (
            self.length is None
            and other._is_max_size
            or other.length is None
            and self._is_max_size
        ):
            return True

        return False

    def __hash__(self):
        if self._is_max_size and self.length is not None:
            return StringType().__hash__()
        return super().__hash__()


class _NumericType(_AtomicType):
    pass


class TimestampTimeZone(Enum):
    """
    `Snowflake Timestamp variations <https://docs.snowflake.com/en/sql-reference/data-types-datetime#timestamp-ltz-timestamp-ntz-timestamp-tz>`_.
    """

    DEFAULT = "default"
    # TIMESTAMP_NTZ
    NTZ = "ntz"
    # TIMESTAMP_LTZ
    LTZ = "ltz"
    # TIMESTAMP_TZ
    TZ = "tz"

    def __str__(self):
        return str(self.value)


class TimestampType(_AtomicType):
    """Timestamp data type. This maps to the TIMESTAMP data type in Snowflake."""

    def __init__(self, timezone: TimestampTimeZone = TimestampTimeZone.DEFAULT) -> None:
        self.tz = timezone  #: Timestamp variations
        self.tzinfo = self.tz if self.tz != TimestampTimeZone.DEFAULT else ""

    def __repr__(self) -> str:
        return (
            f"TimestampType(tz={self.tzinfo})"
            if self.tzinfo != ""
            else "TimestampType()"
        )

    def simple_string(self) -> str:
        return (
            f"{self.type_name()}_{self.tzinfo}"
            if self.tzinfo != ""
            else self.type_name()
        )

    def json_value(self) -> str:
<<<<<<< HEAD
        return (
            f"{self.type_name()}_{self.tzinfo}"
            if self.tzinfo != ""
            else self.type_name()
        )
=======
        return self.simple_string()
>>>>>>> c84681bc

    simpleString = simple_string
    jsonValue = json_value


class TimeType(_AtomicType):
    """Time data type. This maps to the TIME data type in Snowflake."""

    pass


# Numeric types
class _IntegralType(_NumericType):
    pass


class _FractionalType(_NumericType):
    pass


class ByteType(_IntegralType):
    """Byte data type. This maps to the TINYINT data type in Snowflake."""

    def simple_string(self) -> str:
        return "tinyint"

    simpleString = simple_string


class ShortType(_IntegralType):
    """Short integer data type. This maps to the SMALLINT data type in Snowflake."""

    def simple_string(self) -> str:
        return "smallint"

    simpleString = simple_string


class IntegerType(_IntegralType):
    """Integer data type. This maps to the INT data type in Snowflake."""

    def simple_string(self) -> str:
        return "int"

    simpleString = simple_string


class LongType(_IntegralType):
    """Long integer data type. This maps to the BIGINT data type in Snowflake."""

    def simple_string(self) -> str:
        return "bigint"

    simpleString = simple_string


class FloatType(_FractionalType):
    """Float data type. This maps to the FLOAT data type in Snowflake."""

    pass


class DoubleType(_FractionalType):
    """Double data type. This maps to the DOUBLE data type in Snowflake."""

    pass


class DecimalType(_FractionalType):
    """Decimal data type. This maps to the NUMBER data type in Snowflake."""

    _MAX_PRECISION = 38
    _MAX_SCALE = 38

    def __init__(self, precision: int = 38, scale: int = 0) -> None:
        self.precision = precision
        self.scale = scale

    def __repr__(self) -> str:
        return f"DecimalType({self.precision}, {self.scale})"

    def simple_string(self) -> str:
        return f"decimal({self.precision},{self.scale})"

    def json_value(self) -> str:
        return f"decimal({self.precision},{self.scale})"

    simpleString = simple_string
    jsonValue = json_value


class ArrayType(DataType):
    """Array data type. This maps to the ARRAY data type in Snowflake."""

    def __init__(
        self,
        element_type: Optional[DataType] = None,
        structured: bool = False,
    ) -> None:
        self.structured = structured
        self.element_type = element_type if element_type else StringType()

    def __repr__(self) -> str:
        return f"ArrayType({repr(self.element_type) if self.element_type else ''})"

    def is_primitive(self):
        return False

<<<<<<< HEAD
    @classmethod
    def from_json(cls, json_dict: Dict[str, Any]) -> "ArrayType":
        return ArrayType(
            _parse_datatype_json_value(
                json_dict["elementType"]
                if "elementType" in json_dict
                else json_dict["element_type"]
            )
        )

=======
>>>>>>> c84681bc
    def simple_string(self) -> str:
        return f"array<{self.element_type.simple_string()}>"

    def json_value(self) -> Dict[str, Any]:
        return {
            "type": self.type_name(),
            "element_type": self.element_type.json_value(),
        }

    simpleString = simple_string
    jsonValue = json_value
<<<<<<< HEAD
    fromJson = from_json
=======
>>>>>>> c84681bc


class MapType(DataType):
    """Map data type. This maps to the OBJECT data type in Snowflake if key and value types are not defined otherwise MAP."""

    def __init__(
        self,
        key_type: Optional[DataType] = None,
        value_type: Optional[DataType] = None,
        structured: bool = False,
    ) -> None:
        self.structured = structured
        self.key_type = key_type if key_type else StringType()
        self.value_type = value_type if value_type else StringType()

    def __repr__(self) -> str:
        return f"MapType({repr(self.key_type) if self.key_type else ''}, {repr(self.value_type) if self.value_type else ''})"

    def is_primitive(self):
        return False

<<<<<<< HEAD
    @classmethod
    def from_json(cls, json_dict: Dict[str, Any]) -> "MapType":
        return MapType(
            _parse_datatype_json_value(
                json_dict["keyType"]
                if "keyType" in json_dict
                else json_dict["key_type"]
            ),
            _parse_datatype_json_value(
                json_dict["valueType"]
                if "valueType" in json_dict
                else json_dict["value_type"]
            ),
        )

=======
>>>>>>> c84681bc
    def simple_string(self) -> str:
        return f"map<{self.key_type.simple_string()},{self.value_type.simple_string()}>"

    def json_value(self) -> Dict[str, Any]:
        return {
            "type": self.type_name(),
            "key_type": self.key_type.json_value(),
            "value_type": self.value_type.json_value(),
        }

    simpleString = simple_string
    jsonValue = json_value
<<<<<<< HEAD
    fromJson = from_json
=======
>>>>>>> c84681bc


class VectorType(DataType):
    """Vector data type. This maps to the VECTOR data type in Snowflake."""

    def __init__(
        self,
        element_type: Union[Type[int], Type[float], "int", "float"],
        dimension: int,
    ) -> None:
        if isinstance(element_type, str):
            self.element_type = element_type
        elif element_type == int:
            self.element_type = "int"
        elif element_type == float:
            self.element_type = "float"
        else:
            raise ValueError(
                f"VectorType does not support element type: {element_type}"
            )
        self.dimension = dimension

    def __repr__(self) -> str:
        return f"VectorType({self.element_type},{self.dimension})"

    def is_primitive(self):
        return False


class ColumnIdentifier:
    """Represents a column identifier."""

    def __init__(self, normalized_name: str) -> None:
        self.normalized_name = quote_name(normalized_name)

    @property
    def name(self) -> str:
        """Returns the name of this column, with the following format:

        1. If the name is quoted:

            a. if it starts with ``_A-Z`` and is followed by ``_A-Z0-9$``, remove quotes.
            b. if it starts with ``$`` and is followed by digits, remove quotes.
            c. otherwise, do nothing.

        2. If not quoted:

            a. if it starts with ``_a-zA-Z`` and is followed by ``_a-zA-Z0-9$``, uppercase all letters.
            b. if it starts with ``$`` and is followed by digits, do nothing.
            c. otherwise, add quotes.

        For more information, see
        https://docs.snowflake.com/en/sql-reference/identifiers-syntax.html
        """
        return ColumnIdentifier._strip_unnecessary_quotes(self.normalized_name)

    @property
    def quoted_name(self) -> str:
        """Returns the quoted name of this column, with the following format:

        1. If quoted, do nothing.
        2. If not quoted:

            a. if it starts with ``_a-zA-Z`` and followed by ``_a-zA-Z0-9$``, uppercase all letters and then add quotes.
            b. otherwise, add quotes.

        It is the same as :func:`name`, but quotes are always added. It is always safe
        to do string comparisons between quoted column names.
        """
        return self.normalized_name

    def __eq__(self, other):
        if isinstance(other, str):
            return self.normalized_name == other
        elif isinstance(other, ColumnIdentifier):
            return self.normalized_name == other.normalized_name
        else:
            return False

    @staticmethod
    def _strip_unnecessary_quotes(string: str) -> str:
        """Removes the unnecessary quotes from name.

        Remove quotes if name starts with _A-Z and only contains _0-9A-Z$, or starts
        with $ and is followed by digits.
        """
        remove_quote = re.compile('^"(([_A-Z]+[_A-Z0-9$]*)|(\\$\\d+))"$')
        result = remove_quote.search(string)
        return string[1:-1] if result else string


class StructField:
    """Represents the content of :class:`StructField`."""

    def __init__(
        self,
        column_identifier: Union[ColumnIdentifier, str],
        datatype: DataType,
        nullable: bool = True,
    ) -> None:
        self.column_identifier = (
            ColumnIdentifier(column_identifier)
            if isinstance(column_identifier, str)
            else column_identifier
        )
        self.datatype = datatype
        self.nullable = nullable

    @property
    def name(self) -> str:
        """Returns the column name."""
        return self.column_identifier.name

    @name.setter
    def name(self, n: str) -> None:
        self.column_identifier = ColumnIdentifier(n)

    def __repr__(self) -> str:
        return f"StructField({self.name!r}, {repr(self.datatype)}, nullable={self.nullable})"

    def __eq__(self, other):
        return isinstance(other, self.__class__) and self.__dict__ == other.__dict__

<<<<<<< HEAD
    @classmethod
    def from_json(cls, json_dict: Dict[str, Any]) -> "StructField":
        return StructField(
            json_dict["name"],
            _parse_datatype_json_value(json_dict["type"]),
            json_dict["nullable"],
        )

=======
>>>>>>> c84681bc
    def simple_string(self) -> str:
        return f"{self.name}:{self.datatype.simple_string()}"

    def json_value(self) -> Dict[str, Any]:
        return {
            "name": self.name,
            "type": self.datatype.json_value(),
            "nullable": self.nullable,
        }

    def json(self) -> str:
        return json.dumps(self.json_value(), separators=(",", ":"), sort_keys=True)

    def type_name(self) -> str:
        raise TypeError(
            "StructField does not have typeName. Use typeName on its type explicitly instead"
        )

    typeName = type_name
    simpleString = simple_string
    jsonValue = json_value
<<<<<<< HEAD
    fromJson = from_json
=======
>>>>>>> c84681bc


class StructType(DataType):
    """Represents a table schema or structured column. Contains :class:`StructField` for each field."""

    def __init__(
        self, fields: Optional[List["StructField"]] = None, structured=False
    ) -> None:
        self.structured = structured
        if fields is None:
            fields = []
        self.fields = fields

    def add(
        self,
        field: Union[str, ColumnIdentifier, "StructField"],
        datatype: Optional[DataType] = None,
        nullable: Optional[bool] = True,
    ) -> "StructType":
        if isinstance(field, StructField):
            self.fields.append(field)
        elif isinstance(field, (str, ColumnIdentifier)):
            if datatype is None:
                raise ValueError(
                    "When field argument is str or ColumnIdentifier, datatype must not be None."
                )
            self.fields.append(StructField(field, datatype, nullable))
        else:
            raise ValueError(
                f"field argument must be one of str, ColumnIdentifier or StructField. Got: '{type(field)}'"
            )
        return self

    @classmethod
    def _from_attributes(cls, attributes: list) -> "StructType":
        return cls([StructField(a.name, a.datatype, a.nullable) for a in attributes])

    def _to_attributes(self) -> List["expression.Attribute"]:
        return [
            expression.Attribute(
                f.column_identifier.quoted_name, f.datatype, f.nullable
            )
            for f in self.fields
        ]

    def __repr__(self) -> str:
        return f"StructType([{', '.join(repr(f) for f in self.fields)}])"

    def __getitem__(self, item: Union[str, int, slice]) -> StructField:
        """Access fields by name, index or slice."""
        if isinstance(item, str):
            for field in self.fields:
                if field.name == item:
                    return field
            raise KeyError(f"No StructField named {item}")
        elif isinstance(item, int):
            return self.fields[item]  # may throw ValueError
        elif isinstance(item, slice):
            return StructType(self.fields[item])
        else:
            raise TypeError(
                f"StructType items should be strings, integers or slices, but got {type(item).__name__}"
            )

    def __setitem__(self, key, value):
        raise TypeError("StructType object does not support item assignment")

    @property
    def names(self) -> List[str]:
        """Returns the list of names of the :class:`StructField`"""
        return [f.name for f in self.fields]

<<<<<<< HEAD
    @classmethod
    def from_json(cls, json_dict: Dict[str, Any]) -> "StructType":
        return StructType([StructField.fromJson(f) for f in json_dict["fields"]])

=======
>>>>>>> c84681bc
    def simple_string(self) -> str:
        return f"struct<{','.join(f.simple_string() for f in self)}>"

    def json_value(self) -> Dict[str, Any]:
        return {"type": self.type_name(), "fields": [f.json_value() for f in self]}

    simpleString = simple_string
    jsonValue = json_value
<<<<<<< HEAD
    fieldNames = names
    fromJson = from_json
=======
>>>>>>> c84681bc


class VariantType(DataType):
    """Variant data type. This maps to the VARIANT data type in Snowflake."""

    def is_primitive(self):
        return False


class GeographyType(DataType):
    """Geography data type. This maps to the GEOGRAPHY data type in Snowflake."""

    pass


class GeometryType(DataType):
    """Geometry data type. This maps to the GEOMETRY data type in Snowflake."""

    pass


class _PandasType(DataType):
    pass


class PandasSeriesType(_PandasType):
    """pandas Series data type."""

    def __init__(self, element_type: Optional[DataType]) -> None:
        self.element_type = element_type


class PandasDataFrameType(_PandasType):
    """
    pandas DataFrame data type. The input should be a list of data types for all columns in order.
    It cannot be used as the return type of a pandas UDF.
    """

    def __init__(
        self, col_types: Iterable[DataType], col_names: Iterable[str] = None
    ) -> None:
        self.col_types = col_types
        self.col_names = col_names or []

    def get_snowflake_col_datatypes(self):
        """Get the column types of the dataframe as the input/output of a vectorized UDTF."""
        return [
            tp.element_type if isinstance(tp, PandasSeriesType) else tp
            for tp in self.col_types
        ]


_atomic_types: List[Type[DataType]] = [
    StringType,
    BinaryType,
    BooleanType,
    DecimalType,
    FloatType,
    DoubleType,
    ByteType,
    ShortType,
    IntegerType,
    LongType,
    DateType,
    TimestampType,
    NullType,
]
_all_atomic_types: Dict[str, Type[DataType]] = {t.typeName(): t for t in _atomic_types}

_complex_types: List[Type[Union[ArrayType, MapType, StructType]]] = [
    ArrayType,
    MapType,
    StructType,
]
_all_complex_types: Dict[str, Type[Union[ArrayType, MapType, StructType]]] = {
    v.typeName(): v for v in _complex_types
}

_FIXED_DECIMAL = re.compile(r"decimal\(\s*(\d+)\s*,\s*(-?\d+)\s*\)")


def _parse_datatype_json_value(json_value: Union[dict, str]) -> DataType:
    if not isinstance(json_value, dict):
        if json_value in _all_atomic_types.keys():
            return _all_atomic_types[json_value]()
        elif json_value == "decimal":
            return DecimalType()
        elif _FIXED_DECIMAL.match(json_value):
            m = _FIXED_DECIMAL.match(json_value)
            return DecimalType(int(m.group(1)), int(m.group(2)))  # type: ignore[union-attr]
        else:
            raise ValueError(f"Cannot parse data type: {str(json_value)}")
    else:
        tpe = json_value["type"]
        if tpe in _all_complex_types:
            return _all_complex_types[tpe].fromJson(json_value)
        else:
            raise ValueError(f"Unsupported data type: {str(tpe)}")


#: The type hint for annotating Variant data when registering UDFs.
Variant = TypeVar("Variant")

#: The type hint for annotating Geography data when registering UDFs.
Geography = TypeVar("Geography")

#: The type hint for annotating Geometry data when registering UDFs.
Geometry = TypeVar("Geometry")

# TODO(SNOW-969479): Add a type hint that can be used to annotate Vector data. Python does not
# currently support integer type parameters (which are needed to represent a vector's dimension).
# typing.Annotate can be used as a temporary bypass once the minimum supported Python version is
# bumped to 3.9

#: The type hint for annotating TIMESTAMP_NTZ (e.g., ``Timestamp[NTZ]``) data when registering UDFs.
NTZ = TypeVar("NTZ")

#: The type hint for annotating TIMESTAMP_LTZ (e.g., ``Timestamp[LTZ]``) data when registering UDFs.
LTZ = TypeVar("LTZ")

#: The type hint for annotating TIMESTAMP_TZ (e.g., ``Timestamp[TZ]``) data when registering UDFs.
TZ = TypeVar("TZ")


_T = TypeVar("_T")


class Timestamp(datetime.datetime, Generic[_T]):
    """The type hint for annotating ``TIMESTAMP_*`` data when registering UDFs."""

    pass


if installed_pandas:  # pragma: no cover

    class PandasSeries(pandas.Series, Generic[_T]):
        """The type hint for annotating pandas Series data when registering UDFs."""

        pass

    from typing_extensions import TypeVarTuple

    _TT = TypeVarTuple("_TT")

    if sys.version_info >= (3, 11):
        from typing import Unpack

        class PandasDataFrame(pandas.DataFrame, Generic[Unpack[_TT]]):
            """
            The type hint for annotating pandas DataFrame data when registering UDFs.
            The input should be a list of data types for all columns in order.
            It cannot be used to annotate the return value of a pandas UDF.
            """

            pass

    else:

        class PandasDataFrame(pandas.DataFrame, Generic[_TT]):
            """
            The type hint for annotating pandas DataFrame data when registering UDFs.
            The input should be a list of data types for all columns in order.
            It cannot be used to annotate the return value of a pandas UDF.
            """

            pass<|MERGE_RESOLUTION|>--- conflicted
+++ resolved
@@ -177,15 +177,7 @@
         )
 
     def json_value(self) -> str:
-<<<<<<< HEAD
-        return (
-            f"{self.type_name()}_{self.tzinfo}"
-            if self.tzinfo != ""
-            else self.type_name()
-        )
-=======
         return self.simple_string()
->>>>>>> c84681bc
 
     simpleString = simple_string
     jsonValue = json_value
@@ -294,7 +286,6 @@
     def is_primitive(self):
         return False
 
-<<<<<<< HEAD
     @classmethod
     def from_json(cls, json_dict: Dict[str, Any]) -> "ArrayType":
         return ArrayType(
@@ -305,8 +296,6 @@
             )
         )
 
-=======
->>>>>>> c84681bc
     def simple_string(self) -> str:
         return f"array<{self.element_type.simple_string()}>"
 
@@ -318,10 +307,7 @@
 
     simpleString = simple_string
     jsonValue = json_value
-<<<<<<< HEAD
     fromJson = from_json
-=======
->>>>>>> c84681bc
 
 
 class MapType(DataType):
@@ -343,7 +329,6 @@
     def is_primitive(self):
         return False
 
-<<<<<<< HEAD
     @classmethod
     def from_json(cls, json_dict: Dict[str, Any]) -> "MapType":
         return MapType(
@@ -359,8 +344,6 @@
             ),
         )
 
-=======
->>>>>>> c84681bc
     def simple_string(self) -> str:
         return f"map<{self.key_type.simple_string()},{self.value_type.simple_string()}>"
 
@@ -373,10 +356,7 @@
 
     simpleString = simple_string
     jsonValue = json_value
-<<<<<<< HEAD
     fromJson = from_json
-=======
->>>>>>> c84681bc
 
 
 class VectorType(DataType):
@@ -500,7 +480,6 @@
     def __eq__(self, other):
         return isinstance(other, self.__class__) and self.__dict__ == other.__dict__
 
-<<<<<<< HEAD
     @classmethod
     def from_json(cls, json_dict: Dict[str, Any]) -> "StructField":
         return StructField(
@@ -509,8 +488,6 @@
             json_dict["nullable"],
         )
 
-=======
->>>>>>> c84681bc
     def simple_string(self) -> str:
         return f"{self.name}:{self.datatype.simple_string()}"
 
@@ -532,10 +509,7 @@
     typeName = type_name
     simpleString = simple_string
     jsonValue = json_value
-<<<<<<< HEAD
     fromJson = from_json
-=======
->>>>>>> c84681bc
 
 
 class StructType(DataType):
@@ -608,13 +582,10 @@
         """Returns the list of names of the :class:`StructField`"""
         return [f.name for f in self.fields]
 
-<<<<<<< HEAD
     @classmethod
     def from_json(cls, json_dict: Dict[str, Any]) -> "StructType":
         return StructType([StructField.fromJson(f) for f in json_dict["fields"]])
 
-=======
->>>>>>> c84681bc
     def simple_string(self) -> str:
         return f"struct<{','.join(f.simple_string() for f in self)}>"
 
@@ -623,11 +594,8 @@
 
     simpleString = simple_string
     jsonValue = json_value
-<<<<<<< HEAD
     fieldNames = names
     fromJson = from_json
-=======
->>>>>>> c84681bc
 
 
 class VariantType(DataType):

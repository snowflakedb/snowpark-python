#!/usr/bin/env python3
#
# Copyright (c) 2012-2024 Snowflake Computing Inc. All rights reserved.
#

"""This package contains all Snowpark logical types."""
import datetime
import json
import re
import sys
from enum import Enum
from typing import Generic, List, Optional, Type, TypeVar, Union, Dict, Any

import snowflake.snowpark._internal.analyzer.expression as expression
import snowflake.snowpark._internal.proto.generated.ast_pb2 as proto

# Use correct version from here:
from snowflake.snowpark._internal.utils import installed_pandas, pandas, quote_name

# TODO: connector installed_pandas is broken. If pyarrow is not installed, but pandas is this function returns the wrong answer.
# The core issue is that in the connector detection of both pandas/arrow are mixed, which is wrong.
# from snowflake.connector.options import installed_pandas, pandas


# Python 3.8 needs to use typing.Iterable because collections.abc.Iterable is not subscriptable
# Python 3.9 can use both
# Python 3.10 needs to use collections.abc.Iterable because typing.Iterable is removed
if sys.version_info <= (3, 9):
    from typing import Iterable
else:
    from collections.abc import Iterable


class DataType:
    """The base class of Snowpark data types."""

    def __hash__(self):
        return hash(repr(self))

    def __eq__(self, other):
        return isinstance(other, self.__class__) and self.__dict__ == other.__dict__

    def __ne__(self, other):
        return not self.__eq__(other)

    def __repr__(self):
        return f"{self.__class__.__name__}()"

    def is_primitive(self):
        return True

<<<<<<< HEAD
    def _fill_ast(self, ast: proto.SpDataType) -> None:
        """Populates the provided SpDataType instance's fields with the values corresponding to this DataType's instance

        Args:
            ast (proto.SpDataType): A provided (previously created) instance of an SpDataType IR entity

        Raises:
            ValueError: If corresponding SpDataType IR entity is not available, raise an error
        """
        raise NotImplementedError(
            f"{self.__class__.__name__} has not implemented this method to fill the SpDataType IR entity correctly"
        )
=======
    @classmethod
    def type_name(cls) -> str:
        return cls.__name__[:-4].lower()

    def simple_string(self) -> str:
        return self.type_name()

    def json_value(self) -> Union[str, Dict[str, Any]]:
        return self.type_name()

    def json(self) -> str:
        return json.dumps(self.json_value(), separators=(",", ":"), sort_keys=True)

    typeName = type_name
    simpleString = simple_string
    jsonValue = json_value
>>>>>>> 6507e0e1


# Data types
class NullType(DataType):
    """Represents a null type."""

    def _fill_ast(self, ast: proto.SpDataType) -> None:
        ast.sp_null_type = True


class _AtomicType(DataType):
    pass


# Atomic types
class BinaryType(_AtomicType):
    """Binary data type. This maps to the BINARY data type in Snowflake."""

    def _fill_ast(self, ast: proto.SpDataType) -> None:
        ast.sp_binary_type = True


class BooleanType(_AtomicType):
    """Boolean data type. This maps to the BOOLEAN data type in Snowflake."""

    def _fill_ast(self, ast: proto.SpDataType) -> None:
        ast.sp_boolean_type = True


class DateType(_AtomicType):
    """Date data type. This maps to the DATE data type in Snowflake."""

    def _fill_ast(self, ast: proto.SpDataType) -> None:
        ast.sp_date_type = True


class StringType(_AtomicType):
    """String data type. This maps to the VARCHAR data type in Snowflake.

    A ``StringType`` object can be created in the following ways::

        >>> string_t = StringType(23)  # this can be used to create a string type column which holds at most 23 chars
        >>> string_t = StringType()    # this can be used to create a string type column with maximum allowed length
    """

    def __init__(self, length: Optional[int] = None, is_max_size: bool = False) -> None:
        self.length = length
        self._is_max_size = length is None or is_max_size

    def __repr__(self) -> str:
        if self.length and not self._is_max_size:
            return f"StringType({self.length})"
        return "StringType()"

    def __eq__(self, other):
        if not isinstance(other, StringType):
            return False

        if self.length == other.length:
            return True

        # This is to ensure that we treat StringType() and StringType(MAX_LENGTH)
        # the same because when a string type column is created on server side without
        # a length parameter, it is set the MAX_LENGTH by default.
        if (
            self.length is None
            and other._is_max_size
            or other.length is None
            and self._is_max_size
        ):
            return True

        return False

    def __hash__(self):
        if self._is_max_size and self.length is not None:
            return StringType().__hash__()
        return super().__hash__()

    def _fill_ast(self, ast: proto.SpDataType) -> None:
        ast.sp_string_type.length.SetInParent()
        if self.length is not None:
            ast.sp_string_type.length.value = self.length


class _NumericType(_AtomicType):
    pass


class TimestampTimeZone(Enum):
    """
    `Snowflake Timestamp variations <https://docs.snowflake.com/en/sql-reference/data-types-datetime#timestamp-ltz-timestamp-ntz-timestamp-tz>`_.
    """

    DEFAULT = "default"
    # TIMESTAMP_NTZ
    NTZ = "ntz"
    # TIMESTAMP_LTZ
    LTZ = "ltz"
    # TIMESTAMP_TZ
    TZ = "tz"

    def __str__(self):
        return str(self.value)


class TimestampType(_AtomicType):
    """Timestamp data type. This maps to the TIMESTAMP data type in Snowflake."""

    def __init__(self, timezone: TimestampTimeZone = TimestampTimeZone.DEFAULT) -> None:
        self.tz = timezone  #: Timestamp variations
        self.tzinfo = self.tz if self.tz != TimestampTimeZone.DEFAULT else ""

    def __repr__(self) -> str:
        return (
            f"TimestampType(tz={self.tzinfo})"
            if self.tzinfo != ""
            else "TimestampType()"
        )

    def simple_string(self) -> str:
        return (
            f"{self.type_name()}_{self.tzinfo}"
            if self.tzinfo != ""
            else self.type_name()
        )

    def json_value(self) -> str:
        return self.simple_string()

    simpleString = simple_string
    jsonValue = json_value

    def _fill_ast(self, ast: proto.SpDataType) -> None:
        if self.tz.value == "default":
            ast.sp_timestamp_type.time_zone.sp_timestamp_time_zone_default = True
        elif self.tz.value == "ntz":
            ast.sp_timestamp_type.time_zone.sp_timestamp_time_zone_ntz = True
        elif self.tz.value == "ltz":
            ast.sp_timestamp_type.time_zone.sp_timestamp_time_zone_ltz = True
        elif self.tz.value == "tz":
            ast.sp_timestamp_type.time_zone.sp_timestamp_time_zone_tz = True


class TimeType(_AtomicType):
    """Time data type. This maps to the TIME data type in Snowflake."""

    def _fill_ast(self, ast: proto.SpDataType) -> None:
        ast.sp_time_type = True


# Numeric types
class _IntegralType(_NumericType):
    pass


class _FractionalType(_NumericType):
    pass


class ByteType(_IntegralType):
    """Byte data type. This maps to the TINYINT data type in Snowflake."""

<<<<<<< HEAD
    def _fill_ast(self, ast: proto.SpDataType) -> None:
        ast.sp_byte_type = True
=======
    def simple_string(self) -> str:
        return "tinyint"

    simpleString = simple_string
>>>>>>> 6507e0e1


class ShortType(_IntegralType):
    """Short integer data type. This maps to the SMALLINT data type in Snowflake."""

<<<<<<< HEAD
    def _fill_ast(self, ast: proto.SpDataType) -> None:
        ast.sp_short_type = True
=======
    def simple_string(self) -> str:
        return "smallint"

    simpleString = simple_string
>>>>>>> 6507e0e1


class IntegerType(_IntegralType):
    """Integer data type. This maps to the INT data type in Snowflake."""

<<<<<<< HEAD
    def _fill_ast(self, ast: proto.SpDataType) -> None:
        ast.sp_integer_type = True
=======
    def simple_string(self) -> str:
        return "int"

    simpleString = simple_string
>>>>>>> 6507e0e1


class LongType(_IntegralType):
    """Long integer data type. This maps to the BIGINT data type in Snowflake."""

<<<<<<< HEAD
    def _fill_ast(self, ast: proto.SpDataType) -> None:
        ast.sp_long_type = True
=======
    def simple_string(self) -> str:
        return "bigint"

    simpleString = simple_string
>>>>>>> 6507e0e1


class FloatType(_FractionalType):
    """Float data type. This maps to the FLOAT data type in Snowflake."""

    def _fill_ast(self, ast: proto.SpDataType) -> None:
        ast.sp_float_type = True


class DoubleType(_FractionalType):
    """Double data type. This maps to the DOUBLE data type in Snowflake."""

    def _fill_ast(self, ast: proto.SpDataType) -> None:
        ast.sp_double_type = True


class DecimalType(_FractionalType):
    """Decimal data type. This maps to the NUMBER data type in Snowflake."""

    _MAX_PRECISION = 38
    _MAX_SCALE = 38

    def __init__(self, precision: int = 38, scale: int = 0) -> None:
        self.precision = precision
        self.scale = scale

    def __repr__(self) -> str:
        return f"DecimalType({self.precision}, {self.scale})"

<<<<<<< HEAD
    def _fill_ast(self, ast: proto.SpDataType) -> None:
        ast.sp_decimal_type.precision = self.precision
        ast.sp_decimal_type.scale = self.scale
=======
    def simple_string(self) -> str:
        return f"decimal({self.precision},{self.scale})"

    def json_value(self) -> str:
        return f"decimal({self.precision},{self.scale})"

    simpleString = simple_string
    jsonValue = json_value
>>>>>>> 6507e0e1


class ArrayType(DataType):
    """Array data type. This maps to the ARRAY data type in Snowflake."""

    def __init__(
        self,
        element_type: Optional[DataType] = None,
        structured: bool = False,
    ) -> None:
        self.structured = structured
        self.element_type = element_type if element_type else StringType()

    def __repr__(self) -> str:
        return f"ArrayType({repr(self.element_type) if self.element_type else ''})"

    def is_primitive(self):
        return False

<<<<<<< HEAD
    def _fill_ast(self, ast: proto.SpDataType) -> None:
        ast.sp_array_type.structured = self.structured
        self.element_type._fill_ast(ast.sp_array_type.ty)
=======
    def simple_string(self) -> str:
        return f"array<{self.element_type.simple_string()}>"

    def json_value(self) -> Dict[str, Any]:
        return {
            "type": self.type_name(),
            "element_type": self.element_type.json_value(),
        }

    simpleString = simple_string
    jsonValue = json_value
>>>>>>> 6507e0e1


class MapType(DataType):
    """Map data type. This maps to the OBJECT data type in Snowflake if key and value types are not defined otherwise MAP."""

    def __init__(
        self,
        key_type: Optional[DataType] = None,
        value_type: Optional[DataType] = None,
        structured: bool = False,
    ) -> None:
        self.structured = structured
        self.key_type = key_type if key_type else StringType()
        self.value_type = value_type if value_type else StringType()

    def __repr__(self) -> str:
        return f"MapType({repr(self.key_type) if self.key_type else ''}, {repr(self.value_type) if self.value_type else ''})"

    def is_primitive(self):
        return False

<<<<<<< HEAD
    def _fill_ast(self, ast: proto.SpDataType) -> None:
        ast.sp_map_type.structured = self.structured
        self.key_type._fill_ast(ast.sp_map_type.key_ty)
        self.value_type._fill_ast(ast.sp_map_type.value_ty)
=======
    def simple_string(self) -> str:
        return f"map<{self.key_type.simple_string()},{self.value_type.simple_string()}>"

    def json_value(self) -> Dict[str, Any]:
        return {
            "type": self.type_name(),
            "key_type": self.key_type.json_value(),
            "value_type": self.value_type.json_value(),
        }

    simpleString = simple_string
    jsonValue = json_value
>>>>>>> 6507e0e1


class VectorType(DataType):
    """Vector data type. This maps to the VECTOR data type in Snowflake."""

    def __init__(
        self,
        element_type: Union[Type[int], Type[float], "int", "float"],
        dimension: int,
    ) -> None:
        if isinstance(element_type, str) and element_type in ("int", "float"):
            self.element_type = element_type
        elif element_type == int:
            self.element_type = "int"
        elif element_type == float:
            self.element_type = "float"
        else:
            raise ValueError(
                f"VectorType does not support element type: {element_type}"
            )
        self.dimension = dimension

    def __repr__(self) -> str:
        return f"VectorType({self.element_type},{self.dimension})"

    def is_primitive(self):
        return False

    def _fill_ast(self, ast: proto.SpDataType) -> None:
        if self.element_type == "int":
            ast.sp_vector_type.ty.sp_integer_type = True
        elif self.element_type == "float":
            ast.sp_vector_type.ty.sp_float_type = True

        ast.sp_vector_type.dimension = self.dimension


class ColumnIdentifier:
    """Represents a column identifier."""

    def __init__(self, normalized_name: str) -> None:
        self.normalized_name = quote_name(normalized_name)
        self._original_name = normalized_name

    @property
    def name(self) -> str:
        """Returns the name of this column, with the following format:

        1. If the name is quoted:

            a. if it starts with ``_A-Z`` and is followed by ``_A-Z0-9$``, remove quotes.
            b. if it starts with ``$`` and is followed by digits, remove quotes.
            c. otherwise, do nothing.

        2. If not quoted:

            a. if it starts with ``_a-zA-Z`` and is followed by ``_a-zA-Z0-9$``, uppercase all letters.
            b. if it starts with ``$`` and is followed by digits, do nothing.
            c. otherwise, add quotes.

        For more information, see
        https://docs.snowflake.com/en/sql-reference/identifiers-syntax.html
        """
        return ColumnIdentifier._strip_unnecessary_quotes(self.normalized_name)

    @property
    def quoted_name(self) -> str:
        """Returns the quoted name of this column, with the following format:

        1. If quoted, do nothing.
        2. If not quoted:

            a. if it starts with ``_a-zA-Z`` and followed by ``_a-zA-Z0-9$``, uppercase all letters and then add quotes.
            b. otherwise, add quotes.

        It is the same as :func:`name`, but quotes are always added. It is always safe
        to do string comparisons between quoted column names.
        """
        return self.normalized_name

    def __eq__(self, other):
        if isinstance(other, str):
            return self.normalized_name == other
        elif isinstance(other, ColumnIdentifier):
            return self.normalized_name == other.normalized_name
        else:
            return False

    @staticmethod
    def _strip_unnecessary_quotes(string: str) -> str:
        """Removes the unnecessary quotes from name.

        Remove quotes if name starts with _A-Z and only contains _0-9A-Z$, or starts
        with $ and is followed by digits.
        """
        remove_quote = re.compile('^"(([_A-Z]+[_A-Z0-9$]*)|(\\$\\d+))"$')
        result = remove_quote.search(string)
        return string[1:-1] if result else string

    def _fill_ast(self, ast: proto.SpColumnIdentifier) -> None:
        ast.name = self._original_name


class StructField:
    """Represents the content of :class:`StructField`."""

    def __init__(
        self,
        column_identifier: Union[ColumnIdentifier, str],
        datatype: DataType,
        nullable: bool = True,
    ) -> None:
        self.column_identifier = (
            ColumnIdentifier(column_identifier)
            if isinstance(column_identifier, str)
            else column_identifier
        )
        self.datatype = datatype
        self.nullable = nullable

    @property
    def name(self) -> str:
        """Returns the column name."""
        return self.column_identifier.name

    @name.setter
    def name(self, n: str) -> None:
        self.column_identifier = ColumnIdentifier(n)

    def __repr__(self) -> str:
        return f"StructField({self.name!r}, {repr(self.datatype)}, nullable={self.nullable})"

    def __eq__(self, other):
        return isinstance(other, self.__class__) and self.__dict__ == other.__dict__

<<<<<<< HEAD
    def _fill_ast(self, ast: proto.SpStructField) -> None:
        self.column_identifier._fill_ast(ast.column_identifier)
        self.datatype._fill_ast(ast.data_type)
        ast.nullable = self.nullable
=======
    def simple_string(self) -> str:
        return f"{self.name}:{self.datatype.simple_string()}"

    def json_value(self) -> Dict[str, Any]:
        return {
            "name": self.name,
            "type": self.datatype.json_value(),
            "nullable": self.nullable,
        }

    def json(self) -> str:
        return json.dumps(self.json_value(), separators=(",", ":"), sort_keys=True)

    def type_name(self) -> str:
        raise TypeError(
            "StructField does not have typeName. Use typeName on its type explicitly instead"
        )

    typeName = type_name
    simpleString = simple_string
    jsonValue = json_value
>>>>>>> 6507e0e1


class StructType(DataType):
    """Represents a table schema or structured column. Contains :class:`StructField` for each field."""

    def __init__(
        self, fields: Optional[List["StructField"]] = None, structured=False
    ) -> None:
        self.structured = structured
        if fields is None:
            fields = []
        self.fields = fields

    def add(
        self,
        field: Union[str, ColumnIdentifier, "StructField"],
        datatype: Optional[DataType] = None,
        nullable: Optional[bool] = True,
    ) -> "StructType":
        if isinstance(field, StructField):
            self.fields.append(field)
        elif isinstance(field, (str, ColumnIdentifier)):
            if datatype is None:
                raise ValueError(
                    "When field argument is str or ColumnIdentifier, datatype must not be None."
                )
            self.fields.append(StructField(field, datatype, nullable))
        else:
            raise ValueError(
                f"field argument must be one of str, ColumnIdentifier or StructField. Got: '{type(field)}'"
            )
        return self

    @classmethod
    def _from_attributes(cls, attributes: list) -> "StructType":
        return cls([StructField(a.name, a.datatype, a.nullable) for a in attributes])

    def _to_attributes(self) -> List["expression.Attribute"]:
        return [
            expression.Attribute(
                f.column_identifier.quoted_name, f.datatype, f.nullable
            )
            for f in self.fields
        ]

    def __repr__(self) -> str:
        return f"StructType([{', '.join(repr(f) for f in self.fields)}])"

    def __getitem__(self, item: Union[str, int, slice]) -> StructField:
        """Access fields by name, index or slice."""
        if isinstance(item, str):
            for field in self.fields:
                if field.name == item:
                    return field
            raise KeyError(f"No StructField named {item}")
        elif isinstance(item, int):
            return self.fields[item]  # may throw ValueError
        elif isinstance(item, slice):
            return StructType(self.fields[item])
        else:
            raise TypeError(
                f"StructType items should be strings, integers or slices, but got {type(item).__name__}"
            )

    def __setitem__(self, key, value):
        raise TypeError("StructType object does not support item assignment")

    @property
    def names(self) -> List[str]:
        """Returns the list of names of the :class:`StructField`"""
        return [f.name for f in self.fields]

<<<<<<< HEAD
    def _fill_ast(self, ast: proto.SpDataType) -> None:
        ast.sp_struct_type.structured = self.structured
        for field in self.fields:
            field._fill_ast(ast.sp_struct_type.fields.add())
=======
    def simple_string(self) -> str:
        return f"struct<{','.join(f.simple_string() for f in self)}>"

    def json_value(self) -> Dict[str, Any]:
        return {"type": self.type_name(), "fields": [f.json_value() for f in self]}

    simpleString = simple_string
    jsonValue = json_value
>>>>>>> 6507e0e1


class VariantType(DataType):
    """Variant data type. This maps to the VARIANT data type in Snowflake."""

    def is_primitive(self):
        return False

    def _fill_ast(self, ast: proto.SpDataType) -> None:
        ast.sp_variant_type = True


class GeographyType(DataType):
    """Geography data type. This maps to the GEOGRAPHY data type in Snowflake."""

    def _fill_ast(self, ast: proto.SpDataType) -> None:
        ast.sp_geography_type = True


class GeometryType(DataType):
    """Geometry data type. This maps to the GEOMETRY data type in Snowflake."""

    def _fill_ast(self, ast: proto.SpDataType) -> None:
        ast.sp_geometry_type = True


class _PandasType(DataType):
    pass


class PandasSeriesType(_PandasType):
    """pandas Series data type."""

    def __init__(self, element_type: Optional[DataType]) -> None:
        self.element_type = element_type

    def _fill_ast(self, ast: proto.SpDataType) -> None:
        if self.element_type is not None:
            self.element_type._fill_ast(ast.sp_pandas_series_type.el_ty)
        else:
            ast.sp_pandas_series_type = True


class PandasDataFrameType(_PandasType):
    """
    pandas DataFrame data type. The input should be a list of data types for all columns in order.
    It cannot be used as the return type of a pandas UDF.
    """

    def __init__(
        self, col_types: Iterable[DataType], col_names: Iterable[str] = None
    ) -> None:
        self.col_types = col_types
        self.col_names = col_names or []

    def get_snowflake_col_datatypes(self):
        """Get the column types of the dataframe as the input/output of a vectorized UDTF."""
        return [
            tp.element_type if isinstance(tp, PandasSeriesType) else tp
            for tp in self.col_types
        ]

    def _fill_ast(self, ast: proto.SpDataType) -> None:
        for col_type in self.col_types:
            ast_col = ast.sp_pandas_data_frame_type.col_types.add()
            col_type._fill_ast(ast_col)
        ast.sp_pandas_data_frame_type.col_names.extend(self.col_names)


#: The type hint for annotating Variant data when registering UDFs.
Variant = TypeVar("Variant")

#: The type hint for annotating Geography data when registering UDFs.
Geography = TypeVar("Geography")

#: The type hint for annotating Geometry data when registering UDFs.
Geometry = TypeVar("Geometry")

# TODO(SNOW-969479): Add a type hint that can be used to annotate Vector data. Python does not
# currently support integer type parameters (which are needed to represent a vector's dimension).
# typing.Annotate can be used as a temporary bypass once the minimum supported Python version is
# bumped to 3.9

#: The type hint for annotating TIMESTAMP_NTZ (e.g., ``Timestamp[NTZ]``) data when registering UDFs.
NTZ = TypeVar("NTZ")

#: The type hint for annotating TIMESTAMP_LTZ (e.g., ``Timestamp[LTZ]``) data when registering UDFs.
LTZ = TypeVar("LTZ")

#: The type hint for annotating TIMESTAMP_TZ (e.g., ``Timestamp[TZ]``) data when registering UDFs.
TZ = TypeVar("TZ")


_T = TypeVar("_T")


class Timestamp(datetime.datetime, Generic[_T]):
    """The type hint for annotating ``TIMESTAMP_*`` data when registering UDFs."""

    pass


if installed_pandas:  # pragma: no cover

    class PandasSeries(pandas.Series, Generic[_T]):
        """The type hint for annotating pandas Series data when registering UDFs."""

        pass

    from typing_extensions import TypeVarTuple

    _TT = TypeVarTuple("_TT")

    if sys.version_info >= (3, 11):
        from typing import Unpack

        class PandasDataFrame(pandas.DataFrame, Generic[Unpack[_TT]]):
            """
            The type hint for annotating pandas DataFrame data when registering UDFs.
            The input should be a list of data types for all columns in order.
            It cannot be used to annotate the return value of a pandas UDF.
            """

            pass

    else:

        class PandasDataFrame(pandas.DataFrame, Generic[_TT]):
            """
            The type hint for annotating pandas DataFrame data when registering UDFs.
            The input should be a list of data types for all columns in order.
            It cannot be used to annotate the return value of a pandas UDF.
            """

            pass<|MERGE_RESOLUTION|>--- conflicted
+++ resolved
@@ -49,7 +49,23 @@
     def is_primitive(self):
         return True
 
-<<<<<<< HEAD
+    @classmethod
+    def type_name(cls) -> str:
+        return cls.__name__[:-4].lower()
+
+    def simple_string(self) -> str:
+        return self.type_name()
+
+    def json_value(self) -> Union[str, Dict[str, Any]]:
+        return self.type_name()
+
+    def json(self) -> str:
+        return json.dumps(self.json_value(), separators=(",", ":"), sort_keys=True)
+
+    typeName = type_name
+    simpleString = simple_string
+    jsonValue = json_value
+
     def _fill_ast(self, ast: proto.SpDataType) -> None:
         """Populates the provided SpDataType instance's fields with the values corresponding to this DataType's instance
 
@@ -62,24 +78,6 @@
         raise NotImplementedError(
             f"{self.__class__.__name__} has not implemented this method to fill the SpDataType IR entity correctly"
         )
-=======
-    @classmethod
-    def type_name(cls) -> str:
-        return cls.__name__[:-4].lower()
-
-    def simple_string(self) -> str:
-        return self.type_name()
-
-    def json_value(self) -> Union[str, Dict[str, Any]]:
-        return self.type_name()
-
-    def json(self) -> str:
-        return json.dumps(self.json_value(), separators=(",", ":"), sort_keys=True)
-
-    typeName = type_name
-    simpleString = simple_string
-    jsonValue = json_value
->>>>>>> 6507e0e1
 
 
 # Data types
@@ -243,57 +241,49 @@
 class ByteType(_IntegralType):
     """Byte data type. This maps to the TINYINT data type in Snowflake."""
 
-<<<<<<< HEAD
+    def simple_string(self) -> str:
+        return "tinyint"
+
+    simpleString = simple_string
+
     def _fill_ast(self, ast: proto.SpDataType) -> None:
         ast.sp_byte_type = True
-=======
-    def simple_string(self) -> str:
-        return "tinyint"
-
-    simpleString = simple_string
->>>>>>> 6507e0e1
 
 
 class ShortType(_IntegralType):
     """Short integer data type. This maps to the SMALLINT data type in Snowflake."""
 
-<<<<<<< HEAD
+    def simple_string(self) -> str:
+        return "smallint"
+
+    simpleString = simple_string
+
     def _fill_ast(self, ast: proto.SpDataType) -> None:
         ast.sp_short_type = True
-=======
-    def simple_string(self) -> str:
-        return "smallint"
-
-    simpleString = simple_string
->>>>>>> 6507e0e1
 
 
 class IntegerType(_IntegralType):
     """Integer data type. This maps to the INT data type in Snowflake."""
 
-<<<<<<< HEAD
+    def simple_string(self) -> str:
+        return "int"
+
+    simpleString = simple_string
+
     def _fill_ast(self, ast: proto.SpDataType) -> None:
         ast.sp_integer_type = True
-=======
-    def simple_string(self) -> str:
-        return "int"
-
-    simpleString = simple_string
->>>>>>> 6507e0e1
 
 
 class LongType(_IntegralType):
     """Long integer data type. This maps to the BIGINT data type in Snowflake."""
 
-<<<<<<< HEAD
+    def simple_string(self) -> str:
+        return "bigint"
+
+    simpleString = simple_string
+
     def _fill_ast(self, ast: proto.SpDataType) -> None:
         ast.sp_long_type = True
-=======
-    def simple_string(self) -> str:
-        return "bigint"
-
-    simpleString = simple_string
->>>>>>> 6507e0e1
 
 
 class FloatType(_FractionalType):
@@ -323,20 +313,18 @@
     def __repr__(self) -> str:
         return f"DecimalType({self.precision}, {self.scale})"
 
-<<<<<<< HEAD
+    def simple_string(self) -> str:
+        return f"decimal({self.precision},{self.scale})"
+
+    def json_value(self) -> str:
+        return f"decimal({self.precision},{self.scale})"
+
+    simpleString = simple_string
+    jsonValue = json_value
+
     def _fill_ast(self, ast: proto.SpDataType) -> None:
         ast.sp_decimal_type.precision = self.precision
         ast.sp_decimal_type.scale = self.scale
-=======
-    def simple_string(self) -> str:
-        return f"decimal({self.precision},{self.scale})"
-
-    def json_value(self) -> str:
-        return f"decimal({self.precision},{self.scale})"
-
-    simpleString = simple_string
-    jsonValue = json_value
->>>>>>> 6507e0e1
 
 
 class ArrayType(DataType):
@@ -356,11 +344,6 @@
     def is_primitive(self):
         return False
 
-<<<<<<< HEAD
-    def _fill_ast(self, ast: proto.SpDataType) -> None:
-        ast.sp_array_type.structured = self.structured
-        self.element_type._fill_ast(ast.sp_array_type.ty)
-=======
     def simple_string(self) -> str:
         return f"array<{self.element_type.simple_string()}>"
 
@@ -372,7 +355,10 @@
 
     simpleString = simple_string
     jsonValue = json_value
->>>>>>> 6507e0e1
+
+    def _fill_ast(self, ast: proto.SpDataType) -> None:
+        ast.sp_array_type.structured = self.structured
+        self.element_type._fill_ast(ast.sp_array_type.ty)
 
 
 class MapType(DataType):
@@ -394,12 +380,6 @@
     def is_primitive(self):
         return False
 
-<<<<<<< HEAD
-    def _fill_ast(self, ast: proto.SpDataType) -> None:
-        ast.sp_map_type.structured = self.structured
-        self.key_type._fill_ast(ast.sp_map_type.key_ty)
-        self.value_type._fill_ast(ast.sp_map_type.value_ty)
-=======
     def simple_string(self) -> str:
         return f"map<{self.key_type.simple_string()},{self.value_type.simple_string()}>"
 
@@ -412,7 +392,11 @@
 
     simpleString = simple_string
     jsonValue = json_value
->>>>>>> 6507e0e1
+
+    def _fill_ast(self, ast: proto.SpDataType) -> None:
+        ast.sp_map_type.structured = self.structured
+        self.key_type._fill_ast(ast.sp_map_type.key_ty)
+        self.value_type._fill_ast(ast.sp_map_type.value_ty)
 
 
 class VectorType(DataType):
@@ -548,12 +532,6 @@
     def __eq__(self, other):
         return isinstance(other, self.__class__) and self.__dict__ == other.__dict__
 
-<<<<<<< HEAD
-    def _fill_ast(self, ast: proto.SpStructField) -> None:
-        self.column_identifier._fill_ast(ast.column_identifier)
-        self.datatype._fill_ast(ast.data_type)
-        ast.nullable = self.nullable
-=======
     def simple_string(self) -> str:
         return f"{self.name}:{self.datatype.simple_string()}"
 
@@ -575,7 +553,11 @@
     typeName = type_name
     simpleString = simple_string
     jsonValue = json_value
->>>>>>> 6507e0e1
+
+    def _fill_ast(self, ast: proto.SpStructField) -> None:
+        self.column_identifier._fill_ast(ast.column_identifier)
+        self.datatype._fill_ast(ast.data_type)
+        ast.nullable = self.nullable
 
 
 class StructType(DataType):
@@ -648,21 +630,19 @@
         """Returns the list of names of the :class:`StructField`"""
         return [f.name for f in self.fields]
 
-<<<<<<< HEAD
+    def simple_string(self) -> str:
+        return f"struct<{','.join(f.simple_string() for f in self)}>"
+
+    def json_value(self) -> Dict[str, Any]:
+        return {"type": self.type_name(), "fields": [f.json_value() for f in self]}
+
+    simpleString = simple_string
+    jsonValue = json_value
+
     def _fill_ast(self, ast: proto.SpDataType) -> None:
         ast.sp_struct_type.structured = self.structured
         for field in self.fields:
             field._fill_ast(ast.sp_struct_type.fields.add())
-=======
-    def simple_string(self) -> str:
-        return f"struct<{','.join(f.simple_string() for f in self)}>"
-
-    def json_value(self) -> Dict[str, Any]:
-        return {"type": self.type_name(), "fields": [f.json_value() for f in self]}
-
-    simpleString = simple_string
-    jsonValue = json_value
->>>>>>> 6507e0e1
 
 
 class VariantType(DataType):

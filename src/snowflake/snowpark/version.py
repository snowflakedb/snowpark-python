#!/usr/bin/env python3
#
# Copyright (c) 2012-2024 Snowflake Computing Inc. All rights reserved.
#

# Update this for the versions
<<<<<<< HEAD
VERSION = (1, 23, 0)
=======
VERSION = (1, 24, 0)
>>>>>>> 8b801cc2
<|MERGE_RESOLUTION|>--- conflicted
+++ resolved
@@ -4,8 +4,4 @@
 #
 
 # Update this for the versions
-<<<<<<< HEAD
-VERSION = (1, 23, 0)
-=======
-VERSION = (1, 24, 0)
->>>>>>> 8b801cc2
+VERSION = (1, 24, 0)
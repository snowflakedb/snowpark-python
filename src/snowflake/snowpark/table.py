--- conflicted
+++ resolved
@@ -272,18 +272,7 @@
         self,
         table_name: str,
         session: Optional["snowflake.snowpark.session.Session"] = None,
-<<<<<<< HEAD
         is_temp_table_for_cleanup: bool = False,
-    ) -> None:
-        snowflake_table_plan = SnowflakeTable(
-            table_name,
-            session=session,
-            is_temp_table_for_cleanup=is_temp_table_for_cleanup,
-        )
-        super().__init__(
-            session,
-            snowflake_table_plan,
-=======
         ast_stmt: Optional[proto.Assign] = None,
         _emit_ast: bool = True,
     ) -> None:
@@ -293,12 +282,12 @@
             ast.name.sp_table_name_flat.name = table_name
             ast.variant.sp_table_init = True
 
-        super().__init__(
-            session,
-            session._analyzer.resolve(UnresolvedRelation(table_name)),
-            ast_stmt=ast_stmt,
->>>>>>> 01cdf377
-        )
+        snowflake_table_plan = SnowflakeTable(
+            table_name,
+            session=session,
+            is_temp_table_for_cleanup=is_temp_table_for_cleanup,
+        )
+        super().__init__(session, snowflake_table_plan, ast_stmt=ast_stmt)
         self.is_cached: bool = self.is_cached  #: Whether the table is cached.
         self.table_name: str = table_name  #: The table name
         self._is_temp_table_for_cleanup = is_temp_table_for_cleanup

#!/usr/bin/env python3
#
# Copyright (c) 2012-2024 Snowflake Computing Inc. All rights reserved.
#

import sys
from logging import getLogger
from typing import Dict, List, NamedTuple, Optional, Union, overload

import snowflake.snowpark
import snowflake.snowpark._internal.proto.generated.ast_pb2 as proto
from snowflake.snowpark._internal.analyzer.binary_plan_node import create_join_type
from snowflake.snowpark._internal.analyzer.snowflake_plan_node import SnowflakeTable
from snowflake.snowpark._internal.analyzer.table_merge_expression import (
    DeleteMergeExpression,
    InsertMergeExpression,
    TableDelete,
    TableMerge,
    TableUpdate,
    UpdateMergeExpression,
)
from snowflake.snowpark._internal.analyzer.unary_plan_node import Sample
from snowflake.snowpark._internal.ast.utils import (
    build_expr_from_dict_str_str,
    build_expr_from_snowpark_column,
    build_expr_from_snowpark_column_or_python_val,
    debug_check_missing_ast,
    with_src_position,
<<<<<<< HEAD
=======
    DATAFRAME_AST_PARAMETER,
>>>>>>> bc69fd67
)
from snowflake.snowpark._internal.error_message import SnowparkClientExceptionMessages
from snowflake.snowpark._internal.telemetry import add_api_call, set_api_call_source
from snowflake.snowpark._internal.type_utils import ColumnOrLiteral
from snowflake.snowpark._internal.utils import publicapi
from snowflake.snowpark.column import Column
from snowflake.snowpark.dataframe import DataFrame, _disambiguate
from snowflake.snowpark.row import Row

# Python 3.8 needs to use typing.Iterable because collections.abc.Iterable is not subscriptable
# Python 3.9 can use both
# Python 3.10 needs to use collections.abc.Iterable because typing.Iterable is removed
if sys.version_info <= (3, 9):
    from typing import Iterable
else:
    from collections.abc import Iterable

_logger = getLogger(__name__)


class UpdateResult(NamedTuple):
    """Result of updating rows in a :class:`Table`."""

    rows_updated: int  #: The number of rows modified.
    multi_joined_rows_updated: Optional[
        int
    ] = None  #: The number of multi-joined rows modified. ``None`` if ERROR_ON_NONDETERMINISTIC_UPDATE is enabled.


class DeleteResult(NamedTuple):
    """Result of deleting rows in a :class:`Table`."""

    rows_deleted: int  #: The number of rows deleted.


class MergeResult(NamedTuple):
    """Result of merging a :class:`DataFrame` into a :class:`Table`."""

    rows_inserted: int  #: The number of rows inserted.
    rows_updated: int  #: The number of rows updated.
    rows_deleted: int  #: The number of rows deleted.


class WhenMatchedClause:
    """
    A matched clause for the :meth:`Table.merge` action. It matches all
    remaining rows in the target :class:`Table` that satisfy ``join_expr``
    while also satisfying ``condition``, if it is provided. You can use
    :func:`functions.when_matched` to instantiate this class.

    Args:
        condition: An optional :class:`Column` object representing the
            specified condition. For example, ``col("a") == 1``.
    """

    def __init__(
        self, condition: Optional[Column] = None, _emit_ast: bool = True
    ) -> None:
        self._condition_expr = condition._expression if condition is not None else None
        self._condition = condition
        self._clause = None

    def update(self, assignments: Dict[str, ColumnOrLiteral]) -> "WhenMatchedClause":
        """
        Defines an update action for the matched clause and
        returns an updated :class:`WhenMatchedClause` with the new
        update action added.

        Args:
            assignments: A list of values or a ``dict`` that associates
                the names of columns with the values that should be updated.
                The value of ``assignments`` can either be a literal value or
                a :class:`Column` object.

        Example::

            >>> # Adds a matched clause where a row in source is matched
            >>> # if its key is equal to the key of any row in target.
            >>> # For all such rows, update its value to the value of the
            >>> # corresponding row in source.
            >>> from snowflake.snowpark.functions import when_matched, lit
            >>> target_df = session.create_dataframe([(10, "old"), (10, "too_old"), (11, "old")], schema=["key", "value"])
            >>> target_df.write.save_as_table("my_table", mode="overwrite", table_type="temporary")
            >>> target = session.table("my_table")
            >>> source = session.create_dataframe([(10, "new")], schema=["key", "value"])
            >>> target.merge(source, (target["key"] == source["key"]) & (target["value"] == lit("too_old")), [when_matched().update({"value": source["value"]})])
            MergeResult(rows_inserted=0, rows_updated=1, rows_deleted=0)
            >>> target.sort("key", "value").collect() # the value in the table is updated
            [Row(KEY=10, VALUE='new'), Row(KEY=10, VALUE='old'), Row(KEY=11, VALUE='old')]

        Note:
            An exception will be raised if this method or :meth:`WhenMatchedClause.delete`
            is called more than once on the same :class:`WhenMatchedClause` object.
        """
        if self._clause:
            raise SnowparkClientExceptionMessages.MERGE_TABLE_ACTION_ALREADY_SPECIFIED(
                "update"
                if isinstance(self._clause, UpdateMergeExpression)
                else "delete",
                "WhenMatchedClause",
            )
        self._clause = UpdateMergeExpression(self._condition_expr, assignments)
        return self

    def delete(self):
        """
        Defines a delete action for the matched clause and
        returns an updated :class:`WhenMatchedClause` with the new
        delete action added.

        Example::

            >>> # Adds a matched clause where a row in source is matched
            >>> # if its key is equal to the key of any row in target.
            >>> # For all such rows, delete them.
            >>> from snowflake.snowpark.functions import when_matched
            >>> target_df = session.create_dataframe([(10, "old"), (10, "too_old"), (11, "old")], schema=["key", "value"])
            >>> target_df.write.save_as_table("my_table", mode="overwrite", table_type="temporary")
            >>> target = session.table("my_table")
            >>> source = session.create_dataframe([(10, "new")], schema=["key", "value"])
            >>> target.merge(source, target["key"] == source["key"], [when_matched().delete()])
            MergeResult(rows_inserted=0, rows_updated=0, rows_deleted=2)
            >>> target.collect() # the rows are deleted
            [Row(KEY=11, VALUE='old')]

        Note:
            An exception will be raised if this method or :meth:`WhenMatchedClause.update`
            is called more than once on the same :class:`WhenMatchedClause` object.
        """
        if self._clause:
            raise SnowparkClientExceptionMessages.MERGE_TABLE_ACTION_ALREADY_SPECIFIED(
                "update"
                if isinstance(self._clause, UpdateMergeExpression)
                else "delete",
                "WhenMatchedClause",
            )
        self._clause = DeleteMergeExpression(self._condition_expr)
        return self


class WhenNotMatchedClause:
    """
    A not-matched clause for the :meth:`Table.merge` action. It matches all
    remaining rows in the target :class:`Table` that do not satisfy ``join_expr``
    but satisfy ``condition``, if it is provided. You can use
    :func:`functions.when_not_matched` to instantiate this class.

    Args:
        condition: An optional :class:`Column` object representing the
            specified condition.
    """

    def __init__(
        self, condition: Optional[Column] = None, _emit_ast: bool = True
    ) -> None:
        self._condition_expr = condition._expression if condition is not None else None
        self._condition = condition
        self._clause = None

    def insert(
        self, assignments: Union[Iterable[ColumnOrLiteral], Dict[str, ColumnOrLiteral]]
    ) -> "WhenNotMatchedClause":
        """
        Defines an insert action for the not-matched clause and
        returns an updated :class:`WhenNotMatchedClause` with the new
        insert action added.

        Args:
            assignments: A list of values or a ``dict`` that associates
                the names of columns with the values that should be inserted.
                The value of ``assignments`` can either be a literal value or
                a :class:`Column` object.

        Examples::

            >>> # Adds a not-matched clause where a row in source is not matched
            >>> # if its key does not equal the key of any row in target.
            >>> # For all such rows, insert a row into target whose ley and value
            >>> # are assigned to the key and value of the not matched row.
            >>> from snowflake.snowpark.functions import when_not_matched
            >>> from snowflake.snowpark.types import IntegerType, StringType, StructField, StructType
            >>> schema = StructType([StructField("key", IntegerType()), StructField("value", StringType())])
            >>> target_df = session.create_dataframe([(10, "old"), (10, "too_old"), (11, "old")], schema=schema)
            >>> target_df.write.save_as_table("my_table", mode="overwrite", table_type="temporary")
            >>> target = session.table("my_table")

            >>> source = session.create_dataframe([(12, "new")], schema=schema)
            >>> target.merge(source, target["key"] == source["key"], [when_not_matched().insert([source["key"], source["value"]])])
            MergeResult(rows_inserted=1, rows_updated=0, rows_deleted=0)
            >>> target.sort("key", "value").collect() # the rows are inserted
            [Row(KEY=10, VALUE='old'), Row(KEY=10, VALUE='too_old'), Row(KEY=11, VALUE='old'), Row(KEY=12, VALUE='new')]

            >>> # For all such rows, insert a row into target whose key is
            >>> # assigned to the key of the not matched row.
            >>> target_df.write.save_as_table("my_table", mode="overwrite", table_type="temporary")
            >>> target.merge(source, target["key"] == source["key"], [when_not_matched().insert({"key": source["key"]})])
            MergeResult(rows_inserted=1, rows_updated=0, rows_deleted=0)
            >>> target.sort("key", "value").collect() # the rows are inserted
            [Row(KEY=10, VALUE='old'), Row(KEY=10, VALUE='too_old'), Row(KEY=11, VALUE='old'), Row(KEY=12, VALUE=None)]

        Note:
            An exception will be raised if this method is called more than once
            on the same :class:`WhenNotMatchedClause` object.
        """
        if self._clause:
            raise SnowparkClientExceptionMessages.MERGE_TABLE_ACTION_ALREADY_SPECIFIED(
                "insert", "WhenNotMatchedClause"
            )
        if isinstance(assignments, dict):
            keys = list(assignments.keys())
            values = list(assignments.values())
        else:
            keys = []
            values = list(assignments)
        self._clause = InsertMergeExpression(self._condition_expr, keys, values)
        return self


def _get_update_result(rows: List[Row]) -> UpdateResult:
    if len(rows[0]) == 2:
        return UpdateResult(int(rows[0][0]), int(rows[0][1]))
    return UpdateResult(int(rows[0][0]))


def _get_delete_result(rows: List[Row]) -> DeleteResult:
    return DeleteResult(int(rows[0][0]))


def _get_merge_result(
    rows: List[Row], inserted: bool, updated: bool, deleted: bool
) -> MergeResult:
    idx = 0
    rows_inserted, rows_updated, rows_deleted = 0, 0, 0
    if inserted:
        rows_inserted = int(rows[0][idx])
        idx += 1
    if updated:
        rows_updated = int(rows[0][idx])
        idx += 1
    if deleted:
        rows_deleted = int(rows[0][idx])
    return MergeResult(rows_inserted, rows_updated, rows_deleted)


class Table(DataFrame):
    """
    Represents a lazily-evaluated Table. It extends :class:`DataFrame` so all
    :class:`DataFrame` operations can be applied to it.

    You can create a :class:`Table` object by calling :meth:`Session.table`
    with the name of the table in Snowflake. See examples in :meth:`Session.table`.
    """

    @publicapi
    def __init__(
        self,
        table_name: str,
        session: Optional["snowflake.snowpark.session.Session"] = None,
        is_temp_table_for_cleanup: bool = False,
        _ast_stmt: Optional[proto.Assign] = None,
        _emit_ast: bool = True,
    ) -> None:
        if _ast_stmt is None and session is not None and _emit_ast:
            _ast_stmt = session._ast_batch.assign()
            ast = with_src_position(_ast_stmt.expr.sp_table, _ast_stmt)
            ast.name.sp_table_name_flat.name = table_name
            ast.variant.sp_table_init = True
            ast.is_temp_table_for_cleanup = is_temp_table_for_cleanup

        snowflake_table_plan = SnowflakeTable(
            table_name,
            session=session,
            is_temp_table_for_cleanup=is_temp_table_for_cleanup,
        )
        if session.sql_simplifier_enabled:
            plan = session._analyzer.create_select_statement(
                from_=session._analyzer.create_selectable_entity(
                    snowflake_table_plan, analyzer=session._analyzer
                ),
                analyzer=session._analyzer,
            )
        else:
            plan = snowflake_table_plan
        super().__init__(session, plan, _ast_stmt=_ast_stmt, _emit_ast=_emit_ast)
        self.is_cached: bool = self.is_cached  #: Whether the table is cached.
        self.table_name: str = table_name  #: The table name
        self._is_temp_table_for_cleanup = is_temp_table_for_cleanup

        # By default, the set the initial API call to say 'Table.__init__' since
        # people could instantiate a table directly. This value is overwritten when
        # created from Session object
        set_api_call_source(self, "Table.__init__")

    def __copy__(self) -> "Table":
        return Table(
            self.table_name,
            session=self._session,
            is_temp_table_for_cleanup=self._is_temp_table_for_cleanup,
            _emit_ast=self._session.ast_enabled,
        )

    def __enter__(self):
        return self

    def __exit__(self, exc_type, exc_val, exc_tb):
        self.drop_table()

    @publicapi
    def sample(
        self,
        frac: Optional[float] = None,
        n: Optional[int] = None,
        *,
        seed: Optional[int] = None,
        sampling_method: Optional[str] = None,
        _emit_ast: bool = True,
    ) -> "DataFrame":
        """Samples rows based on either the number of rows to be returned or a percentage of rows to be returned.

        Sampling with a seed is not supported on views or subqueries. This method works on tables so it supports ``seed``.
        This is the main difference between :meth:`DataFrame.sample` and this method.

        Args:
            frac: The percentage of rows to be sampled.
            n: The fixed number of rows to sample in the range of 0 to 1,000,000 (inclusive). Either ``frac`` or ``n`` should be provided.
            seed: Specifies a seed value to make the sampling deterministic. Can be any integer between 0 and 2147483647 inclusive.
                Default value is ``None``.
            sampling_method: Specifies the sampling method to use:
                - "BERNOULLI" (or "ROW"): Includes each row with a probability of p/100. Similar to flipping a weighted coin for each row.
                - "SYSTEM" (or "BLOCK"): Includes each block of rows with a probability of p/100. Similar to flipping a weighted coin for each block of rows. This method does not support fixed-size sampling.
                Default is ``None``. Then the Snowflake database will use "ROW" by default.

        Note:
            - SYSTEM | BLOCK sampling is often faster than BERNOULLI | ROW sampling.
            - Sampling without a seed is often faster than sampling with a seed.
            - Fixed-size sampling can be slower than equivalent fraction-based sampling because fixed-size sampling prevents some query optimization.
            - Fixed-size sampling doesn't work with SYSTEM | BLOCK sampling.

        """
        if sampling_method is None and seed is None:
            return super().sample(frac=frac, n=n, _emit_ast=_emit_ast)
        DataFrame._validate_sample_input(frac, n)
        if sampling_method and sampling_method.upper() not in (
            "BERNOULLI",
            "ROW",
            "SYSTEM",
            "BLOCK",
        ):
            raise ValueError(
                f"'sampling_method' value {sampling_method} must be None or one of 'BERNOULLI', 'ROW', 'SYSTEM', or 'BLOCK'."
            )

        from snowflake.snowpark.mock._connection import MockServerConnection

        stmt = None
        if _emit_ast:
            # AST.
            stmt = self._session._ast_batch.assign()
            ast = with_src_position(stmt.expr.sp_table_sample, stmt)
            if frac:
                ast.probability_fraction.value = frac
            if n:
                ast.num.value = n
            if seed:
                ast.seed.value = seed
            if sampling_method:
                ast.sampling_method.value = sampling_method
            self._set_ast_ref(ast.df)

        if isinstance(self._session._conn, MockServerConnection):
            if sampling_method in ("SYSTEM", "BLOCK"):
                _logger.warning(
                    "[Local Testing] SYSTEM/BLOCK sampling is not supported for Local Testing, falling back to ROW sampling"
                )

            sample_plan = Sample(
                self._plan, probability_fraction=frac, row_count=n, seed=seed
            )
            return self._with_plan(
                self._session._analyzer.create_select_statement(
                    from_=self._session._analyzer.create_select_snowflake_plan(
                        sample_plan, analyzer=self._session._analyzer
                    ),
                    analyzer=self._session._analyzer,
                ),
                _ast_stmt=stmt,
            )

        # The analyzer will generate a sql with subquery. So we build the sql directly without using the analyzer.
        sampling_method_text = sampling_method or ""
        frac_or_rowcount_text = str(frac * 100.0) if frac is not None else f"{n} ROWS"
        seed_text = f" SEED ({seed})" if seed is not None else ""
        sql_text = f"SELECT * FROM {self.table_name} SAMPLE {sampling_method_text} ({frac_or_rowcount_text}) {seed_text}"
        return self._session.sql(sql_text, _ast_stmt=stmt)

    @overload
    @publicapi
    def update(
        self,
        assignments: Dict[str, ColumnOrLiteral],
        condition: Optional[Column] = None,
        source: Optional[DataFrame] = None,
        *,
        statement_params: Optional[Dict[str, str]] = None,
        block: bool = True,
        _emit_ast: bool = True,
    ) -> UpdateResult:
        ...  # pragma: no cover

    @overload
    @publicapi
    def update(
        self,
        assignments: Dict[str, ColumnOrLiteral],
        condition: Optional[Column] = None,
        source: Optional[DataFrame] = None,
        *,
        statement_params: Optional[Dict[str, str]] = None,
        block: bool = False,
        _emit_ast: bool = True,
    ) -> "snowflake.snowpark.AsyncJob":
        ...  # pragma: no cover

    @publicapi
    def update(
        self,
        assignments: Dict[str, ColumnOrLiteral],
        condition: Optional[Column] = None,
        source: Optional[DataFrame] = None,
        *,
        statement_params: Optional[Dict[str, str]] = None,
        block: bool = True,
        _emit_ast: bool = True,
    ) -> Union[UpdateResult, "snowflake.snowpark.AsyncJob"]:
        """
        Updates rows in the Table with specified ``assignments`` and returns a
        :class:`UpdateResult`, representing the number of rows modified and the
        number of multi-joined rows modified.

        Args:
            assignments: A ``dict`` that associates the names of columns with the
                values that should be updated. The value of ``assignments`` can
                either be a literal value or a :class:`Column` object.
            condition: An optional :class:`Column` object representing the
                specified condition. It must be provided if ``source`` is provided.
            source: An optional :class:`DataFrame` that is included in ``condition``.
                It can also be another :class:`Table`.
            statement_params: Dictionary of statement level parameters to be set while executing this action.
            block: A bool value indicating whether this function will wait until the result is available.
                When it is ``False``, this function executes the underlying queries of the dataframe
                asynchronously and returns an :class:`AsyncJob`.

        Examples::

            >>> target_df = session.create_dataframe([(1, 1),(1, 2),(2, 1),(2, 2),(3, 1),(3, 2)], schema=["a", "b"])
            >>> target_df.write.save_as_table("my_table", mode="overwrite", table_type="temporary")
            >>> t = session.table("my_table")

            >>> # update all rows in column "b" to 0 and all rows in column "a"
            >>> # to the summation of column "a" and column "b"
            >>> t.update({"b": 0, "a": t.a + t.b})
            UpdateResult(rows_updated=6, multi_joined_rows_updated=0)
            >>> t.sort("a", "b").collect()
            [Row(A=2, B=0), Row(A=3, B=0), Row(A=3, B=0), Row(A=4, B=0), Row(A=4, B=0), Row(A=5, B=0)]

            >>> # update all rows in column "b" to 0 where column "a" has value 1
            >>> target_df.write.save_as_table("my_table", mode="overwrite", table_type="temporary")
            >>> t.update({"b": 0}, t["a"] == 1)
            UpdateResult(rows_updated=2, multi_joined_rows_updated=0)
            >>> t.sort("a", "b").collect()
            [Row(A=1, B=0), Row(A=1, B=0), Row(A=2, B=1), Row(A=2, B=2), Row(A=3, B=1), Row(A=3, B=2)]

            >>> # update all rows in column "b" to 0 where column "a" in this
            >>> # table is equal to column "a" in another dataframe
            >>> target_df.write.save_as_table("my_table", mode="overwrite", table_type="temporary")
            >>> source_df = session.create_dataframe([1, 2, 3, 4], schema=["a"])
            >>> t.update({"b": 0}, t["a"] == source_df.a, source_df)
            UpdateResult(rows_updated=6, multi_joined_rows_updated=0)
            >>> t.sort("a", "b").collect()
            [Row(A=1, B=0), Row(A=1, B=0), Row(A=2, B=0), Row(A=2, B=0), Row(A=3, B=0), Row(A=3, B=0)]
        """
        if source:
            assert (
                condition is not None
            ), "condition should also be provided if source is provided"

        kwargs = {}
        stmt = None
        if _emit_ast:
            stmt = self._session._ast_batch.assign()
            ast = with_src_position(stmt.expr.sp_table_update, stmt)
            debug_check_missing_ast(self._ast_id, self)
            ast.id.bitfield1 = self._ast_id
            if assignments is not None:
                for k, v in assignments.items():
                    t = ast.assignments.add()
                    t._1 = k
                    build_expr_from_snowpark_column_or_python_val(t._2, v)
            if condition is not None:
                build_expr_from_snowpark_column(ast.condition, condition)
            if source is not None:
                source._set_ast_ref(ast.source)
            if statement_params is not None:
                build_expr_from_dict_str_str(ast.statement_params, statement_params)
            ast.block = block

            self._session._ast_batch.eval(stmt)

            # Flush AST and encode it as part of the query.
<<<<<<< HEAD
            _, kwargs["_dataframe_ast"] = self._session._ast_batch.flush()
=======
            _, kwargs[DATAFRAME_AST_PARAMETER] = self._session._ast_batch.flush()
>>>>>>> bc69fd67

        new_df = self._with_plan(
            TableUpdate(
                self.table_name,
                {
                    Column(k)._expression: Column._to_expr(v)
                    for k, v in assignments.items()
                },
                condition._expression if condition is not None else None,
                _disambiguate(self, source, create_join_type("left"), [])[1]._plan
                if source
                else None,
            ),
            _ast_stmt=stmt,
        )

        add_api_call(new_df, "Table.update")
        result = new_df._internal_collect_with_tag(
            statement_params=statement_params,
            block=block,
            data_type=snowflake.snowpark.async_job._AsyncResultType.UPDATE,
            **kwargs,
        )
        return _get_update_result(result) if block else result

    @overload
    @publicapi
    def delete(
        self,
        condition: Optional[Column] = None,
        source: Optional[DataFrame] = None,
        *,
        statement_params: Optional[Dict[str, str]] = None,
        block: bool = True,
        _emit_ast: bool = True,
    ) -> DeleteResult:
        ...  # pragma: no cover

    @overload
    @publicapi
    def delete(
        self,
        condition: Optional[Column] = None,
        source: Optional[DataFrame] = None,
        *,
        statement_params: Optional[Dict[str, str]] = None,
        block: bool = False,
        _emit_ast: bool = True,
    ) -> "snowflake.snowpark.AsyncJob":
        ...  # pragma: no cover

    @publicapi
    def delete(
        self,
        condition: Optional[Column] = None,
        source: Optional[DataFrame] = None,
        *,
        statement_params: Optional[Dict[str, str]] = None,
        block: bool = True,
        _emit_ast: bool = True,
    ) -> Union[DeleteResult, "snowflake.snowpark.AsyncJob"]:
        """
        Deletes rows in a Table and returns a :class:`DeleteResult`,
        representing the number of rows deleted.

        Args:
            condition: An optional :class:`Column` object representing the
                specified condition. It must be provided if ``source`` is provided.
            source: An optional :class:`DataFrame` that is included in ``condition``.
                It can also be another :class:`Table`.
            statement_params: Dictionary of statement level parameters to be set while executing this action.
            block: A bool value indicating whether this function will wait until the result is available.
                When it is ``False``, this function executes the underlying queries of the dataframe
                asynchronously and returns an :class:`AsyncJob`.

        Examples::

            >>> target_df = session.create_dataframe([(1, 1),(1, 2),(2, 1),(2, 2),(3, 1),(3, 2)], schema=["a", "b"])
            >>> target_df.write.save_as_table("my_table", mode="overwrite", table_type="temporary")
            >>> t = session.table("my_table")

            >>> # delete all rows in a table
            >>> t.delete()
            DeleteResult(rows_deleted=6)
            >>> t.collect()
            []

            >>> # delete all rows where column "a" has value 1
            >>> target_df.write.save_as_table("my_table", mode="overwrite", table_type="temporary")
            >>> t.delete(t["a"] == 1)
            DeleteResult(rows_deleted=2)
            >>> t.sort("a", "b").collect()
            [Row(A=2, B=1), Row(A=2, B=2), Row(A=3, B=1), Row(A=3, B=2)]

            >>> # delete all rows in this table where column "a" in this
            >>> # table is equal to column "a" in another dataframe
            >>> target_df.write.save_as_table("my_table", mode="overwrite", table_type="temporary")
            >>> source_df = session.create_dataframe([2, 3, 4, 5], schema=["a"])
            >>> t.delete(t["a"] == source_df.a, source_df)
            DeleteResult(rows_deleted=4)
            >>> t.sort("a", "b").collect()
            [Row(A=1, B=1), Row(A=1, B=2)]
        """
        if source:
            assert (
                condition is not None
            ), "condition should also be provided if source is provided"

        kwargs = {}
        stmt = None
        if _emit_ast:
            stmt = self._session._ast_batch.assign()
            ast = with_src_position(stmt.expr.sp_table_delete, stmt)
            debug_check_missing_ast(self._ast_id, self)
            ast.id.bitfield1 = self._ast_id
            if condition is not None:
                build_expr_from_snowpark_column(ast.condition, condition)
            if source is not None:
                source._set_ast_ref(ast.source)
            if statement_params is not None:
                build_expr_from_dict_str_str(ast.statement_params, statement_params)
            ast.block = block

            self._session._ast_batch.eval(stmt)

            # Flush AST and encode it as part of the query.
<<<<<<< HEAD
            _, kwargs["_dataframe_ast"] = self._session._ast_batch.flush()
=======
            _, kwargs[DATAFRAME_AST_PARAMETER] = self._session._ast_batch.flush()
>>>>>>> bc69fd67

        new_df = self._with_plan(
            TableDelete(
                self.table_name,
                condition._expression if condition is not None else None,
                _disambiguate(self, source, create_join_type("left"), [])[1]._plan
                if source
                else None,
            ),
            _ast_stmt=stmt,
        )
        add_api_call(new_df, "Table.delete")
        result = new_df._internal_collect_with_tag(
            statement_params=statement_params,
            block=block,
            data_type=snowflake.snowpark.async_job._AsyncResultType.DELETE,
            **kwargs,
        )
        return _get_delete_result(result) if block else result

    @overload
    @publicapi
    def merge(
        self,
        source: DataFrame,
        join_expr: Column,
        clauses: Iterable[Union[WhenMatchedClause, WhenNotMatchedClause]],
        *,
        statement_params: Optional[Dict[str, str]] = None,
        block: bool = True,
        _emit_ast: bool = True,
    ) -> MergeResult:
        ...  # pragma: no cover

    @overload
    def merge(
        self,
        source: DataFrame,
        join_expr: Column,
        clauses: Iterable[Union[WhenMatchedClause, WhenNotMatchedClause]],
        *,
        statement_params: Optional[Dict[str, str]] = None,
        block: bool = False,
        _emit_ast: bool = True,
    ) -> "snowflake.snowpark.AsyncJob":
        ...  # pragma: no cover

    @publicapi
    def merge(
        self,
        source: DataFrame,
        join_expr: Column,
        clauses: Iterable[Union[WhenMatchedClause, WhenNotMatchedClause]],
        *,
        statement_params: Optional[Dict[str, str]] = None,
        block: bool = True,
        _emit_ast: bool = True,
    ) -> Union[MergeResult, "snowflake.snowpark.AsyncJob"]:
        """
        Merges this :class:`Table` with :class:`DataFrame` source on the specified
        join expression and a list of matched or not-matched clauses, and returns
        a :class:`MergeResult`, representing the number of rows inserted,
        updated and deleted by this merge action.
        See `MERGE <https://docs.snowflake.com/en/sql-reference/sql/merge.html#merge>`_
        for details.

        Args:
            source: A :class:`DataFrame` to join with this :class:`Table`.
                It can also be another :class:`Table`.
            join_expr: A :class:`Column` object representing the expression on which
                to join this :class:`Table` and ``source``.
            clauses: A list of matched or not-matched clauses specifying the actions
                to perform when the values from this :class:`Table` and ``source``
                match or not match on ``join_expr``. These actions can only be instances
                of :class:`WhenMatchedClause` and :class:`WhenNotMatchedClause`, and will
                be performed sequentially in this list.
            statement_params: Dictionary of statement level parameters to be set while executing this action.
            block: A bool value indicating whether this function will wait until the result is available.
                When it is ``False``, this function executes the underlying queries of the dataframe
                asynchronously and returns an :class:`AsyncJob`.

        Example::

            >>> from snowflake.snowpark.functions import when_matched, when_not_matched
            >>> from snowflake.snowpark.types import IntegerType, StringType, StructField, StructType
            >>> schema = StructType([StructField("key", IntegerType()), StructField("value", StringType())])
            >>> target_df = session.create_dataframe([(10, "old"), (10, "too_old"), (11, "old")], schema=schema)
            >>> target_df.write.save_as_table("my_table", mode="overwrite", table_type="temporary")
            >>> target = session.table("my_table")
            >>> source = session.create_dataframe([(10, "new"), (12, "new"), (13, "old")], schema=schema)
            >>> target.merge(source, (target["key"] == source["key"]) & (target["value"] == "too_old"),
            ...              [when_matched().update({"value": source["value"]}), when_not_matched().insert({"key": source["key"]})])
            MergeResult(rows_inserted=2, rows_updated=1, rows_deleted=0)
            >>> target.sort("key", "value").collect()
            [Row(KEY=10, VALUE='new'), Row(KEY=10, VALUE='old'), Row(KEY=11, VALUE='old'), Row(KEY=12, VALUE=None), Row(KEY=13, VALUE=None)]
        """
        inserted, updated, deleted = False, False, False
        merge_exprs = []
        for c in clauses:
            if isinstance(c, WhenMatchedClause):
                if isinstance(c._clause, UpdateMergeExpression):
                    updated = True
                else:
                    deleted = True
            elif isinstance(c, WhenNotMatchedClause):
                inserted = True
            else:
                raise TypeError(
                    "clauses only accepts WhenMatchedClause or WhenNotMatchedClause instances"
                )
            merge_exprs.append(c._clause)

        kwargs = {}
        stmt = None
        if _emit_ast:
            stmt = self._session._ast_batch.assign()
            ast = with_src_position(stmt.expr.sp_table_merge, stmt)
            debug_check_missing_ast(self._ast_id, self)
            ast.id.bitfield1 = self._ast_id
            source._set_ast_ref(ast.source)
            build_expr_from_snowpark_column_or_python_val(ast.join_expr, join_expr)

            for value in clauses:
                if value is not None and value._clause is not None:
                    matched_clause = ast.clauses.add()
                    if isinstance(value, WhenMatchedClause):
                        if isinstance(value._clause, UpdateMergeExpression):
                            matched_clause.sp_merge_update_when_matched_clause.Clear()
                            assignments = value._clause._assignments
                            if assignments is not None:
                                for k, v in assignments.items():
                                    t = (
                                        matched_clause.sp_merge_update_when_matched_clause.update_assignments.list.add()
                                    )
                                    build_expr_from_snowpark_column_or_python_val(
                                        t._1, k
                                    )
                                    build_expr_from_snowpark_column_or_python_val(
                                        t._2, v
                                    )
                            if value._condition is not None:
                                build_expr_from_snowpark_column_or_python_val(
                                    matched_clause.sp_merge_update_when_matched_clause.condition,
                                    value._condition,
                                )
                        elif isinstance(value._clause, DeleteMergeExpression):
                            matched_clause.sp_merge_delete_when_matched_clause.Clear()
                            if value._condition is not None:
                                build_expr_from_snowpark_column_or_python_val(
                                    # build_expr_from_snowpark_column_or_python_val(
                                    matched_clause.sp_merge_delete_when_matched_clause.condition,
                                    value._condition,
                                )
                    elif isinstance(value, WhenNotMatchedClause):
                        if isinstance(value._clause, InsertMergeExpression):
                            matched_clause.sp_merge_insert_when_not_matched_clause.Clear()
                            if value._clause._keys is not None:
                                for k in value._clause._keys:
                                    t = (
                                        matched_clause.sp_merge_insert_when_not_matched_clause.insert_keys.list.add()
                                    )
                                    build_expr_from_snowpark_column_or_python_val(t, k)
                            if value._clause._values is not None:
                                for v in value._clause._values:
                                    t = (
                                        matched_clause.sp_merge_insert_when_not_matched_clause.insert_values.list.add()
                                    )
                                    build_expr_from_snowpark_column_or_python_val(t, v)
                            if value._condition is not None:
                                build_expr_from_snowpark_column_or_python_val(
                                    matched_clause.sp_merge_insert_when_not_matched_clause.condition,
                                    value._condition,
                                )
                    else:
                        raise TypeError(
                            f"{type(value)} is not a valid type for merge clause AST."
                        )

            if statement_params is not None:
                build_expr_from_dict_str_str(ast.statement_params, statement_params)
            ast.block = block

            self._session._ast_batch.eval(stmt)

            # Flush AST and encode it as part of the query.
<<<<<<< HEAD
            _, kwargs["_dataframe_ast"] = self._session._ast_batch.flush()
=======
            _, kwargs[DATAFRAME_AST_PARAMETER] = self._session._ast_batch.flush()
>>>>>>> bc69fd67

        new_df = self._with_plan(
            TableMerge(
                self.table_name,
                _disambiguate(self, source, create_join_type("left"), [])[1]._plan,
                join_expr._expression,
                merge_exprs,
            ),
            _ast_stmt=stmt,
        )
        add_api_call(new_df, "Table.update")
        result = new_df._internal_collect_with_tag(
            statement_params=statement_params,
            block=block,
            data_type=snowflake.snowpark.async_job._AsyncResultType.MERGE,
            **kwargs,
        )

        from snowflake.snowpark.mock._connection import MockServerConnection

        # Note that local testing mode is non-blocking regardless of block specified.
        if not block and not isinstance(self._session._conn, MockServerConnection):
            result._inserted = inserted
            result._updated = updated
            result._deleted = deleted
        return (
            _get_merge_result(
                result,
                inserted=inserted,
                updated=updated,
                deleted=deleted,
            )
            if block
            else result
        )

    @publicapi
    def drop_table(self, _emit_ast: bool = True) -> None:
        """Drops the table from the Snowflake database.

        Note that subsequent operations such as :meth:`DataFrame.select`, :meth:`DataFrame.collect` on this ``Table`` instance and the derived DataFrame will raise errors because the underlying
        table in the Snowflake database no longer exists.
        """

        from snowflake.snowpark.mock._connection import MockServerConnection

        kwargs = {}
        stmt = None
        if _emit_ast:
            stmt = self._session._ast_batch.assign()
            ast = with_src_position(stmt.expr.sp_table_drop_table, stmt)
            debug_check_missing_ast(self._ast_id, self)
            ast.id.bitfield1 = self._ast_id
            self._session._ast_batch.eval(stmt)

            # Flush AST and encode it as part of the query.
<<<<<<< HEAD
            _, kwargs["_dataframe_ast"] = self._session._ast_batch.flush()
=======
            _, kwargs[DATAFRAME_AST_PARAMETER] = self._session._ast_batch.flush()
>>>>>>> bc69fd67

        if isinstance(self._session._conn, MockServerConnection):
            # only mock connection has entity_registry
            self._session._conn.entity_registry.drop_table(
                self.table_name,
                **kwargs,
            )
        else:
            self._session.sql(
                f"drop table {self.table_name}",
                _ast_stmt=stmt,
            )._internal_collect_with_tag_no_telemetry(**kwargs)<|MERGE_RESOLUTION|>--- conflicted
+++ resolved
@@ -26,10 +26,7 @@
     build_expr_from_snowpark_column_or_python_val,
     debug_check_missing_ast,
     with_src_position,
-<<<<<<< HEAD
-=======
     DATAFRAME_AST_PARAMETER,
->>>>>>> bc69fd67
 )
 from snowflake.snowpark._internal.error_message import SnowparkClientExceptionMessages
 from snowflake.snowpark._internal.telemetry import add_api_call, set_api_call_source
@@ -539,11 +536,7 @@
             self._session._ast_batch.eval(stmt)
 
             # Flush AST and encode it as part of the query.
-<<<<<<< HEAD
-            _, kwargs["_dataframe_ast"] = self._session._ast_batch.flush()
-=======
             _, kwargs[DATAFRAME_AST_PARAMETER] = self._session._ast_batch.flush()
->>>>>>> bc69fd67
 
         new_df = self._with_plan(
             TableUpdate(
@@ -670,11 +663,7 @@
             self._session._ast_batch.eval(stmt)
 
             # Flush AST and encode it as part of the query.
-<<<<<<< HEAD
-            _, kwargs["_dataframe_ast"] = self._session._ast_batch.flush()
-=======
             _, kwargs[DATAFRAME_AST_PARAMETER] = self._session._ast_batch.flush()
->>>>>>> bc69fd67
 
         new_df = self._with_plan(
             TableDelete(
@@ -860,11 +849,7 @@
             self._session._ast_batch.eval(stmt)
 
             # Flush AST and encode it as part of the query.
-<<<<<<< HEAD
-            _, kwargs["_dataframe_ast"] = self._session._ast_batch.flush()
-=======
             _, kwargs[DATAFRAME_AST_PARAMETER] = self._session._ast_batch.flush()
->>>>>>> bc69fd67
 
         new_df = self._with_plan(
             TableMerge(
@@ -921,11 +906,7 @@
             self._session._ast_batch.eval(stmt)
 
             # Flush AST and encode it as part of the query.
-<<<<<<< HEAD
-            _, kwargs["_dataframe_ast"] = self._session._ast_batch.flush()
-=======
             _, kwargs[DATAFRAME_AST_PARAMETER] = self._session._ast_batch.flush()
->>>>>>> bc69fd67
 
         if isinstance(self._session._conn, MockServerConnection):
             # only mock connection has entity_registry

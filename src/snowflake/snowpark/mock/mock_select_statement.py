#
# Copyright (c) 2012-2023 Snowflake Computing Inc. All rights reserved.
#
from abc import ABC
from copy import copy
from typing import TYPE_CHECKING, List, Optional, Union
from unittest.mock import MagicMock

from snowflake.snowpark._internal.analyzer.select_statement import (
    ColumnChangeState,
    ColumnStateDict,
    Selectable,
    SelectSnowflakePlan,
    SelectStatement,
    can_clause_dependent_columns_flatten,
    can_projection_dependent_columns_be_flattened,
    derive_column_states_from_subquery,
    initiate_column_states,
)
from snowflake.snowpark.types import LongType

if TYPE_CHECKING:
    from snowflake.snowpark._internal.analyzer.analyzer import (
        Analyzer,
    )  # pragma: no cover

from snowflake.snowpark._internal.analyzer import analyzer_utils
from snowflake.snowpark._internal.analyzer.binary_expression import And
from snowflake.snowpark._internal.analyzer.expression import (
    COLUMN_DEPENDENCY_DOLLAR,
    Attribute,
    Expression,
    Star,
    derive_dependent_columns,
)
from snowflake.snowpark._internal.analyzer.snowflake_plan import SnowflakePlan
from snowflake.snowpark._internal.analyzer.snowflake_plan_node import LogicalPlan, Range
from snowflake.snowpark._internal.analyzer.unary_expression import UnresolvedAlias

SET_UNION = analyzer_utils.UNION
SET_UNION_ALL = analyzer_utils.UNION_ALL
SET_INTERSECT = analyzer_utils.INTERSECT
SET_EXCEPT = analyzer_utils.EXCEPT


class MockSelectable(LogicalPlan, ABC):
    """The parent abstract class of a DataFrame's logical plan. It can be converted to and from a SnowflakePlan."""

    def __init__(
        self,
        analyzer: "Analyzer",
    ) -> None:
        super().__init__()
        self.analyzer = analyzer
        self.pre_actions = None
        self.post_actions = None
        self.flatten_disabled: bool = False
        self._column_states: Optional[ColumnStateDict] = None
        self._execution_plan: Optional[SnowflakePlan] = None
        self._attributes = None

    @property
    def execution_plan(self):
        """Convert to a SnowflakePlan"""
        from snowflake.snowpark.mock.mock_plan import MockExecutionPlan

        if self._execution_plan is None:
            self._execution_plan = MockExecutionPlan(self, self.analyzer.session)
        return self._execution_plan

    @property
    def attributes(self):
        return self._attributes or self.execution_plan.attributes

    @property
    def column_states(self) -> ColumnStateDict:
        """A dictionary that contains the column states of a query.
        Refer to class ColumnStateDict.
        """
        if self._column_states is None:
            self._column_states = initiate_column_states(
                self.attributes,
                self.analyzer,
            )
        return self._column_states

    def to_subqueryable(self) -> "Selectable":
        """Some queries can be used in a subquery. Some can't. For details, refer to class SelectSQL."""
        return self


class MockSetOperand:
    def __init__(self, selectable: Selectable, operator: Optional[str] = None) -> None:
        super().__init__()
        self.selectable = selectable
        self.operator = operator


class MockSetStatement(MockSelectable):
    def __init__(
        self, *set_operands: MockSetOperand, analyzer: Optional["Analyzer"]
    ) -> None:
        super().__init__(analyzer=analyzer)
        self.set_operands = set_operands
        for operand in set_operands:
            if operand.selectable.pre_actions:
                if not self.pre_actions:
                    self.pre_actions = []
                self.pre_actions.extend(operand.selectable.pre_actions)
            if operand.selectable.post_actions:
                if not self.post_actions:
                    self.post_actions = []
                self.post_actions.extend(operand.selectable.post_actions)

    @property
    def sql_query(self) -> str:
        sql = f"({self.set_operands[0].selectable.sql_query})"
        for i in range(1, len(self.set_operands)):
            sql = f"{sql}{self.set_operands[i].operator}({self.set_operands[i].selectable.sql_query})"
        return sql

    @property
    def schema_query(self) -> str:
        """The first operand decide the column attributes of a query with set operations.
        Refer to https://docs.snowflake.com/en/sql-reference/operators-query.html#general-usage-notes"""
        return self.set_operands[0].selectable.schema_query

    @property
    def column_states(self) -> Optional[ColumnStateDict]:
        if not self._column_states:
            self._column_states = initiate_column_states(
                self.set_operands[0].selectable.column_states.projection, self.analyzer
            )
        return self._column_states


class MockSelectExecutionPlan(MockSelectable):
    """Wrap a SnowflakePlan to a subclass of Selectable."""

    def __init__(self, snowflake_plan: LogicalPlan, *, analyzer: "Analyzer") -> None:
        super().__init__(analyzer)
        self._execution_plan = analyzer.resolve(snowflake_plan)

        if isinstance(snowflake_plan, Range):
            self._attributes = [Attribute('"ID"', LongType(), False)]

        self.api_calls = MagicMock()


class MockSelectStatement(MockSelectable):
    """The main logic plan to be used by a DataFrame.
    It structurally has the parts of a query and uses the ColumnState to decide whether a query can be flattened."""

    def __init__(
        self,
        *,
        projection: Optional[List[Expression]] = None,
        from_: Optional["MockSelectable"] = None,
        where: Optional[Expression] = None,
        order_by: Optional[List[Expression]] = None,
        limit_: Optional[int] = None,
        offset: Optional[int] = None,
        analyzer: "Analyzer",
    ) -> None:
        super().__init__(analyzer)
        self.projection: List[Expression] = projection or [Star([])]
        self.from_: Optional["Selectable"] = from_
        self.where: Optional[Expression] = where
        self.order_by: Optional[List[Expression]] = order_by
        self.limit_: Optional[int] = limit_
        self.offset = offset
        self.pre_actions = self.from_.pre_actions
        self.post_actions = self.from_.post_actions
        self._sql_query = None
        self._schema_query = None
        self._projection_in_str = None
        self.api_calls = (
            self.from_.api_calls.copy() if self.from_.api_calls is not None else None
        )  # will be replaced by new api calls if any operation.

    def __copy__(self):
        new = MockSelectStatement(
            projection=self.projection,
            from_=self.from_,
            where=self.where,
            order_by=self.order_by,
            limit_=self.limit_,
            offset=self.offset,
            analyzer=self.analyzer,
        )
        # The following values will change if they're None in the newly copied one so reset their values here
        # to avoid problems.
        new._column_states = None
        new.flatten_disabled = False  # by default a SelectStatement can be flattened.
        return new

    @property
    def column_states(self) -> ColumnStateDict:
        if self._column_states is None:
            if not self.projection and not self.has_clause:
                self._column_states = self.from_.column_states
            elif isinstance(self.from_, MockSelectExecutionPlan):
                self._column_states = initiate_column_states(
                    self.from_.attributes, self.analyzer
                )
            elif isinstance(self.from_, MockSelectStatement):
                self._column_states = self.from_.column_states
            else:
                super().column_states  # will assign value to self._column_states
        return self._column_states

    @property
    def has_clause_using_columns(self) -> bool:
        return any(
            (
                self.where is not None,
                self.order_by is not None,
            )
        )

    @property
    def has_clause(self) -> bool:
        return self.has_clause_using_columns or self.limit_ is not None

    @property
    def projection_in_str(self) -> str:
        if not self._projection_in_str:
            self._projection_in_str = (
                analyzer_utils.COMMA.join(
                    self.analyzer.analyze(x) for x in self.projection
                )
                if self.projection
                else analyzer_utils.STAR
            )
        return self._projection_in_str

    def select(self, cols: List[Expression]) -> "SelectStatement":
        """Build a new query. This SelectStatement will be the subquery of the new query.
        Possibly flatten the new query and the subquery (self) to form a new flattened query.
        """
        if (
            len(cols) == 1
            and isinstance(cols[0], UnresolvedAlias)
            and isinstance(cols[0].child, Star)
            and not cols[0].child.expressions
            # df.select("*") doesn't have the child.expressions
            # df.select(df["*"]) has the child.expressions
        ):
            new = copy(self)  # it copies the api_calls
            new._projection_in_str = self._projection_in_str
            new._schema_query = self._schema_query
            new._column_states = self._column_states
            new.flatten_disabled = self.flatten_disabled
            new._execution_plan = self._execution_plan
            return new
        final_projection = []
        disable_next_level_flatten = False
        new_column_states = derive_column_states_from_subquery(cols, self)
        if new_column_states is None:
            can_be_flattened = False
            disable_next_level_flatten = True
        elif len(new_column_states.active_columns) != len(new_column_states.projection):
            # There must be duplicate columns in the projection.
            # We don't flatten when there are duplicate columns.
            can_be_flattened = False
            disable_next_level_flatten = True
        elif self.flatten_disabled or self.has_clause_using_columns:
            can_be_flattened = False
        else:
            can_be_flattened = True
            subquery_column_states = self.column_states
            for col, state in new_column_states.items():
                dependent_columns = state.dependent_columns
                if dependent_columns == COLUMN_DEPENDENCY_DOLLAR:
                    can_be_flattened = False
                    break
                subquery_state = subquery_column_states.get(col)
                if state.change_state in (
                    ColumnChangeState.CHANGED_EXP,
                    ColumnChangeState.NEW,
                ):
                    can_be_flattened = can_projection_dependent_columns_be_flattened(
                        dependent_columns, subquery_column_states
                    )
                    if not can_be_flattened:
                        break
                    final_projection.append(copy(state.expression))
                elif state.change_state == ColumnChangeState.UNCHANGED_EXP:
                    # query may change sequence of columns. If subquery has same-level reference, flattened sql may not work.
                    if (
                        col not in subquery_column_states
                        or subquery_column_states[col].depend_on_same_level
                    ):
                        can_be_flattened = False
                        break
                    final_projection.append(
                        copy(subquery_column_states[col].expression)
                    )  # add subquery's expression for this column name
                elif state.change_state == ColumnChangeState.DROPPED:
                    if (
                        subquery_state.change_state == ColumnChangeState.NEW
                        and subquery_state.is_referenced_by_same_level_column
                    ):
                        can_be_flattened = False
                        break
                else:  # pragma: no cover
                    raise ValueError(f"Invalid column state {state}.")
        if can_be_flattened:
            new = copy(self)
            new.projection = final_projection
            new.from_ = self.from_
            new.pre_actions = new.from_.pre_actions
            new.post_actions = new.from_.post_actions
        else:
            new = MockSelectStatement(
                projection=cols, from_=self, analyzer=self.analyzer
            )
        new.flatten_disabled = disable_next_level_flatten
        new._column_states = derive_column_states_from_subquery(
            new.projection, new.from_
        )
        # If new._column_states is None, when property `column_states` is called later,
        # a query will be described and an error like "invalid identifier" will be thrown.

        return new

    def filter(self, col: Expression) -> "MockSelectStatement":
        if self.flatten_disabled:
            can_be_flattened = False
        else:
            dependent_columns = derive_dependent_columns(col)
            can_be_flattened = can_clause_dependent_columns_flatten(
                dependent_columns, self.column_states
            )
        if can_be_flattened:
            new = copy(self)
            new.from_ = self.from_.to_subqueryable()
            new.pre_actions = new.from_.pre_actions
            new.post_actions = new.from_.post_actions
            new.where = And(self.where, col) if self.where is not None else col
            new._column_states = self._column_states
        else:
            new = MockSelectStatement(
                from_=self.to_subqueryable(), where=col, analyzer=self.analyzer
            )
        return new

    def sort(self, cols: List[Expression]) -> "SelectStatement":
        if self.flatten_disabled:
            can_be_flattened = False
        else:
            dependent_columns = derive_dependent_columns(*cols)
            can_be_flattened = can_clause_dependent_columns_flatten(
                dependent_columns, self.column_states
            )
        if can_be_flattened:
            new = copy(self)
            new.from_ = self.from_.to_subqueryable()
            new.pre_actions = new.from_.pre_actions
            new.post_actions = new.from_.post_actions
            new.order_by = cols
            new._column_states = self._column_states
        else:
<<<<<<< HEAD
            new = self.analyzer.create_select_statement(
=======
            new = MockSelectStatement(
>>>>>>> fc12a3ae
                from_=self.to_subqueryable(), order_by=cols, analyzer=self.analyzer
            )
        return new

    def set_operator(
        self,
        *selectables: Union[
            SelectSnowflakePlan,
            "SelectStatement",
        ],
        operator: str,
    ) -> "SelectStatement":
        if isinstance(self.from_, MockSetStatement) and not self.has_clause:
            last_operator = self.from_.set_operands[-1].operator
            if operator == last_operator:
                existing_set_operands = self.from_.set_operands
                set_operands = tuple(
                    MockSetOperand(x.to_subqueryable(), operator) for x in selectables
                )
            elif operator == SET_INTERSECT:
                # In Snowflake SQL, intersect has higher precedence than other set operators.
                # So we need to put all operands before intersect into a single operand.
                existing_set_operands = (
                    MockSetOperand(
                        MockSetStatement(
                            *self.from_.set_operands, analyzer=self.analyzer
                        )
                    ),
                )
                sub_statement = MockSetStatement(
                    *(
                        MockSetOperand(x.to_subqueryable(), operator)
                        for x in selectables
                    ),
                    analyzer=self.analyzer,
                )
                set_operands = (
                    MockSetOperand(sub_statement.to_subqueryable(), operator),
                )
            else:
                existing_set_operands = self.from_.set_operands
                sub_statement = MockSetStatement(
                    *(
                        MockSetOperand(x.to_subqueryable(), operator)
                        for x in selectables
                    ),
                    analyzer=self.analyzer,
                )
                set_operands = (
                    MockSetOperand(sub_statement.to_subqueryable(), operator),
                )
            set_statement = MockSetStatement(
                *existing_set_operands, *set_operands, analyzer=self.analyzer
            )
        else:
            set_operands = tuple(
                MockSetOperand(x.to_subqueryable(), operator) for x in selectables
            )
            set_statement = MockSetStatement(
                MockSetOperand(self.to_subqueryable()),
                *set_operands,
                analyzer=self.analyzer,
            )
        api_calls = self.api_calls.copy()
        for s in selectables:
            if s.api_calls:
                api_calls.extend(s.api_calls)
        set_statement.api_calls = api_calls
        new = MockSelectStatement(analyzer=self.analyzer, from_=set_statement)
        new._column_states = set_statement.column_states
        return new

    def limit(self, n: int, *, offset: int = 0) -> "SelectStatement":
        new = copy(self)
        new.from_ = self.from_.to_subqueryable()
        new.limit_ = min(self.limit_, n) if self.limit_ else n
        new.offset = (self.offset + offset) if self.offset else offset
        new._column_states = self._column_states
        return new

    def to_subqueryable(self) -> "Selectable":
        """When this SelectStatement's subquery is not subqueryable (can't be used in `from` clause of the sql),
        convert it to subqueryable and create a new SelectStatement with from_ being the new subqueryable。
        An example is "show tables", which will be converted to a pre-action "show tables" and "select from result_scan(query_id_of_show_tables)".
        """
        from_subqueryable = self.from_.to_subqueryable()
        if self.from_ is not from_subqueryable:
            new = copy(self)
            new.pre_actions = from_subqueryable.pre_actions
            new.post_actions = from_subqueryable.post_actions
            new.from_ = from_subqueryable
            new._column_states = self._column_states
            return new
        return self


class MockSelectableEntity(MockSelectable):
    """Query from a table, view, or any other Snowflake objects.
    Mainly used by session.table().
    """

    def __init__(self, entity_name: str, *, analyzer: "Analyzer") -> None:
        super().__init__(analyzer)
        self.entity_name = entity_name
        self.api_calls = []<|MERGE_RESOLUTION|>--- conflicted
+++ resolved
@@ -361,11 +361,7 @@
             new.order_by = cols
             new._column_states = self._column_states
         else:
-<<<<<<< HEAD
-            new = self.analyzer.create_select_statement(
-=======
             new = MockSelectStatement(
->>>>>>> fc12a3ae
                 from_=self.to_subqueryable(), order_by=cols, analyzer=self.analyzer
             )
         return new

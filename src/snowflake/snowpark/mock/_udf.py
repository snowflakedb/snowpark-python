--- conflicted
+++ resolved
@@ -115,39 +115,6 @@
         _emit_ast: bool = True,
         **kwargs,
     ) -> UserDefinedFunction:
-<<<<<<< HEAD
-
-        ast = None
-        stmt = None
-        if _emit_ast:
-            stmt = self._session._ast_batch.assign()
-            ast = with_src_position(stmt.expr.udf, stmt)
-            build_udf(
-                ast,
-                func,
-                return_type,
-                input_types,
-                name,
-                stage_location,
-                imports,
-                packages,
-                replace,
-                if_not_exists,
-                parallel,
-                max_batch_size,
-                strict,
-                secure,
-                external_access_integrations,
-                secrets,
-                immutable,
-                comment,
-                statement_params=statement_params,
-                source_code_display=source_code_display,
-                is_permanent=is_permanent,
-                session=self._session,
-                **kwargs,
-            )
-=======
         ast, ast_id = None, None
         if kwargs.get("_registered_object_name") is not None:
             if _emit_ast:
@@ -169,7 +136,6 @@
             )
             self._registry[object_name] = udf
             return udf
->>>>>>> bc69fd67
 
         if is_permanent:
             self._session._conn.log_not_supported_error(
@@ -179,11 +145,7 @@
             )
 
         with self._lock:
-<<<<<<< HEAD
-            # get the udf name, return and input types
-=======
             # Retrieve the UDF name, return and input types.
->>>>>>> bc69fd67
             (
                 udf_name,
                 is_pandas_udf,
@@ -206,66 +168,6 @@
                 udf_name, current_schema, current_database
             )
 
-<<<<<<< HEAD
-            # allow registering pandas UDF from udf(),
-            # but not allow registering non-pandas UDF from pandas_udf()
-            if from_pandas_udf_function and not is_pandas_udf:
-                raise ValueError(
-                    "You cannot create a non-vectorized UDF using pandas_udf(). "
-                    "Use udf() instead."
-                )
-
-            custom_python_runtime_version_allowed = False
-
-            if not custom_python_runtime_version_allowed:
-                check_python_runtime_version(
-                    self._session._runtime_version_from_requirement
-                )
-
-            if replace and if_not_exists:
-                raise ValueError("options replace and if_not_exists are incompatible")
-
-            if udf_name in self._registry and if_not_exists:
-                ans = self._registry[udf_name]
-                ans._ast = ast
-                ans._ast_id = stmt.var_id.bitfield1 if stmt else None
-                return ans
-
-            if udf_name in self._registry and not replace:
-                raise SnowparkSQLException(
-                    f"002002 (42710): SQL compilation error: \nObject '{udf_name}' already exists.",
-                    error_code="1304",
-                )
-
-            if packages:
-                pass  # NO-OP
-
-            # register
-            self._registry[udf_name] = MockUserDefinedFunction(
-                func,
-                return_type,
-                input_types,
-                udf_name,
-                strict=strict,
-                packages=packages,
-                use_session_imports=imports is None,
-                _ast=ast,
-                _ast_id=stmt.var_id.bitfield1 if stmt else None,
-            )
-
-            if type(func) is tuple:  # update file registration
-                module_name = self._import_file(func[0], udf_name=udf_name)
-                self._registry[udf_name].func = (module_name, func[1])
-
-            if imports is not None:
-                for _import in imports:
-                    if type(_import) is str:
-                        self._import_file(_import, udf_name=udf_name)
-                    else:
-                        local_path, import_path = _import
-                        self._import_file(local_path, import_path, udf_name=udf_name)
-
-=======
             if _emit_ast:
                 stmt = self._session._ast_batch.assign()
                 ast = with_src_position(stmt.expr.udf, stmt)
@@ -355,5 +257,4 @@
                         local_path, import_path = _import
                         self._import_file(local_path, import_path, udf_name=udf_name)
 
->>>>>>> bc69fd67
             return self._registry[udf_name]
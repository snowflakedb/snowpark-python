#
# Copyright (c) 2012-2024 Snowflake Computing Inc. All rights reserved.
#
from types import ModuleType
from typing import Any, Callable, Dict, List, Optional, Set, Tuple, Union

from snowflake.snowpark._internal.ast_utils import build_udf, with_src_position
from snowflake.snowpark._internal.udf_utils import (
    check_python_runtime_version,
    process_registration_inputs,
)
from snowflake.snowpark._internal.utils import TempObjectType
from snowflake.snowpark.exceptions import SnowparkSQLException
from snowflake.snowpark.mock._udf_utils import extract_import_dir_and_module_name
from snowflake.snowpark.mock._util import get_fully_qualified_name
from snowflake.snowpark.mock.exceptions import SnowparkLocalTestingException
from snowflake.snowpark.types import DataType
from snowflake.snowpark.udf import UDFRegistration, UserDefinedFunction


class MockUserDefinedFunction(UserDefinedFunction):
    def __init__(self, *args, strict=False, use_session_imports=True, **kwargs) -> None:
        super().__init__(*args, **kwargs)
        self.strict = strict
        self._imports = set()
        self.use_session_imports = use_session_imports

    def add_import(self, absolute_module_path: str) -> None:
        self.use_session_imports = False
        self._imports.add(absolute_module_path)


class MockUDFRegistration(UDFRegistration):
    def __init__(self, *args, **kwargs) -> None:
        super().__init__(*args, **kwargs)
        self._registry: Dict[
            str, MockUserDefinedFunction
        ] = (
            dict()
        )  # maps udf name to either the callable or a pair of str (module_name, callable_name)
        self._session_level_imports = set()
        self._lock = self._session._conn.get_lock()

    def _clear_session_imports(self):
        with self._lock:
            self._session_level_imports.clear()

    def _import_file(
        self,
        file_path: str,
        import_path: Optional[str] = None,
        udf_name: Optional[str] = None,
    ) -> str:
        """
        Imports a python file or a directory of python module structure or a zip of the former.
        Returns the name of the Python module to be imported.
        When udf_name is not None, the import is added to the UDF associated with the name;
        Otherwise, it is a session level import and will be used if no UDF-level imports are specified.
        """
        with self._lock:
            absolute_module_path, module_name = extract_import_dir_and_module_name(
                file_path, self._session._conn.stage_registry, import_path
            )
            if udf_name:
                self._registry[udf_name].add_import(absolute_module_path)
            else:
                self._session_level_imports.add(absolute_module_path)

            return module_name

    def get_udf(self, udf_name: str) -> MockUserDefinedFunction:
        with self._lock:
            if udf_name not in self._registry:
                raise SnowparkLocalTestingException(f"udf {udf_name} does not exist.")
            return self._registry[udf_name]

    def get_udf_imports(self, udf_name: str) -> Set[str]:
        with self._lock:
            udf = self._registry.get(udf_name)
            if not udf:
                return set()
            elif udf.use_session_imports:
                return self._session_level_imports
            else:
                return udf._imports

    def _do_register_udf(
        self,
        func: Union[Callable, Tuple[str, str]],
        return_type: Optional[DataType],
        input_types: Optional[List[DataType]],
        name: Optional[str],
        stage_location: Optional[str] = None,
        imports: Optional[List[Union[str, Tuple[str, str]]]] = None,
        packages: Optional[List[Union[str, ModuleType]]] = None,
        replace: bool = False,
        if_not_exists: bool = False,
        parallel: int = 4,
        max_batch_size: Optional[int] = None,
        from_pandas_udf_function: bool = False,
        strict: bool = False,
        secure: bool = False,
        external_access_integrations: Optional[List[str]] = None,
        secrets: Optional[Dict[str, str]] = None,
        immutable: bool = False,
        comment: Optional[str] = None,
        *,
        statement_params: Optional[Dict[str, str]] = None,
        source_code_display: bool = True,
        api_call_source: str,
        skip_upload_on_content_match: bool = False,
        is_permanent: bool = False,
        native_app_params: Optional[Dict[str, Any]] = None,
        _emit_ast: bool = True,
        **kwargs,
    ) -> UserDefinedFunction:

        ast = None
        stmt = None
        if _emit_ast:
            stmt = self._session._ast_batch.assign()
            ast = with_src_position(stmt.expr.udf, stmt)
            build_udf(
                ast,
                func,
                return_type,
                input_types,
                name,
                stage_location,
                imports,
                packages,
                replace,
                if_not_exists,
                parallel,
                max_batch_size,
                strict,
                secure,
                external_access_integrations,
                secrets,
                immutable,
                comment,
                statement_params=statement_params,
                source_code_display=source_code_display,
                is_permanent=is_permanent,
                session=self._session,
                **kwargs,
            )

        if is_permanent:
            self._session._conn.log_not_supported_error(
                external_feature_name="udf",
                error_message="Registering permanent UDF is not currently supported.",
                raise_error=NotImplementedError,
            )

        with self._lock:
            # get the udf name, return and input types
            (
                udf_name,
                is_pandas_udf,
                is_dataframe_input,
                return_type,
                input_types,
                opt_arg_defaults,
            ) = process_registration_inputs(
                self._session,
                TempObjectType.FUNCTION,
                func,
                return_type,
                input_types,
                name,
            )

            current_schema = self._session.get_current_schema()
            current_database = self._session.get_current_database()
            udf_name = get_fully_qualified_name(
                udf_name, current_schema, current_database
            )

            # allow registering pandas UDF from udf(),
            # but not allow registering non-pandas UDF from pandas_udf()
            if from_pandas_udf_function and not is_pandas_udf:
                raise ValueError(
                    "You cannot create a non-vectorized UDF using pandas_udf(). "
                    "Use udf() instead."
                )

            custom_python_runtime_version_allowed = False

            if not custom_python_runtime_version_allowed:
                check_python_runtime_version(
                    self._session._runtime_version_from_requirement
                )

            if replace and if_not_exists:
                raise ValueError("options replace and if_not_exists are incompatible")

            if udf_name in self._registry and if_not_exists:
                return self._registry[udf_name]

            if udf_name in self._registry and not replace:
                raise SnowparkSQLException(
                    f"002002 (42710): SQL compilation error: \nObject '{udf_name}' already exists.",
                    error_code="1304",
                )

            if packages:
                pass  # NO-OP

            # register
            self._registry[udf_name] = MockUserDefinedFunction(
                func,
                return_type,
                input_types,
                udf_name,
                strict=strict,
                packages=packages,
                use_session_imports=imports is None,
            )

<<<<<<< HEAD
        if udf_name in self._registry and if_not_exists:
            ans = self._registry[udf_name]
            ans._ast = ast
            ans._ast_id = stmt.var_id.bitfield1 if stmt else None
            return ans
=======
            if type(func) is tuple:  # update file registration
                module_name = self._import_file(func[0], udf_name=udf_name)
                self._registry[udf_name].func = (module_name, func[1])
>>>>>>> 0571ad88

            if imports is not None:
                for _import in imports:
                    if type(_import) is str:
                        self._import_file(_import, udf_name=udf_name)
                    else:
                        local_path, import_path = _import
                        self._import_file(local_path, import_path, udf_name=udf_name)

<<<<<<< HEAD
        if packages:
            pass  # NO-OP

        # register
        self._registry[udf_name] = MockUserDefinedFunction(
            func,
            return_type,
            input_types,
            udf_name,
            strict=strict,
            packages=packages,
            use_session_imports=imports is None,
            _ast=ast,
            _ast_id=stmt.var_id.bitfield1 if stmt else None,
        )

        if type(func) is tuple:  # update file registration
            module_name = self._import_file(func[0], udf_name=udf_name)
            self._registry[udf_name].func = (module_name, func[1])

        if imports is not None:
            for _import in imports:
                if type(_import) is str:
                    self._import_file(_import, udf_name=udf_name)
                else:
                    local_path, import_path = _import
                    self._import_file(local_path, import_path, udf_name=udf_name)

        return self._registry[udf_name]
=======
            return self._registry[udf_name]
>>>>>>> 0571ad88
<|MERGE_RESOLUTION|>--- conflicted
+++ resolved
@@ -196,7 +196,10 @@
                 raise ValueError("options replace and if_not_exists are incompatible")
 
             if udf_name in self._registry and if_not_exists:
-                return self._registry[udf_name]
+                ans = self._registry[udf_name]
+                ans._ast = ast
+                ans._ast_id = stmt.var_id.bitfield1 if stmt else None
+                return ans
 
             if udf_name in self._registry and not replace:
                 raise SnowparkSQLException(
@@ -206,41 +209,6 @@
 
             if packages:
                 pass  # NO-OP
-
-            # register
-            self._registry[udf_name] = MockUserDefinedFunction(
-                func,
-                return_type,
-                input_types,
-                udf_name,
-                strict=strict,
-                packages=packages,
-                use_session_imports=imports is None,
-            )
-
-<<<<<<< HEAD
-        if udf_name in self._registry and if_not_exists:
-            ans = self._registry[udf_name]
-            ans._ast = ast
-            ans._ast_id = stmt.var_id.bitfield1 if stmt else None
-            return ans
-=======
-            if type(func) is tuple:  # update file registration
-                module_name = self._import_file(func[0], udf_name=udf_name)
-                self._registry[udf_name].func = (module_name, func[1])
->>>>>>> 0571ad88
-
-            if imports is not None:
-                for _import in imports:
-                    if type(_import) is str:
-                        self._import_file(_import, udf_name=udf_name)
-                    else:
-                        local_path, import_path = _import
-                        self._import_file(local_path, import_path, udf_name=udf_name)
-
-<<<<<<< HEAD
-        if packages:
-            pass  # NO-OP
 
         # register
         self._registry[udf_name] = MockUserDefinedFunction(
@@ -267,7 +235,4 @@
                     local_path, import_path = _import
                     self._import_file(local_path, import_path, udf_name=udf_name)
 
-        return self._registry[udf_name]
-=======
-            return self._registry[udf_name]
->>>>>>> 0571ad88
+        return self._registry[udf_name]
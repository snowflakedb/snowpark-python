--- conflicted
+++ resolved
@@ -111,12 +111,9 @@
         skip_upload_on_content_match: bool = False,
         is_permanent: bool = False,
         native_app_params: Optional[Dict[str, Any]] = None,
-<<<<<<< HEAD
+        copy_grants: bool = False,
         _emit_ast: bool = True,
         **kwargs,
-=======
-        copy_grants: bool = False,
->>>>>>> d0eead29
     ) -> UserDefinedFunction:
 
         ast = None
@@ -173,7 +170,6 @@
                 return_type,
                 input_types,
                 name,
-<<<<<<< HEAD
             )
 
             current_schema = self._session.get_current_schema()
@@ -192,31 +188,10 @@
 
             custom_python_runtime_version_allowed = False
 
-=======
-            )
-
-            current_schema = self._session.get_current_schema()
-            current_database = self._session.get_current_database()
-            udf_name = get_fully_qualified_name(
-                udf_name, current_schema, current_database
-            )
-
-            # allow registering pandas UDF from udf(),
-            # but not allow registering non-pandas UDF from pandas_udf()
-            if from_pandas_udf_function and not is_pandas_udf:
-                raise ValueError(
-                    "You cannot create a non-vectorized UDF using pandas_udf(). "
-                    "Use udf() instead."
-                )
-
-            custom_python_runtime_version_allowed = False
-
->>>>>>> d0eead29
             if not custom_python_runtime_version_allowed:
                 check_python_runtime_version(
                     self._session._runtime_version_from_requirement
                 )
-<<<<<<< HEAD
 
             if replace and if_not_exists:
                 raise ValueError("options replace and if_not_exists are incompatible")
@@ -236,49 +211,6 @@
             if packages:
                 pass  # NO-OP
 
-        # register
-        self._registry[udf_name] = MockUserDefinedFunction(
-            func,
-            return_type,
-            input_types,
-            udf_name,
-            strict=strict,
-            packages=packages,
-            use_session_imports=imports is None,
-            _ast=ast,
-            _ast_id=stmt.var_id.bitfield1 if stmt else None,
-        )
-
-        if type(func) is tuple:  # update file registration
-            module_name = self._import_file(func[0], udf_name=udf_name)
-            self._registry[udf_name].func = (module_name, func[1])
-
-        if imports is not None:
-            for _import in imports:
-                if type(_import) is str:
-                    self._import_file(_import, udf_name=udf_name)
-                else:
-                    local_path, import_path = _import
-                    self._import_file(local_path, import_path, udf_name=udf_name)
-
-        return self._registry[udf_name]
-=======
-
-            if replace and if_not_exists:
-                raise ValueError("options replace and if_not_exists are incompatible")
-
-            if udf_name in self._registry and if_not_exists:
-                return self._registry[udf_name]
-
-            if udf_name in self._registry and not replace:
-                raise SnowparkSQLException(
-                    f"002002 (42710): SQL compilation error: \nObject '{udf_name}' already exists.",
-                    error_code="1304",
-                )
-
-            if packages:
-                pass  # NO-OP
-
             # register
             self._registry[udf_name] = MockUserDefinedFunction(
                 func,
@@ -288,6 +220,8 @@
                 strict=strict,
                 packages=packages,
                 use_session_imports=imports is None,
+                _ast=ast,
+                _ast_id=stmt.var_id.bitfield1 if stmt else None,
             )
 
             if type(func) is tuple:  # update file registration
@@ -302,5 +236,4 @@
                         local_path, import_path = _import
                         self._import_file(local_path, import_path, udf_name=udf_name)
 
-            return self._registry[udf_name]
->>>>>>> d0eead29
+            return self._registry[udf_name]
--- conflicted
+++ resolved
@@ -287,37 +287,6 @@
 
         check_imports_type(imports, "stored-proc-level")
 
-        check_imports_type(imports, "stored-proc-level")
-
-        ast = None
-        stmt = None
-        if _emit_ast:
-            stmt = self._session._ast_batch.assign()
-            ast = with_src_position(stmt.expr.stored_procedure, stmt)
-            build_sproc(
-                ast,
-                func,
-                return_type,
-                input_types,
-                sp_name,
-                stage_location,
-                imports,
-                packages,
-                replace,
-                if_not_exists,
-                parallel,
-                strict,
-                external_access_integrations,
-                secrets,
-                comment,
-                execute_as=execute_as,
-                statement_params=statement_params,
-                source_code_display=source_code_display,
-                is_permanent=is_permanent,
-                session=self._session,
-                **kwargs,
-            )
-
         if is_permanent:
             self._session._conn.log_not_supported_error(
                 external_feature_name="sproc",
@@ -331,37 +300,6 @@
                 error_message="Registering anonymous sproc is not currently supported.",
                 raise_error=NotImplementedError,
             )
-<<<<<<< HEAD
-
-        with self._lock:
-            (
-                sproc_name,
-                is_pandas_udf,
-                is_dataframe_input,
-                return_type,
-                input_types,
-                opt_arg_defaults,
-            ) = process_registration_inputs(
-                self._session,
-                TempObjectType.PROCEDURE,
-                func,
-                return_type,
-                input_types,
-                sp_name,
-                anonymous,
-            )
-
-            current_schema = self._session.get_current_schema()
-            current_database = self._session.get_current_database()
-            sproc_name = get_fully_qualified_name(
-                sproc_name, current_schema, current_database
-            )
-
-            check_python_runtime_version(
-                self._session._runtime_version_from_requirement
-            )
-
-=======
 
         with self._lock:
             (
@@ -420,18 +358,13 @@
                 self._session._runtime_version_from_requirement
             )
 
->>>>>>> 0dcaa595
             if replace and if_not_exists:
                 raise ValueError("options replace and if_not_exists are incompatible")
 
             if sproc_name in self._registry and if_not_exists:
                 ans = self._registry[sproc_name]
                 ans._ast = ast
-<<<<<<< HEAD
-                ans._ast_id = stmt.var_id.bitfield1 if _emit_ast else None
-=======
                 ans._ast_id = ast_id
->>>>>>> 0dcaa595
                 return ans
 
             if sproc_name in self._registry and not replace:
@@ -485,11 +418,7 @@
                 execute_as=execute_as,
                 strict=strict,
                 _ast=ast,
-<<<<<<< HEAD
-                _ast_id=stmt.var_id.bitfield1 if _emit_ast else None,
-=======
                 _ast_id=ast_id,
->>>>>>> 0dcaa595
             )
 
             self._registry[sproc_name] = sproc

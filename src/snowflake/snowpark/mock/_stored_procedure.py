--- conflicted
+++ resolved
@@ -305,7 +305,6 @@
                 raise_error=NotImplementedError,
             )
 
-<<<<<<< HEAD
         with self._lock:
             (
                 sproc_name,
@@ -323,24 +322,6 @@
                 sp_name,
                 anonymous,
             )
-=======
-        current_schema = self._session.get_current_schema()
-        current_database = self._session.get_current_database()
-        sproc_name = get_fully_qualified_name(
-            sproc_name, current_schema, current_database
-        )
-
-        check_python_runtime_version(self._session._runtime_version_from_requirement)
-
-        if replace and if_not_exists:
-            raise ValueError("options replace and if_not_exists are incompatible")
-
-        if sproc_name in self._registry and if_not_exists:
-            ans = self._registry[sproc_name]
-            ans._ast = ast
-            ans._ast_id = stmt.var_id.bitfield1 if _emit_ast else None
-            return ans
->>>>>>> 61f12b3d
 
             current_schema = self._session.get_current_schema()
             current_database = self._session.get_current_database()
@@ -356,7 +337,10 @@
                 raise ValueError("options replace and if_not_exists are incompatible")
 
             if sproc_name in self._registry and if_not_exists:
-                return self._registry[sproc_name]
+                ans = self._registry[sproc_name]
+                ans._ast = ast
+                ans._ast_id = stmt.var_id.bitfield1 if _emit_ast else None
+                return ans
 
             if sproc_name in self._registry and not replace:
                 raise SnowparkLocalTestingException(
@@ -370,22 +354,8 @@
             if packages:
                 pass  # NO-OP
 
-<<<<<<< HEAD
             if imports is not None or type(func) is tuple:
                 self._sproc_level_imports[sproc_name] = set()
-=======
-        sproc = MockStoredProcedure(
-            func,
-            return_type,
-            input_types,
-            sproc_name,
-            sproc_imports,
-            execute_as=execute_as,
-            strict=strict,
-            _ast=ast,
-            _ast_id=stmt.var_id.bitfield1 if _emit_ast else None,
-        )
->>>>>>> 61f12b3d
 
             if imports is not None:
                 for _import in imports:
@@ -422,6 +392,8 @@
                 sproc_imports,
                 execute_as=execute_as,
                 strict=strict,
+                _ast=ast,
+                _ast_id=stmt.var_id.bitfield1 if _emit_ast else None,
             )
 
             self._registry[sproc_name] = sproc
@@ -433,8 +405,8 @@
         *args: Any,
         session: Optional["snowflake.snowpark.session.Session"] = None,
         statement_params: Optional[Dict[str, str]] = None,
-<<<<<<< HEAD
-    ):
+        _emit_ast: bool = True,
+    ) -> Any:
         with self._lock:
             current_schema = self._session.get_current_schema()
             current_database = self._session.get_current_database()
@@ -445,49 +417,39 @@
                 sproc = self._registry[sproc_name]
             except KeyError:
                 raise SnowparkSQLException("Unknown function")
-            return sproc(*args, session=session, statement_params=statement_params)
-=======
-        _emit_ast: bool = True,
-    ) -> Any:
-        current_schema = self._session.get_current_schema()
-        current_database = self._session.get_current_database()
-        sproc_name = get_fully_qualified_name(
-            sproc_name, current_schema, current_database
-        )
-
-        # TODO: Support call in MockServerConnection.
-        from snowflake.snowpark.mock._connection import MockServerConnection
-
-        if sproc_name not in self._registry:
-            if (
-                isinstance(self._session._conn, MockServerConnection)
-                and self._session._conn._suppress_not_implemented_error
-            ):
-                return None
-            else:
-                raise SnowparkLocalTestingException(
-                    f"Unknown function {sproc_name}. Stored procedure by that name does not exist."
-                )
-
-        sproc = self._registry[sproc_name]
-        res = sproc(*args, session=session, statement_params=statement_params)
-
-        sproc_expr = None
-        if _emit_ast and sproc._ast is not None:
-            assert (
-                sproc._ast is not None
-            ), "Need to ensure _emit_ast is True when registering a stored procedure."
-            assert (
-                sproc._ast_id is not None
-            ), "Need to assign an ID to the stored procedure."
-            sproc_expr = proto.Expr()
-            build_sproc_apply(sproc_expr, sproc._ast_id, statement_params, *args)
-
-        if sproc._is_return_table:
-            # If the result is a Column or DataFrame object, the expression `eval` is performed in a later operation
-            # such as `collect` or `show`.
-            # If the result is a scalar, it is taken care of in `__call__` in MockStoredProcedure.
-            res._ast = sproc_expr
-
-        return res
->>>>>>> 61f12b3d
+
+            # TODO: Support call in MockServerConnection.
+            from snowflake.snowpark.mock._connection import MockServerConnection
+
+            if sproc_name not in self._registry:
+                if (
+                    isinstance(self._session._conn, MockServerConnection)
+                    and self._session._conn._suppress_not_implemented_error
+                ):
+                    return None
+                else:
+                    raise SnowparkLocalTestingException(
+                        f"Unknown function {sproc_name}. Stored procedure by that name does not exist."
+                    )
+
+            sproc = self._registry[sproc_name]
+            res = sproc(*args, session=session, statement_params=statement_params)
+
+            sproc_expr = None
+            if _emit_ast and sproc._ast is not None:
+                assert (
+                    sproc._ast is not None
+                ), "Need to ensure _emit_ast is True when registering a stored procedure."
+                assert (
+                    sproc._ast_id is not None
+                ), "Need to assign an ID to the stored procedure."
+                sproc_expr = proto.Expr()
+                build_sproc_apply(sproc_expr, sproc._ast_id, statement_params, *args)
+
+            if sproc._is_return_table:
+                # If the result is a Column or DataFrame object, the expression `eval` is performed in a later operation
+                # such as `collect` or `show`.
+                # If the result is a scalar, it is taken care of in `__call__` in MockStoredProcedure.
+                res._ast = sproc_expr
+
+            return res
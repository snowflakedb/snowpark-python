#!/usr/bin/env python3
#
# Copyright (c) 2012-2024 Snowflake Computing Inc. All rights reserved.
#

import functools
import json
import logging
import uuid
from copy import copy
from decimal import Decimal
from logging import getLogger
from typing import IO, Any, Dict, Iterable, Iterator, List, Optional, Tuple, Union
from unittest.mock import Mock

import snowflake.snowpark.mock._constants
from snowflake.connector.connection import SnowflakeConnection
from snowflake.connector.cursor import ResultMetadata, SnowflakeCursor
from snowflake.connector.errors import NotSupportedError
from snowflake.snowpark._internal.analyzer.analyzer_utils import (
    escape_quotes,
    quote_name,
    quote_name_without_upper_casing,
    unquote_if_quoted,
)
from snowflake.snowpark._internal.analyzer.expression import Attribute
from snowflake.snowpark._internal.analyzer.snowflake_plan import SnowflakePlan
from snowflake.snowpark._internal.analyzer.snowflake_plan_node import SaveMode
from snowflake.snowpark._internal.error_message import SnowparkClientExceptionMessages
from snowflake.snowpark._internal.server_connection import DEFAULT_STRING_SIZE
from snowflake.snowpark._internal.utils import (
    is_in_stored_procedure,
    result_set_to_rows,
)
from snowflake.snowpark.async_job import AsyncJob, _AsyncResultType
from snowflake.snowpark.exceptions import SnowparkSessionException
from snowflake.snowpark.mock._options import pandas
from snowflake.snowpark.mock._plan import MockExecutionPlan, execute_mock_plan
from snowflake.snowpark.mock._snowflake_data_type import ColumnEmulator, TableEmulator
from snowflake.snowpark.mock._stage_registry import StageEntityRegistry
from snowflake.snowpark.mock._telemetry import LocalTestOOBTelemetryService
from snowflake.snowpark.mock._util import get_fully_qualified_name
from snowflake.snowpark.mock.exceptions import SnowparkLocalTestingException
from snowflake.snowpark.row import Row
from snowflake.snowpark.types import (
    ArrayType,
    DecimalType,
    MapType,
    VariantType,
    _IntegralType,
)

logger = getLogger(__name__)

# parameters needed for usage tracking
PARAM_APPLICATION = "application"
PARAM_INTERNAL_APPLICATION_NAME = "internal_application_name"
PARAM_INTERNAL_APPLICATION_VERSION = "internal_application_version"


class MockedSnowflakeConnection(SnowflakeConnection):
    def __init__(self, *args, **kwargs) -> None:
        # pass "application" is a trick to bypass the logic in the constructor to check input params to
        # avoid rewrite the whole logic -- "application" is not used in any place.
        super().__init__(*args, **kwargs, application="localtesting")
        self._password = None

        self._disable_query_context_cache = True

    def connect(self, **kwargs) -> None:
        attrs = {
            "request.return_value": {
                "success": False,
                "message": "Not implemented in MockConnection",
            }
        }
        self._rest = Mock(**attrs)

    def close(self, retry: bool = True) -> None:
        self._rest = None

    def is_closed(self) -> bool:
        """Checks whether the connection has been closed."""
        return self.rest is None

    @property
    def telemetry_enabled(self) -> bool:
        return False

    @telemetry_enabled.setter
    def telemetry_enabled(self, _) -> None:
        self._telemetry_enabled = False


class MockServerConnection:
    class TabularEntityRegistry:
        # Registry to store tables and views.
        def __init__(self, conn: "MockServerConnection") -> None:
            self.table_registry = {}
            self.view_registry = {}
            self.conn = conn

        def is_existing_table(self, name: Union[str, Iterable[str]]) -> bool:
            current_schema = self.conn._get_current_parameter("schema")
            current_database = self.conn._get_current_parameter("database")
            qualified_name = get_fully_qualified_name(
                name, current_schema, current_database
            )
            return qualified_name in self.table_registry

        def is_existing_view(self, name: Union[str, Iterable[str]]) -> bool:
            current_schema = self.conn._get_current_parameter("schema")
            current_database = self.conn._get_current_parameter("database")
            qualified_name = get_fully_qualified_name(
                name, current_schema, current_database
            )
            return qualified_name in self.view_registry

        def read_table(self, name: Union[str, Iterable[str]]) -> TableEmulator:
            current_schema = self.conn._get_current_parameter("schema")
            current_database = self.conn._get_current_parameter("database")
            qualified_name = get_fully_qualified_name(
                name, current_schema, current_database
            )
            if qualified_name in self.table_registry:
                return copy(self.table_registry[qualified_name])
            else:
                raise SnowparkLocalTestingException(
                    f"Object '{name}' does not exist or not authorized."
                )

        def write_table(
            self,
            name: Union[str, Iterable[str]],
            table: TableEmulator,
            mode: SaveMode,
            column_names: Optional[List[str]] = None,
<<<<<<< HEAD
        ) -> Row:
=======
        ) -> List[Row]:
>>>>>>> 695cd140
            for column in table.columns:
                if not table[column].sf_type.nullable and table[column].isnull().any():
                    raise SnowparkLocalTestingException(
                        "NULL result in a non-nullable column"
                    )
            current_schema = self.conn._get_current_parameter("schema")
            current_database = self.conn._get_current_parameter("database")
            name = get_fully_qualified_name(name, current_schema, current_database)
            table = copy(table)
            if mode == SaveMode.APPEND:
                if name in self.table_registry:
                    target_table = self.table_registry[name]
                    input_schema = table.columns.to_list()
                    existing_schema = target_table.columns.to_list()

                    if not column_names:  # append with column_order being index
                        if len(input_schema) != len(existing_schema):
                            raise SnowparkLocalTestingException(
                                f"Cannot append because incoming data has different schema {input_schema} than existing table {existing_schema}"
                            )
                        # temporarily align the column names of both dataframe to be col indexes 0, 1, ... N - 1
                        table.columns = range(table.shape[1])
                        target_table.columns = range(target_table.shape[1])
                    else:  # append with column_order being name
                        if invalid_cols := set(input_schema) - set(existing_schema):
                            identifiers = "', '".join(
                                unquote_if_quoted(id) for id in invalid_cols
                            )
                            raise SnowparkLocalTestingException(
                                f"table contains invalid identifier '{identifiers}'"
                            )
                        invalid_non_nullable_cols = []
                        for missing_col in set(existing_schema) - set(input_schema):
                            if target_table[missing_col].sf_type.nullable:
                                table[missing_col] = None
                                table.sf_types[missing_col] = target_table[
                                    missing_col
                                ].sf_type
                            else:
                                invalid_non_nullable_cols.append(missing_col)
                        if invalid_non_nullable_cols:
                            identifiers = "', '".join(
                                unquote_if_quoted(id)
                                for id in invalid_non_nullable_cols
                            )
                            raise SnowparkLocalTestingException(
                                f"NULL result in a non-nullable column '{identifiers}'"
                            )

                    self.table_registry[name] = pandas.concat(
                        [target_table, table], ignore_index=True
                    )
                    self.table_registry[name].columns = existing_schema
                    self.table_registry[name].sf_types = target_table.sf_types
                else:
                    self.table_registry[name] = table
            elif mode == SaveMode.IGNORE:
                if name not in self.table_registry:
                    self.table_registry[name] = table
            elif mode == SaveMode.OVERWRITE:
                self.table_registry[name] = table
            elif mode == SaveMode.ERROR_IF_EXISTS:
                if name in self.table_registry:
                    raise SnowparkLocalTestingException(f"Table {name} already exists")
                else:
                    self.table_registry[name] = table
            elif mode == SaveMode.TRUNCATE:
                if name in self.table_registry:
                    target_table = self.table_registry[name]
                    input_schema = set(table.columns.to_list())
                    existing_schema = set(target_table.columns.to_list())
                    # input is a subset of existing schema and all missing columns are nullable
                    if input_schema.issubset(existing_schema) and all(
                        target_table[col].sf_type.nullable
                        for col in set(existing_schema - input_schema)
                    ):
                        for col in set(existing_schema - input_schema):
                            table[col] = ColumnEmulator(
                                data=[None] * table.shape[0],
                                sf_type=target_table[col].sf_type,
                                dtype=object,
                            )
                    else:
                        raise SnowparkLocalTestingException(
                            f"Cannot truncate because incoming data has different schema {table.columns.to_list()} than existing table { target_table.columns.to_list()}"
                        )
                    table.sf_types_by_col_index = target_table.sf_types_by_col_index
                    table = table.reindex(columns=target_table.columns)
                self.table_registry[name] = table
            else:
                raise SnowparkLocalTestingException(f"Unrecognized mode: {mode}")
            return [
                Row(status=f"Table {name} successfully created.")
            ]  # TODO: match message

        def drop_table(self, name: Union[str, Iterable[str]]) -> None:
            current_schema = self.conn._get_current_parameter("schema")
            current_database = self.conn._get_current_parameter("database")
            name = get_fully_qualified_name(name, current_schema, current_database)
            if name in self.table_registry:
                self.table_registry.pop(name)

        def create_or_replace_view(
            self, execution_plan: MockExecutionPlan, name: Union[str, Iterable[str]]
        ):
            current_schema = self.conn._get_current_parameter("schema")
            current_database = self.conn._get_current_parameter("database")
            name = get_fully_qualified_name(name, current_schema, current_database)
            self.view_registry[name] = execution_plan

        def get_review(self, name: Union[str, Iterable[str]]) -> MockExecutionPlan:
            current_schema = self.conn._get_current_parameter("schema")
            current_database = self.conn._get_current_parameter("database")
            name = get_fully_qualified_name(name, current_schema, current_database)
            if name in self.view_registry:
                return self.view_registry[name]
            raise SnowparkLocalTestingException(f"View {name} does not exist")

    def __init__(self, options: Optional[Dict[str, Any]] = None) -> None:
        self._conn = MockedSnowflakeConnection()
        self._cursor = Mock()
        self._lower_case_parameters = {}
        self._query_listeners = set()
        self._telemetry_client = Mock()
        self.entity_registry = MockServerConnection.TabularEntityRegistry(self)
        self.stage_registry = StageEntityRegistry(self)
        self._conn._session_parameters = {
            "ENABLE_ASYNC_QUERY_IN_PYTHON_STORED_PROCS": False,
            "_PYTHON_SNOWPARK_USE_SCOPED_TEMP_OBJECTS_STRING": True,
            "_PYTHON_SNOWPARK_USE_SQL_SIMPLIFIER_STRING": True,
        }
        self._options = options or {}
        self._active_account = self._options.get(
            "account", snowflake.snowpark.mock._constants.CURRENT_ACCOUNT
        )
        self._active_warehouse = self._options.get(
            "warehouse", snowflake.snowpark.mock._constants.CURRENT_WAREHOUSE
        )
        self._active_user = self._options.get(
            "user", snowflake.snowpark.mock._constants.CURRENT_USER
        )
        self._active_database = self._options.get(
            "database", snowflake.snowpark.mock._constants.CURRENT_DATABASE
        )
        self._active_role = self._options.get(
            "role", snowflake.snowpark.mock._constants.CURRENT_ROLE
        )
        self._active_schema = self._options.get(
            "schema", snowflake.snowpark.mock._constants.CURRENT_SCHEMA
        )
        self._connection_uuid = str(uuid.uuid4())
        # by default, usage telemetry is collected
        self._disable_local_testing_telemetry = self._options.get(
            "disable_local_testing_telemetry", False
        )
        self._oob_telemetry = LocalTestOOBTelemetryService.get_instance()
        if self._disable_local_testing_telemetry or is_in_stored_procedure():
            # after disabling, the log will basically be a no-op, not sending any telemetry
            self._oob_telemetry.disable()
        else:
            self._oob_telemetry.log_session_creation(self._connection_uuid)
        self._suppress_not_implemented_error = False

    def add_query_listener(
        self, listener: "snowflake.snowpark.query_history.QueryListener"
    ) -> None:
        self._query_listeners.add(listener)

    def remove_query_listener(
        self, listener: "snowflake.snowpark.query_history.QueryListener"
    ) -> None:
        self._query_listeners.remove(listener)

    def notify_query_listeners(
        self, query_record: "snowflake.snowpark.query_history.QueryRecord", **kwargs
    ) -> None:
        for listener in self._query_listeners:
            listener._notify(query_record, **kwargs)

    def log_not_supported_error(
        self,
        external_feature_name: Optional[str] = None,
        internal_feature_name: Optional[str] = None,
        error_message: Optional[str] = None,
        parameters_info: Optional[dict] = None,
        raise_error: Optional[type] = None,
        warning_logger: Optional[logging.Logger] = None,
    ):
        """
        send telemetry to oob servie, can raise error or logging a warning based upon the input

        Args:
            external_feature_name: customer facing feature name, this information is used to raise error
            internal_feature_name: optional internal api/feature name, this information is used to track internal api
            error_message: optional error message overwrite the default message
            parameters_info: optionals parameters information related to the feature
            raise_error: Set to an exception to raise exception
            warning_logger: Set logger to log a warning message
        """
        if not self._suppress_not_implemented_error:
            self._oob_telemetry.log_not_supported_error(
                external_feature_name=external_feature_name,
                internal_feature_name=internal_feature_name,
                parameters_info=parameters_info,
                error_message=error_message,
                connection_uuid=self._connection_uuid,
                raise_error=raise_error,
                warning_logger=warning_logger,
            )

    def _get_client_side_session_parameter(self, name: str, default_value: Any) -> Any:
        # mock implementation
        return (
            self._conn._session_parameters.get(name, default_value)
            if self._conn._session_parameters
            else default_value
        )

    def get_session_id(self) -> int:
        return 1

    def close(self) -> None:
        if self._conn:
            self._conn.close()

    def is_closed(self) -> bool:
        return self._conn.is_closed()

    def _get_current_parameter(self, param: str, quoted: bool = True) -> Optional[str]:
        try:
            name = getattr(self, f"_active_{param}", None)
            if name and len(name) >= 2 and name[0] == name[-1] == '"':
                # it is a quoted identifier, return the original value
                return name
            name = name.upper() if name is not None else name
            return (
                (
                    quote_name_without_upper_casing(name)
                    if quoted
                    else escape_quotes(name)
                )
                if name
                else None
            )
        except AttributeError:
            return None

    def _get_string_datum(self, query: str) -> Optional[str]:
        rows = result_set_to_rows(self.run_query(query)["data"])
        return rows[0][0] if len(rows) > 0 else None

    # @SnowflakePlan.Decorator.wrap_exception
    # def get_result_attributes(self, query: str) -> List[Attribute]:
    #     return convert_result_meta_to_attribute(self._cursor.describe(query))

    def upload_file(
        self,
        path: str,
        stage_location: str,
        dest_prefix: str = "",
        parallel: int = 4,
        compress_data: bool = True,
        source_compression: str = "AUTO_DETECT",
        overwrite: bool = False,
    ) -> Optional[Dict[str, Any]]:
        self.log_not_supported_error(
            external_feature_name="MockServerConnection.upload_file",
            raise_error=NotImplementedError,
        )

    def upload_stream(
        self,
        input_stream: IO[bytes],
        stage_location: str,
        dest_filename: str,
        dest_prefix: str = "",
        parallel: int = 4,
        compress_data: bool = True,
        source_compression: str = "AUTO_DETECT",
        overwrite: bool = False,
        is_in_udf: bool = False,
    ) -> Optional[Dict[str, Any]]:
        if compress_data:
            self.log_not_supported_error(
                external_feature_name="upload_stream with auto_compress=True",
                internal_feature_name="MockServerConnection.upload_stream",
                parameters_info={"compress_data": str(compress_data)},
                raise_error=NotImplementedError,
            )
        self._cursor.description = [
            ResultMetadata(
                name="source",
                type_code=2,
                display_size=None,
                internal_size=DEFAULT_STRING_SIZE,
                precision=None,
                scale=None,
                is_nullable=False,
            ),
            ResultMetadata(
                name="target",
                type_code=2,
                display_size=None,
                internal_size=DEFAULT_STRING_SIZE,
                precision=None,
                scale=None,
                is_nullable=False,
            ),
            ResultMetadata(
                name="source_size",
                type_code=0,
                display_size=None,
                internal_size=DEFAULT_STRING_SIZE,
                precision=0,
                scale=0,
                is_nullable=False,
            ),
            ResultMetadata(
                name="target_size",
                type_code=0,
                display_size=None,
                internal_size=DEFAULT_STRING_SIZE,
                precision=0,
                scale=0,
                is_nullable=False,
            ),
            ResultMetadata(
                name="source_compression",
                type_code=2,
                display_size=None,
                internal_size=DEFAULT_STRING_SIZE,
                precision=None,
                scale=None,
                is_nullable=False,
            ),
            ResultMetadata(
                name="target_compression",
                type_code=2,
                display_size=None,
                internal_size=DEFAULT_STRING_SIZE,
                precision=None,
                scale=None,
                is_nullable=False,
            ),
            ResultMetadata(
                name="status",
                type_code=2,
                display_size=None,
                internal_size=DEFAULT_STRING_SIZE,
                precision=None,
                scale=None,
                is_nullable=False,
            ),
            ResultMetadata(
                name="message",
                type_code=2,
                display_size=None,
                internal_size=DEFAULT_STRING_SIZE,
                precision=None,
                scale=None,
                is_nullable=False,
            ),
        ]
        return self.stage_registry.upload_stream(
            input_stream, stage_location, dest_filename, overwrite=overwrite
        )

    def run_query(
        self,
        query: str,
        to_pandas: bool = False,
        to_iter: bool = False,
        is_ddl_on_temp_object: bool = False,
        block: bool = True,
        data_type: _AsyncResultType = _AsyncResultType.ROW,
        async_job_plan: Optional[
            SnowflakePlan
        ] = None,  # this argument is currently only used by AsyncJob
        **kwargs,
    ) -> Union[Dict[str, Any], AsyncJob]:
        self.log_not_supported_error(
            external_feature_name="Running SQL queries",
            internal_feature_name="MockServerConnection.run_query",
            raise_error=NotImplementedError,
        )

    def _to_data_or_iter(
        self,
        results_cursor: SnowflakeCursor,
        to_pandas: bool = False,
        to_iter: bool = False,
    ) -> Dict[str, Any]:
        if to_pandas:
            try:
                data_or_iter = (
                    map(
                        functools.partial(
                            _fix_pandas_df_fixed_type, results_cursor=results_cursor
                        ),
                        results_cursor.fetch_pandas_batches(split_blocks=True),
                    )
                    if to_iter
                    else _fix_pandas_df_fixed_type(
                        results_cursor.fetch_pandas_all(split_blocks=True),
                        results_cursor,
                    )
                )
            except NotSupportedError:
                data_or_iter = (
                    iter(results_cursor) if to_iter else results_cursor.fetchall()
                )
            except KeyboardInterrupt:
                raise
            except BaseException as ex:
                raise SnowparkClientExceptionMessages.SERVER_FAILED_FETCH_PANDAS(
                    str(ex)
                )
        else:
            data_or_iter = (
                iter(results_cursor) if to_iter else results_cursor.fetchall()
            )

        return {"data": data_or_iter, "sfqid": results_cursor.sfqid}

    def execute(
        self,
        plan: MockExecutionPlan,
        to_pandas: bool = False,
        to_iter: bool = False,
        block: bool = True,
        data_type: _AsyncResultType = _AsyncResultType.ROW,
        case_sensitive: bool = True,
        **kwargs,
    ) -> Union[
        List[Row], "pandas.DataFrame", Iterator[Row], Iterator["pandas.DataFrame"]
    ]:
        if self._conn.is_closed():
            raise SnowparkSessionException(
                "Cannot perform this operation because the session has been closed.",
                error_code="1404",
            )
        if not block:
            self.log_not_supported_error(
                external_feature_name="Async job",
                internal_feature_name="MockServerConnection.execute",
                parameters_info={"block": str(block)},
                raise_error=NotImplementedError,
            )

        rows = []
        res = execute_mock_plan(plan, plan.expr_to_alias)
        if isinstance(res, TableEmulator):
            # stringfy the variant type in the result df
            for col in res.columns:
                if isinstance(
                    res.sf_types[col].datatype, (ArrayType, MapType, VariantType)
                ):
                    from snowflake.snowpark.mock import CUSTOM_JSON_ENCODER

                    for idx, row in res.iterrows():
                        if row[col] is not None:
                            # Snowflake sorts maps by key before serializing
                            if isinstance(row[col], dict):
                                row[col] = dict(sorted(row[col].items()))

                            res.loc[idx, col] = json.dumps(
                                row[col],
                                cls=CUSTOM_JSON_ENCODER,
                                indent=2,
                                sort_keys=True,
                            )
                        else:
                            # snowflake returns Python None instead of the str 'null' for DataType data
                            res.loc[idx, col] = (
                                "null" if idx in res._null_rows_idxs_map[col] else None
                            )

            # when setting output rows, snowpark python running against snowflake don't escape double quotes
            # in column names. while in the local testing calculation, double quotes are preserved.
            # to align with snowflake behavior, we unquote name here
            columns = [unquote_if_quoted(col_name) for col_name in res.columns]
            rows = []
            # TODO: SNOW-976145, move to index based approach to store col type mapping
            #  for now we only use the index based approach in aggregation functions
            if res.sf_types_by_col_index:
                keys = sorted(res.sf_types_by_col_index.keys())
                sf_types = [res.sf_types_by_col_index[key] for key in keys]
            else:
                sf_types = [res.sf_types[col] for col in res.columns]
            for pdr in res.itertuples(index=False, name=None):
                row_struct = (
                    Row._builder.build(*columns)
                    .set_case_sensitive(case_sensitive)
                    .to_row()
                )
                row = row_struct(
                    *[
                        (
                            Decimal("{0:.{1}f}".format(v, sf_types[i].datatype.scale))
                            if isinstance(sf_types[i].datatype, DecimalType)
                            and v is not None
                            else v
                        )
                        for i, v in enumerate(pdr)
                    ]
                )
                row._fields = columns
                rows.append(row)
        elif isinstance(res, list):
            rows = [r for r in res]

        if to_pandas:
            pandas_df = pandas.DataFrame()
            for col_name in res.columns:
                pandas_df[unquote_if_quoted(col_name)] = res[col_name].tolist()
            rows = _fix_pandas_df_fixed_type(res)

            # the following implementation is just to make DataFrame.to_pandas_batches API workable
            # in snowflake, large data result are split into multiple data chunks
            # and sent back to the client, thus it makes sense to have the generator
            # however, local testing is designed for local testing
            # we do not mock the splitting into data chunks behavior
            rows = [rows] if to_iter else rows

        if to_iter:
            return iter(rows)

        # Notify query listeners.
        notify_kwargs = {"requestId": str(uuid.uuid4())}
        if "_dataframe_ast" in kwargs:
            notify_kwargs["dataframeAst"] = kwargs["_dataframe_ast"]
        from snowflake.snowpark.query_history import QueryRecord

        self.notify_query_listeners(QueryRecord("MOCK", "MOCK-PLAN"), **notify_kwargs)

        return rows

    @SnowflakePlan.Decorator.wrap_exception
    def get_result_set(
        self,
        plan: SnowflakePlan,
        to_pandas: bool = False,
        to_iter: bool = False,
        block: bool = True,
        data_type: _AsyncResultType = _AsyncResultType.ROW,
        **kwargs,
    ) -> Tuple[
        Dict[
            str,
            Union[
                List[Any],
                "pandas.DataFrame",
                SnowflakeCursor,
                Iterator["pandas.DataFrame"],
                str,
            ],
        ],
        List[ResultMetadata],
    ]:
        self.log_not_supported_error(
            external_feature_name="Running SQL queries",
            internal_feature_name="MockServerConnection.get_result_set",
            raise_error=NotImplementedError,
        )

    def get_result_and_metadata(
        self, plan: SnowflakePlan, **kwargs
    ) -> Tuple[List[Row], List[Attribute]]:
        res = execute_mock_plan(plan, plan.expr_to_alias)
        attrs = [
            Attribute(
                name=quote_name(column_name.strip()),
                datatype=(
                    column_data.sf_type
                    if column_data.sf_type
                    else res.sf_types[column_name]
                ),
            )
            for column_name, column_data in res.items()
        ]

        rows = []
        for i in range(len(res)):
            values = []
            for j, attr in enumerate(attrs):
                value = res.iloc[i, j]
                if (
                    isinstance(attr.datatype.datatype, DecimalType)
                    and value is not None
                ):
                    value = Decimal(
                        "{0:.{1}f}".format(value, attr.datatype.datatype.scale)
                    )
                values.append(value)
            rows.append(Row(*values))

        return rows, attrs

    def get_result_query_id(self, plan: SnowflakePlan, **kwargs) -> str:
        # get the iterator such that the data is not fetched
        result_set, _ = self.get_result_set(plan, to_iter=True, **kwargs)
        return result_set["sfqid"]

    def create_coprocessor(self):
        # It's not necessary to mock this call.
        pass

    def is_phase1_enabled(self):
        # We don't yet mock Phase 1.
        return False

    @property
    def max_string_size(self) -> int:
        return DEFAULT_STRING_SIZE

    @property
    def max_string_size(self) -> int:
        return DEFAULT_STRING_SIZE


def _fix_pandas_df_fixed_type(table_res: TableEmulator) -> "pandas.DataFrame":
    pd_df = pandas.DataFrame()
    for col_name in table_res.columns:
        col_sf_type = table_res.sf_types[col_name]
        pd_df_col_name = unquote_if_quoted(col_name)
        if (
            isinstance(col_sf_type.datatype, DecimalType)
            and col_sf_type.datatype.precision is not None
            and col_sf_type.datatype.scale == 0
            and not str(table_res[col_name].dtype).startswith("int")
        ):
            # this is to mock the behavior that precision is explicitly set to non-default value 38
            # optimize pd.DataFrame dtype of integer to align the behavior with live connection
            if col_sf_type.datatype.precision <= 2:
                pd_df[pd_df_col_name] = table_res[col_name].astype("int8")
            elif col_sf_type.datatype.precision <= 4:
                pd_df[pd_df_col_name] = table_res[col_name].astype("int16")
            elif col_sf_type.datatype.precision <= 8:
                pd_df[pd_df_col_name] = table_res[col_name].astype("int32")
            else:
                pd_df[pd_df_col_name] = table_res[col_name].astype("int64")
        elif isinstance(col_sf_type.datatype, _IntegralType):
            try:
                if table_res[col_name].hasnans:
                    pd_df[pd_df_col_name] = pandas.to_numeric(
                        table_res[col_name].tolist(), downcast="integer"
                    )
                else:
                    pd_df[pd_df_col_name] = table_res[col_name].astype("int64")
            except OverflowError:
                pd_df[pd_df_col_name] = pandas.to_numeric(
                    table_res[col_name].tolist(), downcast="integer"
                )
        else:
            pd_df[pd_df_col_name] = table_res[col_name].tolist()

    return pd_df<|MERGE_RESOLUTION|>--- conflicted
+++ resolved
@@ -135,11 +135,7 @@
             table: TableEmulator,
             mode: SaveMode,
             column_names: Optional[List[str]] = None,
-<<<<<<< HEAD
-        ) -> Row:
-=======
         ) -> List[Row]:
->>>>>>> 695cd140
             for column in table.columns:
                 if not table[column].sf_type.nullable and table[column].isnull().any():
                     raise SnowparkLocalTestingException(
@@ -755,10 +751,6 @@
     def max_string_size(self) -> int:
         return DEFAULT_STRING_SIZE
 
-    @property
-    def max_string_size(self) -> int:
-        return DEFAULT_STRING_SIZE
-
 
 def _fix_pandas_df_fixed_type(table_res: TableEmulator) -> "pandas.DataFrame":
     pd_df = pandas.DataFrame()

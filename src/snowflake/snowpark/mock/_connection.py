--- conflicted
+++ resolved
@@ -720,13 +720,8 @@
 
     def notify_mock_query_record_listener(self, **kwargs: Dict[Any, Any]):
         notify_kwargs = {"requestId": str(uuid.uuid4())}
-<<<<<<< HEAD
-        if "_dataframe_ast" in kwargs:
-            notify_kwargs["dataframeAst"] = kwargs["_dataframe_ast"]
-=======
         if DATAFRAME_AST_PARAMETER in kwargs:
             notify_kwargs["dataframeAst"] = kwargs[DATAFRAME_AST_PARAMETER]
->>>>>>> bc69fd67
         from snowflake.snowpark.query_history import QueryRecord
 
         self.notify_query_listeners(QueryRecord("MOCK", "MOCK-PLAN"), **notify_kwargs)
@@ -792,13 +787,8 @@
 
         # This should be internally backed by get_result_set. Need to notify query listeners here manually.
         notify_kwargs = {"requestId": str(uuid.uuid4())}
-<<<<<<< HEAD
-        if "_dataframe_ast" in kwargs:
-            notify_kwargs["dataframeAst"] = kwargs["_dataframe_ast"]
-=======
         if DATAFRAME_AST_PARAMETER in kwargs:
             notify_kwargs["dataframeAst"] = kwargs[DATAFRAME_AST_PARAMETER]
->>>>>>> bc69fd67
         from snowflake.snowpark.query_history import QueryRecord
 
         self.notify_query_listeners(QueryRecord("MOCK", "MOCK-PLAN"), **notify_kwargs)

--- conflicted
+++ resolved
@@ -294,14 +294,6 @@
         self._telemetry_client = Mock()
         self.entity_registry = MockServerConnection.TabularEntityRegistry(self)
         self.stage_registry = StageEntityRegistry(self)
-<<<<<<< HEAD
-        self._conn._session_parameters = {
-            "ENABLE_ASYNC_QUERY_IN_PYTHON_STORED_PROCS": False,
-            "_PYTHON_SNOWPARK_USE_SCOPED_TEMP_OBJECTS_STRING": True,
-            "_PYTHON_SNOWPARK_USE_SQL_SIMPLIFIER_STRING": True,
-            "PYTHON_SNOWPARK_ENABLE_THREAD_SAFE_SESSION": self._thread_safe_session_enabled,
-        }
-=======
         self._conn._session_parameters = session_params.update(
             {
                 "ENABLE_ASYNC_QUERY_IN_PYTHON_STORED_PROCS": False,
@@ -309,7 +301,6 @@
                 "_PYTHON_SNOWPARK_USE_SQL_SIMPLIFIER_STRING": True,
             }
         )
->>>>>>> 2e22ef82
         self._active_account = self._options.get(
             "account", snowflake.snowpark.mock._constants.CURRENT_ACCOUNT
         )

#!/usr/bin/env python3
#
# Copyright (c) 2012-2023 Snowflake Computing Inc. All rights reserved.
#

import functools
import json
import logging
import os
import re
import sys
import time
import uuid
from copy import copy
from decimal import Decimal
from logging import getLogger
from typing import IO, Any, Dict, Iterable, Iterator, List, Optional, Tuple, Union
from unittest.mock import Mock

import snowflake.snowpark.mock._constants
from snowflake.connector.cursor import ResultMetadata, SnowflakeCursor
from snowflake.connector.errors import NotSupportedError, ProgrammingError
from snowflake.connector.network import ReauthenticationRequest
from snowflake.connector.options import pandas
from snowflake.snowpark._internal.analyzer.analyzer_utils import (
    escape_quotes,
    quote_name,
    quote_name_without_upper_casing,
    unquote_if_quoted,
)
from snowflake.snowpark._internal.analyzer.expression import Attribute
from snowflake.snowpark._internal.analyzer.snowflake_plan import (
    BatchInsertQuery,
    SnowflakePlan,
)
from snowflake.snowpark._internal.analyzer.snowflake_plan_node import SaveMode
from snowflake.snowpark._internal.error_message import SnowparkClientExceptionMessages
from snowflake.snowpark._internal.utils import (
    is_in_stored_procedure,
    normalize_local_file,
    parse_table_name,
    result_set_to_rows,
    unwrap_stage_location_single_quote,
)
from snowflake.snowpark.async_job import AsyncJob, _AsyncResultType
from snowflake.snowpark.exceptions import SnowparkSQLException
from snowflake.snowpark.mock._plan import MockExecutionPlan, execute_mock_plan
from snowflake.snowpark.mock._snowflake_data_type import TableEmulator
<<<<<<< HEAD
from snowflake.snowpark.mock._stage_registry import StageEntityRegistry
=======
from snowflake.snowpark.mock._telemetry import LocalTestOOBTelemetryService
>>>>>>> cf814fe6
from snowflake.snowpark.row import Row
from snowflake.snowpark.types import (
    ArrayType,
    DecimalType,
    MapType,
    VariantType,
    _IntegralType,
)

logger = getLogger(__name__)

# parameters needed for usage tracking
PARAM_APPLICATION = "application"
PARAM_INTERNAL_APPLICATION_NAME = "internal_application_name"
PARAM_INTERNAL_APPLICATION_VERSION = "internal_application_version"


def _build_put_statement(*args, **kwargs):
    LocalTestOOBTelemetryService.get_instance().log_not_supported_error(
        external_feature_name="PUT stream",
        internal_feature_name="_connection._build_put_statement",
        raise_error=NotImplementedError,
    )


def _build_target_path(stage_location: str, dest_prefix: str = "") -> str:
    qualified_stage_name = unwrap_stage_location_single_quote(stage_location)
    dest_prefix_name = (
        dest_prefix
        if not dest_prefix or dest_prefix.startswith("/")
        else f"/{dest_prefix}"
    )
    return f"{qualified_stage_name}{dest_prefix_name if dest_prefix_name else ''}"


class MockServerConnection:
    class TabularEntityRegistry:
        # Registry to store tables and views.
        def __init__(self, conn: "MockServerConnection") -> None:
            self.table_registry = {}
            self.view_registry = {}
            self.conn = conn

        def get_fully_qualified_name(self, name: Union[str, Iterable[str]]) -> str:
            current_schema = self.conn._get_current_parameter("schema")
            current_database = self.conn._get_current_parameter("database")
            if isinstance(name, str):
                name = parse_table_name(name)
            if len(name) == 1:
                name = [current_schema] + name
            if len(name) == 2:
                name = [current_database] + name
            return ".".join(quote_name(n) for n in name)

        def is_existing_table(self, name: Union[str, Iterable[str]]) -> bool:
            qualified_name = self.get_fully_qualified_name(name)
            return qualified_name in self.table_registry

        def is_existing_view(self, name: Union[str, Iterable[str]]) -> bool:
            qualified_name = self.get_fully_qualified_name(name)
            return qualified_name in self.view_registry

        def read_table(self, name: Union[str, Iterable[str]]) -> TableEmulator:
            qualified_name = self.get_fully_qualified_name(name)
            if qualified_name in self.table_registry:
                return copy(self.table_registry[qualified_name])
            else:
                raise SnowparkSQLException(
                    f"Object '{name}' does not exist or not authorized."
                )

        def write_table(
            self, name: Union[str, Iterable[str]], table: TableEmulator, mode: SaveMode
        ) -> Row:
            name = self.get_fully_qualified_name(name)
            table = copy(table)
            if mode == SaveMode.APPEND:
                # Fix append by index
                if name in self.table_registry:
                    target_table = self.table_registry[name]
                    table.columns = target_table.columns
                    self.table_registry[name] = pandas.concat(
                        [target_table, table], ignore_index=True
                    )
                    self.table_registry[name].sf_types = target_table.sf_types
                else:
                    self.table_registry[name] = table
            elif mode == SaveMode.IGNORE:
                if name not in self.table_registry:
                    self.table_registry[name] = table
            elif mode == SaveMode.OVERWRITE:
                self.table_registry[name] = table
            elif mode == SaveMode.ERROR_IF_EXISTS:
                if name in self.table_registry:
                    raise SnowparkSQLException(f"Table {name} already exists")
                else:
                    self.table_registry[name] = table
            else:
                raise ProgrammingError(f"Unrecognized mode: {mode}")
            return [
                Row(status=f"Table {name} successfully created.")
            ]  # TODO: match message

        def drop_table(self, name: Union[str, Iterable[str]]) -> None:
            name = self.get_fully_qualified_name(name)
            if name in self.table_registry:
                self.table_registry.pop(name)

        def create_or_replace_view(
            self, execution_plan: MockExecutionPlan, name: Union[str, Iterable[str]]
        ):
            name = self.get_fully_qualified_name(name)
            self.view_registry[name] = execution_plan

        def get_review(self, name: Union[str, Iterable[str]]) -> MockExecutionPlan:
            name = self.get_fully_qualified_name(name)
            if name in self.view_registry:
                return self.view_registry[name]
            raise SnowparkSQLException(f"View {name} does not exist")

    class _Decorator:
        @classmethod
        def wrap_exception(cls, func):
            def wrap(*args, **kwargs):
                try:
                    return func(*args, **kwargs)
                except ReauthenticationRequest as ex:
                    raise SnowparkClientExceptionMessages.SERVER_SESSION_EXPIRED(
                        ex.cause
                    )
                except Exception as ex:
                    raise ex

            return wrap

        @classmethod
        def log_msg_and_perf_telemetry(cls, msg):
            def log_and_telemetry(func):
                @functools.wraps(func)
                def wrap(*args, **kwargs):
                    logger.debug(msg)
                    start_time = time.perf_counter()
                    result = func(*args, **kwargs)
                    end_time = time.perf_counter()
                    duration = end_time - start_time
                    sfqid = result["sfqid"] if result and "sfqid" in result else None
                    # If we don't have a query id, then its pretty useless to send perf telemetry
                    if sfqid:
                        args[0]._telemetry_client.send_upload_file_perf_telemetry(
                            func.__name__, duration, sfqid
                        )
                    logger.debug(f"Finished in {duration:.4f} secs")
                    return result

                return wrap

            return log_and_telemetry

    def __init__(self, options: Optional[Dict[str, Any]] = None) -> None:
        self._conn = Mock()
        self._cursor = Mock()
        self.remove_query_listener = Mock()
        self.add_query_listener = Mock()
        self._telemetry_client = Mock()
        self.entity_registry = MockServerConnection.TabularEntityRegistry(self)
        self.stage_registry = StageEntityRegistry(self)
        self._conn._session_parameters = {
            "ENABLE_ASYNC_QUERY_IN_PYTHON_STORED_PROCS": False,
            "_PYTHON_SNOWPARK_USE_SCOPED_TEMP_OBJECTS_STRING": True,
            "_PYTHON_SNOWPARK_USE_SQL_SIMPLIFIER_STRING": True,
        }
        self._options = options or {}
        self._active_account = self._options.get(
            "account", snowflake.snowpark.mock._constants.CURRENT_ACCOUNT
        )
        self._active_warehouse = self._options.get(
            "warehouse", snowflake.snowpark.mock._constants.CURRENT_WAREHOUSE
        )
        self._active_user = self._options.get(
            "user", snowflake.snowpark.mock._constants.CURRENT_USER
        )
        self._active_database = self._options.get(
            "database", snowflake.snowpark.mock._constants.CURRENT_DATABASE
        )
        self._active_role = self._options.get(
            "role", snowflake.snowpark.mock._constants.CURRENT_ROLE
        )
        self._active_schema = self._options.get(
            "schema", snowflake.snowpark.mock._constants.CURRENT_SCHEMA
        )
        self._connection_uuid = str(uuid.uuid4())
        # by default, usage telemetry is collected
        self._disable_local_testing_telemetry = self._options.get(
            "disable_local_testing_telemetry", False
        )
        self._oob_telemetry = LocalTestOOBTelemetryService.get_instance()
        if self._disable_local_testing_telemetry:
            # after disabling, the log will basically be a no-op, not sending any telemetry
            self._oob_telemetry.disable()
        else:
            self._oob_telemetry.log_session_creation(self._connection_uuid)

    def log_not_supported_error(
        self,
        external_feature_name: Optional[str] = None,
        internal_feature_name: Optional[str] = None,
        error_message: Optional[str] = None,
        parameters_info: Optional[dict] = None,
        raise_error: Optional[type] = None,
        warning_logger: Optional[logging.Logger] = None,
    ):
        """
        send telemetry to oob servie, can raise error or logging a warning based upon the input

        Args:
            external_feature_name: customer facing feature name, this information is used to raise error
            internal_feature_name: optional internal api/feature name, this information is used to track internal api
            error_message: optional error message overwrite the default message
            parameters_info: optionals parameters information related to the feature
            raise_error: Set to an exception to raise exception
            warning_logger: Set logger to log a warning message
        """
        self._oob_telemetry.log_not_supported_error(
            external_feature_name=external_feature_name,
            internal_feature_name=internal_feature_name,
            parameters_info=parameters_info,
            error_message=error_message,
            connection_uuid=self._connection_uuid,
            raise_error=raise_error,
            warning_logger=warning_logger,
        )

    def _get_client_side_session_parameter(self, name: str, default_value: Any) -> Any:
        # mock implementation
        return (
            self._conn._session_parameters.get(name, default_value)
            if self._conn._session_parameters
            else default_value
        )

    def get_session_id(self) -> int:
        return 1

    def close(self) -> None:
        if self._conn:
            self._conn.close()

    def is_closed(self) -> bool:
        return self._conn.is_closed()

    @_Decorator.wrap_exception
    def _get_current_parameter(self, param: str, quoted: bool = True) -> Optional[str]:
        try:
            name = getattr(self, f"_active_{param}", None)
            name = name.upper() if name is not None else name
            return (
                (
                    quote_name_without_upper_casing(name)
                    if quoted
                    else escape_quotes(name)
                )
                if name
                else None
            )
        except AttributeError:
            return None

    def _get_string_datum(self, query: str) -> Optional[str]:
        rows = result_set_to_rows(self.run_query(query)["data"])
        return rows[0][0] if len(rows) > 0 else None

    # @SnowflakePlan.Decorator.wrap_exception
    # def get_result_attributes(self, query: str) -> List[Attribute]:
    #     return convert_result_meta_to_attribute(self._cursor.describe(query))

    @_Decorator.log_msg_and_perf_telemetry("Uploading file to stage")
    def upload_file(
        self,
        path: str,
        stage_location: str,
        dest_prefix: str = "",
        parallel: int = 4,
        compress_data: bool = True,
        source_compression: str = "AUTO_DETECT",
        overwrite: bool = False,
    ) -> Optional[Dict[str, Any]]:
        if is_in_stored_procedure():  # pragma: no cover
            file_name = os.path.basename(path)
            target_path = _build_target_path(stage_location, dest_prefix)
            try:
                # upload_stream directly consume stage path, so we don't need to normalize it
                self._cursor.upload_stream(
                    open(path, "rb"), f"{target_path}/{file_name}"
                )
            except ProgrammingError as pe:
                tb = sys.exc_info()[2]
                ne = SnowparkClientExceptionMessages.SQL_EXCEPTION_FROM_PROGRAMMING_ERROR(
                    pe
                )
                raise ne.with_traceback(tb) from None
        else:
            uri = normalize_local_file(path)
            return self.run_query(
                _build_put_statement(
                    uri,
                    stage_location,
                    dest_prefix,
                    parallel,
                    compress_data,
                    source_compression,
                    overwrite,
                )
            )

    @_Decorator.log_msg_and_perf_telemetry("Uploading stream to stage")
    def upload_stream(
        self,
        input_stream: IO[bytes],
        stage_location: str,
        dest_filename: str,
        dest_prefix: str = "",
        parallel: int = 4,
        compress_data: bool = True,
        source_compression: str = "AUTO_DETECT",
        overwrite: bool = False,
        is_in_udf: bool = False,
    ) -> Optional[Dict[str, Any]]:
<<<<<<< HEAD
        if compress_data:
            raise NotImplementedError(
                "[Local Testing] upload_stream with auto_compress=True is currently not supported."
            )
        self._cursor.description = [
            ResultMetadata(
                name="source",
                type_code=2,
                display_size=None,
                internal_size=16777216,
                precision=None,
                scale=None,
                is_nullable=False,
            ),
            ResultMetadata(
                name="target",
                type_code=2,
                display_size=None,
                internal_size=16777216,
                precision=None,
                scale=None,
                is_nullable=False,
            ),
            ResultMetadata(
                name="source_size",
                type_code=0,
                display_size=None,
                internal_size=16777216,
                precision=0,
                scale=0,
                is_nullable=False,
            ),
            ResultMetadata(
                name="target_size",
                type_code=0,
                display_size=None,
                internal_size=16777216,
                precision=0,
                scale=0,
                is_nullable=False,
            ),
            ResultMetadata(
                name="source_compression",
                type_code=2,
                display_size=None,
                internal_size=16777216,
                precision=None,
                scale=None,
                is_nullable=False,
            ),
            ResultMetadata(
                name="target_compression",
                type_code=2,
                display_size=None,
                internal_size=16777216,
                precision=None,
                scale=None,
                is_nullable=False,
            ),
            ResultMetadata(
                name="status",
                type_code=2,
                display_size=None,
                internal_size=16777216,
                precision=None,
                scale=None,
                is_nullable=False,
            ),
            ResultMetadata(
                name="message",
                type_code=2,
                display_size=None,
                internal_size=16777216,
                precision=None,
                scale=None,
                is_nullable=False,
            ),
        ]
        return self.stage_registry.upload_stream(
            input_stream, stage_location, dest_filename, overwrite=overwrite
=======
        self.log_not_supported_error(
            external_feature_name="PUT stream",
            internal_feature_name="MockServerConnection.upload_stream",
            raise_error=NotImplementedError,
>>>>>>> cf814fe6
        )

    @_Decorator.wrap_exception
    def run_query(
        self,
        query: str,
        to_pandas: bool = False,
        to_iter: bool = False,
        is_ddl_on_temp_object: bool = False,
        block: bool = True,
        data_type: _AsyncResultType = _AsyncResultType.ROW,
        async_job_plan: Optional[
            SnowflakePlan
        ] = None,  # this argument is currently only used by AsyncJob
        **kwargs,
    ) -> Union[Dict[str, Any], AsyncJob]:
        use_ddl_pattern = r"^\s*use\s+(warehouse|database|schema|role)\s+(.+)\s*$"
        if match := re.match(use_ddl_pattern, query):
            # if the query is "use xxx", then the object name is already verified by the upper stream
            # we do not validate here
            object_type = match.group(1)
            object_name = match.group(2)
            setattr(self, f"_active_{object_type}", object_name)
            return {"data": [("Statement executed successfully.",)], "sfqid": None}
        else:
            self.log_not_supported_error(
                external_feature_name="Running SQL queries",
                internal_feature_name="MockServerConnection.run_query",
                raise_error=NotImplementedError,
            )

    def _to_data_or_iter(
        self,
        results_cursor: SnowflakeCursor,
        to_pandas: bool = False,
        to_iter: bool = False,
    ) -> Dict[str, Any]:
        if to_pandas:
            try:
                data_or_iter = (
                    map(
                        functools.partial(
                            _fix_pandas_df_fixed_type, results_cursor=results_cursor
                        ),
                        results_cursor.fetch_pandas_batches(split_blocks=True),
                    )
                    if to_iter
                    else _fix_pandas_df_fixed_type(
                        results_cursor.fetch_pandas_all(split_blocks=True),
                        results_cursor,
                    )
                )
            except NotSupportedError:
                data_or_iter = (
                    iter(results_cursor) if to_iter else results_cursor.fetchall()
                )
            except KeyboardInterrupt:
                raise
            except BaseException as ex:
                raise SnowparkClientExceptionMessages.SERVER_FAILED_FETCH_PANDAS(
                    str(ex)
                )
        else:
            data_or_iter = (
                iter(results_cursor) if to_iter else results_cursor.fetchall()
            )

        return {"data": data_or_iter, "sfqid": results_cursor.sfqid}

    def execute(
        self,
        plan: MockExecutionPlan,
        to_pandas: bool = False,
        to_iter: bool = False,
        block: bool = True,
        data_type: _AsyncResultType = _AsyncResultType.ROW,
        case_sensitive: bool = True,
        **kwargs,
    ) -> Union[
        List[Row], "pandas.DataFrame", Iterator[Row], Iterator["pandas.DataFrame"]
    ]:
        if not block:
            self.log_not_supported_error(
                external_feature_name="Async job",
                internal_feature_name="MockServerConnection.execute",
                parameters_info={"block": str(block)},
                raise_error=NotImplementedError,
            )

        res = execute_mock_plan(plan)
        if isinstance(res, TableEmulator):
            # stringfy the variant type in the result df
            for col in res.columns:
                if isinstance(
                    res.sf_types[col].datatype, (ArrayType, MapType, VariantType)
                ):
                    from snowflake.snowpark.mock import CUSTOM_JSON_ENCODER

                    for idx, row in res.iterrows():
                        if row[col] is not None:
                            res.loc[idx, col] = json.dumps(
                                row[col], cls=CUSTOM_JSON_ENCODER, indent=2
                            )
                        else:
                            # snowflake returns Python None instead of the str 'null' for DataType data
                            res.loc[idx, col] = (
                                "null" if idx in res._null_rows_idxs_map[col] else None
                            )

            # when setting output rows, snowpark python running against snowflake don't escape double quotes
            # in column names. while in the local testing calculation, double quotes are preserved.
            # to align with snowflake behavior, we unquote name here
            columns = [unquote_if_quoted(col_name) for col_name in res.columns]
            rows = []
            # TODO: SNOW-976145, move to index based approach to store col type mapping
            #  for now we only use the index based approach in aggregation functions
            if res.sf_types_by_col_index:
                keys = sorted(res.sf_types_by_col_index.keys())
                sf_types = [res.sf_types_by_col_index[key] for key in keys]
            else:
                sf_types = list(res.sf_types.values())
            for pdr in res.itertuples(index=False, name=None):
                row_struct = (
                    Row._builder.build(*columns)
                    .set_case_sensitive(case_sensitive)
                    .to_row()
                )
                row = row_struct(
                    *[
                        Decimal(str(v))
                        if isinstance(sf_types[i].datatype, DecimalType)
                        and v is not None
                        else v
                        for i, v in enumerate(pdr)
                    ]
                )
                row._fields = columns
                rows.append(row)
        elif isinstance(res, list):
            rows = [r for r in res]

        if to_pandas:
            pandas_df = pandas.DataFrame()
            for col_name in res.columns:
                pandas_df[unquote_if_quoted(col_name)] = res[col_name].tolist()
            rows = _fix_pandas_df_fixed_type(res)

            # the following implementation is just to make DataFrame.to_pandas_batches API workable
            # in snowflake, large data result are split into multiple data chunks
            # and sent back to the client, thus it makes sense to have the generator
            # however, local testing is designed for local testing
            # we do not mock the splitting into data chunks behavior
            rows = [rows] if to_iter else rows

        if to_iter:
            return iter(rows)

        return rows

    @SnowflakePlan.Decorator.wrap_exception
    def get_result_set(
        self,
        plan: SnowflakePlan,
        to_pandas: bool = False,
        to_iter: bool = False,
        block: bool = True,
        data_type: _AsyncResultType = _AsyncResultType.ROW,
        **kwargs,
    ) -> Tuple[
        Dict[
            str,
            Union[
                List[Any],
                "pandas.DataFrame",
                SnowflakeCursor,
                Iterator["pandas.DataFrame"],
                str,
            ],
        ],
        List[ResultMetadata],
    ]:
        action_id = plan.session._generate_new_action_id()

        result, result_meta = None, None
        try:
            placeholders = {}
            is_batch_insert = False
            for q in plan.queries:
                if isinstance(q, BatchInsertQuery):
                    is_batch_insert = True
                    break
            # since batch insert does not support async execution (? in the query), we handle it separately here
            if len(plan.queries) > 1 and not block and not is_batch_insert:
                final_query = f"""EXECUTE IMMEDIATE $$
DECLARE
    res resultset;
BEGIN
    {";".join(q.sql for q in plan.queries[:-1])};
    res := ({plan.queries[-1].sql});
    return table(res);
END;
$$"""
                # In multiple queries scenario, we are unable to get the query id of former query, so we replace
                # place holder with fucntion last_query_id() here
                for q in plan.queries:
                    final_query = final_query.replace(
                        f"'{q.query_id_place_holder}'", "LAST_QUERY_ID()"
                    )

                result = self.run_query(
                    final_query,
                    to_pandas,
                    to_iter,
                    is_ddl_on_temp_object=plan.queries[0].is_ddl_on_temp_object,
                    block=block,
                    data_type=data_type,
                    async_job_plan=plan,
                    **kwargs,
                )

                # since we will return a AsyncJob instance, result_meta is not needed, we will create result_meta in
                # AsyncJob instance when needed
                result_meta = None
                if action_id < plan.session._last_canceled_id:
                    raise SnowparkClientExceptionMessages.SERVER_QUERY_IS_CANCELLED()
            else:
                for i, query in enumerate(plan.queries):
                    if isinstance(query, BatchInsertQuery):
                        self.run_batch_insert(query.sql, query.rows, **kwargs)
                    else:
                        is_last = i == len(plan.queries) - 1 and not block
                        final_query = query.sql
                        for holder, id_ in placeholders.items():
                            final_query = final_query.replace(holder, id_)
                        result = self.run_query(
                            final_query,
                            to_pandas,
                            to_iter and (i == len(plan.queries) - 1),
                            is_ddl_on_temp_object=query.is_ddl_on_temp_object,
                            block=not is_last,
                            data_type=data_type,
                            async_job_plan=plan,
                            **kwargs,
                        )
                        placeholders[query.query_id_place_holder] = (
                            result["sfqid"] if not is_last else result.query_id
                        )
                        result_meta = self._cursor.description
                    if action_id < plan.session._last_canceled_id:
                        raise SnowparkClientExceptionMessages.SERVER_QUERY_IS_CANCELLED()
        finally:
            # delete created tmp object
            if block:
                for action in plan.post_actions:
                    self.run_query(
                        action.sql,
                        is_ddl_on_temp_object=action.is_ddl_on_temp_object,
                        block=block,
                        **kwargs,
                    )

        if result is None:
            raise SnowparkClientExceptionMessages.SQL_LAST_QUERY_RETURN_RESULTSET()

        return result, result_meta

    def get_result_and_metadata(
        self, plan: SnowflakePlan, **kwargs
    ) -> Tuple[List[Row], List[Attribute]]:
        res = execute_mock_plan(plan)
        attrs = [
            Attribute(
                name=quote_name(column_name.strip()),
                datatype=res[column_name].sf_type,
            )
            for column_name in res.columns.tolist()
        ]

        rows = [
            Row(*[res.iloc[i, j] for j in range(len(attrs))]) for i in range(len(res))
        ]
        return rows, attrs

    def get_result_query_id(self, plan: SnowflakePlan, **kwargs) -> str:
        # get the iterator such that the data is not fetched
        result_set, _ = self.get_result_set(plan, to_iter=True, **kwargs)
        return result_set["sfqid"]


def _fix_pandas_df_fixed_type(table_res: TableEmulator) -> "pandas.DataFrame":
    pd_df = pandas.DataFrame()
    for col_name in table_res.columns:
        col_sf_type = table_res.sf_types[col_name]
        pd_df_col_name = unquote_if_quoted(col_name)
        if (
            isinstance(col_sf_type.datatype, DecimalType)
            and col_sf_type.datatype.precision is not None
            and col_sf_type.datatype.scale == 0
            and not str(table_res[col_name].dtype).startswith("int")
        ):
            # if decimal is set to default 38, we auto-detect the dtype, see the following code
            #  df = session.create_dataframe(
            #      data=[[decimal.Decimal(1)]],
            #      schema=StructType([StructField("d", DecimalType())])
            #  )
            #  df.to_pandas() # the returned df is of dtype int8, instead of dtype int64
            if col_sf_type.datatype.precision == 38:
                pd_df[pd_df_col_name] = pandas.to_numeric(
                    table_res[col_name], downcast="integer"
                )
                continue

            # this is to mock the behavior that precision is explicitly set to non-default value 38
            # optimize pd.DataFrame dtype of integer to align the behavior with live connection
            if col_sf_type.datatype.precision <= 2:
                pd_df[pd_df_col_name] = table_res[col_name].astype("int8")
            elif col_sf_type.datatype.precision <= 4:
                pd_df[pd_df_col_name] = table_res[col_name].astype("int16")
            elif col_sf_type.datatype.precision <= 8:
                pd_df[pd_df_col_name] = table_res[col_name].astype("int32")
            else:
                pd_df[pd_df_col_name] = table_res[col_name].astype("int64")
        elif isinstance(col_sf_type.datatype, _IntegralType):
            try:
                if table_res[col_name].hasnans:
                    pd_df[pd_df_col_name] = pandas.to_numeric(
                        table_res[col_name].tolist(), downcast="integer"
                    )
                else:
                    pd_df[pd_df_col_name] = table_res[col_name].astype("int64")
            except OverflowError:
                pd_df[pd_df_col_name] = pandas.to_numeric(
                    table_res[col_name].tolist(), downcast="integer"
                )
        else:
            pd_df[pd_df_col_name] = table_res[col_name].tolist()

    return pd_df<|MERGE_RESOLUTION|>--- conflicted
+++ resolved
@@ -46,11 +46,8 @@
 from snowflake.snowpark.exceptions import SnowparkSQLException
 from snowflake.snowpark.mock._plan import MockExecutionPlan, execute_mock_plan
 from snowflake.snowpark.mock._snowflake_data_type import TableEmulator
-<<<<<<< HEAD
 from snowflake.snowpark.mock._stage_registry import StageEntityRegistry
-=======
 from snowflake.snowpark.mock._telemetry import LocalTestOOBTelemetryService
->>>>>>> cf814fe6
 from snowflake.snowpark.row import Row
 from snowflake.snowpark.types import (
     ArrayType,
@@ -378,10 +375,12 @@
         overwrite: bool = False,
         is_in_udf: bool = False,
     ) -> Optional[Dict[str, Any]]:
-<<<<<<< HEAD
         if compress_data:
-            raise NotImplementedError(
-                "[Local Testing] upload_stream with auto_compress=True is currently not supported."
+            self.log_not_supported_error(
+                external_feature_name="upload_stream with auto_compress=True",
+                internal_feature_name="MockServerConnection.upload_stream",
+                parameters_info={"compress_data": str(compress_data)},
+                raise_error=NotImplementedError,
             )
         self._cursor.description = [
             ResultMetadata(
@@ -459,12 +458,6 @@
         ]
         return self.stage_registry.upload_stream(
             input_stream, stage_location, dest_filename, overwrite=overwrite
-=======
-        self.log_not_supported_error(
-            external_feature_name="PUT stream",
-            internal_feature_name="MockServerConnection.upload_stream",
-            raise_error=NotImplementedError,
->>>>>>> cf814fe6
         )
 
     @_Decorator.wrap_exception

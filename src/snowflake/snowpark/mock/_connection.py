#!/usr/bin/env python3
#
# Copyright (c) 2012-2024 Snowflake Computing Inc. All rights reserved.
#

import functools
import json
import logging
import uuid
from copy import copy
from decimal import Decimal
from logging import getLogger
from typing import IO, Any, Dict, Iterable, Iterator, List, Optional, Tuple, Union
from unittest.mock import Mock

import snowflake.snowpark.mock._constants
from snowflake.connector.connection import SnowflakeConnection
from snowflake.connector.cursor import ResultMetadata, SnowflakeCursor
from snowflake.connector.errors import NotSupportedError
from snowflake.snowpark._internal.analyzer.analyzer_utils import (
    escape_quotes,
    quote_name,
    quote_name_without_upper_casing,
    unquote_if_quoted,
)
from snowflake.snowpark._internal.analyzer.expression import Attribute
from snowflake.snowpark._internal.analyzer.snowflake_plan import SnowflakePlan
from snowflake.snowpark._internal.analyzer.snowflake_plan_node import SaveMode
from snowflake.snowpark._internal.error_message import SnowparkClientExceptionMessages
from snowflake.snowpark._internal.server_connection import DEFAULT_STRING_SIZE
from snowflake.snowpark._internal.utils import (
    create_rlock,
    is_in_stored_procedure,
    result_set_to_rows,
)
from snowflake.snowpark.async_job import AsyncJob, _AsyncResultType
from snowflake.snowpark.exceptions import SnowparkSessionException
from snowflake.snowpark.mock._options import pandas
from snowflake.snowpark.mock._plan import MockExecutionPlan, execute_mock_plan
from snowflake.snowpark.mock._snowflake_data_type import ColumnEmulator, TableEmulator
from snowflake.snowpark.mock._stage_registry import StageEntityRegistry
from snowflake.snowpark.mock._telemetry import LocalTestOOBTelemetryService
from snowflake.snowpark.mock._util import get_fully_qualified_name
from snowflake.snowpark.mock.exceptions import SnowparkLocalTestingException
from snowflake.snowpark.row import Row
from snowflake.snowpark.types import (
    ArrayType,
    DecimalType,
    MapType,
    VariantType,
    _IntegralType,
)

logger = getLogger(__name__)

# parameters needed for usage tracking
PARAM_APPLICATION = "application"
PARAM_INTERNAL_APPLICATION_NAME = "internal_application_name"
PARAM_INTERNAL_APPLICATION_VERSION = "internal_application_version"


class MockedSnowflakeConnection(SnowflakeConnection):
    def __init__(self, *args, **kwargs) -> None:
        # pass "application" is a trick to bypass the logic in the constructor to check input params to
        # avoid rewrite the whole logic -- "application" is not used in any place.
        super().__init__(*args, **kwargs, application="localtesting")
        self._password = None

    def connect(self, **kwargs) -> None:
        self._rest = Mock()

    def close(self, retry: bool = True) -> None:
        self._rest = None

    def is_closed(self) -> bool:
        """Checks whether the connection has been closed."""
        return self.rest is None

    @property
    def telemetry_enabled(self) -> bool:
        return False

    @telemetry_enabled.setter
    def telemetry_enabled(self, _) -> None:
        self._telemetry_enabled = False


class MockServerConnection:
    class TabularEntityRegistry:
        # Registry to store tables and views.
        def __init__(self, conn: "MockServerConnection") -> None:
            self.table_registry = {}
            self.view_registry = {}
            self.conn = conn
            self._lock = self.conn.get_lock()

        def is_existing_table(self, name: Union[str, Iterable[str]]) -> bool:
            with self._lock:
                current_schema = self.conn._get_current_parameter("schema")
                current_database = self.conn._get_current_parameter("database")
                qualified_name = get_fully_qualified_name(
                    name, current_schema, current_database
                )
                return qualified_name in self.table_registry

        def is_existing_view(self, name: Union[str, Iterable[str]]) -> bool:
            with self._lock:
                current_schema = self.conn._get_current_parameter("schema")
                current_database = self.conn._get_current_parameter("database")
                qualified_name = get_fully_qualified_name(
                    name, current_schema, current_database
                )
                return qualified_name in self.view_registry

        def read_table(self, name: Union[str, Iterable[str]]) -> TableEmulator:
            with self._lock:
                current_schema = self.conn._get_current_parameter("schema")
                current_database = self.conn._get_current_parameter("database")
                qualified_name = get_fully_qualified_name(
                    name, current_schema, current_database
                )
                if qualified_name in self.table_registry:
                    return copy(self.table_registry[qualified_name])
                else:
                    raise SnowparkLocalTestingException(
                        f"Object '{name}' does not exist or not authorized."
                    )

        def write_table(
            self,
            name: Union[str, Iterable[str]],
            table: TableEmulator,
            mode: SaveMode,
            column_names: Optional[List[str]] = None,
        ) -> List[Row]:
            with self._lock:
                for column in table.columns:
                    if (
                        not table[column].sf_type.nullable
                        and table[column].isnull().any()
                    ):
                        raise SnowparkLocalTestingException(
                            "NULL result in a non-nullable column"
                        )
                current_schema = self.conn._get_current_parameter("schema")
                current_database = self.conn._get_current_parameter("database")
                name = get_fully_qualified_name(name, current_schema, current_database)
                table = copy(table)
                if mode == SaveMode.APPEND:
                    if name in self.table_registry:
                        target_table = self.table_registry[name]
                        input_schema = table.columns.to_list()
                        existing_schema = target_table.columns.to_list()

                        if not column_names:  # append with column_order being index
                            if len(input_schema) != len(existing_schema):
                                raise SnowparkLocalTestingException(
                                    f"Cannot append because incoming data has different schema {input_schema} than existing table {existing_schema}"
                                )
                            # temporarily align the column names of both dataframe to be col indexes 0, 1, ... N - 1
                            table.columns = range(table.shape[1])
                            target_table.columns = range(target_table.shape[1])
                        else:  # append with column_order being name
                            if invalid_cols := set(input_schema) - set(existing_schema):
                                identifiers = "', '".join(
                                    unquote_if_quoted(id) for id in invalid_cols
                                )
                                raise SnowparkLocalTestingException(
                                    f"table contains invalid identifier '{identifiers}'"
                                )
                            invalid_non_nullable_cols = []
                            for missing_col in set(existing_schema) - set(input_schema):
                                if target_table[missing_col].sf_type.nullable:
                                    table[missing_col] = None
                                    table.sf_types[missing_col] = target_table[
                                        missing_col
                                    ].sf_type
                                else:
                                    invalid_non_nullable_cols.append(missing_col)
                            if invalid_non_nullable_cols:
                                identifiers = "', '".join(
                                    unquote_if_quoted(id)
                                    for id in invalid_non_nullable_cols
                                )
                                raise SnowparkLocalTestingException(
                                    f"NULL result in a non-nullable column '{identifiers}'"
                                )

                        self.table_registry[name] = pandas.concat(
                            [target_table, table], ignore_index=True
                        )
                        self.table_registry[name].columns = existing_schema
                        self.table_registry[name].sf_types = target_table.sf_types
                    else:
                        self.table_registry[name] = table
                elif mode == SaveMode.IGNORE:
                    if name not in self.table_registry:
                        self.table_registry[name] = table
                elif mode == SaveMode.OVERWRITE:
                    self.table_registry[name] = table
                elif mode == SaveMode.ERROR_IF_EXISTS:
                    if name in self.table_registry:
                        raise SnowparkLocalTestingException(
                            f"Table {name} already exists"
                        )
                    else:
                        self.table_registry[name] = table
                elif mode == SaveMode.TRUNCATE:
                    if name in self.table_registry:
                        target_table = self.table_registry[name]
                        input_schema = set(table.columns.to_list())
                        existing_schema = set(target_table.columns.to_list())
                        # input is a subset of existing schema and all missing columns are nullable
                        if input_schema.issubset(existing_schema) and all(
                            target_table[col].sf_type.nullable
                            for col in set(existing_schema - input_schema)
                        ):
                            for col in set(existing_schema - input_schema):
                                table[col] = ColumnEmulator(
                                    data=[None] * table.shape[0],
                                    sf_type=target_table[col].sf_type,
                                    dtype=object,
                                )
                        else:
                            raise SnowparkLocalTestingException(
                                f"Cannot truncate because incoming data has different schema {table.columns.to_list()} than existing table { target_table.columns.to_list()}"
                            )
                        table.sf_types_by_col_index = target_table.sf_types_by_col_index
                        table = table.reindex(columns=target_table.columns)
                    self.table_registry[name] = table
                else:
                    raise SnowparkLocalTestingException(f"Unrecognized mode: {mode}")
                return [
                    Row(status=f"Table {name} successfully created.")
                ]  # TODO: match message

        def drop_table(self, name: Union[str, Iterable[str]]) -> None:
            with self._lock:
                current_schema = self.conn._get_current_parameter("schema")
                current_database = self.conn._get_current_parameter("database")
                name = get_fully_qualified_name(name, current_schema, current_database)
                if name in self.table_registry:
                    self.table_registry.pop(name)

        def create_or_replace_view(
            self, execution_plan: MockExecutionPlan, name: Union[str, Iterable[str]]
        ):
            with self._lock:
                current_schema = self.conn._get_current_parameter("schema")
                current_database = self.conn._get_current_parameter("database")
                name = get_fully_qualified_name(name, current_schema, current_database)
                self.view_registry[name] = execution_plan

        def get_review(self, name: Union[str, Iterable[str]]) -> MockExecutionPlan:
            with self._lock:
                current_schema = self.conn._get_current_parameter("schema")
                current_database = self.conn._get_current_parameter("database")
                name = get_fully_qualified_name(name, current_schema, current_database)
                if name in self.view_registry:
                    return self.view_registry[name]
                raise SnowparkLocalTestingException(f"View {name} does not exist")

        def read_view_if_exists(
            self, name: Union[str, Iterable[str]]
        ) -> Optional[MockExecutionPlan]:
            """Method to atomically read a view if it exists. Returns None if the view does not exist."""
            with self._lock:
                if self.is_existing_view(name):
                    return self.get_review(name)
                return None

        def read_table_if_exists(
            self, name: Union[str, Iterable[str]]
        ) -> Optional[TableEmulator]:
            """Method to atomically read a table if it exists. Returns None if the table does not exist."""
            with self._lock:
                if self.is_existing_table(name):
                    return self.read_table(name)
                return None

    def __init__(self, options: Optional[Dict[str, Any]] = None) -> None:
        self._conn = MockedSnowflakeConnection()
        self._cursor = Mock()
        self._lower_case_parameters = {}
        self.remove_query_listener = Mock()
        self.add_query_listener = Mock()
        self._telemetry_client = Mock()
        self.entity_registry = MockServerConnection.TabularEntityRegistry(self)
        self.stage_registry = StageEntityRegistry(self)
        self._conn._session_parameters = {
            "ENABLE_ASYNC_QUERY_IN_PYTHON_STORED_PROCS": False,
            "_PYTHON_SNOWPARK_USE_SCOPED_TEMP_OBJECTS_STRING": True,
            "_PYTHON_SNOWPARK_USE_SQL_SIMPLIFIER_STRING": True,
        }
        self._options = options or {}
        self._active_account = self._options.get(
            "account", snowflake.snowpark.mock._constants.CURRENT_ACCOUNT
        )
        self._active_warehouse = self._options.get(
            "warehouse", snowflake.snowpark.mock._constants.CURRENT_WAREHOUSE
        )
        self._active_user = self._options.get(
            "user", snowflake.snowpark.mock._constants.CURRENT_USER
        )
        self._active_database = self._options.get(
            "database", snowflake.snowpark.mock._constants.CURRENT_DATABASE
        )
        self._active_role = self._options.get(
            "role", snowflake.snowpark.mock._constants.CURRENT_ROLE
        )
        self._active_schema = self._options.get(
            "schema", snowflake.snowpark.mock._constants.CURRENT_SCHEMA
        )
        self._connection_uuid = str(uuid.uuid4())
        # by default, usage telemetry is collected
        self._disable_local_testing_telemetry = self._options.get(
            "disable_local_testing_telemetry", False
        )
        self._oob_telemetry = LocalTestOOBTelemetryService.get_instance()
        if self._disable_local_testing_telemetry or is_in_stored_procedure():
            # after disabling, the log will basically be a no-op, not sending any telemetry
            self._oob_telemetry.disable()
        else:
            self._oob_telemetry.log_session_creation(self._connection_uuid)
        # thread safe param protection
        self._thread_safe_session_enabled = self._options.get(
            "PYTHON_SNOWPARK_ENABLE_THREAD_SAFE_SESSION", False
        )
<<<<<<< HEAD
=======
        self._lock = create_rlock(self._thread_safe_session_enabled)
>>>>>>> 1bde81ed

    def log_not_supported_error(
        self,
        external_feature_name: Optional[str] = None,
        internal_feature_name: Optional[str] = None,
        error_message: Optional[str] = None,
        parameters_info: Optional[dict] = None,
        raise_error: Optional[type] = None,
        warning_logger: Optional[logging.Logger] = None,
    ):
        """
        send telemetry to oob service, can raise error or logging a warning based upon the input

        Args:
            external_feature_name: customer facing feature name, this information is used to raise error
            internal_feature_name: optional internal api/feature name, this information is used to track internal api
            error_message: optional error message overwrite the default message
            parameters_info: optionals parameters information related to the feature
            raise_error: Set to an exception to raise exception
            warning_logger: Set logger to log a warning message
        """
        self._oob_telemetry.log_not_supported_error(
            external_feature_name=external_feature_name,
            internal_feature_name=internal_feature_name,
            parameters_info=parameters_info,
            error_message=error_message,
            connection_uuid=self._connection_uuid,
            raise_error=raise_error,
            warning_logger=warning_logger,
        )

    def _get_client_side_session_parameter(self, name: str, default_value: Any) -> Any:
        # mock implementation
        with self._lock:
            return (
                self._conn._session_parameters.get(name, default_value)
                if self._conn._session_parameters
                else default_value
            )

    def get_session_id(self) -> int:
        return 1

    def get_lock(self):
        return self._lock

    def close(self) -> None:
        with self._lock:
            if self._conn:
                self._conn.close()

    def is_closed(self) -> bool:
        return self._conn.is_closed()

    def _get_current_parameter(self, param: str, quoted: bool = True) -> Optional[str]:
        try:
            with self._lock:
                name = getattr(self, f"_active_{param}", None)
            if name and len(name) >= 2 and name[0] == name[-1] == '"':
                # it is a quoted identifier, return the original value
                return name
            name = name.upper() if name is not None else name
            return (
                (
                    quote_name_without_upper_casing(name)
                    if quoted
                    else escape_quotes(name)
                )
                if name
                else None
            )
        except AttributeError:
            return None

    def _get_string_datum(self, query: str) -> Optional[str]:
        rows = result_set_to_rows(self.run_query(query)["data"])
        return rows[0][0] if len(rows) > 0 else None

    # @SnowflakePlan.Decorator.wrap_exception
    # def get_result_attributes(self, query: str) -> List[Attribute]:
    #     return convert_result_meta_to_attribute(self._cursor.describe(query))

    def upload_file(
        self,
        path: str,
        stage_location: str,
        dest_prefix: str = "",
        parallel: int = 4,
        compress_data: bool = True,
        source_compression: str = "AUTO_DETECT",
        overwrite: bool = False,
    ) -> Optional[Dict[str, Any]]:
        self.log_not_supported_error(
            external_feature_name="MockServerConnection.upload_file",
            raise_error=NotImplementedError,
        )

    def upload_stream(
        self,
        input_stream: IO[bytes],
        stage_location: str,
        dest_filename: str,
        dest_prefix: str = "",
        parallel: int = 4,
        compress_data: bool = True,
        source_compression: str = "AUTO_DETECT",
        overwrite: bool = False,
        is_in_udf: bool = False,
    ) -> Optional[Dict[str, Any]]:
        if compress_data:
            self.log_not_supported_error(
                external_feature_name="upload_stream with auto_compress=True",
                internal_feature_name="MockServerConnection.upload_stream",
                parameters_info={"compress_data": str(compress_data)},
                raise_error=NotImplementedError,
            )
        self._cursor.description = [
            ResultMetadata(
                name="source",
                type_code=2,
                display_size=None,
                internal_size=DEFAULT_STRING_SIZE,
                precision=None,
                scale=None,
                is_nullable=False,
            ),
            ResultMetadata(
                name="target",
                type_code=2,
                display_size=None,
                internal_size=DEFAULT_STRING_SIZE,
                precision=None,
                scale=None,
                is_nullable=False,
            ),
            ResultMetadata(
                name="source_size",
                type_code=0,
                display_size=None,
                internal_size=DEFAULT_STRING_SIZE,
                precision=0,
                scale=0,
                is_nullable=False,
            ),
            ResultMetadata(
                name="target_size",
                type_code=0,
                display_size=None,
                internal_size=DEFAULT_STRING_SIZE,
                precision=0,
                scale=0,
                is_nullable=False,
            ),
            ResultMetadata(
                name="source_compression",
                type_code=2,
                display_size=None,
                internal_size=DEFAULT_STRING_SIZE,
                precision=None,
                scale=None,
                is_nullable=False,
            ),
            ResultMetadata(
                name="target_compression",
                type_code=2,
                display_size=None,
                internal_size=DEFAULT_STRING_SIZE,
                precision=None,
                scale=None,
                is_nullable=False,
            ),
            ResultMetadata(
                name="status",
                type_code=2,
                display_size=None,
                internal_size=DEFAULT_STRING_SIZE,
                precision=None,
                scale=None,
                is_nullable=False,
            ),
            ResultMetadata(
                name="message",
                type_code=2,
                display_size=None,
                internal_size=DEFAULT_STRING_SIZE,
                precision=None,
                scale=None,
                is_nullable=False,
            ),
        ]
        return self.stage_registry.upload_stream(
            input_stream, stage_location, dest_filename, overwrite=overwrite
        )

    def run_query(
        self,
        query: str,
        to_pandas: bool = False,
        to_iter: bool = False,
        is_ddl_on_temp_object: bool = False,
        block: bool = True,
        data_type: _AsyncResultType = _AsyncResultType.ROW,
        async_job_plan: Optional[
            SnowflakePlan
        ] = None,  # this argument is currently only used by AsyncJob
        **kwargs,
    ) -> Union[Dict[str, Any], AsyncJob]:
        self.log_not_supported_error(
            external_feature_name="Running SQL queries",
            internal_feature_name="MockServerConnection.run_query",
            raise_error=NotImplementedError,
        )

    def _to_data_or_iter(
        self,
        results_cursor: SnowflakeCursor,
        to_pandas: bool = False,
        to_iter: bool = False,
    ) -> Dict[str, Any]:
        if to_pandas:
            try:
                data_or_iter = (
                    map(
                        functools.partial(
                            _fix_pandas_df_fixed_type, results_cursor=results_cursor
                        ),
                        results_cursor.fetch_pandas_batches(split_blocks=True),
                    )
                    if to_iter
                    else _fix_pandas_df_fixed_type(
                        results_cursor.fetch_pandas_all(split_blocks=True),
                        results_cursor,
                    )
                )
            except NotSupportedError:
                data_or_iter = (
                    iter(results_cursor) if to_iter else results_cursor.fetchall()
                )
            except KeyboardInterrupt:
                raise
            except BaseException as ex:
                raise SnowparkClientExceptionMessages.SERVER_FAILED_FETCH_PANDAS(
                    str(ex)
                )
        else:
            data_or_iter = (
                iter(results_cursor) if to_iter else results_cursor.fetchall()
            )

        return {"data": data_or_iter, "sfqid": results_cursor.sfqid}

    def execute(
        self,
        plan: MockExecutionPlan,
        to_pandas: bool = False,
        to_iter: bool = False,
        block: bool = True,
        data_type: _AsyncResultType = _AsyncResultType.ROW,
        case_sensitive: bool = True,
        **kwargs,
    ) -> Union[
        List[Row], "pandas.DataFrame", Iterator[Row], Iterator["pandas.DataFrame"]
    ]:
        if self._conn.is_closed():
            raise SnowparkSessionException(
                "Cannot perform this operation because the session has been closed.",
                error_code="1404",
            )
        if not block:
            self.log_not_supported_error(
                external_feature_name="Async job",
                internal_feature_name="MockServerConnection.execute",
                parameters_info={"block": str(block)},
                raise_error=NotImplementedError,
            )

        res = execute_mock_plan(plan, plan.expr_to_alias)
        if isinstance(res, TableEmulator):
            # stringfy the variant type in the result df
            for col in res.columns:
                if isinstance(
                    res.sf_types[col].datatype, (ArrayType, MapType, VariantType)
                ):
                    from snowflake.snowpark.mock import CUSTOM_JSON_ENCODER

                    for idx, row in res.iterrows():
                        if row[col] is not None:
                            # Snowflake sorts maps by key before serializing
                            if isinstance(row[col], dict):
                                row[col] = dict(sorted(row[col].items()))

                            res.loc[idx, col] = json.dumps(
                                row[col],
                                cls=CUSTOM_JSON_ENCODER,
                                indent=2,
                                sort_keys=True,
                            )
                        else:
                            # snowflake returns Python None instead of the str 'null' for DataType data
                            res.loc[idx, col] = (
                                "null" if idx in res._null_rows_idxs_map[col] else None
                            )

            # when setting output rows, snowpark python running against snowflake don't escape double quotes
            # in column names. while in the local testing calculation, double quotes are preserved.
            # to align with snowflake behavior, we unquote name here
            columns = [unquote_if_quoted(col_name) for col_name in res.columns]
            rows = []
            # TODO: SNOW-976145, move to index based approach to store col type mapping
            #  for now we only use the index based approach in aggregation functions
            if res.sf_types_by_col_index:
                keys = sorted(res.sf_types_by_col_index.keys())
                sf_types = [res.sf_types_by_col_index[key] for key in keys]
            else:
                sf_types = [res.sf_types[col] for col in res.columns]
            for pdr in res.itertuples(index=False, name=None):
                row_struct = (
                    Row._builder.build(*columns)
                    .set_case_sensitive(case_sensitive)
                    .to_row()
                )
                row = row_struct(
                    *[
                        (
                            Decimal("{0:.{1}f}".format(v, sf_types[i].datatype.scale))
                            if isinstance(sf_types[i].datatype, DecimalType)
                            and v is not None
                            else v
                        )
                        for i, v in enumerate(pdr)
                    ]
                )
                row._fields = columns
                rows.append(row)
        elif isinstance(res, list):
            rows = [r for r in res]

        if to_pandas:
            pandas_df = pandas.DataFrame()
            for col_name in res.columns:
                pandas_df[unquote_if_quoted(col_name)] = res[col_name].tolist()
            rows = _fix_pandas_df_fixed_type(res)

            # the following implementation is just to make DataFrame.to_pandas_batches API workable
            # in snowflake, large data result are split into multiple data chunks
            # and sent back to the client, thus it makes sense to have the generator
            # however, local testing is designed for local testing
            # we do not mock the splitting into data chunks behavior
            rows = [rows] if to_iter else rows

        if to_iter:
            return iter(rows)

        return rows

    @SnowflakePlan.Decorator.wrap_exception
    def get_result_set(
        self,
        plan: SnowflakePlan,
        to_pandas: bool = False,
        to_iter: bool = False,
        block: bool = True,
        data_type: _AsyncResultType = _AsyncResultType.ROW,
        **kwargs,
    ) -> Tuple[
        Dict[
            str,
            Union[
                List[Any],
                "pandas.DataFrame",
                SnowflakeCursor,
                Iterator["pandas.DataFrame"],
                str,
            ],
        ],
        List[ResultMetadata],
    ]:
        self.log_not_supported_error(
            external_feature_name="Running SQL queries",
            internal_feature_name="MockServerConnection.get_result_set",
            raise_error=NotImplementedError,
        )

    def get_result_and_metadata(
        self, plan: SnowflakePlan, **kwargs
    ) -> Tuple[List[Row], List[Attribute]]:
        res = execute_mock_plan(plan, plan.expr_to_alias)
        attrs = [
            Attribute(
                name=quote_name(column_name.strip()),
                datatype=(
                    column_data.sf_type
                    if column_data.sf_type
                    else res.sf_types[column_name]
                ),
            )
            for column_name, column_data in res.items()
        ]

        rows = []
        for i in range(len(res)):
            values = []
            for j, attr in enumerate(attrs):
                value = res.iloc[i, j]
                if (
                    isinstance(attr.datatype.datatype, DecimalType)
                    and value is not None
                ):
                    value = Decimal(
                        "{0:.{1}f}".format(value, attr.datatype.datatype.scale)
                    )
                values.append(value)
            rows.append(Row(*values))

        return rows, attrs

    def get_result_query_id(self, plan: SnowflakePlan, **kwargs) -> str:
        self.log_not_supported_error(
            external_feature_name="Running SQL queries",
            internal_feature_name="MockServerConnection.get_result_query_id",
            raise_error=NotImplementedError,
        )

    @property
    def max_string_size(self) -> int:
        return DEFAULT_STRING_SIZE


def _fix_pandas_df_fixed_type(table_res: TableEmulator) -> "pandas.DataFrame":
    pd_df = pandas.DataFrame()
    for col_name in table_res.columns:
        col_sf_type = table_res.sf_types[col_name]
        pd_df_col_name = unquote_if_quoted(col_name)
        if (
            isinstance(col_sf_type.datatype, DecimalType)
            and col_sf_type.datatype.precision is not None
            and col_sf_type.datatype.scale == 0
            and not str(table_res[col_name].dtype).startswith("int")
        ):
            # this is to mock the behavior that precision is explicitly set to non-default value 38
            # optimize pd.DataFrame dtype of integer to align the behavior with live connection
            if col_sf_type.datatype.precision <= 2:
                pd_df[pd_df_col_name] = table_res[col_name].astype("int8")
            elif col_sf_type.datatype.precision <= 4:
                pd_df[pd_df_col_name] = table_res[col_name].astype("int16")
            elif col_sf_type.datatype.precision <= 8:
                pd_df[pd_df_col_name] = table_res[col_name].astype("int32")
            else:
                pd_df[pd_df_col_name] = table_res[col_name].astype("int64")
        elif isinstance(col_sf_type.datatype, _IntegralType):
            try:
                if table_res[col_name].hasnans:
                    pd_df[pd_df_col_name] = pandas.to_numeric(
                        table_res[col_name].tolist(), downcast="integer"
                    )
                else:
                    pd_df[pd_df_col_name] = table_res[col_name].astype("int64")
            except OverflowError:
                pd_df[pd_df_col_name] = pandas.to_numeric(
                    table_res[col_name].tolist(), downcast="integer"
                )
        else:
            pd_df[pd_df_col_name] = table_res[col_name].tolist()

    return pd_df<|MERGE_RESOLUTION|>--- conflicted
+++ resolved
@@ -326,10 +326,7 @@
         self._thread_safe_session_enabled = self._options.get(
             "PYTHON_SNOWPARK_ENABLE_THREAD_SAFE_SESSION", False
         )
-<<<<<<< HEAD
-=======
         self._lock = create_rlock(self._thread_safe_session_enabled)
->>>>>>> 1bde81ed
 
     def log_not_supported_error(
         self,

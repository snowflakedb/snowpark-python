#!/usr/bin/env python3
#
# Copyright (c) 2012-2024 Snowflake Computing Inc. All rights reserved.
#

import functools
import json
import logging
import threading
import uuid
from copy import copy
from decimal import Decimal
from logging import getLogger
from typing import IO, Any, Dict, Iterable, Iterator, List, Optional, Tuple, Union
from unittest.mock import Mock

import snowflake.snowpark.mock._constants
from snowflake.connector.connection import SnowflakeConnection
from snowflake.connector.cursor import ResultMetadata, SnowflakeCursor
from snowflake.connector.errors import NotSupportedError
from snowflake.snowpark._internal.analyzer.analyzer_utils import (
    escape_quotes,
    quote_name,
    quote_name_without_upper_casing,
    unquote_if_quoted,
)
from snowflake.snowpark._internal.analyzer.expression import Attribute
from snowflake.snowpark._internal.analyzer.snowflake_plan import SnowflakePlan
from snowflake.snowpark._internal.analyzer.snowflake_plan_node import SaveMode
from snowflake.snowpark._internal.error_message import SnowparkClientExceptionMessages
from snowflake.snowpark._internal.server_connection import DEFAULT_STRING_SIZE
from snowflake.snowpark._internal.utils import (
    is_in_stored_procedure,
    result_set_to_rows,
)
from snowflake.snowpark.async_job import AsyncJob, _AsyncResultType
from snowflake.snowpark.exceptions import SnowparkSessionException
from snowflake.snowpark.mock._options import pandas
from snowflake.snowpark.mock._plan import MockExecutionPlan, execute_mock_plan
from snowflake.snowpark.mock._snowflake_data_type import ColumnEmulator, TableEmulator
from snowflake.snowpark.mock._stage_registry import StageEntityRegistry
from snowflake.snowpark.mock._telemetry import LocalTestOOBTelemetryService
from snowflake.snowpark.mock._util import get_fully_qualified_name
from snowflake.snowpark.mock.exceptions import SnowparkLocalTestingException
from snowflake.snowpark.row import Row
from snowflake.snowpark.types import (
    ArrayType,
    DecimalType,
    MapType,
    VariantType,
    _IntegralType,
)

logger = getLogger(__name__)

# parameters needed for usage tracking
PARAM_APPLICATION = "application"
PARAM_INTERNAL_APPLICATION_NAME = "internal_application_name"
PARAM_INTERNAL_APPLICATION_VERSION = "internal_application_version"


class MockedSnowflakeConnection(SnowflakeConnection):
    def __init__(self, *args, **kwargs) -> None:
        # pass "application" is a trick to bypass the logic in the constructor to check input params to
        # avoid rewrite the whole logic -- "application" is not used in any place.
        super().__init__(*args, **kwargs, application="localtesting")
        self._password = None

    def connect(self, **kwargs) -> None:
        self._rest = Mock()

    def close(self, retry: bool = True) -> None:
        self._rest = None

    def is_closed(self) -> bool:
        """Checks whether the connection has been closed."""
        return self.rest is None

    @property
    def telemetry_enabled(self) -> bool:
        return False

    @telemetry_enabled.setter
    def telemetry_enabled(self, _) -> None:
        self._telemetry_enabled = False


class MockServerConnection:
    class TabularEntityRegistry:
        # Registry to store tables and views.
        def __init__(self, conn: "MockServerConnection") -> None:
            self.table_registry = {}
            self.view_registry = {}
            self.conn = conn
            self._lock = self.conn.get_lock()

        def is_existing_table(self, name: Union[str, Iterable[str]]) -> bool:
            with self._lock:
                current_schema = self.conn._get_current_parameter("schema")
                current_database = self.conn._get_current_parameter("database")
                qualified_name = get_fully_qualified_name(
                    name, current_schema, current_database
                )
                return qualified_name in self.table_registry

        def is_existing_view(self, name: Union[str, Iterable[str]]) -> bool:
            with self._lock:
                current_schema = self.conn._get_current_parameter("schema")
                current_database = self.conn._get_current_parameter("database")
                qualified_name = get_fully_qualified_name(
                    name, current_schema, current_database
                )
                return qualified_name in self.view_registry

        def read_table(self, name: Union[str, Iterable[str]]) -> TableEmulator:
            with self._lock:
                current_schema = self.conn._get_current_parameter("schema")
                current_database = self.conn._get_current_parameter("database")
                qualified_name = get_fully_qualified_name(
                    name, current_schema, current_database
                )
                if qualified_name in self.table_registry:
                    return copy(self.table_registry[qualified_name])
                else:
                    raise SnowparkLocalTestingException(
                        f"Object '{name}' does not exist or not authorized."
                    )

        def write_table(
            self,
            name: Union[str, Iterable[str]],
            table: TableEmulator,
            mode: SaveMode,
            column_names: Optional[List[str]] = None,
        ) -> List[Row]:
            with self._lock:
                for column in table.columns:
                    if (
                        not table[column].sf_type.nullable
                        and table[column].isnull().any()
                    ):
                        raise SnowparkLocalTestingException(
                            "NULL result in a non-nullable column"
                        )
                current_schema = self.conn._get_current_parameter("schema")
                current_database = self.conn._get_current_parameter("database")
                name = get_fully_qualified_name(name, current_schema, current_database)
                table = copy(table)
                if mode == SaveMode.APPEND:
                    if name in self.table_registry:
                        target_table = self.table_registry[name]
                        input_schema = table.columns.to_list()
                        existing_schema = target_table.columns.to_list()

                        if not column_names:  # append with column_order being index
                            if len(input_schema) != len(existing_schema):
                                raise SnowparkLocalTestingException(
                                    f"Cannot append because incoming data has different schema {input_schema} than existing table {existing_schema}"
                                )
                            # temporarily align the column names of both dataframe to be col indexes 0, 1, ... N - 1
                            table.columns = range(table.shape[1])
                            target_table.columns = range(target_table.shape[1])
                        else:  # append with column_order being name
                            if invalid_cols := set(input_schema) - set(existing_schema):
                                identifiers = "', '".join(
                                    unquote_if_quoted(id) for id in invalid_cols
                                )
                                raise SnowparkLocalTestingException(
                                    f"table contains invalid identifier '{identifiers}'"
                                )
                            invalid_non_nullable_cols = []
                            for missing_col in set(existing_schema) - set(input_schema):
                                if target_table[missing_col].sf_type.nullable:
                                    table[missing_col] = None
                                    table.sf_types[missing_col] = target_table[
                                        missing_col
                                    ].sf_type
                                else:
                                    invalid_non_nullable_cols.append(missing_col)
                            if invalid_non_nullable_cols:
                                identifiers = "', '".join(
                                    unquote_if_quoted(id)
                                    for id in invalid_non_nullable_cols
                                )
                                raise SnowparkLocalTestingException(
                                    f"NULL result in a non-nullable column '{identifiers}'"
                                )

                        self.table_registry[name] = pandas.concat(
                            [target_table, table], ignore_index=True
                        )
                        self.table_registry[name].columns = existing_schema
                        self.table_registry[name].sf_types = target_table.sf_types
                    else:
                        self.table_registry[name] = table
                elif mode == SaveMode.IGNORE:
                    if name not in self.table_registry:
                        self.table_registry[name] = table
                elif mode == SaveMode.OVERWRITE:
                    self.table_registry[name] = table
                elif mode == SaveMode.ERROR_IF_EXISTS:
                    if name in self.table_registry:
                        raise SnowparkLocalTestingException(
                            f"Table {name} already exists"
                        )
                    else:
                        self.table_registry[name] = table
                elif mode == SaveMode.TRUNCATE:
                    if name in self.table_registry:
                        target_table = self.table_registry[name]
                        input_schema = set(table.columns.to_list())
                        existing_schema = set(target_table.columns.to_list())
                        # input is a subset of existing schema and all missing columns are nullable
                        if input_schema.issubset(existing_schema) and all(
                            target_table[col].sf_type.nullable
                            for col in set(existing_schema - input_schema)
                        ):
                            for col in set(existing_schema - input_schema):
                                table[col] = ColumnEmulator(
                                    data=[None] * table.shape[0],
                                    sf_type=target_table[col].sf_type,
                                    dtype=object,
                                )
                        else:
                            raise SnowparkLocalTestingException(
                                f"Cannot truncate because incoming data has different schema {table.columns.to_list()} than existing table { target_table.columns.to_list()}"
                            )
                        table.sf_types_by_col_index = target_table.sf_types_by_col_index
                        table = table.reindex(columns=target_table.columns)
                    self.table_registry[name] = table
                else:
                    raise SnowparkLocalTestingException(f"Unrecognized mode: {mode}")
                return [
                    Row(status=f"Table {name} successfully created.")
                ]  # TODO: match message

        def drop_table(self, name: Union[str, Iterable[str]]) -> None:
            with self._lock:
                current_schema = self.conn._get_current_parameter("schema")
                current_database = self.conn._get_current_parameter("database")
                name = get_fully_qualified_name(name, current_schema, current_database)
                if name in self.table_registry:
                    self.table_registry.pop(name)

        def create_or_replace_view(
            self, execution_plan: MockExecutionPlan, name: Union[str, Iterable[str]]
        ):
            with self._lock:
                current_schema = self.conn._get_current_parameter("schema")
                current_database = self.conn._get_current_parameter("database")
                name = get_fully_qualified_name(name, current_schema, current_database)
                self.view_registry[name] = execution_plan

        def get_review(self, name: Union[str, Iterable[str]]) -> MockExecutionPlan:
            with self._lock:
                current_schema = self.conn._get_current_parameter("schema")
                current_database = self.conn._get_current_parameter("database")
                name = get_fully_qualified_name(name, current_schema, current_database)
                if name in self.view_registry:
                    return self.view_registry[name]
                raise SnowparkLocalTestingException(f"View {name} does not exist")

        def read_view_if_exists(
            self, name: Union[str, Iterable[str]]
        ) -> Optional[MockExecutionPlan]:
            """Method to atomically read a view if it exists. Returns None if the view does not exist."""
            with self._lock:
                if self.is_existing_view(name):
                    return self.get_review(name)
                return None

        def read_table_if_exists(
            self, name: Union[str, Iterable[str]]
        ) -> Optional[TableEmulator]:
            """Method to atomically read a table if it exists. Returns None if the table does not exist."""
            with self._lock:
                if self.is_existing_table(name):
                    return self.read_table(name)
                return None

    def __init__(self, options: Optional[Dict[str, Any]] = None) -> None:
        self._conn = MockedSnowflakeConnection()
        self._cursor = Mock()
        self._lock = threading.RLock()
        self._lower_case_parameters = {}
        self.remove_query_listener = Mock()
        self.add_query_listener = Mock()
        self._telemetry_client = Mock()
        self.entity_registry = MockServerConnection.TabularEntityRegistry(self)
        self.stage_registry = StageEntityRegistry(self)
        self._conn._session_parameters = {
            "ENABLE_ASYNC_QUERY_IN_PYTHON_STORED_PROCS": False,
            "_PYTHON_SNOWPARK_USE_SCOPED_TEMP_OBJECTS_STRING": True,
            "_PYTHON_SNOWPARK_USE_SQL_SIMPLIFIER_STRING": True,
        }
        self._options = options or {}
        self._active_account = self._options.get(
            "account", snowflake.snowpark.mock._constants.CURRENT_ACCOUNT
        )
        self._active_warehouse = self._options.get(
            "warehouse", snowflake.snowpark.mock._constants.CURRENT_WAREHOUSE
        )
        self._active_user = self._options.get(
            "user", snowflake.snowpark.mock._constants.CURRENT_USER
        )
        self._active_database = self._options.get(
            "database", snowflake.snowpark.mock._constants.CURRENT_DATABASE
        )
        self._active_role = self._options.get(
            "role", snowflake.snowpark.mock._constants.CURRENT_ROLE
        )
        self._active_schema = self._options.get(
            "schema", snowflake.snowpark.mock._constants.CURRENT_SCHEMA
        )
        self._connection_uuid = str(uuid.uuid4())
        # by default, usage telemetry is collected
        self._disable_local_testing_telemetry = self._options.get(
            "disable_local_testing_telemetry", False
        )
        self._oob_telemetry = LocalTestOOBTelemetryService.get_instance()
        if self._disable_local_testing_telemetry or is_in_stored_procedure():
            # after disabling, the log will basically be a no-op, not sending any telemetry
            self._oob_telemetry.disable()
        else:
            self._oob_telemetry.log_session_creation(self._connection_uuid)
<<<<<<< HEAD
        self._thread_safe_session_enabled = True
=======
        # thread safe param protection
        self._thread_safe_session_enabled = False
>>>>>>> 407376fc

    def log_not_supported_error(
        self,
        external_feature_name: Optional[str] = None,
        internal_feature_name: Optional[str] = None,
        error_message: Optional[str] = None,
        parameters_info: Optional[dict] = None,
        raise_error: Optional[type] = None,
        warning_logger: Optional[logging.Logger] = None,
    ):
        """
        send telemetry to oob service, can raise error or logging a warning based upon the input

        Args:
            external_feature_name: customer facing feature name, this information is used to raise error
            internal_feature_name: optional internal api/feature name, this information is used to track internal api
            error_message: optional error message overwrite the default message
            parameters_info: optionals parameters information related to the feature
            raise_error: Set to an exception to raise exception
            warning_logger: Set logger to log a warning message
        """
        self._oob_telemetry.log_not_supported_error(
            external_feature_name=external_feature_name,
            internal_feature_name=internal_feature_name,
            parameters_info=parameters_info,
            error_message=error_message,
            connection_uuid=self._connection_uuid,
            raise_error=raise_error,
            warning_logger=warning_logger,
        )

    def _get_client_side_session_parameter(self, name: str, default_value: Any) -> Any:
        # mock implementation
        with self._lock:
            return (
                self._conn._session_parameters.get(name, default_value)
                if self._conn._session_parameters
                else default_value
            )

    def get_session_id(self) -> int:
        return 1

    def get_lock(self):
        return self._lock

    def close(self) -> None:
        with self._lock:
            if self._conn:
                self._conn.close()

    def is_closed(self) -> bool:
        return self._conn.is_closed()

    def _get_current_parameter(self, param: str, quoted: bool = True) -> Optional[str]:
        try:
            with self._lock:
                name = getattr(self, f"_active_{param}", None)
            if name and len(name) >= 2 and name[0] == name[-1] == '"':
                # it is a quoted identifier, return the original value
                return name
            name = name.upper() if name is not None else name
            return (
                (
                    quote_name_without_upper_casing(name)
                    if quoted
                    else escape_quotes(name)
                )
                if name
                else None
            )
        except AttributeError:
            return None

    def _get_string_datum(self, query: str) -> Optional[str]:
        rows = result_set_to_rows(self.run_query(query)["data"])
        return rows[0][0] if len(rows) > 0 else None

    # @SnowflakePlan.Decorator.wrap_exception
    # def get_result_attributes(self, query: str) -> List[Attribute]:
    #     return convert_result_meta_to_attribute(self._cursor.describe(query))

    def upload_file(
        self,
        path: str,
        stage_location: str,
        dest_prefix: str = "",
        parallel: int = 4,
        compress_data: bool = True,
        source_compression: str = "AUTO_DETECT",
        overwrite: bool = False,
    ) -> Optional[Dict[str, Any]]:
        self.log_not_supported_error(
            external_feature_name="MockServerConnection.upload_file",
            raise_error=NotImplementedError,
        )

    def upload_stream(
        self,
        input_stream: IO[bytes],
        stage_location: str,
        dest_filename: str,
        dest_prefix: str = "",
        parallel: int = 4,
        compress_data: bool = True,
        source_compression: str = "AUTO_DETECT",
        overwrite: bool = False,
        is_in_udf: bool = False,
    ) -> Optional[Dict[str, Any]]:
        if compress_data:
            self.log_not_supported_error(
                external_feature_name="upload_stream with auto_compress=True",
                internal_feature_name="MockServerConnection.upload_stream",
                parameters_info={"compress_data": str(compress_data)},
                raise_error=NotImplementedError,
            )
        self._cursor.description = [
            ResultMetadata(
                name="source",
                type_code=2,
                display_size=None,
                internal_size=DEFAULT_STRING_SIZE,
                precision=None,
                scale=None,
                is_nullable=False,
            ),
            ResultMetadata(
                name="target",
                type_code=2,
                display_size=None,
                internal_size=DEFAULT_STRING_SIZE,
                precision=None,
                scale=None,
                is_nullable=False,
            ),
            ResultMetadata(
                name="source_size",
                type_code=0,
                display_size=None,
                internal_size=DEFAULT_STRING_SIZE,
                precision=0,
                scale=0,
                is_nullable=False,
            ),
            ResultMetadata(
                name="target_size",
                type_code=0,
                display_size=None,
                internal_size=DEFAULT_STRING_SIZE,
                precision=0,
                scale=0,
                is_nullable=False,
            ),
            ResultMetadata(
                name="source_compression",
                type_code=2,
                display_size=None,
                internal_size=DEFAULT_STRING_SIZE,
                precision=None,
                scale=None,
                is_nullable=False,
            ),
            ResultMetadata(
                name="target_compression",
                type_code=2,
                display_size=None,
                internal_size=DEFAULT_STRING_SIZE,
                precision=None,
                scale=None,
                is_nullable=False,
            ),
            ResultMetadata(
                name="status",
                type_code=2,
                display_size=None,
                internal_size=DEFAULT_STRING_SIZE,
                precision=None,
                scale=None,
                is_nullable=False,
            ),
            ResultMetadata(
                name="message",
                type_code=2,
                display_size=None,
                internal_size=DEFAULT_STRING_SIZE,
                precision=None,
                scale=None,
                is_nullable=False,
            ),
        ]
        return self.stage_registry.upload_stream(
            input_stream, stage_location, dest_filename, overwrite=overwrite
        )

    def run_query(
        self,
        query: str,
        to_pandas: bool = False,
        to_iter: bool = False,
        is_ddl_on_temp_object: bool = False,
        block: bool = True,
        data_type: _AsyncResultType = _AsyncResultType.ROW,
        async_job_plan: Optional[
            SnowflakePlan
        ] = None,  # this argument is currently only used by AsyncJob
        **kwargs,
    ) -> Union[Dict[str, Any], AsyncJob]:
        self.log_not_supported_error(
            external_feature_name="Running SQL queries",
            internal_feature_name="MockServerConnection.run_query",
            raise_error=NotImplementedError,
        )

    def _to_data_or_iter(
        self,
        results_cursor: SnowflakeCursor,
        to_pandas: bool = False,
        to_iter: bool = False,
    ) -> Dict[str, Any]:
        if to_pandas:
            try:
                data_or_iter = (
                    map(
                        functools.partial(
                            _fix_pandas_df_fixed_type, results_cursor=results_cursor
                        ),
                        results_cursor.fetch_pandas_batches(split_blocks=True),
                    )
                    if to_iter
                    else _fix_pandas_df_fixed_type(
                        results_cursor.fetch_pandas_all(split_blocks=True),
                        results_cursor,
                    )
                )
            except NotSupportedError:
                data_or_iter = (
                    iter(results_cursor) if to_iter else results_cursor.fetchall()
                )
            except KeyboardInterrupt:
                raise
            except BaseException as ex:
                raise SnowparkClientExceptionMessages.SERVER_FAILED_FETCH_PANDAS(
                    str(ex)
                )
        else:
            data_or_iter = (
                iter(results_cursor) if to_iter else results_cursor.fetchall()
            )

        return {"data": data_or_iter, "sfqid": results_cursor.sfqid}

    def execute(
        self,
        plan: MockExecutionPlan,
        to_pandas: bool = False,
        to_iter: bool = False,
        block: bool = True,
        data_type: _AsyncResultType = _AsyncResultType.ROW,
        case_sensitive: bool = True,
        **kwargs,
    ) -> Union[
        List[Row], "pandas.DataFrame", Iterator[Row], Iterator["pandas.DataFrame"]
    ]:
        if self._conn.is_closed():
            raise SnowparkSessionException(
                "Cannot perform this operation because the session has been closed.",
                error_code="1404",
            )
        if not block:
            self.log_not_supported_error(
                external_feature_name="Async job",
                internal_feature_name="MockServerConnection.execute",
                parameters_info={"block": str(block)},
                raise_error=NotImplementedError,
            )

        res = execute_mock_plan(plan, plan.expr_to_alias)
        if isinstance(res, TableEmulator):
            # stringfy the variant type in the result df
            for col in res.columns:
                if isinstance(
                    res.sf_types[col].datatype, (ArrayType, MapType, VariantType)
                ):
                    from snowflake.snowpark.mock import CUSTOM_JSON_ENCODER

                    for idx, row in res.iterrows():
                        if row[col] is not None:
                            # Snowflake sorts maps by key before serializing
                            if isinstance(row[col], dict):
                                row[col] = dict(sorted(row[col].items()))

                            res.loc[idx, col] = json.dumps(
                                row[col],
                                cls=CUSTOM_JSON_ENCODER,
                                indent=2,
                                sort_keys=True,
                            )
                        else:
                            # snowflake returns Python None instead of the str 'null' for DataType data
                            res.loc[idx, col] = (
                                "null" if idx in res._null_rows_idxs_map[col] else None
                            )

            # when setting output rows, snowpark python running against snowflake don't escape double quotes
            # in column names. while in the local testing calculation, double quotes are preserved.
            # to align with snowflake behavior, we unquote name here
            columns = [unquote_if_quoted(col_name) for col_name in res.columns]
            rows = []
            # TODO: SNOW-976145, move to index based approach to store col type mapping
            #  for now we only use the index based approach in aggregation functions
            if res.sf_types_by_col_index:
                keys = sorted(res.sf_types_by_col_index.keys())
                sf_types = [res.sf_types_by_col_index[key] for key in keys]
            else:
                sf_types = [res.sf_types[col] for col in res.columns]
            for pdr in res.itertuples(index=False, name=None):
                row_struct = (
                    Row._builder.build(*columns)
                    .set_case_sensitive(case_sensitive)
                    .to_row()
                )
                row = row_struct(
                    *[
                        (
                            Decimal("{0:.{1}f}".format(v, sf_types[i].datatype.scale))
                            if isinstance(sf_types[i].datatype, DecimalType)
                            and v is not None
                            else v
                        )
                        for i, v in enumerate(pdr)
                    ]
                )
                row._fields = columns
                rows.append(row)
        elif isinstance(res, list):
            rows = [r for r in res]

        if to_pandas:
            pandas_df = pandas.DataFrame()
            for col_name in res.columns:
                pandas_df[unquote_if_quoted(col_name)] = res[col_name].tolist()
            rows = _fix_pandas_df_fixed_type(res)

            # the following implementation is just to make DataFrame.to_pandas_batches API workable
            # in snowflake, large data result are split into multiple data chunks
            # and sent back to the client, thus it makes sense to have the generator
            # however, local testing is designed for local testing
            # we do not mock the splitting into data chunks behavior
            rows = [rows] if to_iter else rows

        if to_iter:
            return iter(rows)

        return rows

    @SnowflakePlan.Decorator.wrap_exception
    def get_result_set(
        self,
        plan: SnowflakePlan,
        to_pandas: bool = False,
        to_iter: bool = False,
        block: bool = True,
        data_type: _AsyncResultType = _AsyncResultType.ROW,
        **kwargs,
    ) -> Tuple[
        Dict[
            str,
            Union[
                List[Any],
                "pandas.DataFrame",
                SnowflakeCursor,
                Iterator["pandas.DataFrame"],
                str,
            ],
        ],
        List[ResultMetadata],
    ]:
        self.log_not_supported_error(
            external_feature_name="Running SQL queries",
            internal_feature_name="MockServerConnection.get_result_set",
            raise_error=NotImplementedError,
        )

    def get_result_and_metadata(
        self, plan: SnowflakePlan, **kwargs
    ) -> Tuple[List[Row], List[Attribute]]:
        res = execute_mock_plan(plan, plan.expr_to_alias)
        attrs = [
            Attribute(
                name=quote_name(column_name.strip()),
                datatype=(
                    column_data.sf_type
                    if column_data.sf_type
                    else res.sf_types[column_name]
                ),
            )
            for column_name, column_data in res.items()
        ]

        rows = []
        for i in range(len(res)):
            values = []
            for j, attr in enumerate(attrs):
                value = res.iloc[i, j]
                if (
                    isinstance(attr.datatype.datatype, DecimalType)
                    and value is not None
                ):
                    value = Decimal(
                        "{0:.{1}f}".format(value, attr.datatype.datatype.scale)
                    )
                values.append(value)
            rows.append(Row(*values))

        return rows, attrs

    def get_result_query_id(self, plan: SnowflakePlan, **kwargs) -> str:
        self.log_not_supported_error(
            external_feature_name="Running SQL queries",
            internal_feature_name="MockServerConnection.get_result_query_id",
            raise_error=NotImplementedError,
        )

    @property
    def max_string_size(self) -> int:
        return DEFAULT_STRING_SIZE


def _fix_pandas_df_fixed_type(table_res: TableEmulator) -> "pandas.DataFrame":
    pd_df = pandas.DataFrame()
    for col_name in table_res.columns:
        col_sf_type = table_res.sf_types[col_name]
        pd_df_col_name = unquote_if_quoted(col_name)
        if (
            isinstance(col_sf_type.datatype, DecimalType)
            and col_sf_type.datatype.precision is not None
            and col_sf_type.datatype.scale == 0
            and not str(table_res[col_name].dtype).startswith("int")
        ):
            # this is to mock the behavior that precision is explicitly set to non-default value 38
            # optimize pd.DataFrame dtype of integer to align the behavior with live connection
            if col_sf_type.datatype.precision <= 2:
                pd_df[pd_df_col_name] = table_res[col_name].astype("int8")
            elif col_sf_type.datatype.precision <= 4:
                pd_df[pd_df_col_name] = table_res[col_name].astype("int16")
            elif col_sf_type.datatype.precision <= 8:
                pd_df[pd_df_col_name] = table_res[col_name].astype("int32")
            else:
                pd_df[pd_df_col_name] = table_res[col_name].astype("int64")
        elif isinstance(col_sf_type.datatype, _IntegralType):
            try:
                if table_res[col_name].hasnans:
                    pd_df[pd_df_col_name] = pandas.to_numeric(
                        table_res[col_name].tolist(), downcast="integer"
                    )
                else:
                    pd_df[pd_df_col_name] = table_res[col_name].astype("int64")
            except OverflowError:
                pd_df[pd_df_col_name] = pandas.to_numeric(
                    table_res[col_name].tolist(), downcast="integer"
                )
        else:
            pd_df[pd_df_col_name] = table_res[col_name].tolist()

    return pd_df<|MERGE_RESOLUTION|>--- conflicted
+++ resolved
@@ -323,12 +323,10 @@
             self._oob_telemetry.disable()
         else:
             self._oob_telemetry.log_session_creation(self._connection_uuid)
-<<<<<<< HEAD
-        self._thread_safe_session_enabled = True
-=======
         # thread safe param protection
-        self._thread_safe_session_enabled = False
->>>>>>> 407376fc
+        self._thread_safe_session_enabled = self._options.get(
+            "PYTHON_SNOWPARK_ENABLE_THREAD_SAFE_SESSION", False
+        )
 
     def log_not_supported_error(
         self,

--- conflicted
+++ resolved
@@ -407,11 +407,7 @@
         )
         and len(result) == 1
     ):
-<<<<<<< HEAD
-        resized = result.repeat(len(input_data)).reset_index()[0]
-=======
         resized = result.repeat(len(input_data)).reset_index(drop=True)
->>>>>>> ff727b80
         resized.sf_type = result.sf_type
         return resized
 

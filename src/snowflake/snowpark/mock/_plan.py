#
# Copyright (c) 2012-2024 Snowflake Computing Inc. All rights reserved.
#

import importlib
import inspect
import math
import re
import statistics
import typing
import uuid
from collections import defaultdict
from collections.abc import Iterable
from enum import Enum
from functools import cached_property, partial, reduce
from typing import TYPE_CHECKING, Any, Dict, List, NoReturn, Optional, Union
from unittest.mock import MagicMock

from snowflake.snowpark._internal.analyzer.table_merge_expression import (
    DeleteMergeExpression,
    InsertMergeExpression,
    TableDelete,
    TableMerge,
    TableUpdate,
    UpdateMergeExpression,
)
from snowflake.snowpark._internal.analyzer.window_expression import (
    FirstValue,
    Lag,
    LastValue,
    Lead,
    RangeFrame,
    RowFrame,
    SpecifiedWindowFrame,
    UnboundedFollowing,
    UnboundedPreceding,
    WindowExpression,
)
from snowflake.snowpark.mock._udf_utils import coerce_variant_input, remove_null_wrapper
from snowflake.snowpark.mock._util import ImportContext, get_fully_qualified_name
from snowflake.snowpark.mock._window_utils import (
    EntireWindowIndexer,
    RowFrameIndexer,
    is_rank_related_window_function,
)
from snowflake.snowpark.mock.exceptions import SnowparkLocalTestingException

if TYPE_CHECKING:
    from snowflake.snowpark.mock._analyzer import MockAnalyzer

from snowflake.snowpark._internal.analyzer.analyzer_utils import (
    EXCEPT,
    INTERSECT,
    UNION,
    UNION_ALL,
    quote_name,
)
from snowflake.snowpark._internal.analyzer.binary_expression import (
    Add,
    And,
    BinaryExpression,
    BitwiseAnd,
    BitwiseOr,
    BitwiseXor,
    Divide,
    EqualNullSafe,
    EqualTo,
    GreaterThan,
    GreaterThanOrEqual,
    LessThan,
    LessThanOrEqual,
    Multiply,
    NotEqualTo,
    Or,
    Pow,
    Remainder,
    Subtract,
)
from snowflake.snowpark._internal.analyzer.binary_plan_node import Join
from snowflake.snowpark._internal.analyzer.expression import (
    Attribute,
    CaseWhen,
    ColumnSum,
    Expression,
    FunctionExpression,
    InExpression,
    Like,
    ListAgg,
    Literal,
    MultipleExpression,
    RegExp,
    ScalarSubquery,
    SnowflakeUDF,
    Star,
    SubfieldInt,
    SubfieldString,
    UnresolvedAttribute,
    WithinGroup,
)
from snowflake.snowpark._internal.analyzer.query_plan_analysis_utils import PlanState
from snowflake.snowpark._internal.analyzer.snowflake_plan import (
    PlanQueryType,
    Query,
    SnowflakePlan,
)
from snowflake.snowpark._internal.analyzer.snowflake_plan_node import (
    LogicalPlan,
    Range,
    SaveMode,
    SnowflakeCreateTable,
    SnowflakeTable,
    SnowflakeValues,
)
from snowflake.snowpark._internal.analyzer.sort_expression import (
    Ascending,
    NullsFirst,
    SortOrder,
)
from snowflake.snowpark._internal.analyzer.unary_expression import (
    Alias,
    Cast,
    IsNaN,
    IsNotNull,
    IsNull,
    Not,
    UnaryMinus,
    UnresolvedAlias,
)
from snowflake.snowpark._internal.analyzer.unary_plan_node import (
    Aggregate,
    CreateViewCommand,
    Pivot,
    Sample,
)
from snowflake.snowpark._internal.type_utils import infer_type
from snowflake.snowpark._internal.utils import (
    generate_random_alphanumeric,
    parse_table_name,
)
from snowflake.snowpark.column import Column
from snowflake.snowpark.mock._functions import MockedFunctionRegistry, cast_column_to
from snowflake.snowpark.mock._options import pandas as pd
from snowflake.snowpark.mock._select_statement import (
    MockSelectable,
    MockSelectableEntity,
    MockSelectExecutionPlan,
    MockSelectStatement,
    MockSetStatement,
)
from snowflake.snowpark.mock._snowflake_data_type import (
    ColumnEmulator,
    ColumnType,
    TableEmulator,
    get_coerce_result_type,
)
from snowflake.snowpark.mock._util import (
    convert_wildcard_to_regex,
    custom_comparator,
    fix_drift_between_column_sf_type_and_dtype,
)
from snowflake.snowpark.row import Row
from snowflake.snowpark.types import (
    BooleanType,
    ByteType,
    DecimalType,
    DoubleType,
    FloatType,
    IntegerType,
    LongType,
    NullType,
    ShortType,
    StringType,
    VariantType,
    _NumericType,
)


class MockExecutionPlan(LogicalPlan):
    def __init__(
        self,
        source_plan: LogicalPlan,
        session,
        *,
        child: Optional["MockExecutionPlan"] = None,
        expr_to_alias: Optional[Dict[uuid.UUID, str]] = None,
        df_aliased_col_name_to_real_col_name: Optional[Dict[str, str]] = None,
    ) -> NoReturn:
        super().__init__()
        self.source_plan = source_plan
        self.session = session
        mock_query = MagicMock()
        mock_query.sql = "SELECT MOCK_TEST_FAKE_QUERY()"
        self.queries = [mock_query]
        self.child = child
        self.expr_to_alias = expr_to_alias if expr_to_alias is not None else {}
        self.df_aliased_col_name_to_real_col_name = (
            df_aliased_col_name_to_real_col_name or defaultdict(dict)
        )
        self.api_calls = []
        self._attributes = None

    @property
    def attributes(self) -> List[Attribute]:
        output = describe(self)
        return output

    @cached_property
    def output(self) -> List[Attribute]:
        return [Attribute(a.name, a.datatype, a.nullable) for a in self.attributes]

    @cached_property
    def plan_state(self) -> Dict[PlanState, Any]:
        # dummy return
        return {
            PlanState.PLAN_HEIGHT: -1,
            PlanState.NUM_SELECTS_WITH_COMPLEXITY_MERGED: -1,
        }

    @cached_property
    def num_duplicate_nodes(self) -> int:
        # dummy return
        return -1

    def replace_repeated_subquery_with_cte(self):
        return self

    @property
    def post_actions(self):
        return []

    @property
    def execution_queries(self) -> Dict[PlanQueryType, List[Query]]:
        return {
            PlanQueryType.QUERIES: self.queries,
            PlanQueryType.POST_ACTIONS: self.post_actions,
        }


class MockFileOperation(MockExecutionPlan):
    class Operator(str, Enum):
        PUT = "put"
        GET = "get"
        READ_FILE = "read_file"
        # others are not supported yet

    def __init__(
        self,
        session,
        operator: Union[str, Operator],
        *,
        options: Dict[str, str],
        local_file_name: Optional[str] = None,
        stage_location: Optional[str] = None,
        child: Optional["MockExecutionPlan"] = None,
        source_plan: Optional[LogicalPlan] = None,
        format: Optional[str] = None,
        schema: Optional[List[Attribute]] = None,
    ) -> None:
        super().__init__(session=session, child=child, source_plan=source_plan)
        self.operator = operator
        self.local_file_name = local_file_name
        self.stage_location = stage_location
        self.api_calls = self.api_calls or []
        self.format = format
        self.schema = schema
        self.options = options


def coerce_order_by_arguments(order_by: List[Expression]):
    return [
        order if isinstance(order, SortOrder) else SortOrder(order, Ascending())
        for order in order_by
    ]


def handle_order_by_clause(
    order_by: List[SortOrder],
    result_df: TableEmulator,
    analyzer: "MockAnalyzer",
    expr_to_alias: Optional[Dict[str, str]],
    keep_added_columns: bool = False,
) -> TableEmulator:
    """Given an input dataframe `result_df` and a list of SortOrder expressions `order_by`, return the sorted dataframe."""
    sort_columns_array = []
    sort_orders_array = []
    null_first_last_array = []
    added_columns = []
    for exp in order_by:
        exp_name = analyzer.analyze(exp.child, expr_to_alias)
        if exp_name not in result_df.columns:
            result_df[exp_name] = calculate_expression(
                exp.child, result_df, analyzer, expr_to_alias
            )
            added_columns.append(exp_name)
        sort_columns_array.append(exp_name)
        sort_orders_array.append(isinstance(exp.direction, Ascending))
        null_first_last_array.append(
            isinstance(exp.null_ordering, NullsFirst) or exp.null_ordering == NullsFirst
        )
    for column, ascending, null_first in reversed(
        list(zip(sort_columns_array, sort_orders_array, null_first_last_array))
    ):
        comparator = partial(custom_comparator, ascending, null_first)
        result_df = result_df.sort_values(by=column, key=comparator)

    result_df.sorted_by = sort_columns_array
    if not keep_added_columns:
        result_df = result_df.drop(columns=added_columns)

    return result_df


def handle_range_frame_indexing(
    order_spec: List[SortOrder],
    res_index: "pd.Index",
    res: "pd.api.typing.DataFrameGroupBy",
    analyzer: "MockAnalyzer",
    expr_to_alias: Dict[str, str],
    unbounded_preceding: bool,
    unbounded_following: bool,
) -> "pd.api.typing.RollingGroupby":
    """Return a list of range between window frames based on the dataframe paritions `res` and the ORDER BY clause `order_spec`."""
    if order_spec:
        windows = []
        for current_row, win in zip(res_index, res.rolling(EntireWindowIndexer())):
            _win = handle_order_by_clause(order_spec, win, analyzer, expr_to_alias)
            row_idx = list(_win.index).index(current_row)
            start_idx = 0 if unbounded_preceding else row_idx
            end_idx = len(_win) - 1 if unbounded_following else row_idx

            def search_boundary_idx(idx, delta, _win):
                while 0 <= idx + delta < len(_win):
                    cur_expr = list(
                        calculate_expression(
                            exp.child, _win.iloc[idx], analyzer, expr_to_alias
                        )
                        for exp in order_spec
                    )
                    next_expr = list(
                        calculate_expression(
                            exp.child, _win.iloc[idx + delta], analyzer, expr_to_alias
                        )
                        for exp in order_spec
                    )
                    if not cur_expr == next_expr:
                        break
                    idx += delta
                return idx

            start_idx = search_boundary_idx(start_idx, -1, _win)
            end_idx = search_boundary_idx(end_idx, 1, _win)
            windows.append(_win[start_idx : end_idx + 1])
    else:  # If order by is not specified, just use the entire window
        windows = res.rolling(EntireWindowIndexer())
    return windows


def handle_function_expression(
    exp: FunctionExpression,
    input_data: Union[TableEmulator, ColumnEmulator],
    analyzer: "MockAnalyzer",
    expr_to_alias: Dict[str, str],
    current_row=None,
):
    func = MockedFunctionRegistry.get_or_create().get_function(exp)
    connection_lock = analyzer.session._conn.get_lock()

    if func is None:
        with connection_lock:
            current_schema = analyzer.session.get_current_schema()
            current_database = analyzer.session.get_current_database()
        udf_name = get_fully_qualified_name(exp.name, current_schema, current_database)

        # If udf name in the registry then this is a udf, not an actual function
        with connection_lock:
            if udf_name in analyzer.session.udf._registry:
                exp.udf_name = udf_name
                return handle_udf_expression(
                    exp, input_data, analyzer, expr_to_alias, current_row
                )

        if exp.api_call_source == "functions.call_udf":
            raise SnowparkLocalTestingException(
                f"Unknown function {exp.name}. UDF by that name does not exist."
            )

        analyzer.session._conn.log_not_supported_error(
            external_feature_name=exp.name,
            error_message=f"Function {exp.name} is not implemented. You can implement and make a patch by "
            f"using the `snowflake.snowpark.mock.patch` decorator.",
            raise_error=NotImplementedError,
        )

    try:
        original_func = getattr(
            importlib.import_module("snowflake.snowpark.functions"), func.name
        )
    except AttributeError:
        # this is missing function in snowpark-python, need support for both live and local test
        analyzer.session._conn.log_not_supported_error(
            external_feature_name=func.name,
            error_message=f"Function {func.name} is not supported in snowpark-python.",
            raise_error=NotImplementedError,
        )

    signatures = inspect.signature(original_func)
    spec = inspect.getfullargspec(original_func)
    to_pass_args = []
    type_hints = typing.get_type_hints(original_func)
    for idx, key in enumerate(signatures.parameters):
        type_hint = str(type_hints[key])
        keep_literal = "Column" not in type_hint
        if key == spec.varargs:
            # SNOW-1441602: Move Star logic to calculate_expression once it can handle table returns
            args = []
            for c in exp.children[idx:]:
                if isinstance(c, Star):
                    args.extend(
                        [
                            calculate_expression(
                                cc,
                                input_data,
                                analyzer,
                                expr_to_alias,
                                keep_literal=keep_literal,
                            )
                            for cc in c.expressions
                        ]
                    )
                else:
                    args.append(
                        calculate_expression(
                            c,
                            input_data,
                            analyzer,
                            expr_to_alias,
                            keep_literal=keep_literal,
                        )
                    )
            to_pass_args.extend(args)
        else:
            try:
                to_pass_args.append(
                    calculate_expression(
                        exp.children[idx],
                        input_data,
                        analyzer,
                        expr_to_alias,
                        keep_literal=keep_literal,
                    )
                )
            except IndexError:
                to_pass_args.append(None)

    try:
        result = func(*to_pass_args, row_number=current_row, input_data=input_data)
    except Exception as err:
        SnowparkLocalTestingException.raise_from_error(
            err,
            error_message=f"Error executing mocked function '{func.name}'. See error traceback for detailed information.",
        )

    return result


def handle_udf_expression(
    exp: FunctionExpression,
    input_data: Union[TableEmulator, ColumnEmulator],
    analyzer: "MockAnalyzer",
    expr_to_alias: Dict[str, str],
    current_row=None,
):
    udf_registry = analyzer.session.udf
    udf_name = exp.udf_name
    connection_lock = analyzer.session._conn.get_lock()
    with connection_lock:
        udf = udf_registry.get_udf(udf_name)
        udf_imports = udf_registry.get_udf_imports(udf_name)

    with ImportContext(udf_imports):
        # Resolve handler callable
        if type(udf.func) is tuple:
            module_name, handler_name = udf.func
            exec(f"from {module_name} import {handler_name}")
            udf_handler = eval(handler_name)
        else:
            udf_handler = udf.func

        # Compute input data and validate typing
        if len(exp.children) != len(udf._input_types):
            raise SnowparkLocalTestingException(
                f"Expected {len(udf._input_types)} arguments, but received {len(exp.children)}"
            )

        function_input = TableEmulator(index=input_data.index)
        for child, expected_type in zip(exp.children, udf._input_types):
            col_name = analyzer.analyze(child, expr_to_alias)
            column_data = calculate_expression(
                child, input_data, analyzer, expr_to_alias
            )

            # Variant Data is often cast to specific python types when passed to a udf.
            if isinstance(expected_type, VariantType):
                column_data = column_data.apply(coerce_variant_input)

            coerce_result = get_coerce_result_type(
                column_data.sf_type, ColumnType(expected_type, False)
            )
            if coerce_result is None:
                raise SnowparkLocalTestingException(
                    f"UDF received input type {column_data.sf_type.datatype} for column {child.name}, but expected input type of {expected_type}"
                )

            function_input[col_name] = cast_column_to(
                column_data, ColumnType(expected_type, False)
            )

        try:
            # we do not use pd.apply here because pd.apply will auto infer dtype for the output column
            # this will lead to NaN or None information loss, think about the following case of a udf definition:
            #    def udf(x): return numpy.sqrt(x) if x is not None else None
            # calling udf(-1) and udf(None), pd.apply will infer the column dtype to be int which returns NaT for both
            # however, we want NaT for the former case and None for the latter case.
            # using dtype object + function execution does not have the limitation
            # In the future maybe we could call fix_drift_between_column_sf_type_and_dtype in methods like set_sf_type.
            # And these code would look like:
            # res=input.apply(...)
            # res.set_sf_type(ColumnType(exp.datatype, exp.nullable))  # fixes the drift and removes NaT

            data = []
            for _, row in function_input.iterrows():
                if udf.strict and any([v is None for v in row]):
                    result = None
                else:
                    result = remove_null_wrapper(udf_handler(*row))
                data.append(result)

            res = ColumnEmulator(
                data=data,
                sf_type=ColumnType(exp.datatype, exp.nullable),
                name=quote_name(
                    f"{exp.udf_name}({', '.join(input_data.columns)})".upper()
                ),
                dtype=object,
            )
        except Exception as err:
            SnowparkLocalTestingException.raise_from_error(
                err, error_message=f"Python Interpreter Error: {err}"
            )

        return res


def execute_mock_plan(
    plan: MockExecutionPlan,
    expr_to_alias: Optional[Dict[str, str]] = None,
) -> Union[TableEmulator, List[Row]]:
    import numpy as np

    if expr_to_alias is None:
        expr_to_alias = plan.expr_to_alias

    if isinstance(plan, (MockExecutionPlan, SnowflakePlan)):
        source_plan = plan.source_plan
        analyzer = plan.session._analyzer
    else:
        source_plan = plan
        analyzer = plan.analyzer

    entity_registry = analyzer.session._conn.entity_registry
    connection_lock = analyzer.session._conn.get_lock()

    if isinstance(source_plan, SnowflakeValues):
        table = TableEmulator(
            source_plan.data,
            columns=[x.name for x in source_plan.output],
            sf_types={
                x.name: ColumnType(x.datatype, x.nullable) for x in source_plan.output
            },
            dtype=object,
        )
        for column_name in table.columns:
            sf_type = table.sf_types[column_name]
            table[column_name].sf_type = table.sf_types[column_name]
            if not isinstance(sf_type.datatype, _NumericType):
                table[column_name] = table[column_name].replace(np.nan, None)
        return table
    if isinstance(source_plan, MockSelectExecutionPlan):
        return execute_mock_plan(source_plan.execution_plan, expr_to_alias)
    if isinstance(source_plan, MockSelectStatement):
        projection: Optional[List[Expression]] = source_plan.projection or []
        from_: Optional[MockSelectable] = source_plan.from_
        where: Optional[Expression] = source_plan.where
        order_by: Optional[List[Expression]] = source_plan.order_by
        limit_: Optional[int] = source_plan.limit_
        offset: Optional[int] = source_plan.offset

        from_df = execute_mock_plan(from_, expr_to_alias)

        columns = []
        data = []
        sf_types = []
        null_rows_idxs_map = {}
        for exp in projection:
            if isinstance(exp, Star):
                data += [d for _, d in from_df.items()]
                columns += list(from_df.columns)
                sf_types += list(
                    from_df.sf_types_by_col_index.values()
                    if from_df.sf_types_by_col_index
                    else from_df.sf_types.values()
                )
                null_rows_idxs_map.update(from_df._null_rows_idxs_map)
            elif (
                isinstance(exp, UnresolvedAlias)
                and exp.child
                and isinstance(exp.child, Star)
            ):
                for e in exp.child.expressions:
                    column_name = analyzer.analyze(e, expr_to_alias)
                    columns.append(column_name)
                    column_series = calculate_expression(
                        e, from_df, analyzer, expr_to_alias
                    )
                    data.append(column_series)
                    sf_types.append(column_series.sf_type)
                    null_rows_idxs_map[column_name] = column_series._null_rows_idxs
            else:
                if isinstance(exp, Alias):
                    column_name = expr_to_alias.get(exp.expr_id, exp.name)
                else:
                    column_name = analyzer.analyze(
                        exp, expr_to_alias, parse_local_name=True
                    )

                column_series = calculate_expression(
                    exp, from_df, analyzer, expr_to_alias
                )

                columns.append(column_name)
                data.append(column_series)
                sf_types.append(column_series.sf_type)
                null_rows_idxs_map[column_name] = column_series._null_rows_idxs

                if isinstance(exp, (Alias)):
                    if isinstance(exp.child, Attribute):
                        quoted_name = quote_name(exp.name)
                        expr_to_alias[exp.child.expr_id] = quoted_name
                        for k, v in expr_to_alias.items():
                            if v == exp.child.name:
                                expr_to_alias[k] = quoted_name

        df = pd.concat(data, axis=1)
        result_df = TableEmulator(
            data=df,
            sf_types={k: v for k, v in zip(columns, sf_types)},
            sf_types_by_col_index={i: v for i, v in enumerate(sf_types)},
        )
        result_df.columns = columns
        result_df._null_rows_idxs_map = null_rows_idxs_map

        if where:
            condition = calculate_expression(where, result_df, analyzer, expr_to_alias)
            result_df = result_df[condition.fillna(value=False)]

        if order_by:
            result_df = handle_order_by_clause(
                order_by, result_df, analyzer, expr_to_alias
            )

        if limit_ is not None:
            if offset is not None:
                result_df = result_df.iloc[offset:]
            result_df = result_df.head(n=limit_)

        return result_df
    if isinstance(source_plan, MockSetStatement):
        first_operand = source_plan.set_operands[0]
        res_df = execute_mock_plan(
            MockExecutionPlan(
                first_operand.selectable,
                source_plan.analyzer.session,
            ),
            expr_to_alias,
        )
        for i in range(1, len(source_plan.set_operands)):
            operand = source_plan.set_operands[i]
            operator = operand.operator
            cur_df = execute_mock_plan(
                MockExecutionPlan(operand.selectable, source_plan.analyzer.session),
                expr_to_alias,
            )
            if len(res_df.columns) != len(cur_df.columns):
                raise SnowparkLocalTestingException(
                    f"SQL compilation error: invalid number of result columns for set operator input branches, expected {len(res_df.columns)}, got {len(cur_df.columns)} in branch {i + 1}"
                )
            cur_df.columns = res_df.columns
            if operator in (UNION, UNION_ALL):
                res_df = pd.concat([res_df, cur_df], ignore_index=True)
                res_df = (
                    res_df.drop_duplicates().reset_index(drop=True)
                    if operator == UNION
                    else res_df
                )
                res_df.sf_types = cur_df.sf_types
            elif operator in (EXCEPT, INTERSECT):
                # NaN == NaN evaluates to False in pandas, so we need to manually process rows that are all None/NaN
                if (
                    res_df.isnull().all(axis=1).where(lambda x: x).count() > 1
                ):  # Dedup rows that are all None/NaN
                    res_df = res_df.drop(index=res_df.isnull().all(axis=1).index[1:])

                any_null_rows_in_cur_df = cur_df.isnull().all(axis=1).any()
                null_rows_in_res_df = res_df.isnull().all(axis=1)
                if operator == INTERSECT:
                    res_df = res_df[
                        (res_df.isin(cur_df.values.ravel()).all(axis=1)).values  # IS IN
                        | (
                            any_null_rows_in_cur_df & null_rows_in_res_df.values
                        )  # Rows that are all None/NaN in both sets
                    ]
                elif operator == EXCEPT:
                    res_df = res_df[
                        ~(
                            res_df.isin(cur_df.values.ravel()).all(axis=1)
                        ).values  # NOT IS IN
                        | (
                            ~any_null_rows_in_cur_df & null_rows_in_res_df.values
                        )  # Rows that are all None/NaN only in LEFT
                    ]

                # Compute drop duplicates
                res_df = res_df.drop_duplicates()
            else:
                analyzer.session._conn.log_not_supported_error(
                    external_feature_name=f"SetStatement operator {operator}",
                    internal_feature_name=type(source_plan).__name__,
                    parameters_info={"operator": str(operator)},
                    raise_error=NotImplementedError,
                )
        return res_df
    if isinstance(source_plan, MockSelectableEntity):
        entity_name = source_plan.entity.name
        table = entity_registry.read_table_if_exists(entity_name)
        if table is not None:
            return table

        execution_plan = entity_registry.read_view_if_exists(entity_name)
        if execution_plan is not None:
            res_df = execute_mock_plan(execution_plan, expr_to_alias)
            return res_df

        db_schema_table = parse_table_name(entity_name)
        table = ".".join([part.strip("\"'") for part in db_schema_table[:3]])
        raise SnowparkLocalTestingException(
            f"Object '{table}' does not exist or not authorized."
        )
    if isinstance(source_plan, Aggregate):
        child_rf = execute_mock_plan(source_plan.child, expr_to_alias)
        if (
            not source_plan.aggregate_expressions
            and not source_plan.grouping_expressions
        ):
            return (
                TableEmulator(child_rf.iloc[0].to_frame().T, sf_types=child_rf.sf_types)
                if len(child_rf)
                else TableEmulator(
                    data=None,
                    dtype=object,
                    columns=child_rf.columns,
                    sf_types=child_rf.sf_types,
                )
            )
        aggregate_columns = [
            plan.session._analyzer.analyze(exp, keep_alias=False)
            for exp in source_plan.aggregate_expressions
        ]
        intermediate_mapped_column = [
            f"<local_test_internal_{str(i + 1)}>" for i in range(len(aggregate_columns))
        ]
        for i in range(len(intermediate_mapped_column)):
            agg_expr = source_plan.aggregate_expressions[i]
            if isinstance(agg_expr, Alias):
                # Pop wthin group clause and reorder data if needed
                if isinstance(agg_expr.child, WithinGroup):
                    order_by_cols = coerce_order_by_arguments(
                        agg_expr.child.order_by_cols
                    )
                    child_rf = handle_order_by_clause(
                        order_by_cols, child_rf, analyzer, expr_to_alias, False
                    )
                    agg_expr = agg_expr.child

                if isinstance(agg_expr.child, Literal) and isinstance(
                    agg_expr.child.datatype, _NumericType
                ):
                    child_rf.insert(
                        len(child_rf.columns),
                        intermediate_mapped_column[i],
                        ColumnEmulator(
                            data=[agg_expr.child.value] * len(child_rf),
                            sf_type=ColumnType(
                                agg_expr.child.datatype, agg_expr.child.nullable
                            ),
                        ),
                    )
                elif isinstance(
                    agg_expr.child, (ListAgg, FunctionExpression, BinaryExpression)
                ):
                    # function expression will be evaluated later
                    child_rf.insert(
                        len(child_rf.columns),
                        intermediate_mapped_column[i],
                        ColumnEmulator(
                            data=[None] * len(child_rf),
                            dtype=object,
                            sf_type=None,  # it will be set later when evaluating the function.
                        ),
                    )
                else:
                    analyzer.session._conn.log_not_supported_error(
                        external_feature_name=f"Aggregate expression {type(agg_expr.child).__name__}",
                        internal_feature_name=type(source_plan).__name__,
                        parameters_info={
                            "agg_expr": type(agg_expr).__name__,
                            "agg_expr.child": type(agg_expr.child).__name__,
                        },
                        raise_error=NotImplementedError,
                    )
            elif isinstance(agg_expr, (Attribute, UnresolvedAlias)):
                column_name = plan.session._analyzer.analyze(agg_expr)
                try:
                    child_rf.insert(
                        len(child_rf.columns),
                        intermediate_mapped_column[i],
                        child_rf[column_name],
                    )
                except KeyError:
                    raise SnowparkLocalTestingException(
                        f"invalid identifier {column_name}"
                    )
            else:
                analyzer.session._conn.log_not_supported_error(
                    external_feature_name=f"Aggregate expression {type(agg_expr).__name__}",
                    internal_feature_name=type(source_plan).__name__,
                    parameters_info={
                        "agg_expr": type(agg_expr).__name__,
                    },
                    raise_error=NotImplementedError,
                )

        result_df_sf_Types = {}
        result_df_sf_Types_by_col_idx = {}

        column_exps = [
            (
                plan.session._analyzer.analyze(exp),
                bool(isinstance(exp, Literal)),
                calculate_expression(
                    exp, child_rf, plan.session._analyzer, expr_to_alias
                ).sf_type,
            )
            for exp in source_plan.grouping_expressions
        ]
        for idx, (column_name, _, column_type) in enumerate(column_exps):
            result_df_sf_Types[
                column_name
            ] = column_type  # TODO: fix this, this does not work
            result_df_sf_Types_by_col_idx[idx] = column_type
        # Aggregate may not have column_exps, which is allowed in the case of `Dataframe.agg`, in this case we pass
        # lambda x: True as the `by` parameter
        # also pandas group by takes None and nan as the same, so we use .astype to differentiate the two
        by_column_expression = []
        try:
            for exp in source_plan.grouping_expressions:
                if isinstance(exp, Literal) and isinstance(exp.datatype, _NumericType):
                    col_name = f"<local_test_internal_{str(exp.value)}>"
                    by_column_expression.append(child_rf[col_name])
                else:
                    by_column_expression.append(
                        child_rf[plan.session._analyzer.analyze(exp)]
                    )
        except KeyError as e:
            raise SnowparkLocalTestingException(
                f"This is not a valid group by expression due to exception {e!r}"
            )

        children_dfs = child_rf.groupby(
            by=by_column_expression or (lambda x: True), sort=False, dropna=False
        )
        # we first define the returning DataFrame with its column names
        columns = [
            quote_name(plan.session._analyzer.analyze(exp, keep_alias=False))
            for exp in source_plan.aggregate_expressions
        ]
        intermediate_mapped_column = [str(i) for i in range(len(columns))]
        result_df = TableEmulator(columns=intermediate_mapped_column, dtype=object)
        data = []

        def aggregate_by_groups(cur_group: TableEmulator):
            values = []

            if column_exps:
                for idx, (expr, is_literal, _) in enumerate(column_exps):
                    if is_literal:
                        values.append(source_plan.grouping_expressions[idx].value)
                    elif not cur_group.empty:
                        values.append(cur_group.iloc[0][expr])

            # the first len(column_exps) items of calculate_expression are the group_by column expressions,
            # the remaining are the aggregation function expressions
            for idx, exp in enumerate(
                source_plan.aggregate_expressions[len(column_exps) :]
            ):
                cal_exp_res = calculate_expression(
                    exp,
                    cur_group,
                    plan.session._analyzer,
                    expr_to_alias,
                )
                # and then append the calculated value
                if isinstance(cal_exp_res, ColumnEmulator):
                    values.append(cal_exp_res.iat[0])
                    result_df_sf_Types[
                        columns[idx + len(column_exps)]
                    ] = result_df_sf_Types_by_col_idx[
                        idx + len(column_exps)
                    ] = cal_exp_res.sf_type
                else:
                    values.append(cal_exp_res)
                    result_df_sf_Types[
                        columns[idx + len(column_exps)]
                    ] = result_df_sf_Types_by_col_idx[
                        idx + len(column_exps)
                    ] = ColumnType(
                        infer_type(cal_exp_res), nullable=True
                    )
            data.append(values)

        if not children_dfs.indices:
            aggregate_by_groups(child_rf)
        else:
            for _, indices in children_dfs.indices.items():
                # we construct row by row
                cur_group = child_rf.iloc[indices]
                # each row starts with group keys/column expressions, if there is no group keys/column expressions
                # it means aggregation without group (Datagrame.agg)
                aggregate_by_groups(cur_group)

        if len(data):
            for col in range(len(data[0])):
                series_data = ColumnEmulator(
                    data=[data[row][col] for row in range(len(data))],
                    dtype=object,
                )
                result_df[intermediate_mapped_column[col]] = series_data

        result_df.sf_types = result_df_sf_Types
        result_df.sf_types_by_col_index = result_df_sf_Types_by_col_idx
        result_df.columns = columns
        return result_df
    if isinstance(source_plan, Range):
        col = ColumnEmulator(
            data=[
                num
                for num in range(
                    source_plan.start, source_plan.end, int(source_plan.step)
                )
            ],
            sf_type=ColumnType(LongType(), False),
        )
        result_df = TableEmulator(
            col,
            columns=['"ID"'],
            sf_types={'"ID"': col.sf_type},
            dtype=object,
        )
        return result_df
    if isinstance(source_plan, Join):
        L_expr_to_alias = {}
        R_expr_to_alias = {}
        left = execute_mock_plan(source_plan.left, L_expr_to_alias).reset_index(
            drop=True
        )
        right = execute_mock_plan(source_plan.right, R_expr_to_alias).reset_index(
            drop=True
        )
        # Processing ON clause
        using_columns = getattr(source_plan.join_type, "using_columns", None)
        on = using_columns
        if isinstance(on, list):  # USING a list of columns
            if on:
                on = [quote_name(x.upper()) for x in on]
            else:
                on = None
        elif isinstance(on, Column):  # ON a single column
            on = on.name
        elif isinstance(
            on, BinaryExpression
        ):  # ON a condition, apply where to a Cartesian product
            on = None
        else:  # ON clause not specified, SF returns a Cartesian product
            on = None

        # Processing the join type
        how = source_plan.join_type.sql
        if how.startswith("USING "):
            how = how[6:]
        if how.startswith("NATURAL "):
            how = how[8:]
        if how == "LEFT OUTER":
            how = "LEFT"
        elif how == "RIGHT OUTER":
            how = "RIGHT"
        elif "FULL" in how:
            how = "OUTER"
        elif "SEMI" in how:
            how = "INNER"
        elif "ANTI" in how:
            how = "CROSS"

        if (
            "NATURAL" in source_plan.join_type.sql and on is None
        ):  # natural joins use the list of common names as keys
            on = left.columns.intersection(right.columns).values.tolist()

        if on is None:
            how = "CROSS"

        result_df = left.merge(
            right,
            on=on,
            how=how.lower(),
        )

        # Restore sf_types information after merging, there should be better way to do this
        result_df.sf_types.update(left.sf_types)
        result_df.sf_types.update(right.sf_types)

        if on:
            result_df = result_df.reset_index(drop=True)
            if isinstance(on, list):
                # Reorder columns for JOINS with USING clause, where Snowflake puts the key columns to the left
                reordered_cols = on + [
                    col for col in result_df.columns.tolist() if col not in on
                ]
                result_df = result_df[reordered_cols]

        common_columns = set(L_expr_to_alias.keys()).intersection(
            R_expr_to_alias.keys()
        )
        new_expr_to_alias = {
            k: v
            for k, v in {
                **L_expr_to_alias,
                **R_expr_to_alias,
            }.items()
            if k not in common_columns
        }
        expr_to_alias.update(new_expr_to_alias)

        if source_plan.join_condition:

            def outer_join(base_df):
                ret = base_df.apply(tuple, 1).isin(
                    result_df[condition][base_df.columns].apply(tuple, 1)
                )
                ret.sf_type = ColumnType(BooleanType(), True)
                return ret

            condition = calculate_expression(
                source_plan.join_condition, result_df, analyzer, expr_to_alias
            ).fillna(value=False)
            sf_types = result_df.sf_types
            if "SEMI" in source_plan.join_type.sql:  # left semi
                result_df = left[outer_join(left)]
            elif "ANTI" in source_plan.join_type.sql:  # left anti
                result_df = left[~outer_join(left)]
            elif "LEFT" in source_plan.join_type.sql:  # left outer join
                # rows from LEFT that did not get matched
                unmatched_left = left[~outer_join(left)]
                unmatched_left[right.columns] = None
                result_df = pd.concat(
                    [result_df[condition], unmatched_left], ignore_index=True
                )
                for right_column in right.columns.values:
                    ct = sf_types[right_column]
                    sf_types[right_column] = ColumnType(ct.datatype, True)
            elif "RIGHT" in source_plan.join_type.sql:  # right outer join
                # rows from RIGHT that did not get matched
                unmatched_right = right[~outer_join(right)]
                unmatched_right[left.columns] = None
                result_df = pd.concat(
                    [result_df[condition], unmatched_right], ignore_index=True
                )
                for left_column in left.columns.values:
                    ct = sf_types[left_column]
                    sf_types[left_column] = ColumnType(ct.datatype, True)
            elif "OUTER" in source_plan.join_type.sql:  # full outer join
                # rows from LEFT that did not get matched
                unmatched_left = left[~outer_join(left)]
                unmatched_left[right.columns] = None
                # rows from RIGHT that did not get matched
                unmatched_right = right[~outer_join(right)]
                unmatched_right[left.columns] = None
                result_df = pd.concat(
                    [result_df[condition], unmatched_left, unmatched_right],
                    ignore_index=True,
                )
                for col_name, col_type in sf_types.items():
                    sf_types[col_name] = ColumnType(col_type.datatype, True)
            else:
                result_df = result_df[condition]
            result_df.sf_types = sf_types

        return result_df.where(result_df.notna(), None)  # Swap np.nan with None
    if isinstance(source_plan, MockFileOperation):
        return execute_file_operation(source_plan, analyzer)
    if isinstance(source_plan, SnowflakeCreateTable):
        res_df = execute_mock_plan(source_plan.query, expr_to_alias)
        return entity_registry.write_table(
            source_plan.table_name,
            res_df,
            source_plan.mode,
            column_names=source_plan.column_names,
        )
    if isinstance(source_plan, SnowflakeTable):
        entity_name = source_plan.name
        table = entity_registry.read_table_if_exists(entity_name)
        if table is not None:
            return table

        execution_plan = entity_registry.read_view_if_exists(entity_name)
        if execution_plan is not None:
            res_df = execute_mock_plan(execution_plan, expr_to_alias)
            return res_df

        obj_name_tuple = parse_table_name(entity_name)
        obj_name = obj_name_tuple[-1]
        obj_schema = (
            obj_name_tuple[-2]
            if len(obj_name_tuple) > 1
            else analyzer.session.get_current_schema()
        )
        obj_database = (
            obj_name_tuple[-3]
            if len(obj_name_tuple) > 2
            else analyzer.session.get_current_database()
        )
        raise SnowparkLocalTestingException(
            f"Object '{obj_database[1:-1]}.{obj_schema[1:-1]}.{obj_name[1:-1]}' does not exist or not authorized."
        )
    if isinstance(source_plan, Sample):
        res_df = execute_mock_plan(source_plan.child, expr_to_alias)

        if source_plan.row_count and (
            source_plan.row_count < 0 or source_plan.row_count > 100000
        ):
            raise SnowparkLocalTestingException(
                "parameter value out of range: size of fixed sample. Must be between 0 and 1,000,000."
            )

        return res_df.sample(
            n=(
                None
                if source_plan.row_count is None
                else min(source_plan.row_count, len(res_df))
            ),
            frac=source_plan.probability_fraction,
            random_state=source_plan.seed,
        )
    if isinstance(source_plan, CreateViewCommand):
        from_df = execute_mock_plan(source_plan.child, expr_to_alias)
        view_name = source_plan.name
        entity_registry.create_or_replace_view(source_plan.child, view_name)
        return from_df

    if isinstance(source_plan, TableUpdate):
        # since we are modifying the table, we need to ensure that no other thread
        # reads the table until it is updated
        with connection_lock:
            target = entity_registry.read_table(source_plan.table_name)
            ROW_ID = "row_id_" + generate_random_alphanumeric()
            target.insert(0, ROW_ID, range(len(target)))

            if source_plan.source_data:
                # Calculate cartesian product
                source = execute_mock_plan(source_plan.source_data, expr_to_alias)
                cartesian_product = target.merge(source, on=None, how="cross")
                cartesian_product.sf_types.update(target.sf_types)
                cartesian_product.sf_types.update(source.sf_types)
                intermediate = cartesian_product
            else:
                intermediate = target

            if source_plan.condition:
                # Select rows to be updated based on condition
                condition = calculate_expression(
                    source_plan.condition, intermediate, analyzer, expr_to_alias
                ).fillna(value=False)

                matched = target.apply(tuple, 1).isin(
                    intermediate[condition][target.columns].apply(tuple, 1)
                )
                matched.sf_type = ColumnType(BooleanType(), True)
                matched_rows = target[matched]
                intermediate = intermediate[condition]
            else:
                matched_rows = target

            # Calculate multi_join
            matched_count = intermediate[target.columns].value_counts(dropna=False)[
                matched_rows.apply(tuple, 1)
            ]
            multi_joins = matched_count.where(lambda x: x > 1).count()

            # Select rows that match the condition to be updated
            rows_to_update = intermediate.drop_duplicates(
                subset=matched_rows.columns, keep="first"
            ).reset_index(  # ERROR_ON_NONDETERMINISTIC_UPDATE is by default False, pick one row to update
                drop=True
            )
            rows_to_update.sf_types = intermediate.sf_types

            # Update rows in place
            for attr, new_expr in source_plan.assignments.items():
                column_name = analyzer.analyze(attr, expr_to_alias)
                target_index = target.loc[rows_to_update[ROW_ID]].index
                new_val = calculate_expression(
                    new_expr, rows_to_update, analyzer, expr_to_alias
                )
                new_val.index = target_index
                target.loc[rows_to_update[ROW_ID], column_name] = new_val

            # Delete row_id
            target = target.drop(ROW_ID, axis=1)

            # Write result back to table
            entity_registry.write_table(
                source_plan.table_name, target, SaveMode.OVERWRITE
            )
        return [Row(len(rows_to_update), multi_joins)]
    elif isinstance(source_plan, TableDelete):
        # since we are modifying the table, we need to ensure that no other thread
        # reads the table until it is updated
        with connection_lock:
            target = entity_registry.read_table(source_plan.table_name)

            if source_plan.source_data:
                # Calculate cartesian product
                source = execute_mock_plan(source_plan.source_data, expr_to_alias)
                cartesian_product = target.merge(source, on=None, how="cross")
                cartesian_product.sf_types.update(target.sf_types)
                cartesian_product.sf_types.update(source.sf_types)
                intermediate = cartesian_product
            else:
                intermediate = target

            # Select rows to keep based on condition
            if source_plan.condition:
                condition = calculate_expression(
                    source_plan.condition, intermediate, analyzer, expr_to_alias
                ).fillna(value=False)
                intermediate = intermediate[condition]
                matched = target.apply(tuple, 1).isin(
                    intermediate[target.columns].apply(tuple, 1)
                )
                matched.sf_type = ColumnType(BooleanType(), True)
                rows_to_keep = target[~matched]
            else:
                rows_to_keep = target.head(0)

            # Write rows to keep to table registry
            entity_registry.write_table(
                source_plan.table_name, rows_to_keep, SaveMode.OVERWRITE
            )
        return [Row(len(target) - len(rows_to_keep))]
    elif isinstance(source_plan, TableMerge):
        # since we are modifying the table, we need to ensure that no other thread
        # reads the table until it is updated
        with connection_lock:
            target = entity_registry.read_table(source_plan.table_name)
            ROW_ID = "row_id_" + generate_random_alphanumeric()
            SOURCE_ROW_ID = "source_row_id_" + generate_random_alphanumeric()
            # Calculate cartesian product
            source = execute_mock_plan(source_plan.source, expr_to_alias)

            # Insert row_id and source row_id
            target.insert(0, ROW_ID, range(len(target)))
            source.insert(0, SOURCE_ROW_ID, range(len(source)))

            cartesian_product = target.merge(source, on=None, how="cross")
            cartesian_product.sf_types.update(target.sf_types)
            cartesian_product.sf_types.update(source.sf_types)
            join_condition = calculate_expression(
                source_plan.join_expr, cartesian_product, analyzer, expr_to_alias
            )
            join_result = cartesian_product[join_condition].reset_index(drop=True)
            join_result.sf_types = cartesian_product.sf_types

            # TODO [GA]: # ERROR_ON_NONDETERMINISTIC_MERGE is by default True, raise error if
            # (1) A target row is selected to be updated with multiple values OR
            # (2) A target row is selected to be both updated and deleted

            inserted_rows = []
            insert_clause_specified = (
                update_clause_specified
            ) = delete_clause_specified = False
            inserted_row_idx = set()  # source_row_id
            deleted_row_idx = set()
            updated_row_idx = set()
            for clause in source_plan.clauses:
                if isinstance(clause, UpdateMergeExpression):
                    update_clause_specified = True
                    # Select rows to update
                    if clause.condition:
                        condition = calculate_expression(
                            clause.condition, join_result, analyzer, expr_to_alias
                        ).fillna(value=False)
                        rows_to_update = join_result[condition]
                    else:
                        rows_to_update = join_result

                    rows_to_update = rows_to_update[
                        ~rows_to_update[ROW_ID]
                        .isin(updated_row_idx.union(deleted_row_idx))
                        .values
                    ]

                    # Update rows in place
                    for attr, new_expr in clause.assignments.items():
                        column_name = analyzer.analyze(attr, expr_to_alias)
                        target_index = target.loc[rows_to_update[ROW_ID]].index
                        new_val = calculate_expression(
                            new_expr, rows_to_update, analyzer, expr_to_alias
                        )
                        new_val.index = target_index
                        target.loc[rows_to_update[ROW_ID], column_name] = new_val

                    # Update updated row id set
                    for _, row in rows_to_update.iterrows():
                        updated_row_idx.add(row[ROW_ID])

                elif isinstance(clause, DeleteMergeExpression):
                    delete_clause_specified = True
                    # Select rows to delete
                    if clause.condition:
                        condition = calculate_expression(
                            clause.condition, join_result, analyzer, expr_to_alias
                        ).fillna(value=False)
                        intermediate = join_result[condition]
                    else:
                        intermediate = join_result

                    matched = target.apply(tuple, 1).isin(
                        intermediate[target.columns].apply(tuple, 1)
                    )
                    matched.sf_type = ColumnType(BooleanType(), True)

                    # Update deleted row id set
                    for _, row in target[matched].iterrows():
                        deleted_row_idx.add(row[ROW_ID])

                    # Delete rows in place
                    target = target[~matched]

                elif isinstance(clause, InsertMergeExpression):
                    insert_clause_specified = True
                    # calculate unmatched rows in the source
                    matched = source.apply(tuple, 1).isin(
                        join_result[source.columns].apply(tuple, 1)
                    )
                    matched.sf_type = ColumnType(BooleanType(), True)
                    unmatched_rows_in_source = source[~matched]

                    # select unmatched rows that qualify the condition
                    if clause.condition:
                        condition = calculate_expression(
                            clause.condition,
                            unmatched_rows_in_source,
                            analyzer,
                            expr_to_alias,
                        ).fillna(value=False)
                        unmatched_rows_in_source = unmatched_rows_in_source[condition]

                    # filter out the unmatched rows that have been inserted in previous clauses
                    unmatched_rows_in_source = unmatched_rows_in_source[
                        ~unmatched_rows_in_source[SOURCE_ROW_ID]
                        .isin(inserted_row_idx)
                        .values
                    ]

                    # update inserted row idx set
                    for _, row in unmatched_rows_in_source.iterrows():
                        inserted_row_idx.add(row[SOURCE_ROW_ID])

                    # Calculate rows to insert
                    rows_to_insert = TableEmulator(
                        [], columns=target.drop(ROW_ID, axis=1).columns, dtype=object
                    )
                    rows_to_insert.sf_types = target.sf_types
                    if clause.keys:
                        # Keep track of specified columns
                        inserted_columns = set()
                        for k, v in zip(clause.keys, clause.values):
                            column_name = analyzer.analyze(k, expr_to_alias)
                            if column_name not in rows_to_insert.columns:
                                raise SnowparkLocalTestingException(
                                    f"invalid identifier '{column_name}'"
                                )
                            inserted_columns.add(column_name)
                            new_val = calculate_expression(
                                v, unmatched_rows_in_source, analyzer, expr_to_alias
                            )
                            # pandas could do implicit type conversion, e.g. from datetime to timestamp
                            # reconstructing ColumnEmulator helps preserve the original date type
                            rows_to_insert[column_name] = ColumnEmulator(
                                new_val.values,
                                dtype=object,
                                sf_type=rows_to_insert[column_name].sf_type,
                            )

                        # For unspecified columns, use None as default value
                        for unspecified_col in set(rows_to_insert.columns).difference(
                            inserted_columns
                        ):
                            rows_to_insert[unspecified_col].replace(
                                np.nan, None, inplace=True
                            )

                    else:
                        if len(clause.values) != len(rows_to_insert.columns):
                            raise SnowparkLocalTestingException(
                                f"Insert value list does not match column list expecting {len(rows_to_insert.columns)} but got {len(clause.values)}"
                            )
                        for col, v in zip(rows_to_insert.columns, clause.values):
                            new_val = calculate_expression(
                                v, unmatched_rows_in_source, analyzer, expr_to_alias
                            )
                            rows_to_insert[col] = new_val

                    inserted_rows.append(rows_to_insert)

            # Remove inserted ROW ID column
            target = target.drop(ROW_ID, axis=1)

            # Process inserted rows
            if inserted_rows:
                res = pd.concat([target] + inserted_rows)
                res.sf_types = target.sf_types
            else:
                res = target

            # Write the result back to table
            entity_registry.write_table(source_plan.table_name, res, SaveMode.OVERWRITE)

        # Generate metadata result
        res = []
        if insert_clause_specified:
            res.append(len(inserted_row_idx))
        if update_clause_specified:
            res.append(len(updated_row_idx))
        if delete_clause_specified:
            res.append(len(deleted_row_idx))

        return [Row(*res)]
    elif isinstance(source_plan, Pivot):
        child_rf = execute_mock_plan(source_plan.child, expr_to_alias)

        assert (
            len(source_plan.aggregates) == 1
        ), "Dataframe plan should fail before this if one aggregate isn't supplied."
        agg = source_plan.aggregates[0]
        assert (
            len(agg.children) == 1
        ), "Aggregate functions should take exactly one parameter."
        agg_column = plan.session._analyzer.analyze(agg.children[0])

        agg_function_name = agg.name.lower()
        agg_functions = {
            "avg": statistics.mean,
            "count": len,
            "max": max,
            "min": min,
            "sum": sum,
        }

        if agg_function_name not in agg_functions:
            SnowparkLocalTestingException.raise_from_error(
                ValueError(
                    f"Unsupported pivot aggregation function {agg_function_name}."
                )
            )

        pivot_column = plan.session._analyzer.analyze(source_plan.pivot_column)

        if isinstance(source_plan.pivot_values, Iterable):
            pivot_values = [exp.value for exp in source_plan.pivot_values]
        elif source_plan.pivot_values is None:
            pivot_values = []
        else:
            analyzer.session._conn.log_not_supported_error(
                external_feature_name=f"Pivot values from {source_plan.pivot_values}",
                internal_feature_name=type(source_plan).__name__,
                raise_error=NotImplementedError,
            )

        # source_plan.grouping_columns contains columns specified in the groupby clause.
        # If that clause is omitted then the default behavior is to use all columns that are not
        # being used as either the agg column or the pivot column.
        # See here for more details: https://community.snowflake.com/s/article/Pivot-returns-more-rows-than-expected
        grouping_columns = [
            plan.session._analyzer.analyze(c) for c in source_plan.grouping_columns
        ]
        indices = grouping_columns or [
            col for col in child_rf.keys() if col not in {agg_column, pivot_column}
        ]

        # Missing values are filled with a sentinel object that can later be replaced with Nones
        sentinel = object()

        # Snowflake treats an empty aggregation as None, whereas pandas treats it as 0.
        # This requires us to wrap the aggregation function with extract logic to handle this special case.
        def agg_function(column):
            return (
                agg_functions[agg_function_name](column.dropna())
                if column.any()
                else sentinel
            )

        default = (
            source_plan.default_on_null.value if source_plan.default_on_null else None
        )

        # Count defaults to 0 rather than None
        if agg_function_name == "count":
            default = default or 0

        result = child_rf.pivot_table(
            columns=pivot_column,
            values=agg_column,
            aggfunc=agg_function,
            index=indices,
        )
        result.reset_index(inplace=True)

        # Select down to indices and provided values if specific values were requested
        if pivot_values:
            result = result[list(indices) + pivot_values]

        # Non-indice columns lack an sf_type, add them back in.
        for res_col in set(result.columns) - set(indices):
            # fill_na will not fill na like values with None, but it can replace them with a sentinel value
            filled = result[res_col].fillna(sentinel)

            # Sentinel values are replaced with None, then all Nones are replaced with the default if provided
            data = filled.replace({sentinel: None}).replace({None: default}).values
            # Column Emulator has to be reconctructed with sf_type in this case
            result[res_col] = ColumnEmulator(data, sf_type=child_rf[agg_column].sf_type)

            # Column name should be quoted string
            quoted_col = quote_name(str(res_col))
            result.rename(columns={res_col: quoted_col}, inplace=True)
            result.sf_types[quoted_col] = result.sf_types.pop(res_col)

        # Update column index map
        result.sf_types_by_col_index = {
            i: result[column].sf_type for i, column in enumerate(result.columns)
        }

        return result

    analyzer.session._conn.log_not_supported_error(
        external_feature_name=f"Mocking SnowflakePlan {type(source_plan).__name__}",
        internal_feature_name=type(source_plan).__name__,
        raise_error=NotImplementedError,
    )


def describe(plan: MockExecutionPlan) -> List[Attribute]:
    result = execute_mock_plan(plan)
    ret = []
    for c in result.columns:
        # Raising an exception here will cause infinite recursion
        if isinstance(result[c].sf_type.datatype, NullType):
            ret.append(
                Attribute(
                    result[c].name if result[c].name else "NULL", StringType(), True
                )
            )
        else:
            data_type = result[c].sf_type.datatype
            if isinstance(data_type, (ByteType, ShortType, IntegerType)):
                data_type = LongType()
            elif isinstance(data_type, FloatType):
                data_type = DoubleType()
            elif (
                isinstance(data_type, DecimalType)
                and data_type.precision == 38
                and data_type.scale == 0
            ):
                data_type = LongType()
            elif isinstance(data_type, StringType):
                data_type.length = (
                    data_type.length or plan.session._conn.max_string_size
                )
                data_type._is_max_size = (
                    data_type.length == plan.session._conn.max_string_size
                )

            ret.append(
                Attribute(
                    result[c].name,
                    data_type,
                    result[c].sf_type.nullable,
                )
            )
    return ret


def calculate_expression(
    exp: Expression,
    input_data: Union[TableEmulator, ColumnEmulator],
    analyzer: "MockAnalyzer",
    expr_to_alias: Dict[str, str],
    *,
    keep_literal: bool = False,
) -> ColumnEmulator:
    """
    Returns the calculated expression evaluated based on input table/column
    setting keep_literal to true returns Python datatype
    setting keep_literal to false returns a ColumnEmulator wrapping the Python datatype of a Literal
    """
    import numpy as np

    registry = MockedFunctionRegistry.get_or_create()

    if isinstance(exp, Attribute):
        try:
            return input_data[expr_to_alias.get(exp.expr_id, exp.name)]
        except KeyError:
            # expr_id maps to the projected name, but input_data might still have the exp.name
            # dealing with the KeyError here, this happens in case df.union(df)
            # TODO: check SNOW-831880 for more context
            return input_data[exp.name]
    if isinstance(exp, (UnresolvedAttribute, Attribute)):
        if exp.is_sql_text:
            analyzer.session._conn.log_not_supported_error(
                external_feature_name="SQL Text Expression",
                internal_feature_name=type(exp).__name__,
                parameters_info={"exp.is_sql_text": str(exp.is_sql_text)},
                raise_error=NotImplementedError,
            )
        try:
            return input_data[exp.name]
        except KeyError:
            raise SnowparkLocalTestingException(f"invalid identifier {exp.name}")
    if isinstance(exp, (UnresolvedAlias, Alias)):
        return calculate_expression(exp.child, input_data, analyzer, expr_to_alias)
    if isinstance(exp, FunctionExpression):
        return handle_function_expression(exp, input_data, analyzer, expr_to_alias)
    if isinstance(exp, ListAgg):
        lhs = calculate_expression(exp.col, input_data, analyzer, expr_to_alias)
        lhs.sf_type = ColumnType(StringType(), exp.col.nullable)
        return registry.get_function("listagg")(
            lhs,
            is_distinct=exp.is_distinct,
            delimiter=exp.delimiter,
        )
    if isinstance(exp, WithinGroup):
        order_by_cols = coerce_order_by_arguments(exp.order_by_cols)
        ordered_data = handle_order_by_clause(
            order_by_cols, input_data, analyzer, expr_to_alias, False
        )
        return calculate_expression(exp.child, ordered_data, analyzer, expr_to_alias)
    if isinstance(exp, IsNull):
        child_column = calculate_expression(
            exp.child, input_data, analyzer, expr_to_alias
        )
        res = child_column.apply(lambda x: bool(x is None))
        res.sf_type = ColumnType(BooleanType(), True)
        return res
    if isinstance(exp, IsNotNull):
        child_column = calculate_expression(
            exp.child, input_data, analyzer, expr_to_alias
        )
        res = child_column.apply(lambda x: bool(x is not None))
        res.sf_type = ColumnType(BooleanType(), True)
        return res
    if isinstance(exp, IsNaN):
        child_column = calculate_expression(
            exp.child, input_data, analyzer, expr_to_alias
        )
        res = []
        for data in child_column:
            if data is None:
                res.append(None)
            else:
                try:
                    res.append(math.isnan(data))
                except TypeError:
                    res.append(False)
        return ColumnEmulator(
            data=res, dtype=object, sf_type=ColumnType(BooleanType(), True)
        )
    if isinstance(exp, Not):
        child_column = calculate_expression(
            exp.child, input_data, analyzer, expr_to_alias
        ).astype(bool)
        return ~child_column
    if isinstance(exp, UnresolvedAttribute):
        return analyzer.analyze(exp, expr_to_alias)
    if isinstance(exp, Literal):
        if not keep_literal:
            if isinstance(exp.datatype, StringType):
                # in live session, literal of string type will have size auto inferred
                exp.datatype = StringType(len(exp.value))
            res = ColumnEmulator(
                data=[exp.value for _ in range(len(input_data))],
                sf_type=ColumnType(exp.datatype, nullable=exp.value is None),
                dtype=object,
            )
            res.index = input_data.index
            return res
        return exp.value
    if isinstance(exp, BinaryExpression):
        left = fix_drift_between_column_sf_type_and_dtype(
            calculate_expression(exp.left, input_data, analyzer, expr_to_alias)
        )
        right = fix_drift_between_column_sf_type_and_dtype(
            calculate_expression(exp.right, input_data, analyzer, expr_to_alias)
        )
        if isinstance(exp, Multiply):
            new_column = left * right
        elif isinstance(exp, Divide):
            new_column = left / right
        elif isinstance(exp, Add):
            new_column = left + right
        elif isinstance(exp, Subtract):
            new_column = left - right
        elif isinstance(exp, Remainder):
            new_column = left % right
        elif isinstance(exp, Pow):
            new_column = left**right
        elif isinstance(exp, EqualTo):
            new_column = left == right
            if left.hasnans and right.hasnans:
                new_column[
                    left.apply(lambda x: x is None) & right.apply(lambda x: x is None)
                ] = True
                new_column[
                    left.apply(lambda x: x is not None and np.isnan(x))
                    & right.apply(lambda x: x is not None and np.isnan(x))
                ] = True  # NaN == NaN evaluates to False in pandas, but True in Snowflake
                new_column[new_column.isna() | new_column.isnull()] = False
            # Special case when [1,2,3] == (1,2,3) should evaluate to True
            index = left.combine(
                right,
                lambda x, y: isinstance(x, (list, tuple))
                and isinstance(y, (list, tuple))
                and tuple(x) == tuple(y),
            )
            new_column[index] = True
        elif isinstance(exp, NotEqualTo):
            new_column = left != right
        elif isinstance(exp, GreaterThanOrEqual):
            new_column = left >= right
        elif isinstance(exp, GreaterThan):
            new_column = left > right
        elif isinstance(exp, LessThanOrEqual):
            new_column = left <= right
        elif isinstance(exp, LessThan):
            new_column = left < right
        elif isinstance(exp, And):
            new_column = (
                (left & right)
                if isinstance(input_data, TableEmulator) or not input_data
                else (left & right) & input_data
            )
        elif isinstance(exp, Or):
            new_column = (
                (left | right)
                if isinstance(input_data, TableEmulator) or not input_data
                else (left | right) & input_data
            )
        elif isinstance(exp, EqualNullSafe):
            either_isna = left.isna() | right.isna() | left.isnull() | right.isnull()
            both_isna = (left.isna() & right.isna()) | (left.isnull() & right.isnull())
            new_column = ColumnEmulator(
                [False] * len(left),
                dtype=bool,
                sf_type=ColumnType(BooleanType(), False),
            )
            new_column[either_isna] = False
            new_column[~either_isna] = left[~either_isna] == right[~either_isna]
            new_column[both_isna] = True
        elif isinstance(exp, BitwiseOr):
            new_column = left | right
        elif isinstance(exp, BitwiseXor):
            new_column = left ^ right
        elif isinstance(exp, BitwiseAnd):
            new_column = left & right
        else:
            analyzer.session._conn.log_not_supported_error(
                external_feature_name=f"Binary Expression {type(exp).__name__}",
                internal_feature_name=type(exp).__name__,
                raise_error=NotImplementedError,
            )
        return new_column
    elif isinstance(exp, ColumnSum):
        cols = [
            calculate_expression(e, input_data, analyzer, expr_to_alias)
            for e in exp.exprs
        ]
        return reduce(ColumnEmulator.add, cols)
    if isinstance(exp, UnaryMinus):
        res = calculate_expression(exp.child, input_data, analyzer, expr_to_alias)
        return -res
    if isinstance(exp, RegExp):
        lhs = calculate_expression(exp.expr, input_data, analyzer, expr_to_alias)
        raw_pattern = calculate_expression(
            exp.pattern, input_data, analyzer, expr_to_alias
        )
        flags = (
            None
            if exp.parameters is None
            else calculate_expression(
                exp.parameters, input_data, analyzer, expr_to_alias
            )
        )
        arguments = TableEmulator({"LHS": lhs, "PATTERN": raw_pattern, "FLAGS": flags})

        def _match_pattern(row) -> bool:
            input_str = row["LHS"]
            raw_pattern = row["PATTERN"]
            flag_string = row["FLAGS"]
            flags = 0

            if flag_string:
                case = multiline = newline = 0
                for c in flag_string.lower():
                    if c == "c":
                        case = 0
                    elif c == "i":
                        case = re.I
                    elif c == "m":
                        # Multi-line mode does not appear to work correctly on the server side
                        # multiline = re.M
                        pass
                    elif c == "s":
                        newline = re.S
                flags = case | multiline | newline

            _pattern = (
                f"^{raw_pattern}" if not raw_pattern.startswith("^") else raw_pattern
            )
            _pattern = f"{_pattern}$" if not _pattern.endswith("$") else _pattern

            try:
                re.compile(_pattern)
            except re.error:
                raise SnowparkLocalTestingException(
                    f"Invalid regular expression {raw_pattern}"
                )

            return bool(re.match(_pattern, input_str, flags=flags))

        result = arguments.apply(_match_pattern, axis=1)
        result.sf_type = ColumnType(BooleanType(), True)
        return result
    if isinstance(exp, Like):
        lhs = calculate_expression(exp.expr, input_data, analyzer, expr_to_alias)

        pattern = convert_wildcard_to_regex(
            str(
                calculate_expression(
                    exp.pattern, input_data, analyzer, expr_to_alias
                ).iloc[0]
            )
        )
        result = lhs.str.match(pattern)
        result.sf_type = ColumnType(BooleanType(), True)
        return result
    if isinstance(exp, InExpression):
        lhs = calculate_expression(exp.columns, input_data, analyzer, expr_to_alias)
        res = ColumnEmulator([False] * len(lhs), dtype=object)
        res.sf_type = ColumnType(BooleanType(), True)
        for val in exp.values:
            rhs = calculate_expression(val, input_data, analyzer, expr_to_alias)
            if isinstance(lhs, ColumnEmulator):
                if isinstance(rhs, ColumnEmulator):
                    res = res | lhs.isin(rhs)
                elif isinstance(rhs, TableEmulator):
                    res = res | lhs.isin(rhs.iloc[:, 0])
                else:
                    analyzer.session._conn.log_not_supported_error(
                        external_feature_name=f"IN expression with type {type(rhs).__name__} on the right",
                        internal_feature_name=type(exp).__name__,
                        parameters_info={"rhs": type(rhs).__name__},
                        raise_error=NotImplementedError,
                    )
            else:
                exists = lhs.apply(tuple, 1).isin(rhs.apply(tuple, 1))
                exists.sf_type = ColumnType(BooleanType(), False)
                res = res | exists
        return res
    if isinstance(exp, ScalarSubquery):
        return execute_mock_plan(exp.plan, expr_to_alias)
    if isinstance(exp, MultipleExpression):
        res = TableEmulator()
        for e in exp.expressions:
            res[analyzer.analyze(e, expr_to_alias)] = calculate_expression(
                e, input_data, analyzer, expr_to_alias
            )
        return res
    if isinstance(exp, Cast):
        column = calculate_expression(exp.child, input_data, analyzer, expr_to_alias)
        res = cast_column_to(column, ColumnType(exp.to, True), exp.try_)
        if res is None:
            analyzer.session._conn.log_not_supported_error(
                external_feature_name=f"Cast to {type(exp.to).__name__}",
                internal_feature_name=type(exp).__name__,
                parameters_info={"exp.to": type(exp.to).__name__},
                raise_error=NotImplementedError,
            )
        return res
    if isinstance(exp, CaseWhen):
        remaining = input_data
        output_data = ColumnEmulator([None] * len(input_data), index=input_data.index)
        for case in exp.branches:
            condition = calculate_expression(
                case[0], input_data, analyzer, expr_to_alias
            ).fillna(value=False)
            value = calculate_expression(case[1], input_data, analyzer, expr_to_alias)

            if output_data.sf_type is None:
                output_data.sf_type = value.sf_type
            elif any(condition) and (
                output_data.sf_type.datatype != value.sf_type.datatype
            ):
                coerce_result = get_coerce_result_type(
                    output_data.sf_type, value.sf_type
                ) or get_coerce_result_type(output_data.sf_type, value.sf_type)
                if coerce_result is None:
                    raise SnowparkLocalTestingException(
                        f"CaseWhen expressions have conflicting data types: {output_data.sf_type.datatype} != {value.sf_type.datatype}"
                    )
                else:
                    output_data = cast_column_to(output_data, coerce_result)
                    value = cast_column_to(value, coerce_result)

            true_index = remaining[condition].index
            output_data[true_index] = value[true_index]
            remaining = remaining[~remaining.index.isin(true_index)]

            if len(remaining) == 0:
                break

        if len(remaining) > 0 and exp.else_value:
            value = calculate_expression(
                exp.else_value, remaining, analyzer, expr_to_alias
            )
            if output_data.sf_type is None:
                output_data.sf_type = value.sf_type
            elif output_data.sf_type.datatype != value.sf_type.datatype:
                coerce_result = get_coerce_result_type(
                    output_data.sf_type, value.sf_type
                )
                if coerce_result is None:
                    raise SnowparkLocalTestingException(
                        f"CaseWhen expressions have conflicting data types: {output_data.sf_type.datatype} != {value.sf_type.datatype}"
                    )
                else:
                    value = cast_column_to(value, coerce_result)
            output_data[remaining.index] = value[remaining.index]

        return output_data
    if isinstance(exp, WindowExpression):
        window_function = exp.window_function
        window_spec = exp.window_spec

        # Process order by clause
        if window_spec.order_spec or isinstance(window_function, WithinGroup):
            order_spec = window_spec.order_spec
            if isinstance(window_function, WithinGroup):
                order_spec = coerce_order_by_arguments(window_function.order_by_cols)
                window_function = window_function.child

            # If the window function is a function expression then any intermediate
            # columns that are used for ordering may be needed later and should be retained.
            ordered = handle_order_by_clause(
                order_spec,
                input_data,
                analyzer,
                expr_to_alias,
                isinstance(window_function, (FunctionExpression)),
            )
        elif is_rank_related_window_function(window_function):
            raise SnowparkLocalTestingException(
                f"Window function type [{str(window_function)}] requires ORDER BY in window specification"
            )
        else:
            ordered = input_data

        res = ordered
        res_index = res.index  # List of row indexes of the result

        # Process partition_by clause
        if window_spec.partition_spec:
            # Remove duplicate keys while maintaining order
            keys = list(dict.fromkeys([exp.name for exp in window_spec.partition_spec]))
            res = res.groupby(
                keys,
                sort=False,
                as_index=False,
            )
            res_index = []
            for r in res:
                res_index += list(r[1].index)

        # Process window frame specification
        # Reference: https://docs.snowflake.com/en/sql-reference/functions-analytic#window-frame-usage-notes
        if not window_spec.frame_spec or not isinstance(
            window_spec.frame_spec, SpecifiedWindowFrame
        ):
            if not is_rank_related_window_function(window_function):
                windows = handle_range_frame_indexing(
                    window_spec.order_spec,
                    res_index,
                    res,
                    analyzer,
                    expr_to_alias,
                    True,
                    False,
                )
            else:
                indexer = EntireWindowIndexer()
                rolling = res.rolling(indexer)
                windows = [ordered.loc[w.index] for w in rolling]
                # rolling can unpredictably change the index of the data
                # apply a trivial function to materialize the final index
                res_index = list(rolling.count().index)

        elif isinstance(window_spec.frame_spec.frame_type, RowFrame):
            indexer = RowFrameIndexer(frame_spec=window_spec.frame_spec)
            res = res.rolling(indexer)
            res_index = list(res.count().index)
            windows = [w for w in res]

        elif isinstance(window_spec.frame_spec.frame_type, RangeFrame):
            upper = window_spec.frame_spec.upper
            lower = window_spec.frame_spec.lower

            if isinstance(upper, Literal) or isinstance(lower, Literal):
                analyzer.session._conn.log_not_supported_error(
                    external_feature_name="Range for sliding window frames",
                    internal_feature_name=type(exp).__name__,
                    parameters_info={
                        "window_spec.frame_spec.frame_type": type(
                            window_spec.frame_spec.frame_type
                        ).__name__,
                        "upper": type(upper).__name__,
                        "lower": type(lower).__name__,
                    },
                    raise_error=SnowparkLocalTestingException,
                )

            windows = handle_range_frame_indexing(
                window_spec.order_spec,
                res_index,
                res,
                analyzer,
                expr_to_alias,
                isinstance(lower, UnboundedPreceding),
                isinstance(upper, UnboundedFollowing),
            )

<<<<<<< HEAD
        # Reorder windows to match the index order in res_index
        reordered_windows = []
        for idx in res_index:
            for w in windows:
                if idx in w.index:
                    reordered_windows.append(w)
                    break

        windows = reordered_windows

=======
>>>>>>> 8439f864
        # compute window function:
        if isinstance(window_function, (FunctionExpression,)):
            res_cols = []
            for current_row, w in zip(res_index, windows):
                res_cols.append(
                    handle_function_expression(
                        window_function, w, analyzer, expr_to_alias, current_row
                    )
                )
            res_col = pd.concat(res_cols) if res_cols else ColumnEmulator([])
            res_col.index = res_index
            if res_cols:
                res_col.set_sf_type(res_cols[0].sf_type)
            else:
                res_col.set_sf_type(ColumnType(NullType(), True))
            return res_col.sort_index()
        elif isinstance(window_function, (Lead, Lag)):
            calculated_sf_type = None
            offset = window_function.offset * (
                1 if isinstance(window_function, Lead) else -1
            )
            ignore_nulls = window_function.ignore_nulls
            res_cols = []
            for current_row, w in zip(res_index, windows):
                row_idx = list(w.index).index(
                    current_row
                )  # the row's 0-base index in the window
                offset_idx = row_idx + offset
                if offset_idx < 0 or offset_idx >= len(w):
                    sub_window_res = calculate_expression(
                        window_function.default,
                        w,
                        analyzer,
                        expr_to_alias,
                    )
                    if not calculated_sf_type:
                        calculated_sf_type = sub_window_res.sf_type
                    elif calculated_sf_type.datatype != sub_window_res.sf_type.datatype:
                        if isinstance(calculated_sf_type.datatype, NullType):
                            calculated_sf_type = sub_window_res.sf_type
                        # the result calculated upon a windows can be None, this is still valid and we can keep
                        # the calculation
                        elif not isinstance(sub_window_res.sf_type.datatype, NullType):
                            analyzer.session._conn.log_not_supported_error(
                                external_feature_name=f"Coercion of detected type"
                                f" {type(calculated_sf_type.datatype).__name__}"
                                f" and type {type(sub_window_res.sf_type.datatype).__name__}",
                                internal_feature_name=type(exp).__name__,
                                parameters_info={
                                    "window_function": type(window_function).__name__,
                                    "sub_window_res.sf_type.datatype": str(
                                        type(sub_window_res.sf_type.datatype).__name__
                                    ),
                                    "calculated_sf_type.datatype": str(
                                        type(calculated_sf_type.datatype).__name__
                                    ),
                                },
                                raise_error=SnowparkLocalTestingException,
                            )
                    res_cols.append(sub_window_res.iloc[0])
                elif not ignore_nulls or offset == 0:
                    sub_window_res = calculate_expression(
                        window_function.expr,
                        w.iloc[[offset_idx]],
                        analyzer,
                        expr_to_alias,
                    )
                    # we use the whole frame to calculate the type
                    cur_windows_sf_type = calculate_expression(
                        window_function.expr,
                        w,
                        analyzer,
                        expr_to_alias,
                    ).sf_type
                    if not calculated_sf_type:
                        calculated_sf_type = cur_windows_sf_type
                    elif calculated_sf_type != cur_windows_sf_type and (
                        not (
                            isinstance(calculated_sf_type.datatype, StringType)
                            and isinstance(cur_windows_sf_type.datatype, StringType)
                        )
                    ):
                        if isinstance(calculated_sf_type.datatype, NullType):
                            calculated_sf_type = sub_window_res.sf_type
                        # the result calculated upon a windows can be None, this is still valid and we can keep
                        # the calculation
                        elif not isinstance(sub_window_res.sf_type.datatype, NullType):
                            analyzer.session._conn.log_not_supported_error(
                                external_feature_name=f"Coercion of detected type"
                                f" {type(calculated_sf_type.datatype).__name__}"
                                f" and type {type(sub_window_res.sf_type.datatype).__name__}",
                                internal_feature_name=type(exp).__name__,
                                parameters_info={
                                    "window_function": type(window_function).__name__,
                                    "sub_window_res.sf_type.datatype": type(
                                        sub_window_res.sf_type.datatype
                                    ).__name__,
                                    "calculated_sf_type.datatype": type(
                                        calculated_sf_type.datatype
                                    ).__name__,
                                },
                                raise_error=SnowparkLocalTestingException,
                            )
                    res_cols.append(sub_window_res.iloc[0])
                else:
                    # skip rows where expr is NULL
                    delta = 1 if offset > 0 else -1
                    cur_idx = row_idx + delta
                    cur_count = 0
                    # default calc_expr is None for the case of cur_idx < 0 or cur_idx >= len(w)
                    # if cur_idx is within the value, it will be overwritten by the following valid value
                    calc_expr = ColumnEmulator(
                        [None], sf_type=ColumnType(NullType(), True), dtype=object
                    )
                    target_value = calc_expr.iloc[0]
                    while 0 <= cur_idx < len(w):
                        calc_expr = calculate_expression(
                            window_function.expr,
                            w.iloc[[cur_idx]],
                            analyzer,
                            expr_to_alias,
                        )
                        target_value = calc_expr.iloc[0]
                        if target_value is not None:
                            cur_count += 1
                            if cur_count == abs(offset):
                                break
                        cur_idx += delta
                    if not calculated_sf_type:
                        calculated_sf_type = calc_expr.sf_type
                    elif calculated_sf_type.datatype != calc_expr.sf_type.datatype:
                        if isinstance(calculated_sf_type.datatype, NullType):
                            calculated_sf_type = calc_expr.sf_type
                        # the result calculated upon a windows can be None, this is still valid and we can keep
                        # the calculation
                        elif not isinstance(  # pragma: no cover
                            calc_expr.sf_type.datatype, NullType
                        ):
                            analyzer.session._conn.log_not_supported_error(  # pragma: no cover
                                external_feature_name=f"Coercion of detected type"
                                f" {type(calculated_sf_type.datatype).__name__}"
                                f" and type {type(calc_expr.sf_type.datatype).__name__}",
                                internal_feature_name=type(exp).__name__,
                                parameters_info={
                                    "window_function": type(window_function).__name__,
                                    "calc_expr.sf_type.datatype": str(
                                        type(calc_expr.sf_type.datatype).__name__
                                    ),
                                    "calculated_sf_type.datatype": str(
                                        type(calculated_sf_type.datatype).__name__
                                    ),
                                },
                                raise_error=SnowparkLocalTestingException,
                            )
                    res_cols.append(target_value)
            res_col = ColumnEmulator(
                data=res_cols, dtype=object
            )  # dtype=object prevents implicit converting None to Nan
            res_col.index = res_index
            res_col.sf_type = (
                calculated_sf_type
                if calculated_sf_type
                else ColumnType(NullType(), True)
            )
            return res_col.sort_index()
        elif isinstance(window_function, FirstValue):
            ignore_nulls = window_function.ignore_nulls
            res_cols = []
            for w in windows:
                if not ignore_nulls:
                    res_cols.append(
                        calculate_expression(
                            window_function.expr,
                            w.iloc[[0]],
                            analyzer,
                            expr_to_alias,
                        ).iloc[0]
                    )
                else:
                    for cur_idx in range(len(w)):
                        target_expr = calculate_expression(
                            window_function.expr,
                            w.iloc[[cur_idx]],
                            analyzer,
                            expr_to_alias,
                        ).iloc[0]
                        if target_expr is not None:
                            res_cols.append(target_expr)
                            break
                    else:
                        res_cols.append(None)
            res_col = ColumnEmulator(
                data=res_cols,
                dtype=object,
                sf_type=calculate_expression(
                    window_function.expr,
                    input_data,
                    analyzer,
                    expr_to_alias,
                ).sf_type,
            )  # dtype=object prevents implicit converting None to Nan
            res_col.index = res_index
            return res_col.sort_index()
        elif isinstance(window_function, LastValue):
            ignore_nulls = window_function.ignore_nulls
            res_cols = []
            for w in windows:
                if not ignore_nulls:
                    res_cols.append(
                        calculate_expression(
                            window_function.expr,
                            w.iloc[[len(w) - 1]],
                            analyzer,
                            expr_to_alias,
                        ).iloc[0]
                    )
                else:
                    for cur_idx in range(len(w) - 1, -1, -1):
                        target_expr = calculate_expression(
                            window_function.expr,
                            w.iloc[[cur_idx]],
                            analyzer,
                            expr_to_alias,
                        ).iloc[0]
                        if target_expr is not None:
                            res_cols.append(target_expr)
                            break
                    else:
                        res_cols.append(None)
            res_col = ColumnEmulator(
                data=res_cols,
                dtype=object,
                sf_type=calculate_expression(
                    window_function.expr,
                    windows[0],
                    analyzer,
                    expr_to_alias,
                ).sf_type,
            )  # dtype=object prevents implicit converting None to Nan
            res_col.index = res_index
            return res_col.sort_index()
        else:
            analyzer.session._conn.log_not_supported_error(
                external_feature_name=f"Window Function {type(window_function).__name__}",
                internal_feature_name=type(exp).__name__,
                parameters_info={"window_function": type(window_function).__name__},
                raise_error=NotImplementedError,
            )
    elif isinstance(exp, SubfieldString):
        col = calculate_expression(exp.child, input_data, analyzer, expr_to_alias)
        field = str(exp.field)
        # in snowflake, two consecutive single quotes means escaping single quote
        field = field.replace("''", "'")
        col._null_rows_idxs = [
            index
            for index in range(len(col))
            if col[index] is not None
            and field in col[index]
            and col[index][field] is None
        ]
        res = col.apply(lambda x: None if x is None or field not in x else x[field])
        res.set_sf_type(ColumnType(VariantType(), col.sf_type.nullable))
        return res
    elif isinstance(exp, SubfieldInt):
        col = calculate_expression(exp.child, input_data, analyzer, expr_to_alias)
        res = col.apply(lambda x: None if x is None else x[exp.field])
        res.set_sf_type(ColumnType(VariantType(), col.sf_type.nullable))
        return res
    elif isinstance(exp, SnowflakeUDF):
        return handle_udf_expression(exp, input_data, analyzer, expr_to_alias)
    analyzer.session._conn.log_not_supported_error(
        external_feature_name=f"Mocking Expression {type(exp).__name__}",
        internal_feature_name=type(exp).__name__,
        raise_error=NotImplementedError,
    )


def execute_file_operation(source_plan: MockFileOperation, analyzer: "MockAnalyzer"):
    if source_plan.operator == MockFileOperation.Operator.PUT:
        return analyzer.session._conn.stage_registry.put(
            source_plan.local_file_name, source_plan.stage_location
        )
    elif source_plan.operator == MockFileOperation.Operator.GET:
        return analyzer.session._conn.stage_registry.get(
            stage_location=source_plan.stage_location,
            target_directory=source_plan.local_file_name,
            options=source_plan.options,
        )
    elif source_plan.operator == MockFileOperation.Operator.READ_FILE:
        return analyzer.session._conn.stage_registry.read_file(
            source_plan.stage_location,
            source_plan.format,
            source_plan.schema,
            analyzer,
            source_plan.options,
        )
    analyzer.session._conn.log_not_supported_error(
        external_feature_name=f"File operation {source_plan.operator.value}"
    )<|MERGE_RESOLUTION|>--- conflicted
+++ resolved
@@ -2075,19 +2075,6 @@
                 isinstance(upper, UnboundedFollowing),
             )
 
-<<<<<<< HEAD
-        # Reorder windows to match the index order in res_index
-        reordered_windows = []
-        for idx in res_index:
-            for w in windows:
-                if idx in w.index:
-                    reordered_windows.append(w)
-                    break
-
-        windows = reordered_windows
-
-=======
->>>>>>> 8439f864
         # compute window function:
         if isinstance(window_function, (FunctionExpression,)):
             res_cols = []

--- conflicted
+++ resolved
@@ -17,11 +17,6 @@
 from typing import TYPE_CHECKING, Any, Dict, List, NoReturn, Optional, Union
 from unittest.mock import MagicMock
 
-<<<<<<< HEAD
-import pandas
-
-=======
->>>>>>> bc69fd67
 from snowflake.snowpark._internal.analyzer.select_statement import SelectTableFunction
 from snowflake.snowpark._internal.analyzer.table_function import TableFunctionJoin
 from snowflake.snowpark._internal.analyzer.table_merge_expression import (
@@ -716,10 +711,7 @@
         }
 
         # Aliases? Use them then instead of output columns.
-<<<<<<< HEAD
-=======
         # TODO SNOW-1826001: Clarify whether there will be ever a case when only some columns are aliased.
->>>>>>> bc69fd67
         if exp.aliases:
             output_columns = exp.aliases
 
@@ -843,13 +835,9 @@
                     idx: ColumnType(datatype=f.datatype, nullable=f.nullable)
                     for idx, f in enumerate(sproc._output_schema.fields)
                 }
-<<<<<<< HEAD
-                # Aliases? Use them then instead of output columns.
-=======
 
                 # Aliases? Use them then instead of output columns.
                 # TODO SNOW-1826001: Clarify whether there will be ever a case when only some columns are aliased.
->>>>>>> bc69fd67
                 if exp.aliases:
                     output_columns = exp.aliases
                 res = TableEmulator(
@@ -913,11 +901,7 @@
         from_df = execute_mock_plan(from_, expr_to_alias)
 
         if from_df is None:
-<<<<<<< HEAD
-            return pandas.DataFrame()
-=======
             return TableEmulator()
->>>>>>> bc69fd67
 
         columns = []
         data = []

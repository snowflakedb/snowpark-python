--- conflicted
+++ resolved
@@ -563,11 +563,6 @@
                 err, error_message=f"Python Interpreter Error: {err}"
             )
 
-<<<<<<< HEAD
-        res.sf_type = ColumnType(exp.datatype, exp.nullable)
-        res.name = quote_name(
-            f"{exp.udf_name}({', '.join(input_data.columns)})".upper()
-=======
         # we do not use pd.apply here because pd.apply will auto infer dtype for the output column
         # this will lead to NaN or None information loss, think about the following case of a udf definition:
         #    def udf(x): return numpy.sqrt(x) if x is not None else None
@@ -583,7 +578,6 @@
             sf_type=ColumnType(exp.datatype, exp.nullable),
             name=quote_name(f"{exp.udf_name}({', '.join(input_data.columns)})".upper()),
             dtype=object,
->>>>>>> 8cd50cac
         )
 
         return res

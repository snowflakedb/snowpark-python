#
# Copyright (c) 2012-2023 Snowflake Computing Inc. All rights reserved.
#

import importlib
import inspect
import math
import re
import typing
import uuid
from enum import Enum
from functools import cached_property, partial
from typing import TYPE_CHECKING, Dict, List, NoReturn, Optional, Union
from unittest.mock import MagicMock

from snowflake.snowpark._internal.analyzer.table_merge_expression import (
    DeleteMergeExpression,
    InsertMergeExpression,
    TableDelete,
    TableMerge,
    TableUpdate,
    UpdateMergeExpression,
)
from snowflake.snowpark._internal.analyzer.window_expression import (
    FirstValue,
    Lag,
    LastValue,
    Lead,
    RangeFrame,
    RowFrame,
    SpecifiedWindowFrame,
    UnboundedFollowing,
    UnboundedPreceding,
    WindowExpression,
)
from snowflake.snowpark.mock._window_utils import (
    EntireWindowIndexer,
    RowFrameIndexer,
    is_rank_related_window_function,
)

if TYPE_CHECKING:
    from snowflake.snowpark.mock._analyzer import MockAnalyzer

import snowflake.snowpark.mock._file_operation as mock_file_operation
from snowflake.connector.options import pandas as pd
from snowflake.snowpark._internal.analyzer.analyzer_utils import (
    EXCEPT,
    INTERSECT,
    UNION,
    UNION_ALL,
    quote_name,
)
from snowflake.snowpark._internal.analyzer.binary_expression import (
    Add,
    And,
    BinaryExpression,
    BitwiseAnd,
    BitwiseOr,
    BitwiseXor,
    Divide,
    EqualNullSafe,
    EqualTo,
    GreaterThan,
    GreaterThanOrEqual,
    LessThan,
    LessThanOrEqual,
    Multiply,
    NotEqualTo,
    Or,
    Pow,
    Remainder,
    Subtract,
)
from snowflake.snowpark._internal.analyzer.binary_plan_node import Join
from snowflake.snowpark._internal.analyzer.expression import (
    Attribute,
    CaseWhen,
    Expression,
    FunctionExpression,
    InExpression,
    Like,
    ListAgg,
    Literal,
    MultipleExpression,
    RegExp,
    ScalarSubquery,
    SnowflakeUDF,
    Star,
    SubfieldInt,
    SubfieldString,
    UnresolvedAttribute,
)
from snowflake.snowpark._internal.analyzer.snowflake_plan import SnowflakePlan
from snowflake.snowpark._internal.analyzer.snowflake_plan_node import (
    LogicalPlan,
    Range,
    SaveMode,
    SnowflakeCreateTable,
    SnowflakeValues,
    UnresolvedRelation,
)
from snowflake.snowpark._internal.analyzer.sort_expression import (
    Ascending,
    NullsFirst,
    SortOrder,
)
from snowflake.snowpark._internal.analyzer.unary_expression import (
    Alias,
    Cast,
    IsNaN,
    IsNotNull,
    IsNull,
    Not,
    UnaryMinus,
    UnresolvedAlias,
)
from snowflake.snowpark._internal.analyzer.unary_plan_node import (
    Aggregate,
    CreateViewCommand,
    Sample,
)
from snowflake.snowpark._internal.type_utils import infer_type
from snowflake.snowpark._internal.utils import (
    generate_random_alphanumeric,
    parse_table_name,
)
from snowflake.snowpark.column import Column
from snowflake.snowpark.exceptions import SnowparkSQLException
from snowflake.snowpark.mock._functions import _MOCK_FUNCTION_IMPLEMENTATION_MAP
from snowflake.snowpark.mock._select_statement import (
    MockSelectable,
    MockSelectableEntity,
    MockSelectExecutionPlan,
    MockSelectStatement,
    MockSetStatement,
)
from snowflake.snowpark.mock._snowflake_data_type import (
    ColumnEmulator,
    ColumnType,
    TableEmulator,
)
from snowflake.snowpark.mock._util import (
    convert_wildcard_to_regex,
    custom_comparator,
    fix_drift_between_column_sf_type_and_dtype,
)
from snowflake.snowpark.row import Row
from snowflake.snowpark.types import (
    ArrayType,
    BinaryType,
    BooleanType,
    ByteType,
    DateType,
    DecimalType,
    DoubleType,
    FloatType,
    IntegerType,
    LongType,
    MapType,
    NullType,
    ShortType,
    StringType,
    TimestampType,
    TimeType,
    VariantType,
    _NumericType,
)


class MockExecutionPlan(LogicalPlan):
    def __init__(
        self,
        source_plan: LogicalPlan,
        session,
        *,
        child: Optional["MockExecutionPlan"] = None,
        expr_to_alias: Optional[Dict[uuid.UUID, str]] = None,
        df_aliased_col_name_to_real_col_name: Optional[Dict[str, str]] = None,
    ) -> NoReturn:
        super().__init__()
        self.source_plan = source_plan
        self.session = session
        mock_query = MagicMock()
        mock_query.sql = "SELECT MOCK_TEST_FAKE_QUERY()"
        self.queries = [mock_query]
        self.child = child
        self.expr_to_alias = expr_to_alias if expr_to_alias is not None else {}
        self.df_aliased_col_name_to_real_col_name = (
            df_aliased_col_name_to_real_col_name or {}
        )
        self.api_calls = []

    @property
    def attributes(self) -> List[Attribute]:
        output = describe(self)
        return output

    @cached_property
    def output(self) -> List[Attribute]:
        return [Attribute(a.name, a.datatype, a.nullable) for a in self.attributes]


class MockFileOperation(MockExecutionPlan):
    class Operator(str, Enum):
        PUT = "put"
        READ_FILE = "read_file"
        # others are not supported yet

    def __init__(
        self,
        session,
        operator: Union[str, Operator],
        *,
        options: Dict[str, str],
        local_file_name: Optional[str] = None,
        stage_location: Optional[str] = None,
        child: Optional["MockExecutionPlan"] = None,
        source_plan: Optional[LogicalPlan] = None,
        format: Optional[str] = None,
        schema: Optional[List[Attribute]] = None,
    ) -> None:
        super().__init__(session=session, child=child, source_plan=source_plan)
        self.operator = operator
        self.local_file_name = local_file_name
        self.stage_location = stage_location
        self.api_calls = self.api_calls or []
        self.format = format
        self.schema = schema
        self.options = options


def handle_order_by_clause(
    order_by: List[SortOrder],
    result_df: TableEmulator,
    analyzer: "MockAnalyzer",
    expr_to_alias: Optional[Dict[str, str]],
) -> TableEmulator:
    """Given an input dataframe `result_df` and a list of SortOrder expressions `order_by`, return the sorted dataframe."""
    sort_columns_array = []
    sort_orders_array = []
    null_first_last_array = []
    added_columns = []
    for exp in order_by:
        exp_name = analyzer.analyze(exp.child, expr_to_alias)
        if exp_name not in result_df.columns:
            result_df[exp_name] = calculate_expression(
                exp.child, result_df, analyzer, expr_to_alias
            )
            added_columns.append(exp_name)
        sort_columns_array.append(exp_name)
        sort_orders_array.append(isinstance(exp.direction, Ascending))
        null_first_last_array.append(
            isinstance(exp.null_ordering, NullsFirst) or exp.null_ordering == NullsFirst
        )
    for column, ascending, null_first in reversed(
        list(zip(sort_columns_array, sort_orders_array, null_first_last_array))
    ):
        comparator = partial(custom_comparator, ascending, null_first)
        result_df = result_df.sort_values(by=column, key=comparator)
    result_df = result_df.drop(columns=added_columns)
    return result_df


def handle_range_frame_indexing(
    order_spec: List[SortOrder],
    res_index: "pd.Index",
    res: "pd.api.typing.DataFrameGroupBy",
    analyzer: "MockAnalyzer",
    expr_to_alias: Optional[Dict[str, str]],
    unbounded_preceding: bool,
    unbounded_following: bool,
) -> "pd.api.typing.RollingGroupby":
    """Return a list of range between window frames based on the dataframe paritions `res` and the ORDER BY clause `order_spec`."""
    if order_spec:
        windows = []
        for current_row, win in zip(res_index, res.rolling(EntireWindowIndexer())):
            _win = handle_order_by_clause(order_spec, win, analyzer, expr_to_alias)
            row_idx = list(_win.index).index(current_row)
            start_idx = 0 if unbounded_preceding else row_idx
            end_idx = len(_win) - 1 if unbounded_following else row_idx

            def search_boundary_idx(idx, delta, _win):
                while 0 <= idx + delta < len(_win):
                    cur_expr = list(
                        calculate_expression(
                            exp.child, _win.iloc[idx], analyzer, expr_to_alias
                        )
                        for exp in order_spec
                    )
                    next_expr = list(
                        calculate_expression(
                            exp.child, _win.iloc[idx + delta], analyzer, expr_to_alias
                        )
                        for exp in order_spec
                    )
                    if not cur_expr == next_expr:
                        break
                    idx += delta
                return idx

            start_idx = search_boundary_idx(start_idx, -1, _win)
            end_idx = search_boundary_idx(end_idx, 1, _win)
            windows.append(_win[start_idx : end_idx + 1])
    else:  # If order by is not specified, just use the entire window
        windows = res.rolling(EntireWindowIndexer())
    return windows


def handle_function_expression(
    exp: FunctionExpression,
    input_data: Union[TableEmulator, ColumnEmulator],
    analyzer: "MockAnalyzer",
    expr_to_alias: Optional[Dict[str, str]],
    current_row=None,
):
    # Special case for count_distinct
    if exp.name.lower() == "count" and exp.is_distinct:
        func_name = "count_distinct"
    else:
        func_name = exp.name.lower()

    udf_name = exp.name.split(".")[-1]
    # If udf name in the registry then this is a udf, not an actual function
    if udf_name in analyzer.session.udf._registry:
        exp.udf_name = udf_name
        return handle_udf_expression(
            exp, input_data, analyzer, expr_to_alias, current_row
        )

    try:
        original_func = getattr(
            importlib.import_module("snowflake.snowpark.functions"), func_name
        )
    except AttributeError:
        # this is missing function in snowpark-python, need support for both live and local test
        analyzer.session._conn.log_not_supported_error(
            external_feature_name=func_name,
            error_message=f"Function {func_name} is not supported in snowpark-python.",
            raise_error=NotImplementedError,
        )

    signatures = inspect.signature(original_func)
    spec = inspect.getfullargspec(original_func)
    if func_name not in _MOCK_FUNCTION_IMPLEMENTATION_MAP:
        analyzer.session._conn.log_not_supported_error(
            external_feature_name=func_name,
            error_message=f"Function {func_name} is not implemented. You can implement and make a patch by "
            f"using the `snowflake.snowpark.mock.patch` decorator.",
            raise_error=NotImplementedError,
        )
    to_pass_args = []
    type_hints = typing.get_type_hints(original_func)
    for idx, key in enumerate(signatures.parameters):
        type_hint = str(type_hints[key])
        keep_literal = "Column" not in type_hint
        if key == spec.varargs:
            to_pass_args.extend(
                [
                    calculate_expression(
                        c,
                        input_data,
                        analyzer,
                        expr_to_alias,
                        keep_literal=keep_literal,
                    )
                    for c in exp.children[idx:]
                ]
            )
        else:
            try:
                to_pass_args.append(
                    calculate_expression(
                        exp.children[idx],
                        input_data,
                        analyzer,
                        expr_to_alias,
                        keep_literal=keep_literal,
                    )
                )
            except IndexError:
                to_pass_args.append(None)
    if func_name == "array_agg":
        to_pass_args[-1] = exp.is_distinct
    if func_name == "sum" and exp.is_distinct:
        to_pass_args[0] = ColumnEmulator(
            data=to_pass_args[0].unique(), sf_type=to_pass_args[0].sf_type
        )
    # Rank related function specific arguments
    if func_name == "row_number":
        # for window functions, input_data is the current window
        to_pass_args.append(input_data)
        row_idx = list(input_data.index).index(
            current_row
        )  # the row's 0-base index in the window
        to_pass_args.append(row_idx)
    return _MOCK_FUNCTION_IMPLEMENTATION_MAP[func_name](*to_pass_args)


def handle_udf_expression(
    exp: FunctionExpression,
    input_data: Union[TableEmulator, ColumnEmulator],
    analyzer: "MockAnalyzer",
    expr_to_alias: Optional[Dict[str, str]],
    current_row=None,
):
    udf = analyzer.session.udf._registry.get(exp.udf_name)

    if udf is None:
        raise SnowparkSQLException(
            f"[Local Testing] udf {exp.udf_name} does not exist."
        )

    to_pass_args = [
        calculate_expression(child, input_data, analyzer, expr_to_alias).name
        for child in exp.children
    ]

    res = input_data.apply(lambda row: udf(*[row[col] for col in to_pass_args]), axis=1)
    res.sf_type = ColumnType(exp.datatype, exp.nullable)
    res.name = quote_name(f"{exp.udf_name}({', '.join(to_pass_args)})".upper())

    return res


def execute_mock_plan(
    plan: MockExecutionPlan,
    expr_to_alias: Optional[Dict[str, str]] = None,
) -> Union[TableEmulator, List[Row]]:
    import numpy as np

    if expr_to_alias is None:
        expr_to_alias = {}
    if isinstance(plan, (MockExecutionPlan, SnowflakePlan)):
        source_plan = plan.source_plan
        analyzer = plan.session._analyzer
    else:
        source_plan = plan
        analyzer = plan.analyzer

    entity_registry = analyzer.session._conn.entity_registry

    if isinstance(source_plan, SnowflakeValues):
        table = TableEmulator(
            source_plan.data,
            columns=[x.name for x in source_plan.output],
            sf_types={
                x.name: ColumnType(x.datatype, x.nullable) for x in source_plan.output
            },
            dtype=object,
        )
        for column_name in table.columns:
            sf_type = table.sf_types[column_name]
            table[column_name].sf_type = table.sf_types[column_name]
            if not isinstance(sf_type.datatype, _NumericType):
                table[column_name].replace(np.nan, None, inplace=True)
        return table
    if isinstance(source_plan, MockSelectExecutionPlan):
        return execute_mock_plan(source_plan.execution_plan, expr_to_alias)
    if isinstance(source_plan, MockSelectStatement):
        projection: Optional[List[Expression]] = source_plan.projection or []
        from_: Optional[MockSelectable] = source_plan.from_
        where: Optional[Expression] = source_plan.where
        order_by: Optional[List[Expression]] = source_plan.order_by
        limit_: Optional[int] = source_plan.limit_
        offset: Optional[int] = source_plan.offset

        from_df = execute_mock_plan(from_, expr_to_alias)

        result_df = TableEmulator()

        for exp in projection:
            if isinstance(exp, Star):
                for i in range(len(from_df.columns)):
                    result_df.insert(len(result_df.columns), str(i), from_df.iloc[:, i])
                result_df.columns = from_df.columns
                result_df.sf_types = from_df.sf_types
                result_df.sf_types_by_col_index = from_df.sf_types_by_col_index
            elif (
                isinstance(exp, UnresolvedAlias)
                and exp.child
                and isinstance(exp.child, Star)
            ):
                for e in exp.child.expressions:
                    col_name = analyzer.analyze(e, expr_to_alias)
                    result_df[col_name] = calculate_expression(
                        e, from_df, analyzer, expr_to_alias
                    )
            else:
                if isinstance(exp, Alias):
                    column_name = expr_to_alias.get(exp.expr_id, exp.name)
                else:
                    column_name = analyzer.analyze(
                        exp, expr_to_alias, parse_local_name=True
                    )

                column_series = calculate_expression(
                    exp, from_df, analyzer, expr_to_alias
                )

                result_df[column_name] = column_series

                if isinstance(exp, (Alias)):
                    if isinstance(exp.child, Attribute):
                        quoted_name = quote_name(exp.name)
                        expr_to_alias[exp.child.expr_id] = quoted_name
                        for k, v in expr_to_alias.items():
                            if v == exp.child.name:
                                expr_to_alias[k] = quoted_name

        if where:
            condition = calculate_expression(where, result_df, analyzer, expr_to_alias)
            result_df = result_df[condition]

        if order_by:
            result_df = handle_order_by_clause(
                order_by, result_df, analyzer, expr_to_alias
            )

        if limit_ is not None:
            if offset is not None:
                result_df = result_df.iloc[offset:]
            result_df = result_df.head(n=limit_)

        return result_df
    if isinstance(source_plan, MockSetStatement):
        first_operand = source_plan.set_operands[0]
        res_df = execute_mock_plan(
            MockExecutionPlan(
                first_operand.selectable,
                source_plan.analyzer.session,
            ),
            expr_to_alias,
        )
        for i in range(1, len(source_plan.set_operands)):
            operand = source_plan.set_operands[i]
            operator = operand.operator
            cur_df = execute_mock_plan(
                MockExecutionPlan(operand.selectable, source_plan.analyzer.session),
                expr_to_alias,
            )
            if len(res_df.columns) != len(cur_df.columns):
                raise SnowparkSQLException(
                    f"SQL compilation error: invalid number of result columns for set operator input branches, expected {len(res_df.columns)}, got {len(cur_df.columns)} in branch {i + 1}"
                )
            cur_df.columns = res_df.columns
            if operator in (UNION, UNION_ALL):
                res_df = pd.concat([res_df, cur_df], ignore_index=True)
                res_df = (
                    res_df.drop_duplicates().reset_index(drop=True)
                    if operator == UNION
                    else res_df
                )
                res_df.sf_types = cur_df.sf_types
            elif operator in (EXCEPT, INTERSECT):
                # NaN == NaN evaluates to False in pandas, so we need to manually process rows that are all None/NaN
                if (
                    res_df.isnull().all(axis=1).where(lambda x: x).count() > 1
                ):  # Dedup rows that are all None/NaN
                    res_df = res_df.drop(index=res_df.isnull().all(axis=1).index[1:])

                any_null_rows_in_cur_df = cur_df.isnull().all(axis=1).any()
                null_rows_in_res_df = res_df.isnull().all(axis=1)
                if operator == INTERSECT:
                    res_df = res_df[
                        (res_df.isin(cur_df.values.ravel()).all(axis=1)).values  # IS IN
                        | (
                            any_null_rows_in_cur_df & null_rows_in_res_df.values
                        )  # Rows that are all None/NaN in both sets
                    ]
                elif operator == EXCEPT:
                    res_df = res_df[
                        ~(
                            res_df.isin(cur_df.values.ravel()).all(axis=1)
                        ).values  # NOT IS IN
                        | (
                            ~any_null_rows_in_cur_df & null_rows_in_res_df.values
                        )  # Rows that are all None/NaN only in LEFT
                    ]

                # Compute drop duplicates
                res_df = res_df.drop_duplicates()
            else:
                analyzer.session._conn.log_not_supported_error(
                    external_feature_name=f"SetStatement operator {operator}",
                    internal_feature_name=type(source_plan).__name__,
                    parameters_info={"operator": str(operator)},
                    raise_error=NotImplementedError,
                )
        return res_df
    if isinstance(source_plan, MockSelectableEntity):
        entity_name = source_plan.entity_name
        if entity_registry.is_existing_table(entity_name):
            return entity_registry.read_table(entity_name)
        elif entity_registry.is_existing_view(entity_name):
            execution_plan = entity_registry.get_review(entity_name)
            res_df = execute_mock_plan(execution_plan)
            return res_df
        else:
            db_schme_table = parse_table_name(entity_name)
            table = ".".join([part.strip("\"'") for part in db_schme_table[:3]])
            raise SnowparkSQLException(
                f"Object '{table}' does not exist or not authorized."
            )
    if isinstance(source_plan, Aggregate):
        child_rf = execute_mock_plan(source_plan.child)
        if (
            not source_plan.aggregate_expressions
            and not source_plan.grouping_expressions
        ):
            return (
                TableEmulator(child_rf.iloc[0].to_frame().T, sf_types=child_rf.sf_types)
                if len(child_rf)
                else TableEmulator(
                    data=None,
                    dtype=object,
                    columns=child_rf.columns,
                    sf_types=child_rf.sf_types,
                )
            )
        aggregate_columns = [
            plan.session._analyzer.analyze(exp, keep_alias=False)
            for exp in source_plan.aggregate_expressions
        ]
        intermediate_mapped_column = [
            f"<local_test_internal_{str(i + 1)}>" for i in range(len(aggregate_columns))
        ]
        for i in range(len(intermediate_mapped_column)):
            agg_expr = source_plan.aggregate_expressions[i]
            if isinstance(agg_expr, Alias):
                if isinstance(agg_expr.child, Literal) and isinstance(
                    agg_expr.child.datatype, _NumericType
                ):
                    child_rf.insert(
                        len(child_rf.columns),
                        intermediate_mapped_column[i],
                        ColumnEmulator(
                            data=[agg_expr.child.value] * len(child_rf),
                            sf_type=ColumnType(
                                agg_expr.child.datatype, agg_expr.child.nullable
                            ),
                        ),
                    )
                elif isinstance(
                    agg_expr.child, (ListAgg, FunctionExpression, BinaryExpression)
                ):
                    # function expression will be evaluated later
                    child_rf.insert(
                        len(child_rf.columns),
                        intermediate_mapped_column[i],
                        ColumnEmulator(
                            data=[None] * len(child_rf),
                            dtype=object,
                            sf_type=None,  # it will be set later when evaluating the function.
                        ),
                    )
                else:
                    analyzer.session._conn.log_not_supported_error(
                        external_feature_name=f"Aggregate expression {type(agg_expr.child).__name__}",
                        internal_feature_name=type(source_plan).__name__,
                        parameters_info={
                            "agg_expr": type(agg_expr).__name__,
                            "agg_expr.child": type(agg_expr.child).__name__,
                        },
                        raise_error=NotImplementedError,
                    )
            elif isinstance(agg_expr, (Attribute, UnresolvedAlias)):
                column_name = plan.session._analyzer.analyze(agg_expr)
                try:
                    child_rf.insert(
                        len(child_rf.columns),
                        intermediate_mapped_column[i],
                        child_rf[column_name],
                    )
                except KeyError:
                    raise SnowparkSQLException(
                        f"[Local Testing] invalid identifier {column_name}"
                    )
            else:
                analyzer.session._conn.log_not_supported_error(
                    external_feature_name=f"Aggregate expression {type(agg_expr).__name__}",
                    internal_feature_name=type(source_plan).__name__,
                    parameters_info={
                        "agg_expr": type(agg_expr).__name__,
                    },
                    raise_error=NotImplementedError,
                )

        result_df_sf_Types = {}
        result_df_sf_Types_by_col_idx = {}

        column_exps = [
            (
                plan.session._analyzer.analyze(exp),
                bool(isinstance(exp, Literal)),
                calculate_expression(
                    exp, child_rf, plan.session._analyzer, expr_to_alias
                ).sf_type,
            )
            for exp in source_plan.grouping_expressions
        ]
        for idx, (column_name, _, column_type) in enumerate(column_exps):
            result_df_sf_Types[
                column_name
            ] = column_type  # TODO: fix this, this does not work
            result_df_sf_Types_by_col_idx[idx] = column_type
        # Aggregate may not have column_exps, which is allowed in the case of `Dataframe.agg`, in this case we pass
        # lambda x: True as the `by` parameter
        # also pandas group by takes None and nan as the same, so we use .astype to differentiate the two
        by_column_expression = []
        try:
            for exp in source_plan.grouping_expressions:
                if isinstance(exp, Literal) and isinstance(exp.datatype, _NumericType):
                    col_name = f"<local_test_internal_{str(exp.value)}>"
                    by_column_expression.append(child_rf[col_name])
                else:
                    by_column_expression.append(
                        child_rf[plan.session._analyzer.analyze(exp)]
                    )
        except KeyError as e:
            raise SnowparkSQLException(
                f"This is not a valid group by expression due to exception {e!r}"
            )

        children_dfs = child_rf.groupby(
            by=by_column_expression or (lambda x: True), sort=False, dropna=False
        )
        # we first define the returning DataFrame with its column names
        columns = [
            quote_name(plan.session._analyzer.analyze(exp, keep_alias=False))
            for exp in source_plan.aggregate_expressions
        ]
        intermediate_mapped_column = [str(i) for i in range(len(columns))]
        result_df = TableEmulator(columns=intermediate_mapped_column, dtype=object)
        data = []

        def aggregate_by_groups(cur_group: TableEmulator):
            values = []

            if column_exps:
                for idx, (expr, is_literal, _) in enumerate(column_exps):
                    if is_literal:
                        values.append(source_plan.grouping_expressions[idx].value)
                    elif not cur_group.empty:
                        values.append(cur_group.iloc[0][expr])

            # the first len(column_exps) items of calculate_expression are the group_by column expressions,
            # the remaining are the aggregation function expressions
            for idx, exp in enumerate(
                source_plan.aggregate_expressions[len(column_exps) :]
            ):
                cal_exp_res = calculate_expression(
                    exp,
                    cur_group,
                    plan.session._analyzer,
                    expr_to_alias,
                )
                # and then append the calculated value
                if isinstance(cal_exp_res, ColumnEmulator):
                    values.append(cal_exp_res.iat[0])
                    result_df_sf_Types[
                        columns[idx + len(column_exps)]
                    ] = result_df_sf_Types_by_col_idx[
                        idx + len(column_exps)
                    ] = cal_exp_res.sf_type
                else:
                    values.append(cal_exp_res)
                    result_df_sf_Types[
                        columns[idx + len(column_exps)]
                    ] = result_df_sf_Types_by_col_idx[
                        idx + len(column_exps)
                    ] = ColumnType(
                        infer_type(cal_exp_res), nullable=True
                    )
            data.append(values)

        if not children_dfs.indices:
            aggregate_by_groups(child_rf)
        else:
            for _, indices in children_dfs.indices.items():
                # we construct row by row
                cur_group = child_rf.iloc[indices]
                # each row starts with group keys/column expressions, if there is no group keys/column expressions
                # it means aggregation without group (Datagrame.agg)
                aggregate_by_groups(cur_group)

        if len(data):
            for col in range(len(data[0])):
                series_data = ColumnEmulator(
                    data=[data[row][col] for row in range(len(data))],
                    dtype=object,
                )
                result_df[intermediate_mapped_column[col]] = series_data

        result_df.sf_types = result_df_sf_Types
        result_df.sf_types_by_col_index = result_df_sf_Types_by_col_idx
        result_df.columns = columns
        return result_df
    if isinstance(source_plan, Range):
        col = ColumnEmulator(
            data=[
                num
                for num in range(
                    source_plan.start, source_plan.end, int(source_plan.step)
                )
            ],
            sf_type=ColumnType(LongType(), False),
        )
        result_df = TableEmulator(
            col,
            columns=['"ID"'],
            sf_types={'"ID"': col.sf_type},
            dtype=object,
        )
        return result_df
    if isinstance(source_plan, Join):
        L_expr_to_alias = {}
        R_expr_to_alias = {}
        left = execute_mock_plan(source_plan.left, L_expr_to_alias).reset_index(
            drop=True
        )
        right = execute_mock_plan(source_plan.right, R_expr_to_alias).reset_index(
            drop=True
        )
        # Processing ON clause
        using_columns = getattr(source_plan.join_type, "using_columns", None)
        on = using_columns
        if isinstance(on, list):  # USING a list of columns
            if on:
                on = [quote_name(x.upper()) for x in on]
            else:
                on = None
        elif isinstance(on, Column):  # ON a single column
            on = on.name
        elif isinstance(
            on, BinaryExpression
        ):  # ON a condition, apply where to a Cartesian product
            on = None
        else:  # ON clause not specified, SF returns a Cartesian product
            on = None

        # Processing the join type
        how = source_plan.join_type.sql
        if how.startswith("USING "):
            how = how[6:]
        if how.startswith("NATURAL "):
            how = how[8:]
        if how == "LEFT OUTER":
            how = "LEFT"
        elif how == "RIGHT OUTER":
            how = "RIGHT"
        elif "FULL" in how:
            how = "OUTER"
        elif "SEMI" in how:
            how = "INNER"
        elif "ANTI" in how:
            how = "CROSS"

        if (
            "NATURAL" in source_plan.join_type.sql and on is None
        ):  # natural joins use the list of common names as keys
            on = left.columns.intersection(right.columns).values.tolist()

        if on is None:
            how = "CROSS"

        result_df = left.merge(
            right,
            on=on,
            how=how.lower(),
        )

        # Restore sf_types information after merging, there should be better way to do this
        result_df.sf_types.update(left.sf_types)
        result_df.sf_types.update(right.sf_types)

        if on:
            result_df = result_df.reset_index(drop=True)
            if isinstance(on, list):
                # Reorder columns for JOINS with USING clause, where Snowflake puts the key columns to the left
                reordered_cols = on + [
                    col for col in result_df.columns.tolist() if col not in on
                ]
                result_df = result_df[reordered_cols]

        common_columns = set(L_expr_to_alias.keys()).intersection(
            R_expr_to_alias.keys()
        )
        new_expr_to_alias = {
            k: v
            for k, v in {
                **L_expr_to_alias,
                **R_expr_to_alias,
            }.items()
            if k not in common_columns
        }
        expr_to_alias.update(new_expr_to_alias)

        if source_plan.join_condition:

            def outer_join(base_df):
                ret = base_df.apply(tuple, 1).isin(
                    result_df[condition][base_df.columns].apply(tuple, 1)
                )
                ret.sf_type = ColumnType(BooleanType(), True)
                return ret

            condition = calculate_expression(
                source_plan.join_condition, result_df, analyzer, expr_to_alias
            )
            sf_types = result_df.sf_types
            if "SEMI" in source_plan.join_type.sql:  # left semi
                result_df = left[outer_join(left)]
            elif "ANTI" in source_plan.join_type.sql:  # left anti
                result_df = left[~outer_join(left)]
            elif "LEFT" in source_plan.join_type.sql:  # left outer join
                # rows from LEFT that did not get matched
                unmatched_left = left[~outer_join(left)]
                unmatched_left[right.columns] = None
                result_df = pd.concat(
                    [result_df[condition], unmatched_left], ignore_index=True
                )
                for right_column in right.columns.values:
                    ct = sf_types[right_column]
                    sf_types[right_column] = ColumnType(ct.datatype, True)
            elif "RIGHT" in source_plan.join_type.sql:  # right outer join
                # rows from RIGHT that did not get matched
                unmatched_right = right[~outer_join(right)]
                unmatched_right[left.columns] = None
                result_df = pd.concat(
                    [result_df[condition], unmatched_right], ignore_index=True
                )
                for left_column in left.columns.values:
                    ct = sf_types[left_column]
                    sf_types[left_column] = ColumnType(ct.datatype, True)
            elif "OUTER" in source_plan.join_type.sql:  # full outer join
                # rows from LEFT that did not get matched
                unmatched_left = left[~outer_join(left)]
                unmatched_left[right.columns] = None
                # rows from RIGHT that did not get matched
                unmatched_right = right[~outer_join(right)]
                unmatched_right[left.columns] = None
                result_df = pd.concat(
                    [result_df[condition], unmatched_left, unmatched_right],
                    ignore_index=True,
                )
                for col_name, col_type in sf_types.items():
                    sf_types[col_name] = ColumnType(col_type.datatype, True)
            else:
                result_df = result_df[condition]
            result_df.sf_types = sf_types

        return result_df.where(result_df.notna(), None)  # Swap np.nan with None
    if isinstance(source_plan, MockFileOperation):
        return execute_file_operation(source_plan, analyzer)
    if isinstance(source_plan, SnowflakeCreateTable):
        if source_plan.column_names is not None:
            analyzer.session._conn.log_not_supported_error(
                external_feature_name="Inserting data into table by matching columns",
                internal_feature_name=type(source_plan).__name__,
                parameters_info={"source_plan.column_names": "True"},
                raise_error=NotImplementedError,
            )
        res_df = execute_mock_plan(source_plan.query)
        return entity_registry.write_table(
            source_plan.table_name, res_df, source_plan.mode
        )
    if isinstance(source_plan, UnresolvedRelation):
        entity_name = source_plan.name
        if entity_registry.is_existing_table(entity_name):
            return entity_registry.read_table(entity_name)
        elif entity_registry.is_existing_view(entity_name):
            execution_plan = entity_registry.get_review(entity_name)
            res_df = execute_mock_plan(execution_plan)
            return res_df
        else:
            db_schme_table = parse_table_name(entity_name)
            raise SnowparkSQLException(
                f"Object '{db_schme_table[0][1:-1]}.{db_schme_table[1][1:-1]}.{db_schme_table[2][1:-1]}' does not exist or not authorized."
            )
    if isinstance(source_plan, Sample):
        res_df = execute_mock_plan(source_plan.child)

        if source_plan.row_count and (
            source_plan.row_count < 0 or source_plan.row_count > 100000
        ):
            raise SnowparkSQLException(
                "parameter value out of range: size of fixed sample. Must be between 0 and 1,000,000."
            )

        return res_df.sample(
            n=None
            if source_plan.row_count is None
            else min(source_plan.row_count, len(res_df)),
            frac=source_plan.probability_fraction,
            random_state=source_plan.seed,
        )
    if isinstance(source_plan, CreateViewCommand):
        from_df = execute_mock_plan(source_plan.child, expr_to_alias)
        view_name = source_plan.name
        entity_registry.create_or_replace_view(source_plan.child, view_name)
        return from_df

    if isinstance(source_plan, TableUpdate):
        target = entity_registry.read_table(source_plan.table_name)
        ROW_ID = "row_id_" + generate_random_alphanumeric()
        target.insert(0, ROW_ID, range(len(target)))

        if source_plan.source_data:
            # Calculate cartesian product
            source = execute_mock_plan(source_plan.source_data, expr_to_alias)
            cartesian_product = target.merge(source, on=None, how="cross")
            cartesian_product.sf_types.update(target.sf_types)
            cartesian_product.sf_types.update(source.sf_types)
            intermediate = cartesian_product
        else:
            intermediate = target

        if source_plan.condition:
            # Select rows to be updated based on condition
            condition = calculate_expression(
                source_plan.condition, intermediate, analyzer, expr_to_alias
            )

            matched = target.apply(tuple, 1).isin(
                intermediate[condition][target.columns].apply(tuple, 1)
            )
            matched.sf_type = ColumnType(BooleanType(), True)
            matched_rows = target[matched]
            intermediate = intermediate[condition]
        else:
            matched_rows = target

        # Calculate multi_join
        matched_count = intermediate[target.columns].value_counts(dropna=False)[
            matched_rows.apply(tuple, 1)
        ]
        multi_joins = matched_count.where(lambda x: x > 1).count()

        # Select rows that match the condition to be updated
        rows_to_update = intermediate.drop_duplicates(
            subset=matched_rows.columns, keep="first"
        ).reset_index(  # ERROR_ON_NONDETERMINISTIC_UPDATE is by default False, pick one row to update
            drop=True
        )
        rows_to_update.sf_types = intermediate.sf_types

        # Update rows in place
        for attr, new_expr in source_plan.assignments.items():
            column_name = analyzer.analyze(attr, expr_to_alias)
            target_index = target.loc[rows_to_update[ROW_ID]].index
            new_val = calculate_expression(
                new_expr, rows_to_update, analyzer, expr_to_alias
            )
            new_val.index = target_index
            target.loc[rows_to_update[ROW_ID], column_name] = new_val

        # Delete row_id
        target = target.drop(ROW_ID, axis=1)

        # Write result back to table
        entity_registry.write_table(source_plan.table_name, target, SaveMode.OVERWRITE)
        return [Row(len(rows_to_update), multi_joins)]
    elif isinstance(source_plan, TableDelete):
        target = entity_registry.read_table(source_plan.table_name)

        if source_plan.source_data:
            # Calculate cartesian product
            source = execute_mock_plan(source_plan.source_data, expr_to_alias)
            cartesian_product = target.merge(source, on=None, how="cross")
            cartesian_product.sf_types.update(target.sf_types)
            cartesian_product.sf_types.update(source.sf_types)
            intermediate = cartesian_product
        else:
            intermediate = target

        # Select rows to keep based on condition
        if source_plan.condition:
            condition = calculate_expression(
                source_plan.condition, intermediate, analyzer, expr_to_alias
            )
            intermediate = intermediate[condition]
            matched = target.apply(tuple, 1).isin(
                intermediate[target.columns].apply(tuple, 1)
            )
            matched.sf_type = ColumnType(BooleanType(), True)
            rows_to_keep = target[~matched]
        else:
            rows_to_keep = target.head(0)

        # Write rows to keep to table registry
        entity_registry.write_table(
            source_plan.table_name, rows_to_keep, SaveMode.OVERWRITE
        )
        return [Row(len(target) - len(rows_to_keep))]
    elif isinstance(source_plan, TableMerge):
        target = entity_registry.read_table(source_plan.table_name)
        ROW_ID = "row_id_" + generate_random_alphanumeric()
        SOURCE_ROW_ID = "source_row_id_" + generate_random_alphanumeric()
        # Calculate cartesian product
        source = execute_mock_plan(source_plan.source, expr_to_alias)

        # Insert row_id and source row_id
        target.insert(0, ROW_ID, range(len(target)))
        source.insert(0, SOURCE_ROW_ID, range(len(source)))

        cartesian_product = target.merge(source, on=None, how="cross")
        cartesian_product.sf_types.update(target.sf_types)
        cartesian_product.sf_types.update(source.sf_types)
        join_condition = calculate_expression(
            source_plan.join_expr, cartesian_product, analyzer, expr_to_alias
        )
        join_result = cartesian_product[join_condition]
        join_result.sf_types = cartesian_product.sf_types

        # TODO [GA]: # ERROR_ON_NONDETERMINISTIC_MERGE is by default True, raise error if
        # (1) A target row is selected to be updated with multiple values OR
        # (2) A target row is selected to be both updated and deleted

        inserted_rows = []
        inserted_row_idx = set()  # source_row_id
        deleted_row_idx = set()
        updated_row_idx = set()
        for clause in source_plan.clauses:
            if isinstance(clause, UpdateMergeExpression):
                # Select rows to update
                if clause.condition:
                    condition = calculate_expression(
                        clause.condition, join_result, analyzer, expr_to_alias
                    )
                    rows_to_update = join_result[condition]
                else:
                    rows_to_update = join_result

                rows_to_update = rows_to_update[
                    ~rows_to_update[ROW_ID]
                    .isin(updated_row_idx.union(deleted_row_idx))
                    .values
                ]

                # Update rows in place
                for attr, new_expr in clause.assignments.items():
                    column_name = analyzer.analyze(attr, expr_to_alias)
                    target_index = target.loc[rows_to_update[ROW_ID]].index
                    new_val = calculate_expression(
                        new_expr, rows_to_update, analyzer, expr_to_alias
                    )
                    new_val.index = target_index
                    target.loc[rows_to_update[ROW_ID], column_name] = new_val

                # Update updated row id set
                for _, row in rows_to_update.iterrows():
                    updated_row_idx.add(row[ROW_ID])

            elif isinstance(clause, DeleteMergeExpression):
                # Select rows to delete
                if clause.condition:
                    condition = calculate_expression(
                        clause.condition, join_result, analyzer, expr_to_alias
                    )
                    intermediate = join_result[condition]
                else:
                    intermediate = join_result

                matched = target.apply(tuple, 1).isin(
                    intermediate[target.columns].apply(tuple, 1)
                )
                matched.sf_type = ColumnType(BooleanType(), True)

                # Update deleted row id set
                for _, row in target[matched].iterrows():
                    deleted_row_idx.add(row[ROW_ID])

                # Delete rows in place
                target = target[~matched]

            elif isinstance(clause, InsertMergeExpression):
                # calculate unmatched rows in the source
                matched = source.apply(tuple, 1).isin(
                    join_result[source.columns].apply(tuple, 1)
                )
                matched.sf_type = ColumnType(BooleanType(), True)
                unmatched_rows_in_source = source[~matched]

                # select unmatched rows that qualify the condition
                if clause.condition:
                    condition = calculate_expression(
                        clause.condition,
                        unmatched_rows_in_source,
                        analyzer,
                        expr_to_alias,
                    )
                    unmatched_rows_in_source = unmatched_rows_in_source[condition]

                # filter out the unmatched rows that have been inserted in previous clauses
                unmatched_rows_in_source = unmatched_rows_in_source[
                    ~unmatched_rows_in_source[SOURCE_ROW_ID]
                    .isin(inserted_row_idx)
                    .values
                ]

                # update inserted row idx set
                for _, row in unmatched_rows_in_source.iterrows():
                    inserted_row_idx.add(row[SOURCE_ROW_ID])

                # Calculate rows to insert
                rows_to_insert = TableEmulator(
                    [], columns=target.drop(ROW_ID, axis=1).columns
                )
                rows_to_insert.sf_types = target.sf_types
                if clause.keys:
                    # Keep track of specified columns
                    inserted_columns = set()
                    for k, v in zip(clause.keys, clause.values):
                        column_name = analyzer.analyze(k, expr_to_alias)
                        if column_name not in rows_to_insert.columns:
                            raise SnowparkSQLException(
                                f"Error: invalid identifier '{column_name}'"
                            )
                        inserted_columns.add(column_name)
                        new_val = calculate_expression(
                            v, unmatched_rows_in_source, analyzer, expr_to_alias
                        )
                        rows_to_insert[column_name] = new_val

                    # For unspecified columns, use None as default value
                    for unspecified_col in set(rows_to_insert.columns).difference(
                        inserted_columns
                    ):
                        rows_to_insert[unspecified_col].replace(
                            np.nan, None, inplace=True
                        )

                else:
                    if len(clause.values) != len(rows_to_insert.columns):
                        raise SnowparkSQLException(
                            f"Insert value list does not match column list expecting {len(rows_to_insert.columns)} but got {len(clause.values)}"
                        )
                    for col, v in zip(rows_to_insert.columns, clause.values):
                        new_val = calculate_expression(
                            v, unmatched_rows_in_source, analyzer, expr_to_alias
                        )
                        rows_to_insert[col] = new_val

                inserted_rows.append(rows_to_insert)

        # Remove inserted ROW ID column
        target = target.drop(ROW_ID, axis=1)

        # Process inserted rows
        if inserted_rows:
            res = pd.concat([target] + inserted_rows)
            res.sf_types = target.sf_types
        else:
            res = target

        # Write the result back to table
        entity_registry.write_table(source_plan.table_name, res, SaveMode.OVERWRITE)

        # Generate metadata result
        res = []
        if inserted_rows:
            res.append(len(inserted_row_idx))
        if updated_row_idx:
            res.append(len(updated_row_idx))
        if deleted_row_idx:
            res.append(len(deleted_row_idx))

        return [Row(*res)]

    analyzer.session._conn.log_not_supported_error(
        external_feature_name=f"Mocking SnowflakePlan {type(source_plan).__name__}",
        internal_feature_name=type(source_plan).__name__,
        raise_error=NotImplementedError,
    )


def describe(plan: MockExecutionPlan) -> List[Attribute]:
    result = execute_mock_plan(plan)
    ret = []
    for c in result.columns:
        # Raising an exception here will cause infinite recursion
        if isinstance(result[c].sf_type.datatype, NullType):
            ret.append(
                Attribute(
                    result[c].name if result[c].name else "NULL", StringType(), True
                )
            )
        else:
            data_type = result[c].sf_type.datatype
            if isinstance(data_type, (ByteType, ShortType, IntegerType)):
                data_type = LongType()
            elif isinstance(data_type, FloatType):
                data_type = DoubleType()
            elif (
                isinstance(data_type, DecimalType)
                and data_type.precision == 38
                and data_type.scale == 0
            ):
                data_type = LongType()
            elif isinstance(data_type, StringType):
                data_type.length = (
                    StringType._MAX_LENGTH
                    if data_type.length is None
                    else data_type.length
                )

            ret.append(
                Attribute(
                    quote_name(result[c].name.strip()),
                    data_type,
                    result[c].sf_type.nullable,
                )
            )
    return ret


def calculate_expression(
    exp: Expression,
    input_data: Union[TableEmulator, ColumnEmulator],
    analyzer: "MockAnalyzer",
    expr_to_alias: Dict[str, str],
    *,
    keep_literal: bool = False,
) -> ColumnEmulator:
    """
    Returns the calculated expression evaluated based on input table/column
    setting keep_literal to true returns Python datatype
    setting keep_literal to false returns a ColumnEmulator wrapping the Python datatype of a Literal
    """
    import numpy as np

    if isinstance(exp, Attribute):
        try:
            return input_data[expr_to_alias.get(exp.expr_id, exp.name)]
        except KeyError:
            # expr_id maps to the projected name, but input_data might still have the exp.name
            # dealing with the KeyError here, this happens in case df.union(df)
            # TODO: check SNOW-831880 for more context
            return input_data[exp.name]
    if isinstance(exp, (UnresolvedAttribute, Attribute)):
        if exp.is_sql_text:
            analyzer.session._conn.log_not_supported_error(
                external_feature_name="SQL Text Expression",
                internal_feature_name=type(exp).__name__,
                parameters_info={"exp.is_sql_text": str(exp.is_sql_text)},
                raise_error=NotImplementedError,
            )
        try:
            return input_data[exp.name]
        except KeyError:
            raise SnowparkSQLException(f"[Local Testing] invalid identifier {exp.name}")
    if isinstance(exp, (UnresolvedAlias, Alias)):
        return calculate_expression(exp.child, input_data, analyzer, expr_to_alias)
    if isinstance(exp, FunctionExpression):
        return handle_function_expression(exp, input_data, analyzer, expr_to_alias)
    if isinstance(exp, ListAgg):
        lhs = calculate_expression(exp.col, input_data, analyzer, expr_to_alias)
        lhs.sf_type = ColumnType(StringType(), exp.col.nullable)
        return _MOCK_FUNCTION_IMPLEMENTATION_MAP["listagg"](
            lhs,
            is_distinct=exp.is_distinct,
            delimiter=exp.delimiter,
        )
    if isinstance(exp, IsNull):
        child_column = calculate_expression(
            exp.child, input_data, analyzer, expr_to_alias
        )
        return ColumnEmulator(
            data=[bool(data is None) for data in child_column],
            sf_type=ColumnType(BooleanType(), True),
        )
    if isinstance(exp, IsNotNull):
        child_column = calculate_expression(
            exp.child, input_data, analyzer, expr_to_alias
        )
        return ColumnEmulator(
            data=[bool(data is not None) for data in child_column],
            sf_type=ColumnType(BooleanType(), True),
        )
    if isinstance(exp, IsNaN):
        child_column = calculate_expression(
            exp.child, input_data, analyzer, expr_to_alias
        )
        res = []
        for data in child_column:
            try:
                res.append(math.isnan(data))
            except TypeError:
                res.append(False)
        return ColumnEmulator(
            data=res, dtype=object, sf_type=ColumnType(BooleanType(), True)
        )
    if isinstance(exp, Not):
        child_column = calculate_expression(
            exp.child, input_data, analyzer, expr_to_alias
        ).astype(bool)
        return ~child_column
    if isinstance(exp, UnresolvedAttribute):
        return analyzer.analyze(exp, expr_to_alias)
    if isinstance(exp, Literal):
        if not keep_literal:
            if isinstance(exp.datatype, StringType):
                # in live session, literal of string type will have size auto inferred
                exp.datatype = StringType(len(exp.value))
            res = ColumnEmulator(
                data=[exp.value for _ in range(len(input_data))],
                sf_type=ColumnType(exp.datatype, False),
                dtype=object,
            )
            res.index = input_data.index
            return res
        return exp.value
    if isinstance(exp, BinaryExpression):
        left = fix_drift_between_column_sf_type_and_dtype(
            calculate_expression(exp.left, input_data, analyzer, expr_to_alias)
        )
        right = fix_drift_between_column_sf_type_and_dtype(
            calculate_expression(exp.right, input_data, analyzer, expr_to_alias)
        )
        # TODO: Address mixed type calculation here. For instance Snowflake allows to add a date to a number, but
        #  pandas doesn't allow. Type coercion will address it.
        if isinstance(exp, Multiply):
            new_column = left * right
        elif isinstance(exp, Divide):
            new_column = left / right
        elif isinstance(exp, Add):
            new_column = left + right
        elif isinstance(exp, Subtract):
            new_column = left - right
        elif isinstance(exp, Remainder):
            new_column = left % right
        elif isinstance(exp, Pow):
            new_column = left**right
        elif isinstance(exp, EqualTo):
            new_column = left == right
            if left.hasnans and right.hasnans:
                new_column[
                    left.apply(lambda x: x is None) & right.apply(lambda x: x is None)
                ] = True
                new_column[
                    left.apply(lambda x: x is not None and np.isnan(x))
                    & right.apply(lambda x: x is not None and np.isnan(x))
                ] = True
                # NaN == NaN evaluates to False in pandas, but True in Snowflake
                new_column[new_column.isna() | new_column.isnull()] = False
        elif isinstance(exp, NotEqualTo):
            new_column = left != right
        elif isinstance(exp, GreaterThanOrEqual):
            new_column = left >= right
        elif isinstance(exp, GreaterThan):
            new_column = left > right
        elif isinstance(exp, LessThanOrEqual):
            new_column = left <= right
        elif isinstance(exp, LessThan):
            new_column = left < right
        elif isinstance(exp, And):
            new_column = (
                (left & right)
                if isinstance(input_data, TableEmulator) or not input_data
                else (left & right) & input_data
            )
        elif isinstance(exp, Or):
            new_column = (
                (left | right)
                if isinstance(input_data, TableEmulator) or not input_data
                else (left | right) & input_data
            )
        elif isinstance(exp, EqualNullSafe):
            either_isna = left.isna() | right.isna() | left.isnull() | right.isnull()
            both_isna = (left.isna() & right.isna()) | (left.isnull() & right.isnull())
            new_column = ColumnEmulator(
                [False] * len(left),
                dtype=bool,
                sf_type=ColumnType(BooleanType(), False),
            )
            new_column[either_isna] = False
            new_column[~either_isna] = left[~either_isna] == right[~either_isna]
            new_column[both_isna] = True
        elif isinstance(exp, BitwiseOr):
            new_column = left | right
        elif isinstance(exp, BitwiseXor):
            new_column = left ^ right
        elif isinstance(exp, BitwiseAnd):
            new_column = left & right
        else:
            analyzer.session._conn.log_not_supported_error(
                external_feature_name=f"Binary Expression {type(exp).__name__}",
                internal_feature_name=type(exp).__name__,
                raise_error=NotImplementedError,
            )
        return new_column
    if isinstance(exp, UnaryMinus):
        res = calculate_expression(exp.child, input_data, analyzer, expr_to_alias)
        return -res
    if isinstance(exp, RegExp):
        lhs = calculate_expression(exp.expr, input_data, analyzer, expr_to_alias)
        raw_pattern = calculate_expression(
            exp.pattern, input_data, analyzer, expr_to_alias
        )
        arguments = TableEmulator({"LHS": lhs, "PATTERN": raw_pattern})

        def _match_pattern(row) -> bool:
            input_str = row["LHS"]
            raw_pattern = row["PATTERN"]
            _pattern = (
                f"^{raw_pattern}" if not raw_pattern.startswith("^") else raw_pattern
            )
            _pattern = f"{_pattern}$" if not _pattern.endswith("$") else _pattern

            try:
                re.compile(_pattern)
            except re.error:
                raise SnowparkSQLException(f"Invalid regular expression {raw_pattern}")

            return bool(re.match(_pattern, input_str))

        result = arguments.apply(_match_pattern, axis=1)
        result.sf_type = ColumnType(BooleanType(), True)
        return result
    if isinstance(exp, Like):
        lhs = calculate_expression(exp.expr, input_data, analyzer, expr_to_alias)
        pattern = convert_wildcard_to_regex(
            str(
                calculate_expression(exp.pattern, input_data, analyzer, expr_to_alias)[
                    0
                ]
            )
        )
        result = lhs.str.match(pattern)
        result.sf_type = ColumnType(BooleanType(), True)
        return result
    if isinstance(exp, InExpression):
        lhs = calculate_expression(exp.columns, input_data, analyzer, expr_to_alias)
        res = ColumnEmulator([False] * len(lhs), dtype=object)
        res.sf_type = ColumnType(BooleanType(), True)
        for val in exp.values:
            rhs = calculate_expression(val, input_data, analyzer, expr_to_alias)
            if isinstance(lhs, ColumnEmulator):
                if isinstance(rhs, ColumnEmulator):
                    res = res | lhs.isin(rhs)
                elif isinstance(rhs, TableEmulator):
                    res = res | lhs.isin(rhs.iloc[:, 0])
                else:
                    analyzer.session._conn.log_not_supported_error(
                        external_feature_name=f"IN expression with type {type(rhs).__name__} on the right",
                        internal_feature_name=type(exp).__name__,
                        parameters_info={"rhs": type(rhs).__name__},
                        raise_error=NotImplementedError,
                    )
            else:
                exists = lhs.apply(tuple, 1).isin(rhs.apply(tuple, 1))
                exists.sf_type = ColumnType(BooleanType(), False)
                res = res | exists
        return res
    if isinstance(exp, ScalarSubquery):
        return execute_mock_plan(exp.plan, expr_to_alias)
    if isinstance(exp, MultipleExpression):
        res = TableEmulator()
        for e in exp.expressions:
            res[analyzer.analyze(e, expr_to_alias)] = calculate_expression(
                e, input_data, analyzer, expr_to_alias
            )
        return res
    if isinstance(exp, Cast):
        column = calculate_expression(exp.child, input_data, analyzer, expr_to_alias)
        if isinstance(exp.to, DateType):
            return _MOCK_FUNCTION_IMPLEMENTATION_MAP["to_date"](
                column, try_cast=exp.try_
            )
        elif isinstance(exp.to, TimeType):
            return _MOCK_FUNCTION_IMPLEMENTATION_MAP["to_time"](
                column, try_cast=exp.try_
            )
        elif isinstance(exp.to, TimestampType):
            return _MOCK_FUNCTION_IMPLEMENTATION_MAP["to_timestamp"](
                column, try_cast=exp.try_
            )
        elif isinstance(exp.to, DecimalType):
            return _MOCK_FUNCTION_IMPLEMENTATION_MAP["to_decimal"](
                column,
                precision=exp.to.precision,
                scale=exp.to.scale,
                try_cast=exp.try_,
            )
        elif isinstance(exp.to, IntegerType):
            res = _MOCK_FUNCTION_IMPLEMENTATION_MAP["to_decimal"](
                column, try_cast=exp.try_
            )
            res.set_sf_type(ColumnType(IntegerType(), nullable=column.sf_type.nullable))
            return res
        elif isinstance(exp.to, BinaryType):
            return _MOCK_FUNCTION_IMPLEMENTATION_MAP["to_binary"](
                column, try_cast=exp.try_
            )
        elif isinstance(exp.to, StringType):
            return _MOCK_FUNCTION_IMPLEMENTATION_MAP["to_char"](
                column, try_cast=exp.try_
            )
        elif isinstance(exp.to, DoubleType):
            return _MOCK_FUNCTION_IMPLEMENTATION_MAP["to_double"](
                column, try_cast=exp.try_
            )
        elif isinstance(exp.to, MapType):
            return _MOCK_FUNCTION_IMPLEMENTATION_MAP["to_object"](column)
        elif isinstance(exp.to, ArrayType):
            return _MOCK_FUNCTION_IMPLEMENTATION_MAP["to_array"](column)
        elif isinstance(exp.to, VariantType):
            return _MOCK_FUNCTION_IMPLEMENTATION_MAP["to_variant"](column)
        else:
            analyzer.session._conn.log_not_supported_error(
                external_feature_name=f"Cast to {type(exp.to).__name__}",
                internal_feature_name=type(exp).__name__,
                parameters_info={"exp.to": type(exp.to).__name__},
                raise_error=NotImplementedError,
            )
    if isinstance(exp, CaseWhen):
        remaining = input_data
        output_data = ColumnEmulator([None] * len(input_data))
        for case in exp.branches:
            if len(remaining) == 0:
                break
            condition = calculate_expression(
                case[0], input_data, analyzer, expr_to_alias
            )
            value = calculate_expression(case[1], input_data, analyzer, expr_to_alias)

            true_index = remaining[condition].index
            output_data[true_index] = value[true_index]
            remaining = remaining[~remaining.index.isin(true_index)]

            if output_data.sf_type:
                if (
                    not isinstance(output_data.sf_type.datatype, NullType)
                    and output_data.sf_type != value.sf_type
                ):
                    raise SnowparkSQLException(
                        f"CaseWhen expressions have conflicting data types: {output_data.sf_type} != {value.sf_type}"
                    )
            else:
                output_data.sf_type = value.sf_type

        if len(remaining) > 0 and exp.else_value:
            value = calculate_expression(
                exp.else_value, remaining, analyzer, expr_to_alias
            )
            output_data[remaining.index] = value[remaining.index]
            if output_data.sf_type:
                if (
                    not isinstance(output_data.sf_type.datatype, NullType)
                    and output_data.sf_type.datatype != value.sf_type.datatype
                ):
                    raise SnowparkSQLException(
                        f"CaseWhen expressions have conflicting data types: {output_data.sf_type.datatype} != {value.sf_type.datatype}"
                    )
            else:
                output_data.sf_type = value.sf_type
        return output_data
    if isinstance(exp, WindowExpression):
        window_function = exp.window_function
        window_spec = exp.window_spec

        # Process order by clause
        if window_spec.order_spec:
            res = handle_order_by_clause(
                window_spec.order_spec, input_data, analyzer, expr_to_alias
            )
        elif is_rank_related_window_function(window_function):
            raise SnowparkSQLException(
                f"Window function type [{str(window_function)}] requires ORDER BY in window specification"
            )
        else:
            res = input_data

        res_index = res.index  # List of row indexes of the result

        # Process partition_by clause
        if window_spec.partition_spec:
            res = res.groupby(
                [exp.name for exp in window_spec.partition_spec],
                sort=False,
                as_index=False,
            )
            res_index = []
            for r in res:
                res_index += list(r[1].index)

        # Process window frame specification
        # Reference: https://docs.snowflake.com/en/sql-reference/functions-analytic#window-frame-usage-notes
        if not window_spec.frame_spec or not isinstance(
            window_spec.frame_spec, SpecifiedWindowFrame
        ):
            if not is_rank_related_window_function(window_function):
                windows = handle_range_frame_indexing(
                    window_spec.order_spec,
                    res_index,
                    res,
                    analyzer,
                    expr_to_alias,
                    True,
                    False,
                )
            else:
                indexer = EntireWindowIndexer()
                res = res.rolling(indexer)
                windows = [input_data.loc[w.index] for w in res]

        elif isinstance(window_spec.frame_spec.frame_type, RowFrame):
            indexer = RowFrameIndexer(frame_spec=window_spec.frame_spec)
            res = res.rolling(indexer)
            windows = [w for w in res]

        elif isinstance(window_spec.frame_spec.frame_type, RangeFrame):
            upper = window_spec.frame_spec.upper
            lower = window_spec.frame_spec.lower

            if isinstance(upper, Literal) or isinstance(lower, Literal):
                analyzer.session._conn.log_not_supported_error(
                    external_feature_name="Range for sliding window frames",
                    internal_feature_name=type(exp).__name__,
                    parameters_info={
                        "window_spec.frame_spec.frame_type": type(
                            window_spec.frame_spec.frame_type
                        ).__name__,
                        "upper": type(upper).__name__,
                        "lower": type(lower).__name__,
                    },
                    raise_error=SnowparkSQLException,
                )

            windows = handle_range_frame_indexing(
                window_spec.order_spec,
                res_index,
                res,
                analyzer,
                expr_to_alias,
                isinstance(lower, UnboundedPreceding),
                isinstance(upper, UnboundedFollowing),
            )
        # compute window function:
        if isinstance(window_function, (FunctionExpression,)):
            res_cols = []
            for current_row, w in zip(res_index, windows):
                res_cols.append(
                    handle_function_expression(
                        window_function, w, analyzer, expr_to_alias, current_row
                    )
                )
            res_col = pd.concat(res_cols)
            res_col.index = res_index
            if res_cols:
                res_col.set_sf_type(res_cols[0].sf_type)
            else:
                res_col.set_sf_type(ColumnType(NullType(), True))
            return res_col.sort_index()
        elif isinstance(window_function, (Lead, Lag)):
            calculated_sf_type = None
            offset = window_function.offset * (
                1 if isinstance(window_function, Lead) else -1
            )
            ignore_nulls = window_function.ignore_nulls
            res_cols = []
            for current_row, w in zip(res_index, windows):
                row_idx = list(w.index).index(
                    current_row
                )  # the row's 0-base index in the window
                offset_idx = row_idx + offset
                if offset_idx < 0 or offset_idx >= len(w):
                    sub_window_res = calculate_expression(
                        window_function.default,
                        w,
                        analyzer,
                        expr_to_alias,
                    )
                    if not calculated_sf_type:
                        calculated_sf_type = sub_window_res.sf_type
                    elif calculated_sf_type.datatype != sub_window_res.sf_type.datatype:
                        if isinstance(calculated_sf_type.datatype, NullType):
                            calculated_sf_type = sub_window_res.sf_type
                        # the result calculated upon a windows can be None, this is still valid and we can keep
                        # the calculation
                        elif not isinstance(sub_window_res.sf_type.datatype, NullType):
                            analyzer.session._conn.log_not_supported_error(
                                external_feature_name=f"Coercion of detected type"
                                f" {type(calculated_sf_type.datatype).__name__}"
                                f" and type {type(sub_window_res.sf_type.datatype).__name__}",
                                internal_feature_name=type(exp).__name__,
                                parameters_info={
                                    "window_function": type(window_function).__name__,
                                    "sub_window_res.sf_type.datatype": str(
                                        type(sub_window_res.sf_type.datatype).__name__
                                    ),
                                    "calculated_sf_type.datatype": str(
                                        type(calculated_sf_type.datatype).__name__
                                    ),
                                },
                                raise_error=SnowparkSQLException,
                            )
                    res_cols.append(sub_window_res.iloc[0])
                elif not ignore_nulls or offset == 0:
                    sub_window_res = calculate_expression(
                        window_function.expr,
                        w.iloc[[offset_idx]],
                        analyzer,
                        expr_to_alias,
                    )
                    # we use the whole frame to calculate the type
                    cur_windows_sf_type = calculate_expression(
                        window_function.expr,
                        w,
                        analyzer,
                        expr_to_alias,
                    ).sf_type
                    if not calculated_sf_type:
                        calculated_sf_type = cur_windows_sf_type
                    elif calculated_sf_type != cur_windows_sf_type and (
                        not (
                            isinstance(calculated_sf_type.datatype, StringType)
                            and isinstance(cur_windows_sf_type.datatype, StringType)
                        )
                    ):
                        if isinstance(calculated_sf_type.datatype, NullType):
                            calculated_sf_type = sub_window_res.sf_type
                        # the result calculated upon a windows can be None, this is still valid and we can keep
                        # the calculation
                        elif not isinstance(sub_window_res.sf_type.datatype, NullType):
                            analyzer.session._conn.log_not_supported_error(
                                external_feature_name=f"Coercion of detected type"
                                f" {type(calculated_sf_type.datatype).__name__}"
                                f" and type {type(sub_window_res.sf_type.datatype).__name__}",
                                internal_feature_name=type(exp).__name__,
                                parameters_info={
                                    "window_function": type(window_function).__name__,
                                    "sub_window_res.sf_type.datatype": type(
                                        sub_window_res.sf_type.datatype
                                    ).__name__,
                                    "calculated_sf_type.datatype": type(
                                        calculated_sf_type.datatype
                                    ).__name__,
                                },
                                raise_error=SnowparkSQLException,
                            )
                    res_cols.append(sub_window_res.iloc[0])
                else:
                    # skip rows where expr is NULL
                    delta = 1 if offset > 0 else -1
                    cur_idx = row_idx + delta
                    cur_count = 0
                    while 0 <= cur_idx < len(w):
                        target_expr = calculate_expression(
                            window_function.expr,
                            w.iloc[[cur_idx]],
                            analyzer,
                            expr_to_alias,
                        ).iloc[0]
                        if target_expr is not None:
                            cur_count += 1
                            if cur_count == abs(offset):
                                break
                        cur_idx += delta
                    if cur_idx < 0 or cur_idx >= len(w):
                        res_cols.append(
                            calculate_expression(
                                window_function.default,
                                w,
                                analyzer,
                                expr_to_alias,
                            ).iloc[0]
                        )
                    else:
                        res_cols.append(target_expr)
            res_col = ColumnEmulator(
                data=res_cols, dtype=object
            )  # dtype=object prevents implicit converting None to Nan
            res_col.index = res_index
            res_col.sf_type = (
                calculated_sf_type
                if calculated_sf_type
                else ColumnType(NullType(), True)
            )
            return res_col.sort_index()
        elif isinstance(window_function, FirstValue):
            ignore_nulls = window_function.ignore_nulls
            res_cols = []
            for w in windows:
                if not ignore_nulls:
                    res_cols.append(
                        calculate_expression(
                            window_function.expr,
                            w.iloc[[0]],
                            analyzer,
                            expr_to_alias,
                        ).iloc[0]
                    )
                else:
                    for cur_idx in range(len(w)):
                        target_expr = calculate_expression(
                            window_function.expr,
                            w.iloc[[cur_idx]],
                            analyzer,
                            expr_to_alias,
                        ).iloc[0]
                        if target_expr is not None:
                            res_cols.append(target_expr)
                            break
                    else:
                        res_cols.append(None)
            res_col = ColumnEmulator(
                data=res_cols,
                dtype=object,
                sf_type=calculate_expression(
                    window_function.expr,
                    input_data,
                    analyzer,
                    expr_to_alias,
                ).sf_type,
            )  # dtype=object prevents implicit converting None to Nan
            res_col.index = res_index
            return res_col.sort_index()
        elif isinstance(window_function, LastValue):
            ignore_nulls = window_function.ignore_nulls
            res_cols = []
            for w in windows:
                if not ignore_nulls:
                    res_cols.append(
                        calculate_expression(
                            window_function.expr,
                            w.iloc[[len(w) - 1]],
                            analyzer,
                            expr_to_alias,
                        ).iloc[0]
                    )
                else:
                    for cur_idx in range(len(w) - 1, -1, -1):
                        target_expr = calculate_expression(
                            window_function.expr,
                            w.iloc[[cur_idx]],
                            analyzer,
                            expr_to_alias,
                        ).iloc[0]
                        if target_expr is not None:
                            res_cols.append(target_expr)
                            break
                    else:
                        res_cols.append(None)
            res_col = ColumnEmulator(
                data=res_cols,
                dtype=object,
                sf_type=calculate_expression(
                    window_function.expr,
                    windows[0],
                    analyzer,
                    expr_to_alias,
                ).sf_type,
            )  # dtype=object prevents implicit converting None to Nan
            res_col.index = res_index
            return res_col.sort_index()
        else:
            analyzer.session._conn.log_not_supported_error(
                external_feature_name=f"Window Function {type(window_function).__name__}",
                internal_feature_name=type(exp).__name__,
                parameters_info={"window_function": type(window_function).__name__},
                raise_error=NotImplementedError,
            )
    elif isinstance(exp, SubfieldString):
        col = calculate_expression(exp.child, input_data, analyzer, expr_to_alias)
        field = str(exp.field)
        # in snowflake, two consecutive single quotes means escaping single quote
        field = field.replace("''", "'")
        col._null_rows_idxs = [
            index
            for index in range(len(col))
            if col[index] is not None
            and field in col[index]
            and col[index][field] is None
        ]
        res = col.apply(lambda x: None if x is None or field not in x else x[field])
        res.set_sf_type(ColumnType(VariantType(), col.sf_type.nullable))
        return res
    elif isinstance(exp, SubfieldInt):
        col = calculate_expression(exp.child, input_data, analyzer, expr_to_alias)
        res = col.apply(lambda x: None if x is None else x[exp.field])
        res.set_sf_type(ColumnType(VariantType(), col.sf_type.nullable))
        return res
<<<<<<< HEAD
    elif isinstance(exp, SnowflakeUDF):
        return handle_udf_expression(exp, input_data, analyzer, expr_to_alias)
    raise NotImplementedError(
        f"[Local Testing] Mocking Expression {type(exp).__name__} is not implemented."
=======

    analyzer.session._conn.log_not_supported_error(
        external_feature_name=f"Mocking Expression {type(exp).__name__}",
        internal_feature_name=type(exp).__name__,
        raise_error=NotImplementedError,
>>>>>>> cf814fe6
    )


def execute_file_operation(source_plan: MockFileOperation, analyzer: "MockAnalyzer"):
    if source_plan.operator == MockFileOperation.Operator.PUT:
        return mock_file_operation.put(
            source_plan.local_file_name, source_plan.stage_location
        )
    if source_plan.operator == MockFileOperation.Operator.READ_FILE:
        return mock_file_operation.read_file(
            source_plan.stage_location,
            source_plan.format,
            source_plan.schema,
            analyzer,
            source_plan.options,
        )
    analyzer.session._conn.log_not_supported_error(
        external_feature_name=f"File operation {source_plan.operator.value}"
    )<|MERGE_RESOLUTION|>--- conflicted
+++ resolved
@@ -1982,18 +1982,12 @@
         res = col.apply(lambda x: None if x is None else x[exp.field])
         res.set_sf_type(ColumnType(VariantType(), col.sf_type.nullable))
         return res
-<<<<<<< HEAD
     elif isinstance(exp, SnowflakeUDF):
         return handle_udf_expression(exp, input_data, analyzer, expr_to_alias)
-    raise NotImplementedError(
-        f"[Local Testing] Mocking Expression {type(exp).__name__} is not implemented."
-=======
-
     analyzer.session._conn.log_not_supported_error(
         external_feature_name=f"Mocking Expression {type(exp).__name__}",
         internal_feature_name=type(exp).__name__,
         raise_error=NotImplementedError,
->>>>>>> cf814fe6
     )
 
 

--- conflicted
+++ resolved
@@ -46,17 +46,14 @@
 from snowflake.snowpark.mock.snowflake_data_type import TableEmulator
 from snowflake.snowpark.mock.util import parse_table_name
 from snowflake.snowpark.row import Row
-<<<<<<< HEAD
-from snowflake.snowpark.types import DecimalType
-=======
 from snowflake.snowpark.types import (
     ArrayType,
     DecimalType,
     MapType,
     VariantType,
+    DecimalType,
     _IntegralType,
 )
->>>>>>> bff4206c
 
 logger = getLogger(__name__)
 

#
# Copyright (c) 2012-2025 Snowflake Computing Inc. All rights reserved.
#
import csv
import glob
import json
import os
import platform
import re
import shutil
import tempfile
import uuid
from collections import defaultdict
from functools import partial
from logging import getLogger
from typing import IO, TYPE_CHECKING, Dict, List, Tuple

from snowflake.snowpark._internal.analyzer.expression import Attribute
from snowflake.snowpark._internal.type_utils import infer_type
from snowflake.snowpark._internal.utils import (
    quote_name,
    unwrap_stage_location_single_quote,
)
from snowflake.snowpark.mock._functions import mock_to_char
from snowflake.snowpark.mock._options import pandas as pd
from snowflake.snowpark.mock._snowflake_data_type import (
    ColumnEmulator,
    ColumnType,
    TableEmulator,
)
from snowflake.snowpark.mock._snowflake_to_pandas_converter import CONVERT_MAP
from snowflake.snowpark.mock._util import convert_snowflake_datetime_format
from snowflake.snowpark.mock.exceptions import SnowparkLocalTestingException
from snowflake.snowpark.types import (
    DecimalType,
    StringType,
    VariantType,
    TimestampType,
    DateType,
    TimeType,
)

if TYPE_CHECKING:
    from snowflake.snowpark.mock._analyzer import MockAnalyzer
    from snowflake.snowpark.mock._connection import MockServerConnection

_logger = getLogger(__name__)

DEFAULT_TIMESTAMP_FORMAT = "YYYY-MM-DD HH24:MI:SS"
DEFAULT_DATE_FORMAT = "YYYY-MM-DD"
DEFAULT_TIME_FORMAT = "HH24:MI:SS"

PUT_RESULT_KEYS = [
    "source",
    "target",
    "source_size",
    "target_size",
    "source_compression",
    "target_compression",
    "status",
    "message",
]


GET_RESULT_KEYS = [
    "file",
    "size",
    "status",
    "message",
]

# option support map
# top level:
#   key: file format name
#   value: dict of supported option
# child level:
#   key: option name
#   value (two categories):
#     - tuple, enum of valid option values in the string form
#     - None, users set the value
SUPPORT_READ_OPTIONS = {
    "csv": {
        "SKIP_HEADER": None,
        "SKIP_BLANK_LINES": None,
        "FIELD_DELIMITER": None,
        "FIELD_OPTIONALLY_ENCLOSED_BY": None,
        "INFER_SCHEMA": ("FALSE",),
        "PARSE_HEADER": ("TRUE", "FALSE"),
        "PURGE": ("TRUE", "FALSE"),
        "COMPRESSION": ("AUTO", "NONE"),
        "PATTERN": None,
        "ENCODING": ("UTF8", "UTF-8"),
        "NULL_IF": None,
<<<<<<< HEAD
        "DATE_FORMAT": None,
        "TIMESTAMP_FORMAT": None,
        "TIME_FORMAT": None,
=======
>>>>>>> 9e77e9ad
    },
    "json": {
        "INFER_SCHEMA": ("TRUE", "FALSE"),
        "FILE_EXTENSION": None,
        "PURGE": ("TRUE", "FALSE"),
        "COMPRESSION": ("AUTO", "NONE"),
        "PATTERN": None,
        "ENCODING": ("UTF8", "UTF-8"),
    },
    # TODO: Support avro, xml, parquet, orc in local test.
    "avro": {},
    "xml": {},
    "parquet": {},
    "orc": {},
}


RAISE_ERROR_ON_UNSUPPORTED_READ_OPTIONS = True


def extract_stage_name_and_prefix(stage_location: str) -> Tuple[str, str]:
    """
    extract the stage name and dir path in the stage_location
    inspired by utils.get_stage_file_prefix_length

    currently we don't support fully qualified namespace stage
    TODO: https://snowflakecomputing.atlassian.net/browse/SNOW-1235144 for fully qualified namespace support
    """
    normalized = unwrap_stage_location_single_quote(stage_location)
    if not normalized.endswith("/"):
        normalized = f"{normalized}/"

    normalized = normalized[1:]  # remove the beginning '@'

    if normalized.startswith("~/"):
        return "~", normalized[3:]  # skip '/'

    is_quoted = False
    stage_name_start_idx, stage_name_end_idx = 0, None
    prefix_start_idx = None

    if normalized[0] == '"':
        stage_name_start_idx = 1
        for i, c in enumerate(normalized):
            if c == '"':
                is_quoted = (
                    not is_quoted
                )  # this handles escaping consecutive double quotes
            elif c == "/" and not is_quoted:
                # all chars prior to ith char is part of the stage name
                stage_name_end_idx = i - 1
                prefix_start_idx = i + 1
                break

        if not stage_name_end_idx:
            raise SnowparkLocalTestingException(
                f"Invalid stage_location {stage_location}."
            )
    else:
        stage_name_end_idx = normalized.find("/")
        prefix_start_idx = stage_name_end_idx + 1
    stage_name = normalized[stage_name_start_idx:stage_name_end_idx]
    dir_path = normalized[prefix_start_idx:-1]  # remove the first and last '/'

    if platform.system() == "Windows":
        # On Windows the separator is \\, we convert non-quoted '/' to '\\'
        # so that dirs can be created on windows
        def replace_dir_separator(input):
            idx, in_quote, output = 0, False, ""
            while idx < len(input):
                to_append_char = input[idx]
                if input[idx] == '"':
                    in_quote = not in_quote
                elif input[idx] == "/" and not in_quote:
                    to_append_char = os.sep
                output += to_append_char
                idx += 1
            return output

        dir_path = replace_dir_separator(dir_path)

    return stage_name, dir_path


def copy_files_and_dirs(src, dst):
    if os.path.isdir(src):
        shutil.copytree(src, dst)
    else:
        shutil.copy(src, dst)


class StageEntity:
    def __init__(
        self, root_dir_path: str, stage_name: str, conn: "MockServerConnection"
    ) -> None:
        self._stage_name = stage_name
        # stage name might contain special chars which can not be used as dir name
        # so we generate uuid as name
        self._dir_name = str(uuid.uuid4())
        self._working_directory = os.path.join(root_dir_path, self._dir_name)

        if os.path.exists(self._working_directory):
            shutil.rmtree(self._working_directory)

        os.mkdir(self._working_directory)
        self._conn = conn

    def put_file(
        self, local_file_name: str, stage_prefix: str, overwrite: bool = False
    ) -> TableEmulator:
        local_file_name = local_file_name[
            len("`file://") : -1
        ]  # skip normalized prefix "`file://" (be aware of the 0th backtick) and tailing backtick suffix
        # glob supports wildcard '?' and '*' searching
        list_of_files = glob.glob(local_file_name)
        result_df = TableEmulator(
            columns=PUT_RESULT_KEYS,
            sf_types={
                "source": ColumnType(StringType(), True),
                "target": ColumnType(StringType(), True),
                "source_size": ColumnType(DecimalType(10, 0), True),
                "target_size": ColumnType(DecimalType(10, 0), True),
                "source_compression": ColumnType(StringType(), True),
                "target_compression": ColumnType(StringType(), True),
                "status": ColumnType(StringType(), True),
                "message": ColumnType(StringType(), True),
            },
            dtype=object,
        )

        if not list_of_files:
            raise SnowparkLocalTestingException(
                f"File doesn't exist: {local_file_name}"
            )

        for local_file_name in list_of_files:

            file_name = os.path.basename(local_file_name)
            stage_target_dir_path = os.path.join(self._working_directory, stage_prefix)
            target_local_file_path = os.path.join(stage_target_dir_path, file_name)

            if os.path.exists(stage_target_dir_path) and os.path.isfile(
                stage_target_dir_path
            ):
                # we do not support file and folder sharing the same name under a dir in local testing
                # this is supported in snowflake.
                # Adding suffix to file is one potential solution to local testing, but it doesn't work
                # well for udf/sproc import cases.
                # check https://snowflakecomputing.atlassian.net/browse/SNOW-1254908 for more context
                self._conn.log_not_supported_error(
                    error_message="The target directory cannot have the same name as a file in the directory.",
                    internal_feature_name="StageEntity.put_file",
                    parameters_info={
                        "details": "Conflict names between file and directory"
                    },
                    raise_error=NotImplementedError,
                )

            if not os.path.exists(stage_target_dir_path):
                try:
                    os.makedirs(stage_target_dir_path)
                except BaseException:
                    self._conn.log_not_supported_error(
                        error_message=f"Unable to created directory {stage_target_dir_path} on the local file system. This could be caused by system limitations",
                        internal_feature_name="StageEntity.put_file",
                        parameters_info={"platform": platform.system()},
                        raise_error=NotImplementedError,
                    )

            if os.path.isfile(target_local_file_path) and not overwrite:
                status = "SKIPPED"
            else:
                copy_files_and_dirs(local_file_name, target_local_file_path)
                status = "UPLOADED"

            file_size = os.path.getsize(local_file_name)

            values = [
                file_name,
                file_name,
                file_size,
                file_size,
                "NONE",
                "NONE",
                status,
                "",
            ]
            result_df.loc[len(result_df)] = dict(zip(PUT_RESULT_KEYS, values))
        return result_df

    def upload_stream(
        self,
        input_stream: IO[bytes],
        stage_prefix: str,
        file_name: str,
        overwrite: bool = False,
    ) -> Dict:
        stage_target_dir_path = os.path.join(self._working_directory, stage_prefix)
        target_local_file_path = os.path.join(stage_target_dir_path, file_name)

        if os.path.exists(stage_target_dir_path) and os.path.isfile(
            stage_target_dir_path
        ):
            # we do not support file and folder sharing the same name under a dir in local testing
            # this is supported in snowflake.
            # Adding suffix to file is one potential solution to local testing, but it doesn't work
            # well for udf/sproc import cases.
            # check https://snowflakecomputing.atlassian.net/browse/SNOW-1254908 for more context
            self._conn.log_not_supported_error(
                error_message="The target directory cannot have the same name as a file in the directory.",
                internal_feature_name="StageEntity.upload_stream",
                parameters_info={
                    "details": "Conflict names between file and directory"
                },
                raise_error=NotImplementedError,
            )

        if not os.path.exists(stage_target_dir_path):
            os.makedirs(stage_target_dir_path)

        status = "UPLOADED"
        if os.path.isfile(target_local_file_path) and not overwrite:
            status = "SKIPPED"
        else:
            # TODO: SNOW-1235716 for error experience in local testing
            with open(target_local_file_path, "wb") as f:
                f.write(input_stream.read())

        file_size = os.path.getsize(target_local_file_path)
        return {
            "data": [
                (file_name, file_name, file_size, file_size, "NONE", "NONE", status, "")
            ],
            "sfqid": None,
        }

    def get_file(
        self,
        stage_location: str,
        target_directory: str,
        options: Dict[str, str] = None,
    ) -> TableEmulator:
        if target_directory.startswith("'file://"):
            target_directory = target_directory[
                len("'file://") : -1
            ]  # skip normalized prefix `file:// and suffix `
        stage_source_dir_path = os.path.join(self._working_directory, stage_location)

        result_df = TableEmulator(
            columns=GET_RESULT_KEYS,
            sf_types={
                "file": ColumnType(StringType(), True),
                "size": ColumnType(DecimalType(10, 0), True),
                "status": ColumnType(StringType(), True),
                "message": ColumnType(StringType(), True),
            },
            dtype=object,
        )

        # looking for a directory or a file
        if not (
            os.path.exists(stage_source_dir_path)
            or os.path.exists(stage_source_dir_path)
        ):
            raise SnowparkLocalTestingException(
                f"the file does not exist: {stage_source_dir_path}"
            )

        if os.path.isfile(stage_source_dir_path):
            list_of_files = [stage_source_dir_path]
        else:
            # here we get all the file names with suffix removed so that pattern can match the original names
            list_of_files = sorted(
                os.path.join(root, file)
                for root, dirs, files in os.walk(stage_source_dir_path)
                for file in files
            )

        pattern = options.get("pattern") if options else None

        for file in list_of_files:
            file_name = os.path.basename(file)
            # pattern[1:-1] to remove heading and tailing single quotes
            if pattern and not re.match(pattern[1:-1], file_name):
                continue
            stage_file = file
            copy_files_and_dirs(stage_file, os.path.join(target_directory, file_name))
            file_size = os.path.getsize(stage_file)
            result_df.loc[len(result_df)] = dict(
                zip(
                    GET_RESULT_KEYS,
                    [
                        file_name,
                        file_size,
                        "DOWNLOADED",
                        "",
                    ],
                )
            )
        return result_df

    def read_file(
        self,
        stage_location,
        format: str,
        schema: List[Attribute],
        analyzer: "MockAnalyzer",
        options: Dict[str, str],
    ) -> TableEmulator:
        from snowflake.snowpark.mock import CUSTOM_JSON_DECODER

        stage_source_dir_path = os.path.join(self._working_directory, stage_location)

        if os.path.isfile(stage_source_dir_path):
            local_files = [stage_source_dir_path]
        else:
            local_files = [
                os.path.join(stage_source_dir_path, f)
                for f in os.listdir(stage_source_dir_path)
                if os.path.isfile(os.path.join(stage_source_dir_path, f))
            ]

        file_format = format.lower()
        if file_format in SUPPORT_READ_OPTIONS:
            supported_options_for_format = SUPPORT_READ_OPTIONS[file_format]
            for option in options:
                if str(options[option]).upper() == "NONE":
                    # ignore if option value is None, or string of "None"
                    continue
                if (option not in supported_options_for_format) or (
                    supported_options_for_format[option]
                    and str(options[option]).upper()
                    not in supported_options_for_format[option]
                ):
                    # either the option is not supported or only partially supported
                    self._conn.log_not_supported_error(
                        external_feature_name=f"Read option '{option}' of value '{str(options[option])}' for file format '{file_format}'",
                        internal_feature_name="StageEntity.read_file",
                        parameters_info={
                            "format": format,
                            "option": option,
                            "option_value": str(options[option]),
                        },
                        raise_error=NotImplementedError
                        if RAISE_ERROR_ON_UNSUPPORTED_READ_OPTIONS
                        else None,
                        warning_logger=_logger,
                    )

        # process options
        purge = options.get("PURGE", False)

        # TODO: SNOW-1253672, there is a bug in the non-local testing code that
        #  snowflake.snowpark.dataframe_reader.DataFrameReader._infer_schema_for_file_format does not
        #  take PATTERN into account, when inferring schema from multiple files
        pattern = options.get("PATTERN") if options else None

        if pattern:
            local_files = [f for f in local_files if re.match(pattern, f)]

        if file_format == "csv":
            # check SNOW-1355487 for improvements
            skip_header = options.get("SKIP_HEADER", 0)
            skip_blank_lines = options.get("SKIP_BLANK_LINES", False)
            field_delimiter = options.get("FIELD_DELIMITER", ",")
            field_optionally_enclosed_by = options.get(
                "FIELD_OPTIONALLY_ENCLOSED_BY", None
            )
            null_if = options.get("NULL_IF", None)
<<<<<<< HEAD
            date_format, _ = convert_snowflake_datetime_format(
                options.get("DATE_FORMAT", None), DEFAULT_DATE_FORMAT
            )
            time_format, _ = convert_snowflake_datetime_format(
                options.get("TIME_FORMAT", None), DEFAULT_TIME_FORMAT
            )
            timestamp_format, _ = convert_snowflake_datetime_format(
                options.get("TIMESTAMP_FORMAT", None), DEFAULT_TIMESTAMP_FORMAT
            )
=======
>>>>>>> 9e77e9ad

            if field_optionally_enclosed_by and len(field_optionally_enclosed_by) >= 2:
                raise SnowparkLocalTestingException(
                    f"Invalid value ['{field_optionally_enclosed_by}'] for parameter 'FIELD_OPTIONALLY_ENCLOSED_BY'"
                )
            if (
                field_delimiter[0]
                and field_delimiter[-1] == "'"
                and len(field_delimiter) >= 2
            ):
                # extract the field_delimiter as field_delimiter is normalized to be single quoted
                # e.g. field_delimiter="'.'", we should remove the normalized single quotes to extract the single char "."
                field_delimiter = field_delimiter[1:-1]

            # construct the returning dataframe
            result_df = TableEmulator()
            result_df_sf_types = {}
            converters_dict = {}
            for i in range(len(schema)):
                column_name = analyzer.analyze(schema[i], defaultdict(dict))
                column_series = ColumnEmulator(
                    data=None,
                    dtype=object,
                    name=column_name,
                    sf_type=ColumnType(schema[i].datatype, schema[i].nullable),
                )
                result_df[column_name], result_df_sf_types[column_name] = (
                    column_series,
                    column_series.sf_type,
                )
                if type(column_series.sf_type.datatype) not in CONVERT_MAP:
                    self._conn.log_not_supported_error(
                        error_message=f"Reading snowflake data type {type(column_series.sf_type.datatype)}"
                        " is not supported. It will be treated as a raw string in the dataframe.",
                        internal_feature_name="StageEntity.read_file",
                        parameters_info={
                            "format": format,
                            "column_series.sf_type.datatype": type(
                                column_series.sf_type.datatype
                            ).__name__,
                        },
                        warning_logger=_logger,
                    )
                    continue
                converter = CONVERT_MAP[type(column_series.sf_type.datatype)]
<<<<<<< HEAD

                kwargs = {
                    "datatype": column_series.sf_type.datatype,
                    "null_if": null_if,
                }
                if field_optionally_enclosed_by:
                    kwargs[
                        "field_optionally_enclosed_by"
                    ] = field_optionally_enclosed_by
                if isinstance(column_series.sf_type.datatype, DateType):
                    kwargs["format"] = date_format
                if isinstance(column_series.sf_type.datatype, TimeType):
                    kwargs["format"] = time_format
                if isinstance(column_series.sf_type.datatype, TimestampType):
                    kwargs["format"] = timestamp_format
                converters_dict[i] = partial(converter, **kwargs)

=======
                converters_dict[i] = (
                    partial(
                        converter,
                        datatype=column_series.sf_type.datatype,
                        field_optionally_enclosed_by=field_optionally_enclosed_by,
                        null_if=null_if,
                    )
                    if field_optionally_enclosed_by
                    else partial(
                        converter,
                        datatype=column_series.sf_type.datatype,
                        null_if=null_if,
                    )
                )
>>>>>>> 9e77e9ad
            for local_file in local_files:
                # pre-read to check columns number
                df = pd.read_csv(
                    local_file,
                    header=None,
                    skiprows=skip_header,
                    skip_blank_lines=skip_blank_lines,
                    delimiter=field_delimiter,
                )
                df.dtype = object
                if len(df.columns) != len(schema):
                    raise SnowparkLocalTestingException(
                        f"Number of columns in file ({len(df.columns)}) does not match that of"
                        f" the corresponding table ({len(schema)})."
                    )

                # read again with converters dict
                df = pd.read_csv(
                    local_file,
                    header=None,
                    skiprows=skip_header,
                    skip_blank_lines=skip_blank_lines,
                    delimiter=field_delimiter,
                    dtype=object,
                    converters=converters_dict,
                    # check definition here: https://docs.python.org/3/library/csv.html#csv.QUOTE_MINIMAL
                    # csv.QUOTE_MINIMAL, the engine will parse the value for us using the quote value/field_optionally_enclosed_by
                    # csv.QUOTE_NONE, by default snowflake FIELD_OPTIONALLY_ENCLOSED_BY is None
                    quoting=csv.QUOTE_MINIMAL
                    if field_optionally_enclosed_by
                    else csv.QUOTE_NONE,
                    quotechar=field_optionally_enclosed_by,
                )
                # set df columns to be result_df columns such that it can be concatenated
                df.columns = result_df.columns
                result_df = pd.concat([result_df, df], ignore_index=True)
            result_df.sf_types = result_df_sf_types
            return result_df
        elif file_format == "json":
            infer_schema_opt = options.get("INFER_SCHEMA", False)

            result_df = TableEmulator()
            result_df_sf_types = {}

            if not infer_schema_opt:
                # if infer schema option is False, then snowflake converts the data into
                # a single column table, values are treated as raw strings
                assert len(schema) == 1, (
                    f"[Local Testing] Unexpected schema length {len(schema)} when loading "
                    f"json data without inferring schema."
                )
                column_name = analyzer.analyze(schema[0])
                column_series = ColumnEmulator(
                    data=None,
                    dtype=object,
                    name=column_name,
                    sf_type=ColumnType(VariantType(), True),
                )
                result_df[column_name], result_df_sf_types[column_name] = (
                    column_series,
                    column_series.sf_type,
                )

                for local_file in local_files:
                    with open(local_file) as file:
                        content = json.load(file, cls=CUSTOM_JSON_DECODER)
                        df = pd.DataFrame({result_df.columns[0]: [content]})
                        result_df = pd.concat([result_df, df], ignore_index=True)
            else:
                # need to infer schema
                contents = []
                for local_file in local_files:
                    with open(local_file) as file:
                        content = json.load(file, cls=CUSTOM_JSON_DECODER)
                        tmp_content = {}
                        # snowflake escape double quotes by adding extra double quote
                        for key, value in content.items():
                            tmp_content[quote_name(key, keep_case=True)] = value
                        content = tmp_content
                        contents.append(content)
                        # extract the schema from the content
                        for column_name, value in content.items():
                            # snowflake double quote column name read from json file
                            target_datatype = infer_type(value)
                            # multiple json files can be of different schema
                            # if we find an existing schema but type is different from the inferred one
                            # we convert the column datatype to string, this is snowflake behavior
                            if column_name in result_df_sf_types and not isinstance(
                                target_datatype,
                                type(result_df_sf_types[column_name].datatype),
                            ):
                                # we cast target_datatype to VariantType first, and then we reuse mock_to_char
                                # which converts the data into StringType
                                target_datatype = VariantType()

                            column_series = ColumnEmulator(
                                data=None,
                                dtype=object,
                                name=column_name,
                                sf_type=ColumnType(target_datatype, nullable=True),
                            )
                            result_df[column_name], result_df_sf_types[column_name] = (
                                column_series,
                                column_series.sf_type,
                            )
                # fill empty cells with None value, this aligns with snowflake
                for content in contents:
                    for miss_key in set(result_df_sf_types.keys()) - set(
                        content.keys()
                    ):
                        content[miss_key] = None
                    df = TableEmulator([content])
                    result_df = pd.concat([result_df, df], ignore_index=True)
                # when concat is called, sf_type information gets lost, so we reset the type info in the end
                result_df.sf_types = result_df_sf_types

                # in the case that there are values of different types in the same column, snowflake will
                # convert data into string
                for col_name in result_df.columns:
                    if isinstance(result_df_sf_types[col_name].datatype, VariantType):
                        result_df[col_name] = mock_to_char(result_df[col_name])
                # snowflake output sorted column names
                sorted_columns = sorted(list(result_df.columns))
                result_df = result_df[sorted_columns]
                result_df.columns = sorted_columns

            result_df.sf_types = result_df_sf_types
            return result_df

        if purge and local_files:
            for file_path in local_files:
                try:
                    os.remove(file_path)
                except Exception as exc:
                    _logger.debug(f"failed to remove file due to exception {exc}")

        self._conn.log_not_supported_error(
            external_feature_name=f"Read file format {format}",
            internal_feature_name="StageEntity.read_file",
            parameters_info={"format": format},
            raise_error=NotImplementedError,
        )


class StageEntityRegistry:
    # Registry to store tables and views.
    def __init__(self, conn: "MockServerConnection") -> None:
        self._root_dir = tempfile.TemporaryDirectory()
        self._stage_registry = {}
        self._conn = conn
        self._lock = conn.get_lock()

    def create_or_replace_stage(self, stage_name):
        with self._lock:
            self._stage_registry[stage_name] = StageEntity(
                self._root_dir.name, stage_name, self._conn
            )

    def __getitem__(self, stage_name: str):
        # the assumption here is that stage always exists
        with self._lock:
            if stage_name not in self._stage_registry:
                self.create_or_replace_stage(stage_name)
            return self._stage_registry[stage_name]

    def put(
        self, local_file_name: str, stage_location: str, overwrite: bool = False
    ) -> TableEmulator:
        stage_name, stage_prefix = extract_stage_name_and_prefix(stage_location)
        # the assumption here is that stage always exists
        with self._lock:
            if stage_name not in self._stage_registry:
                self.create_or_replace_stage(stage_name)
            return self._stage_registry[stage_name].put_file(
                local_file_name=local_file_name,
                stage_prefix=stage_prefix,
                overwrite=overwrite,
            )

    def upload_stream(
        self,
        input_stream: IO[bytes],
        stage_location: str,
        file_name: str,
        overwrite: bool = False,
    ) -> Dict:
        stage_name, stage_prefix = extract_stage_name_and_prefix(stage_location)
        # the assumption here is that stage always exists
        with self._lock:
            if stage_name not in self._stage_registry:
                self.create_or_replace_stage(stage_name)
            return self._stage_registry[stage_name].upload_stream(
                input_stream=input_stream,
                stage_prefix=stage_prefix,
                file_name=file_name,
                overwrite=overwrite,
            )

    def get(
        self,
        stage_location: str,
        target_directory: str,
        options: Dict[str, str] = None,
    ):
        if not stage_location.startswith("@"):
            raise SnowparkLocalTestingException(
                f"Invalid stage {stage_location}, stage name should start with character '@'"
            )
        stage_name, stage_prefix = extract_stage_name_and_prefix(stage_location)
        with self._lock:
            if stage_name not in self._stage_registry:
                self.create_or_replace_stage(stage_name)

            return self._stage_registry[stage_name].get_file(
                stage_location=stage_prefix,
                target_directory=target_directory,
                options=options,
            )

    def read_file(
        self,
        stage_location,
        format: str,
        schema: List[Attribute],
        analyzer: "MockAnalyzer",
        options: Dict[str, str],
    ):
        if not stage_location.startswith("@"):
            raise SnowparkLocalTestingException(
                f"Invalid stage {stage_location}, stage name should start with character '@'"
            )
        stage_name, stage_prefix = extract_stage_name_and_prefix(stage_location)
        with self._lock:
            if stage_name not in self._stage_registry:
                self.create_or_replace_stage(stage_name)

            return self._stage_registry[stage_name].read_file(
                stage_location=stage_prefix,
                format=format,
                schema=schema,
                analyzer=analyzer,
                options=options,
            )<|MERGE_RESOLUTION|>--- conflicted
+++ resolved
@@ -91,12 +91,9 @@
         "PATTERN": None,
         "ENCODING": ("UTF8", "UTF-8"),
         "NULL_IF": None,
-<<<<<<< HEAD
         "DATE_FORMAT": None,
         "TIMESTAMP_FORMAT": None,
         "TIME_FORMAT": None,
-=======
->>>>>>> 9e77e9ad
     },
     "json": {
         "INFER_SCHEMA": ("TRUE", "FALSE"),
@@ -466,7 +463,6 @@
                 "FIELD_OPTIONALLY_ENCLOSED_BY", None
             )
             null_if = options.get("NULL_IF", None)
-<<<<<<< HEAD
             date_format, _ = convert_snowflake_datetime_format(
                 options.get("DATE_FORMAT", None), DEFAULT_DATE_FORMAT
             )
@@ -476,8 +472,6 @@
             timestamp_format, _ = convert_snowflake_datetime_format(
                 options.get("TIMESTAMP_FORMAT", None), DEFAULT_TIMESTAMP_FORMAT
             )
-=======
->>>>>>> 9e77e9ad
 
             if field_optionally_enclosed_by and len(field_optionally_enclosed_by) >= 2:
                 raise SnowparkLocalTestingException(
@@ -523,8 +517,6 @@
                     )
                     continue
                 converter = CONVERT_MAP[type(column_series.sf_type.datatype)]
-<<<<<<< HEAD
-
                 kwargs = {
                     "datatype": column_series.sf_type.datatype,
                     "null_if": null_if,
@@ -540,23 +532,6 @@
                 if isinstance(column_series.sf_type.datatype, TimestampType):
                     kwargs["format"] = timestamp_format
                 converters_dict[i] = partial(converter, **kwargs)
-
-=======
-                converters_dict[i] = (
-                    partial(
-                        converter,
-                        datatype=column_series.sf_type.datatype,
-                        field_optionally_enclosed_by=field_optionally_enclosed_by,
-                        null_if=null_if,
-                    )
-                    if field_optionally_enclosed_by
-                    else partial(
-                        converter,
-                        datatype=column_series.sf_type.datatype,
-                        null_if=null_if,
-                    )
-                )
->>>>>>> 9e77e9ad
             for local_file in local_files:
                 # pre-read to check columns number
                 df = pd.read_csv(

#
# Copyright (c) 2012-2023 Snowflake Computing Inc. All rights reserved.
#
import glob
import os
import re
import shutil
import tempfile
import uuid
from functools import partial
from logging import getLogger
from typing import IO, TYPE_CHECKING, Dict, List, Tuple

from snowflake.connector.options import pandas as pd
from snowflake.snowpark._internal.analyzer.expression import Attribute
from snowflake.snowpark._internal.utils import unwrap_stage_location_single_quote
from snowflake.snowpark.exceptions import SnowparkSQLException
from snowflake.snowpark.mock._snowflake_data_type import (
    ColumnEmulator,
    ColumnType,
    TableEmulator,
)
from snowflake.snowpark.mock._snowflake_to_pandas_converter import CONVERT_MAP
from snowflake.snowpark.types import DecimalType, StringType

if TYPE_CHECKING:
    from snowflake.snowpark.mock._analyzer import MockAnalyzer
    from snowflake.snowpark.mock._connection import MockServerConnection

_logger = getLogger(__name__)


PUT_RESULT_KEYS = [
    "source",
    "target",
    "source_size",
    "target_size",
    "source_compression",
    "target_compression",
    "status",
    "message",
]

GET_RESULT_KEYS = [
    "file",
    "size",
    "status",
    "message",
]


SUPPORTED_CSV_READ_OPTIONS = (
    "SKIP_HEADER",
    "SKIP_BLANK_LINES",
    "FIELD_DELIMITER",
    "FIELD_OPTIONALLY_ENCLOSED_BY",
)


def extract_stage_name_and_prefix(stage_location: str) -> Tuple[str, str]:
    """
    extract the stage name and dir path in the stage_location
    inspired by utils.get_stage_file_prefix_length

    currently we don't support fully qualified namespace stage
    TODO: https://snowflakecomputing.atlassian.net/browse/SNOW-1235144 for fully qualified namespace support
    """
    normalized = unwrap_stage_location_single_quote(stage_location)
    if not normalized.endswith("/"):
        normalized = f"{normalized}/"
    normalized = normalized[1:]  # remove the beginning '@'

    if normalized.startswith("~/"):
        return "~", normalized[3:]  # skip '/'

    is_quoted = False
    stage_name_start_idx, stage_name_end_idx = 0, None
    prefix_start_idx = None

    if normalized[0] == '"':
        stage_name_start_idx = 1
        for i, c in enumerate(normalized):
            if c == '"':
                is_quoted = (
                    not is_quoted
                )  # this handles escaping consecutive double quotes
            elif c == "/" and not is_quoted:
                # all chars prior to ith char is part of the stage name
                stage_name_end_idx = i - 1
                prefix_start_idx = i + 1
                break

        if not stage_name_end_idx:
            raise SnowparkSQLException(f"Invalid stage_location {stage_location}.")
    else:
        stage_name_end_idx = normalized.find("/")
        prefix_start_idx = stage_name_end_idx + 1
    stage_name = normalized[stage_name_start_idx:stage_name_end_idx]
    dir_path = normalized[prefix_start_idx:-1]  # remove the first and last '/'
    return stage_name, dir_path


class StageEntity:
<<<<<<< HEAD

    # we do not support file and folder sharing the same name under a dir in local testing
    # this is supported in snowflake. Adding suffix is one potential solution to local testing, but it doesn't work
    # well for udf/sproc import cases.
    # for now this is set to empty, check https://snowflakecomputing.atlassian.net/browse/SNOW-1254908 for more context
    FILE_SUFFIX = ""

    def __init__(
        self, root_dir_path: str, stage_name: str, conn: "MockServerConnection"
    ) -> None:
=======
    def __init__(self, root_dir_path: str, stage_name: str) -> None:
>>>>>>> b3e44d26
        self._stage_name = stage_name
        # stage name might contain special chars which can not be used as dir name
        # so we generate uuid as name
        self._dir_name = str(uuid.uuid4())
        self._working_directory = os.path.join(root_dir_path, self._dir_name)

        if os.path.exists(self._working_directory):
            shutil.rmtree(self._working_directory)

        os.mkdir(self._working_directory)
        self._files = set()
        self._conn = conn

    def put_file(
        self, local_file_name: str, stage_prefix: str, overwrite: bool = False
    ) -> TableEmulator:
        local_file_name = local_file_name[
            len("`file://") : -1
        ]  # skip normalized prefix `file:// and suffix `
        # glob supports wildcard '?' and '*' searching
        list_of_files = glob.glob(local_file_name)
        result_df = TableEmulator(
            columns=PUT_RESULT_KEYS,
            sf_types={
                "source": ColumnType(StringType(), True),
                "target": ColumnType(StringType(), True),
                "source_size": ColumnType(DecimalType(10, 0), True),
                "target_size": ColumnType(DecimalType(10, 0), True),
                "source_compression": ColumnType(StringType(), True),
                "target_compression": ColumnType(StringType(), True),
                "status": ColumnType(StringType(), True),
                "message": ColumnType(StringType(), True),
            },
            dtype=object,
        )

        if not list_of_files:
            raise SnowparkSQLException(f"File doesn't exist: {local_file_name}")

        for local_file_name in list_of_files:

            file_name = os.path.basename(local_file_name)
            stage_target_dir_path = os.path.join(self._working_directory, stage_prefix)
            target_local_file_path = os.path.join(stage_target_dir_path, file_name)

            if os.path.exists(stage_target_dir_path) and os.path.isfile(
                stage_target_dir_path
            ):
<<<<<<< HEAD
                self._conn.log_not_supported_error(
=======
                # we do not support file and folder sharing the same name under a dir in local testing
                # this is supported in snowflake.
                # Adding suffix to file is one potential solution to local testing, but it doesn't work
                # well for udf/sproc import cases.
                # check https://snowflakecomputing.atlassian.net/browse/SNOW-1254908 for more context
                LocalTestOOBTelemetryService.get_instance().log_not_supported_error(
>>>>>>> b3e44d26
                    error_message="The target directory cannot have the same name as a file in the directory.",
                    internal_feature_name="StageEntity.put_file",
                    parameters_info={
                        "details": "Conflict names between file and directory"
                    },
                    raise_error=NotImplementedError,
                )

            if not os.path.exists(stage_target_dir_path):
                os.makedirs(stage_target_dir_path)

            if os.path.isfile(target_local_file_path) and not overwrite:
                status = "SKIPPED"
            else:
                shutil.copy(local_file_name, target_local_file_path)
                status = "UPLOADED"

            file_size = os.path.getsize(local_file_name)

            values = [
                file_name,
                file_name,
                file_size,
                file_size,
                "NONE",
                "NONE",
                status,
                "",
            ]
            result_df.loc[len(result_df)] = dict(zip(PUT_RESULT_KEYS, values))
        return result_df

    def upload_stream(
        self,
        input_stream: IO[bytes],
        stage_prefix: str,
        file_name: str,
        overwrite: bool = False,
    ) -> Dict:
        stage_target_dir_path = os.path.join(self._working_directory, stage_prefix)
        target_local_file_path = os.path.join(stage_target_dir_path, file_name)

        if os.path.exists(stage_target_dir_path) and os.path.isfile(
            stage_target_dir_path
        ):
            # we do not support file and folder sharing the same name under a dir in local testing
            # this is supported in snowflake.
            # Adding suffix to file is one potential solution to local testing, but it doesn't work
            # well for udf/sproc import cases.
            # check https://snowflakecomputing.atlassian.net/browse/SNOW-1254908 for more context
            LocalTestOOBTelemetryService.get_instance().log_not_supported_error(
                error_message="The target directory cannot have the same name as a file in the directory.",
                internal_feature_name="StageEntity.upload_stream",
                parameters_info={
                    "details": "Conflict names between file and directory"
                },
                raise_error=NotImplementedError,
            )

        if not os.path.exists(stage_target_dir_path):
            os.makedirs(stage_target_dir_path)

        status = "UPLOADED"
        if os.path.isfile(target_local_file_path) and not overwrite:
            status = "SKIPPED"
        else:
            # TODO: SNOW-1235716 for error experience in local testing
            with open(target_local_file_path, "wb") as f:
                f.write(input_stream.read())

        file_size = os.path.getsize(target_local_file_path)
        return {
            "data": [
                (file_name, file_name, file_size, file_size, "NONE", "NONE", status, "")
            ],
            "sfqid": None,
        }

    def get_file(
        self,
        stage_location: str,
        target_directory: str,
        options: Dict[str, str] = None,
    ) -> TableEmulator:
        if target_directory.startswith("'file://"):
            target_directory = target_directory[
                len("'file://") : -1
            ]  # skip normalized prefix `file:// and suffix `
        stage_source_dir_path = os.path.join(self._working_directory, stage_location)

        result_df = TableEmulator(
            columns=GET_RESULT_KEYS,
            sf_types={
                "file": ColumnType(StringType(), True),
                "size": ColumnType(DecimalType(10, 0), True),
                "status": ColumnType(StringType(), True),
                "message": ColumnType(StringType(), True),
            },
            dtype=object,
        )

        # looking for a directory or a file
        if not (
            os.path.exists(stage_source_dir_path)
            or os.path.exists(f"{stage_source_dir_path}{StageEntity.FILE_SUFFIX}")
        ):
            raise SnowparkSQLException(
                f"[Local Testing] the file does not exist: {stage_source_dir_path}"
            )

        if os.path.isfile(f"{stage_source_dir_path}{StageEntity.FILE_SUFFIX}"):
            list_of_files = [stage_source_dir_path]
        else:
            # here we get all the file names with suffix removed so that pattern can match the original names
            list_of_files = sorted(
                os.path.join(root, file)
                for root, dirs, files in os.walk(stage_source_dir_path)
                for file in files
            )

        pattern = options.get("pattern") if options else None

        for file in list_of_files:
            file_name = os.path.basename(file)
            # pattern[1:-1] to remove heading and tailing single quotes
            if pattern and not re.match(pattern[1:-1], file_name):
                continue
            stage_file = f"{file}{StageEntity.FILE_SUFFIX}"
            shutil.copy(stage_file, os.path.join(target_directory, file_name))
            file_size = os.path.getsize(stage_file)
            result_df.loc[len(result_df)] = dict(
                zip(
                    GET_RESULT_KEYS,
                    [
                        file_name,
                        file_size,
                        "DOWNLOADED",
                        "",
                    ],
                )
            )
        return result_df

    def read_file(
        self,
        stage_location,
        format: str,
        schema: List[Attribute],
        analyzer: "MockAnalyzer",
        options: Dict[str, str],
    ) -> TableEmulator:
        stage_source_dir_path = os.path.join(self._working_directory, stage_location)

        if os.path.isfile(f"{stage_source_dir_path}{StageEntity.FILE_SUFFIX}"):
            local_files = [f"{stage_source_dir_path}{StageEntity.FILE_SUFFIX}"]
        else:
            local_files = [
                os.path.join(stage_source_dir_path, f)
                for f in os.listdir(stage_source_dir_path)
                if os.path.isfile(os.path.join(stage_source_dir_path, f))
            ]

        if format.lower() == "csv":
            for option in options:
                if option not in SUPPORTED_CSV_READ_OPTIONS:
                    _logger.warning(
                        f"[Local Testing] read file option {option} is not supported."
                    )
            skip_header = options.get("SKIP_HEADER", 0)
            skip_blank_lines = options.get("SKIP_BLANK_LINES", False)
            field_delimiter = options.get("FIELD_DELIMITER", ",")
            field_optionally_enclosed_by = options.get(
                "FIELD_OPTIONALLY_ENCLOSED_BY", None
            )
            if (
                field_delimiter[0]
                and field_delimiter[-1] == "'"
                and len(field_delimiter) >= 2
            ):
                # extract the field_delimiter as field_delimiter is normalized to be single quoted
                # e.g. field_delimiter="'.'", we should remove the normalized single quotes to extract the single char "."
                field_delimiter = field_delimiter[1:-1]

            # construct the returning dataframe
            result_df = TableEmulator()
            result_df_sf_types = {}
            converters_dict = {}
            for i in range(len(schema)):
                column_name = analyzer.analyze(schema[i])
                column_series = ColumnEmulator(
                    data=None, dtype=object, name=column_name
                )
                column_series.sf_type = ColumnType(
                    schema[i].datatype, schema[i].nullable
                )
                result_df[column_name] = column_series
                result_df_sf_types[column_name] = column_series.sf_type
                if type(column_series.sf_type.datatype) not in CONVERT_MAP:
                    _logger.warning(
                        f"[Local Testing] Reading snowflake data type {type(column_series.sf_type.datatype)} is not supported. It will be treated as a raw string in the dataframe."
                    )
                    continue
                converter = CONVERT_MAP[type(column_series.sf_type.datatype)]
                converters_dict[i] = (
                    partial(
                        converter,
                        datatype=column_series.sf_type.datatype,
                        field_optionally_enclosed_by=field_optionally_enclosed_by,
                    )
                    if field_optionally_enclosed_by
                    else partial(converter, datatype=column_series.sf_type.datatype)
                )

            for local_file in local_files:
                # pre-read to check columns number
                df = pd.read_csv(
                    local_file,
                    header=None,
                    skiprows=skip_header,
                    skip_blank_lines=skip_blank_lines,
                    delimiter=field_delimiter,
                )
                df.dtype = object
                if len(df.columns) != len(schema):
                    raise SnowparkSQLException(
                        f"Number of columns in file ({len(df.columns)}) does not match that of"
                        f" the corresponding table ({len(schema)})."
                    )

                # read again with converters dict
                df = pd.read_csv(
                    local_file,
                    header=None,
                    skiprows=skip_header,
                    skip_blank_lines=skip_blank_lines,
                    delimiter=field_delimiter,
                    dtype=object,
                    converters=converters_dict,
                    quoting=3,  # QUOTE_NONE
                )
                # set df columns to be result_df columns such that it can be concatenated
                df.columns = result_df.columns
                result_df = pd.concat([result_df, df], ignore_index=True)
            result_df.sf_types = result_df_sf_types
            return result_df
        self._conn.log_not_supported_error(
            external_feature_name=f"Read file format {format}",
            internal_feature_name="StageEntity.read_file",
            parameters_info={"format": format},
            raise_error=NotImplementedError,
        )


class StageEntityRegistry:
    # Registry to store tables and views.
    def __init__(self, conn: "MockServerConnection") -> None:
        self._root_dir = tempfile.TemporaryDirectory()
        self._stage_registry = {}
        self._conn = conn

    def create_or_replace_stage(self, stage_name):
        self._stage_registry[stage_name] = StageEntity(
            self._root_dir.name, stage_name, self._conn
        )

    def __getitem__(self, stage_name: str):
        # the assumption here is that stage always exists
        if stage_name not in self._stage_registry:
            self.create_or_replace_stage(stage_name)
        return self._stage_registry[stage_name]

    def put(
        self, local_file_name: str, stage_location: str, overwrite: bool = False
    ) -> TableEmulator:
        stage_name, stage_prefix = extract_stage_name_and_prefix(stage_location)
        # the assumption here is that stage always exists
        if stage_name not in self._stage_registry:
            self.create_or_replace_stage(stage_name)
        return self._stage_registry[stage_name].put_file(
            local_file_name=local_file_name,
            stage_prefix=stage_prefix,
            overwrite=overwrite,
        )

    def upload_stream(
        self,
        input_stream: IO[bytes],
        stage_location: str,
        file_name: str,
        overwrite: bool = False,
    ) -> Dict:
        stage_name, stage_prefix = extract_stage_name_and_prefix(stage_location)
        # the assumption here is that stage always exists
        if stage_name not in self._stage_registry:
            self.create_or_replace_stage(stage_name)
        return self._stage_registry[stage_name].upload_stream(
            input_stream=input_stream,
            stage_prefix=stage_prefix,
            file_name=file_name,
            overwrite=overwrite,
        )

    def get(
        self,
        stage_location: str,
        target_directory: str,
        options: Dict[str, str] = None,
    ):
        if not stage_location.startswith("@"):
            raise SnowparkSQLException("SQL compilation error")
        stage_name, stage_prefix = extract_stage_name_and_prefix(stage_location)
        if stage_name not in self._stage_registry:
            self.create_or_replace_stage(stage_name)

        return self._stage_registry[stage_name].get_file(
            stage_location=stage_prefix,
            target_directory=target_directory,
            options=options,
        )

    def read_file(
        self,
        stage_location,
        format: str,
        schema: List[Attribute],
        analyzer: "MockAnalyzer",
        options: Dict[str, str],
    ):
        if not stage_location.startswith("@"):
            raise SnowparkSQLException("SQL compilation error")
        stage_name, stage_prefix = extract_stage_name_and_prefix(stage_location)
        if stage_name not in self._stage_registry:
            self.create_or_replace_stage(stage_name)

        return self._stage_registry[stage_name].read_file(
            stage_location=stage_prefix,
            format=format,
            schema=schema,
            analyzer=analyzer,
            options=options,
        )<|MERGE_RESOLUTION|>--- conflicted
+++ resolved
@@ -101,20 +101,9 @@
 
 
 class StageEntity:
-<<<<<<< HEAD
-
-    # we do not support file and folder sharing the same name under a dir in local testing
-    # this is supported in snowflake. Adding suffix is one potential solution to local testing, but it doesn't work
-    # well for udf/sproc import cases.
-    # for now this is set to empty, check https://snowflakecomputing.atlassian.net/browse/SNOW-1254908 for more context
-    FILE_SUFFIX = ""
-
     def __init__(
         self, root_dir_path: str, stage_name: str, conn: "MockServerConnection"
     ) -> None:
-=======
-    def __init__(self, root_dir_path: str, stage_name: str) -> None:
->>>>>>> b3e44d26
         self._stage_name = stage_name
         # stage name might contain special chars which can not be used as dir name
         # so we generate uuid as name
@@ -163,16 +152,12 @@
             if os.path.exists(stage_target_dir_path) and os.path.isfile(
                 stage_target_dir_path
             ):
-<<<<<<< HEAD
-                self._conn.log_not_supported_error(
-=======
                 # we do not support file and folder sharing the same name under a dir in local testing
                 # this is supported in snowflake.
                 # Adding suffix to file is one potential solution to local testing, but it doesn't work
                 # well for udf/sproc import cases.
                 # check https://snowflakecomputing.atlassian.net/browse/SNOW-1254908 for more context
-                LocalTestOOBTelemetryService.get_instance().log_not_supported_error(
->>>>>>> b3e44d26
+                self._conn.log_not_supported_error(
                     error_message="The target directory cannot have the same name as a file in the directory.",
                     internal_feature_name="StageEntity.put_file",
                     parameters_info={
@@ -223,7 +208,7 @@
             # Adding suffix to file is one potential solution to local testing, but it doesn't work
             # well for udf/sproc import cases.
             # check https://snowflakecomputing.atlassian.net/browse/SNOW-1254908 for more context
-            LocalTestOOBTelemetryService.get_instance().log_not_supported_error(
+            self._conn.log_not_supported_error(
                 error_message="The target directory cannot have the same name as a file in the directory.",
                 internal_feature_name="StageEntity.upload_stream",
                 parameters_info={

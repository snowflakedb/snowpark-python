--- conflicted
+++ resolved
@@ -825,13 +825,9 @@
     result = _to_timestamp(column, fmt, try_cast, enforce_ltz=True)
     # Cast to NTZ by removing tz data if present
     return ColumnEmulator(
-<<<<<<< HEAD
-        data=[None if x is None else x.replace(tzinfo=None) for x in result],
-=======
         data=[
             try_convert(lambda x: x.replace(tzinfo=None), try_cast, x) for x in result
         ],
->>>>>>> 8cd50cac
         sf_type=ColumnType(
             TimestampType(TimestampTimeZone.NTZ), column.sf_type.nullable
         ),

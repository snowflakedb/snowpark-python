--- conflicted
+++ resolved
@@ -20,11 +20,7 @@
 
 import snowflake.snowpark
 from snowflake.snowpark._internal.analyzer.expression import Expression
-<<<<<<< HEAD
 from snowflake.snowpark.mock._options import numpy, pandas
-=======
-from snowflake.snowpark.mock._options import pandas
->>>>>>> b484dc13
 from snowflake.snowpark.mock._snowflake_data_type import (
     ColumnEmulator,
     ColumnType,
@@ -143,24 +139,14 @@
         self._pass_input_data = pass_input_data
 
     def _check_constant_result(self, input_data, args, result):
-<<<<<<< HEAD
-        # TODO how should we raise this as depricated?
-        # Ideally a mocked function would enable pass_index and generate it's own column
-        # filled with constant values.
-=======
         # This function helps automaticallly fill a column with a constant value in certain
         # circumstances. Ideally a mocked function would enable pass_index and generate it's own
         # column filled with constant values, but this works as well as a fallback.
->>>>>>> b484dc13
 
         # If none of the args are column emulators and the function result only has one item
         # assume that the single value should be repeated instead of Null filled. This allows
         # constant expressions like current_date or current_database to fill a column instead
         # of just the first row.
-<<<<<<< HEAD
-=======
-
->>>>>>> b484dc13
         if (
             not any(isinstance(arg, (ColumnEmulator, TableEmulator)) for arg in args)
             and len(result) == 1

--- conflicted
+++ resolved
@@ -1574,7 +1574,6 @@
     )
 
 
-<<<<<<< HEAD
 @patch("get")
 def mock_get(
     column_expression: ColumnEmulator, value_expression: ColumnEmulator
@@ -1600,7 +1599,8 @@
         sf_type=ColumnType(column_expression.sf_type.datatype, True),
         dtype=object,
     )
-=======
+
+  
 @patch("concat")
 def mock_concat(*columns: ColumnEmulator) -> ColumnEmulator:
     if len(columns) < 1:
@@ -1626,5 +1626,4 @@
         else c[1:].astype(str).str.cat(sep=c[0])
     )
     result.sf_type = ColumnType(StringType(), result.hasnans)
-    return result
->>>>>>> 88a56974
+    return result
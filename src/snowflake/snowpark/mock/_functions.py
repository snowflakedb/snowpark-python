#
# Copyright (c) 2012-2024 Snowflake Computing Inc. All rights reserved.
#
import base64
import binascii
import datetime
import json
import math
import numbers
import operator
import string
from decimal import Decimal
from functools import partial, reduce
from numbers import Real
from typing import Any, Callable, Optional, Tuple, TypeVar, Union

import pytz

import snowflake.snowpark
from snowflake.snowpark.exceptions import SnowparkSQLException
from snowflake.snowpark.mock._snowflake_data_type import (
    ColumnEmulator,
    ColumnType,
    TableEmulator,
)
from snowflake.snowpark.types import (
    ArrayType,
    BinaryType,
    BooleanType,
    DateType,
    DecimalType,
    DoubleType,
    FloatType,
    LongType,
    MapType,
    NullType,
    StringType,
    TimestampTimeZone,
    TimestampType,
    TimeType,
    VariantType,
    _FractionalType,
    _IntegralType,
    _NumericType,
)

from ._telemetry import LocalTestOOBTelemetryService
from ._util import (
<<<<<<< HEAD
    auto_detect_snowflake_date_format_and_convert,
=======
    convert_integer_value_to_seconds,
>>>>>>> 8832a626
    convert_snowflake_datetime_format,
    process_string_time_with_fractional_seconds,
    unalias_datetime_part,
)

RETURN_TYPE = Union[ColumnEmulator, TableEmulator]

_MOCK_FUNCTION_IMPLEMENTATION_MAP = {}


class LocalTimezone:
    """
    A singleton class that encapsulates conversion to the local timezone.
    This class allows tests to override the local timezone in order to be consistent in different regions.
    """

    LOCAL_TZ: Optional[datetime.timezone] = None

    @classmethod
    def set_local_timezone(cls, tz: Optional[datetime.timezone] = None) -> None:
        """Overrides the local timezone with the given value. When the local timezone is None the system timezone is used."""
        cls.LOCAL_TZ = tz

    @classmethod
    def to_local_timezone(cls, d: datetime.datetime) -> datetime.datetime:
        """Converts an input datetime to the local timezone."""
        return d.astimezone(tz=cls.LOCAL_TZ)

    @classmethod
    def replace_tz(cls, d: datetime.datetime) -> datetime.datetime:
        """Replaces any existing tz info with the local tz info without adjucting the time."""
        return d.replace(tzinfo=cls.LOCAL_TZ)


def _register_func_implementation(
    snowpark_func: Union[str, Callable], func_implementation: Callable
):
    try:
        _MOCK_FUNCTION_IMPLEMENTATION_MAP[snowpark_func.__name__] = func_implementation
    except AttributeError:
        _MOCK_FUNCTION_IMPLEMENTATION_MAP[snowpark_func] = func_implementation


def _unregister_func_implementation(snowpark_func: Union[str, Callable]):
    try:
        try:
            del _MOCK_FUNCTION_IMPLEMENTATION_MAP[snowpark_func.__name__]
        except AttributeError:
            del _MOCK_FUNCTION_IMPLEMENTATION_MAP[snowpark_func]
    except KeyError:
        pass


def patch(function):
    def decorator(mocking_function):
        _register_func_implementation(function, mocking_function)

        def wrapper(*args, **kwargs):
            return mocking_function(*args, **kwargs)

        return wrapper

    return decorator


@patch("min")
def mock_min(column: ColumnEmulator) -> ColumnEmulator:
    if isinstance(
        column.sf_type.datatype, _NumericType
    ):  # TODO: figure out where 5 is coming from
        return ColumnEmulator(data=round(column.min(), 5), sf_type=column.sf_type)
    res = ColumnEmulator(data=column.dropna().min(), sf_type=column.sf_type)
    try:
        if math.isnan(res[0]):
            return ColumnEmulator(data=[None], sf_type=column.sf_type)
        return ColumnEmulator(data=res, sf_type=column.sf_type)
    except TypeError:  # math.isnan throws TypeError if res[0] is not a number
        return ColumnEmulator(data=res, sf_type=column.sf_type)


@patch("max")
def mock_max(column: ColumnEmulator) -> ColumnEmulator:
    if isinstance(column.sf_type.datatype, _NumericType):
        return ColumnEmulator(data=round(column.max(), 5), sf_type=column.sf_type)
    res = ColumnEmulator(data=column.dropna().max(), sf_type=column.sf_type)
    try:
        if math.isnan(res[0]):
            return ColumnEmulator(data=[None], sf_type=column.sf_type)
        return ColumnEmulator(data=res, sf_type=column.sf_type)
    except TypeError:
        return ColumnEmulator(data=res, sf_type=column.sf_type)


@patch("sum")
def mock_sum(column: ColumnEmulator) -> ColumnEmulator:
    all_item_is_none = True
    res = 0
    for data in column:
        if data is not None:
            try:
                if math.isnan(data):
                    continue
            except TypeError:
                pass
            all_item_is_none = False
            try:
                res += float(data)
            except ValueError:
                raise SnowparkSQLException(f"Numeric value '{data}' is not recognized.")
    if isinstance(column.sf_type.datatype, DecimalType):
        p, s = column.sf_type.datatype.precision, column.sf_type.datatype.scale
        new_type = DecimalType(min(38, p + 12), s)
    else:
        new_type = column.sf_type.datatype
    return (
        ColumnEmulator(
            data=[res], sf_type=ColumnType(new_type, column.sf_type.nullable)
        )
        if not all_item_is_none
        else ColumnEmulator(
            data=[None], sf_type=ColumnType(new_type, column.sf_type.nullable)
        )
    )


@patch("avg")
def mock_avg(column: ColumnEmulator) -> ColumnEmulator:
    if not isinstance(column.sf_type.datatype, (_NumericType, NullType)):
        raise SnowparkSQLException(
            f"Cannot compute avg on a column of type {column.sf_type.datatype}"
        )

    if isinstance(column.sf_type.datatype, NullType) or column.isna().all():
        return ColumnEmulator(data=[None], sf_type=ColumnType(NullType(), True))
    elif isinstance(column.sf_type.datatype, _IntegralType):
        res_type = DecimalType(38, 6)
    elif isinstance(column.sf_type.datatype, DecimalType):
        precision, scale = (
            column.sf_type.datatype.precision,
            column.sf_type.datatype.scale,
        )
        precision = max(38, column.sf_type.datatype.precision + 12)
        if scale <= 6:
            scale = scale + 6
        elif scale < 12:
            scale = 12
        res_type = DecimalType(precision, scale)
    else:
        assert isinstance(column.sf_type.datatype, _FractionalType)
        res_type = FloatType()

    notna = column[~column.isna()]
    res = notna.mean()
    if isinstance(res_type, Decimal):
        res = round(res, scale)
    return ColumnEmulator(data=[res], sf_type=ColumnType(res_type, False))


@patch("count")
def mock_count(column: Union[TableEmulator, ColumnEmulator]) -> ColumnEmulator:
    if isinstance(column, ColumnEmulator):
        count_column = column.count()
        return ColumnEmulator(data=count_column, sf_type=ColumnType(LongType(), False))
    else:  # TableEmulator
        return ColumnEmulator(data=len(column), sf_type=ColumnType(LongType(), False))


@patch("count_distinct")
def mock_count_distinct(*cols: ColumnEmulator) -> ColumnEmulator:
    """
    Snowflake does not count rows that contain NULL values, in the mocking implementation
    we iterate over each row and then each col to check if there exists NULL value, if the col is NULL,
    we do not count that row.
    """
    df = TableEmulator()
    for i in range(len(cols)):
        df[cols[i].name] = cols[i]
    df = df.dropna()
    combined = df[df.columns].apply(lambda row: tuple(row), axis=1).dropna()
    res = combined.nunique()
    return ColumnEmulator(data=res, sf_type=ColumnType(LongType(), False))


@patch("median")
def mock_median(column: ColumnEmulator) -> ColumnEmulator:
    if isinstance(column.sf_type.datatype, DecimalType):
        return_type = DecimalType(
            column.sf_type.datatype.precision + 3, column.sf_type.datatype.scale + 3
        )
    else:
        return_type = column.sf_type.datatype
    return ColumnEmulator(
        data=round(column.median(), 5),
        sf_type=ColumnType(return_type, column.sf_type.nullable),
    )


@patch("covar_pop")
def mock_covar_pop(column1: ColumnEmulator, column2: ColumnEmulator) -> ColumnEmulator:
    non_nan_cnt = 0
    x_sum, y_sum, x_times_y_sum = 0, 0, 0
    for x, y in zip(column1, column2):
        if x is not None and y is not None and not math.isnan(x) and not math.isnan(y):
            non_nan_cnt += 1
            x_times_y_sum += x * y
            x_sum += x
            y_sum += y
    data = (x_times_y_sum - x_sum * y_sum / non_nan_cnt) / non_nan_cnt
    return ColumnEmulator(
        data=data,
        sf_type=ColumnType(
            DoubleType(), column1.sf_type.nullable or column2.sf_type.nullable
        ),
    )


@patch("listagg")
def mock_listagg(column: ColumnEmulator, delimiter: str, is_distinct: bool):
    columns_data = ColumnEmulator(column.unique()) if is_distinct else column
    # nit todo: returns a string that includes all the non-NULL input values, separated by the delimiter.
    return ColumnEmulator(
        data=delimiter.join([str(v) for v in columns_data.dropna()]),
        sf_type=ColumnType(StringType(16777216), column.sf_type.nullable),
    )


@patch("sqrt")
def mock_sqrt(column: ColumnEmulator):
    result = column.apply(math.sqrt)
    result.sf_type = ColumnType(FloatType(), column.sf_type.nullable)
    return result


@patch("pow")
def mock_pow(left: ColumnEmulator, right: ColumnEmulator):
    result = left.combine(right, lambda l, r: l**r)
    result.sf_type = ColumnType(FloatType(), left.sf_type.nullable)
    return result


@patch("to_date")
def mock_to_date(
    column: ColumnEmulator,
    fmt: str = None,
    try_cast: bool = False,
):
    """
    https://docs.snowflake.com/en/sql-reference/functions/to_date

    Converts an input expression to a date:

    [x] For a string expression, the result of converting the string to a date.

    [x] For a timestamp expression, the date from the timestamp.

    For a variant expression:

        [x] If the variant contains a string, a string conversion is performed.

        [x] If the variant contains a date, the date value is preserved as is.

        [x] If the variant contains a JSON null value, the output is NULL.

        [x] For NULL input, the output is NULL.

        [x] For all other values, a conversion error is generated.
    """
    res = []

    if not isinstance(fmt, ColumnEmulator):
        fmt = [fmt] * len(column)

    for data, _fmt in zip(column, fmt):
        auto_detect = _fmt is None or _fmt.lower() == "auto"

        date_format, _, _ = convert_snowflake_datetime_format(
            _fmt, default_format="%Y-%m-%d"
        )

        if data is None:
            res.append(None)
            continue
        try:
<<<<<<< HEAD
            if isinstance(column.sf_type.datatype, TimestampType):
                res.append(data.date())
            elif isinstance(column.sf_type.datatype, StringType):
                if data.isnumeric():
                    res.append(
                        datetime.datetime.utcfromtimestamp(
                            process_numeric_time(data)
                        ).date()
                    )
                else:
                    if auto_detect:
                        res.append(auto_detect_snowflake_date_format_and_convert(data))
                    else:
                        res.append(datetime.datetime.strptime(data, date_format).date())
            elif isinstance(column.sf_type.datatype, VariantType):
                if isinstance(data, str):
                    if data.isnumeric():
                        res.append(
                            datetime.datetime.utcfromtimestamp(
                                process_numeric_time(data)
                            ).date()
                        )
                    else:
                        # for variant type with string value, snowflake auto-detects the format
                        res.append(auto_detect_snowflake_date_format_and_convert(data))
                elif isinstance(data, datetime.date):
                    res.append(data)
                else:
                    raise ValueError(
                        f"[Local Testing] Unsupported conversion to_date of value {data} of VariantType"
                    )
=======
            if auto_detect and data.isnumeric():
                res.append(
                    datetime.datetime.utcfromtimestamp(
                        convert_integer_value_to_seconds(data)
                    ).date()
                )
>>>>>>> 8832a626
            else:
                raise ValueError(
                    f"[Local Testing] Unsupported conversion to_date of data type {type(column.sf_type.datatype).__name__}"
                )
        except BaseException:
            if try_cast:
                res.append(None)
            else:
                raise
    return ColumnEmulator(
        data=res, sf_type=ColumnType(DateType(), column.sf_type.nullable)
    )


@patch("current_timestamp")
def mock_current_timestamp():
    return ColumnEmulator(
        data=datetime.datetime.now(),
        sf_type=ColumnType(TimestampType(TimestampTimeZone.LTZ), False),
    )


@patch("current_date")
def mock_current_date():
    now = datetime.datetime.now()
    return ColumnEmulator(data=now.date(), sf_type=ColumnType(DateType(), False))


@patch("current_time")
def mock_current_time():
    now = datetime.datetime.now()
    return ColumnEmulator(data=now.time(), sf_type=ColumnType(TimeType(), False))


@patch("contains")
def mock_contains(expr1: ColumnEmulator, expr2: ColumnEmulator):
    if isinstance(expr1, str) and isinstance(expr2, str):
        return ColumnEmulator(data=[bool(str(expr2) in str(expr1))])
    if isinstance(expr1, ColumnEmulator) and isinstance(expr2, ColumnEmulator):
        res = [bool(str(item2) in str(item1)) for item1, item2 in zip(expr1, expr2)]
    elif isinstance(expr1, ColumnEmulator) and isinstance(expr2, str):
        res = [bool(str(expr2) in str(item)) for item in expr1]
    else:  # expr1 is string, while expr2 is column
        res = [bool(str(item) in str(expr1)) for item in expr2]
    return ColumnEmulator(
        data=res, sf_type=ColumnType(BooleanType(), expr1.sf_type.nullable)
    )


@patch("abs")
def mock_abs(expr):
    if isinstance(expr, ColumnEmulator):
        result = expr.abs()
        result.sf_type = expr.sf_type
        return result
    else:
        return abs(expr)


@patch("to_decimal")
def mock_to_decimal(
    e: ColumnEmulator,
    precision: Optional[int] = 38,
    scale: Optional[int] = 0,
    try_cast: bool = False,
):
    """
    [x] For NULL input, the result is NULL.

    [ ] For fixed-point numbers:

        Numbers with different scales are converted by either adding zeros to the right (if the scale needs to be increased) or by reducing the number of fractional digits by rounding (if the scale needs to be decreased).

        Note that casts of fixed-point numbers to fixed-point numbers that increase scale might fail.

    [ ] For floating-point numbers:

        Numbers are converted if they are within the representable range, given the scale.

        The conversion between binary and decimal fractional numbers is not precise. This might result in loss of precision or out-of-range errors.

        Values of infinity and NaN (not-a-number) result in conversion errors.

        For floating-point input, omitting the mantissa or exponent is allowed and is interpreted as 0. Thus, E is parsed as 0.

    [ ] Strings are converted as decimal, integer, fractional, or floating-point numbers.

    [x] For fractional input, the precision is deduced as the number of digits after the point.

    For VARIANT input:

        [ ] If the variant contains a fixed-point or a floating-point numeric value, an appropriate numeric conversion is performed.

        [ ] If the variant contains a string, a string conversion is performed.

        [ ] If the variant contains a Boolean value, the result is 0 or 1 (for false and true, correspondingly).

        [ ] If the variant contains JSON null value, the output is NULL.
    """
    res = []

    for data in e:
        if data is None:
            res.append(data)
            continue
        try:
            try:
                float(data)
            except ValueError:
                raise SnowparkSQLException(f"Numeric value '{data}' is not recognized.")

            integer_part = round(float(data))
            integer_part_str = str(integer_part)
            len_integer_part = (
                len(integer_part_str) - 1
                if integer_part_str[0] == "-"
                else len(integer_part_str)
            )
            if len_integer_part > precision:
                raise SnowparkSQLException(f"Numeric value '{data}' is out of range")
            remaining_decimal_len = min(precision - len(str(integer_part)), scale)
            res.append(Decimal(str(round(float(data), remaining_decimal_len))))
        except BaseException:
            if try_cast:
                res.append(None)
            else:
                raise

    return ColumnEmulator(
        data=res,
        sf_type=ColumnType(DecimalType(precision, scale), nullable=e.sf_type.nullable),
    )


@patch("to_time")
def mock_to_time(
    column: ColumnEmulator,
    fmt: Optional[str] = None,
    try_cast: bool = False,
):
    """
    https://docs.snowflake.com/en/sql-reference/functions/to_time

    [x] For string_expr, the result of converting the string to a time.

    [x] For timestamp_expr, the time portion of the input value.

    [x] For 'integer' (a string containing an integer), the integer is treated as a number of seconds, milliseconds, microseconds, or nanoseconds after the start of the Unix epoch. See the Usage Notes below.

        [x] For this timestamp, the function gets the number of seconds after the start of the Unix epoch. The function performs a modulo operation to get the remainder from dividing this number by the number of seconds in a day (86400): number_of_seconds % 86400

    """

    def convert_int_string_to_time(d: str):
        return datetime.datetime.utcfromtimestamp(
            convert_integer_value_to_seconds(d) % 86400
        ).time()

    def convert_string_to_time(
        _data: str, _time_format: str, _hour_delta: int, _fractional_seconds: int
    ):
        data_parts = _data.split(".")
        if len(data_parts) == 2:
            # there is a part of seconds
            seconds_part = data_parts[1]
            # find the idx that the seconds part ends
            idx = 0
            while seconds_part[idx].isdigit():
                idx += 1
            # truncate to precision
            seconds_part = (
                seconds_part[: min(idx, _fractional_seconds)] + seconds_part[idx:]
            )
            _data = f"{data_parts[0]}.{seconds_part}"

        target_datetime = datetime.datetime.strptime(
            process_string_time_with_fractional_seconds(_data, _fractional_seconds),
            _time_format,
        )
        # there is a special case that if the time is 12 p.m noon, then no need to adjust
        if _hour_delta == 12 and target_datetime.time().hour == 12:
            _hour_delta = 0
        return (target_datetime + datetime.timedelta(hours=_hour_delta)).time()

    res = []

    if not isinstance(fmt, ColumnEmulator):
        fmt = [fmt] * len(column)

    for data, _fmt in zip(column, fmt):
        if data is None:
            res.append(None)
            continue
        datatype = column.sf_type.datatype
        try:
            (
                time_fmt,
                hour_delta,
                fractional_seconds,
            ) = convert_snowflake_datetime_format(_fmt, default_format="%H:%M:%S")

            if isinstance(datatype, StringType):
                if data.isdigit():
                    res.append(convert_int_string_to_time(data))
                else:
                    res.append(
                        convert_string_to_time(
                            data, time_fmt, hour_delta, fractional_seconds
                        )
                    )
            elif isinstance(datatype, TimestampType):
                res.append(data.time())
            elif isinstance(datatype, VariantType):
                if isinstance(data, str):
                    if data.isdigit():
                        res.append(convert_int_string_to_time(data))
                    else:
                        res.append(
                            convert_string_to_time(
                                data, time_fmt, hour_delta, fractional_seconds
                            )
                        )
                elif isinstance(data, datetime.time):
                    res.append(data)
                else:
                    raise ValueError(
                        f"[Local Testing] Unsupported conversion to_time of value {data} of VariantType"
                    )
            else:
                raise ValueError(
                    f"[Local Testing] Unsupported conversion to_time of data type {type(datatype).__name__}"
                )
        except BaseException:
            if try_cast:
                data.append(None)
            else:
                # TODO: local test error experience SNOW-1235716
                raise

    # TODO: TIME_OUTPUT_FORMAT is not supported, by default snowflake outputs time in the format HH24:MI:SS
    #  check https://snowflakecomputing.atlassian.net/browse/SNOW-1305979
    return ColumnEmulator(
        data=res, sf_type=ColumnType(TimeType(), column.sf_type.nullable)
    )


def _to_timestamp(
    column: ColumnEmulator,
    fmt: Optional[ColumnEmulator],
    try_cast: bool = False,
    add_timezone: bool = False,
):
    """
    [x] For NULL input, the result will be NULL.

    [ ] For string_expr: timestamp represented by a given string. If the string does not have a time component, midnight will be used.

    [ ] For date_expr: timestamp representing midnight of a given day will be used, according to the specific timestamp flavor (NTZ/LTZ/TZ) semantics.

    [ ] For timestamp_expr: a timestamp with possibly different flavor than the source timestamp.

    [ ] For numeric_expr: a timestamp representing the number of seconds (or fractions of a second) provided by the user. Note, that UTC time is always used to build the result.

    For variant_expr:

        [ ] If the variant contains JSON null value, the result will be NULL.

        [ ] If the variant contains a timestamp value of the same kind as the result, this value will be preserved as is.

        [ ] If the variant contains a timestamp value of the different kind, the conversion will be done in the same way as from timestamp_expr.

        [ ] If the variant contains a string, conversion from a string value will be performed (using automatic format).

        [ ] If the variant contains a number, conversion as if from numeric_expr will be performed.

    [ ] If conversion is not possible, an error is returned.

    If the format of the input parameter is a string that contains an integer:

        After the string is converted to an integer, the integer is treated as a number of seconds, milliseconds, microseconds, or nanoseconds after the start of the Unix epoch (1970-01-01 00:00:00.000000000 UTC).

        [ ] If the integer is less than 31536000000 (the number of milliseconds in a year), then the value is treated as a number of seconds.

        [ ] If the value is greater than or equal to 31536000000 and less than 31536000000000, then the value is treated as milliseconds.

        [ ] If the value is greater than or equal to 31536000000000 and less than 31536000000000000, then the value is treated as microseconds.

        [ ] If the value is greater than or equal to 31536000000000000, then the value is treated as nanoseconds.
    """
    res = []
    fmt_column = fmt if fmt is not None else [None] * len(column)

    for data, format in zip(column, fmt_column):
        auto_detect = bool(not format)
        default_format = "%Y-%m-%d %H:%M:%S.%f"
        (
            timestamp_format,
            hour_delta,
            fractional_seconds,
        ) = convert_snowflake_datetime_format(format, default_format=default_format)

        try:
            if data is None:
                res.append(None)
                continue

            if auto_detect:
                if isinstance(data, numbers.Number) or (
                    isinstance(data, str) and data.isnumeric()
                ):
                    parsed = datetime.datetime.utcfromtimestamp(
                        convert_integer_value_to_seconds(data)
                    )
                    # utc timestamps should be in utc timezone
                    if add_timezone:
                        parsed = parsed.replace(tzinfo=pytz.utc)
                elif isinstance(data, datetime.datetime):
                    parsed = data
                elif isinstance(data, datetime.date):
                    parsed = datetime.datetime.combine(data, datetime.time(0, 0, 0))
                elif isinstance(data, str):
                    # dateutil is a pandas dependency
                    import dateutil.parser

                    try:
                        parsed = dateutil.parser.parse(data)
                    except ValueError:
                        parsed = None
                else:
                    parsed = None
            else:
                # handle seconds fraction
                try:
                    datetime_data = datetime.datetime.strptime(
                        process_string_time_with_fractional_seconds(
                            data, fractional_seconds
                        ),
                        timestamp_format,
                    )
                except ValueError:
                    # when creating df from pandas df, datetime doesn't come with microseconds
                    # leading to ValueError when using the default format
                    # but it's still a valid format to snowflake, so we use format code without microsecond to parse
                    if timestamp_format == default_format:
                        datetime_data = datetime.datetime.strptime(
                            process_string_time_with_fractional_seconds(
                                data, fractional_seconds
                            ),
                            "%Y-%m-%d %H:%M:%S",
                        )
                    else:
                        raise
                parsed = datetime_data + datetime.timedelta(hours=hour_delta)

            # Add the local timezone if tzinfo is missing and a tz is desired
            if parsed and add_timezone and parsed.tzinfo is None:
                parsed = LocalTimezone.replace_tz(parsed)

            res.append(parsed)
        except BaseException:
            if try_cast:
                res.append(None)
            else:
                raise
    return res


@patch("to_timestamp")
def mock_to_timestamp(
    column: ColumnEmulator,
    fmt: Optional[ColumnEmulator] = None,
    try_cast: bool = False,
):
    return ColumnEmulator(
        data=_to_timestamp(column, fmt, try_cast),
        sf_type=ColumnType(TimestampType(), column.sf_type.nullable),
        dtype=object,
    )


@patch("to_timestamp_ntz")
def mock_timestamp_ntz(
    column: ColumnEmulator,
    fmt: Optional[ColumnEmulator] = None,
    try_cast: bool = False,
):
    result = _to_timestamp(column, fmt, try_cast)
    # Cast to NTZ by removing tz data if present
    return ColumnEmulator(
        data=[x.replace(tzinfo=None) for x in result],
        sf_type=ColumnType(
            TimestampType(TimestampTimeZone.NTZ), column.sf_type.nullable
        ),
        dtype=object,
    )


@patch("to_timestamp_ltz")
def mock_to_timestamp_ltz(
    column: ColumnEmulator,
    fmt: Optional[ColumnEmulator] = None,
    try_cast: bool = False,
):
    result = _to_timestamp(column, fmt, try_cast, add_timezone=True)

    # Cast to ltz by providing an empty timezone when calling astimezone
    # datetime will populate with the local zone
    return ColumnEmulator(
        data=[LocalTimezone.to_local_timezone(x) for x in result],
        sf_type=ColumnType(
            TimestampType(TimestampTimeZone.LTZ), column.sf_type.nullable
        ),
        dtype=object,
    )


@patch("to_timestamp_tz")
def mock_to_timestamp_tz(
    column: ColumnEmulator,
    fmt: Optional[ColumnEmulator] = None,
    try_cast: bool = False,
):
    # _to_timestamp will use the tz present in the data.
    # Otherwise it adds an appropriate one by default.
    return ColumnEmulator(
        data=_to_timestamp(column, fmt, try_cast, add_timezone=True),
        sf_type=ColumnType(
            TimestampType(TimestampTimeZone.TZ), column.sf_type.nullable
        ),
        dtype=column.dtype,
    )


def try_convert(convert: Callable, try_cast: bool, val: Any):
    if val is None:
        return None
    try:
        return convert(val)
    except BaseException:
        if try_cast:
            return None
        else:
            raise


@patch("to_char")
def mock_to_char(
    column: ColumnEmulator,
    fmt: Optional[str] = None,
    try_cast: bool = False,
) -> ColumnEmulator:  # TODO: support more input types
    source_datatype = column.sf_type.datatype

    if isinstance(source_datatype, DateType):
        date_format, _, _ = convert_snowflake_datetime_format(
            fmt, default_format="%Y-%m-%d"
        )
        func = partial(
            try_convert, lambda x: datetime.datetime.strftime(x, date_format), try_cast
        )
    elif isinstance(source_datatype, TimeType):
        LocalTestOOBTelemetryService.get_instance().log_not_supported_error(
            external_feature_name="Use TO_CHAR on Time data",
            internal_feature_name="mock_to_char",
            parameters_info={"source_datatype": type(source_datatype).__name__},
            raise_error=NotImplementedError,
        )
    elif isinstance(source_datatype, (DateType, TimeType, TimestampType)):
        LocalTestOOBTelemetryService.get_instance().log_not_supported_error(
            external_feature_name="Use TO_CHAR on Timestamp data",
            internal_feature_name="mock_to_char",
            parameters_info={"source_datatype": type(source_datatype).__name__},
            raise_error=NotImplementedError,
        )
    elif isinstance(source_datatype, _NumericType):
        if fmt:
            LocalTestOOBTelemetryService.get_instance().log_not_supported_error(
                external_feature_name="Use format strings with Numeric types in TO_CHAR",
                internal_feature_name="mock_to_char",
                parameters_info={
                    "source_datatype": type(source_datatype).__name__,
                    "fmt": str(fmt),
                },
                raise_error=NotImplementedError,
            )
        func = partial(try_convert, lambda x: str(x), try_cast)
    elif isinstance(source_datatype, BooleanType):
        func = partial(try_convert, lambda x: str(x).lower(), try_cast)
    elif isinstance(source_datatype, VariantType):
        from snowflake.snowpark.mock import CUSTOM_JSON_ENCODER

        # here we reuse CUSTOM_JSON_ENCODER to dump a python object to string, by default json dumps added
        # double quotes to the output which we do not need in output, we strip the beginning and ending double quote.
        func = partial(
            try_convert,
            lambda x: json.dumps(x, cls=CUSTOM_JSON_ENCODER).strip('"'),
            try_cast,
        )
    else:
        func = partial(try_convert, lambda x: str(x), try_cast)
    new_col = column.apply(func)
    new_col.sf_type = ColumnType(StringType(), column.sf_type.nullable)
    return new_col


@patch("to_double")
def mock_to_double(
    column: ColumnEmulator, fmt: Optional[str] = None, try_cast: bool = False
) -> ColumnEmulator:
    """
        [ ] Fixed-point numbers are converted to floating point; the conversion cannot fail, but might result in loss of precision.

        [ ] Strings are converted as decimal integer or fractional numbers, scientific notation and special values (nan, inf, infinity) are accepted.

        For VARIANT input:

        [ ] If the variant contains a fixed-point value, the numeric conversion will be performed.

        [ ] If the variant contains a floating-point value, the value will be preserved unchanged.

        [ ] If the variant contains a string, a string conversion will be performed.

        [ ] If the variant contains a Boolean value, the result will be 0 or 1 (for false and true, correspondingly).

        [ ] If the variant contains JSON null value, the output will be NULL.

    Note that conversion of decimal fractions to binary and back is not precise (i.e. printing of a floating-point number converted from decimal representation might produce a slightly diffe
    """
    if fmt is not None:
        LocalTestOOBTelemetryService.get_instance().log_not_supported_error(
            external_feature_name="Using format strings in TO_DOUBLE",
            internal_feature_name="mock_to_double",
            parameters_info={"fmt": str(fmt)},
            raise_error=NotImplementedError,
        )
    if isinstance(column.sf_type.datatype, (_NumericType, StringType)):
        res = column.apply(lambda x: try_convert(float, try_cast, x))
        res.sf_type = ColumnType(DoubleType(), column.sf_type.nullable)
        return res
    elif isinstance(column.sf_type.datatype, VariantType):
        LocalTestOOBTelemetryService.get_instance().log_not_supported_error(
            external_feature_name="Use TO_DOUBLE on Variant data",
            internal_feature_name="mock_to_double",
            parameters_info={
                "column.sf_type.datatype": type(column.sf_type.datatype).__name__
            },
            raise_error=NotImplementedError,
        )
    else:
        raise NotImplementedError(
            f"[Local Testing] Invalid type {column.sf_type.datatype} for parameter 'TO_DOUBLE'"
        )


@patch("to_boolean")
def mock_to_boolean(column: ColumnEmulator, try_cast: bool = False) -> ColumnEmulator:
    """
    [x] For a text expression, the string must be:

        'true', 't', 'yes', 'y', 'on', '1' return TRUE.

        'false', 'f', 'no', 'n', 'off', '0' return FALSE.

        All other strings return an error.

        Strings are case-insensitive.

    [x] For a numeric expression:

        0 returns FALSE.

        All non-zero numeric values return TRUE.

        When converting from the FLOAT data type, non-numeric values, such as ‘NaN’ (not a number) and ‘INF’ (infinity), cause an error.


    """
    if isinstance(column.sf_type, StringType):

        def convert_str_to_bool(x: Optional[str]):
            if x is None:
                return None
            elif x.lower() in ("true", "t", "yes", "y", "on", "1"):
                return True
            elif x.lower() in ("false", "f", "no", "n", "off", "0"):
                return False
            raise SnowparkSQLException(f"Boolean value {x} is not recognized")

        new_col = column.apply(lambda x: try_convert(convert_str_to_bool, try_cast, x))
        new_col.sf_type = ColumnType(BooleanType(), column.sf_type.nullable)
        return new_col
    elif isinstance(column.sf_type, _NumericType):

        def convert_num_to_bool(x: Optional[Real]):
            if x is None:
                return None
            elif math.isnan(x) or math.isinf(x):
                raise SnowparkSQLException(
                    f"Invalid value {x} for parameter 'TO_BOOLEAN'"
                )
            else:
                return x != 0

        new_col = column.apply(lambda x: try_convert(convert_num_to_bool, try_cast, x))
        new_col.sf_type = ColumnType(BooleanType(), column.sf_type.nullable)
        return new_col
    else:
        raise SnowparkSQLException(
            f"Invalid type {column.sf_type.datatype} for parameter 'TO_BOOLEAN'"
        )


@patch("to_binary")
def mock_to_binary(
    column: ColumnEmulator, fmt: str = None, try_cast: bool = False
) -> ColumnEmulator:
    """
    [x] TO_BINARY( <string_expr> [, '<format>'] )
    [x] TO_BINARY( <variant_expr> )
    """
    fmt = fmt.upper() if fmt else "HEX"
    fmt_decoder = {
        "HEX": binascii.unhexlify,
        "BASE64": base64.b64decode,
        "UTF-8": lambda x: x.encode("utf-8"),
    }.get(fmt)

    if fmt is None:
        raise SnowparkSQLException(f"Invalid binary format {fmt}")

    if isinstance(column.sf_type.datatype, (StringType, NullType, VariantType)):
        res = column.apply(lambda x: try_convert(fmt_decoder, try_cast, x))
        res.sf_type = ColumnType(BinaryType(), column.sf_type.nullable)
        return res
    else:
        raise SnowparkSQLException(
            f"Invalid type {column.sf_type.datatype} for parameter 'TO_BINARY'"
        )


@patch("iff")
def mock_iff(condition: ColumnEmulator, expr1: ColumnEmulator, expr2: ColumnEmulator):
    assert isinstance(condition.sf_type.datatype, BooleanType)
    if (
        all(condition)
        or all(~condition)
        or (
            isinstance(expr1.sf_type.datatype, StringType)
            and isinstance(expr2.sf_type.datatype, StringType)
        )
        or expr1.sf_type.datatype == expr2.sf_type.datatype
        or isinstance(expr1.sf_type.datatype, NullType)
        or isinstance(expr2.sf_type.datatype, NullType)
    ):
        res = ColumnEmulator(data=[None] * len(condition), dtype=object)
        if isinstance(expr1.sf_type.datatype, StringType) and isinstance(
            expr2.sf_type.datatype, StringType
        ):
            l1 = expr1.sf_type.datatype.length or StringType._MAX_LENGTH
            l2 = expr2.sf_type.datatype.length or StringType._MAX_LENGTH
            sf_data_type = StringType(max(l1, l2))
        else:
            sf_data_type = (
                expr1.sf_type.datatype
                if any(condition) and not isinstance(expr1.sf_type.datatype, NullType)
                else expr2.sf_type.datatype
            )
        nullability = expr1.sf_type.nullable and expr2.sf_type.nullable
        res.sf_type = ColumnType(sf_data_type, nullability)
        res.where(condition, other=expr2, inplace=True)
        res.where([not x for x in condition], other=expr1, inplace=True)
        return res
    else:
        raise SnowparkSQLException(
            f"[Local Testing] does not support coercion currently, iff expr1 and expr2 have conflicting data types: {expr1.sf_type} != {expr2.sf_type}"
        )


@patch("coalesce")
def mock_coalesce(*exprs):
    import pandas

    if len(exprs) < 2:
        raise SnowparkSQLException(
            f"not enough arguments for function [COALESCE], got {len(exprs)}, expected at least two"
        )
    res = pandas.Series(
        exprs[0]
    )  # workaround because sf_type is not inherited properly
    for expr in exprs:
        res = res.combine_first(expr)
    return ColumnEmulator(data=res, sf_type=exprs[0].sf_type, dtype=object)


@patch("substring")
def mock_substring(
    base_expr: ColumnEmulator, start_expr: ColumnEmulator, length_expr: ColumnEmulator
):
    res = [
        x[y - 1 : y + z - 1] if x is not None else None
        for x, y, z in zip(base_expr, start_expr, length_expr)
    ]
    res = ColumnEmulator(
        res, sf_type=ColumnType(StringType(), base_expr.sf_type.nullable), dtype=object
    )
    return res


@patch("startswith")
def mock_startswith(expr1: ColumnEmulator, expr2: ColumnEmulator):
    res = [x.startswith(y) if x is not None else None for x, y in zip(expr1, expr2)]
    res = ColumnEmulator(
        res, sf_type=ColumnType(BooleanType(), expr1.sf_type.nullable), dtype=bool
    )
    return res


@patch("endswith")
def mock_endswith(expr1: ColumnEmulator, expr2: ColumnEmulator):
    res = [x.endswith(y) if x is not None else None for x, y in zip(expr1, expr2)]
    res = ColumnEmulator(
        res, sf_type=ColumnType(BooleanType(), expr1.sf_type.nullable), dtype=bool
    )
    return res


@patch("row_number")
def mock_row_number(window: TableEmulator, row_idx: int):
    return ColumnEmulator(data=[row_idx + 1], sf_type=ColumnType(LongType(), False))


@patch("parse_json")
def mock_parse_json(expr: ColumnEmulator):
    from snowflake.snowpark.mock import CUSTOM_JSON_DECODER

    if isinstance(expr.sf_type.datatype, StringType):
        res = expr.apply(
            lambda x: try_convert(
                partial(json.loads, cls=CUSTOM_JSON_DECODER), False, x
            )
        )
    else:
        res = expr.copy()
    res.sf_type = ColumnType(VariantType(), expr.sf_type.nullable)
    return res


@patch("to_array")
def mock_to_array(expr: ColumnEmulator):
    """
    [x] If the input is an ARRAY, or VARIANT containing an array value, the result is unchanged.

    [x] For NULL or a JSON null input, returns NULL.

    [x] For any other value, the result is a single-element array containing this value.
    """
    if isinstance(expr.sf_type.datatype, ArrayType):
        res = expr.copy()
    elif isinstance(expr.sf_type.datatype, VariantType):
        from snowflake.snowpark.mock import CUSTOM_JSON_DECODER

        def convert_variant_to_array(val):
            if type(val) is str:
                val = json.loads(val, cls=CUSTOM_JSON_DECODER)
            if val is None or type(val) is list:
                return val
            else:
                return [val]

        res = expr.apply(lambda x: try_convert(convert_variant_to_array, False, x))
    else:
        res = expr.apply(lambda x: try_convert(lambda y: [y], False, x))
    res.sf_type = ColumnType(ArrayType(), expr.sf_type.nullable)
    return res


@patch("strip_null_value")
def mock_strip_null_value(expr: ColumnEmulator):
    return ColumnEmulator(
        [None if x == "null" else x for x in expr],
        sf_type=ColumnType(expr.sf_type.datatype, True),
    )


@patch("to_object")
def mock_to_object(expr: ColumnEmulator):
    """
    [x] For a VARIANT value containing an OBJECT, returns the OBJECT.

    [x] For NULL input, or for a VARIANT value containing only JSON null, returns NULL.

    [x] For an OBJECT, returns the OBJECT itself.

    [x] For all other input values, reports an error.
    """
    if isinstance(expr.sf_type.datatype, (MapType, NullType)):
        res = expr.copy()
    elif isinstance(expr.sf_type.datatype, VariantType):
        from snowflake.snowpark.mock import CUSTOM_JSON_DECODER

        def convert_variant_to_object(val):
            if type(val) is str:
                val = json.loads(val, cls=CUSTOM_JSON_DECODER)
            if val is None or type(val) is dict:
                return val
            raise SnowparkSQLException(
                f"Invalid object of type {type(val)} passed to 'TO_OBJECT'"
            )

        res = expr.apply(lambda x: try_convert(convert_variant_to_object, False, x))
    else:
        raise SnowparkSQLException(
            f"Invalid type {type(expr.sf_type.datatype)} parameter 'TO_OBJECT'"
        )

    res.sf_type = ColumnType(MapType(), expr.sf_type.nullable)
    return res


@patch("to_variant")
def mock_to_variant(expr: ColumnEmulator):
    res = expr.copy()
    res.sf_type = ColumnType(VariantType(), expr.sf_type.nullable)
    return res


def _object_construct(exprs, drop_nulls):
    import pandas

    expr_count = len(exprs)
    if expr_count % 2 != 0:
        raise TypeError(
            f"Cannot construct an object from an odd number ({expr_count}) of values."
        )

    if expr_count == 0:
        return ColumnEmulator(data=[dict()])

    def construct_dict(x):
        return {
            x[i]: x[i + 1]
            for i in range(0, expr_count, 2)
            if x[i] is not None and not (drop_nulls and x[i + 1] is None)
        }

    combined = pandas.concat(exprs, axis=1)
    return combined.apply(construct_dict, axis=1)


@patch("object_construct")
def mock_object_construct(*exprs: ColumnEmulator) -> ColumnEmulator:
    result = _object_construct(exprs, True)
    result.sf_type = ColumnType(MapType(StringType(), StringType()), False)
    return result


@patch("object_construct_keep_null")
def mock_object_construct_keep_null(*exprs: ColumnEmulator) -> ColumnEmulator:
    result = _object_construct(exprs, False)
    result.sf_type = ColumnType(MapType(StringType(), StringType()), True)
    return result


def cast_to_datetime(date):
    if isinstance(date, datetime.datetime):
        return date
    return datetime.datetime.fromordinal(date.toordinal())


def add_years(date, duration):
    return date.replace(year=date.year + duration)


def add_months(scalar, date, duration):
    import pandas as pd

    res = (
        pd.to_datetime(date) + pd.DateOffset(months=scalar * duration)
    ).to_pydatetime()

    if not isinstance(date, datetime.datetime):
        res = res.date()

    return res


def add_timedelta(unit, date, duration, scalar=1):
    return date + datetime.timedelta(**{f"{unit}s": duration * scalar})


@patch("dateadd")
def mock_dateadd(
    part: str, value_expr: ColumnEmulator, datetime_expr: ColumnEmulator
) -> ColumnEmulator:
    # Extract a standardized name
    part = unalias_datetime_part(part)
    sf_type = datetime_expr.sf_type
    ts_type = ColumnType(
        TimestampType(TimestampTimeZone.NTZ), datetime_expr.sf_type.nullable
    )

    def nop(x):
        return x

    cast = nop

    # Create a lambda that applies the transformation
    # If the time unit is smaller than a day date types will be cast to datetime types
    if part == "year":
        func = add_years
    elif part == "quarter" or part == "month":
        scalar = 3 if part == "quarter" else 1
        func = partial(add_months, scalar)
    elif part in {"day", "week"}:
        func = partial(add_timedelta, part)
    elif part in {"second", "microsecond", "millisecond", "minute", "hour"}:
        func = partial(add_timedelta, part)
        cast = cast_to_datetime
        sf_type = ts_type
    elif part == "nanosecond":
        func = partial(add_timedelta, "microsecond", scalar=1 / 1000)
        cast = cast_to_datetime
        sf_type = ts_type
    else:
        raise ValueError(f"{part} is not a recognized date or time part.")

    res = datetime_expr.combine(
        value_expr, lambda date, duration: func(cast(date), duration)
    )
    return ColumnEmulator(res, sf_type=sf_type)


@patch("date_part")
def mock_date_part(part: str, datetime_expr: ColumnEmulator):
    """
    SNOW-1183874: Add support for relevant session parameters.
    https://docs.snowflake.com/en/sql-reference/functions/date_part#usage-notes
    """
    import pandas

    unaliased = unalias_datetime_part(part)
    datatype = datetime_expr.sf_type.datatype

    # Year of week is another alias unique to date_part
    if unaliased == "yearofweek":
        unaliased = "year"

    if unaliased in {"year", "month", "day"} or (
        isinstance(datatype, TimestampType)
        and unaliased in {"hour", "minute", "second", "microsecond"}
    ):
        res = datetime_expr.apply(lambda x: getattr(x, unaliased, None))
    elif unaliased in {"week", "weekiso"}:
        res = pandas.to_datetime(datetime_expr).dt.isocalendar().week
    elif unaliased == "yearofweekiso":
        res = pandas.to_datetime(datetime_expr).dt.isocalendar().year
    elif unaliased in {"quarter", "dayofyear"}:
        res = getattr(pandas.to_datetime(datetime_expr).dt, unaliased, None)
    elif unaliased in {"dayofweek", "dayofweekiso"}:
        # Pandas has Monday as 0 while Snowflake uses Sunday as 0
        res = (pandas.to_datetime(datetime_expr).dt.dayofweek + 1) % 7
    elif unaliased == "nanosecond" and isinstance(datatype, TimestampType):
        res = datetime_expr.apply(lambda x: None if x is None else x.microsecond * 1000)
    elif unaliased in {
        "epoch_second",
        "epoch_millisecond",
        "epoch_microsecond",
        "epoch_nanosecond",
    }:
        if isinstance(datatype, DateType):
            datetime_expr = datetime_expr.apply(cast_to_datetime)

        # datetime.datetime.timestamp assumes no tz means local time. Snowflake assumes no tz means UTC time
        if isinstance(datatype, TimestampType) and datatype.tz in {
            TimestampTimeZone.DEFAULT,
            TimestampTimeZone.NTZ,
        }:
            datetime_expr = datetime_expr.apply(
                lambda x: None if x is None else x.replace(tzinfo=pytz.UTC)
            )

        # Part of the conversion happens as floating point arithmetic. Going from microseconds to nanoseconds
        # introduces floating point precision instability so do the final part of the conversion after int conversion
        multiplier = 1
        post = 1
        if unaliased == "epoch_millisecond":
            multiplier = 1000
        elif unaliased == "epoch_microsecond":
            multiplier = 1000000
        elif unaliased == "epoch_nanosecond":
            multiplier = 1000000
            post = 1000

        res = datetime_expr.apply(
            lambda x: None if x is None else int(x.timestamp() * multiplier) * post
        )
    elif unaliased == "timezone_hour":
        res = datetime_expr.apply(
            lambda x: None if x is None else int((x.strftime("%z") or "0000")[:-2])
        )
    elif unaliased == "timezone_minute":
        res = datetime_expr.apply(
            lambda x: None if x is None else int((x.strftime("%z") or "0000")[-2:])
        )
    else:
        raise ValueError(
            f"{part} is an invalid date part for column of type {datatype.__class__.__name__}"
        )
    return ColumnEmulator(res, sf_type=ColumnType(LongType, nullable=True))


@patch("date_trunc")
def mock_date_trunc(part: str, datetime_expr: ColumnEmulator) -> ColumnEmulator:
    """
    SNOW-1183874: Add support for relevant session parameters.
    https://docs.snowflake.com/en/sql-reference/functions/date_part#usage-notes
    """
    import pandas

    # Map snowflake time unit to pandas rounding alias
    # Not all units have an alias so handle those with a special case
    SUPPORTED_UNITS = {
        "day": "D",
        "hour": "h",
        "microsecond": "us",
        "millisecond": "ms",
        "minute": "min",
        "month": None,
        "nanosecond": "ns",
        "quarter": None,
        "second": "s",
        "week": None,
        "year": None,
    }
    time_unit = unalias_datetime_part(part)
    pandas_unit = SUPPORTED_UNITS.get(time_unit)

    if pandas_unit is not None:
        truncated = pandas.to_datetime(datetime_expr).dt.floor(pandas_unit)
    elif time_unit == "month":
        truncated = datetime_expr.apply(
            lambda x: datetime.datetime(
                x.year, x.month, 1, tzinfo=getattr(x, "tzinfo", None)
            )
        )
    elif time_unit == "quarter":
        # Assuming quarters start in Jan/April/July/Oct
        quarter_map = {i: (((i - 1) // 3) * 3) + 1 for i in range(1, 13)}
        truncated = datetime_expr.apply(
            lambda x: datetime.datetime(
                x.year, quarter_map[x.month], 1, tzinfo=getattr(x, "tzinfo", None)
            )
        )
    elif time_unit == "week":
        truncated = pandas.to_datetime(datetime_expr)
        # Calculate offset from start of week
        offsets = pandas.to_timedelta(truncated.dt.dayofweek, unit="d")
        # Subtract off offset
        truncated = truncated.combine(offsets, operator.sub)
        # Trim data smaller than a day
        truncated = truncated.apply(
            lambda x: datetime.datetime(
                x.year, x.month, x.day, tzinfo=getattr(x, "tzinfo", None)
            )
        )
    elif time_unit == "year":
        truncated = datetime_expr.apply(
            lambda x: datetime.datetime(x.year, 1, 1, tzinfo=getattr(x, "tzinfo", None))
        )
    else:
        raise ValueError(f"{part} is not a supported time unit for date_trunc.")

    if isinstance(datetime_expr.sf_type.datatype, DateType):
        truncated = truncated.dt.date

    return ColumnEmulator(truncated, sf_type=datetime_expr.sf_type)


CompareType = TypeVar("CompareType")


def _compare(x: CompareType, y: Any) -> Tuple[CompareType, CompareType]:
    """
    Compares two values based on the rules described for greatest/least
    https://docs.snowflake.com/en/sql-reference/functions/least#usage-notes

    SNOW-1065554: For now this only handles basic numeric and string coercions.
    """
    if x is None or y is None:
        return (None, None)

    _x = x
    if isinstance(x, str):
        try:
            _x = float(x)
        except ValueError:
            pass

    _y = y if type(_x) is type(y) else type(_x)(y)

    if _x > _y:
        return (_x, _y)
    else:
        return (_y, _x)


def _least(x: CompareType, y: Any) -> Union[CompareType, float]:
    return _compare(x, y)[1]


def _greatest(x: CompareType, y: Any) -> Union[CompareType, float]:
    return _compare(x, y)[0]


@patch("greatest")
def mock_greatest(*exprs: ColumnEmulator):
    result = reduce(lambda x, y: x.combine(y, _greatest), exprs)
    result.sf_type = exprs[0].sf_type
    return result


@patch("least")
def mock_least(*exprs: ColumnEmulator):
    result = reduce(lambda x, y: x.combine(y, _least), exprs)
    result.sf_type = exprs[0].sf_type
    return result


@patch("upper")
def mock_upper(expr: ColumnEmulator):
    return expr.str.upper()


@patch("lower")
def mock_lower(expr: ColumnEmulator):
    return expr.str.lower()


@patch("length")
def mock_length(expr: ColumnEmulator):
    result = expr.str.len()
    result.sf_type = ColumnType(LongType(), nullable=expr.sf_type.nullable)
    return result


# See https://docs.snowflake.com/en/sql-reference/functions/initcap for list of delimiters
DEFAULT_INITCAP_DELIMITERS = set('!?@"^#$&~_,.:;+-*%/|\\[](){}<>' + string.whitespace)


def _initcap(value: Optional[str], delimiters: Optional[str]) -> str:
    if value is None:
        return None

    delims = DEFAULT_INITCAP_DELIMITERS if delimiters is None else set(delimiters)

    result = ""
    cap = True
    for char in value:
        if cap:
            result += char.upper()
        else:
            result += char.lower()
        cap = char in delims
    return result


@patch("initcap")
def mock_initcap(values: ColumnEmulator, delimiters: ColumnEmulator):
    result = values.combine(delimiters, _initcap)
    result.sf_type = values.sf_type
    return result


@patch("convert_timezone")
def mock_convert_timezone(
    target_timezone: ColumnEmulator,
    source_time: ColumnEmulator,
    source_timezone: Optional[ColumnEmulator] = None,
) -> ColumnEmulator:
    """Converts the given source_time to the target timezone.

    For timezone information, refer to the `Snowflake SQL convert_timezone notes <https://docs.snowflake.com/en/sql-reference/functions/convert_timezone.html#usage-notes>`_
    """
    import dateutil

    is_ntz = source_time.sf_type.datatype.tz is TimestampTimeZone.NTZ
    if source_timezone is not None and not is_ntz:
        raise ValueError(
            "[Local Testing] convert_timezone can only convert NTZ timestamps when source_timezone is specified."
        )

    # Using dateutil because it uses iana timezones while pytz would use Olson tzdb.
    from_tz = None if source_timezone is None else dateutil.tz.gettz(source_timezone)

    if from_tz is not None:
        timestamps = [ts.replace(tzinfo=from_tz) for ts in source_time]
        return_type = TimestampTimeZone.NTZ
    else:
        timestamps = list(source_time)
        return_type = TimestampTimeZone.TZ

    res = []
    for tz, ts in zip(target_timezone, timestamps):
        # Add local tz if info is missing
        if ts.tzinfo is None:
            ts = LocalTimezone.replace_tz(ts)

        # Convert all timestamps to the target tz
        res.append(ts.astimezone(dateutil.tz.gettz(tz)))

    return ColumnEmulator(
        res,
        sf_type=ColumnType(
            TimestampType(return_type), nullable=source_time.sf_type.nullable
        ),
        dtype=object,
    )


@patch("current_session")
def mock_current_session():
    session = snowflake.snowpark.session._get_active_session()
    return ColumnEmulator(
        data=str(hash(session)), sf_type=ColumnType(StringType(), False)
    )


@patch("current_database")
def mock_current_database():
    session = snowflake.snowpark.session._get_active_session()
    return ColumnEmulator(
        data=session.get_current_database(), sf_type=ColumnType(StringType(), False)
    )<|MERGE_RESOLUTION|>--- conflicted
+++ resolved
@@ -46,11 +46,8 @@
 
 from ._telemetry import LocalTestOOBTelemetryService
 from ._util import (
-<<<<<<< HEAD
     auto_detect_snowflake_date_format_and_convert,
-=======
     convert_integer_value_to_seconds,
->>>>>>> 8832a626
     convert_snowflake_datetime_format,
     process_string_time_with_fractional_seconds,
     unalias_datetime_part,
@@ -334,14 +331,13 @@
             res.append(None)
             continue
         try:
-<<<<<<< HEAD
             if isinstance(column.sf_type.datatype, TimestampType):
                 res.append(data.date())
             elif isinstance(column.sf_type.datatype, StringType):
                 if data.isnumeric():
                     res.append(
                         datetime.datetime.utcfromtimestamp(
-                            process_numeric_time(data)
+                            convert_integer_value_to_seconds(data)
                         ).date()
                     )
                 else:
@@ -354,7 +350,7 @@
                     if data.isnumeric():
                         res.append(
                             datetime.datetime.utcfromtimestamp(
-                                process_numeric_time(data)
+                                convert_integer_value_to_seconds(data)
                             ).date()
                         )
                     else:
@@ -366,14 +362,6 @@
                     raise ValueError(
                         f"[Local Testing] Unsupported conversion to_date of value {data} of VariantType"
                     )
-=======
-            if auto_detect and data.isnumeric():
-                res.append(
-                    datetime.datetime.utcfromtimestamp(
-                        convert_integer_value_to_seconds(data)
-                    ).date()
-                )
->>>>>>> 8832a626
             else:
                 raise ValueError(
                     f"[Local Testing] Unsupported conversion to_date of data type {type(column.sf_type.datatype).__name__}"
@@ -529,7 +517,7 @@
 
     def convert_int_string_to_time(d: str):
         return datetime.datetime.utcfromtimestamp(
-            convert_integer_value_to_seconds(d) % 86400
+            auto_detect_snowflake_date_format_and_convert(d) % 86400
         ).time()
 
     def convert_string_to_time(
@@ -685,7 +673,7 @@
                     isinstance(data, str) and data.isnumeric()
                 ):
                     parsed = datetime.datetime.utcfromtimestamp(
-                        convert_integer_value_to_seconds(data)
+                        auto_detect_snowflake_date_format_and_convert(data)
                     )
                     # utc timestamps should be in utc timezone
                     if add_timezone:

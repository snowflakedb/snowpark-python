--- conflicted
+++ resolved
@@ -7,10 +7,7 @@
 import json
 import math
 import numbers
-<<<<<<< HEAD
-=======
 import string
->>>>>>> d7727b62
 from decimal import Decimal
 from functools import partial, reduce
 from numbers import Real
@@ -343,63 +340,6 @@
     )
 
 
-<<<<<<< HEAD
-@patch("as_timestamp_ntz")
-def mock_as_timestamp_ntz(expr1: ColumnEmulator):
-    # NTZ timestamps can be recognized by the lack of tzinfo
-    filtered = [
-        x if isinstance(x, datetime.datetime) and x.tzinfo is None else None
-        for x in expr1
-    ]
-    return ColumnEmulator(
-        data=filtered,
-        sf_type=ColumnType(
-            TimestampType(TimestampTimeZone.NTZ), expr1.sf_type.nullable
-        ),
-        dtype=object,
-    )
-
-
-@patch("as_timestamp_ltz")
-def mock_as_timestamp_ltz(expr1: ColumnEmulator):
-    # LTZ timestamp can be recognized by checking the utc offset for the timestamp is the same as the utcoffset for a local time
-    local_offset = LocalTimezone.to_local_timezone(datetime.datetime.now()).utcoffset()
-    filtered = [
-        x
-        if isinstance(x, datetime.datetime) and x.utcoffset() == local_offset
-        else None
-        for x in expr1
-    ]
-    return ColumnEmulator(
-        data=filtered,
-        sf_type=ColumnType(
-            TimestampType(TimestampTimeZone.NTZ), expr1.sf_type.nullable
-        ),
-        dtype=object,
-    )
-
-
-@patch("as_timestamp_tz")
-def mock_as_timestamp_tz(expr1: ColumnEmulator):
-    # TZ timestamps appear to be timestamps that have tzinfo, but it isn't the local tzinfo
-    # This logic seems incorrect, but it matches what the non-local version does
-    local_offset = LocalTimezone.to_local_timezone(datetime.datetime.now()).utcoffset()
-    filtered = [
-        x
-        if isinstance(x, datetime.datetime)
-        and x.tzinfo is not None
-        and x.utcoffset() != local_offset
-        else None
-        for x in expr1
-    ]
-    return ColumnEmulator(
-        data=filtered,
-        sf_type=ColumnType(
-            TimestampType(TimestampTimeZone.NTZ), expr1.sf_type.nullable
-        ),
-        dtype=object,
-    )
-=======
 @patch("current_timestamp")
 def mock_current_timestamp():
     return ColumnEmulator(
@@ -418,7 +358,6 @@
 def mock_current_time():
     now = datetime.datetime.now()
     return ColumnEmulator(data=now.time(), sf_type=ColumnType(TimeType(), False))
->>>>>>> d7727b62
 
 
 @patch("contains")
@@ -671,12 +610,9 @@
                 elif isinstance(data, datetime.date):
                     parsed = datetime.datetime.combine(data, datetime.time(0, 0, 0))
                 elif isinstance(data, str):
-<<<<<<< HEAD
-=======
                     # dateutil is a pandas dependency
                     import dateutil.parser
 
->>>>>>> d7727b62
                     try:
                         parsed = dateutil.parser.parse(data)
                     except ValueError:
@@ -723,11 +659,7 @@
 @patch("to_timestamp")
 def mock_to_timestamp(
     column: ColumnEmulator,
-<<<<<<< HEAD
-    fmt: Optional[str] = None,
-=======
     fmt: Optional[ColumnEmulator] = None,
->>>>>>> d7727b62
     try_cast: bool = False,
 ):
     return ColumnEmulator(
@@ -740,11 +672,7 @@
 @patch("to_timestamp_ntz")
 def mock_timestamp_ntz(
     column: ColumnEmulator,
-<<<<<<< HEAD
-    fmt: Optional[str] = None,
-=======
     fmt: Optional[ColumnEmulator] = None,
->>>>>>> d7727b62
     try_cast: bool = False,
 ):
     result = _to_timestamp(column, fmt, try_cast)
@@ -761,11 +689,7 @@
 @patch("to_timestamp_ltz")
 def mock_to_timestamp_ltz(
     column: ColumnEmulator,
-<<<<<<< HEAD
-    fmt: Optional[str] = None,
-=======
     fmt: Optional[ColumnEmulator] = None,
->>>>>>> d7727b62
     try_cast: bool = False,
 ):
     result = _to_timestamp(column, fmt, try_cast, add_timezone=True)
@@ -784,12 +708,7 @@
 @patch("to_timestamp_tz")
 def mock_to_timestamp_tz(
     column: ColumnEmulator,
-<<<<<<< HEAD
-    fmt: Optional[str] = None,
-=======
-    fmt: Optional[ColumnEmulator] = None,
->>>>>>> d7727b62
-    try_cast: bool = False,
+    fmt: Optional[ColumnEmulator] = None,    try_cast: bool = False,
 ):
     # _to_timestamp will use the tz present in the data.
     # Otherwise it adds an appropriate one by default.
@@ -1155,7 +1074,6 @@
     return res
 
 
-<<<<<<< HEAD
 def cast_to_datetime(date):
     if isinstance(date, datetime.datetime):
         return date
@@ -1218,7 +1136,8 @@
         value_expr, lambda date, duration: func(cast(date), duration)
     )
     return ColumnEmulator(res, sf_type=sf_type)
-=======
+
+  
 CompareType = TypeVar("CompareType")
 
 
@@ -1311,5 +1230,4 @@
 def mock_initcap(values: ColumnEmulator, delimiters: ColumnEmulator):
     result = values.combine(delimiters, _initcap)
     result.sf_type = values.sf_type
-    return result
->>>>>>> d7727b62
+    return result
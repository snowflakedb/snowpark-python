--- conflicted
+++ resolved
@@ -1134,7 +1134,6 @@
     return ColumnEmulator(res, sf_type=sf_type)
 
 
-<<<<<<< HEAD
 @patch("date_part")
 def mock_date_part(part: str, datetime_expr: ColumnEmulator):
     """
@@ -1212,7 +1211,8 @@
             f"{part} is an invalid date part for column of type {datatype.__class__.__name__}"
         )
     return ColumnEmulator(res, sf_type=ColumnType(LongType, nullable=True))
-=======
+
+  
 CompareType = TypeVar("CompareType")
 
 
@@ -1305,5 +1305,4 @@
 def mock_initcap(values: ColumnEmulator, delimiters: ColumnEmulator):
     result = values.combine(delimiters, _initcap)
     result.sf_type = values.sf_type
-    return result
->>>>>>> 338a3f25
+    return result
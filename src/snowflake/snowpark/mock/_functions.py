#
# Copyright (c) 2012-2024 Snowflake Computing Inc. All rights reserved.
#
import base64
import binascii
import datetime
import json
import math
import numbers
import operator
import re
import string
from decimal import Decimal
from functools import partial, reduce
from numbers import Real
from random import randint
from typing import Any, Callable, Optional, Tuple, TypeVar, Union

import pytz

import snowflake.snowpark
from snowflake.snowpark._internal.analyzer.expression import FunctionExpression
from snowflake.snowpark.mock._options import numpy, pandas
from snowflake.snowpark.mock._snowflake_data_type import (
    ColumnEmulator,
    ColumnType,
    TableEmulator,
    get_coerce_result_type,
)
from snowflake.snowpark.mock.exceptions import SnowparkLocalTestingException
from snowflake.snowpark.types import (
    ArrayType,
    BinaryType,
    BooleanType,
    DateType,
    DecimalType,
    DoubleType,
    FloatType,
    LongType,
    MapType,
    NullType,
    StringType,
    TimestampTimeZone,
    TimestampType,
    TimeType,
    VariantType,
    _FractionalType,
    _IntegralType,
    _NumericType,
)

from ._telemetry import LocalTestOOBTelemetryService
from ._util import (
    convert_numeric_string_value_to_float_seconds,
    convert_snowflake_datetime_format,
    process_string_time_with_fractional_seconds,
    unalias_datetime_part,
)

RETURN_TYPE = Union[ColumnEmulator, TableEmulator]


_DEFAULT_OUTPUT_FORMAT = {
    DateType: "YYYY-MM-DD",
    TimeType: "HH24:MI:SS",
    TimestampType: "YYYY-MM-DD HH24:MI:SS.FF3 TZHTZM",
}


class MockedFunction:
    def __init__(
        self,
        name: str,
        func_implementation: Callable,
        distinct: Optional["MockedFunction"] = None,
        pass_column_index: Optional[bool] = None,
        pass_row_index: Optional[bool] = None,
        pass_input_data: Optional[bool] = None,
    ) -> None:
        self.name = name
        self.impl = func_implementation
        self.distinct = distinct or self
        self._pass_row_index = pass_row_index
        self._pass_column_index = pass_column_index
        self._pass_input_data = pass_input_data

    def _check_constant_result(self, input_data, args, result):
        # This function helps automaticallly fill a column with a constant value in certain
        # circumstances. Ideally a mocked function would enable pass_index and generate it's own
        # column filled with constant values, but this works as well as a fallback.

        # If none of the args are column emulators and the function result only has one item
        # assume that the single value should be repeated instead of Null filled. This allows
        # constant expressions like current_date or current_database to fill a column instead
        # of just the first row.
        if (
            not any(isinstance(arg, (ColumnEmulator, TableEmulator)) for arg in args)
            and len(result) == 1
        ):
            resized = result.repeat(len(input_data)).reset_index(drop=True)
            resized.sf_type = result.sf_type
            return resized

        return result

    def __call__(self, *args, input_data=None, row_number=None, **kwargs):

        if self._pass_input_data:
            kwargs["raw_input"] = input_data
        if self._pass_row_index:
            kwargs["row_index"] = list(input_data.index).index(row_number)
        if self._pass_column_index:
            kwargs["column_index"] = input_data.index

        result = self.impl(*args, **kwargs)

        if (
            input_data is not None
            and not self._pass_column_index
            and not self._pass_row_index
        ):
            return self._check_constant_result(
                input_data, args + tuple(kwargs.values()), result
            )

        return result


class MockedFunctionRegistry:
    _instance = None

    def __init__(self) -> None:
        self._registry = dict()

    @classmethod
    def get_or_create(cls) -> "MockedFunctionRegistry":
        if cls._instance is None:
            cls._instance = MockedFunctionRegistry()
        return cls._instance

    def get_function(
        self, func: Union[FunctionExpression, str]
    ) -> Optional[MockedFunction]:
        if isinstance(func, str):
            func_name = func
            distinct = False
        else:
            func_name = func.name
            distinct = func.is_distinct
        func_name = func_name.lower()

        if func_name not in self._registry:
            return None

        function = self._registry[func_name]

        return function.distinct if distinct else function

    def register(
        self,
        snowpark_func: Union[str, Callable],
        func_implementation: Callable,
        *args,
        **kwargs,
    ) -> MockedFunction:
        name = (
            snowpark_func if isinstance(snowpark_func, str) else snowpark_func.__name__
        )
        mocked_function = MockedFunction(name, func_implementation, *args, **kwargs)
        self._registry[name] = mocked_function
        return mocked_function

    def unregister(
        self,
        snowpark_func: Union[str, Callable],
    ):
        name = (
            snowpark_func if isinstance(snowpark_func, str) else snowpark_func.__name__
        )

        if name in self._registry:
            del self._registry[name]


class LocalTimezone:
    """
    A singleton class that encapsulates conversion to the local timezone.
    This class allows tests to override the local timezone in order to be consistent in different regions.
    """

    LOCAL_TZ: Optional[datetime.timezone] = None

    @classmethod
    def set_local_timezone(cls, tz: Optional[datetime.timezone] = None) -> None:
        """Overrides the local timezone with the given value. When the local timezone is None the system timezone is used."""
        cls.LOCAL_TZ = tz

    @classmethod
    def to_local_timezone(
        cls, d: Optional[datetime.datetime]
    ) -> Optional[datetime.datetime]:
        """Converts an input datetime to the local timezone."""
        return d.astimezone(tz=cls.LOCAL_TZ) if d is not None else d

    @classmethod
    def replace_tz(cls, d: datetime.datetime) -> datetime.datetime:
        """Replaces any existing tz info with the local tz info without adjusting the time."""
        return d.replace(tzinfo=cls.LOCAL_TZ)


def patch(function, *args, **kwargs):
    def decorator(mocking_function):
        mocked_function = MockedFunctionRegistry.get_or_create().register(
            function, mocking_function, *args, **kwargs
        )
        return mocked_function

    return decorator


@patch("min")
def mock_min(column: ColumnEmulator) -> ColumnEmulator:
    if isinstance(
        column.sf_type.datatype, _NumericType
    ):  # TODO: figure out where 5 is coming from
        return ColumnEmulator(data=round(column.min(), 5), sf_type=column.sf_type)
    res = ColumnEmulator(data=column.dropna().min(), sf_type=column.sf_type)
    try:
        if math.isnan(res[0]):
            return ColumnEmulator(data=[None], sf_type=column.sf_type)
        return ColumnEmulator(data=res, sf_type=column.sf_type)
    except TypeError:  # math.isnan throws TypeError if res[0] is not a number
        return ColumnEmulator(data=res, sf_type=column.sf_type)


@patch("max")
def mock_max(column: ColumnEmulator) -> ColumnEmulator:
    if isinstance(column.sf_type.datatype, _NumericType):
        return ColumnEmulator(data=round(column.max(), 5), sf_type=column.sf_type)
    res = ColumnEmulator(data=column.dropna().max(), sf_type=column.sf_type)
    try:
        if math.isnan(res[0]):
            return ColumnEmulator(data=[None], sf_type=column.sf_type)
        return ColumnEmulator(data=res, sf_type=column.sf_type)
    except TypeError:
        return ColumnEmulator(data=res, sf_type=column.sf_type)


def _sum(column: ColumnEmulator) -> ColumnEmulator:
    all_item_is_none = True
    res = 0
    for data in column:
        if data is not None:
            try:
                if math.isnan(data):
                    res = math.nan
                    all_item_is_none = False
                    break
            except TypeError:
                pass
            all_item_is_none = False
            try:
                res += float(data)
            except ValueError as exc:
                SnowparkLocalTestingException.raise_from_error(
                    exc, error_message=f"Numeric value '{data}' is not recognized."
                )
    if isinstance(column.sf_type.datatype, DecimalType):
        p, s = column.sf_type.datatype.precision, column.sf_type.datatype.scale
        new_type = DecimalType(min(38, p + 12), s)
    else:
        new_type = column.sf_type.datatype
    return (
        ColumnEmulator(
            data=[res], sf_type=ColumnType(new_type, column.sf_type.nullable)
        )
        if not all_item_is_none
        else ColumnEmulator(
            data=[None], sf_type=ColumnType(new_type, column.sf_type.nullable)
        )
    )


@patch("sum_distinct")
def mock_sum_distinct(column: ColumnEmulator) -> ColumnEmulator:
    column = ColumnEmulator(data=column.unique(), sf_type=column.sf_type)
    return _sum(column)


@patch("sum", distinct=mock_sum_distinct)
def mock_sum(column: ColumnEmulator) -> ColumnEmulator:
    return _sum(column)


@patch("avg")
def mock_avg(column: ColumnEmulator) -> ColumnEmulator:
    if not isinstance(column.sf_type.datatype, (_NumericType, NullType)):
        raise SnowparkLocalTestingException(
            f"Cannot compute avg on a column of type {column.sf_type.datatype}"
        )

    if isinstance(column.sf_type.datatype, NullType) or column.isna().all():
        return ColumnEmulator(data=[None], sf_type=ColumnType(NullType(), True))
    elif isinstance(column.sf_type.datatype, _IntegralType):
        res_type = DecimalType(38, 6)
    elif isinstance(column.sf_type.datatype, DecimalType):
        precision, scale = (
            column.sf_type.datatype.precision,
            column.sf_type.datatype.scale,
        )
        precision = max(38, column.sf_type.datatype.precision + 12)
        if scale <= 6:
            scale = scale + 6
        elif scale < 12:
            scale = 12
        res_type = DecimalType(precision, scale)
    else:
        assert isinstance(column.sf_type.datatype, _FractionalType)
        res_type = FloatType()

    notna = column[~column.isna()]
    res = notna.mean()
    if isinstance(res_type, Decimal):
        res = round(res, scale)
    return ColumnEmulator(data=[res], sf_type=ColumnType(res_type, False))


<<<<<<< HEAD
@patch("stddev")
def mock_stddev(column: ColumnEmulator) -> ColumnEmulator:
    if not isinstance(column.sf_type.datatype, (_NumericType, NullType)):
        raise SnowparkLocalTestingException(
            f"Cannot compute stddev on a column of type {column.sf_type.datatype}"
        )

    if isinstance(column.sf_type.datatype, NullType) or column.isna().all():
        return ColumnEmulator(data=[None], sf_type=ColumnType(NullType(), True))
    elif isinstance(column.sf_type.datatype, _IntegralType):
        res_type = DecimalType(38, 6)
    elif isinstance(column.sf_type.datatype, DecimalType):
        precision, scale = (
            column.sf_type.datatype.precision,
            column.sf_type.datatype.scale,
        )
        precision = max(38, column.sf_type.datatype.precision + 12)
        if scale <= 6:
            scale = scale + 6
        elif scale < 12:
            scale = 12
        res_type = DecimalType(precision, scale)
    else:
        assert isinstance(column.sf_type.datatype, _FractionalType)
        res_type = FloatType()

    notna = column[~column.isna()]
    res = notna.std()
    if isinstance(res_type, Decimal):
        res = round(res, scale)
    return ColumnEmulator(data=[res], sf_type=ColumnType(res_type, False))


@patch("approx_percentile_accumulate")
def mock_approx_percentile_accumulate(
    column: Union[TableEmulator, ColumnEmulator]
) -> ColumnEmulator:
    # TODO: Fix, returns dummy of 42 for now.
    return ColumnEmulator(data=42, sf_type=ColumnType(FloatType(), False))


@patch("approx_percentile_estimate")
def mock_approx_percentile_estimate(
    column1: Union[TableEmulator, ColumnEmulator],
    column2: Union[TableEmulator, ColumnEmulator],
) -> ColumnEmulator:
    # TODO: Fix, returns dummy of 42 for now.
    return ColumnEmulator(data=42, sf_type=ColumnType(FloatType(), False))


@patch("covar_samp")
def mock_covar_samp(
    column1: Union[TableEmulator, ColumnEmulator],
    column2: Union[TableEmulator, ColumnEmulator],
) -> ColumnEmulator:
    # TODO: Fix, returns dummy of 42 for now.
    return ColumnEmulator(data=42, sf_type=ColumnType(FloatType(), False))


@patch("corr")
def mock_corr_samp(
    column1: Union[TableEmulator, ColumnEmulator],
    column2: Union[TableEmulator, ColumnEmulator],
) -> ColumnEmulator:
    # TODO: Fix, returns dummy of 42 for now.
    return ColumnEmulator(data=42, sf_type=ColumnType(FloatType(), False))


=======
>>>>>>> 37c8a92c
@patch("count_distinct")
def mock_count_distinct(*cols: ColumnEmulator) -> ColumnEmulator:
    """
    Snowflake does not count rows that contain NULL values, in the mocking implementation
    we iterate over each row and then each col to check if there exists NULL value, if the col is NULL,
    we do not count that row.
    """
    df = TableEmulator()
    for i in range(len(cols)):
        df[cols[i].name] = cols[i]
    df = df.dropna()
    combined = df[df.columns].apply(lambda row: tuple(row), axis=1).dropna()
    res = combined.nunique()
    return ColumnEmulator(data=res, sf_type=ColumnType(LongType(), False))


@patch("count", distinct=mock_count_distinct)
def mock_count(column: Union[TableEmulator, ColumnEmulator]) -> ColumnEmulator:
    if isinstance(column, ColumnEmulator):
        count_column = column.count()
        return ColumnEmulator(data=count_column, sf_type=ColumnType(LongType(), False))
    else:  # TableEmulator # TODO would this branch actually ever happen?
        return ColumnEmulator(data=len(column), sf_type=ColumnType(LongType(), False))


@patch("median")
def mock_median(column: ColumnEmulator) -> ColumnEmulator:
    if isinstance(column.sf_type.datatype, DecimalType):
        return_type = DecimalType(
            column.sf_type.datatype.precision + 3, column.sf_type.datatype.scale + 3
        )
    else:
        return_type = column.sf_type.datatype
    return ColumnEmulator(
        data=round(column.median(), 5),
        sf_type=ColumnType(return_type, column.sf_type.nullable),
    )


@patch("covar_pop")
def mock_covar_pop(column1: ColumnEmulator, column2: ColumnEmulator) -> ColumnEmulator:
    non_nan_cnt = 0
    x_sum, y_sum, x_times_y_sum = 0, 0, 0
    for x, y in zip(column1, column2):
        if (x is not None and math.isnan(x)) or (y is not None and math.isnan(y)):
            return ColumnEmulator(
                data=math.nan,
                sf_type=ColumnType(
                    DoubleType(), column1.sf_type.nullable or column2.sf_type.nullable
                ),
            )
        if x is not None and y is not None and not math.isnan(x) and not math.isnan(y):
            non_nan_cnt += 1
            x_times_y_sum += x * y
            x_sum += x
            y_sum += y
    data = (x_times_y_sum - x_sum * y_sum / non_nan_cnt) / non_nan_cnt
    return ColumnEmulator(
        data=data,
        sf_type=ColumnType(
            DoubleType(), column1.sf_type.nullable or column2.sf_type.nullable
        ),
    )


@patch("array_agg")
def mock_array_agg(column: ColumnEmulator, is_distinct: bool) -> ColumnEmulator:
    columns_data = ColumnEmulator(column.unique()) if is_distinct else column
    return ColumnEmulator(
        data=[list(columns_data.dropna())],
        sf_type=ColumnType(ArrayType(), False),
    )


@patch("listagg")
def mock_listagg(column: ColumnEmulator, delimiter: str, is_distinct: bool):
    columns_data = ColumnEmulator(column.unique()) if is_distinct else column
    # nit todo: returns a string that includes all the non-NULL input values, separated by the delimiter.
    return ColumnEmulator(
        data=delimiter.join([str(v) for v in columns_data.dropna()]),
        sf_type=ColumnType(StringType(16777216), column.sf_type.nullable),
    )


@patch("sqrt")
def mock_sqrt(column: ColumnEmulator):
    result = column.apply(math.sqrt)
    result.sf_type = ColumnType(FloatType(), column.sf_type.nullable)
    return result


@patch("pow")
def mock_pow(left: ColumnEmulator, right: ColumnEmulator):
    result = left.combine(right, lambda l, r: l**r)
    result.sf_type = ColumnType(FloatType(), left.sf_type.nullable)
    return result


@patch("to_date")
def mock_to_date(
    column: ColumnEmulator,
    fmt: str = None,
    try_cast: bool = False,
):
    """
    https://docs.snowflake.com/en/sql-reference/functions/to_date

    Converts an input expression to a date:

    [x] For a string expression, the result of converting the string to a date.

    [x] For a timestamp expression, the date from the timestamp.

    For a variant expression:

        [x] If the variant contains a string, a string conversion is performed.

        [x] If the variant contains a date, the date value is preserved as is.

        [x] If the variant contains a JSON null value, the output is NULL.

        [x] For NULL input, the output is NULL.

        [x] For all other values, a conversion error is generated.
    """

    if isinstance(column.sf_type.datatype, DateType):
        return column.copy()

    import dateutil.parser

    if not isinstance(fmt, ColumnEmulator):
        fmt = ColumnEmulator([fmt] * len(column), index=column.index)

    def convert_date(data, _fmt):
        try:
            auto_detect = _fmt is None or _fmt.lower() == "auto"
            date_format, _ = convert_snowflake_datetime_format(
                _fmt, default_format="%Y-%m-%d"
            )

            if data is None:
                return None

            if isinstance(column.sf_type.datatype, TimestampType):
                return data.date()
            elif isinstance(column.sf_type.datatype, StringType):
                if data.isdigit():
                    return datetime.datetime.utcfromtimestamp(
                        convert_numeric_string_value_to_float_seconds(data)
                    ).date()
                else:
                    if auto_detect:
                        return dateutil.parser.parse(data).date()
                    else:
                        return datetime.datetime.strptime(data, date_format).date()
            elif isinstance(column.sf_type.datatype, VariantType):
                if not (_fmt is None or (_fmt and str(_fmt).lower() != "auto")):
                    SnowparkLocalTestingException.raise_from_error(
                        TypeError(
                            "[Local Testing] to_date function does not allow format parameter for data of VariantType"
                        )
                    )
                if isinstance(data, str):
                    if data.isdigit():
                        return datetime.datetime.utcfromtimestamp(
                            convert_numeric_string_value_to_float_seconds(data)
                        ).date()
                    else:
                        # for variant type with string value, snowflake auto-detects the format
                        return dateutil.parser.parse(data).date()
                elif isinstance(data, datetime.date):
                    return data
                else:
                    SnowparkLocalTestingException.raise_from_error(
                        TypeError(
                            f"[Local Testing] Unsupported conversion to_date of value {data} of VariantType"
                        )
                    )
            else:
                SnowparkLocalTestingException.raise_from_error(
                    TypeError(
                        f"[Local Testing] Unsupported conversion to_date of data type {type(column.sf_type.datatype).__name__}"
                    )
                )
        except BaseException as exc:
            if try_cast:
                return None
            else:
                SnowparkLocalTestingException.raise_from_error(exc)

    res = column.combine(fmt, convert_date)
    res.sf_type = ColumnType(DateType(), column.sf_type.nullable)
    return res


@patch("current_timestamp", pass_column_index=True)
def mock_current_timestamp(column_index):
    return ColumnEmulator(
        data=[datetime.datetime.now()] * len(column_index),
        sf_type=ColumnType(TimestampType(TimestampTimeZone.LTZ), False),
    )


@patch("current_date", pass_column_index=True)
def mock_current_date(column_index):
    now = datetime.datetime.now()
    return ColumnEmulator(
        data=[now.date()] * len(column_index), sf_type=ColumnType(DateType(), False)
    )


@patch("current_time", pass_column_index=True)
def mock_current_time(column_index):
    now = datetime.datetime.now()
    return ColumnEmulator(
        data=[now.time()] * len(column_index), sf_type=ColumnType(TimeType(), False)
    )


@patch("contains")
def mock_contains(expr1: ColumnEmulator, expr2: ColumnEmulator):
    if isinstance(expr1, str) and isinstance(expr2, str):
        return ColumnEmulator(data=[bool(str(expr2) in str(expr1))])
    if isinstance(expr1, ColumnEmulator) and isinstance(expr2, ColumnEmulator):
        res = [bool(str(item2) in str(item1)) for item1, item2 in zip(expr1, expr2)]
    elif isinstance(expr1, ColumnEmulator) and isinstance(expr2, str):
        res = [bool(str(expr2) in str(item)) for item in expr1]
    else:  # expr1 is string, while expr2 is column
        res = [bool(str(item) in str(expr1)) for item in expr2]
    return ColumnEmulator(
        data=res, sf_type=ColumnType(BooleanType(), expr1.sf_type.nullable)
    )


@patch("abs")
def mock_abs(expr):
    if isinstance(expr, ColumnEmulator):
        result = expr.abs()
        result.sf_type = expr.sf_type
        return result
    else:
        return abs(expr)


@patch("to_decimal")
def mock_to_decimal(
    e: ColumnEmulator,
    precision: Optional[int] = 38,
    scale: Optional[int] = 0,
    try_cast: bool = False,
):
    """
    [x] For NULL input, the result is NULL.

    [x] For fixed-point numbers:

        Numbers with different scales are converted by either adding zeros to the right (if the scale needs to be increased) or by reducing the number of fractional digits by rounding (if the scale needs to be decreased).

        Note that casts of fixed-point numbers to fixed-point numbers that increase scale might fail.

    [x] For floating-point numbers:

        Numbers are converted if they are within the representable range, given the scale.

        The conversion between binary and decimal fractional numbers is not precise. This might result in loss of precision or out-of-range errors.

        Values of infinity and NaN (not-a-number) result in conversion errors.

        For floating-point input, omitting the mantissa or exponent is allowed and is interpreted as 0. Thus, E is parsed as 0.

    [x] Strings are converted as decimal, integer, fractional, or floating-point numbers.

    [x] For fractional input, the precision is deduced as the number of digits after the point.

    For VARIANT input:

        [x] If the variant contains a fixed-point or a floating-point numeric value, an appropriate numeric conversion is performed.

        [x] If the variant contains a string, a string conversion is performed.

        [x] If the variant contains a Boolean value, the result is 0 or 1 (for false and true, correspondingly).

        [x] If the variant contains JSON null value, the output is NULL.
    """

    def is_str_int(s):
        if s[0] in ("-", "+"):
            return s[1:].isdigit()
        return s.isdigit()

    def cast_as_float_convert_to_decimal(x: Union[Decimal, float, str, bool]):
        # casting int of big value to float leads to precision loss
        # e.g. float(9223372036854775807) = 9.223372036854776e+18
        x = int(x) if is_str_int(str(x)) else float(x)
        if x in (math.inf, -math.inf, math.nan):
            SnowparkLocalTestingException.raise_from_error(
                ValueError("Values of infinity and NaN cannot be converted to decimal")
            )
        integer_part_len = 1 if abs(x) < 1 else math.ceil(math.log10(abs(x)))
        if integer_part_len > precision:
            raise SnowparkLocalTestingException(f"Numeric value '{x}' is out of range")
        remaining_decimal_len = min(precision - integer_part_len, scale)
        return Decimal(str(round(x, remaining_decimal_len)))

    if isinstance(e.sf_type.datatype, (_NumericType, BooleanType, NullType)):
        res = e.apply(
            lambda x: try_convert(cast_as_float_convert_to_decimal, try_cast, x)
        )
    elif isinstance(e.sf_type.datatype, (StringType, VariantType)):
        res = e.replace({"E": 0}).apply(
            lambda x: try_convert(cast_as_float_convert_to_decimal, try_cast, x)
        )
    else:
        SnowparkLocalTestingException.raise_from_error(
            TypeError(f"Invalid input type to TO_DECIMAL {e.sf_type.datatype}")
        )
    res.sf_type = ColumnType(
        DecimalType(precision, scale), nullable=e.sf_type.nullable or res.hasnans
    )
    return res


@patch("to_time")
def mock_to_time(
    column: ColumnEmulator,
    fmt: Optional[str] = None,
    try_cast: bool = False,
):
    """
    https://docs.snowflake.com/en/sql-reference/functions/to_time

    [x] For string_expr, the result of converting the string to a time.

    [x] For timestamp_expr, the time portion of the input value.

    [x] For 'integer' (a string containing an integer), the integer is treated as a number of seconds, milliseconds, microseconds, or nanoseconds after the start of the Unix epoch. See the Usage Notes below.

        [x] For this timestamp, the function gets the number of seconds after the start of the Unix epoch. The function performs a modulo operation to get the remainder from dividing this number by the number of seconds in a day (86400): number_of_seconds % 86400

    """
    import dateutil.parser

    def convert_int_string_to_time(d: str):
        return datetime.datetime.utcfromtimestamp(
            convert_numeric_string_value_to_float_seconds(d) % 86400
        ).time()

    def convert_string_to_time(_data: str, _time_format: str, _fractional_seconds: int):
        data_parts = _data.split(".")
        if len(data_parts) == 2:
            # there is a part of seconds
            seconds_part = data_parts[1]
            # find the idx that the seconds part ends
            idx = 0
            while idx < len(seconds_part) and seconds_part[idx].isdigit():
                idx += 1
            # truncate to precision
            seconds_part = (
                seconds_part[: min(idx, _fractional_seconds)] + seconds_part[idx:]
            )
            _data = f"{data_parts[0]}.{seconds_part}"

        # %f is optional if fractional seconds part doesn't show up in the input which means it is 0 nanoseconds
        if len(data_parts) == 1 and ".%f" in _time_format:
            _time_format = _time_format.replace(".%f", "")

        target_datetime = datetime.datetime.strptime(
            process_string_time_with_fractional_seconds(_data, _fractional_seconds),
            _time_format,
        )
        return target_datetime.time()

    if isinstance(column.sf_type.datatype, TimeType):
        return column.copy()

    res = []

    if not isinstance(fmt, ColumnEmulator):
        fmt = [fmt] * len(column)

    for data, _fmt in zip(column, fmt):
        if data is None:
            res.append(None)
            continue
        datatype = column.sf_type.datatype
        try:
            (
                time_fmt,
                fractional_seconds,
            ) = convert_snowflake_datetime_format(_fmt, default_format="%H:%M:%S")
            auto_detect = _fmt is None or str(_fmt).lower() == "auto"
            if isinstance(datatype, StringType):
                if data.isdigit():
                    res.append(convert_int_string_to_time(data))
                else:
                    res.append(
                        dateutil.parser.parse(data).time()
                        if auto_detect
                        else convert_string_to_time(data, time_fmt, fractional_seconds)
                    )
            elif isinstance(datatype, TimestampType):
                res.append(data.time())
            elif isinstance(datatype, VariantType):
                if isinstance(data, str):
                    if data.isdigit():
                        res.append(convert_int_string_to_time(data))
                    else:
                        # variant type does not support format input
                        res.append(dateutil.parser.parse(data).time())
                elif isinstance(data, datetime.time):
                    res.append(data)
                else:
                    SnowparkLocalTestingException.raise_from_error(
                        ValueError(
                            f"[Local Testing] Unsupported conversion to_time of value {data} of VariantType"
                        )
                    )
            else:
                SnowparkLocalTestingException.raise_from_error(
                    ValueError(
                        f"[Local Testing] Unsupported conversion to_time of data type {type(datatype).__name__}"
                    )
                )
        except BaseException as exc:
            if try_cast:
                data.append(None)
            else:
                SnowparkLocalTestingException.raise_from_error(exc)

    # TODO: TIME_OUTPUT_FORMAT is not supported, by default snowflake outputs time in the format HH24:MI:SS
    #  check https://snowflakecomputing.atlassian.net/browse/SNOW-1305979
    return ColumnEmulator(
        data=res, sf_type=ColumnType(TimeType(), column.sf_type.nullable)
    )


def _to_timestamp(
    column: ColumnEmulator,
    fmt: Optional[ColumnEmulator],
    try_cast: bool = False,
    add_timezone: bool = False,
    enforce_ltz=False,
):
    """
     https://docs.snowflake.com/en/sql-reference/functions/to_timestamp

    [x] For NULL input, the result will be NULL.

    [x] For string_expr: timestamp represented by a given string. If the string does not have a time component, midnight will be used.

    [x] For date_expr: timestamp representing midnight of a given day will be used, according to the specific timestamp flavor (NTZ/LTZ/TZ) semantics.

    [x] For timestamp_expr: a timestamp with possibly different flavor than the source timestamp.

    [x] For numeric_expr: a timestamp representing the number of seconds (or fractions of a second) provided by the user. Note, that UTC time is always used to build the result.

    For variant_expr:

        [x] If the variant contains JSON null value, the result will be NULL.

        [x] If the variant contains a timestamp value of the same kind as the result, this value will be preserved as is.

        [x] If the variant contains a timestamp value of the different kind, the conversion will be done in the same way as from timestamp_expr.

        [x] If the variant contains a string, conversion from a string value will be performed (using automatic format).

        [x] If the variant contains a number, conversion as if from numeric_expr will be performed.

    [x] If conversion is not possible, an error is returned.

    If the format of the input parameter is a string that contains an integer:

        After the string is converted to an integer, the integer is treated as a number of seconds, milliseconds, microseconds, or nanoseconds after the start of the Unix epoch (1970-01-01 00:00:00.000000000 UTC).

        [x] If the integer is less than 31536000000 (the number of milliseconds in a year), then the value is treated as a number of seconds.

        [x] If the value is greater than or equal to 31536000000 and less than 31536000000000, then the value is treated as milliseconds.

        [x] If the value is greater than or equal to 31536000000000 and less than 31536000000000000, then the value is treated as microseconds.

        [x] If the value is greater than or equal to 31536000000000000, then the value is treated as nanoseconds.
    """
    if len(column) == 0:
        return []

    import dateutil.parser

    fmt = [fmt] * len(column) if not isinstance(fmt, ColumnEmulator) else fmt

    def convert_timestamp(row):
        _fmt = fmt[row.name]
        data = row.iloc[0]
        auto_detect = _fmt is None or str(_fmt).lower() == "auto"
        default_format = "%Y-%m-%d %H:%M:%S.%f"

        if not isinstance(_fmt, numbers.Number):
            (
                timestamp_format,
                fractional_seconds,
            ) = convert_snowflake_datetime_format(_fmt, default_format=default_format)
        else:
            # if _fmt is a number, then snowflake expects <numeric_expr> + <scale>, format doesn't apply here
            timestamp_format, fractional_seconds = None, 0

        if data is None:
            return None
        try:

            datatype = column.sf_type.datatype
            if isinstance(datatype, TimestampType):
                # data is datetime.datetime type
                parsed = data
            elif isinstance(datatype, DateType):
                # data is datetime.date type
                parsed = datetime.datetime.combine(data, datetime.datetime.min.time())
            elif isinstance(datatype, StringType):
                # data is string type
                if data.isdigit() and auto_detect:
                    parsed = datetime.datetime.utcfromtimestamp(
                        convert_numeric_string_value_to_float_seconds(data)
                    )
                    # utc timestamps should be in utc timezone
                    if add_timezone:
                        parsed = parsed.replace(tzinfo=pytz.utc)
                else:
                    if auto_detect:
                        parsed = dateutil.parser.parse(data)
                    else:
                        parsed = datetime.datetime.strptime(
                            process_string_time_with_fractional_seconds(
                                data, fractional_seconds
                            ),
                            timestamp_format,
                        )
            elif isinstance(datatype, _NumericType):
                # handle scale
                scale = int(_fmt) if _fmt else 0
                data = data / 10**scale
                parsed = datetime.datetime.utcfromtimestamp(
                    convert_numeric_string_value_to_float_seconds(data)
                )
                # utc timestamps should be in utc timezone
                if add_timezone:
                    parsed = parsed.replace(tzinfo=pytz.utc)
            elif isinstance(datatype, VariantType):
                # An integer number of seconds or milliseconds.
                if isinstance(data, numbers.Number):
                    # check https://docs.snowflake.com/en/sql-reference/functions/to_timestamp#usage-notes
                    # "When an INTEGER value is cast directly to TIMESTAMP_NTZ ...
                    # However, if the INTEGER value is stored inside a VARIANT value,
                    # for example as shown below, then the conversion is indirect,
                    # and is affected by the local time zone, even though the final result is TIMESTAMP_NTZ:"
                    if enforce_ltz:
                        # local timestamp
                        local_now = datetime.datetime.now(LocalTimezone.LOCAL_TZ)
                        parsed = datetime.datetime.utcfromtimestamp(
                            data
                        ) + datetime.timedelta(
                            seconds=local_now.utcoffset().total_seconds()
                        )
                        return parsed
                    else:
                        parsed = datetime.datetime.utcfromtimestamp(data)
                    # utc timestamps should be in utc timezone
                    if add_timezone:
                        parsed = parsed.replace(tzinfo=pytz.utc)
                elif isinstance(data, str):
                    # A string containing an integer number of seconds or milliseconds.
                    if data.isdigit():
                        parsed = datetime.datetime.utcfromtimestamp(
                            convert_numeric_string_value_to_float_seconds(data)
                        )
                        # utc timestamps should be in utc timezone
                        if add_timezone:
                            parsed = parsed.replace(tzinfo=pytz.utc)
                    # A string from which to extract a timestamp.
                    else:
                        parsed = dateutil.parser.parse(data)
                # A timestamp.
                elif isinstance(data, datetime.datetime):
                    parsed = data
                else:
                    SnowparkLocalTestingException.raise_from_error(
                        TypeError(
                            f"[Local Testing] Unsupported conversion to_timestamp* of value {data} of VariantType"
                        )
                    )
            else:
                SnowparkLocalTestingException.raise_from_error(
                    TypeError(
                        f"[Local Testing] Unsupported conversion to_timestamp* of data type {type(column.sf_type.datatype).__name__}"
                    )
                )
            # Add the local timezone if tzinfo is missing and a tz is desired
            if parsed and add_timezone and parsed.tzinfo is None:
                parsed = LocalTimezone.replace_tz(parsed)
            return parsed
        except BaseException as exc:
            if try_cast:
                return None
            else:
                SnowparkLocalTestingException.raise_from_error(exc)

    res = column.to_frame().apply(convert_timestamp, axis=1).replace({pandas.NaT: None})
    return [
        x.to_pydatetime() if x is not None and hasattr(x, "to_pydatetime") else x
        for x in res
    ]


@patch("to_timestamp")
def mock_to_timestamp(
    column: ColumnEmulator,
    fmt: Optional[ColumnEmulator] = None,
    try_cast: bool = False,
):
    result = mock_to_timestamp_ntz(column, fmt, try_cast)
    result.sf_type = ColumnType(TimestampType(), column.sf_type.nullable)
    return result


@patch("to_timestamp_ntz")
def mock_to_timestamp_ntz(
    column: ColumnEmulator,
    fmt: Optional[ColumnEmulator] = None,
    try_cast: bool = False,
):
    result = _to_timestamp(column, fmt, try_cast, enforce_ltz=True)
    # Cast to NTZ by removing tz data if present
    return ColumnEmulator(
        data=[
            try_convert(lambda x: x.replace(tzinfo=None), try_cast, x) for x in result
        ],
        sf_type=ColumnType(
            TimestampType(TimestampTimeZone.NTZ), column.sf_type.nullable
        ),
        dtype=object,
    )


@patch("to_timestamp_ltz")
def mock_to_timestamp_ltz(
    column: ColumnEmulator,
    fmt: Optional[ColumnEmulator] = None,
    try_cast: bool = False,
):
    result = _to_timestamp(column, fmt, try_cast, add_timezone=True)

    # Cast to ltz by providing an empty timezone when calling astimezone
    # datetime will populate with the local zone
    return ColumnEmulator(
        data=[LocalTimezone.to_local_timezone(x) for x in result],
        sf_type=ColumnType(
            TimestampType(TimestampTimeZone.LTZ), column.sf_type.nullable
        ),
        dtype=object,
    )


@patch("to_timestamp_tz")
def mock_to_timestamp_tz(
    column: ColumnEmulator,
    fmt: Optional[ColumnEmulator] = None,
    try_cast: bool = False,
):
    # _to_timestamp will use the tz present in the data.
    # Otherwise it adds an appropriate one by default.
    return ColumnEmulator(
        data=_to_timestamp(column, fmt, try_cast, add_timezone=True),
        sf_type=ColumnType(
            TimestampType(TimestampTimeZone.TZ), column.sf_type.nullable
        ),
        dtype=object,
    )


def try_convert(convert: Callable, try_cast: bool, val: Any):
    if val is None:
        return None
    try:
        return convert(val)
    except BaseException as exc:
        if try_cast:
            return None
        else:
            SnowparkLocalTestingException.raise_from_error(exc)


@patch("to_char")
def mock_to_char(
    column: ColumnEmulator,
    fmt: Optional[str] = None,
    try_cast: bool = False,
) -> ColumnEmulator:
    """
    https://docs.snowflake.com/en/sql-reference/functions/to_char
    [x] expr: An expression of any data type.
    [x] numeric_expr: A numeric expression.
        [ ] numeric_expr with format: not supported, check SNOW-1372863
    [x] date_or_time_expr: An expression of type DATE, TIME, or TIMESTAMP.
    [x] binary_expr: An expression of type BINARY or VARBINARY.

    """
    if isinstance(column.sf_type.datatype, StringType):
        return column.copy()

    source_datatype = column.sf_type.datatype

    if not isinstance(fmt, ColumnEmulator):
        fmt = ColumnEmulator([fmt] * len(column), index=column.index)

    def convert_char(data, _fmt):
        if isinstance(source_datatype, _NumericType):
            if _fmt:
                # SNOW-1372863 to support https://docs.snowflake.com/en/sql-reference/sql-format-models
                LocalTestOOBTelemetryService.get_instance().log_not_supported_error(
                    external_feature_name="Use format strings with Numeric types in TO_CHAR",
                    internal_feature_name="mock_to_char",
                    parameters_info={
                        "source_datatype": type(source_datatype).__name__,
                        "fmt": str(_fmt),
                    },
                    raise_error=NotImplementedError,
                )
            convert_numeric_to_str = (
                lambda x: "{:.{}f}".format(data, source_datatype.scale)
                if isinstance(source_datatype, DecimalType)
                else str(x)
            )
            return try_convert(convert_numeric_to_str, try_cast, data)
        elif isinstance(source_datatype, (DateType, TimeType)):
            default_format = _DEFAULT_OUTPUT_FORMAT.get(type(source_datatype))
            (format, _,) = convert_snowflake_datetime_format(
                _fmt, default_format=default_format, is_input_format=False
            )
            convert_date_time_to_str = (
                datetime.datetime.strftime
                if isinstance(source_datatype, DateType)
                else datetime.time.strftime
            )
            return try_convert(
                lambda x: convert_date_time_to_str(x, format), try_cast, data
            )
        elif isinstance(source_datatype, TimestampType):
            default_format = _DEFAULT_OUTPUT_FORMAT.get(TimestampType)
            (format, fractional_seconds,) = convert_snowflake_datetime_format(
                _fmt, default_format, is_input_format=False
            )
            # handle 3f, can use str index
            time_str = try_convert(
                lambda x: datetime.date.strftime(x, format), try_cast, data
            ).strip()
            # python doesn't offer a way to control digits in microseconds
            # when converting datatime into string using format %f, hence here we manually control the output fractional
            # microsecond parts
            # we find the beginning of 6 consecutive digits and manipulate the string
            # CAVEAT: this solution can not handle format like 'yyyymmddhhmmssff' in which case there are multiple
            # 6 digits occurrences, we cannot distinguish
            # whether the 6 digits are the part of fractional seconds or other parts of datetime
            if "%f" in format:
                pattern = r"\d{6}"
                if len(re.findall(pattern, time_str)) > 1:
                    # if we detect multiple consecutive 6 digits, it's a format we can't handle
                    LocalTestOOBTelemetryService.get_instance().log_not_supported_error(
                        external_feature_name=f"Use format string {_fmt} with TimestampType in TO_CHAR",
                        internal_feature_name="mock_to_char",
                        parameters_info={
                            "source_datatype": type(source_datatype).__name__,
                            "fmt": str(_fmt),
                        },
                        raise_error=NotImplementedError,
                    )
                start_idx = re.search(r"\d{6}", time_str).start()
                end_idx = start_idx + 6
                # truncate the microsecond string
                fractional_seconds_str = time_str[start_idx:end_idx][
                    0 : min(6, fractional_seconds)
                ]
                # concatenate the whole string
                time_str = (
                    time_str[:start_idx] + fractional_seconds_str + time_str[end_idx:]
                )
            return time_str
        elif isinstance(source_datatype, BinaryType):
            _fmt = (_fmt or "HEX").upper()
            fmt_decoder = {
                "HEX": binascii.hexlify,
                "BASE64": base64.b64encode,
                "UTF-8": lambda x: x,
            }.get(_fmt)

            if fmt_decoder is None:
                raise SnowparkLocalTestingException(f"Invalid binary format {fmt}")
            return try_convert(fmt_decoder, try_cast, data).decode()
        elif isinstance(source_datatype, BooleanType):
            return try_convert(lambda x: str(x).lower(), try_cast, data)
        elif isinstance(source_datatype, (VariantType, ArrayType, MapType)):
            from snowflake.snowpark.mock import CUSTOM_JSON_ENCODER

            # here we reuse CUSTOM_JSON_ENCODER to dump a python object to string
            # when handling string object, e.g., json.dumps("123"), by default json dumps added
            # double quotes to the output which we do not need in output, we strip the beginning and ending
            # double quote by calling strip('"'), this has no side effect to other input types.
            return try_convert(
                lambda x: json.dumps(
                    x,
                    cls=CUSTOM_JSON_ENCODER,
                    separators=(",", ":"),  # remove trailing space after the separators
                ).strip('"'),
                try_cast,
                data,
            )
        elif isinstance(source_datatype, (StringType, NullType)):
            return data
        else:
            LocalTestOOBTelemetryService.get_instance().log_not_supported_error(
                external_feature_name=f"Data type {type(source_datatype).__name__} in TO_CHAR",
                internal_feature_name="mock_to_char",
                parameters_info={
                    "source_datatype": type(source_datatype).__name__,
                    "fmt": str(_fmt),
                },
                raise_error=NotImplementedError,
            )

    res = column.combine(fmt, convert_char)
    res.sf_type = ColumnType(StringType(), column.sf_type.nullable)
    return res


@patch("to_varchar")
def mock_to_varchar(*args, **kwargs) -> ColumnEmulator:
    return mock_to_char(*args, **kwargs)


@patch("to_double")
def mock_to_double(
    column: ColumnEmulator, fmt: Optional[str] = None, try_cast: bool = False
) -> ColumnEmulator:
    """
        [x] Fixed-point numbers are converted to floating point; the conversion cannot fail, but might result in loss of precision.

        [x] Strings are converted as decimal integer or fractional numbers, scientific notation and special values (nan, inf, infinity) are accepted.

        For VARIANT input:

        [x] If the variant contains a fixed-point value, the numeric conversion will be performed.

        [x] If the variant contains a floating-point value, the value will be preserved unchanged.

        [x] If the variant contains a string, a string conversion will be performed.

        [x] If the variant contains a Boolean value, the result will be 0 or 1 (for false and true, correspondingly).

        [x] If the variant contains JSON null value (None in Python), the output will be NULL.

    Note that conversion of decimal fractions to binary and back is not precise (i.e. printing of a floating-point number converted from decimal representation might produce a slightly diffe
    """
    if isinstance(column.sf_type.datatype, (FloatType, DoubleType)):
        return column.copy()
    if fmt is not None:
        LocalTestOOBTelemetryService.get_instance().log_not_supported_error(
            external_feature_name="Using format strings in TO_DOUBLE",
            internal_feature_name="mock_to_double",
            parameters_info={"fmt": str(fmt)},
            raise_error=NotImplementedError,
        )
    if isinstance(
        column.sf_type.datatype, (_NumericType, StringType, VariantType, NullType)
    ):
        res = column.apply(lambda x: try_convert(float, try_cast, x))
        res.sf_type = ColumnType(DoubleType(), column.sf_type.nullable or res.hasnans)
        return res
    else:
        SnowparkLocalTestingException.raise_from_error(
            TypeError(
                f"[Local Testing] Invalid type {column.sf_type.datatype} for parameter 'TO_DOUBLE'"
            )
        )


@patch("to_boolean")
def mock_to_boolean(column: ColumnEmulator, try_cast: bool = False) -> ColumnEmulator:
    """
    [x] For a text expression, the string must be:

        'true', 't', 'yes', 'y', 'on', '1' return TRUE.

        'false', 'f', 'no', 'n', 'off', '0' return FALSE.

        All other strings return an error.

        Strings are case-insensitive.

    [x] For a numeric expression:

        0 returns FALSE.

        All non-zero numeric values return TRUE.

        When converting from the FLOAT data type, non-numeric values, such as ‘NaN’ (not a number) and ‘INF’ (infinity), cause an error.


    """
    if isinstance(column.sf_type.datatype, BooleanType):
        return column.copy()
    if isinstance(column.sf_type.datatype, StringType):

        def convert_str_to_bool(x: Optional[str]):
            if x is None:
                return None
            elif x.lower() in ("true", "t", "yes", "y", "on", "1"):
                return True
            elif x.lower() in ("false", "f", "no", "n", "off", "0"):
                return False
            raise SnowparkLocalTestingException(f"Boolean value {x} is not recognized")

        new_col = column.apply(lambda x: try_convert(convert_str_to_bool, try_cast, x))
        new_col.sf_type = ColumnType(BooleanType(), column.sf_type.nullable)
        return new_col
    elif isinstance(column.sf_type.datatype, _NumericType):

        def convert_num_to_bool(x: Optional[Real]):
            if x is None:
                return None
            elif math.isnan(x) or math.isinf(x):
                raise SnowparkLocalTestingException(
                    f"Invalid value {x} for parameter 'TO_BOOLEAN'"
                )
            else:
                return x != 0

        new_col = column.apply(lambda x: try_convert(convert_num_to_bool, try_cast, x))
        new_col.sf_type = ColumnType(BooleanType(), column.sf_type.nullable)
        return new_col
    elif isinstance(column.sf_type.datatype, VariantType):
        new_col = column.apply(lambda x: try_convert(bool, try_cast, x))
        new_col.sf_type = ColumnType(BooleanType(), column.sf_type.nullable)
        return new_col
    else:
        raise SnowparkLocalTestingException(
            f"Invalid type {column.sf_type.datatype} for parameter 'TO_BOOLEAN'"
        )


@patch("to_binary")
def mock_to_binary(
    column: ColumnEmulator, fmt: str = None, try_cast: bool = False
) -> ColumnEmulator:
    """
    [x] TO_BINARY( <string_expr> [, '<format>'] )
    [x] TO_BINARY( <variant_expr> )
    """
    if isinstance(column.sf_type.datatype, BinaryType):
        return column.copy()

    fmt = fmt.upper() if fmt else "HEX"
    fmt_decoder = {
        "HEX": binascii.unhexlify,
        "BASE64": base64.b64decode,
        "UTF-8": lambda x: x.encode("utf-8"),
    }.get(fmt)

    if fmt is None:
        raise SnowparkLocalTestingException(f"Invalid binary format {fmt}")

    if isinstance(column.sf_type.datatype, (StringType, NullType, VariantType)):
        res = column.apply(lambda x: try_convert(fmt_decoder, try_cast, x))
        res.sf_type = ColumnType(BinaryType(), column.sf_type.nullable)
        return res
    else:
        raise SnowparkLocalTestingException(
            f"Invalid type {column.sf_type.datatype} for parameter 'TO_BINARY'"
        )


@patch("coalesce")
def mock_coalesce(*exprs):
    if len(exprs) < 2:
        raise SnowparkLocalTestingException(
            f"not enough arguments for function [COALESCE], got {len(exprs)}, expected at least two"
        )
    res = pandas.Series(
        exprs[0]
    )  # workaround because sf_type is not inherited properly
    for expr in exprs:
        res = res.combine_first(expr)
    return ColumnEmulator(data=res, sf_type=exprs[0].sf_type, dtype=object)


@patch("substring")
def mock_substring(
    base_expr: ColumnEmulator, start_expr: ColumnEmulator, length_expr: ColumnEmulator
):
    res = [
        None if string is None else string[start : start + length]
        for string, start, length in zip(
            base_expr, [max(0, s - 1) for s in start_expr], length_expr
        )
    ]
    res = ColumnEmulator(
        res, sf_type=ColumnType(StringType(), base_expr.sf_type.nullable), dtype=object
    )
    return res


@patch("startswith")
def mock_startswith(expr1: ColumnEmulator, expr2: ColumnEmulator):
    res = [x.startswith(y) if x is not None else None for x, y in zip(expr1, expr2)]
    res = ColumnEmulator(
        res, sf_type=ColumnType(BooleanType(), expr1.sf_type.nullable), dtype=bool
    )
    return res


@patch("endswith")
def mock_endswith(expr1: ColumnEmulator, expr2: ColumnEmulator):
    res = [x.endswith(y) if x is not None else None for x, y in zip(expr1, expr2)]
    res = ColumnEmulator(
        res, sf_type=ColumnType(BooleanType(), expr1.sf_type.nullable), dtype=bool
    )
    return res


@patch("row_number", pass_row_index=True)
def mock_row_number(row_index: int):
    res = ColumnEmulator(data=[row_index + 1], sf_type=ColumnType(LongType(), False))
    return res


@patch("parse_json")
def mock_parse_json(expr: ColumnEmulator):
    from snowflake.snowpark.mock import CUSTOM_JSON_DECODER

    if isinstance(expr.sf_type.datatype, StringType):
        res = expr.apply(
            lambda x: try_convert(
                partial(json.loads, cls=CUSTOM_JSON_DECODER), False, x
            )
        )
    else:
        res = expr.copy()
    res.sf_type = ColumnType(VariantType(), expr.sf_type.nullable)
    return res


@patch("to_array")
def mock_to_array(expr: ColumnEmulator):
    """
    [x] If the input is an ARRAY, or VARIANT containing an array value, the result is unchanged.

    [x] For NULL or a JSON null input, returns NULL.

    [x] For any other value, the result is a single-element array containing this value.
    """
    if isinstance(expr.sf_type.datatype, ArrayType):
        return expr.copy()
    if isinstance(expr.sf_type.datatype, VariantType):
        from snowflake.snowpark.mock import CUSTOM_JSON_DECODER

        def convert_variant_to_array(val):
            if type(val) is str:
                val = json.loads(val, cls=CUSTOM_JSON_DECODER)
            if val is None or type(val) is list:
                return val
            else:
                return [val]

        res = expr.apply(lambda x: try_convert(convert_variant_to_array, False, x))
    else:
        res = expr.apply(lambda x: try_convert(lambda y: [y], False, x))
    res.sf_type = ColumnType(ArrayType(), expr.sf_type.nullable)
    return res


@patch("strip_null_value")
def mock_strip_null_value(expr: ColumnEmulator):
    return ColumnEmulator(
        [None if x == "null" else x for x in expr],
        sf_type=ColumnType(expr.sf_type.datatype, True),
    )


@patch("to_object")
def mock_to_object(expr: ColumnEmulator):
    """
    [x] For a VARIANT value containing an OBJECT, returns the OBJECT.

    [x] For NULL input, or for a VARIANT value containing only JSON null, returns NULL.

    [x] For an OBJECT, returns the OBJECT itself.

    [x] For all other input values, reports an error.
    """
    if isinstance(expr.sf_type.datatype, (MapType, NullType)):
        res = expr.copy()
    elif isinstance(expr.sf_type.datatype, VariantType):
        from snowflake.snowpark.mock import CUSTOM_JSON_DECODER

        def convert_variant_to_object(val):
            if type(val) is str:
                val = json.loads(val, cls=CUSTOM_JSON_DECODER)
            if val is None or type(val) is dict:
                return val
            raise SnowparkLocalTestingException(
                f"Invalid object of type {type(val)} passed to 'TO_OBJECT'"
            )

        res = expr.apply(lambda x: try_convert(convert_variant_to_object, False, x))
    else:
        raise SnowparkLocalTestingException(
            f"Invalid type {type(expr.sf_type.datatype)} parameter 'TO_OBJECT'"
        )

    res.sf_type = ColumnType(MapType(), expr.sf_type.nullable)
    return res


@patch("to_variant")
def mock_to_variant(expr: ColumnEmulator):
    res = expr.copy()
    res.sf_type = ColumnType(VariantType(), expr.sf_type.nullable)
    return res


def _object_construct(exprs, drop_nulls):
    expr_count = len(exprs)
    if expr_count % 2 != 0:
        SnowparkLocalTestingException.raise_from_error(
            TypeError(
                f"Cannot construct an object from an odd number ({expr_count}) of values."
            )
        )

    if expr_count == 0:
        return ColumnEmulator(data=[dict()])

    def construct_dict(x):
        return {
            x[i]: x[i + 1]
            for i in range(0, expr_count, 2)
            if x[i] is not None and not (drop_nulls and x[i + 1] is None)
        }

    combined = pandas.concat(exprs, axis=1, ignore_index=True)
    return combined.apply(construct_dict, axis=1)


@patch("object_construct")
def mock_object_construct(*exprs: ColumnEmulator) -> ColumnEmulator:
    result = _object_construct(exprs, True)
    result.sf_type = ColumnType(MapType(StringType(), StringType()), False)
    return result


@patch("object_construct_keep_null")
def mock_object_construct_keep_null(*exprs: ColumnEmulator) -> ColumnEmulator:
    result = _object_construct(exprs, False)
    result.sf_type = ColumnType(MapType(StringType(), StringType()), True)
    return result


def cast_to_datetime(date):
    if isinstance(date, datetime.datetime):
        return date
    return datetime.datetime.fromordinal(date.toordinal())


def add_years(date, duration):
    return date.replace(year=date.year + duration)


def add_months(scalar, date, duration):
    res = (
        pandas.to_datetime(date) + pandas.DateOffset(months=scalar * duration)
    ).to_pydatetime()

    if not isinstance(date, datetime.datetime):
        res = res.date()

    return res


def add_timedelta(unit, date, duration, scalar=1):
    return date + datetime.timedelta(**{f"{unit}s": float(duration) * scalar})


@patch("dateadd")
def mock_dateadd(
    part: str, value_expr: ColumnEmulator, datetime_expr: ColumnEmulator
) -> ColumnEmulator:
    # Extract a standardized name
    part = unalias_datetime_part(part)
    sf_type = datetime_expr.sf_type
    ts_type = ColumnType(
        TimestampType(TimestampTimeZone.NTZ), datetime_expr.sf_type.nullable
    )

    def nop(x):
        return x

    cast = nop

    # Create a lambda that applies the transformation
    # If the time unit is smaller than a day date types will be cast to datetime types
    if part == "year":
        func = add_years
    elif part == "quarter" or part == "month":
        scalar = 3 if part == "quarter" else 1
        func = partial(add_months, scalar)
    elif part in {"day", "week"}:
        func = partial(add_timedelta, part)
    elif part in {"second", "microsecond", "millisecond", "minute", "hour"}:
        func = partial(add_timedelta, part)
        cast = cast_to_datetime
        sf_type = ts_type
    elif part == "nanosecond":
        func = partial(add_timedelta, "microsecond", scalar=1 / 1000)
        cast = cast_to_datetime
        sf_type = ts_type
    else:
        SnowparkLocalTestingException.raise_from_error(
            ValueError(f"{part} is not a recognized date or time part.")
        )

    res = datetime_expr.combine(
        value_expr, lambda date, duration: func(cast(date), duration)
    )
    return ColumnEmulator(res, sf_type=sf_type)


@patch("date_part")
def mock_date_part(part: str, datetime_expr: ColumnEmulator):
    """
    SNOW-1183874: Add support for relevant session parameters.
    https://docs.snowflake.com/en/sql-reference/functions/date_part#usage-notes
    """
    unaliased = unalias_datetime_part(part)
    datatype = datetime_expr.sf_type.datatype

    # Year of week is another alias unique to date_part
    if unaliased == "yearofweek":
        unaliased = "year"

    if unaliased in {"year", "month", "day"} or (
        isinstance(datatype, TimestampType)
        and unaliased in {"hour", "minute", "second", "microsecond"}
    ):
        res = datetime_expr.apply(lambda x: getattr(x, unaliased, None))
    elif unaliased in {"week", "weekiso"}:
        res = pandas.to_datetime(datetime_expr).dt.isocalendar().week
    elif unaliased == "yearofweekiso":
        res = pandas.to_datetime(datetime_expr).dt.isocalendar().year
    elif unaliased in {"quarter", "dayofyear"}:
        res = getattr(pandas.to_datetime(datetime_expr).dt, unaliased, None)
    elif unaliased in {"dayofweek", "dayofweekiso"}:
        # Pandas has Monday as 0 while Snowflake uses Sunday as 0
        res = (pandas.to_datetime(datetime_expr).dt.dayofweek + 1) % 7
    elif unaliased == "nanosecond" and isinstance(datatype, TimestampType):
        res = datetime_expr.apply(lambda x: None if x is None else x.microsecond * 1000)
    elif unaliased in {
        "epoch_second",
        "epoch_millisecond",
        "epoch_microsecond",
        "epoch_nanosecond",
    }:
        if isinstance(datatype, DateType):
            datetime_expr = datetime_expr.apply(cast_to_datetime)

        # datetime.datetime.timestamp assumes no tz means local time. Snowflake assumes no tz means UTC time
        if isinstance(datatype, TimestampType) and datatype.tz in {
            TimestampTimeZone.DEFAULT,
            TimestampTimeZone.NTZ,
        }:
            datetime_expr = datetime_expr.apply(
                lambda x: None if x is None else x.replace(tzinfo=pytz.UTC)
            )

        # Part of the conversion happens as floating point arithmetic. Going from microseconds to nanoseconds
        # introduces floating point precision instability so do the final part of the conversion after int conversion
        multiplier = 1
        post = 1
        if unaliased == "epoch_millisecond":
            multiplier = 1000
        elif unaliased == "epoch_microsecond":
            multiplier = 1000000
        elif unaliased == "epoch_nanosecond":
            multiplier = 1000000
            post = 1000

        res = datetime_expr.apply(
            lambda x: None if x is None else int(x.timestamp() * multiplier) * post
        )
    elif unaliased == "timezone_hour":
        res = datetime_expr.apply(
            lambda x: None if x is None else int((x.strftime("%z") or "0000")[:-2])
        )
    elif unaliased == "timezone_minute":
        res = datetime_expr.apply(
            lambda x: None if x is None else int((x.strftime("%z") or "0000")[-2:])
        )
    else:
        SnowparkLocalTestingException.raise_from_error(
            ValueError(
                f"{part} is an invalid date part for column of type {datatype.__class__.__name__}"
            )
        )
    return ColumnEmulator(res, sf_type=ColumnType(LongType(), nullable=True))


@patch("date_trunc")
def mock_date_trunc(part: str, datetime_expr: ColumnEmulator) -> ColumnEmulator:
    """
    SNOW-1183874: Add support for relevant session parameters.
    https://docs.snowflake.com/en/sql-reference/functions/date_part#usage-notes
    """
    # Map snowflake time unit to pandas rounding alias
    # Not all units have an alias so handle those with a special case
    SUPPORTED_UNITS = {
        "day": "D",
        "hour": "h",
        "microsecond": "us",
        "millisecond": "ms",
        "minute": "min",
        "month": None,
        "nanosecond": "ns",
        "quarter": None,
        "second": "s",
        "week": None,
        "year": None,
    }
    time_unit = unalias_datetime_part(part)
    pandas_unit = SUPPORTED_UNITS.get(time_unit)

    if pandas_unit is not None:
        truncated = pandas.to_datetime(datetime_expr).dt.floor(pandas_unit)
    elif time_unit == "month":
        truncated = datetime_expr.apply(
            lambda x: datetime.datetime(
                x.year, x.month, 1, tzinfo=getattr(x, "tzinfo", None)
            )
        )
    elif time_unit == "quarter":
        # Assuming quarters start in Jan/April/July/Oct
        quarter_map = {i: (((i - 1) // 3) * 3) + 1 for i in range(1, 13)}
        truncated = datetime_expr.apply(
            lambda x: datetime.datetime(
                x.year, quarter_map[x.month], 1, tzinfo=getattr(x, "tzinfo", None)
            )
        )
    elif time_unit == "week":
        truncated = pandas.to_datetime(datetime_expr)
        # Calculate offset from start of week
        offsets = pandas.to_timedelta(truncated.dt.dayofweek, unit="d")
        # Subtract off offset
        truncated = truncated.combine(offsets, operator.sub)
        # Trim data smaller than a day
        truncated = truncated.apply(
            lambda x: datetime.datetime(
                x.year, x.month, x.day, tzinfo=getattr(x, "tzinfo", None)
            )
        )
    elif time_unit == "year":
        truncated = datetime_expr.apply(
            lambda x: datetime.datetime(x.year, 1, 1, tzinfo=getattr(x, "tzinfo", None))
        )
    else:
        SnowparkLocalTestingException.raise_from_error(
            ValueError(f"{part} is not a supported time unit for date_trunc.")
        )

    if isinstance(datetime_expr.sf_type.datatype, DateType):
        truncated = truncated.dt.date

    return ColumnEmulator(truncated, sf_type=datetime_expr.sf_type)


@patch("datediff")
def mock_datediff(
    part: str, col1: ColumnEmulator, col2: ColumnEmulator
) -> ColumnEmulator:
    from dateutil import relativedelta

    time_unit = unalias_datetime_part(part)

    if time_unit in {
        "week",
        "day",
        "hour",
        "minute",
        "second",
        "millisecond",
        "microsecond",
    }:

        def func(x, y):
            return (y - x) // datetime.timedelta(**{f"{time_unit}s": 1})

    elif time_unit in {"year", "month"}:
        if time_unit == "year":
            denom = 12
        else:
            denom = 1

        def func(x, y):
            delta = relativedelta.relativedelta(y, x)
            return ((delta.years * 12) + delta.months) // denom

    else:
        raise SnowparkLocalTestingException(
            f"Specified part {part} is not supported by local testing datediff."
        )

    data = []
    for x, y in zip(col1, col2):
        data.append(None if x is None or y is None else func(x, y))

    return ColumnEmulator(
        pandas.Series(data, dtype=object),
        sf_type=ColumnType(LongType(), col1.sf_type.nullable and col2.sf_type.nullable),
    )


CompareType = TypeVar("CompareType")


def _compare(x: CompareType, y: Any) -> Tuple[CompareType, CompareType]:
    """
    Compares two values based on the rules described for greatest/least
    https://docs.snowflake.com/en/sql-reference/functions/least#usage-notes

    SNOW-1065554: For now this only handles basic numeric and string coercions.
    """
    if x is None or y is None:
        return (None, None)

    _x = x
    if isinstance(x, str):
        try:
            _x = float(x)
        except ValueError:
            pass

    _y = y if type(_x) is type(y) else type(_x)(y)

    if _x > _y:
        return (_x, _y)
    else:
        return (_y, _x)


def _least(x: CompareType, y: Any) -> Union[CompareType, float]:
    return _compare(x, y)[1]


def _greatest(x: CompareType, y: Any) -> Union[CompareType, float]:
    return _compare(x, y)[0]


@patch("greatest")
def mock_greatest(*exprs: ColumnEmulator):
    result = reduce(lambda x, y: x.combine(y, _greatest), exprs)
    result.sf_type = exprs[0].sf_type
    return result


@patch("least")
def mock_least(*exprs: ColumnEmulator):
    result = reduce(lambda x, y: x.combine(y, _least), exprs)
    result.sf_type = exprs[0].sf_type
    return result


@patch("upper")
def mock_upper(expr: ColumnEmulator):
    return expr.str.upper()


@patch("lower")
def mock_lower(expr: ColumnEmulator):
    return expr.str.lower()


@patch("length")
def mock_length(expr: ColumnEmulator):
    result = expr.str.len()
    result.sf_type = ColumnType(LongType(), nullable=expr.sf_type.nullable)
    return result


# See https://docs.snowflake.com/en/sql-reference/functions/initcap for list of delimiters
DEFAULT_INITCAP_DELIMITERS = set('!?@"^#$&~_,.:;+-*%/|\\[](){}<>' + string.whitespace)


def _initcap(value: Optional[str], delimiters: Optional[str]) -> str:
    if value is None:
        return None

    delims = DEFAULT_INITCAP_DELIMITERS if delimiters is None else set(delimiters)

    result = ""
    cap = True
    for char in value:
        if cap:
            result += char.upper()
        else:
            result += char.lower()
        cap = char in delims
    return result


@patch("initcap")
def mock_initcap(values: ColumnEmulator, delimiters: ColumnEmulator):
    result = values.combine(delimiters, _initcap)
    result.sf_type = values.sf_type
    return result


@patch("convert_timezone")
def mock_convert_timezone(
    *args: ColumnEmulator,
) -> ColumnEmulator:
    """Converts the given source_time to the target timezone.

    For timezone information, refer to the `Snowflake SQL convert_timezone notes <https://docs.snowflake.com/en/sql-reference/functions/convert_timezone.html#usage-notes>`_
    """
    import dateutil

    # mock_convert_timezone matches the sql function call semantics.
    # It has different parameters when called with 2 or 3 args.
    # When called with two args, the third will be replaced with None.
    if args[2] is None:
        target_timezone, source_time, _ = args
        source_timezone = pandas.Series([None] * len(source_time))
        return_type = TimestampTimeZone.TZ
    else:
        source_timezone, target_timezone, source_time = args
        return_type = TimestampTimeZone.NTZ
        if source_time.sf_type.datatype.tz is not TimestampTimeZone.NTZ:
            raise ValueError(
                "[Local Testing] convert_timezone can only convert NTZ timestamps when source_timezone is specified."
            )

    combined = pandas.concat(
        [source_timezone, target_timezone, source_time], axis=1, ignore_index=True
    )

    def _convert(row):
        source_timezone, target_timezone, source_time = row
        if source_time is None:
            return None

        if source_timezone is not None:
            # Using dateutil because it uses iana timezones while pytz would use Olson tzdb.
            source_time = source_time.replace(tzinfo=dateutil.tz.gettz(source_timezone))

        if source_time.tzinfo is None:
            source_time = LocalTimezone.replace_tz(source_time)

        result = source_time.astimezone(dateutil.tz.gettz(target_timezone))

        if return_type == TimestampTimeZone.NTZ:
            result = result.replace(tzinfo=None)

        return result

    res = combined.apply(_convert, axis=1)

    return ColumnEmulator(
        res,
        sf_type=ColumnType(
            TimestampType(return_type), nullable=source_time.sf_type.nullable
        ),
        dtype=object,
    )


@patch("current_session", pass_column_index=True)
def mock_current_session(column_index):
    session = snowflake.snowpark.session._get_active_session()
    return ColumnEmulator(
        data=[str(hash(session))] * len(column_index),
        sf_type=ColumnType(StringType(), False),
    )


@patch("current_database", pass_column_index=True)
def mock_current_database(column_index):
    session = snowflake.snowpark.session._get_active_session()
    return ColumnEmulator(
        data=[session.get_current_database()] * len(column_index),
        sf_type=ColumnType(StringType(), False),
    )


@patch("get")
def mock_get(
    column_expression: ColumnEmulator, value_expression: ColumnEmulator
) -> ColumnEmulator:
    def get(obj, key):
        try:
            if isinstance(obj, list):
                return obj[key]
            elif isinstance(obj, dict):
                return obj.get(key, None)
            else:
                return None
        except KeyError:
            return None

    # pandas.Series.combine does not work here because it will not allow Nones in int columns
    result = []
    for exp, k in zip(column_expression, value_expression):
        result.append(get(exp, k))

    return ColumnEmulator(
        result,
        sf_type=ColumnType(column_expression.sf_type.datatype, True),
        dtype=object,
    )


@patch("concat")
def mock_concat(*columns: ColumnEmulator) -> ColumnEmulator:
    if len(columns) < 1:
        SnowparkLocalTestingException.raise_from_error(
            ValueError("concat expects one or more column(s) to be passed in.")
        )
    pdf = pandas.concat(columns, axis=1).reset_index(drop=True)
    result = pdf.T.apply(
        lambda c: None if c.isnull().values.any() else c.astype(str).str.cat()
    )
    result.sf_type = ColumnType(StringType(), result.hasnans)
    return result


@patch("concat_ws")
def mock_concat_ws(*columns: ColumnEmulator) -> ColumnEmulator:
    if len(columns) < 2:
        SnowparkLocalTestingException.raise_from_error(
            ValueError(
                "concat_ws expects a seperator column and one or more value column(s) to be passed in."
            )
        )
    pdf = pandas.concat(columns, axis=1).reset_index(drop=True)
    result = pdf.T.apply(
        lambda c: None
        if c.isnull().values.any()
        else c[1:].astype(str).str.cat(sep=c[0])
    )
    result.sf_type = ColumnType(StringType(), result.hasnans)
    return result


def cast_column_to(
    col: ColumnEmulator, target_column_type: ColumnType, try_cast: bool = False
) -> Optional[ColumnEmulator]:
    # col.sf_type.nullable = target_column_type.nullable
    target_data_type = target_column_type.datatype
<<<<<<< HEAD
=======
    if col.sf_type == target_column_type:
        return col
>>>>>>> 37c8a92c
    if isinstance(target_data_type, DateType):
        return mock_to_date(col, try_cast=try_cast)
    if isinstance(target_data_type, TimeType):
        return mock_to_time(col, try_cast=try_cast)
    if isinstance(target_data_type, TimestampType):
<<<<<<< HEAD
        return mock_to_timestamp(col, try_cast=try_cast)
=======
        if target_data_type.tz is TimestampTimeZone.LTZ:
            return mock_to_timestamp_ltz(col, try_cast=try_cast)
        elif target_data_type.tz is TimestampTimeZone.NTZ:
            return mock_to_timestamp_ntz(col, try_cast=try_cast)
        elif target_data_type.tz is TimestampTimeZone.TZ:
            return mock_to_timestamp_tz(col, try_cast=try_cast)
        else:
            return mock_to_timestamp(col, try_cast=try_cast)
>>>>>>> 37c8a92c
    if isinstance(target_data_type, DecimalType):
        return mock_to_decimal(
            col,
            precision=target_data_type.precision,
            scale=target_data_type.scale,
            try_cast=try_cast,
        )
    if isinstance(
        target_data_type, _IntegralType
    ):  # includes ByteType, ShortType, IntegerType, LongType
        res = mock_to_decimal(col, try_cast=try_cast)
        res.set_sf_type(ColumnType(target_data_type, nullable=True))
        return res
    if isinstance(target_data_type, BinaryType):
        return mock_to_binary(col, try_cast=try_cast)
    if isinstance(target_data_type, BooleanType):
        return mock_to_boolean(col, try_cast=try_cast)
    if isinstance(target_data_type, StringType):
        return mock_to_char(col, try_cast=try_cast)
    if isinstance(target_data_type, _FractionalType):
        return mock_to_double(col, try_cast=try_cast)
    if isinstance(target_data_type, MapType):
        return mock_to_object(col)
    if isinstance(target_data_type, ArrayType):
        return mock_to_array(col)
    if isinstance(target_data_type, VariantType):
        return mock_to_variant(col)
    return None


@patch("iff")
def mock_iff(condition: ColumnEmulator, expr1: ColumnEmulator, expr2: ColumnEmulator):
    assert isinstance(condition.sf_type.datatype, BooleanType)

    coerce_result = get_coerce_result_type(expr1.sf_type, expr2.sf_type)
    if all(condition) or all(~condition) or coerce_result is not None:
        res = ColumnEmulator(data=[None] * len(condition), dtype=object)
        expr1 = cast_column_to(expr1, coerce_result)
        expr2 = cast_column_to(expr2, coerce_result)
        res.where(condition, other=expr2, inplace=True)
        res.where([not x for x in condition], other=expr1, inplace=True)
        res.sf_type = coerce_result
        return res
    else:
        raise SnowparkLocalTestingException(
            f"[Local Testing] expr1 and expr2 have conflicting datatypes that cannot be coerced: {expr1.sf_type} <-> {expr2.sf_type}"
        )


@patch("random", pass_column_index=True)
def mock_random(seed: Optional[int] = None, column_index=None) -> ColumnEmulator:
    rand_min = -(2**63)
    rand_max = 2**63 - 1
    seed = seed if seed is not None else randint(rand_min, rand_max)
    gen = numpy.random.Generator(numpy.random.MT19937(abs(seed)))
    return ColumnEmulator(
        data=[gen.integers(rand_min, rand_max) for _ in range(len(column_index))],
        sf_type=ColumnType(LongType(), False),
    )


def _rank(raw_input, dense=False):
    method = "dense" if dense else "min"
    return (
        raw_input[raw_input.sorted_by].apply(tuple, 1).rank(method=method).astype(int)
    )


@patch("rank", pass_input_data=True, pass_row_index=True)
def mock_rank(raw_input: ColumnEmulator, row_index: int) -> ColumnEmulator:
    rank = _rank(raw_input)
    return ColumnEmulator(
        data=rank.iloc[row_index], sf_type=ColumnType(LongType(), False)
    )


@patch("dense_rank", pass_input_data=True, pass_row_index=True)
def mock_dense_rank(raw_input: ColumnEmulator, row_index: int) -> ColumnEmulator:
    rank = _rank(raw_input, True)
    return ColumnEmulator(
        data=rank.iloc[row_index], sf_type=ColumnType(LongType(), False)
    )


@patch("percent_rank", pass_input_data=True, pass_row_index=True)
def mock_percent_rank(raw_input: ColumnEmulator, row_index: int) -> ColumnEmulator:
    length = len(raw_input) - 1
    rank = _rank(raw_input).apply(lambda x: (x - 1.0) / length)
    return ColumnEmulator(
        data=rank.iloc[row_index], sf_type=ColumnType(DoubleType(), False)
    )


@patch("cume_dist", pass_input_data=True, pass_row_index=True)
def mock_cume_dist(raw_input: ColumnEmulator, row_index: int) -> ColumnEmulator:
    # Calculate dense rank
    rank = _rank(raw_input, True)

    # Get distribution of values
    agged = rank.value_counts().sort_index()

    # Calculate probability distribution
    pdf = agged.apply(lambda x: x / rank.size)

    # Compute cumulative probability
    cdf = pdf.cumsum()

    # Map cumulative probability back to rank
    cume_dist = rank.map(cdf)

    return ColumnEmulator(
        cume_dist.iloc[row_index], sf_type=ColumnType(DoubleType(), False)
    )


@patch("ntile", pass_input_data=True, pass_row_index=True)
def mock_ntile(ntile: int, raw_input: ColumnEmulator, row_index: int) -> ColumnEmulator:
    current_ntile = ntile.iloc[row_index]
    if current_ntile <= 0:
        raise SnowparkLocalTestingException("NTILE argument must be at least 1")

    num_rows = raw_input.shape[0]
    if num_rows <= current_ntile:
        bucket = row_index + 1
    else:
        bucket = math.floor(row_index * current_ntile / num_rows) + 1

    return ColumnEmulator([bucket], sf_type=ColumnType(LongType(), False))<|MERGE_RESOLUTION|>--- conflicted
+++ resolved
@@ -325,7 +325,6 @@
     return ColumnEmulator(data=[res], sf_type=ColumnType(res_type, False))
 
 
-<<<<<<< HEAD
 @patch("stddev")
 def mock_stddev(column: ColumnEmulator) -> ColumnEmulator:
     if not isinstance(column.sf_type.datatype, (_NumericType, NullType)):
@@ -394,8 +393,6 @@
     return ColumnEmulator(data=42, sf_type=ColumnType(FloatType(), False))
 
 
-=======
->>>>>>> 37c8a92c
 @patch("count_distinct")
 def mock_count_distinct(*cols: ColumnEmulator) -> ColumnEmulator:
     """
@@ -1336,6 +1333,10 @@
         new_col = column.apply(lambda x: try_convert(bool, try_cast, x))
         new_col.sf_type = ColumnType(BooleanType(), column.sf_type.nullable)
         return new_col
+    elif isinstance(column.sf_type.datatype, VariantType):
+        new_col = column.apply(lambda x: try_convert(bool, try_cast, x))
+        new_col.sf_type = ColumnType(BooleanType(), column.sf_type.nullable)
+        return new_col
     else:
         raise SnowparkLocalTestingException(
             f"Invalid type {column.sf_type.datatype} for parameter 'TO_BOOLEAN'"
@@ -2056,19 +2057,13 @@
 ) -> Optional[ColumnEmulator]:
     # col.sf_type.nullable = target_column_type.nullable
     target_data_type = target_column_type.datatype
-<<<<<<< HEAD
-=======
     if col.sf_type == target_column_type:
         return col
->>>>>>> 37c8a92c
     if isinstance(target_data_type, DateType):
         return mock_to_date(col, try_cast=try_cast)
     if isinstance(target_data_type, TimeType):
         return mock_to_time(col, try_cast=try_cast)
     if isinstance(target_data_type, TimestampType):
-<<<<<<< HEAD
-        return mock_to_timestamp(col, try_cast=try_cast)
-=======
         if target_data_type.tz is TimestampTimeZone.LTZ:
             return mock_to_timestamp_ltz(col, try_cast=try_cast)
         elif target_data_type.tz is TimestampTimeZone.NTZ:
@@ -2077,7 +2072,6 @@
             return mock_to_timestamp_tz(col, try_cast=try_cast)
         else:
             return mock_to_timestamp(col, try_cast=try_cast)
->>>>>>> 37c8a92c
     if isinstance(target_data_type, DecimalType):
         return mock_to_decimal(
             col,

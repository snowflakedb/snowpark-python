#
# Copyright (c) 2012-2023 Snowflake Computing Inc. All rights reserved.
#

import datetime
import math
from decimal import Decimal
from typing import Callable, Union

from snowflake.snowpark.exceptions import SnowparkSQLException
from snowflake.snowpark.mock.snowflake_data_type import (
    ColumnEmulator,
    ColumnType,
    TableEmulator,
)
from snowflake.snowpark.types import (
    ArrayType,
    BooleanType,
    DateType,
    DecimalType,
    DoubleType,
    LongType,
    TimestampType,
    TimeType,
    _NumericType,
)

from .util import (
    convert_snowflake_datetime_format,
    process_numeric_time,
    process_string_time_with_fractional_seconds,
)

RETURN_TYPE = Union[ColumnEmulator, TableEmulator]

_MOCK_FUNCTION_IMPLEMENTATION_MAP = {}


def _register_func_implementation(
    snowpark_func: Union[str, Callable], func_implementation: Callable
):
    try:
        _MOCK_FUNCTION_IMPLEMENTATION_MAP[snowpark_func.__name__] = func_implementation
    except AttributeError:
        _MOCK_FUNCTION_IMPLEMENTATION_MAP[snowpark_func] = func_implementation


def _unregister_func_implementation(snowpark_func: Union[str, Callable]):
    try:
        try:
            del _MOCK_FUNCTION_IMPLEMENTATION_MAP[snowpark_func.__name__]
        except AttributeError:
            del _MOCK_FUNCTION_IMPLEMENTATION_MAP[snowpark_func]
    except KeyError:
        pass


def patch(function):
    def decorator(mocking_function):
        _register_func_implementation(function, mocking_function)

        def wrapper(*args, **kwargs):
            mocking_function(*args, **kwargs)

        return wrapper

    return decorator


@patch("min")
def mock_min(column: ColumnEmulator) -> ColumnEmulator:
    if isinstance(column.sf_type.datatype, _NumericType):
        return ColumnEmulator(data=round(column.min(), 5), sf_type=column.sf_type)
    res = ColumnEmulator(data=column.dropna().min(), sf_type=column.sf_type)
    try:
        if math.isnan(res[0]):
            return ColumnEmulator(data=[None], sf_type=column.sf_type)
        return ColumnEmulator(data=res, sf_type=column.sf_type)
    except TypeError:  # math.isnan throws TypeError if res[0] is not a number
        return ColumnEmulator(data=res, sf_type=column.sf_type)


@patch("max")
def mock_max(column: ColumnEmulator) -> ColumnEmulator:
    if isinstance(column.sf_type.datatype, _NumericType):
        return ColumnEmulator(data=round(column.max(), 5), sf_type=column.sf_type)
    res = ColumnEmulator(data=column.dropna().max(), sf_type=column.sf_type)
    try:
        if math.isnan(res[0]):
            return ColumnEmulator(data=[None], sf_type=column.sf_type)
        return ColumnEmulator(data=res, sf_type=column.sf_type)
    except TypeError:
        return ColumnEmulator(data=res, sf_type=column.sf_type)


@patch("sum")
def mock_sum(column: ColumnEmulator) -> ColumnEmulator:
    all_item_is_none = True
    res = 0
    for data in column:
        if data is not None:
            try:
                if math.isnan(data):
                    continue
            except TypeError:
                pass
            all_item_is_none = False
            try:
                res += float(data)
            except ValueError:
                raise SnowparkSQLException(f"Numeric value '{data}' is not recognized.")
    if isinstance(column.sf_type.datatype, DecimalType):
        p, s = column.sf_type.datatype.precision, column.sf_type.datatype.scale
        new_type = DecimalType(min(38, p + 12), s)
    else:
        new_type = column.sf_type.datatype
    return (
        ColumnEmulator(
            data=[res], sf_type=ColumnType(new_type, column.sf_type.nullable)
        )
        if not all_item_is_none
        else ColumnEmulator(
            data=[None], sf_type=ColumnType(new_type, column.sf_type.nullable)
        )
    )


@patch("avg")
def mock_avg(column: ColumnEmulator) -> ColumnEmulator:
    all_item_is_none = True
    ret = 0
    cnt = 0
    for data in column:
        if data is not None:
            all_item_is_none = False
            ret += float(data)
            cnt += 1
    # round to 5 according to snowflake spec
    ret = (
        ColumnEmulator(data=[round((ret / cnt), 5)])
        if not all_item_is_none
        else ColumnEmulator(data=[None])
    )
    ret.sf_type = column.sf_type
    return ret


@patch("count")
def mock_count(column: ColumnEmulator) -> ColumnEmulator:
    count_column = column.count()
    if isinstance(count_column, ColumnEmulator):
        count_column.sf_type = ColumnType(LongType(), False)
    return ColumnEmulator(
        data=round(count_column, 5), sf_type=ColumnType(LongType(), False)
    )


@patch("count_distinct")
def mock_count_distinct(*cols: ColumnEmulator) -> ColumnEmulator:
    """
    Snowflake does not count rows that contain NULL values, in the mocking implementation
    we iterate over each row and then each col to check if there exists NULL value, if the col is NULL,
    we do not count that row.
    """
    dict_data = {}
    for i in range(len(cols)):
        dict_data[f"temp_col_{i}"] = cols[i]
    rows = len(cols[0])
    temp_table = TableEmulator(dict_data, index=[i for i in range(len(cols[0]))])
    temp_table = temp_table.reset_index()
    to_drop_index = set()
    for col in cols:
        for i in range(rows):
            if col[col.index[i]] is None:
                to_drop_index.add(i)
                break
    temp_table = temp_table.drop(index=list(to_drop_index))
    temp_table = temp_table.drop_duplicates(subset=list(dict_data.keys()))
    count_column = temp_table.count()
    if isinstance(count_column, ColumnEmulator):
        count_column.sf_type = ColumnType(LongType(), False)
    return ColumnEmulator(
        data=round(count_column, 5), sf_type=ColumnType(LongType(), False)
    )


@patch("median")
def mock_median(column: ColumnEmulator) -> ColumnEmulator:
    if isinstance(column.sf_type.datatype, DecimalType):
        return_type = DecimalType(
            column.sf_type.datatype.precision + 3, column.sf_type.datatype.scale + 3
        )
    else:
        return_type = column.sf_type.datatype
    return ColumnEmulator(
        data=round(column.median(), 5),
        sf_type=ColumnType(return_type, column.sf_type.nullable),
    )


@patch("covar_pop")
def mock_covar_pop(column1: ColumnEmulator, column2: ColumnEmulator) -> ColumnEmulator:
    non_nan_cnt = 0
    x_sum, y_sum, x_times_y_sum = 0, 0, 0
    for x, y in zip(column1, column2):
        if x is not None and y is not None and not math.isnan(x) and not math.isnan(y):
            non_nan_cnt += 1
            x_times_y_sum += x * y
            x_sum += x
            y_sum += y
    data = (x_times_y_sum - x_sum * y_sum / non_nan_cnt) / non_nan_cnt
    return ColumnEmulator(
        data=data,
        sf_type=ColumnType(
            DoubleType(), column1.sf_type.nullable or column2.sf_type.nullable
        ),
    )


@patch("listagg")
def mock_listagg(column: ColumnEmulator, delimiter, is_distinct):
    columns_data = ColumnEmulator(column.unique()) if is_distinct else column
    return ColumnEmulator(
        data=delimiter.join([str(v) for v in columns_data.dropna()]),
        sf_type=ColumnType(ArrayType(), column.sf_type.nullable),
    )


@patch("to_date")
def mock_to_date(column: ColumnEmulator, fmt: Union[ColumnEmulator, str] = None):
    res = []
    auto_detect = bool(not fmt)

    date_format, _, _ = convert_snowflake_datetime_format(
        fmt, default_format="%Y-%m-%d"
    )

    for data in column:
        if data is None:
            res.append(None)
            continue
        if auto_detect and data.isnumeric():
            res.append(
                datetime.datetime.utcfromtimestamp(process_numeric_time(data)).date()
            )
        else:
            res.append(datetime.datetime.strptime(data, date_format).date())
    return ColumnEmulator(
        data=res, sf_type=ColumnType(DateType(), column.sf_type.nullable)
    )


@patch("contains")
def mock_contains(expr1: ColumnEmulator, expr2: Union[str, ColumnEmulator]):
    if isinstance(expr1, str) and isinstance(expr2, str):
        return ColumnEmulator(data=[bool(str(expr2) in str(expr1))])
    if isinstance(expr1, ColumnEmulator) and isinstance(expr2, ColumnEmulator):
        res = [bool(str(item2) in str(item1)) for item1, item2 in zip(expr1, expr2)]
    elif isinstance(expr1, ColumnEmulator) and isinstance(expr2, str):
        res = [bool(str(expr2) in str(item)) for item in expr1]
    else:  # expr1 is string, while expr2 is column
        res = [bool(str(item) in str(expr1)) for item in expr2]
    return ColumnEmulator(
        data=res, sf_type=ColumnType(BooleanType(), expr1.sf_type.nullable)
    )


@patch("abs")
def mock_abs(expr):
    if isinstance(expr, ColumnEmulator):
        result = expr.abs()
        result.sf_type = expr.sf_type
        return result
    else:
        return abs(expr)


@patch("to_decimal")
def mock_to_decimal(e: ColumnEmulator, precision: int, scale: int):
    res = []

    for data in e:
        if data is None:
            res.append(data)
            continue
        try:
            float(data)
        except ValueError:
            raise SnowparkSQLException(f"Numeric value '{data}' is not recognized.")

        integer_part = round(float(data))
        integer_part_str = str(integer_part)
        len_integer_part = (
            len(integer_part_str) - 1
            if integer_part_str[0] == "-"
            else len(integer_part_str)
        )
        if len_integer_part > precision:
            raise SnowparkSQLException(f"Numeric value '{data}' is out of range")
        if scale == 0:
            return integer_part
        remaining_decimal_len = min(precision - len(str(integer_part)), scale)
        res.append(Decimal(str(round(float(data), remaining_decimal_len))))
    ret = ColumnEmulator(
        data=res,
        sf_type=ColumnType(DecimalType(precision, scale), nullable=e.sf_type.nullable),
    )
    return ret


@patch("to_time")
def mock_to_time(column: ColumnEmulator, fmt: Union[ColumnEmulator, str] = None):
    res = []

    auto_detect = bool(not fmt)

    time_fmt, hour_delta, fractional_seconds = convert_snowflake_datetime_format(
        fmt, default_format="%H:%M:%S"
    )
    for data in column:
        if data is None:
            res.append(None)
            continue
        if auto_detect and data.isnumeric():
            res.append(
                datetime.datetime.utcfromtimestamp(process_numeric_time(data)).time()
            )
        else:
            # handle seconds fraction
            data_parts = data.split(".")
            if len(data_parts) == 2:
                # there is a part of seconds
                seconds_part = data_parts[1]
                # find the idx that the seconds part ends
                idx = 0
                while seconds_part[idx].isdigit():
                    idx += 1
                # truncate to precision
                seconds_part = (
                    seconds_part[: min(idx, fractional_seconds)] + seconds_part[idx:]
                )
                data = f"{data_parts[0]}.{seconds_part}"
            res.append(
                (
                    datetime.datetime.strptime(
                        process_string_time_with_fractional_seconds(
                            data, fractional_seconds
                        ),
                        time_fmt,
                    )
                    + datetime.timedelta(hours=hour_delta)
                ).time()
            )

    return ColumnEmulator(
        data=res, sf_type=ColumnType(TimeType(), column.sf_type.nullable)
    )


@patch("to_timestamp")
def mock_to_timestamp(column: ColumnEmulator, fmt: Union[ColumnEmulator, str] = None):
    res = []
    auto_detect = bool(not fmt)

    (
        timestamp_format,
        hour_delta,
        fractional_seconds,
    ) = convert_snowflake_datetime_format(fmt, default_format="%Y-%m-%d %H:%M:%S.%f")

    for data in column:
        if data is None:
            res.append(None)
            continue
        if auto_detect and data.isnumeric():
            res.append(datetime.datetime.utcfromtimestamp(process_numeric_time(data)))
        else:
            # handle seconds fraction
            res.append(
                datetime.datetime.strptime(
                    process_string_time_with_fractional_seconds(
                        data, fractional_seconds
                    ),
                    timestamp_format,
                )
                + datetime.timedelta(hours=hour_delta)
            )

    return ColumnEmulator(
        data=res,
        sf_type=ColumnType(TimestampType(), column.sf_type.nullable),
        dtype=object,
    )


@patch("iff")
def mock_iff(condition: ColumnEmulator, expr1: ColumnEmulator, expr2: ColumnEmulator):
    assert isinstance(condition.sf_type.datatype, BooleanType)
    condition = condition.array
    res = ColumnEmulator(data=[None] * len(condition), dtype=object)
    if not all(condition) and expr1.sf_type != expr2.sf_type:
        raise SnowparkSQLException(
            f"iff expr1 and expr2 have conflicting data types: {expr1.sf_type} != {expr2.sf_type}"
        )
    res.sf_type = expr1.sf_type if any(condition) else expr2.sf_type
    res.where(condition, other=expr2, inplace=True)
    res.where([not x for x in condition], other=expr1, inplace=True)
    return res


<<<<<<< HEAD
@patch("coalesce")
def mock_coalesce(*exprs):
    import pandas

    if len(exprs) < 2:
        raise SnowparkSQLException(
            f"not enough arguments for function [COALESCE], got {len(exprs)}, expected at least two"
        )
    res = pandas.Series(
        exprs[0]
    )  # workaround because sf_type is not inherited properly
    for expr in exprs:
        res = res.combine_first(expr)
    return ColumnEmulator(data=res, sf_type=exprs[0].sf_type, dtype=object)
=======
@patch("substring")
def mock_substring(
    base_expr: ColumnEmulator, start_expr: ColumnEmulator, length_expr: ColumnEmulator
):
    return base_expr.str.slice(start=start_expr - 1, stop=start_expr - 1 + length_expr)
>>>>>>> 8837989b
<|MERGE_RESOLUTION|>--- conflicted
+++ resolved
@@ -408,7 +408,6 @@
     return res
 
 
-<<<<<<< HEAD
 @patch("coalesce")
 def mock_coalesce(*exprs):
     import pandas
@@ -423,10 +422,10 @@
     for expr in exprs:
         res = res.combine_first(expr)
     return ColumnEmulator(data=res, sf_type=exprs[0].sf_type, dtype=object)
-=======
+
+
 @patch("substring")
 def mock_substring(
     base_expr: ColumnEmulator, start_expr: ColumnEmulator, length_expr: ColumnEmulator
 ):
     return base_expr.str.slice(start=start_expr - 1, stop=start_expr - 1 + length_expr)
->>>>>>> 8837989b

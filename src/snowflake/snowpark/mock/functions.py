#
# Copyright (c) 2012-2023 Snowflake Computing Inc. All rights reserved.
#

import datetime
import math
from decimal import Decimal
from typing import Callable, Union

from snowflake.snowpark.exceptions import SnowparkSQLException
from snowflake.snowpark.mock.snowflake_data_type import (
    ColumnEmulator,
    ColumnType,
    TableEmulator,
)
from snowflake.snowpark.types import (
    ArrayType,
    BooleanType,
    DateType,
    DecimalType,
    DoubleType,
    LongType,
    StringType,
    TimestampType,
    TimeType,
    _NumericType,
)

from .util import (
    convert_snowflake_datetime_format,
    process_numeric_time,
    process_string_time_with_fractional_seconds,
)

RETURN_TYPE = Union[ColumnEmulator, TableEmulator]

_MOCK_FUNCTION_IMPLEMENTATION_MAP = {}


def _register_func_implementation(
    snowpark_func: Union[str, Callable], func_implementation: Callable
):
    try:
        _MOCK_FUNCTION_IMPLEMENTATION_MAP[snowpark_func.__name__] = func_implementation
    except AttributeError:
        _MOCK_FUNCTION_IMPLEMENTATION_MAP[snowpark_func] = func_implementation


def _unregister_func_implementation(snowpark_func: Union[str, Callable]):
    try:
        try:
            del _MOCK_FUNCTION_IMPLEMENTATION_MAP[snowpark_func.__name__]
        except AttributeError:
            del _MOCK_FUNCTION_IMPLEMENTATION_MAP[snowpark_func]
    except KeyError:
        pass


def patch(function):
    def decorator(mocking_function):
        _register_func_implementation(function, mocking_function)

        def wrapper(*args, **kwargs):
            mocking_function(*args, **kwargs)

        return wrapper

    return decorator


@patch("min")
def mock_min(column: ColumnEmulator) -> ColumnEmulator:
    if isinstance(column.sf_type.datatype, _NumericType):
        return ColumnEmulator(data=round(column.min(), 5), sf_type=column.sf_type)
    res = ColumnEmulator(data=column.dropna().min(), sf_type=column.sf_type)
    try:
        if math.isnan(res[0]):
            return ColumnEmulator(data=[None], sf_type=column.sf_type)
        return ColumnEmulator(data=res, sf_type=column.sf_type)
    except TypeError:  # math.isnan throws TypeError if res[0] is not a number
        return ColumnEmulator(data=res, sf_type=column.sf_type)


@patch("max")
def mock_max(column: ColumnEmulator) -> ColumnEmulator:
    if isinstance(column.sf_type.datatype, _NumericType):
        return ColumnEmulator(data=round(column.max(), 5), sf_type=column.sf_type)
    res = ColumnEmulator(data=column.dropna().max(), sf_type=column.sf_type)
    try:
        if math.isnan(res[0]):
            return ColumnEmulator(data=[None], sf_type=column.sf_type)
        return ColumnEmulator(data=res, sf_type=column.sf_type)
    except TypeError:
        return ColumnEmulator(data=res, sf_type=column.sf_type)


@patch("sum")
def mock_sum(column: ColumnEmulator) -> ColumnEmulator:
    all_item_is_none = True
    res = 0
    for data in column:
        if data is not None:
            try:
                if math.isnan(data):
                    continue
            except TypeError:
                pass
            all_item_is_none = False
            try:
                res += float(data)
            except ValueError:
                raise SnowparkSQLException(f"Numeric value '{data}' is not recognized.")
    if isinstance(column.sf_type.datatype, DecimalType):
        p, s = column.sf_type.datatype.precision, column.sf_type.datatype.scale
        new_type = DecimalType(min(38, p + 12), s)
    else:
        new_type = column.sf_type.datatype
    return (
        ColumnEmulator(
            data=[res], sf_type=ColumnType(new_type, column.sf_type.nullable)
        )
        if not all_item_is_none
        else ColumnEmulator(
            data=[None], sf_type=ColumnType(new_type, column.sf_type.nullable)
        )
    )


@patch("avg")
def mock_avg(column: ColumnEmulator) -> ColumnEmulator:
    all_item_is_none = True
    ret = 0
    cnt = 0
    for data in column:
        if data is not None:
            all_item_is_none = False
            ret += float(data)
            cnt += 1
    # round to 5 according to snowflake spec
    ret = (
        ColumnEmulator(data=[round((ret / cnt), 5)])
        if not all_item_is_none
        else ColumnEmulator(data=[None])
    )
    ret.sf_type = column.sf_type
    return ret


@patch("count")
def mock_count(column: ColumnEmulator) -> ColumnEmulator:
    count_column = column.count()
    if isinstance(count_column, ColumnEmulator):
        count_column.sf_type = ColumnType(LongType(), False)
    return ColumnEmulator(
        data=round(count_column, 5), sf_type=ColumnType(LongType(), False)
    )


@patch("count_distinct")
def mock_count_distinct(*cols: ColumnEmulator) -> ColumnEmulator:
    """
    Snowflake does not count rows that contain NULL values, in the mocking implementation
    we iterate over each row and then each col to check if there exists NULL value, if the col is NULL,
    we do not count that row.
    """
    dict_data = {}
    for i in range(len(cols)):
        dict_data[f"temp_col_{i}"] = cols[i]
    rows = len(cols[0])
    temp_table = TableEmulator(dict_data, index=[i for i in range(len(cols[0]))])
    temp_table = temp_table.reset_index()
    to_drop_index = set()
    for col in cols:
        for i in range(rows):
            if col[col.index[i]] is None:
                to_drop_index.add(i)
                break
    temp_table = temp_table.drop(index=list(to_drop_index))
    temp_table = temp_table.drop_duplicates(subset=list(dict_data.keys()))
    count_column = temp_table.count()
    if isinstance(count_column, ColumnEmulator):
        count_column.sf_type = ColumnType(LongType(), False)
    return ColumnEmulator(
        data=round(count_column, 5), sf_type=ColumnType(LongType(), False)
    )


@patch("median")
def mock_median(column: ColumnEmulator) -> ColumnEmulator:
    if isinstance(column.sf_type.datatype, DecimalType):
        return_type = DecimalType(
            column.sf_type.datatype.precision + 3, column.sf_type.datatype.scale + 3
        )
    else:
        return_type = column.sf_type.datatype
    return ColumnEmulator(
        data=round(column.median(), 5),
        sf_type=ColumnType(return_type, column.sf_type.nullable),
    )


@patch("covar_pop")
def mock_covar_pop(column1: ColumnEmulator, column2: ColumnEmulator) -> ColumnEmulator:
    non_nan_cnt = 0
    x_sum, y_sum, x_times_y_sum = 0, 0, 0
    for x, y in zip(column1, column2):
        if x is not None and y is not None and not math.isnan(x) and not math.isnan(y):
            non_nan_cnt += 1
            x_times_y_sum += x * y
            x_sum += x
            y_sum += y
    data = (x_times_y_sum - x_sum * y_sum / non_nan_cnt) / non_nan_cnt
    return ColumnEmulator(
        data=data,
        sf_type=ColumnType(
            DoubleType(), column1.sf_type.nullable or column2.sf_type.nullable
        ),
    )


@patch("listagg")
def mock_listagg(column: ColumnEmulator, delimiter, is_distinct):
    columns_data = ColumnEmulator(column.unique()) if is_distinct else column
    return ColumnEmulator(
        data=delimiter.join([str(v) for v in columns_data.dropna()]),
        sf_type=ColumnType(ArrayType(), column.sf_type.nullable),
    )


@patch("to_date")
def mock_to_date(column: ColumnEmulator, fmt: Union[ColumnEmulator, str] = None):
    res = []
    auto_detect = bool(not fmt)

    date_format, _, _ = convert_snowflake_datetime_format(
        fmt, default_format="%Y-%m-%d"
    )

    for data in column:
        if data is None:
            res.append(None)
            continue
        if auto_detect and data.isnumeric():
            res.append(
                datetime.datetime.utcfromtimestamp(process_numeric_time(data)).date()
            )
        else:
            res.append(datetime.datetime.strptime(data, date_format).date())
    return ColumnEmulator(
        data=res, sf_type=ColumnType(DateType(), column.sf_type.nullable)
    )


@patch("contains")
def mock_contains(expr1: ColumnEmulator, expr2: Union[str, ColumnEmulator]):
    if isinstance(expr1, str) and isinstance(expr2, str):
        return ColumnEmulator(data=[bool(str(expr2) in str(expr1))])
    if isinstance(expr1, ColumnEmulator) and isinstance(expr2, ColumnEmulator):
        res = [bool(str(item2) in str(item1)) for item1, item2 in zip(expr1, expr2)]
    elif isinstance(expr1, ColumnEmulator) and isinstance(expr2, str):
        res = [bool(str(expr2) in str(item)) for item in expr1]
    else:  # expr1 is string, while expr2 is column
        res = [bool(str(item) in str(expr1)) for item in expr2]
    return ColumnEmulator(
        data=res, sf_type=ColumnType(BooleanType(), expr1.sf_type.nullable)
    )


@patch("abs")
def mock_abs(expr):
    if isinstance(expr, ColumnEmulator):
        result = expr.abs()
        result.sf_type = expr.sf_type
        return result
    else:
        return abs(expr)


@patch("to_decimal")
def mock_to_decimal(e: ColumnEmulator, precision: int, scale: int):
    res = []

    for data in e:
        if data is None:
            res.append(data)
            continue
        try:
            float(data)
        except ValueError:
            raise SnowparkSQLException(f"Numeric value '{data}' is not recognized.")

        integer_part = round(float(data))
        integer_part_str = str(integer_part)
        len_integer_part = (
            len(integer_part_str) - 1
            if integer_part_str[0] == "-"
            else len(integer_part_str)
        )
        if len_integer_part > precision:
            raise SnowparkSQLException(f"Numeric value '{data}' is out of range")
        if scale == 0:
            return integer_part
        remaining_decimal_len = min(precision - len(str(integer_part)), scale)
        res.append(Decimal(str(round(float(data), remaining_decimal_len))))
    ret = ColumnEmulator(
        data=res,
        sf_type=ColumnType(DecimalType(precision, scale), nullable=e.sf_type.nullable),
    )
    return ret


@patch("to_time")
def mock_to_time(column: ColumnEmulator, fmt: Union[ColumnEmulator, str] = None):
    res = []

    auto_detect = bool(not fmt)

    time_fmt, hour_delta, fractional_seconds = convert_snowflake_datetime_format(
        fmt, default_format="%H:%M:%S"
    )
    for data in column:
        if data is None:
            res.append(None)
            continue
        if auto_detect and data.isnumeric():
            res.append(
                datetime.datetime.utcfromtimestamp(process_numeric_time(data)).time()
            )
        else:
            # handle seconds fraction
            data_parts = data.split(".")
            if len(data_parts) == 2:
                # there is a part of seconds
                seconds_part = data_parts[1]
                # find the idx that the seconds part ends
                idx = 0
                while seconds_part[idx].isdigit():
                    idx += 1
                # truncate to precision
                seconds_part = (
                    seconds_part[: min(idx, fractional_seconds)] + seconds_part[idx:]
                )
                data = f"{data_parts[0]}.{seconds_part}"
            res.append(
                (
                    datetime.datetime.strptime(
                        process_string_time_with_fractional_seconds(
                            data, fractional_seconds
                        ),
                        time_fmt,
                    )
                    + datetime.timedelta(hours=hour_delta)
                ).time()
            )

    return ColumnEmulator(
        data=res, sf_type=ColumnType(TimeType(), column.sf_type.nullable)
    )


@patch("to_timestamp")
def mock_to_timestamp(column: ColumnEmulator, fmt: Union[ColumnEmulator, str] = None):
    res = []
    auto_detect = bool(not fmt)

    (
        timestamp_format,
        hour_delta,
        fractional_seconds,
    ) = convert_snowflake_datetime_format(fmt, default_format="%Y-%m-%d %H:%M:%S.%f")

    for data in column:
        if data is None:
            res.append(None)
            continue
        if auto_detect and data.isnumeric():
            res.append(datetime.datetime.utcfromtimestamp(process_numeric_time(data)))
        else:
            # handle seconds fraction
            res.append(
                datetime.datetime.strptime(
                    process_string_time_with_fractional_seconds(
                        data, fractional_seconds
                    ),
                    timestamp_format,
                )
                + datetime.timedelta(hours=hour_delta)
            )

    return ColumnEmulator(
        data=res,
        sf_type=ColumnType(TimestampType(), column.sf_type.nullable),
        dtype=object,
    )


@patch("iff")
def mock_iff(condition: ColumnEmulator, expr1: ColumnEmulator, expr2: ColumnEmulator):
    assert isinstance(condition.sf_type.datatype, BooleanType)
    condition = condition.array
    res = ColumnEmulator(data=[None] * len(condition), dtype=object)
    if not all(condition) and expr1.sf_type != expr2.sf_type:
        raise SnowparkSQLException(
            f"iff expr1 and expr2 have conflicting data types: {expr1.sf_type} != {expr2.sf_type}"
        )
    res.sf_type = expr1.sf_type if any(condition) else expr2.sf_type
    res.where(condition, other=expr2, inplace=True)
    res.where([not x for x in condition], other=expr1, inplace=True)
    return res


@patch("coalesce")
def mock_coalesce(*exprs):
    import pandas

    if len(exprs) < 2:
        raise SnowparkSQLException(
            f"not enough arguments for function [COALESCE], got {len(exprs)}, expected at least two"
        )
    res = pandas.Series(
        exprs[0]
    )  # workaround because sf_type is not inherited properly
    for expr in exprs:
        res = res.combine_first(expr)
    return ColumnEmulator(data=res, sf_type=exprs[0].sf_type, dtype=object)


@patch("substring")
def mock_substring(
    base_expr: ColumnEmulator, start_expr: ColumnEmulator, length_expr: ColumnEmulator
):
    return base_expr.str.slice(start=start_expr - 1, stop=start_expr - 1 + length_expr)
<<<<<<< HEAD


@patch("startswith")
def mock_startswith(expr1: ColumnEmulator, expr2: ColumnEmulator):
    res = expr1.str.startswith(expr2)
    res.sf_type = ColumnType(StringType(), expr1.sf_type.nullable)
    return res


@patch("endswith")
def mock_endswith(expr1: ColumnEmulator, expr2: ColumnEmulator):
    res = expr1.str.endswith(expr2)
    res.sf_type = ColumnType(StringType(), expr1.sf_type.nullable)
    return res
=======
>>>>>>> f994e0a8
<|MERGE_RESOLUTION|>--- conflicted
+++ resolved
@@ -430,7 +430,6 @@
     base_expr: ColumnEmulator, start_expr: ColumnEmulator, length_expr: ColumnEmulator
 ):
     return base_expr.str.slice(start=start_expr - 1, stop=start_expr - 1 + length_expr)
-<<<<<<< HEAD
 
 
 @patch("startswith")
@@ -445,5 +444,5 @@
     res = expr1.str.endswith(expr2)
     res.sf_type = ColumnType(StringType(), expr1.sf_type.nullable)
     return res
-=======
->>>>>>> f994e0a8
+
+  
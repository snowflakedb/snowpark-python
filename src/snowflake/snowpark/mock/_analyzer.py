#!/usr/bin/env python3
#
# Copyright (c) 2012-2024 Snowflake Computing Inc. All rights reserved.
#

from collections import Counter
from typing import Dict, List, Optional, Union

import snowflake.snowpark
from snowflake.snowpark._internal.analyzer.analyzer_utils import (
    alias_expression,
    binary_arithmetic_expression,
    block_expression,
    case_when_expression,
    cast_expression,
    collate_expression,
    column_sum,
    delete_merge_statement,
    flatten_expression,
    function_expression,
    in_expression,
    insert_merge_statement,
    like_expression,
    list_agg,
    named_arguments_function,
    order_expression,
    quote_name,
    range_statement,
    rank_related_function_expression,
    regexp_expression,
    specified_window_frame_expression,
    subfield_expression,
    subquery_expression,
    table_function_partition_spec,
    unary_expression,
    update_merge_statement,
    window_expression,
    window_frame_boundary_expression,
    window_spec_expression,
    within_group_expression,
)
from snowflake.snowpark._internal.analyzer.binary_expression import (
    BinaryArithmeticExpression,
    BinaryExpression,
)
from snowflake.snowpark._internal.analyzer.binary_plan_node import Join, SetOperation
from snowflake.snowpark._internal.analyzer.datatype_mapper import (
    numeric_to_sql_without_cast,
    str_to_sql,
    to_sql,
)
from snowflake.snowpark._internal.analyzer.expression import (
    Attribute,
    CaseWhen,
    Collate,
    ColumnSum,
    Expression,
    FunctionExpression,
    InExpression,
    Like,
    ListAgg,
    Literal,
    MultipleExpression,
    NamedExpression,
    RegExp,
    ScalarSubquery,
    SnowflakeUDF,
    Star,
    SubfieldInt,
    SubfieldString,
    UnresolvedAttribute,
    WithinGroup,
)
from snowflake.snowpark._internal.analyzer.grouping_set import (
    GroupingSet,
    GroupingSetsExpression,
)
from snowflake.snowpark._internal.analyzer.snowflake_plan import SnowflakePlan
from snowflake.snowpark._internal.analyzer.snowflake_plan_node import (
    CopyIntoLocationNode,
    CopyIntoTableNode,
    Limit,
    LogicalPlan,
    Range,
    SnowflakeCreateTable,
    SnowflakeTable,
    SnowflakeValues,
)
from snowflake.snowpark._internal.analyzer.sort_expression import SortOrder
from snowflake.snowpark._internal.analyzer.table_function import (
    FlattenFunction,
    GeneratorTableFunction,
    Lateral,
    NamedArgumentsTableFunction,
    PosArgumentsTableFunction,
    TableFunctionExpression,
    TableFunctionJoin,
    TableFunctionPartitionSpecDefinition,
    TableFunctionRelation,
)
from snowflake.snowpark._internal.analyzer.table_merge_expression import (
    DeleteMergeExpression,
    InsertMergeExpression,
    TableDelete,
    TableMerge,
    TableUpdate,
    UpdateMergeExpression,
)
from snowflake.snowpark._internal.analyzer.unary_expression import (
    Alias,
    Cast,
    UnaryExpression,
    UnresolvedAlias,
)
from snowflake.snowpark._internal.analyzer.unary_plan_node import (
    Aggregate,
    CreateDynamicTableCommand,
    CreateViewCommand,
    Filter,
    Pivot,
    Project,
    Rename,
    Sample,
    Sort,
    Unpivot,
)
from snowflake.snowpark._internal.analyzer.window_expression import (
    RankRelatedFunctionExpression,
    SpecialFrameBoundary,
    SpecifiedWindowFrame,
    UnspecifiedFrame,
    WindowExpression,
    WindowSpecDefinition,
)
from snowflake.snowpark._internal.error_message import SnowparkClientExceptionMessages
from snowflake.snowpark._internal.telemetry import TelemetryField
from snowflake.snowpark.mock._plan import MockExecutionPlan
from snowflake.snowpark.mock._plan_builder import MockSnowflakePlanBuilder
from snowflake.snowpark.mock._select_statement import (
    MockSelectable,
    MockSelectableEntity,
    MockSelectExecutionPlan,
    MockSelectStatement,
)
from snowflake.snowpark.types import _NumericType


class MockAnalyzer:
    def __init__(self, session: "snowflake.snowpark.session.Session") -> None:
        self.session = session
        self.plan_builder = MockSnowflakePlanBuilder(self.session)
        self.generated_alias_maps = {}
        self.subquery_plans = []
        self.alias_maps_to_use = None
        self._conn = self.session._conn

    def analyze(
        self,
        expr: Union[Expression, NamedExpression],
        expr_to_alias: Optional[Dict[str, str]] = None,
        parse_local_name=False,
        keep_alias=True,
    ) -> Union[str, List[str]]:
        """
        Args:
            keep_alias: if true, return the column name as "aa as bb", else return the desired column name.
            e.g., analyzing an expression sum(col('b')).as_("totB"), we want keep_alias to be true in the
            sql simplifier process, which returns column name as sum('b') as 'totB',
            so that it will detect column name change.
            however, in the result calculation, we want to column name to be the output name, which is 'totB',
            so we set keep_alias to False in the execution.
        """
        if expr_to_alias is None:
            expr_to_alias = {}
        if isinstance(expr, GroupingSetsExpression):
            self._conn.log_not_supported_error(
                external_feature_name="DataFrame.group_by_grouping_sets",
                raise_error=NotImplementedError,
            )

        if isinstance(expr, Like):
            return like_expression(
                self.analyze(expr.expr, expr_to_alias, parse_local_name),
                self.analyze(expr.pattern, expr_to_alias, parse_local_name),
            )

        if isinstance(expr, RegExp):
            return regexp_expression(
                self.analyze(expr.expr, expr_to_alias, parse_local_name),
                self.analyze(expr.pattern, expr_to_alias, parse_local_name),
                self.analyze(expr.parameters, expr_to_alias, parse_local_name)
                if expr.parameters is not None
                else None,
            )

        if isinstance(expr, Collate):
            collation_spec = (
                expr.collation_spec.upper() if parse_local_name else expr.collation_spec
            )
            return collate_expression(
                self.analyze(expr.expr, expr_to_alias, parse_local_name), collation_spec
            )

        if isinstance(expr, (SubfieldString, SubfieldInt)):
            field = expr.field
            if parse_local_name and isinstance(field, str):
                field = field.upper()
            return subfield_expression(
                self.analyze(expr.expr, expr_to_alias, parse_local_name), field
            )

        if isinstance(expr, CaseWhen):
            return case_when_expression(
                [
                    (
                        self.analyze(condition, expr_to_alias, parse_local_name),
                        self.analyze(value, expr_to_alias, parse_local_name),
                    )
                    for condition, value in expr.branches
                ],
                self.analyze(expr.else_value, expr_to_alias, parse_local_name)
                if expr.else_value
                else "NULL",
            )

        if isinstance(expr, MultipleExpression):
            block_expressions = []
            for expression in expr.expressions:
                if self.session.eliminate_numeric_sql_value_cast_enabled:
                    resolved_expr = self.to_sql_try_avoid_cast(
                        expression,
                        expr_to_alias,
                        parse_local_name,
                    )
                else:
                    resolved_expr = self.analyze(
                        expression,
                        expr_to_alias,
                        parse_local_name,
                    )

                block_expressions.append(resolved_expr)
            return block_expression(block_expressions)

        if isinstance(expr, InExpression):
            in_values = []
            for expression in expr.values:
                if self.session.eliminate_numeric_sql_value_cast_enabled:
                    in_value = self.to_sql_try_avoid_cast(
                        expression,
                        expr_to_alias,
                        parse_local_name,
                    )
                else:
                    in_value = self.analyze(
                        expression,
                        expr_to_alias,
                        parse_local_name,
                    )

                in_values.append(in_value)
            return in_expression(
                self.analyze(expr.columns, expr_to_alias, parse_local_name),
                in_values,
            )

        if isinstance(expr, GroupingSet):
            self._conn.log_not_supported_error(
                external_feature_name="DataFrame.group_by_grouping_sets",
                raise_error=NotImplementedError,
            )

        if isinstance(expr, WindowExpression):
            return window_expression(
                self.analyze(
                    expr.window_function,
                    parse_local_name=parse_local_name,
                ),
                self.analyze(
                    expr.window_spec,
                    parse_local_name=parse_local_name,
                ),
            )

        if isinstance(expr, WindowSpecDefinition):
            return window_spec_expression(
                [
                    self.analyze(x, parse_local_name=parse_local_name)
                    for x in expr.partition_spec
                ],
                [
                    self.analyze(x, parse_local_name=parse_local_name)
                    for x in expr.order_spec
                ],
                self.analyze(
                    expr.frame_spec,
                    parse_local_name=parse_local_name,
                ),
            )

        if isinstance(expr, SpecifiedWindowFrame):
            return specified_window_frame_expression(
                expr.frame_type.sql,
                self.window_frame_boundary(self.to_sql_try_avoid_cast(expr.lower, {})),
                self.window_frame_boundary(self.to_sql_try_avoid_cast(expr.upper, {})),
            )

        if isinstance(expr, UnspecifiedFrame):
            return ""
        if isinstance(expr, SpecialFrameBoundary):
            return expr.sql

        if isinstance(expr, Literal):
            sql = to_sql(expr.value, expr.datatype)
            if parse_local_name:
                sql = sql.upper()
            return f"{sql}"

        if isinstance(expr, Attribute):
            name = expr_to_alias.get(expr.expr_id, expr.name)
            return quote_name(name)

        if isinstance(expr, UnresolvedAttribute):
            return expr.name

        if isinstance(expr, FunctionExpression):
            if expr.api_call_source is not None:
                self.session._conn._telemetry_client.send_function_usage_telemetry(
                    expr.api_call_source, TelemetryField.FUNC_CAT_USAGE.value
                )
            func_name = expr.name.upper()

            children = []
            for c in expr.children:
                extracted = self.to_sql_try_avoid_cast(c, expr_to_alias)
                if isinstance(extracted, list):
                    children.extend(extracted)
                else:
                    children.append(extracted)

            return function_expression(
                func_name,
                children,
                expr.is_distinct,
            )

        if isinstance(expr, Star):
            if not expr.expressions:
                return "*"
            else:
                return [self.analyze(e, expr_to_alias) for e in expr.expressions]

        if isinstance(expr, SnowflakeUDF):
            if expr.api_call_source is not None:
                self.session._conn._telemetry_client.send_function_usage_telemetry(
                    expr.api_call_source, TelemetryField.FUNC_CAT_USAGE.value
                )
            func_name = expr.udf_name.upper() if parse_local_name else expr.udf_name
            return function_expression(
                func_name,
                [
                    self.analyze(x, expr_to_alias, parse_local_name)
                    for x in expr.children
                ],
                False,
            )

        if isinstance(expr, TableFunctionExpression):
            return self.table_function_expression_extractor(expr, expr_to_alias)

        if isinstance(expr, TableFunctionPartitionSpecDefinition):
            return table_function_partition_spec(
                expr.over,
                [
                    self.analyze(x, expr_to_alias, parse_local_name)
                    for x in expr.partition_spec
                ]
                if expr.partition_spec
                else [],
                [
                    self.analyze(x, expr_to_alias, parse_local_name)
                    for x in expr.order_spec
                ]
                if expr.order_spec
                else [],
            )

        if isinstance(expr, UnaryExpression):
            return self.unary_expression_extractor(
                expr,
                expr_to_alias,
                parse_local_name,
                keep_alias=keep_alias,
            )

        if isinstance(expr, SortOrder):
            return order_expression(
                self.analyze(expr.child, expr_to_alias, parse_local_name),
                expr.direction.sql,
                expr.null_ordering.sql,
            )

        if isinstance(expr, ScalarSubquery):
            self.subquery_plans.append(expr.plan)
            return subquery_expression(expr.plan.queries[-1].sql)

        if isinstance(expr, WithinGroup):
            return within_group_expression(
                self.analyze(expr.expr, expr_to_alias, parse_local_name),
                [self.analyze(e, expr_to_alias) for e in expr.order_by_cols],
            )

        if isinstance(expr, BinaryExpression):
            return self.binary_operator_extractor(
                expr,
                expr_to_alias,
                parse_local_name,
            )

        if isinstance(expr, InsertMergeExpression):
            return insert_merge_statement(
                self.analyze(expr.condition, expr_to_alias) if expr.condition else None,
                [self.analyze(k, expr_to_alias) for k in expr.keys],
                [self.analyze(v, expr_to_alias) for v in expr.values],
            )

        if isinstance(expr, UpdateMergeExpression):
            return update_merge_statement(
                self.analyze(expr.condition, expr_to_alias) if expr.condition else None,
                {
                    self.analyze(k, expr_to_alias): self.analyze(v, expr_to_alias)
                    for k, v in expr.assignments.items()
                },
            )

        if isinstance(expr, DeleteMergeExpression):
            return delete_merge_statement(
                self.analyze(expr.condition, expr_to_alias) if expr.condition else None
            )

        if isinstance(expr, ListAgg):
            return list_agg(
                self.analyze(expr.col, expr_to_alias, parse_local_name),
                str_to_sql(expr.delimiter),
                expr.is_distinct,
            )

        if isinstance(expr, ColumnSum):
            return column_sum(
                [
                    self.analyze(col, expr_to_alias, parse_local_name)
                    for col in expr.exprs
                ]
            )

        if isinstance(expr, RankRelatedFunctionExpression):
            return rank_related_function_expression(
                expr.sql,
                self.analyze(expr.expr, expr_to_alias, parse_local_name),
                expr.offset,
                self.analyze(expr.default, expr_to_alias, parse_local_name)
                if expr.default
                else None,
                expr.ignore_nulls,
            )

        raise SnowparkClientExceptionMessages.PLAN_INVALID_TYPE(
            str(expr)
        )  # pragma: no cover

    def table_function_expression_extractor(
        self,
        expr: TableFunctionExpression,
        expr_to_alias: Dict[str, str],
        parse_local_name=False,
    ) -> str:
        if isinstance(expr, FlattenFunction):
            return flatten_expression(
                self.analyze(expr.input, expr_to_alias, parse_local_name),
                expr.path,
                expr.outer,
                expr.recursive,
                expr.mode,
            )
        elif isinstance(expr, PosArgumentsTableFunction):
            sql = function_expression(
                expr.func_name,
                [self.analyze(x, expr_to_alias, parse_local_name) for x in expr.args],
                False,
            )
        elif isinstance(expr, (NamedArgumentsTableFunction, GeneratorTableFunction)):
            sql = named_arguments_function(
                expr.func_name,
                {
                    key: self.analyze(value, expr_to_alias, parse_local_name)
                    for key, value in expr.args.items()
                },
            )
        else:  # pragma: no cover
            raise TypeError(
                "A table function expression should be any of PosArgumentsTableFunction, "
                "NamedArgumentsTableFunction, GeneratorTableFunction, or FlattenFunction."
            )
        partition_spec_sql = (
            self.analyze(expr.partition_spec, expr_to_alias)
            if expr.partition_spec
            else ""
        )
        return f"{sql} {partition_spec_sql}"

    def unary_expression_extractor(
        self,
        expr: UnaryExpression,
        expr_to_alias: Dict[str, str],
        parse_local_name=False,
        keep_alias=True,
    ) -> str:
        if isinstance(expr, Alias):
            quoted_name = quote_name(expr.name)
            if isinstance(expr.child, Attribute):
                expr_to_alias[expr.child.expr_id] = quoted_name
                for k, v in expr_to_alias.items():
                    if v == expr.child.name:
                        expr_to_alias[k] = quoted_name
            alias_exp = alias_expression(
                self.analyze(expr.child, expr_to_alias, parse_local_name), quoted_name
            )

            expr_str = alias_exp if keep_alias else expr.name or keep_alias
            expr_str = expr_str.upper() if parse_local_name else expr_str
            return expr_str
        if isinstance(expr, UnresolvedAlias):
            expr_str = self.analyze(expr.child, expr_to_alias, parse_local_name)
            if parse_local_name:
                expr_str = expr_str.upper()
            return quote_name(expr_str.strip())
        elif isinstance(expr, Cast):
            return cast_expression(
                self.analyze(expr.child, expr_to_alias, parse_local_name),
                expr.to,
                expr.try_,
            )
        else:
            return unary_expression(
                self.analyze(expr.child, expr_to_alias, parse_local_name),
                expr.sql_operator,
                expr.operator_first,
            )

    def binary_operator_extractor(
        self,
        expr: BinaryExpression,
        expr_to_alias: Dict[str, str],
        parse_local_name=False,
    ) -> str:
        if self.session.eliminate_numeric_sql_value_cast_enabled:
            left_sql_expr = self.to_sql_try_avoid_cast(
                expr.left, expr_to_alias, parse_local_name
            )
            right_sql_expr = self.to_sql_try_avoid_cast(
                expr.right,
                expr_to_alias,
                parse_local_name,
            )
        else:
            left_sql_expr = self.analyze(expr.left, expr_to_alias, parse_local_name)
            right_sql_expr = self.analyze(expr.right, expr_to_alias, parse_local_name)

        operator = expr.sql_operator.lower()
        if isinstance(expr, BinaryArithmeticExpression):
            return binary_arithmetic_expression(
                operator,
                left_sql_expr,
                right_sql_expr,
            )
        else:
            return function_expression(
                operator,
                [
                    left_sql_expr,
                    right_sql_expr,
                ],
                False,
            )

    def grouping_extractor(
        self, expr: GroupingSet, expr_to_alias: Dict[str, str]
    ) -> str:
        return self.analyze(
            FunctionExpression(
                expr.pretty_name.upper(),
                [c.child if isinstance(c, Alias) else c for c in expr.children],
                False,
            ),
            expr_to_alias,
        )

    def window_frame_boundary(self, offset: str) -> str:
        try:
            num = int(offset)
            return window_frame_boundary_expression(str(abs(num)), num >= 0)
        except Exception:
            return offset

    def to_sql_try_avoid_cast(
        self, expr: Expression, expr_to_alias: Dict[str, str], parse_local_name=False
    ) -> str:
        # if expression is a numeric literal, return the number without casting,
        # otherwise process as normal
        if isinstance(expr, Literal) and isinstance(expr.datatype, _NumericType):
            return numeric_to_sql_without_cast(expr.value, expr.datatype)
        else:
            return self.analyze(expr, expr_to_alias, parse_local_name)

    def resolve(
        self, logical_plan: LogicalPlan, expr_to_alias: Optional[Dict[str, str]] = None
    ) -> MockExecutionPlan:
        self.subquery_plans = []
        if expr_to_alias is None:
            expr_to_alias = {}
        result = self.do_resolve(logical_plan, expr_to_alias)

        return result

    def do_resolve(
        self, logical_plan: LogicalPlan, expr_to_alias: Dict[str, str]
    ) -> MockExecutionPlan:
        resolved_children = {}
        expr_to_alias_maps = {}
        for c in logical_plan.children:
            _expr_to_alias = {}
            resolved_children[c] = self.resolve(c, _expr_to_alias)
            expr_to_alias_maps[c] = _expr_to_alias

        # get counts of expr_to_alias keys
        counts = Counter()
        for v in expr_to_alias_maps.values():
            counts.update(list(v.keys()))

        # Keep only non-shared expr_to_alias keys
        # let (df1.join(df2)).join(df2.join(df3)).select(df2) report error
        for v in expr_to_alias_maps.values():
            expr_to_alias.update({p: q for p, q in v.items() if counts[p] < 2})

        return self.do_resolve_with_resolved_children(
            logical_plan, resolved_children, expr_to_alias
        )

    def do_resolve_with_resolved_children(
        self,
        logical_plan: LogicalPlan,
        resolved_children: Dict[LogicalPlan, SnowflakePlan],
        expr_to_alias: Dict[str, str],
    ) -> MockExecutionPlan:
        if isinstance(logical_plan, MockExecutionPlan):
            return logical_plan

        if isinstance(logical_plan, Rename):
            return MockExecutionPlan(
                logical_plan,
                self.session,
            )

        if isinstance(logical_plan, TableFunctionJoin):
            self._conn.log_not_supported_error(
                external_feature_name="table_function.TableFunctionJoin",
                raise_error=NotImplementedError,
            )

        if isinstance(logical_plan, TableFunctionRelation):
            self._conn.log_not_supported_error(
                external_feature_name="table_function.TableFunctionRelation",
                raise_error=NotImplementedError,
            )

        if isinstance(logical_plan, Lateral):
            self._conn.log_not_supported_error(
                external_feature_name="table_function.Lateral",
                raise_error=NotImplementedError,
            )

        if isinstance(logical_plan, Aggregate):
            return MockExecutionPlan(
                logical_plan,
                self.session,
            )

        if isinstance(logical_plan, Project):
            return logical_plan

        if isinstance(logical_plan, Filter):
            return logical_plan

        # Add a sample stop to the plan being built
        if isinstance(logical_plan, Sample):
            return MockExecutionPlan(logical_plan, self.session)

        if isinstance(logical_plan, Join):
            return MockExecutionPlan(logical_plan, self.session)

        if isinstance(logical_plan, Sort):
            return self.plan_builder.sort(
                list(map(self.analyze, logical_plan.order)),
                resolved_children[logical_plan.child],
                logical_plan,
            )

        if isinstance(logical_plan, SetOperation):
            return self.plan_builder.set_operator(
                resolved_children[logical_plan.left],
                resolved_children[logical_plan.right],
                logical_plan.sql,
                logical_plan,
            )

        if isinstance(logical_plan, Range):
            # schema of Range. Since this corresponds to the Snowflake column "id"
            # (quoted lower-case) it's a little hard for users. So we switch it to
            # the column name "ID" == id == Id
            return self.plan_builder.query(
                range_statement(
                    logical_plan.start, logical_plan.end, logical_plan.step, "id"
                ),
                logical_plan,
            )

        if isinstance(logical_plan, SnowflakeValues):
            return MockExecutionPlan(logical_plan, self.session)

        if isinstance(logical_plan, SnowflakeTable):
            return MockExecutionPlan(logical_plan, self.session)

        if isinstance(logical_plan, SnowflakeCreateTable):
            return MockExecutionPlan(logical_plan, self.session)

        if isinstance(logical_plan, Limit):
            on_top_of_order_by = isinstance(
                logical_plan.child, SnowflakePlan
            ) and isinstance(logical_plan.child.source_plan, Sort)
            return self.plan_builder.limit(
                self.to_sql_try_avoid_cast(logical_plan.limit_expr, expr_to_alias),
                self.to_sql_try_avoid_cast(logical_plan.offset_expr, expr_to_alias),
                resolved_children[logical_plan.child],
                on_top_of_order_by,
                logical_plan,
            )

        if isinstance(logical_plan, Pivot):
            return MockExecutionPlan(logical_plan, self.session)

        if isinstance(logical_plan, Unpivot):
            self._conn.log_not_supported_error(
                external_feature_name="RelationalGroupedDataFrame.Unpivot",
                raise_error=NotImplementedError,
            )

        if isinstance(logical_plan, CreateViewCommand):
            return MockExecutionPlan(logical_plan, self.session)

        if isinstance(logical_plan, CopyIntoTableNode):
            self._conn.log_not_supported_error(
                external_feature_name="DateFrame.copy_into_table",
                raise_error=NotImplementedError,
            )

        if isinstance(logical_plan, CopyIntoLocationNode):
<<<<<<< HEAD
            return self.plan_builder.copy_into_location(
                query=resolved_children[logical_plan.child],
                stage_location=logical_plan.stage_location,
                source_plan=logical_plan,
                partition_by=self.analyze(logical_plan.partition_by, expr_to_alias)
                if logical_plan.partition_by
                else None,
                file_format_name=logical_plan.file_format_name,
                file_format_type=logical_plan.file_format_type,
                format_type_options=logical_plan.format_type_options,
                header=logical_plan.header,
                **logical_plan.copy_options,
            )
=======
            return MockExecutionPlan(logical_plan, self.session)
>>>>>>> 01cdf377

        if isinstance(logical_plan, TableUpdate):
            return MockExecutionPlan(logical_plan, self.session)

        if isinstance(logical_plan, TableDelete):
            return MockExecutionPlan(logical_plan, self.session)

        if isinstance(logical_plan, CreateDynamicTableCommand):
            self._conn.log_not_supported_error(
                external_feature_name="DateFrame.create_or_replace_dynamic_table",
                raise_error=NotImplementedError,
            )

        if isinstance(logical_plan, TableMerge):
            return MockExecutionPlan(logical_plan, self.session)

        if isinstance(logical_plan, MockSelectable):
            return MockExecutionPlan(logical_plan, self.session)

    def create_select_statement(self, *args, **kwargs):
        return MockSelectStatement(*args, **kwargs)

    def create_select_snowflake_plan(self, *args, **kwargs):
        return MockSelectExecutionPlan(*args, **kwargs)

    def create_selectable_entity(self, *args, **kwargs):
        return MockSelectableEntity(*args, **kwargs)<|MERGE_RESOLUTION|>--- conflicted
+++ resolved
@@ -764,23 +764,8 @@
             )
 
         if isinstance(logical_plan, CopyIntoLocationNode):
-<<<<<<< HEAD
-            return self.plan_builder.copy_into_location(
-                query=resolved_children[logical_plan.child],
-                stage_location=logical_plan.stage_location,
-                source_plan=logical_plan,
-                partition_by=self.analyze(logical_plan.partition_by, expr_to_alias)
-                if logical_plan.partition_by
-                else None,
-                file_format_name=logical_plan.file_format_name,
-                file_format_type=logical_plan.file_format_type,
-                format_type_options=logical_plan.format_type_options,
-                header=logical_plan.header,
-                **logical_plan.copy_options,
-            )
-=======
-            return MockExecutionPlan(logical_plan, self.session)
->>>>>>> 01cdf377
+            # TODO: Fix local test mode.
+            return MockExecutionPlan(logical_plan, self.session)
 
         if isinstance(logical_plan, TableUpdate):
             return MockExecutionPlan(logical_plan, self.session)

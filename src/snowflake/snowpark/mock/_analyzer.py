--- conflicted
+++ resolved
@@ -934,7 +934,6 @@
             )
 
         if isinstance(logical_plan, CopyIntoLocationNode):
-<<<<<<< HEAD
             return self.plan_builder.copy_into_location(
                 query=resolved_children[logical_plan.child],
                 stage_location=logical_plan.stage_location,
@@ -950,9 +949,6 @@
                 header=logical_plan.header,
                 **logical_plan.copy_options,
             )
-=======
-            return MockExecutionPlan(logical_plan, self.session)
->>>>>>> bc97917c
 
         if isinstance(logical_plan, TableUpdate):
             return MockExecutionPlan(logical_plan, self.session)

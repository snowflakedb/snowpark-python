#!/usr/bin/env python3
#
# Copyright (c) 2012-2023 Snowflake Computing Inc. All rights reserved.
#

from collections import Counter
from typing import Dict, List, Optional, Union

import snowflake.snowpark
from snowflake.snowpark._internal.analyzer.analyzer_utils import (
    binary_arithmetic_expression,
    block_expression,
    case_when_expression,
    cast_expression,
    collate_expression,
    delete_merge_statement,
    flatten_expression,
    function_expression,
    in_expression,
    insert_merge_statement,
    like_expression,
    list_agg,
    named_arguments_function,
    order_expression,
    quote_name,
    range_statement,
    rank_related_function_expression,
    regexp_expression,
    subfield_expression,
    subquery_expression,
    table_function_partition_spec,
    unary_expression,
    update_merge_statement,
    window_frame_boundary_expression,
    within_group_expression,
)
from snowflake.snowpark._internal.analyzer.binary_expression import (
    BinaryArithmeticExpression,
    BinaryExpression,
    EqualTo,
)
from snowflake.snowpark._internal.analyzer.binary_plan_node import Join, SetOperation
from snowflake.snowpark._internal.analyzer.datatype_mapper import (
    str_to_sql,
    to_sql_without_cast,
)
from snowflake.snowpark._internal.analyzer.expression import (
    Attribute,
    CaseWhen,
    Collate,
    Expression,
    FunctionExpression,
    InExpression,
    Like,
    ListAgg,
    Literal,
    MultipleExpression,
    NamedExpression,
    RegExp,
    ScalarSubquery,
    SnowflakeUDF,
    Star,
    SubfieldInt,
    SubfieldString,
    UnresolvedAttribute,
    WithinGroup,
)
from snowflake.snowpark._internal.analyzer.grouping_set import (
    GroupingSet,
    GroupingSetsExpression,
)
from snowflake.snowpark._internal.analyzer.snowflake_plan import SnowflakePlan
from snowflake.snowpark._internal.analyzer.snowflake_plan_node import (
    CopyIntoLocationNode,
    CopyIntoTableNode,
    Limit,
    LogicalPlan,
    Range,
    SnowflakeCreateTable,
    SnowflakeValues,
    UnresolvedRelation,
)
from snowflake.snowpark._internal.analyzer.sort_expression import SortOrder
from snowflake.snowpark._internal.analyzer.table_function import (
    FlattenFunction,
    GeneratorTableFunction,
    Lateral,
    NamedArgumentsTableFunction,
    PosArgumentsTableFunction,
    TableFunctionExpression,
    TableFunctionJoin,
    TableFunctionPartitionSpecDefinition,
    TableFunctionRelation,
)
from snowflake.snowpark._internal.analyzer.table_merge_expression import (
    DeleteMergeExpression,
    InsertMergeExpression,
    TableDelete,
    TableMerge,
    TableUpdate,
    UpdateMergeExpression,
)
from snowflake.snowpark._internal.analyzer.unary_expression import (
    Alias,
    Cast,
    UnaryExpression,
    UnresolvedAlias,
)
from snowflake.snowpark._internal.analyzer.unary_plan_node import (
    Aggregate,
    CreateViewCommand,
    Filter,
    Pivot,
    Project,
    Sample,
    Sort,
    Unpivot,
)
from snowflake.snowpark._internal.analyzer.window_expression import (
    RankRelatedFunctionExpression,
    SpecialFrameBoundary,
    SpecifiedWindowFrame,
    UnspecifiedFrame,
    WindowExpression,
    WindowSpecDefinition,
)
from snowflake.snowpark._internal.error_message import SnowparkClientExceptionMessages
from snowflake.snowpark._internal.telemetry import TelemetryField
from snowflake.snowpark.mock.mock_plan import MockExecutionPlan
from snowflake.snowpark.mock.mock_select_statement import (
    MockSelectable,
    MockSelectableEntity,
    MockSelectExecutionPlan,
    MockSelectStatement,
)
from snowflake.snowpark.mock.plan_builder import MockSnowflakePlanBuilder
from snowflake.snowpark.types import _NumericType


def serialize_expression(exp: Expression):
    if isinstance(exp, Attribute):
        return str(exp)
    elif isinstance(exp, UnresolvedAttribute):
        return str(exp)
    else:
        raise TypeError(f"{type(exp)} isn't supported yet in mocking.")


class MockAnalyzer:
    def __init__(self, session: "snowflake.snowpark.session.Session") -> None:
        self.session = session
        self.plan_builder = MockSnowflakePlanBuilder(self.session)
        self.generated_alias_maps = {}
        self.subquery_plans = []
        self.alias_maps_to_use = None

    def analyze(
        self,
        expr: Union[Expression, NamedExpression],
        expr_to_alias: Optional[Dict[str, str]] = None,
        parse_local_name=False,
        escape_column_name=False,
    ) -> Union[str, List[str]]:
        if expr_to_alias is None:
            expr_to_alias = {}
        if isinstance(expr, GroupingSetsExpression):
            raise NotImplementedError(
                "[Local Testing] group by grouping sets is not implemented."
            )

        if isinstance(expr, Like):
            return like_expression(
                self.analyze(expr.expr, expr_to_alias, parse_local_name),
                self.analyze(expr.pattern, expr_to_alias, parse_local_name),
            )

        if isinstance(expr, RegExp):
            return regexp_expression(
                self.analyze(expr.expr, expr_to_alias, parse_local_name),
                self.analyze(expr.pattern, expr_to_alias, parse_local_name),
            )

        if isinstance(expr, Collate):
            collation_spec = (
                expr.collation_spec.upper() if parse_local_name else expr.collation_spec
            )
            return collate_expression(
                self.analyze(expr.expr, expr_to_alias, parse_local_name), collation_spec
            )

        if isinstance(expr, (SubfieldString, SubfieldInt)):
            field = expr.field
            if parse_local_name and isinstance(field, str):
                field = field.upper()
            return subfield_expression(
                self.analyze(expr.expr, expr_to_alias, parse_local_name), field
            )

        if isinstance(expr, CaseWhen):
            return case_when_expression(
                [
                    (
                        self.analyze(condition, expr_to_alias, parse_local_name),
                        self.analyze(value, expr_to_alias, parse_local_name),
                    )
                    for condition, value in expr.branches
                ],
                self.analyze(expr.else_value, expr_to_alias, parse_local_name)
                if expr.else_value
                else "NULL",
            )

        if isinstance(expr, MultipleExpression):
            return block_expression(
                [
                    self.analyze(expression, expr_to_alias, parse_local_name)
                    for expression in expr.expressions
                ]
            )

        if isinstance(expr, InExpression):
            return in_expression(
                self.analyze(expr.columns, expr_to_alias, parse_local_name),
                [
                    self.analyze(expression, expr_to_alias, parse_local_name)
                    for expression in expr.values
                ],
            )

        if isinstance(expr, GroupingSet):
            raise NotImplementedError(
                "[Local Testing] group by grouping sets is not implemented."
            )

        if isinstance(expr, WindowExpression):
            raise NotImplementedError(
                "[Local Testing] window function is not implemented."
            )

        if isinstance(expr, WindowSpecDefinition):
            raise NotImplementedError(
                "[Local Testing] window function is not implemented."
            )

        if isinstance(expr, SpecifiedWindowFrame):
            raise NotImplementedError(
                "[Local Testing] window function is not implemented."
            )

        if isinstance(expr, UnspecifiedFrame):
            return ""
        if isinstance(expr, SpecialFrameBoundary):
            return expr.sql

        if isinstance(expr, Literal):
            sql = str(expr.value)
            if parse_local_name:
                sql = sql.upper()
            return sql

        if isinstance(expr, Attribute):
            name = expr_to_alias.get(expr.expr_id, expr.name)
            return quote_name(name)

        if isinstance(expr, UnresolvedAttribute):
            if escape_column_name:
                # TODO: ideally we should not escape here
                return f"`{expr.name}`"
            return expr.name

        if isinstance(expr, FunctionExpression):
            if expr.api_call_source is not None:
                self.session._conn._telemetry_client.send_function_usage_telemetry(
                    expr.api_call_source, TelemetryField.FUNC_CAT_USAGE.value
                )
            func_name = expr.name.upper() if parse_local_name else expr.name
            return function_expression(
                func_name,
                [self.to_sql_avoid_offset(c, expr_to_alias) for c in expr.children],
                expr.is_distinct,
            )

        if isinstance(expr, Star):
            if not expr.expressions:
                return "*"
            else:
                return [self.analyze(e, expr_to_alias) for e in expr.expressions]

        if isinstance(expr, SnowflakeUDF):
            if expr.api_call_source is not None:
                self.session._conn._telemetry_client.send_function_usage_telemetry(
                    expr.api_call_source, TelemetryField.FUNC_CAT_USAGE.value
                )
            func_name = expr.udf_name.upper() if parse_local_name else expr.udf_name
            return function_expression(
                func_name,
                [
                    self.analyze(x, expr_to_alias, parse_local_name)
                    for x in expr.children
                ],
                False,
            )

        if isinstance(expr, TableFunctionExpression):
            if expr.api_call_source is not None:
                self.session._conn._telemetry_client.send_function_usage_telemetry(
                    expr.api_call_source, TelemetryField.FUNC_CAT_USAGE.value
                )
            return self.table_function_expression_extractor(expr, expr_to_alias)

        if isinstance(expr, TableFunctionPartitionSpecDefinition):
            return table_function_partition_spec(
                expr.over,
                [
                    self.analyze(x, expr_to_alias, parse_local_name)
                    for x in expr.partition_spec
                ]
                if expr.partition_spec
                else [],
                [
                    self.analyze(x, expr_to_alias, parse_local_name)
                    for x in expr.order_spec
                ]
                if expr.order_spec
                else [],
            )

        if isinstance(expr, UnaryExpression):
            return self.unary_expression_extractor(
                expr, expr_to_alias, parse_local_name
            )

        if isinstance(expr, SortOrder):
            return order_expression(
                self.analyze(expr.child, expr_to_alias, parse_local_name),
                expr.direction.sql,
                expr.null_ordering.sql,
            )

        if isinstance(expr, ScalarSubquery):
            self.subquery_plans.append(expr.plan)
            return subquery_expression(expr.plan.queries[-1].sql)

        if isinstance(expr, WithinGroup):
            return within_group_expression(
                self.analyze(expr.expr, expr_to_alias, parse_local_name),
                [self.analyze(e, expr_to_alias) for e in expr.order_by_cols],
            )

        if isinstance(expr, BinaryExpression):
            return self.binary_operator_extractor(
                expr,
                expr_to_alias,
                parse_local_name,
                escape_column_name=escape_column_name,
            )

        if isinstance(expr, InsertMergeExpression):
            return insert_merge_statement(
                self.analyze(expr.condition, expr_to_alias) if expr.condition else None,
                [self.analyze(k, expr_to_alias) for k in expr.keys],
                [self.analyze(v, expr_to_alias) for v in expr.values],
            )

        if isinstance(expr, UpdateMergeExpression):
            return update_merge_statement(
                self.analyze(expr.condition, expr_to_alias) if expr.condition else None,
                {
                    self.analyze(k, expr_to_alias): self.analyze(v, expr_to_alias)
                    for k, v in expr.assignments.items()
                },
            )

        if isinstance(expr, DeleteMergeExpression):
            return delete_merge_statement(
                self.analyze(expr.condition, expr_to_alias) if expr.condition else None
            )

        if isinstance(expr, ListAgg):
            return list_agg(
                self.analyze(expr.col, expr_to_alias, parse_local_name),
                str_to_sql(expr.delimiter),
                expr.is_distinct,
            )

        if isinstance(expr, RankRelatedFunctionExpression):
            return rank_related_function_expression(
                expr.sql,
                self.analyze(expr.expr, expr_to_alias, parse_local_name),
                expr.offset,
                self.analyze(expr.default, expr_to_alias, parse_local_name)
                if expr.default
                else None,
                expr.ignore_nulls,
            )

        raise SnowparkClientExceptionMessages.PLAN_INVALID_TYPE(
            str(expr)
        )  # pragma: no cover

    def table_function_expression_extractor(
        self,
        expr: TableFunctionExpression,
        expr_to_alias: Dict[str, str],
        parse_local_name=False,
    ) -> str:
        if isinstance(expr, FlattenFunction):
            return flatten_expression(
                self.analyze(expr.input, expr_to_alias, parse_local_name),
                expr.path,
                expr.outer,
                expr.recursive,
                expr.mode,
            )
        elif isinstance(expr, PosArgumentsTableFunction):
            sql = function_expression(
                expr.func_name,
                [self.analyze(x, expr_to_alias, parse_local_name) for x in expr.args],
                False,
            )
        elif isinstance(expr, (NamedArgumentsTableFunction, GeneratorTableFunction)):
            sql = named_arguments_function(
                expr.func_name,
                {
                    key: self.analyze(value, expr_to_alias, parse_local_name)
                    for key, value in expr.args.items()
                },
            )
        else:  # pragma: no cover
            raise TypeError(
                "A table function expression should be any of PosArgumentsTableFunction, "
                "NamedArgumentsTableFunction, GeneratorTableFunction, or FlattenFunction."
            )
        partition_spec_sql = (
            self.analyze(expr.partition_spec, expr_to_alias)
            if expr.partition_spec
            else ""
        )
        return f"{sql} {partition_spec_sql}"

    def unary_expression_extractor(
        self,
        expr: UnaryExpression,
        expr_to_alias: Dict[str, str],
        parse_local_name=False,
    ) -> str:
        if isinstance(expr, (Alias, UnresolvedAlias)):
            if isinstance(expr, Alias) and isinstance(
                expr.child,
                (
                    Attribute,
                    UnresolvedAttribute,
                ),
            ):
                quoted_name = quote_name(expr.name)
                expr_to_alias[expr.child.expr_id] = quoted_name
                for k, v in expr_to_alias.items():
                    if v == expr.child.name:
                        expr_to_alias[k] = quoted_name
            if isinstance(expr.child, (Cast, CaseWhen)):
                raise NotImplementedError(
                    f"[Local Testing] Expression {type(expr.child).__name__} is not implemented."
                )
            expr_str = (
                expr.name
                if expr.name
                else self.analyze(expr.child, expr_to_alias, parse_local_name)
            )
            if parse_local_name:
                expr_str = expr_str.upper()
            return expr_str
        elif isinstance(expr, Cast):
            return cast_expression(
                self.analyze(expr.child, expr_to_alias, parse_local_name),
                expr.to,
                expr.try_,
            )
        else:
            return unary_expression(
                self.analyze(expr.child, expr_to_alias, parse_local_name),
                expr.sql_operator,
                expr.operator_first,
            )

    def binary_operator_extractor(
        self,
        expr: BinaryExpression,
        expr_to_alias: Dict[str, str],
        parse_local_name=False,
        escape_column_name=False,
    ) -> str:
        operator = expr.sql_operator.lower() if not isinstance(expr, EqualTo) else "=="
        if isinstance(expr, BinaryArithmeticExpression):
            return binary_arithmetic_expression(
                operator,
                self.analyze(
                    expr.left,
                    expr_to_alias,
                    parse_local_name,
                    escape_column_name=escape_column_name,
                ),
                self.analyze(
                    expr.right,
                    expr_to_alias,
                    parse_local_name,
                    escape_column_name=escape_column_name,
                ),
            )
        else:
            return function_expression(
                operator,
                [
                    self.analyze(
                        expr.left,
                        expr_to_alias,
                        parse_local_name,
                        escape_column_name=escape_column_name,
                    ),
                    self.analyze(
                        expr.right,
                        expr_to_alias,
                        parse_local_name,
                        escape_column_name=escape_column_name,
                    ),
                ],
                False,
            )

    def grouping_extractor(
        self, expr: GroupingSet, expr_to_alias: Dict[str, str]
    ) -> str:
        return self.analyze(
            FunctionExpression(
                expr.pretty_name.upper(),
                [c.child if isinstance(c, Alias) else c for c in expr.children],
                False,
            ),
            expr_to_alias,
        )

    def window_frame_boundary(self, offset: str) -> str:
        try:
            num = int(offset)
            return window_frame_boundary_expression(str(abs(num)), num >= 0)
        except Exception:
            return offset

    def to_sql_avoid_offset(
        self, expr: Expression, expr_to_alias: Dict[str, str], parse_local_name=False
    ) -> str:
        # if expression is a numeric literal, return the number without casting,
        # otherwise process as normal
        if isinstance(expr, Literal) and isinstance(expr.datatype, _NumericType):
            return to_sql_without_cast(expr.value, expr.datatype)
        else:
            return self.analyze(expr, expr_to_alias, parse_local_name)

    def resolve(
        self, logical_plan: LogicalPlan, expr_to_alias: Optional[Dict[str, str]] = None
    ) -> MockExecutionPlan:
        self.subquery_plans = []
        if expr_to_alias is None:
            expr_to_alias = {}
        result = self.do_resolve(logical_plan, expr_to_alias)

        if self.subquery_plans:
            result = result.with_subqueries(self.subquery_plans)

        return result

    def do_resolve(
        self, logical_plan: LogicalPlan, expr_to_alias: Dict[str, str]
    ) -> MockExecutionPlan:
        resolved_children = {}
        expr_to_alias_maps = {}
        for c in logical_plan.children:
            _expr_to_alias = {}
            resolved_children[c] = self.resolve(c, _expr_to_alias)
            expr_to_alias_maps[c] = _expr_to_alias

        # get counts of expr_to_alias keys
        counts = Counter()
        for v in expr_to_alias_maps.values():
            counts.update(list(v.keys()))

        # Keep only non-shared expr_to_alias keys
        # let (df1.join(df2)).join(df2.join(df3)).select(df2) report error
        for v in expr_to_alias_maps.values():
            expr_to_alias.update({p: q for p, q in v.items() if counts[p] < 2})

        return self.do_resolve_with_resolved_children(
            logical_plan, resolved_children, expr_to_alias
        )

    def do_resolve_with_resolved_children(
        self,
        logical_plan: LogicalPlan,
        resolved_children: Dict[LogicalPlan, SnowflakePlan],
        expr_to_alias: Dict[str, str],
    ) -> MockExecutionPlan:
        if isinstance(logical_plan, MockExecutionPlan):
            return logical_plan
        if isinstance(logical_plan, TableFunctionJoin):
            raise NotImplementedError(
                "[Local Testing] table function is not implemented."
            )

        if isinstance(logical_plan, TableFunctionRelation):
            raise NotImplementedError(
                "[Local Testing] table function is not implemented."
            )

        if isinstance(logical_plan, Lateral):
            raise NotImplementedError("[Local Testing] Lateral is not implemented.")

        if isinstance(logical_plan, Aggregate):
            return MockExecutionPlan(
                logical_plan,
                self.session,
            )

        if isinstance(logical_plan, Project):
            return logical_plan

        if isinstance(logical_plan, Filter):
            return logical_plan

        # Add a sample stop to the plan being built
        if isinstance(logical_plan, Sample):
            raise NotImplementedError("[Local Testing] Sample is not implemented.")

        if isinstance(logical_plan, Join):
            return MockExecutionPlan(logical_plan, self.session)

        if isinstance(logical_plan, Sort):
            return self.plan_builder.sort(
                list(map(self.analyze, logical_plan.order)),
                resolved_children[logical_plan.child],
                logical_plan,
            )

        if isinstance(logical_plan, SetOperation):
            return self.plan_builder.set_operator(
                resolved_children[logical_plan.left],
                resolved_children[logical_plan.right],
                logical_plan.sql,
                logical_plan,
            )

        if isinstance(logical_plan, Range):
            # schema of Range. Since this corresponds to the Snowflake column "id"
            # (quoted lower-case) it's a little hard for users. So we switch it to
            # the column name "ID" == id == Id
            return self.plan_builder.query(
                range_statement(
                    logical_plan.start, logical_plan.end, logical_plan.step, "id"
                ),
                logical_plan,
            )

        if isinstance(logical_plan, SnowflakeValues):
            return MockExecutionPlan(logical_plan, self.session)

        if isinstance(logical_plan, UnresolvedRelation):
            return MockExecutionPlan(logical_plan, self.session)

        if isinstance(logical_plan, SnowflakeCreateTable):
            return MockExecutionPlan(logical_plan, self.session)

        if isinstance(logical_plan, Limit):
            on_top_of_order_by = isinstance(
                logical_plan.child, SnowflakePlan
            ) and isinstance(logical_plan.child.source_plan, Sort)
            return self.plan_builder.limit(
                self.to_sql_avoid_offset(logical_plan.limit_expr, expr_to_alias),
                self.to_sql_avoid_offset(logical_plan.offset_expr, expr_to_alias),
                resolved_children[logical_plan.child],
                on_top_of_order_by,
                logical_plan,
            )

        if isinstance(logical_plan, Pivot):
            raise NotImplementedError("[Local Testing] Pivot is not implemented.")

        if isinstance(logical_plan, Unpivot):
            raise NotImplementedError("[Local Testing] Unpivot is not implemented.")

        if isinstance(logical_plan, CreateViewCommand):
            raise NotImplementedError(
<<<<<<< HEAD
                "[Local Testing] CreateViewCommand is not implemented."
=======
                "[Local Testing] Creating views is currently not supported."
>>>>>>> fc12a3ae
            )

        if isinstance(logical_plan, CopyIntoTableNode):
            raise NotImplementedError(
                "[Local Testing] Copy into table is currently not supported."
            )

        if isinstance(logical_plan, CopyIntoLocationNode):
            return self.plan_builder.copy_into_location(
                query=resolved_children[logical_plan.child],
                stage_location=logical_plan.stage_location,
                partition_by=self.analyze(logical_plan.partition_by, expr_to_alias)
                if logical_plan.partition_by
                else None,
                file_format_name=logical_plan.file_format_name,
                file_format_type=logical_plan.file_format_type,
                format_type_options=logical_plan.format_type_options,
                header=logical_plan.header,
                **logical_plan.copy_options,
            )

        if isinstance(logical_plan, TableUpdate):
            raise NotImplementedError("[Local Testing] TableUpdate is not implemented.")

        if isinstance(logical_plan, TableDelete):
            raise NotImplementedError("[Local Testing] TableDelete is not implemented.")

        if isinstance(logical_plan, TableMerge):
<<<<<<< HEAD
            raise NotImplementedError("[Local Testing] TableMerge is not implemented.")
=======
            raise NotImplementedError(
                "[Local Testing] Table merge is currently not implemented."
            )
>>>>>>> fc12a3ae

        if isinstance(logical_plan, MockSelectable):
            return MockExecutionPlan(logical_plan, self.session)

    def create_select_statement(self, *args, **kwargs):
        return MockSelectStatement(*args, **kwargs)

    def create_select_snowflake_plan(self, *args, **kwargs):
        return MockSelectExecutionPlan(*args, **kwargs)

    def create_selectable_entity(self, *args, **kwargs):
        return MockSelectableEntity(*args, **kwargs)<|MERGE_RESOLUTION|>--- conflicted
+++ resolved
@@ -687,11 +687,7 @@
 
         if isinstance(logical_plan, CreateViewCommand):
             raise NotImplementedError(
-<<<<<<< HEAD
-                "[Local Testing] CreateViewCommand is not implemented."
-=======
                 "[Local Testing] Creating views is currently not supported."
->>>>>>> fc12a3ae
             )
 
         if isinstance(logical_plan, CopyIntoTableNode):
@@ -714,19 +710,19 @@
             )
 
         if isinstance(logical_plan, TableUpdate):
-            raise NotImplementedError("[Local Testing] TableUpdate is not implemented.")
+            raise NotImplementedError(
+                "[Local Testing] Table update is not implemented."
+            )
 
         if isinstance(logical_plan, TableDelete):
-            raise NotImplementedError("[Local Testing] TableDelete is not implemented.")
+            raise NotImplementedError(
+                "[Local Testing] Table delete is not implemented."
+            )
 
         if isinstance(logical_plan, TableMerge):
-<<<<<<< HEAD
-            raise NotImplementedError("[Local Testing] TableMerge is not implemented.")
-=======
             raise NotImplementedError(
                 "[Local Testing] Table merge is currently not implemented."
             )
->>>>>>> fc12a3ae
 
         if isinstance(logical_plan, MockSelectable):
             return MockExecutionPlan(logical_plan, self.session)

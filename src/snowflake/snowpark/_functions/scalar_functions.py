#!/usr/bin/env python3
#
# Copyright (c) 2012-2025 Snowflake Computing Inc. All rights reserved.
#
from typing import Optional, Union

from snowflake.snowpark._internal.type_utils import ColumnOrName
from snowflake.snowpark._internal.utils import publicapi
from snowflake.snowpark.column import (
    Column,
    _to_col_if_str,
    _to_col_if_str_or_int,
)
from snowflake.snowpark._functions.general_functions import (
    builtin,
    lit,
)


@publicapi
def all_user_names(_emit_ast: bool = True) -> Column:
    """
    Returns a list of all user names in the current account.

    Example::

        >>> # Return result is tied to session, so we only test if the result exists
        >>> result = session.create_dataframe([1]).select(all_user_names()).collect()
        >>> assert result[0]['ALL_USER_NAMES()'] is not None
        >>> assert isinstance(result[0]['ALL_USER_NAMES()'], str)
    """
    return builtin("all_user_names", _emit_ast=_emit_ast)()


@publicapi
def current_account_name(_emit_ast: bool = True) -> Column:
    """Returns the name of the account used in the current session.

    Example:
        >>> # Return result is tied to session, so we only test if the result exists
        >>> result = session.create_dataframe([1]).select(current_account_name()).collect()
        >>> assert result[0]['CURRENT_ACCOUNT_NAME()'] is not None
    """
    return builtin("current_account_name", _emit_ast=_emit_ast)()


@publicapi
def current_ip_address(_emit_ast: bool = True) -> Column:
    """
    Returns the IP address of the client that submitted the current SQL statement.

    Example:
        >>> # Return result is tied to session, so we only test if the result exists
        >>> result = session.create_dataframe([1]).select(current_ip_address()).collect()
        >>> assert result[0]['CURRENT_IP_ADDRESS()'] is not None
    """
    return builtin("current_ip_address", _emit_ast=_emit_ast)()


@publicapi
def current_role_type(_emit_ast: bool = True) -> Column:
    """Returns the type of the role in use for the current session.

    Example:
        >>> # Return result is tied to session, so we only test if the result exists
        >>> result = session.create_dataframe([1]).select(current_role_type()).collect()
        >>> assert result[0]['CURRENT_ROLE_TYPE()'] is not None
    """
    return builtin("current_role_type", _emit_ast=_emit_ast)()


@publicapi
def current_secondary_roles(_emit_ast: bool = True) -> Column:
    """Returns a JSON string that lists all secondary roles granted to the current user.

    Example:
        >>> # Return result is tied to session, so we only test if the result exists
        >>> result = session.create_dataframe([1]).select(current_secondary_roles()).collect()
        >>> assert result[0]['CURRENT_SECONDARY_ROLES()'] is not None
    """
    return builtin("current_secondary_roles", _emit_ast=_emit_ast)()


@publicapi
def current_client(_emit_ast: bool = True) -> Column:
    """
    Returns the name of the client application used to connect to Snowflake.

    Example:
        >>> # Return result is tied to session, so we only test if the result exists
        >>> result = session.create_dataframe([1]).select(current_client()).collect()
        >>> assert result[0]['CURRENT_CLIENT()'] is not None
    """
    return builtin("current_client", _emit_ast=_emit_ast)()


@publicapi
def current_organization_name(_emit_ast: bool = True) -> Column:
    """Returns the name of the organization for the account where the current user is logged in.

    Example:
        >>> # Return result is tied to session, so we only test if the result exists
        >>> result = session.create_dataframe([1]).select(current_organization_name()).collect()
        >>> assert result[0]['CURRENT_ORGANIZATION_NAME()'] is not None
    """
    return builtin("current_organization_name", _emit_ast=_emit_ast)()


@publicapi
def current_organization_user(_emit_ast: bool = True) -> Column:
    """
    Returns the name of the organization user currently logged into the system.

    Example:
        >>> result = session.create_dataframe([1]).select(current_organization_user().alias('RESULT')).collect()
        >>> assert result[0]['RESULT'] == None
    """
    return builtin("current_organization_user", _emit_ast=_emit_ast)()


@publicapi
def current_transaction(_emit_ast: bool = True) -> Column:
    """
    Returns the current transaction ID for the session, or NULL if no transaction is active.

    Example:
        >>> # Return result is tied to session, so we only test if the result exists
        >>> result = session.create_dataframe([1]).select(current_transaction()).collect()
        >>> assert result[0]['CURRENT_TRANSACTION()'] is None or isinstance(result[0]['CURRENT_TRANSACTION()'], str)
    """
    return builtin("current_transaction", _emit_ast=_emit_ast)()


@publicapi
def bitand_agg(e: ColumnOrName, _emit_ast: bool = True) -> Column:
    """
    Returns the bitwise AND of all non-NULL records in a group. If all records inside a group are NULL, returns NULL.

    Example::

        >>> df = session.create_dataframe([[15], [26], [12], [14], [8]], schema=["a"])
        >>> df.select(bitand_agg("a")).collect()
        [Row(BITAND_AGG("A")=8)]
    """
    c = _to_col_if_str(e, "bitand_agg")
    return builtin("bitand_agg", _emit_ast=_emit_ast)(c)


@publicapi
def bitor_agg(e: ColumnOrName, _emit_ast: bool = True) -> Column:
    """
    Returns the bitwise OR of all non-NULL records in a group. If all records inside a group are NULL, a NULL is returned.

    Example::

        >>> df = session.create_dataframe([[15], [26], [12], [14], [8]], schema=["a"])
        >>> df.select(bitor_agg("a").alias("result")).collect()
        [Row(RESULT=31)]
    """
    c = _to_col_if_str(e, "bitor_agg")
    return builtin("bitor_agg", _emit_ast=_emit_ast)(c)


@publicapi
def bitxor_agg(e: ColumnOrName, _emit_ast: bool = True) -> Column:
    """
    Returns the bitwise XOR of all non-NULL records in a group. If all records inside a group are NULL, the function returns NULL.

    Example::

        >>> df = session.create_dataframe([[15], [26], [12]], schema=["a"])
        >>> df.select(bitxor_agg("a")).collect()
        [Row(BITXOR_AGG("A")=25)]
    """
    c = _to_col_if_str(e, "bitxor_agg")
    return builtin("bitxor_agg", _emit_ast=_emit_ast)(c)


@publicapi
def bitand(
    expr1: ColumnOrName,
    expr2: ColumnOrName,
    padside: Optional[str] = None,
    _emit_ast: bool = True,
) -> Column:
    """
    Returns the bitwise AND of two numeric expressions.

    Args:
        expr1: The first numeric expression.
        expr2: The second numeric expression.
        padside: Optional padding side parameter.

    Example::

        >>> df = session.create_dataframe([[1, 1], [2, 4], [16, 24]], schema=["a", "b"])
        >>> df.select(bitand("a", "b").alias("result")).collect()
        [Row(RESULT=1), Row(RESULT=0), Row(RESULT=16)]

    Additional Example with padside parameter::
        >>> from snowflake.snowpark.functions import to_binary
        >>> df = session.create_dataframe([['1010', '1011']], schema=["a", "b"])
        >>> result = df.select(bitand(to_binary("a"), to_binary("b"), padside="LEFT").alias("RESULT")).collect()
        >>> expected = b'\x10\x10'
        >>> actual = result[0]["RESULT"]
        >>> assert  isinstance(actual, bytearray)
        >>> assert actual == expected
    """
    c1 = _to_col_if_str(expr1, "bitand")
    c2 = _to_col_if_str(expr2, "bitand")

    if padside is not None:
        return builtin("bitand", _emit_ast=_emit_ast)(c1, c2, padside)
    else:
        return builtin("bitand", _emit_ast=_emit_ast)(c1, c2)


@publicapi
def bitor(
    expr1: ColumnOrName,
    expr2: ColumnOrName,
    padside: Optional[str] = None,
    _emit_ast: bool = True,
) -> Column:
    """
    Returns the bitwise OR of two numeric expressions.

    Args:
        expr1: The first numeric expression.
        expr2: The second numeric expression.
        padside: Optional padding side parameter.

    Example::

        >>> df = session.create_dataframe([[1, 1], [2, 4], [16, 24]], schema=["a", "b"])
        >>> df.select(bitor("a", "b")).collect()
        [Row(BITOR("A", "B")=1), Row(BITOR("A", "B")=6), Row(BITOR("A", "B")=24)]

    Additional Example with padside parameter::
        >>> from snowflake.snowpark.functions import to_binary
        >>> df = session.create_dataframe([['1010', '1011']], schema=["a", "b"])
        >>> result = df.select(bitor(to_binary("a"), to_binary("b"), padside="LEFT").alias("RESULT")).collect()
        >>> expected = b'\x10\x11'
        >>> actual = result[0]["RESULT"]
        >>> assert  isinstance(actual, bytearray)
        >>> assert actual == expected
    """
    c1 = _to_col_if_str(expr1, "bitor")
    c2 = _to_col_if_str(expr2, "bitor")
    if padside is not None:
        return builtin("bitor", _emit_ast=_emit_ast)(c1, c2, padside)
    else:
        return builtin("bitor", _emit_ast=_emit_ast)(c1, c2)


@publicapi
def bitxor(
    expr1: ColumnOrName,
    expr2: ColumnOrName,
    padside: Optional[str] = None,
    _emit_ast: bool = True,
) -> Column:
    """
    Returns the bitwise XOR of two numeric expressions.

    Args:
        expr1: The first numeric expression.
        expr2: The second numeric expression.
        padside: Optional padding side specification.

    Example::

        >>> df = session.create_dataframe([[1, 1], [2, 4], [4, 2], [16, 24]], schema=["bit1", "bit2"])
        >>> df.select(bitxor("bit1", "bit2")).collect()
        [Row(BITXOR("BIT1", "BIT2")=0), Row(BITXOR("BIT1", "BIT2")=6), Row(BITXOR("BIT1", "BIT2")=6), Row(BITXOR("BIT1", "BIT2")=8)]

    Additional Example with padside parameter::
        >>> from snowflake.snowpark.functions import to_binary
        >>> df = session.create_dataframe([['1110', '1011']], schema=["a", "b"])
        >>> result = df.select(bitxor(to_binary("a"), to_binary("b"), padside="LEFT").alias("RESULT")).collect()
        >>> expected = b'\x01\x01'
        >>> actual = result[0]["RESULT"]
        >>> assert  isinstance(actual, bytearray)
        >>> assert actual == expected
    """
    c1 = _to_col_if_str(expr1, "bitxor")
    c2 = _to_col_if_str(expr2, "bitxor")

    if padside is not None:
        return builtin("bitxor", _emit_ast=_emit_ast)(c1, c2, padside)
    else:
        return builtin("bitxor", _emit_ast=_emit_ast)(c1, c2)


@publicapi
def getbit(
    integer_expr: ColumnOrName,
    bit_position: Union[ColumnOrName, int],
    _emit_ast: bool = True,
) -> Column:
    """
    Returns the bit value at the specified position in an integer expression.
    The bit position is 0-indexed from the right (least significant bit).

    Example::

        >>> df = session.create_dataframe([11], schema=["a"])
        >>> df.select(getbit("a", 3)).collect()
        [Row(GETBIT("A", 3)=1)]
    """
    c = _to_col_if_str(integer_expr, "getbit")
    pos = (
        _to_col_if_str_or_int(bit_position, "getbit")
        if bit_position is not None
        else None
    )
    return builtin("getbit", _emit_ast=_emit_ast)(c, pos)


@publicapi
def getdate(_emit_ast: bool = True) -> Column:
    """
    Returns the current timestamp for the system in the local time zone.

    Returns:
        A :class:`~snowflake.snowpark.Column` with the current date and time.

    Example::

        >>> df = session.create_dataframe([1], schema=["a"])
        >>> result = df.select(getdate()).collect()
        >>> import datetime
        >>> assert isinstance(result[0]["GETDATE()"], datetime.datetime)
    """
    return builtin("getdate", _emit_ast=_emit_ast)()


@publicapi
def localtime(_emit_ast: bool = True) -> Column:
    """
    Returns the current time for the system.

    Returns:
        A :class:`~snowflake.snowpark.Column` with the current local time.

    Example::

        >>> import datetime
        >>> result = session.create_dataframe([1]).select(localtime()).collect()
        >>> assert isinstance(result[0]["LOCALTIME()"], datetime.time)
    """
    return builtin("localtime", _emit_ast=_emit_ast)()


@publicapi
def systimestamp(_emit_ast: bool = True) -> Column:
    """
    Returns the current timestamp for the system.

    Returns:
        A :class:`~snowflake.snowpark.Column` with the current system timestamp.

    Example::

        >>> df = session.create_dataframe([1], schema=["a"])
        >>> result = df.select(systimestamp()).collect()
        >>> import datetime
        >>> assert isinstance(result[0]["SYSTIMESTAMP()"], datetime.datetime)
    """
    return builtin("systimestamp", _emit_ast=_emit_ast)()


@publicapi
def invoker_role(_emit_ast: bool = True) -> Column:
    """
    Returns the name of the role that was active when the current stored procedure or user-defined function was called.

    Returns:
        Column: A Snowflake `Column` object representing the name of the active role.

    Example::

        >>> df = session.create_dataframe([1])
        >>> result = df.select(invoker_role()).collect()
        >>> assert len(result) == 1
        >>> assert isinstance(result[0]["INVOKER_ROLE()"], str)
        >>> assert len(result[0]["INVOKER_ROLE()"]) > 0
    """
    return builtin("invoker_role", _emit_ast=_emit_ast)()


@publicapi
def invoker_share(_emit_ast: bool = True) -> Column:
    """
    Returns the name of the share that directly accessed the table or view where the INVOKER_SHARE
    function is invoked, otherwise the function returns None.

    Returns:
        Column: A Snowflake `Column` object representing the name of the active share.

    Example::
        >>> df = session.create_dataframe([1])
        >>> result = df.select(invoker_share().alias("INVOKER_SHARE")).collect()
        >>> assert result[0]["INVOKER_SHARE"] is None
    """
    return builtin("invoker_share", _emit_ast=_emit_ast)()


@publicapi
def is_application_role_in_session(role_name: str, _emit_ast: bool = True) -> Column:
    """
    Verifies whether the application role is activated in the consumer’s current session.

    Args:
        role_name (str): The name of the application role to check.

    Returns:
        A :class:`~snowflake.snowpark.Column` indicating whether the specified application role is active in the current session.

    Example::

        >>> df = session.create_dataframe([1])
        >>> result = df.select(is_application_role_in_session('ANALYST')).collect()
        >>> assert len(result) == 1
        >>> assert isinstance(result[0]["IS_APPLICATION_ROLE_IN_SESSION('ANALYST')"], bool)
    """
    return builtin("is_application_role_in_session", _emit_ast=_emit_ast)(role_name)


@publicapi
def is_database_role_in_session(
    role_name: ColumnOrName, _emit_ast: bool = True
) -> Column:
    """
    Returns True if the specified database role is granted to the current user and is currently in use; otherwise, returns False.

    Args:
        role_name (ColumnOrName): The name of the database role to check. Can be a string or a Column.

    Returns:
        Column: A Snowflake `Column` object representing the result of the check.

    Example::
        >>> from snowflake.snowpark.functions import lit
        >>> df = session.create_dataframe([1])
        >>> result = df.select(is_database_role_in_session(lit("PUBLIC")).alias("is_db_role_active")).collect()
        >>> assert len(result) == 1
        >>> assert isinstance(result[0]["IS_DB_ROLE_ACTIVE"], bool)
    """
    c = _to_col_if_str(role_name, "is_database_role_in_session")
    return builtin("is_database_role_in_session", _emit_ast=_emit_ast)(c)


@publicapi
def is_granted_to_invoker_role(role_name: str, _emit_ast: bool = True) -> Column:
    """
    Returns True if the role returned by the INVOKER_ROLE function inherits the privileges of the specified
    role in the argument based on the context in which the function is called.

    Args:
        role_name (str): The name of the role to check.

    Returns:
        Column: A Snowflake `Column` object representing the result of the check.

    Example::
        >>> from snowflake.snowpark.functions import lit
        >>> df = session.create_dataframe([1])
        >>> result = df.select(is_granted_to_invoker_role('ANALYST').alias('RESULT')).collect()
        >>> assert len(result) == 1
        >>> assert isinstance(result[0]["RESULT"], bool)
    """
    return builtin("is_granted_to_invoker_role", _emit_ast=_emit_ast)(role_name)


@publicapi
def is_role_in_session(role: ColumnOrName, _emit_ast: bool = True) -> Column:
    """
    Returns True if the specified role is granted to the current user and is currently in use; otherwise, returns False.

    Args:
        role (ColumnOrName): A Column or column name containing the role name to check.

    Returns:
        Column: A Snowflake `Column` object representing the result of the check.

    Example::

        >>> df = session.create_dataframe([["ANALYST"], ["PUBLIC"], ["ACCOUNTADMIN"]], schema=["role_name"])
        >>> df.select(is_role_in_session(df["role_name"]).alias("is_role_active")).collect()
        [Row(IS_ROLE_ACTIVE=False), Row(IS_ROLE_ACTIVE=True), Row(IS_ROLE_ACTIVE=False)]
    """
    c = _to_col_if_str(role, "is_role_in_session")
    return builtin("is_role_in_session", _emit_ast=_emit_ast)(c)


@publicapi
def getvariable(name: str, _emit_ast: bool = True) -> Column:
    """
    Retrieves the value of a session variable by its name.

    Args:
        name (str): The name of the session variable to retrieve.

    Returns:
        Column: A Snowflake `Column` object representing the value of the specified session variable.

    Example::
        >>> result = session.create_dataframe([1]).select(getvariable("MY_VARIABLE").alias("RESULT")).collect()
        >>> assert result[0]["RESULT"] is None
    """
    return builtin("getvariable", _emit_ast=_emit_ast)(name)


@publicapi
def h3_cell_to_boundary(cell_id: ColumnOrName, _emit_ast: bool = True) -> Column:
    """Returns the boundary of an H3 cell as a GeoJSON polygon.

    Args:
        cell_id (ColumnOrName): The H3 cell IDs.

    Returns:
        Column: The boundary of the H3 cell as a GeoJSON polygon string.

    Example::
        >>> df = session.create_dataframe([613036919424548863, 577023702256844799], schema=["cell_id"])
        >>> result = df.select(h3_cell_to_boundary(df["cell_id"]).alias("boundary")).collect()
        >>> len(result) == 2
        True
    """
    c = _to_col_if_str(cell_id, "h3_cell_to_boundary")
    return builtin("h3_cell_to_boundary", _emit_ast=_emit_ast)(c)


@publicapi
def h3_cell_to_parent(
    cell_id: ColumnOrName, target_resolution: ColumnOrName, _emit_ast: bool = True
) -> Column:
    """Returns the parent H3 cell at the specified target resolution.

    Args:
        cell_id (ColumnOrName): The H3 cell IDs.
        target_resolution (ColumnOrName) : The target resolution levels.

    Returns:
        Column: The parent H3 cell at the target resolution.

    Example::
        >>> from snowflake.snowpark.functions import col
        >>> df = session.create_dataframe([[613036919424548863, 7], [608533319805566975, 6]], schema=["cell_id", "target_resolution"])
        >>> df.select(h3_cell_to_parent(col("cell_id"), col("target_resolution")).alias("parent_cell")).collect()
        [Row(PARENT_CELL=608533319805566975), Row(PARENT_CELL=604029720295636991)]
    """
    cell_id_c = _to_col_if_str(cell_id, "h3_cell_to_parent")
    target_resolution_c = _to_col_if_str(target_resolution, "h3_cell_to_parent")
    return builtin("h3_cell_to_parent", _emit_ast=_emit_ast)(
        cell_id_c, target_resolution_c
    )


@publicapi
def h3_cell_to_point(cell_id: ColumnOrName, _emit_ast: bool = True) -> Column:
    """
    Returns the center point of an H3 cell as a GeoJSON Point object.

    Args:
        cell_id (ColumnOrName): The H3 cell IDs.

    Returns:
        Column: GeoJSON Point objects representing the center points of the H3 cells.

    Example::
        >>> import json
        >>> df = session.create_dataframe([613036919424548863], schema=["cell_id"])
        >>> result = df.select(h3_cell_to_point(df["cell_id"]).alias("POINT")).collect()
        >>> assert len(result) == 1
        >>> point_json = json.loads(result[0]["POINT"])
        >>> assert point_json["type"] == "Point"
        >>> assert "coordinates" in point_json
        >>> assert len(point_json["coordinates"]) == 2
    """
    c = _to_col_if_str(cell_id, "h3_cell_to_point")
    return builtin("h3_cell_to_point", _emit_ast=_emit_ast)(c)


@publicapi
def h3_compact_cells(array_of_cell_ids: ColumnOrName, _emit_ast: bool = True) -> Column:
    """
    Returns a compacted array of H3 cell IDs by merging cells at the same resolution into their parent cells when possible.

    Args:
        array_of_cell_ids (ColumnOrName): An array of H3 cell IDs to be compacted.

    Returns:
        Column: An array of compacted H3 cell IDs.

    Example::
        >>> df = session.create_dataframe([
        ...     [[622236750562230271, 622236750562263039, 622236750562295807, 622236750562328575, 622236750562361343, 622236750562394111, 622236750562426879, 622236750558396415]]
        ... ], schema=["cell_ids"])
        >>> df.select(h3_compact_cells(df["cell_ids"]).alias("compacted")).collect()
        [Row(COMPACTED='[\\n  622236750558396415,\\n  617733150935089151\\n]')]
    """
    c = _to_col_if_str(array_of_cell_ids, "h3_compact_cells")
    return builtin("h3_compact_cells", _emit_ast=_emit_ast)(c)


@publicapi
def h3_compact_cells_strings(
    array_of_cell_ids: ColumnOrName, _emit_ast: bool = True
) -> Column:
    """
    Returns a compacted array of H3 cell IDs by removing redundant cells that are covered by their parent cells at coarser resolutions.

    Args:
        array_of_cell_ids (ColumnOrName): An array of H3 cell ID strings to be compacted.

    Returns:
        Column: The compacted array of H3 cell ID strings.

    Example::

        >>> df = session.create_dataframe([[
        ...     ['8a2a10705507fff', '8a2a1070550ffff', '8a2a10705517fff', '8a2a1070551ffff',
        ...      '8a2a10705527fff', '8a2a1070552ffff', '8a2a10705537fff', '8a2a10705cdffff']
        ... ]], schema=["cell_ids"])
        >>> df.select(h3_compact_cells_strings("cell_ids").alias("compacted")).collect()
        [Row(COMPACTED='[\\n  "8a2a10705cdffff",\\n  "892a1070553ffff"\\n]')]
    """
    c = _to_col_if_str(array_of_cell_ids, "h3_compact_cells_strings")
    return builtin("h3_compact_cells_strings", _emit_ast=_emit_ast)(c)


@publicapi
def h3_coverage(
    geography_expression: ColumnOrName,
    target_resolution: ColumnOrName,
    _emit_ast: bool = True,
) -> Column:
    """
    Returns an array of H3 cell IDs that cover the given geography at the specified resolution.

    Args:
        geography_expression (ColumnOrName) : A GEOGRAPHY object.
        target_resolution (ColumnOrName) : The target H3 resolution (0-15).

    Returns:
        Column: An array of H3 cell IDs as strings.

    Example::
        >>> from snowflake.snowpark.functions import to_geography, lit
        >>> df = session.create_dataframe([
        ...     ["POLYGON((-122.481889 37.826683,-122.479487 37.808548,-122.474150 37.808904,-122.476510 37.826935,-122.481889 37.826683))"]
        ... ], schema=["polygon_wkt"])
        >>> result = df.select(h3_coverage(to_geography(df["polygon_wkt"]), lit(8)).alias("h3_cells")).collect()
        >>> result
        [Row(H3_CELLS='[\\n  613196571539931135,\\n  613196571542028287,\\n  613196571548319743,\\n  613196571550416895,\\n  613196571560902655,\\n  613196571598651391\\n]')]
    """
    geography_col = _to_col_if_str(geography_expression, "h3_coverage")
    resolution_col = _to_col_if_str(target_resolution, "h3_coverage")
    return builtin("h3_coverage", _emit_ast=_emit_ast)(geography_col, resolution_col)


@publicapi
def h3_coverage_strings(
    geography_expression: ColumnOrName,
    target_resolution: Union[ColumnOrName, int],
    _emit_ast: bool = True,
) -> Column:
    """
    Returns an array of H3 cell identifiers as strings that cover the given geography at the specified resolution.

    Args:
        geography_expression (ColumnOrName): The GEOGRAPHY to cover.
        target_resolution (ColumnOrName, int): The H3 resolution level (0-15).

    Returns:
        Column: An array of H3 cell identifiers as strings.

    Example::

        >>> from snowflake.snowpark.functions import to_geography
        >>> df = session.create_dataframe([
        ...     "POLYGON((-122.481889 37.826683,-122.479487 37.808548,-122.474150 37.808904,-122.476510 37.826935,-122.481889 37.826683))"
        ... ], schema=["geo_wkt"])
        >>> df.select(h3_coverage_strings(to_geography(df["geo_wkt"]), 8).alias("h3_cells")).collect()
        [Row(H3_CELLS='[\\n  "8828308701fffff",\\n  "8828308703fffff",\\n  "8828308709fffff",\\n  "882830870bfffff",\\n  "8828308715fffff",\\n  "8828308739fffff"\\n]')]
    """
    geo_col = _to_col_if_str(geography_expression, "h3_coverage_strings")
    res_col = (
        target_resolution
        if isinstance(target_resolution, Column)
        else lit(target_resolution)
    )
    return builtin("h3_coverage_strings", _emit_ast=_emit_ast)(geo_col, res_col)


@publicapi
def h3_get_resolution(cell_id: ColumnOrName, _emit_ast: bool = True) -> Column:
    """
        Returns the resolution of an H3 cell ID.

    Args:
        cell_id (ColumnOrName): The H3 cell ID.

    Returns:
        Column: The resolution of the H3 cell ID.

    Example::

        >>> df = session.create_dataframe([617540519050084351, 617540519050084352], schema=["cell_id"])
        >>> df.select(h3_get_resolution(df["cell_id"]).alias("resolution")).collect()
        [Row(RESOLUTION=9), Row(RESOLUTION=9)]
    """
    c = _to_col_if_str(cell_id, "h3_get_resolution")
    return builtin("h3_get_resolution", _emit_ast=_emit_ast)(c)


@publicapi
def h3_grid_disk(
    cell_id: ColumnOrName, k_value: ColumnOrName, _emit_ast: bool = True
) -> Column:
    """
    Returns an array of H3 cell IDs within k distance of the origin cell.

    Args:
        cell_id (ColumnOrName): The H3 cell ID as the center of the disk.
        k_value (ColumnOrName): The distance (number of rings) from the center cell.

    Returns:
        Column: An array of H3 cell IDs within the specified distance.

    Example::

        >>> df = session.create_dataframe([[617540519050084351, 1], [617540519050084351, 2]], schema=["cell_id", "k_value"])
        >>> df.select(h3_grid_disk("cell_id", "k_value").alias("grid_disk")).collect()
        [Row(GRID_DISK='[\\n  617540519050084351,\\n  617540519051657215,\\n  617540519050608639,\\n  617540519050870783,\\n  617540519050346495,\\n  617540519051395071,\\n  617540519051132927\\n]'), Row(GRID_DISK='[\\n  617540519050084351,\\n  617540519051657215,\\n  617540519050608639,\\n  617540519050870783,\\n  617540519050346495,\\n  617540519051395071,\\n  617540519051132927,\\n  617540519048249343,\\n  617540519048773631,\\n  617540519089143807,\\n  617540519088095231,\\n  617540519107756031,\\n  617540519108018175,\\n  617540519104086015,\\n  617540519103561727,\\n  617540519046414335,\\n  617540519047462911,\\n  617540519044579327,\\n  617540519044317183\\n]')]
    """
    cell_id_col = _to_col_if_str(cell_id, "h3_grid_disk")
    k_value_col = _to_col_if_str(k_value, "h3_grid_disk")
    return builtin("h3_grid_disk", _emit_ast=_emit_ast)(cell_id_col, k_value_col)


@publicapi
def h3_grid_distance(
    cell_id_1: ColumnOrName, cell_id_2: ColumnOrName, _emit_ast: bool = True
) -> Column:
    """
        Returns the grid distance between two H3 cell IDs.

    Args:
        cell_id_1 (ColumnOrName): The first H3 cell ID column or value.
        cell_id_2 (ColumnOrName): The second H3 cell ID column or value.

    Returns:
        Column: The grid distance between the two H3 cells.

    Example::
        >>> df = session.create_dataframe([[617540519103561727, 617540519052967935]], schema=["cell_id_1", "cell_id_2"])
        >>> df.select(h3_grid_distance(df["cell_id_1"], df["cell_id_2"]).alias("distance")).collect()
        [Row(DISTANCE=5)]
    """
    cell_id_1 = _to_col_if_str(cell_id_1, "h3_grid_distance")
    cell_id_2 = _to_col_if_str(cell_id_2, "h3_grid_distance")
    return builtin("h3_grid_distance", _emit_ast=_emit_ast)(cell_id_1, cell_id_2)


@publicapi
def array_remove_at(
    array: ColumnOrName, position: ColumnOrName, _emit_ast: bool = True
) -> Column:
    """
    Returns an ARRAY with the element at the specified position removed.

    Args:
        array (ColumnOrName): Column containing the source ARRAY.
        position (ColumnOrName): Column containing a (zero-based) position in the source ARRAY.
            The element at this position is removed from the resulting ARRAY.
            A negative position is interpreted as an index from the back of the array (e.g. -1 removes the last element in the array).

    Returns:
        Column: The resulting ARRAY with the specified element removed.

    Example::

        >>> df = session.create_dataframe([([2, 5, 7], 0), ([2, 5, 7], -1), ([2, 5, 7], 10)], schema=["array_col", "position_col"])
        >>> df.select(array_remove_at("array_col", "position_col").alias("result")).collect()
        [Row(RESULT='[\\n  5,\\n  7\\n]'), Row(RESULT='[\\n  2,\\n  5\\n]'), Row(RESULT='[\\n  2,\\n  5,\\n  7\\n]')]
    """
    a = _to_col_if_str(array, "array_remove_at")
    p = _to_col_if_str(position, "array_remove_at")
    return builtin("array_remove_at", _emit_ast=_emit_ast)(a, p)


@publicapi
def as_boolean(variant: ColumnOrName, _emit_ast: bool = True) -> Column:
    """
    Casts a VARIANT value to a boolean.

    Args:
        variant (ColumnOrName): A Column or column name containing VARIANT values to be cast to boolean.

    Returns:
        ColumnL The boolean values cast from the VARIANT input.

    Example::
        >>> from snowflake.snowpark.functions import to_variant, to_boolean
        >>> df = session.create_dataframe([
        ...     [True],
        ...     [False]
        ... ], schema=["a"])
        >>> df.select(as_boolean(to_variant(to_boolean(df["a"]))).alias("result")).collect()
        [Row(RESULT=True), Row(RESULT=False)]
    """
    c = _to_col_if_str(variant, "as_boolean")
    return builtin("as_boolean", _emit_ast=_emit_ast)(c)


@publicapi
def boolor_agg(e: ColumnOrName, _emit_ast: bool = True) -> Column:
    """
    Returns the logical OR of all non-NULL records in a group. If all records are NULL, returns NULL.

    Args:
        e (ColumnOrName): Boolean values to aggregate.

    Returns:
        Column: The logical OR aggregation result.

    Example::

        >>> df = session.create_dataframe([
        ...     [True, False, True],
        ...     [False, False, False],
        ...     [True, True, False],
        ...     [False, True, True]
        ... ], schema=["a", "b", "c"])
        >>> df.select(
        ...     boolor_agg(df["a"]).alias("boolor_a"),
        ...     boolor_agg(df["b"]).alias("boolor_b"),
        ...     boolor_agg(df["c"]).alias("boolor_c")
        ... ).collect()
        [Row(BOOLOR_A=True, BOOLOR_B=True, BOOLOR_C=True)]
    """
    c = _to_col_if_str(e, "boolor_agg")
    return builtin("boolor_agg", _emit_ast=_emit_ast)(c)


@publicapi
def chr(col: ColumnOrName, _emit_ast: bool = True) -> Column:
    """
    Converts a Unicode code point (including 7-bit ASCII) into the character that matches the input Unicode.

    Args:
        col (ColumnOrName): Integer Unicode code points.

    Returns:
        Column: The corresponding character for each code point.

    Example::

        >>> df = session.create_dataframe([83, 33, 169, 8364, None], schema=['a'])
        >>> df.select(df.a, chr(df.a).as_('char')).sort(df.a).show()
        -----------------
        |"A"   |"CHAR"  |
        -----------------
        |NULL  |NULL    |
        |33    |!       |
        |83    |S       |
        |169   |©       |
        |8364  |€       |
        -----------------
        <BLANKLINE>
    """
    c = _to_col_if_str(col, "chr")
    return builtin("chr", _emit_ast=_emit_ast)(c)


@publicapi
def div0null(
    dividend: Union[ColumnOrName, int, float],
    divisor: Union[ColumnOrName, int, float],
    _emit_ast: bool = True,
) -> Column:
    """
    Performs division like the division operator (/), but returns 0 when the divisor is 0 or NULL (rather than reporting an error).

    Args:
        dividend (ColumnOrName, int, float): The dividend.
        divisor (ColumnOrName, int, float): The divisor.

    Returns:
        Column: The result of the division, with 0 returned for cases where the divisor is 0 or NULL.

    Example::

        >>> df = session.create_dataframe([[10, 2], [10, 0], [10, None]], schema=["dividend", "divisor"])
        >>> df.select(div0null(df["dividend"], df["divisor"]).alias("result")).collect()
        [Row(RESULT=Decimal('5.000000')), Row(RESULT=Decimal('0.000000')), Row(RESULT=Decimal('0.000000'))]
    """
    dividend_col = (
        lit(dividend)
        if isinstance(dividend, (int, float))
        else _to_col_if_str(dividend, "div0null")
    )
    divisor_col = (
        lit(divisor)
        if isinstance(divisor, (int, float))
        else _to_col_if_str(divisor, "div0null")
    )
    return builtin("div0null", _emit_ast=_emit_ast)(dividend_col, divisor_col)


@publicapi
def dp_interval_high(aggregated_column: ColumnOrName, _emit_ast: bool = True) -> Column:
    """
    Returns the high end of the confidence interval for a differentially private aggregate.
    This function is used with differential privacy aggregation functions to provide
    the upper bound of the confidence interval for the aggregated result.

    Args:
        aggregated_column (ColumnOrName): The result of a differential privacy aggregation function.

    Returns:
        Column: The high end of the confidence interval for the differentially private aggregate.

    Example::

        >>> from snowflake.snowpark.functions import sum as sum_
        >>> df = session.create_dataframe([[10], [20], [30]], schema=["num_claims"])
        >>> df.select(sum_(df["num_claims"]).alias("sum_claims")).select(dp_interval_high("sum_claims")).collect()
        [Row(DP_INTERVAL_HIGH("SUM_CLAIMS")=None)]
    """
    c = _to_col_if_str(aggregated_column, "dp_interval_high")
    return builtin("dp_interval_high", _emit_ast=_emit_ast)(c)


@publicapi
def dp_interval_low(aggregated_column: ColumnOrName, _emit_ast: bool = True) -> Column:
    """
    Returns the lower bound of the confidence interval for a differentially private aggregate. This function is used with differential privacy aggregation functions to provide statistical bounds on the results.

    Args:
        aggregated_column (ColumnOrName): The differentially private aggregate result.

    Returns:
        Column: The lower bound of the confidence interval.

    Example::

        >>> from snowflake.snowpark.functions import sum as sum_
        >>> df = session.create_dataframe([[10], [20], [30]], schema=["num_claims"])
        >>> result = df.select(sum_("num_claims").alias("sum_claims")).select(dp_interval_low("sum_claims").alias("interval_low"))
        >>> result.collect()
        [Row(INTERVAL_LOW=None)]
    """
    c = _to_col_if_str(aggregated_column, "dp_interval_low")
    return builtin("dp_interval_low", _emit_ast=_emit_ast)(c)


@publicapi
def hex_decode_binary(input_expr: ColumnOrName, _emit_ast: bool = True) -> Column:
    """
    Decodes a hex-encoded string to binary data.

    Args:
        input_expr (:class:`ColumnOrName`): the hex-encoded string to decode.
    Returns:
        :class:`Column`: the decoded binary data.

    Example::

        >>> df = session.create_dataframe(['48454C4C4F', '576F726C64'], schema=['hex_string'])
        >>> df.select(hex_decode_binary(df['hex_string']).alias('decoded_binary')).collect()
        [Row(DECODED_BINARY=bytearray(b'HELLO')), Row(DECODED_BINARY=bytearray(b'World'))]
    """
    c = _to_col_if_str(input_expr, "hex_decode_binary")
    return builtin("hex_decode_binary", _emit_ast=_emit_ast)(c)


@publicapi
def last_query_id(num: ColumnOrName = None, _emit_ast: bool = True) -> Column:
    """
    Returns the query ID of the last statement executed in the current session.
    If num is specified, returns the query ID of the nth statement executed in the current session.

    Args:
        num (ColumnOrName, optional): The number of statements back to retrieve the query ID for. If None, returns the query ID of the last statement.

    Returns:
        Column: The query ID as a string.

    Example::

        >>> df = session.create_dataframe([1], schema=["a"])
        >>> result1 = df.select(last_query_id().alias("QUERY_ID")).collect()
        >>> assert len(result1) == 1
        >>> assert isinstance(result1[0]["QUERY_ID"], str)
        >>> assert len(result1[0]["QUERY_ID"]) > 0
        >>> result2 = df.select(last_query_id(1).alias("QUERY_ID")).collect()
        >>> assert len(result2) == 1
        >>> assert isinstance(result2[0]["QUERY_ID"], str)
        >>> assert len(result2[0]["QUERY_ID"]) > 0
    """
    if num is None:
        return builtin("last_query_id", _emit_ast=_emit_ast)()
    else:
        return builtin("last_query_id", _emit_ast=_emit_ast)(num)


@publicapi
def last_transaction(_emit_ast: bool = True) -> Column:
    """
    Returns the query ID of the last transaction committed or rolled back in the current session. If no transaction has been committed or rolled back in the current session, returns NULL.

    Returns:
        Column: The last transaction.

    Example::

        >>> df = session.create_dataframe([1])
        >>> result = df.select(last_transaction()).collect()
        >>> # Result will be None if no transaction has occurred
        >>> assert result[0]['LAST_TRANSACTION()'] is None or isinstance(result[0]['LAST_TRANSACTION()'], str)
    """
    return builtin("last_transaction", _emit_ast=_emit_ast)()


@publicapi
def booland(expr1: ColumnOrName, expr2: ColumnOrName, _emit_ast: bool = True) -> Column:
    """
    Computes the Boolean AND of two numeric expressions. In accordance with Boolean semantics:
        - Non-zero values (including negative numbers) are regarded as True.
        - Zero values are regarded as False.

    Args:
        expr1 (ColumnOrName): The first boolean expression.
        expr2 (ColumnOrName): The second boolean expression.

    Returns:
        - True if both expressions are non-zero.
        - False if both expressions are zero or one expression is zero and the other expression is non-zero or NULL.
        - NULL if both expressions are NULL or one expression is NULL and the other expression is non-zero.

    Example::
        >>> from snowflake.snowpark.functions import col
        >>> df = session.create_dataframe([[1, -2], [0, 2], [0, 0], [5, 3]], schema=["a", "b"])
        >>> df.select(booland(col("a"), col("b")).alias("result")).collect()
        [Row(RESULT=True), Row(RESULT=False), Row(RESULT=False), Row(RESULT=True)]
    """
    c1 = _to_col_if_str(expr1, "booland")
    c2 = _to_col_if_str(expr2, "booland")
    return builtin("booland", _emit_ast=_emit_ast)(c1, c2)


@publicapi
def boolnot(e: ColumnOrName, _emit_ast: bool = True) -> Column:
    """
    Computes the Boolean NOT of a single numeric expression. In accordance with Boolean semantics:
        - Non-zero values (including negative numbers) are regarded as True.
        - Zero values are regarded as False.

    Args:
        e (ColumnOrName): A numeric expression to be evaluated.

    Returns:
        - True if the expression is zero.
        - False if the expression is non-zero.
        - NULL if the expression is NULL.

    Example::

        >>> df = session.create_dataframe([0, 10, -5], schema=["a"])
        >>> df.select(boolnot("a")).collect()
        [Row(BOOLNOT("A")=True), Row(BOOLNOT("A")=False), Row(BOOLNOT("A")=False)]
    """
    c = _to_col_if_str(e, "boolnot")
    return builtin("boolnot", _emit_ast=_emit_ast)(c)


@publicapi
def boolor(expr1: ColumnOrName, expr2: ColumnOrName, _emit_ast: bool = True) -> Column:
    """
    Computes the Boolean OR of two numeric expressions. In accordance with Boolean semantics:
        - Non-zero values (including negative numbers) are regarded as True.
        - Zero values are regarded as False.

    Args:
        expr1 (ColumnOrName): The first boolean expression.
        expr2 (ColumnOrName): The second boolean expression.

    Returns:
        - True if both expressions are non-zero or the first expression is non-zero and the second expression is zero or None.
        - False if both expressions are zero.
        - None if both expressions are None or the first expression is None and the second expression is zero.

    Example::

        >>> from snowflake.snowpark.functions import col
        >>> df = session.create_dataframe([
        ...     [1, 2],
        ...     [-1, 0],
        ...     [3, None],
        ...     [0, 0],
        ...     [None, 0],
        ...     [None, None]
        ... ], schema=["expr1", "expr2"])
        >>> df.select(boolor(col("expr1"), col("expr2")).alias("result")).collect()
        [Row(RESULT=True), Row(RESULT=True), Row(RESULT=True), Row(RESULT=False), Row(RESULT=None), Row(RESULT=None)]
    """
    c1 = _to_col_if_str(expr1, "boolor")
    c2 = _to_col_if_str(expr2, "boolor")
    return builtin("boolor", _emit_ast=_emit_ast)(c1, c2)


@publicapi
def boolxor(expr1: ColumnOrName, expr2: ColumnOrName, _emit_ast: bool = True) -> Column:
    """
    Computes the Boolean XOR of two numeric expressions (i.e. one of the expressions, but not both expressions, is True). In accordance with Boolean semantics:
        - Non-zero values (including negative numbers) are regarded as True.
        - Zero values are regarded as False.

    Args:
        expr1 (ColumnOrName): First numeric expression or a string name of the column.
        expr2 (ColumnOrName): Second numeric expression or a string name of the column.

    Returns:
        - True if exactly one of the expressions is non-zero.
        - False if both expressions are zero or both expressions are non-zero.
        - None if both expressions are None, or one expression is None and the other expression is zero.

    Example::
        >>> from snowflake.snowpark.functions import col
        >>> df = session.create_dataframe([[2, 0], [1, -1], [0, 0], [None, 3]], schema=["a", "b"])
        >>> df.select(boolxor(col("a"), col("b")).alias("result")).collect()
        [Row(RESULT=True), Row(RESULT=False), Row(RESULT=False), Row(RESULT=None)]
    """
    c1 = _to_col_if_str(expr1, "boolxor")
    c2 = _to_col_if_str(expr2, "boolxor")
    return builtin("boolxor", _emit_ast=_emit_ast)(c1, c2)


@publicapi
def decode(expr: ColumnOrName, *args: ColumnOrName, _emit_ast: bool = True) -> Column:
    """Decodes an expression by comparing it with search values and returning corresponding result values.

    Similar to a Case statement, this function compares an expression to one or more search values
    and returns the corresponding result when a match is found.

    Args:
        expr (ColumnOrName): The expression to decode.
        *args (ColumnOrName): Variable length argument list containing pairs of search values and
            result values, with an optional default value at the end.


    Returns:
        Column: The decoded result.

    Example:

        >>> from snowflake.snowpark.functions import col, lit
        >>> df = session.create_dataframe([[1, 1], [2, 4], [16, 24]], schema=["a", "b"])
        >>> df.select(decode(col("a"), lit(1), lit("one"), lit(2), lit("two"), lit("default")).alias("RESULT")).collect()
        [Row(RESULT='one'), Row(RESULT='two'), Row(RESULT='default')]
    """
    expr_col = _to_col_if_str(expr, "decode")
    arg_cols = [_to_col_if_str(arg, "decode") for arg in args]
    return builtin("decode", _emit_ast=_emit_ast)(expr_col, *arg_cols)


@publicapi
def greatest_ignore_nulls(*columns: ColumnOrName, _emit_ast: bool = True) -> Column:
    """
    Returns the largest value from a list of expressions, ignoring None values.
    If all argument values are None, the result is None.

    Args:
        columns (ColumnOrName): The name strings to compare.

    Returns:
        Column: The greatest value, ignoring None values.

    Examples::

        >>> df = session.create_dataframe([[1, 2, 3, 4.25], [2, 4, -1, None], [3, 6, None, -2.75]], schema=["a", "b", "c", "d"])
        >>> df.select(greatest_ignore_nulls(df["a"], df["b"], df["c"], df["d"]).alias("greatest_ignore_nulls")).collect()
        [Row(GREATEST_IGNORE_NULLS=4.25), Row(GREATEST_IGNORE_NULLS=4.0), Row(GREATEST_IGNORE_NULLS=6.0)]
    """
    c = [_to_col_if_str(ex, "greatest_ignore_nulls") for ex in columns]
    return builtin("greatest_ignore_nulls", _emit_ast=_emit_ast)(*c)


@publicapi
def least_ignore_nulls(*columns: ColumnOrName, _emit_ast: bool = True) -> Column:
    """
    Returns the smallest value from a list of expressions, ignoring None values.
    If all argument values are None, the result is None.

    Args:
        columns (ColumnOrName): list of column or column names to compare.

    Returns:
        Column: The smallest value from the list of expressions, ignoring None values.

    Example::

        >>> df = session.create_dataframe([[1, 2, 3], [2, 4, -1], [3, 6, None]], schema=["a", "b", "c"])
        >>> df.select(least_ignore_nulls(df["a"], df["b"], df["c"]).alias("least_ignore_nulls")).collect()
        [Row(LEAST_IGNORE_NULLS=1), Row(LEAST_IGNORE_NULLS=-1), Row(LEAST_IGNORE_NULLS=3)]
    """
    c = [_to_col_if_str(ex, "least_ignore_nulls") for ex in columns]
    return builtin("least_ignore_nulls", _emit_ast=_emit_ast)(*c)


@publicapi
def nullif(expr1: ColumnOrName, expr2: ColumnOrName, _emit_ast: bool = True) -> Column:
    """
    Returns None if expr1 is equal to expr2, otherwise returns expr1.

    Args:
        expr1 (ColumnOrName): The first expression to compare.
        expr2 (ColumnOrName): The second expression to compare.

    Returns:
        Column: None if expr1 is equal to expr2, otherwise expr1.

    Example::

        >>> df = session.create_dataframe([[0, 0], [0, 1], [1, 0], [1, 1], [None, 0]], schema=["a", "b"])
        >>> df.select(nullif(df["a"], df["b"]).alias("result")).collect()
        [Row(RESULT=None), Row(RESULT=0), Row(RESULT=1), Row(RESULT=None), Row(RESULT=None)]
    """
    c1 = _to_col_if_str(expr1, "nullif")
    c2 = _to_col_if_str(expr2, "nullif")
    return builtin("nullif", _emit_ast=_emit_ast)(c1, c2)


@publicapi
def nvl2(
    expr1: ColumnOrName,
    expr2: ColumnOrName,
    expr3: ColumnOrName,
    _emit_ast: bool = True,
) -> Column:
    """
    Returns expr2 if expr1 is not None, otherwise returns expr3.

    Args:
        expr1 (ColumnOrName): The expression to test for None.
        expr2 (ColumnOrName): The value to return if expr1 is not None.
        expr3 (ColumnOrName): The value to return if expr1 is None.

    Returns:
        Column: The result of the nvl2 function.

    Example::

        >>> from snowflake.snowpark.functions import col
        >>> df = session.create_dataframe([
        ...     [0, 5, 3],
        ...     [0, 5, None],
        ...     [0, None, 3],
        ...     [None, 5, 3],
        ...     [None, None, 3]
        ... ], schema=["a", "b", "c"])
        >>> df.select(nvl2(col("a"), col("b"), col("c")).alias("nvl2_result")).collect()
        [Row(NVL2_RESULT=5), Row(NVL2_RESULT=5), Row(NVL2_RESULT=None), Row(NVL2_RESULT=3), Row(NVL2_RESULT=3)]
    """
    c1 = _to_col_if_str(expr1, "nvl2")
    c2 = _to_col_if_str(expr2, "nvl2")
    c3 = _to_col_if_str(expr3, "nvl2")
    return builtin("nvl2", _emit_ast=_emit_ast)(c1, c2, c3)


@publicapi
def regr_valx(y: ColumnOrName, x: ColumnOrName, _emit_ast: bool = True) -> Column:
    """
    Returns None if either argument is None; otherwise, returns the second argument.
    Note that REGR_VALX is a None-preserving function, while the more commonly-used NVL is a None-replacing function.

    Args:
        y (ColumnOrName): The dependent variable column.
        x (ColumnOrName): The independent variable column.

    Returns:
        Column: The result of the regr_valx function.

    Example::

        >>> from snowflake.snowpark import Row
        >>> df = session.create_dataframe([[2.0, 1.0], [None, 3.0], [6.0, None]], schema=["col_y", "col_x"])
        >>> result = df.select(regr_valx(df["col_y"], df["col_x"]).alias("result")).collect()
        >>> assert result == [Row(RESULT=1.0), Row(RESULT=None), Row(RESULT=None)]

        Important: Note the order of the arguments; y precedes x
    """
    y_col = _to_col_if_str(y, "regr_valx")
    x_col = _to_col_if_str(x, "regr_valx")
    return builtin("regr_valx", _emit_ast=_emit_ast)(y_col, x_col)


@publicapi
def h3_polygon_to_cells(
    geography_polygon: ColumnOrName,
    target_resolution: ColumnOrName,
    _emit_ast: bool = True,
) -> Column:
    """Returns the H3 cell IDs contained by the input polygon at the specified resolution.

    Args:
        geography_polygon (ColumnOrName): A GEOGRAPHY object representing a polygon.
        target_resolution (ColumnOrName): The H3 resolution (0-15).

    Returns:
        Column: An array of H3 cell IDs as integers.

    Example::
        >>> from snowflake.snowpark.functions import to_geography, lit
        >>> df = session.create_dataframe([
        ...     ['POLYGON((-122.481889 37.826683,-122.479487 37.808548,-122.474150 37.808904,-122.476510 37.826935,-122.481889 37.826683))']
        ... ], schema=["polygon_wkt"])
        >>> df.select(h3_polygon_to_cells(to_geography(df["polygon_wkt"]), lit(9))).collect()
        [Row(H3_POLYGON_TO_CELLS(TO_GEOGRAPHY("POLYGON_WKT"), 9)='[\\n  617700171177525247,\\n  617700171225497599,\\n  617700171167563775,\\n  617700171167825919,\\n  617700171188011007,\\n  617700171168350207,\\n  617700171168612351,\\n  617700171176476671,\\n  617700171168874495\\n]')]
    """
    geography_polygon_c = _to_col_if_str(geography_polygon, "h3_polygon_to_cells")
    target_resolution_c = _to_col_if_str(target_resolution, "h3_polygon_to_cells")
    return builtin("h3_polygon_to_cells", _emit_ast=_emit_ast)(
        geography_polygon_c, target_resolution_c
    )


@publicapi
def h3_polygon_to_cells_strings(
    geography_polygon: ColumnOrName,
    target_resolution: ColumnOrName,
    _emit_ast: bool = True,
) -> Column:
    """
    Returns an array of H3 cell IDs (as strings) that cover the given geography polygon at the specified resolution.

    Args:
        geography_polygon (ColumnOrName): The GEOGRAPHY polygon to convert to H3 cells.
        target_resolution (ColumnOrName): The H3 resolution level (0-15) for the output cells.

    Returns:
        Column: An array of H3 cell IDs as strings.

    Example::
        >>> from snowflake.snowpark.functions import to_geography, lit
        >>> df = session.create_dataframe([
        ...     ['POLYGON((-122.481889 37.826683,-122.479487 37.808548,-122.474150 37.808904,-122.476510 37.826935,-122.481889 37.826683))']
        ... ], schema=['polygon_wkt'])
        >>> df.select(h3_polygon_to_cells_strings(to_geography(df['polygon_wkt']), lit(9))).collect()
        [Row(H3_POLYGON_TO_CELLS_STRINGS(TO_GEOGRAPHY("POLYGON_WKT"), 9)='[\\n  "892830870bbffff",\\n  "89283087397ffff",\\n  "89283087023ffff",\\n  "89283087027ffff",\\n  "8928308715bffff",\\n  "8928308702fffff",\\n  "89283087033ffff",\\n  "892830870abffff",\\n  "89283087037ffff"\\n]')]
    """
    geography_polygon_c = _to_col_if_str(
        geography_polygon, "h3_polygon_to_cells_strings"
    )
    target_resolution_c = _to_col_if_str(
        target_resolution, "h3_polygon_to_cells_strings"
    )
    return builtin("h3_polygon_to_cells_strings", _emit_ast=_emit_ast)(
        geography_polygon_c, target_resolution_c
    )


@publicapi
def h3_string_to_int(cell_id: ColumnOrName, _emit_ast: bool = True) -> Column:
    """
    Converts an H3 cell ID from hexadecimal string representation to its integer representation.

    Args:
        cell_id (ColumnOrName): The H3 cell ID as a hexadecimal string.

    Returns:
        Column: The H3 cell ID as an integer.

    Example::

        >>> df = session.create_dataframe([['89283087033FFFF']], schema=["cell_id"])
        >>> df.select(h3_string_to_int(df["cell_id"]).alias("result")).collect()
        [Row(RESULT=617700171168612351)]
    """
    c = _to_col_if_str(cell_id, "h3_string_to_int")
    return builtin("h3_string_to_int", _emit_ast=_emit_ast)(c)


@publicapi
def h3_try_polygon_to_cells_strings(
    geography_polygon: ColumnOrName,
    target_resolution: ColumnOrName,
    _emit_ast: bool = True,
) -> Column:
    """
    Returns an array of H3 cell IDs as strings that cover the given geography polygon
    at the specified resolution. Returns NULL if the input is invalid.

    Args:
        geography_polygon (ColumnOrName): The GEOGRAPHY polygon.
        target_resolution (ColumnOrName): The target H3 resolution (0-15).

    Returns:
        Column: An array of H3 cell IDs as strings, or NULL if the input is invalid.

    Example::
        >>> from snowflake.snowpark.functions import to_geography, lit

        >>> df = session.create_dataframe([
        ...     ['POLYGON((-122.4194 37.7749, -122.4094 37.7749, -122.4094 37.7849, -122.4194 37.7849, -122.4194 37.7749))']
        ... ], schema=["polygon_wkt"])

        >>> df.select(h3_try_polygon_to_cells_strings(to_geography(df["polygon_wkt"]), lit(9))).collect()
        [Row(H3_TRY_POLYGON_TO_CELLS_STRINGS(TO_GEOGRAPHY("POLYGON_WKT"), 9)='[\\n  "8928308287bffff",\\n  "8928308280fffff",\\n  "89283082873ffff",\\n  "8928308286bffff",\\n  "89283082847ffff",\\n  "89283082863ffff",\\n  "89283082877ffff",\\n  "8928308280bffff",\\n  "89283082867ffff"\\n]')]
    """
    geography_col = _to_col_if_str(geography_polygon, "h3_try_polygon_to_cells_strings")
    resolution_col = _to_col_if_str(
        target_resolution, "h3_try_polygon_to_cells_strings"
    )
    return builtin("h3_try_polygon_to_cells_strings", _emit_ast=_emit_ast)(
        geography_col, resolution_col
    )


@publicapi
def h3_cell_to_children(
    cell_id: ColumnOrName, target_resolution: ColumnOrName, _emit_ast: bool = True
) -> Column:
    """
    Returns the children of an H3 cell at a specified target resolution.

    Args:
        cell_id (ColumnOrName): The H3 cell ID to get children for.
        target_resolution (ColumnOrName): The target resolution for the children cells.

    Returns:
        Column: A JSON array string containing the children H3 cell IDs.

    Example::
        >>> from snowflake.snowpark.functions import col
        >>> df = session.create_dataframe([[613036919424548863, 9]], schema=["cell_id", "target_resolution"])
        >>> df.select(h3_cell_to_children(col("cell_id"), col("target_resolution")).alias("children")).collect()
        [Row(CHILDREN='[\\n  617540519050084351,\\n  617540519050346495,\\n  617540519050608639,\\n  617540519050870783,\\n  617540519051132927,\\n  617540519051395071,\\n  617540519051657215\\n]')]
    """
    cell_id_c = _to_col_if_str(cell_id, "h3_cell_to_children")
    target_resolution_c = _to_col_if_str(target_resolution, "h3_cell_to_children")
    return builtin("h3_cell_to_children", _emit_ast=_emit_ast)(
        cell_id_c, target_resolution_c
    )


@publicapi
def h3_cell_to_children_string(
    cell_id: ColumnOrName, target_resolution: ColumnOrName, _emit_ast: bool = True
) -> Column:
    """
    Returns the children of the given H3 cell at the specified target resolution as a JSON array string.

    Args:
        cell_id (ColumnOrName): Column containing the H3 cell ID.
        target_resolution (ColumnOrName): Column containing the target resolution for the children cells.

    Returns:
        Column: A JSON array string containing the children H3 cell IDs.

    Example::
        >>> from snowflake.snowpark.functions import col
        >>> df = session.create_dataframe([["881F1D4887FFFFF", 9]], schema=["cell_id", "target_resolution"])
        >>> df.select(h3_cell_to_children_string(col("cell_id"), col("target_resolution"))).collect()
        [Row(H3_CELL_TO_CHILDREN_STRING("CELL_ID", "TARGET_RESOLUTION")='[\\n  "891f1d48863ffff",\\n  "891f1d48867ffff",\\n  "891f1d4886bffff",\\n  "891f1d4886fffff",\\n  "891f1d48873ffff",\\n  "891f1d48877ffff",\\n  "891f1d4887bffff"\\n]')]
    """
    cell_id_col = _to_col_if_str(cell_id, "h3_cell_to_children_string")
    target_resolution_col = _to_col_if_str(
        target_resolution, "h3_cell_to_children_string"
    )
    return builtin("h3_cell_to_children_string", _emit_ast=_emit_ast)(
        cell_id_col, target_resolution_col
    )


@publicapi
def h3_int_to_string(cell_id: ColumnOrName, _emit_ast: bool = True) -> Column:
    """
    Converts an H3 cell ID from integer format to string format.

    Args:
        cell_id (ColumnOrName): The H3 cell ID as an integer.

    Returns:
        Column: The H3 cell ID as a hexadecimal string.

    Example::
        >>> df = session.create_dataframe([617700171168612351], schema=["cell_id"])
        >>> df.select(h3_int_to_string(df["cell_id"]).alias("result")).collect()
        [Row(RESULT='89283087033ffff')]
    """
    c = _to_col_if_str(cell_id, "h3_int_to_string")
    return builtin("h3_int_to_string", _emit_ast=_emit_ast)(c)


@publicapi
def h3_try_grid_path(
    cell_id_1: ColumnOrName, cell_id_2: ColumnOrName, _emit_ast: bool = True
) -> Column:
    """
    Returns the grid path between two H3 cell IDs. Returns None if no path exists
    or if the input cell IDs are invalid.

    Args:
        cell_id_1 (ColumnOrName): The first H3 cell ID.
        cell_id_2 (ColumnOrName): The second H3 cell ID.

    Returns:
        Column: An array of H3 cell IDs representing the grid path, or None if no path exists or if inputs are invalid.

    Example::

        >>> df = session.create_dataframe([['813d7ffffffffff', '81343ffffffffff']], schema=["cell1", "cell2"])
        >>> df.select(h3_try_grid_path(df["cell1"], df["cell2"]).alias("grid_path")).collect()
        [Row(GRID_PATH=None)]
    """
    c1 = _to_col_if_str(cell_id_1, "h3_try_grid_path")
    c2 = _to_col_if_str(cell_id_2, "h3_try_grid_path")
    return builtin("h3_try_grid_path", _emit_ast=_emit_ast)(c1, c2)


@publicapi
def h3_try_polygon_to_cells(
    geography_polygon: ColumnOrName,
    target_resolution: ColumnOrName,
    _emit_ast: bool = True,
) -> Column:
    """
    Returns an array of H3 cell IDs that cover the given geography polygon at the specified resolution.
    This is a "try" version that returns None instead of raising an error if the conversion fails.

    Args:
        geography_polygon (ColumnOrName): The GEOGRAPHY polygon object.
        target_resolution (ColumnOrName): The H3 resolution level (0-15).

    Returns:
        Column: An array of H3 cell IDs as BIGINT values, or None if conversion fails.

    Example::

        >>> from snowflake.snowpark.functions import to_geography, lit
        >>> df = session.create_dataframe([
        ...     ['POLYGON((-122.4 37.8, -122.4 37.7, -122.3 37.7, -122.3 37.8, -122.4 37.8))']
        ... ], schema=['polygon_wkt'])
        >>> df.select(
        ...     h3_try_polygon_to_cells(to_geography(df['polygon_wkt']), lit(5))
        ... ).collect()
        [Row(H3_TRY_POLYGON_TO_CELLS(TO_GEOGRAPHY("POLYGON_WKT"), 5)='[\\n  599685771850416127\\n]')]
    """
    geography_polygon_c = _to_col_if_str(geography_polygon, "h3_try_polygon_to_cells")
    target_resolution_c = _to_col_if_str(target_resolution, "h3_try_polygon_to_cells")
    return builtin("h3_try_polygon_to_cells", _emit_ast=_emit_ast)(
        geography_polygon_c, target_resolution_c
    )


@publicapi
def h3_uncompact_cells(
    array_of_cell_ids: ColumnOrName,
    target_resolution: ColumnOrName,
    _emit_ast: bool = True,
) -> Column:
    """
    Returns an array of H3 cell IDs at the specified target resolution that are contained within the input array of H3 cell IDs.
    This function performs the opposite operation of H3_COMPACT_CELLS by expanding compacted cells to their constituent cells at a finer resolution.

    Args:
        array_of_cell_ids (ColumnOrName): Column containing an array of H3 cell IDs to uncompact
        target_resolution (ColumnOrName): Column containing the target H3 resolution level for the uncompacted cells

    Returns:
        Column: An array of H3 cell IDs at the target resolution

    Examples::
        >>> from snowflake.snowpark.functions import lit
        >>> df = session.create_dataframe([[[622236750558396415, 617733150935089151]]], schema=["cell_ids"])
        >>> df.select(h3_uncompact_cells(df["cell_ids"], lit(10)).alias("uncompacted")).collect()
        [Row(UNCOMPACTED='[\\n  622236750558396415,\\n  622236750562230271,\\n  622236750562263039,\\n  622236750562295807,\\n  622236750562328575,\\n  622236750562361343,\\n  622236750562394111,\\n  622236750562426879\\n]')]
    """
    array_col = _to_col_if_str(array_of_cell_ids, "h3_uncompact_cells")
    resolution_col = _to_col_if_str(target_resolution, "h3_uncompact_cells")
    return builtin("h3_uncompact_cells", _emit_ast=_emit_ast)(array_col, resolution_col)


@publicapi
def h3_uncompact_cells_strings(
    array_of_cell_ids: ColumnOrName,
    target_resolution: ColumnOrName,
    _emit_ast: bool = True,
) -> Column:
    """
    Returns an array of H3 cell IDs at the specified target resolution that are contained within
    the input array of H3 cell IDs. This function uncompacts H3 cells to a finer resolution.

    Args:
        array_of_cell_ids (ColumnOrName): An array of H3 cell ID strings.
        target_resolution (ColumnOrName): The target H3 resolution (0-15).

    Returns:
        Column: An array of H3 cell ID strings at the target resolution.

    Example::

        >>> from snowflake.snowpark.functions import array_construct, lit
        >>> df = session.create_dataframe([
        ...     [['8a2a1072339ffff', '892a1072377ffff']],
        ...     [['8a2a1072339ffff']]
        ... ], schema=["cell_ids"])
        >>> df.select(h3_uncompact_cells_strings(df["cell_ids"], lit(10)).alias("uncompacted")).collect()
        [Row(UNCOMPACTED='[\\n  "8a2a1072339ffff",\\n  "8a2a10723747fff",\\n  "8a2a1072374ffff",\\n  "8a2a10723757fff",\\n  "8a2a1072375ffff",\\n  "8a2a10723767fff",\\n  "8a2a1072376ffff",\\n  "8a2a10723777fff"\\n]'), Row(UNCOMPACTED='[\\n  "8a2a1072339ffff"\\n]')]
    """
    array_col = _to_col_if_str(array_of_cell_ids, "h3_uncompact_cells_strings")
    resolution_col = _to_col_if_str(target_resolution, "h3_uncompact_cells_strings")
    return builtin("h3_uncompact_cells_strings", _emit_ast=_emit_ast)(
        array_col, resolution_col
    )


@publicapi
def haversine(
    lat1: ColumnOrName,
    lon1: ColumnOrName,
    lat2: ColumnOrName,
    lon2: ColumnOrName,
    _emit_ast: bool = True,
) -> Column:
    """
    Calculates the great circle distance in kilometers between two points on Earth
    using the Haversine formula.

    Args:
        lat1 (ColumnOrName): The latitude of the first point in degrees.
        lon1 (ColumnOrName): The longitude of the first point in degrees.
        lat2 (ColumnOrName): The latitude of the second point in degrees.
        lon2 (ColumnOrName): The longitude of the second point in degrees.

    Returns:
        Column: The distance in kilometers between the two points.

    Example::

        >>> df = session.create_dataframe([[40.7127, -74.0059, 34.0500, -118.2500]], schema=["lat1", "lon1", "lat2", "lon2"])
        >>> df.select(haversine(df["lat1"], df["lon1"], df["lat2"], df["lon2"]).alias("distance")).collect()
        [Row(DISTANCE=3936.3850963892937)]
    """
    lat1_col = _to_col_if_str(lat1, "haversine")
    lon1_col = _to_col_if_str(lon1, "haversine")
    lat2_col = _to_col_if_str(lat2, "haversine")
    lon2_col = _to_col_if_str(lon2, "haversine")
    return builtin("haversine", _emit_ast=_emit_ast)(
        lat1_col, lon1_col, lat2_col, lon2_col
    )


@publicapi
def st_area(
    geography_or_geometry_expression: ColumnOrName, _emit_ast: bool = True
) -> Column:
    """
    Returns the area of a GEOGRAPHY or GEOMETRY object.

    Args:
        geography_or_geometry_expression (ColumnOrName): A GEOGRAPHY or GEOMETRY object

    Returns:
        Column: The area of the input geography or geometry object

    Examples::
        >>> from snowflake.snowpark.functions import to_geometry
        >>> df = session.create_dataframe([
        ...     ['POLYGON((0 0, 0 1, 1 1, 1 0, 0 0))'],
        ...     ['POINT(1 1)'],
        ...     ['LINESTRING(0 0, 1 1)']
        ... ], schema=["geom"])
        >>> df.select(st_area(to_geometry(df["geom"])).alias("area")).collect()
        [Row(AREA=1.0), Row(AREA=0.0), Row(AREA=0.0)]
    """
    c = _to_col_if_str(geography_or_geometry_expression, "st_area")
    return builtin("st_area", _emit_ast=_emit_ast)(c)


@publicapi
def st_asewkb(
    geography_or_geometry_expression: ColumnOrName, _emit_ast: bool = True
) -> Column:
    """
    Returns the Extended Well-Known Binary (EWKB) representation of a GEOGRAPHY or GEOMETRY object.

    Args:
        geography_or_geometry_expression (ColumnOrName): The GEOGRAPHY or GEOMETRY objects to convert to EWKB format

    Returns:
        Column: The EWKB representation as binary data

    Examples::
        >>> from snowflake.snowpark.functions import to_geography, col
        >>> from snowflake.snowpark import Row
        >>> df = session.create_dataframe([
        ...     ['POINT(-122.35 37.55)'],
        ...     ['LINESTRING(-124.20 42.00, -120.01 41.99)']
        ... ], schema=["g"])
        >>> df.select(st_asewkb(to_geography(col("g"))).alias("ewkb")).collect()
        [Row(EWKB=bytearray(b'\\x01\\x01\\x00\\x00 \\xe6\\x10\\x00\\x00fffff\\x96^\\xc0fffff\\xc6B@')), Row(EWKB=bytearray(b'\\x01\\x02\\x00\\x00 \\xe6\\x10\\x00\\x00\\x02\\x00\\x00\\x00\\xcd\\xcc\\xcc\\xcc\\xcc\\x0c_\\xc0\\x00\\x00\\x00\\x00\\x00\\x00E@q=\\n\\xd7\\xa3\\x00^\\xc0\\x1f\\x85\\xebQ\\xb8\\xfeD@'))]
    """
    c = _to_col_if_str(geography_or_geometry_expression, "st_asewkb")
    return builtin("st_asewkb", _emit_ast=_emit_ast)(c)


@publicapi
def st_asewkt(
    geography_or_geometry_expression: ColumnOrName, _emit_ast: bool = True
) -> Column:
    """
    Returns the Extended Well-Known Text (EWKT) representation of a GEOGRAPHY or GEOMETRY object.

    Args:
        geography_or_geometry_expression (ColumnOrName): A GEOGRAPHY or GEOMETRY objects to convert to EWKT format

    Returns:
        Column: The EWKT representation as a string

    Examples::
        >>> from snowflake.snowpark.functions import to_geography
        >>> from snowflake.snowpark import Row
        >>> df = session.create_dataframe([
        ...     ['POINT(-122.35 37.55)'],
        ...     ['LINESTRING(-124.20 42.00, -120.01 41.99)']
        ... ], schema=["g"])
        >>> result = df.select(st_asewkt(to_geography(df["g"])).alias("result")).collect()
        >>> assert result == [Row(RESULT='SRID=4326;POINT(-122.35 37.55)'), Row(RESULT='SRID=4326;LINESTRING(-124.2 42,-120.01 41.99)')]
    """
    c = _to_col_if_str(geography_or_geometry_expression, "st_asewkt")
    return builtin("st_asewkt", _emit_ast=_emit_ast)(c)


@publicapi
def st_asgeojson(
    geography_or_geometry_expression: ColumnOrName, _emit_ast: bool = True
) -> Column:
    """
    Returns the GeoJSON representation of a GEOGRAPHY or GEOMETRY object.

    Args:
        geography_or_geometry_expression (ColumnOrName): The GEOGRAPHY or GEOMETRY data.

    Returns:
        Column: The GeoJSON representation as a string.

    Example::

        >>> from snowflake.snowpark.functions import col, to_geography
        >>> df = session.create_dataframe(['POINT(-122.35 37.55)', 'LINESTRING(-124.20 42.00, -120.01 41.99)'], schema=['g'])
        >>> df = df.select(to_geography(col("g")).alias("geography"))
        >>> df.select(st_asgeojson(col("geography"))).collect()
        [Row(ST_ASGEOJSON("GEOGRAPHY")='{\\n  "coordinates": [\\n    -122.35,\\n    37.55\\n  ],\\n  "type": "Point"\\n}'), Row(ST_ASGEOJSON("GEOGRAPHY")='{\\n  "coordinates": [\\n    [\\n      -124.2,\\n      42\\n    ],\\n    [\\n      -120.01,\\n      41.99\\n    ]\\n  ],\\n  "type": "LineString"\\n}')]
    """
    c = _to_col_if_str(geography_or_geometry_expression, "st_asgeojson")
    return builtin("st_asgeojson", _emit_ast=_emit_ast)(c)


@publicapi
def st_aswkb(
    geography_or_geometry_expression: ColumnOrName, _emit_ast: bool = True
) -> Column:
    """
    Returns the Well-Known Binary (WKB) representation of a GEOGRAPHY or GEOMETRY object.

    Args:
        geography_or_geometry_expression (ColumnOrName): The GEOGRAPHY or GEOMETRY object.

    Returns:
        Column: The WKB representation as binary data.

    Examples::
        >>> from snowflake.snowpark.functions import col, to_geography
        >>> df = session.create_dataframe([
        ...     'POINT(-122.35 37.55)',
        ...     'LINESTRING(-124.20 42.00, -120.01 41.99)'
        ... ], schema=["g"])
        >>> df.select(st_aswkb(to_geography(col("g")))).collect()
        [Row(ST_ASWKB(TO_GEOGRAPHY("G"))=bytearray(b'\\x01\\x01\\x00\\x00\\x00fffff\\x96^\\xc0fffff\\xc6B@')), Row(ST_ASWKB(TO_GEOGRAPHY("G"))=bytearray(b'\\x01\\x02\\x00\\x00\\x00\\x02\\x00\\x00\\x00\\xcd\\xcc\\xcc\\xcc\\xcc\\x0c_\\xc0\\x00\\x00\\x00\\x00\\x00\\x00E@q=\\n\\xd7\\xa3\\x00^\\xc0\\x1f\\x85\\xebQ\\xb8\\xfeD@'))]
    """
    c = _to_col_if_str(geography_or_geometry_expression, "st_aswkb")
    return builtin("st_aswkb", _emit_ast=_emit_ast)(c)


@publicapi
def h3_grid_path(
    cell_id_1: ColumnOrName, cell_id_2: ColumnOrName, _emit_ast: bool = True
) -> Column:
    """
    Returns the grid path between two H3 cell IDs as a JSON array of H3 cell IDs.

    Args:
        cell_id_1 (ColumnOrName): The starting H3 cell ID.
        cell_id_2 (ColumnOrName): The ending H3 cell ID.

    Returns:
        Column: A JSON array of H3 cell IDs representing the grid path.

    Examples::

        >>> df = session.create_dataframe([
        ...     [617540519103561727, 617540519052967935],
        ...     [617540519046414335, 617540519047462911]
        ... ], schema=["cell_id_1", "cell_id_2"])
        >>> df.select(h3_grid_path("cell_id_1", "cell_id_2").alias("grid_path")).collect()
        [Row(GRID_PATH='[\\n  617540519103561727,\\n  617540519046414335,\\n  617540519047462911,\\n  617540519044055039,\\n  617540519045103615,\\n  617540519052967935\\n]'), Row(GRID_PATH='[\\n  617540519046414335,\\n  617540519047462911\\n]')]
    """
    c1 = _to_col_if_str(cell_id_1, "h3_grid_path")
    c2 = _to_col_if_str(cell_id_2, "h3_grid_path")
    return builtin("h3_grid_path", _emit_ast=_emit_ast)(c1, c2)


@publicapi
def h3_is_pentagon(cell_id: ColumnOrName, _emit_ast: bool = True) -> Column:
    """
    Returns true if the given H3 cell ID is a pentagon.

    Args:
        cell_id (ColumnOrName): The H3 cell IDs.

    Returns:
        Column: Whether each H3 cell ID is a pentagon.

    Example::
        >>> df = session.create_dataframe([613036919424548863], schema=["cell_id"])
        >>> df.select(h3_is_pentagon(df["cell_id"]).alias("is_pentagon")).collect()
        [Row(IS_PENTAGON=False)]
        >>> df = session.create_dataframe(['804dfffffffffff'], schema=["cell_id"])
        >>> df.select(h3_is_pentagon(df["cell_id"]).alias("is_pentagon")).collect()
        [Row(IS_PENTAGON=True)]
    """
    c = _to_col_if_str(cell_id, "h3_is_pentagon")
    return builtin("h3_is_pentagon", _emit_ast=_emit_ast)(c)


@publicapi
def h3_is_valid_cell(cell_id: ColumnOrName, _emit_ast: bool = True) -> Column:
    """
    Checks if the given H3 cell ID is valid.

    Args:
        cell_id (ColumnOrName): The H3 cell IDs to validate.

    Returns:
        Column: Whether each H3 cell ID is valid, returns True for valid H3 cell IDs, False for invalid ones, and None for None inputs.

    Example::

        >>> df = session.create_dataframe([613036919424548863, 123456789, None], schema=["cell_id"])
        >>> df.select(h3_is_valid_cell(df["cell_id"]).alias("is_valid")).collect()
        [Row(IS_VALID=True), Row(IS_VALID=False), Row(IS_VALID=None)]
    """
    c = _to_col_if_str(cell_id, "h3_is_valid_cell")
    return builtin("h3_is_valid_cell", _emit_ast=_emit_ast)(c)


@publicapi
def h3_latlng_to_cell(
    latitude: ColumnOrName,
    longitude: ColumnOrName,
    target_resolution: ColumnOrName,
    _emit_ast: bool = True,
) -> Column:
    """
    Returns the H3 cell ID for the given latitude, longitude, and resolution.

    Args:
        latitude (ColumnOrName): The latitude values.
        longitude (ColumnOrName): The longitude values.
        target_resolution (ColumnOrName): The target H3 resolution.

    Returns:
        Column: H3 cell ID for the given latitude, longitude, and resolution.

    Example::

        >>> df = session.create_dataframe([[52.516262, 13.377704, 8]], schema=["lat", "lng", "res"])
        >>> df.select(h3_latlng_to_cell(df["lat"], df["lng"], df["res"])).collect()
        [Row(H3_LATLNG_TO_CELL("LAT", "LNG", "RES")=613036919424548863)]
    """
    lat_col = _to_col_if_str(latitude, "h3_latlng_to_cell")
    lng_col = _to_col_if_str(longitude, "h3_latlng_to_cell")
    res_col = _to_col_if_str(target_resolution, "h3_latlng_to_cell")
    return builtin("h3_latlng_to_cell", _emit_ast=_emit_ast)(lat_col, lng_col, res_col)


@publicapi
def h3_latlng_to_cell_string(
    latitude: ColumnOrName,
    longitude: ColumnOrName,
    target_resolution: ColumnOrName,
    _emit_ast: bool = True,
) -> Column:
    """
    Returns the H3 cell ID string for the given latitude, longitude, and resolution.

    Args:
        latitude (ColumnOrName): The latitude values.
        longitude (ColumnOrName): The longitude values.
        target_resolution (ColumnOrName): The H3 resolution values (0-15).

    Returns:
        Column: H3 cell ID string for the given latitude, longitude, and resolution.

    Example::

        >>> df = session.create_dataframe([[52.516262, 13.377704, 8]], schema=["lat", "lng", "res"])
        >>> df.select(h3_latlng_to_cell_string("lat", "lng", "res")).collect()
        [Row(H3_LATLNG_TO_CELL_STRING("LAT", "LNG", "RES")='881f1d4887fffff')]
    """
    lat = _to_col_if_str(latitude, "h3_latlng_to_cell_string")
    lng = _to_col_if_str(longitude, "h3_latlng_to_cell_string")
    res = _to_col_if_str(target_resolution, "h3_latlng_to_cell_string")
    return builtin("h3_latlng_to_cell_string", _emit_ast=_emit_ast)(lat, lng, res)


@publicapi
def h3_point_to_cell(
    geography_point: ColumnOrName,
    target_resolution: ColumnOrName,
    _emit_ast: bool = True,
) -> Column:
    """
    Returns the H3 cell ID for a given geography point at the specified resolution.

    Args:
        geography_point (ColumnOrName): The geography points.
        target_resolution (ColumnOrName): The target H3 resolution (0-15).

    Returns:
        Column: H3 cell ID for the given geography point at the specified resolution.

    Example::
        >>> from snowflake.snowpark.functions import col
        >>> df = session.sql("SELECT ST_POINT(13.377704, 52.516262) as geography_point, 8 as resolution")
        >>> df.select(h3_point_to_cell(col("geography_point"), col("resolution"))).collect()
        [Row(H3_POINT_TO_CELL("GEOGRAPHY_POINT", "RESOLUTION")=613036919424548863)]
    """
    geography_point_c = _to_col_if_str(geography_point, "h3_point_to_cell")
    target_resolution_c = _to_col_if_str(target_resolution, "h3_point_to_cell")
    return builtin("h3_point_to_cell", _emit_ast=_emit_ast)(
        geography_point_c, target_resolution_c
    )


@publicapi
def h3_point_to_cell_string(
    geography_point: ColumnOrName,
    target_resolution: ColumnOrName,
    _emit_ast: bool = True,
) -> Column:
    """Returns the H3 cell ID string for a given geography point at the specified resolution.

    Args:
        geography_point (ColumnOrName): The geography point to convert to H3 cell.
        target_resolution (ColumnOrName): The target H3 resolution (0-15).

    Returns:
        Column: H3 cell ID string for the given geography point at the specified resolution.

    Example::
        >>> from snowflake.snowpark.functions import col
        >>> df = session.sql("SELECT ST_POINT(13.377704, 52.516262) as point, 8 as resolution")
        >>> df.select(h3_point_to_cell_string(col("point"), col("resolution"))).collect()
        [Row(H3_POINT_TO_CELL_STRING("POINT", "RESOLUTION")='881f1d4887fffff')]
    """
    geography_point_col = _to_col_if_str(geography_point, "h3_point_to_cell_string")
    target_resolution_col = _to_col_if_str(target_resolution, "h3_point_to_cell_string")
    return builtin("h3_point_to_cell_string", _emit_ast=_emit_ast)(
        geography_point_col, target_resolution_col
    )


@publicapi
def h3_try_coverage(
    geography_expression: ColumnOrName,
    target_resolution: ColumnOrName,
    _emit_ast: bool = True,
) -> Column:
    """
    Returns an array of H3 cell IDs that cover the given geography at the specified resolution.
    This function attempts to provide coverage of the geography using H3 cells, returning None
    if the operation cannot be performed.

    Args:
        geography_expression (ColumnOrName): The geography object to cover with H3 cells.
        target_resolution (ColumnOrName): The H3 resolution level (0-15) for the coverage.

    Returns:
        Column: An array of H3 cell IDs covering the geography or None if the operation cannot be performed.

    Example::
        >>> from snowflake.snowpark.functions import to_geography, lit
        >>> df = session.create_dataframe([
        ...     ("POLYGON((-122.4194 37.7749, -122.4094 37.7749, -122.4094 37.7849, -122.4194 37.7849, -122.4194 37.7749))",)
        ... ], schema=["geog"])
        >>> df.select(h3_try_coverage(to_geography(df["geog"]), lit(9)).alias("coverage")).collect()
        [Row(COVERAGE='[\\n  617700169957507071,\\n  617700169958031359,\\n  617700169958293503,\\n  617700169961701375,\\n  617700169961963519,\\n  617700169962487807,\\n  617700169963012095,\\n  617700169963798527,\\n  617700169964060671,\\n  617700169964322815,\\n  617700169964584959,\\n  617700169964847103,\\n  617700169965109247,\\n  617700169965371391,\\n  617700170001809407,\\n  617700170002857983,\\n  617700170017800191\\n]')]
    """
    geography_col = _to_col_if_str(geography_expression, "h3_try_coverage")
    resolution_col = _to_col_if_str(target_resolution, "h3_try_coverage")
    return builtin("h3_try_coverage", _emit_ast=_emit_ast)(
        geography_col, resolution_col
    )


@publicapi
def h3_try_coverage_strings(
    geography_expression: ColumnOrName,
    target_resolution: ColumnOrName,
    _emit_ast: bool = True,
) -> Column:
    """
    Returns an array of H3 cell IDs as strings that cover the given geography at the specified resolution.
    This function attempts to provide coverage of the geography using H3 cells, returning the cell IDs as strings.

    Args:
        geography_expression (ColumnOrName): A geography expression to be covered by H3 cells
        target_resolution (ColumnOrName): The H3 resolution level for the coverage, ranging from 0 to 15

    Returns:
        Column: An array of H3 cell ID strings that cover the input geography

    Examples::

        >>> from snowflake.snowpark.functions import to_geography
        >>> df = session.create_dataframe([
        ...     "POLYGON((-122.4194 37.7749, -122.4094 37.7749, -122.4094 37.7849, -122.4194 37.7849, -122.4194 37.7749))"
        ... ], schema=["geog"])
        >>> df.select(h3_try_coverage_strings(to_geography(df["geog"]), lit(9)).alias("coverage")).collect()
        [Row(COVERAGE='[\\n  "89283082803ffff",\\n  "8928308280bffff",\\n  "8928308280fffff",\\n  "89283082843ffff",\\n  "89283082847ffff",\\n  "8928308284fffff",\\n  "89283082857ffff",\\n  "89283082863ffff",\\n  "89283082867ffff",\\n  "8928308286bffff",\\n  "8928308286fffff",\\n  "89283082873ffff",\\n  "89283082877ffff",\\n  "8928308287bffff",\\n  "89283082aa7ffff",\\n  "89283082ab7ffff",\\n  "89283082b9bffff"\\n]')]
    """
    g = _to_col_if_str(geography_expression, "h3_try_coverage_strings")
    r = _to_col_if_str(target_resolution, "h3_try_coverage_strings")
    return builtin("h3_try_coverage_strings", _emit_ast=_emit_ast)(g, r)


@publicapi
def h3_try_grid_distance(
    cell_id_1: ColumnOrName, cell_id_2: ColumnOrName, _emit_ast: bool = True
) -> Column:
    """
    Returns the grid distance between two H3 cell IDs. Returns None if the input is invalid.

    Args:
        cell_id_1 (ColumnOrName): First H3 cell ID.
        cell_id_2 (ColumnOrName): Second H3 cell ID.

    Returns:
        Column: The grid distance between the two H3 cell IDs or None if the input is invalid.

    Example::

        >>> df = session.create_dataframe([[582046271372525567, 581883543651614719]], schema=["cell_id_1", "cell_id_2"])
        >>> df.select(h3_try_grid_distance(df["cell_id_1"], df["cell_id_2"]).alias("result")).collect()
        [Row(RESULT=None)]
    """
    cell_id_1 = _to_col_if_str(cell_id_1, "h3_try_grid_distance")
    cell_id_2 = _to_col_if_str(cell_id_2, "h3_try_grid_distance")
    return builtin("h3_try_grid_distance", _emit_ast=_emit_ast)(cell_id_1, cell_id_2)


@publicapi
def map_delete(
    map_col: ColumnOrName, *keys: ColumnOrName, _emit_ast: bool = True
) -> Column:
    """Returns a map consisting of the input map with one or more keys removed.

    Args:
        map_col (ColumnOrName): The map used to remove keys.
        *keys (ColumnOrName): Keys to remove.

    Returns:
        Column: A map with the specified keys removed.

    Example::

        >>> from snowflake.snowpark.functions import col, lit, to_variant
        >>> df = session.sql(\"""
        ... SELECT {'a':1,'b':2,'c':3}::MAP(VARCHAR,NUMBER) as map_col
        ... union all
        ... SELECT {'c':3,'d':4,'e':5}::MAP(VARCHAR,NUMBER) as map_col
        ... \""")
        >>> df.select(to_variant(map_delete(col("map_col"), lit("c"), lit("d"))).alias("result")).collect()
        [Row(RESULT='{\\n  "a": 1,\\n  "b": 2\\n}'), Row(RESULT='{\\n  "e": 5\\n}')]

    """
    m = _to_col_if_str(map_col, "map_delete")
    ks = [_to_col_if_str(k, "map_delete") for k in keys]
    return builtin("map_delete", _emit_ast=_emit_ast)(m, *ks)


@publicapi
def map_insert(
    map_col: ColumnOrName,
    key: ColumnOrName,
    value: ColumnOrName,
    update_flag: Optional[ColumnOrName] = None,
    _emit_ast: bool = True,
) -> Column:
    """
    Returns a map containing all key-value pairs from the source map as well as the new key-value pair.
    If the key already exists in the map, the value is updated with the new value unless update_flag is False.

    Args:
        map_col (ColumnOrName): The source map
        key (ColumnOrName): The key to insert or update
        value (ColumnOrName): The value to associate with the key
        update_flag (Optional[ColumnOrName]): A boolean flag indicating whether to update existing keys. If None or True, existing keys are updated. If False, existing keys are not updated.

    Returns:
        Column: A new map with the key-value pair inserted or updated

    Examples::
        >>> from snowflake.snowpark.functions import lit, to_variant, col
        >>> df = session.sql("SELECT {'a': 1, 'b': 2}::MAP(VARCHAR, NUMBER) as MAP_COL")
        >>> df.select(to_variant(map_insert(col("MAP_COL"), lit("c"), lit(3))).alias("RESULT")).collect()
        [Row(RESULT='{\\n  "a": 1,\\n  "b": 2,\\n  "c": 3\\n}')]

        # Example using update flag
        >>> from snowflake.snowpark.functions import lit, to_variant, col
        >>> df = session.sql("SELECT {'a': 1, 'b': 2}::MAP(VARCHAR, NUMBER) as MAP_COL")
        >>> df.select(to_variant(map_insert(col("MAP_COL"), lit("a"), lit(20), lit(True))).alias("RESULT")).collect()
        [Row(RESULT='{\\n  "a": 20,\\n  "b": 2\\n}')]
    """
    m = _to_col_if_str(map_col, "map_insert")
    k = _to_col_if_str(key, "map_insert")
    v = _to_col_if_str(value, "map_insert")
    uf = _to_col_if_str(update_flag, "map_insert") if update_flag is not None else None
    if uf is not None:
        return builtin("map_insert", _emit_ast=_emit_ast)(m, k, v, uf)
    else:
        return builtin("map_insert", _emit_ast=_emit_ast)(m, k, v)


@publicapi
def map_pick(
    map_col: ColumnOrName, *keys: ColumnOrName, _emit_ast: bool = True
) -> Column:
    """
    Returns a new map containing some of the key-value pairs from an existing map.

    To identify the key-value pairs to include in the new map, pass in the keys as arguments.
    If a specified key is not present in the input map, the key is ignored.

    Args:
        map_col (ColumnOrName): The map column to pick from
        *keys (ColumnOrName): Additional keys to pick

    Returns:
        Column: A new map containing the selected key-value pairs

    Examples::
        >>> from snowflake.snowpark.functions import  lit, to_variant, col
        >>> df = session.sql("SELECT {'a':1,'b':2,'c':3}::MAP(VARCHAR,NUMBER) as map_col")
        >>> df.select(to_variant(map_pick(df["map_col"], lit("a"), lit("b"))).alias("result")).collect()
        [Row(RESULT='{\\n  "a": 1,\\n  "b": 2\\n}')]

        # Examlpe sending an array of keys
        >>> from snowflake.snowpark.functions import map_pick, to_variant, col
        >>> df = session.sql("SELECT {'a':1,'b':2,'c':3}::MAP(VARCHAR,NUMBER) as map_col, ARRAY_CONSTRUCT('a','b') as keys_arr")
        >>> df.select(to_variant(map_pick(col("map_col"), col("keys_arr"))).alias("RESULT")).collect()
        [Row(RESULT='{\\n  "a": 1,\\n  "b": 2\\n}')]
    """
    m = _to_col_if_str(map_col, "map_pick")
    ks = [_to_col_if_str(k, "map_pick") for k in keys]
    return builtin("map_pick", _emit_ast=_emit_ast)(m, *ks)


@publicapi
def map_size(map_col: ColumnOrName, _emit_ast: bool = True) -> Column:
    """
    Returns the size of the input MAP. Returns None if the input column is not a MAP type.

    Args:
        map_col (ColumnOrName): The map values.

    Returns:
        Column: The size of the map.

    Examples::
        >>> from snowflake.snowpark.functions import col
        >>> df = session.sql("SELECT {'a': 1, 'b': 2}::MAP(VARCHAR, NUMBER) as MAP_COL")
        >>> df.select(map_size(col("MAP_COL")).alias("MAP_SIZE")).collect()
        [Row(MAP_SIZE=2)]
    """
    c = _to_col_if_str(map_col, "map_size")
    return builtin("map_size", _emit_ast=_emit_ast)(c)


@publicapi
def st_aswkt(
    geography_or_geometry_expression: ColumnOrName, _emit_ast: bool = True
) -> Column:
    """
    Returns the WKT (well-known text) representation of a GEOGRAPHY or GEOMETRY object.

    Args:
        geography_or_geometry_expression (ColumnOrName): A GEOGRAPHY or GEOMETRY objects to convert to WKT format.

    Returns:
        Column: The WKT representation of the input geography or geometry objects.

    Examples::
        >>> from snowflake.snowpark.functions import col, to_geography
        >>> df = session.create_dataframe([
        ...     'POINT(-122.35 37.55)',
        ...     'LINESTRING(-124.20 42.00, -120.01 41.99)'
        ... ], schema=["g"])
        >>> df.select(st_aswkt(to_geography(col("g"))).alias("RESULT")).collect()
        [Row(RESULT='POINT(-122.35 37.55)'), Row(RESULT='LINESTRING(-124.2 42,-120.01 41.99)')]
    """
    c = _to_col_if_str(geography_or_geometry_expression, "st_aswkt")
    return builtin("st_aswkt", _emit_ast=_emit_ast)(c)


# Alias for st_aswkt
st_astext = st_aswkt


@publicapi
def st_azimuth(
    geography_or_geometry_origin: ColumnOrName,
    geography_or_geometry_target: ColumnOrName,
    _emit_ast: bool = True,
) -> Column:
    """
    Calculates the azimuth (bearing) in radians from the origin point to the target point.
    The azimuth is measured clockwise from north and returned as a value between 0 and 2π.

    Args:
        geography_or_geometry_origin (ColumnOrName): The origin point as a GEOGRAPHY or GEOMETRY object
        geography_or_geometry_target (ColumnOrName): The target point as a GEOGRAPHY or GEOMETRY object

    Returns:
        Column: The azimuth in radians from origin to target point

    Examples::

        >>> from snowflake.snowpark.functions import to_geography
        >>> df = session.create_dataframe([
        ...     ["POINT(0 1)", "POINT(0 0)"],
        ...     ["POINT(0 1)", "POINT(1 2)"]
        ... ], schema=["origin", "target"])
        >>> df.select(
        ...     st_azimuth(
        ...         to_geography(df["origin"]),
        ...         to_geography(df["target"])
        ...     ).alias("azimuth")
        ... ).collect()
        [Row(AZIMUTH=3.141592653589793), Row(AZIMUTH=0.785017383892913)]
    """
    origin_col = _to_col_if_str(geography_or_geometry_origin, "st_azimuth")
    target_col = _to_col_if_str(geography_or_geometry_target, "st_azimuth")
    return builtin("st_azimuth", _emit_ast=_emit_ast)(origin_col, target_col)


@publicapi
def st_buffer(
    geometry_expression: ColumnOrName, distance: ColumnOrName, _emit_ast: bool = True
) -> Column:
    """
    Returns a geometry that represents all points whose distance from the input geometry is less than or equal to the specified distance.

    Args:
        geometry_expression (ColumnOrName): The input geometry.
        distance (ColumnOrName): The buffer distance.

    Returns:
        Column: The buffered geometry.

    Examples::
        >>> from snowflake.snowpark.functions import col, to_geometry
        >>> df = session.create_dataframe([["POINT(0 0)", 1.0]], schema=["geometry", "distance"])
        >>> df.select(st_buffer(to_geometry(col("geometry")), col("distance")).alias("BUFFERED")).collect()
        [Row(BUFFERED='{\\n  "coordinates": [\\n    [\\n      [\\n        [\\n          1.000000000000000e+00,\\n          0.000000000000000e...        1.000000000000000e+00,\\n          0.000000000000000e+00\\n        ]\\n      ]\\n    ]\\n  ],\\n  "type": "MultiPolygon"\\n}')]
    """
    geometry_col = _to_col_if_str(geometry_expression, "st_buffer")
    distance_col = _to_col_if_str(distance, "st_buffer")
    return builtin("st_buffer", _emit_ast=_emit_ast)(geometry_col, distance_col)


@publicapi
def st_centroid(
    geography_or_geometry_expression: ColumnOrName, _emit_ast: bool = True
) -> Column:
    """
    Returns the centroid of a GEOGRAPHY or GEOMETRY object as a POINT object.

    Args:
        geography_or_geometry_expression (ColumnOrName): A GEOGRAPHY or GEOMETRY object

    Returns:
        Column: A POINT object representing the centroid of the input geometry

    Examples::
        >>> from snowflake.snowpark.functions import to_geography
        >>> df = session.create_dataframe([
        ...     ["POLYGON((10 10, 10 20, 20 20, 20 10, 10 10))"],
        ...     ["LINESTRING(0 0, 0 -2)"]
        ... ], schema=["geom"])
        >>> result = df.select(st_centroid(to_geography(df["geom"])).alias("centroid")).collect()
        >>> result
        [Row(CENTROID='{\\n  "coordinates": [\\n    1.500000000000002e+01,\\n    1.501481985543850e+01\\n  ],\\n  "type": "Point"\\n}'), Row(CENTROID='{\\n  "coordinates": [\\n    0.000000000000000e+00,\\n    -9.999999999999998e-01\\n  ],\\n  "type": "Point"\\n}')]
    """
    c = _to_col_if_str(geography_or_geometry_expression, "st_centroid")
    return builtin("st_centroid", _emit_ast=_emit_ast)(c)


@publicapi
def st_collect(
    geography_expression_1: ColumnOrName,
    geography_expression_2: ColumnOrName = None,
    _emit_ast: bool = True,
) -> Column:
    """
    Returns a GEOGRAPHY object that represents the collection of all input GEOGRAPHY objects.

    Args:
        geography_expression_1 (ColumnOrName): A GEOGRAPHY objects to collect
        geography_expression_2 (ColumnOrName, optional): An optional second GEOGRAPHY objects to collect

    Returns:
        Column: The collected GEOGRAPHY objects as a single GEOGRAPHY object

    Examples::
        >>> from snowflake.snowpark.functions import col, to_geography
        >>> df = session.create_dataframe([
        ...     ['POINT(-180 -90)', 'POINT(-45 -45)'],
        ...     ['POINT(0 0)', 'POINT(-60 -60)'],
        ...     ['POINT(180 90)', 'POINT(45 45)']
        ... ], schema=["g1", "g2"])
        >>> df.select(st_collect(to_geography(col("g1")), to_geography(col("g2"))).alias("collected")).collect()
        [Row(COLLECTED='{\\n  "coordinates": [\\n    [\\n      -180,\\n      -90\\n    ],\\n    [\\n      -45,\\n      -45\\n    ]\\n  ],\\n  "type": "MultiPoint"\\n}'), Row(COLLECTED='{\\n  "coordinates": [\\n    [\\n      0,\\n      0\\n    ],\\n    [\\n      -60,\\n      -60\\n    ]\\n  ],\\n  "type": "MultiPoint"\\n}'), Row(COLLECTED='{\\n  "coordinates": [\\n    [\\n      180,\\n      90\\n    ],\\n    [\\n      45,\\n      45\\n    ]\\n  ],\\n  "type": "MultiPoint"\\n}')]

        # Example with a single argument
        >>> df2 = session.create_dataframe([
        ...     ['POINT(10 20)'],
        ...     ['POINT(30 40)'],
        ...     ['POINT(50 60)']
        ... ], schema=["g1"])
        >>> df2.select(st_collect(to_geography(col("g1"))).alias("COLLECTED")).collect()
        [Row(COLLECTED='{\\n  "coordinates": [\\n    [\\n      10,\\n      20\\n    ],\\n    [\\n      30,\\n      40\\n    ],\\n    [\\n      50,\\n      60\\n    ]\\n  ],\\n  "type": "MultiPoint"\\n}')]
    """
    c1 = _to_col_if_str(geography_expression_1, "st_collect")

    if geography_expression_2 is not None:
        c2 = _to_col_if_str(geography_expression_2, "st_collect")
        return builtin("st_collect", _emit_ast=_emit_ast)(c1, c2)
    else:
        return builtin("st_collect", _emit_ast=_emit_ast)(c1)


@publicapi
def st_contains(
    geography_or_geometry_expression_1: ColumnOrName,
    geography_or_geometry_expression_2: ColumnOrName,
    _emit_ast: bool = True,
) -> Column:
    """
    Returns True if the first geography expression completely contains the second geography expression.

    Args:
        geography_or_geometry_expression_1 (ColumnOrName): The geography expression that potentially contains the second expression
        geography_or_geometry_expression_2 (ColumnOrName): The geography expression to test for containment within the first expression

    Returns:
        Column: A boolean column indicating whether the first geography contains the second

    Examples::
        >>> from snowflake.snowpark.functions import col, to_geography
        >>> df = session.create_dataframe([
        ...     ['POLYGON((0 0, 3 0, 3 3, 0 3, 0 0))', 'POLYGON((1 1, 2 1, 2 2, 1 2, 1 1))'],
        ...     ['POLYGON((-2 0, 0 2, 2 0, -2 0))', 'POLYGON((-1 0, 0 1, 1 0, -1 0))']
        ... ], schema=["g1", "g2"])
        >>> df.select(st_contains(to_geography(col("g1")), to_geography(col("g2"))).alias("contains_result")).collect()
        [Row(CONTAINS_RESULT=True), Row(CONTAINS_RESULT=False)]
    """
    c1 = _to_col_if_str(geography_or_geometry_expression_1, "st_contains")
    c2 = _to_col_if_str(geography_or_geometry_expression_2, "st_contains")
    return builtin("st_contains", _emit_ast=_emit_ast)(c1, c2)


@publicapi
def st_coveredby(
    geography_or_geometry_expression_1: ColumnOrName,
    geography_or_geometry_expression_2: ColumnOrName,
    _emit_ast: bool = True,
) -> Column:
    """
    Returns TRUE if geography_expression_1 is completely covered by geography_expression_2.

    Args:
        geography_or_geometry_expression_1 (ColumnOrName): A column or name representing the first geography expression
        geography_or_geometry_expression_2 (ColumnOrName): A column or name representing the second geography expression

    Returns:
        Column: A boolean column indicating whether the first geography is covered by the second

    Examples::
        >>> from snowflake.snowpark.functions import col, to_geography
        >>> df = session.create_dataframe([
        ...     ['POLYGON((0 0, 3 0, 3 3, 0 3, 0 0))', 'POLYGON((1 1, 2 1, 2 2, 1 2, 1 1))'],
        ...     ['POLYGON((1 1, 2 1, 2 2, 1 2, 1 1))', 'POLYGON((0 0, 3 0, 3 3, 0 3, 0 0))']
        ... ], schema=["g1", "g2"])
        >>> df.select(st_coveredby(to_geography(col("g1")), to_geography(col("g2"))).alias("covered_by")).collect()
        [Row(COVERED_BY=False), Row(COVERED_BY=True)]
    """
    c1 = _to_col_if_str(geography_or_geometry_expression_1, "st_coveredby")
    c2 = _to_col_if_str(geography_or_geometry_expression_2, "st_coveredby")
    return builtin("st_coveredby", _emit_ast=_emit_ast)(c1, c2)


@publicapi
def st_covers(
    geography_or_geometry_expression_1: ColumnOrName,
    geography_or_geometry_expression_2: ColumnOrName,
    _emit_ast: bool = True,
) -> Column:
    """
    Returns TRUE if the first geography completely covers the second geography.

    Args:
        geography_or_geometry_expression_1 (ColumnOrName): A column containing the first geography object
        geography_or_geometry_expression_2 (ColumnOrName): A column containing the second geography object that may be covered by the first

    Returns:
        Column: A boolean column indicating whether the first geography covers the second

    Examples::
        >>> from snowflake.snowpark.functions import col, to_geography
        >>> df = session.create_dataframe([
        ...     ('POLYGON((0 0, 3 0, 3 3, 0 3, 0 0))', 'POLYGON((1 1, 2 1, 2 2, 1 2, 1 1))'),
        ...     ('POLYGON((-2 0, 0 2, 2 0, -2 0))', 'POLYGON((-1 0, 0 1, 1 0, -1 0))')
        ... ], schema=["g1", "g2"])
        >>> df.select(st_covers(to_geography(col("g1")), to_geography(col("g2"))).alias("result")).collect()
        [Row(RESULT=True), Row(RESULT=False)]
    """
    c1 = _to_col_if_str(geography_or_geometry_expression_1, "st_covers")
    c2 = _to_col_if_str(geography_or_geometry_expression_2, "st_covers")
    return builtin("st_covers", _emit_ast=_emit_ast)(c1, c2)


@publicapi
def st_difference(
    geography_expression_1: ColumnOrName,
    geography_expression_2: ColumnOrName,
    _emit_ast: bool = True,
) -> Column:
    """
    Returns the difference between two GEOGRAPHY objects. The result is a GEOGRAPHY object
    that represents the portion of the first geography that does not intersect with the second geography.

    Args:
        geography_expression_1 (ColumnOrName): GEOGRAPHY objects or a geography expression representing the first geography
        geography_expression_2 (ColumnOrName): GEOGRAPHY objects or a geography expression representing the second geography

    Returns:
        Column: GEOGRAPHY objects representing the difference between the two input geographies

    Examples::
        >>> from snowflake.snowpark.functions import to_geography, col
        >>> df = session.create_dataframe([
        ...     ["POLYGON((0 0, 1 0, 2 1, 1 2, 2 3, 1 4, 0 4, 0 0))", "POLYGON((3 0, 3 4, 2 4, 1 3, 2 2, 1 1, 2 0, 3 0))"]
        ... ], schema=["geog1", "geog2"])
        >>> df.select(st_difference(to_geography(col("geog1")), to_geography(col("geog2"))).alias("difference")).collect()
        [Row(DIFFERENCE='{\\n  "coordinates": [\\n    [\\n      [\\n        9.999999999999998e-01,\\n        1.000000000000000e+00\\n      ],\\n      [\\n        1.500000000000000e+00,\\n        1.500171359265506e+00\\n      ],\\n      [\\n        9.999999999999998e-01,\\n        2.000000000000000e+00\\n      ],\\n      [\\n        1.500000000000000e+00,\\n        2.500285598878384e+00\\n      ],\\n      [\\n        1.000000000000000e+00,\\n        3.000000000000000e+00\\n      ],\\n      [\\n        1.500000000000000e+00,\\n        3.500399838942360e+00\\n      ],\\n      [\\n        1.000000000000000e+00,\\n        4.000000000000000e+00\\n      ],\\n      [\\n        0.000000000000000e+00,\\n        4.000000000000000e+00\\n      ],\\n      [\\n        0.000000000000000e+00,\\n        0.000000000000000e+00\\n      ],\\n      [\\n        1.000000000000000e+00,\\n        0.000000000000000e+00\\n      ],\\n      [\\n        1.500000000000000e+00,\\n        5.000571197534015e-01\\n      ],\\n      [\\n        9.999999999999998e-01,\\n        1.000000000000000e+00\\n      ]\\n    ]\\n  ],\\n  "type": "Polygon"\\n}')]
    """
    c1 = _to_col_if_str(geography_expression_1, "st_difference")
    c2 = _to_col_if_str(geography_expression_2, "st_difference")
    return builtin("st_difference", _emit_ast=_emit_ast)(c1, c2)


@publicapi
def st_dimension(
    geography_or_geometry_expression: ColumnOrName, _emit_ast: bool = True
) -> Column:
    """
    Returns the dimension of a GEOGRAPHY or GEOMETRY object.

    Args:
        geography_or_geometry_expression (ColumnOrName): A GEOGRAPHY or GEOMETRY object

    Returns:
        Column: The dimension of the input object (0 for points, 1 for lines, 2 for polygons)

    Examples::
        >>> from snowflake.snowpark.functions import to_geometry
        >>> df = session.create_dataframe([
        ...     ['POINT(-122.35 37.55)'],
        ...     ['LINESTRING(-124.20 42.00, -120.01 41.99)'],
        ...     ['POLYGON((-124.20 42.00, -120.01 41.99, -121.1 42.01, -124.20 42.00))']
        ... ], schema=["geom"])
        >>> df.select(st_dimension(to_geometry(df["geom"])).alias("dimension")).collect()
        [Row(DIMENSION=0), Row(DIMENSION=1), Row(DIMENSION=2)]
    """
    c = _to_col_if_str(geography_or_geometry_expression, "st_dimension")
    return builtin("st_dimension", _emit_ast=_emit_ast)(c)


@publicapi
<<<<<<< HEAD
def st_makepoint(
    longitude: ColumnOrName, latitude: ColumnOrName, _emit_ast: bool = True
) -> Column:
    """
    Creates a GEOGRAPHY object that represents a point with the specified longitude and latitude.

    Args:
        longitude (ColumnOrName): The longitude values.
        latitude (ColumnOrName): The latitude values.

    Returns:
        Column: A GEOGRAPHY objects representing points.

    Example::
        >>> from snowflake.snowpark.functions import col
        >>> df = session.create_dataframe([[37.5, 45.5], [-122.35, 37.55]], schema=["longitude", "latitude"])
        >>> df.select(st_makepoint(col("longitude"), col("latitude")).alias("point")).collect()
        [Row(POINT='{\\n  "coordinates": [\\n    3.750000000000000e+01,\\n    4.550000000000000e+01\\n  ],\\n  "type": "Point"\\n}'), Row(POINT='{\\n  "coordinates": [\\n    -1.223500000000000e+02,\\n    3.755000000000000e+01\\n  ],\\n  "type": "Point"\\n}')]
    """
    longitude_col = _to_col_if_str(longitude, "st_makepoint")
    latitude_col = _to_col_if_str(latitude, "st_makepoint")
    return builtin("st_makepoint", _emit_ast=_emit_ast)(longitude_col, latitude_col)


@publicapi
def st_disjoint(
    geography_or_geometry_expression_1: ColumnOrName,
    geography_or_geometry_expression_2: ColumnOrName,
    _emit_ast: bool = True,
) -> Column:
    """
    Returns TRUE if the two GEOGRAPHY or GEOMETRY objects are disjoint (do not intersect). Returns FALSE otherwise.

    Args:
        geography_or_geometry_expression_1 (ColumnOrName): A GEOGRAPHY or GEOMETRY object.
        geography_or_geometry_expression_2 (ColumnOrName): A GEOGRAPHY or GEOMETRY object.

    Returns:
        Column: Boolean values indicating whether the two geography or geometry objects are disjoint.

    Examples::
        >>> from snowflake.snowpark.functions import col, to_geography
        >>> df = session.create_dataframe([
        ...     ["POLYGON((0 0, 2 0, 2 2, 0 2, 0 0))", "POLYGON((3 3, 5 3, 5 5, 3 5, 3 3))"],
        ...     ["POLYGON((0 0, 2 0, 2 2, 0 2, 0 0))", "POLYGON((1 1, 3 1, 3 3, 1 3, 1 1))"]
        ... ], schema=["geog1", "geog2"])
        >>> df.select(st_disjoint(to_geography(col("geog1")), to_geography(col("geog2"))).alias("disjoint")).collect()
        [Row(DISJOINT=True), Row(DISJOINT=False)]
    """
    c1 = _to_col_if_str(geography_or_geometry_expression_1, "st_disjoint")
    c2 = _to_col_if_str(geography_or_geometry_expression_2, "st_disjoint")
    return builtin("st_disjoint", _emit_ast=_emit_ast)(c1, c2)


@publicapi
def st_distance(
    geography_or_geometry_expression_1: ColumnOrName,
    geography_or_geometry_expression_2: ColumnOrName,
    _emit_ast: bool = True,
) -> Column:
    """
    Returns the minimum geodesic distance between two GEOGRAPHY objects or the Euclidean distance between two GEOMETRY objects.

    Args:
        geography_or_geometry_expression_1 (ColumnOrName): A GEOGRAPHY or GEOMETRY objects.
        geography_or_geometry_expression_2 (ColumnOrName): A GEOGRAPHY or GEOMETRY objects.

    Returns:
        Column: The distance between the two geographic or geometric objects.

    Examples:
        >>> df = session.sql("select TO_GEOGRAPHY('POINT(0 0)') as point1, TO_GEOGRAPHY('POINT(1 0)') as point2")
        >>> df.select(st_distance(df.point1, df.point2).alias("distance")).collect()
        [Row(DISTANCE=111195.10117748393)]
    """
    geography_or_geometry_expression_1 = _to_col_if_str(
        geography_or_geometry_expression_1, "st_distance"
    )
    geography_or_geometry_expression_2 = _to_col_if_str(
        geography_or_geometry_expression_2, "st_distance"
    )
    return builtin("st_distance", _emit_ast=_emit_ast)(
        geography_or_geometry_expression_1, geography_or_geometry_expression_2
    )


@publicapi
def st_dwithin(
    geography_expression_1: ColumnOrName,
    geography_expression_2: ColumnOrName,
    distance_in_meters: ColumnOrName,
    _emit_ast: bool = True,
) -> Column:
    """
    Returns true if the distance between two GEOGRAPHY objects is within the specified distance in meters.

    Args:
        geography_expression_1 (ColumnOrName): The first geography expression to compare
        geography_expression_2 (ColumnOrName): The second geography expression to compare
        distance_in_meters (ColumnOrName): The maximum distance in meters for the comparison

    Returns:
        Column: A boolean column indicating whether the two geography objects are within the specified distance

    Examples:
        >>> from snowflake.snowpark.functions import st_makepoint, lit
        >>> df = session.create_dataframe([
        ...     [0.0, 0.0, 1.0, 0.0, 150000.0],
        ...     [0.0, 0.0, 2.0, 0.0, 150000.0]
        ... ], schema=["x1", "y1", "x2", "y2", "distance"])
        >>> df.select(
        ...     st_dwithin(
        ...         st_makepoint(df["x1"], df["y1"]),
        ...         st_makepoint(df["x2"], df["y2"]),
        ...         df["distance"]
        ...     ).alias("within_distance")
        ... ).collect()
        [Row(WITHIN_DISTANCE=True), Row(WITHIN_DISTANCE=False)]
    """
    c1 = _to_col_if_str(geography_expression_1, "st_dwithin")
    c2 = _to_col_if_str(geography_expression_2, "st_dwithin")
    c3 = _to_col_if_str(distance_in_meters, "st_dwithin")
    return builtin("st_dwithin", _emit_ast=_emit_ast)(c1, c2, c3)


@publicapi
def st_endpoint(
    geography_or_geometry_expression: ColumnOrName, _emit_ast: bool = True
) -> Column:
    """
    Returns the last point of a LINESTRING or MULTILINESTRING geometry or geography object.

    Args:
        geography_or_geometry_expression (ColumnOrName): A column containing LINESTRING or MULTILINESTRING geometry or geography data

    Returns:
        Column: A column containing the endpoint as a POINT geometry or geography object

    Examples:
        >>> from snowflake.snowpark.functions import to_geography
        >>> df = session.create_dataframe([['LINESTRING(1 1, 2 2, 3 3, 4 4)']], schema=["linestring"])
        >>> df.select(st_endpoint(to_geography(df["linestring"])).alias("endpoint")).collect()
        [Row(ENDPOINT='{\\n  "coordinates": [\\n    4.000000000000000e+00,\\n    4.000000000000000e+00\\n  ],\\n  "type": "Point"\\n}')]
    """
    c = _to_col_if_str(geography_or_geometry_expression, "st_endpoint")
    return builtin("st_endpoint", _emit_ast=_emit_ast)(c)


@publicapi
def st_envelope(geography_or_geometry_expression: ColumnOrName, _emit_ast=True):
    """
    Returns the minimum bounding box (envelope) that contains the input GEOGRAPHY or GEOMETRY object.

    Args:
        geography_or_geometry_expression: The GEOGRAPHY or GEOMETRY data.

    Returns:
        Column: The envelope as a GEOGRAPHY or GEOMETRY object.

    Example::

        >>> from snowflake.snowpark.functions import to_geography
        >>> df = session.create_dataframe([
        ...     ['POLYGON((-122.306067 37.55412, -122.32328 37.561801, -122.325879 37.586852, -122.306067 37.55412))'],
        ...     ['POINT(-122.32328 37.561801)'],
        ...     ['LINESTRING(-122.32328 37.561801, -122.32328 37.562001)']
        ... ], schema=["geom"])
        >>> df.select(st_envelope(to_geography(df["geom"])).alias("envelope")).collect()
        [Row(ENVELOPE='{\\n  "coordinates": [\\n    [\\n      [\\n        -1.223258790000000e+02,\\n        3.755411999999995e+01\\n      ],\\n      [\\n        -1.223060670000000e+02,\\n        3.755411999999995e+01\\n      ],\\n      [\\n        -1.223060670000000e+02,\\n        3.758685200000006e+01\\n      ],\\n      [\\n        -1.223258790000000e+02,\\n        3.758685200000006e+01\\n      ],\\n      [\\n        -1.223258790000000e+02,\\n        3.755411999999995e+01\\n      ]\\n    ]\\n  ],\\n  "type": "Polygon"\\n}'), Row(ENVELOPE='{\\n  "coordinates": [\\n    -1.223232800000000e+02,\\n    3.756180100000000e+01\\n  ],\\n  "type": "Point"\\n}'), Row(ENVELOPE='{\\n  "coordinates": [\\n    [\\n      -1.223232800000000e+02,\\n      3.756180099999997e+01\\n    ],\\n    [\\n      -1.223232800000000e+02,\\n      3.756200100000003e+01\\n    ]\\n  ],\\n  "type": "LineString"\\n}')]
    """
    c = _to_col_if_str(geography_or_geometry_expression, "st_envelope")
    return builtin("st_envelope", _emit_ast=_emit_ast)(c)


@publicapi
def st_geohash(
    geography_or_geometry_expression: ColumnOrName,
    precision: ColumnOrName = None,
    _emit_ast: bool = True,
):
    """
    Returns the geohash for a GEOGRAPHY or GEOMETRY object.

    Args:
        geography_or_geometry_expression (ColumnOrName): A GEOGRAPHY or GEOMETRY object for which to calculate the geohash
        precision (ColumnOrName, optional): The precision of the geohash. If not specified, uses the default precision

    Returns:
        Column: A string representing the geohash of the input geography or geometry object

    Examples::
        >>> from snowflake.snowpark.functions import to_geography
        >>> df = session.create_dataframe([["POINT(-122.306100 37.554162)"]], schema=["geom"])
        >>> df.select(st_geohash(to_geography(df["geom"])).alias("geohash")).collect()
        [Row(GEOHASH='9q9j8ue2v71y5zzy0s4q')]

        >>> df2 = session.create_dataframe([["POINT(-122.306100 37.554162)"]], schema=["geom"])
        >>> df2.select(st_geohash(to_geography(df2["geom"]), lit(5)).alias("geohash")).collect()
        [Row(GEOHASH='9q9j8')]
    """
    col = _to_col_if_str(geography_or_geometry_expression, "st_geohash")

    if precision is not None:
        precision_col = _to_col_if_str(precision, "st_geohash")
        return builtin("st_geohash", _emit_ast=_emit_ast)(col, precision_col)
    else:
        return builtin("st_geohash", _emit_ast=_emit_ast)(col)


@publicapi
def st_geomfromgeohash(
    geohash: ColumnOrName, precision: ColumnOrName = None, _emit_ast: bool = True
) -> Column:
    """
    Constructs a GEOMETRY object from a geohash string.

    Args:
        geohash (ColumnOrName): A column or string containing the geohash value
        precision (ColumnOrName, optional): A column or value specifying the precision level for the geohash conversion

    Returns:
        Column: A GEOMETRY object representing the polygon area covered by the geohash

    Examples::
        >>> from snowflake.snowpark.functions import col, lit
        >>> df = session.create_dataframe([["9q9j8ue2v71y5zzy0s4q"], ["9q9j8u"]], schema=["geohash"])
        >>> df.select(st_geomfromgeohash(col("geohash")).alias("geometry")).collect()
        [Row(GEOMETRY='{\\n  "coordinates": [\\n    [\\n      [\\n        -1.223061000000001e+02,\\n        3.755416199999996e+01\\n      ],\\n      [\\n        -1.223061000000001e+02,\\n        3.755416200000012e+01\\n      ],\\n      [\\n        -1.223060999999998e+02,\\n        3.755416200000012e+01\\n      ],\\n      [\\n        -1.223060999999998e+02,\\n        3.755416199999996e+01\\n      ],\\n      [\\n        -1.223061000000001e+02,\\n        3.755416199999996e+01\\n      ]\\n    ]\\n  ],\\n  "type": "Polygon"\\n}'), Row(GEOMETRY='{\\n  "coordinates": [\\n    [\\n      [\\n        -1.223107910156250e+02,\\n        3.755126953125000e+01\\n      ],\\n      [\\n        -1.223107910156250e+02,\\n        3.755676269531250e+01\\n      ],\\n      [\\n        -1.222998046875000e+02,\\n        3.755676269531250e+01\\n      ],\\n      [\\n        -1.222998046875000e+02,\\n        3.755126953125000e+01\\n      ],\\n      [\\n        -1.223107910156250e+02,\\n        3.755126953125000e+01\\n      ]\\n    ]\\n  ],\\n  "type": "Polygon"\\n}')]

        >>> df2 = session.create_dataframe([["9q9j8ue2v71y5zzy0s4q"]], schema=["geohash"])
        >>> df2.select(st_geomfromgeohash(col("geohash"), lit(6)).alias("geometry")).collect()
        [Row(GEOMETRY='{\\n  "coordinates": [\\n    [\\n      [\\n        -1.223107910156250e+02,\\n        3.755126953125000e+01\\n      ],\\n      [\\n        -1.223107910156250e+02,\\n        3.755676269531250e+01\\n      ],\\n      [\\n        -1.222998046875000e+02,\\n        3.755676269531250e+01\\n      ],\\n      [\\n        -1.222998046875000e+02,\\n        3.755126953125000e+01\\n      ],\\n      [\\n        -1.223107910156250e+02,\\n        3.755126953125000e+01\\n      ]\\n    ]\\n  ],\\n  "type": "Polygon"\\n}')]
    """
    geohash_col = _to_col_if_str(geohash, "st_geomfromgeohash")

    if precision is None:
        return builtin("st_geomfromgeohash", _emit_ast=_emit_ast)(geohash_col)
    else:
        precision_col = _to_col_if_str(precision, "st_geomfromgeohash")
        return builtin("st_geomfromgeohash", _emit_ast=_emit_ast)(
            geohash_col, precision_col
        )


@publicapi
def st_geompointfromgeohash(geohash: ColumnOrName, _emit_ast: bool = True) -> Column:
    """
    Returns a GEOMETRY object that represents a point constructed from a geohash string.

    Args:
        geohash (ColumnOrName): A column or string representing the geohash value to convert to a geometry point

    Returns:
        Column: A GEOMETRY object representing the point decoded from the geohash

    Examples::
        >>> df = session.create_dataframe([['9q9j8ue2v71y5zzy0s4q'], ['9q9hpyb25d']], schema=["geohash"])
        >>> df.select(st_geompointfromgeohash(df["geohash"]).alias("geometry_point")).collect()
        [Row(GEOMETRY_POINT='{\\n  "coordinates": [\\n    -1.223061000000001e+02,\\n    3.755416199999996e+01\\n  ],\\n  "type": "Point"\\n}'), Row(GEOMETRY_POINT='{\\n  "coordinates": [\\n    -1.220026749372482e+02,\\n    3.730271726846695e+01\\n  ],\\n  "type": "Point"\\n}')]
    """
    c = _to_col_if_str(geohash, "st_geompointfromgeohash")
    return builtin("st_geompointfromgeohash", _emit_ast=_emit_ast)(c)


@publicapi
def st_hausdorffdistance(
    geography_expression_1: ColumnOrName,
    geography_expression_2: ColumnOrName,
    _emit_ast: bool = True,
) -> Column:
    """
    Returns the Hausdorff distance between two GEOGRAPHY objects.

    Args:
        geography_expression_1 (ColumnOrName): A column containing GEOGRAPHY objects or a geography expression.
        geography_expression_2 (ColumnOrName): A column containing GEOGRAPHY objects or a geography expression.

    Returns:
        Column: A column containing the Hausdorff distance between the two geography objects.

    Examples::
        >>> from snowflake.snowpark.functions import to_geography
        >>> df = session.create_dataframe([
        ...     ("POINT(0 0)", "POINT(0 1)"),
        ...     ("POLYGON((-1 0, 0 1, 1 0, 0 -1, -1 0))", "POLYGON((-1 0, 0 1, 2 0, 0 -1, -1 0))")
        ... ], schema=["geog1", "geog2"])
        >>> df.select(st_hausdorffdistance(to_geography(df["geog1"]), to_geography(df["geog2"]))).collect()
        [Row(ST_HAUSDORFFDISTANCE(TO_GEOGRAPHY("GEOG1"), TO_GEOGRAPHY("GEOG2"))=1.0), Row(ST_HAUSDORFFDISTANCE(TO_GEOGRAPHY("GEOG1"), TO_GEOGRAPHY("GEOG2"))=1.0)]
    """
    c1 = _to_col_if_str(geography_expression_1, "st_hausdorffdistance")
    c2 = _to_col_if_str(geography_expression_2, "st_hausdorffdistance")
    return builtin("st_hausdorffdistance", _emit_ast=_emit_ast)(c1, c2)
=======
def st_interpolate(
    geography_expression: ColumnOrName,
    tolerance: ColumnOrName = None,
    _emit_ast: bool = True,
) -> Column:
    """
    Returns a geography object with additional points interpolated along the edges of the input geography.

    Args:
        geography_expression (ColumnOrName): A geography data
        tolerance (ColumnOrName, optional): The maximum distance between interpolated points in meters

    Returns:
        Column: A geography object with interpolated points along its edges

    Examples::
        >>> from snowflake.snowpark.functions import to_geography
        >>> df = session.create_dataframe([
        ...     ['POLYGON((2.365837 48.862456,-76.992874 39.009046,-16.091194 18.013997,2.365837 48.862456))']
        ... ], schema=["geog_wkt"])
        >>> df.select(st_interpolate(to_geography(df["geog_wkt"])).alias("interpolated")).collect()
        [Row(INTERPOLATED='{\\n  "coordinates": [\\n    [\\n      [\\n        2.365837000000000e+00,\\n        4.886245600000001e+01\\n      ...     ],\\n      [\\n        2.365837000000000e+00,\\n        4.886245600000001e+01\\n      ]\\n    ]\\n  ],\\n  "type": "Polygon"\\n}')]

        >>> df.select(st_interpolate(to_geography(df["geog_wkt"]), lit(1000)).alias("interpolated_with_tolerance")).collect()
        [Row(INTERPOLATED_WITH_TOLERANCE='{\\n  "coordinates": [\\n    [\\n      [\\n        2.365837000000000e+00,\\n        4.886245600000...     ],\\n      [\\n        2.365837000000000e+00,\\n        4.886245600000001e+01\\n      ]\\n    ]\\n  ],\\n  "type": "Polygon"\\n}')]
    """

    geography_col = _to_col_if_str(geography_expression, "st_interpolate")

    if tolerance is None:
        return builtin("st_interpolate", _emit_ast=_emit_ast)(geography_col)
    else:
        tolerance_col = _to_col_if_str(tolerance, "st_interpolate")
        return builtin("st_interpolate", _emit_ast=_emit_ast)(
            geography_col, tolerance_col
        )


@publicapi
def st_intersection(
    geography_expression_1: ColumnOrName,
    geography_expression_2: ColumnOrName,
    _emit_ast: bool = True,
) -> Column:
    """
    Returns the intersection of two GEOGRAPHY objects. If the objects do not intersect, returns an empty geometry collection.

    Args:
        geography_expression_1 (ColumnOrName): A column containing GEOGRAPHY objects or a geography expression.
        geography_expression_2 (ColumnOrName): A column containing GEOGRAPHY objects or a geography expression.

    Returns:
        Column: A column containing the intersection of the two input GEOGRAPHY objects as a GEOGRAPHY object.

    Examples::
        >>> from snowflake.snowpark.functions import to_geography
        >>> df = session.create_dataframe([
        ...     ['POLYGON((0 0, 1 0, 2 1, 1 2, 2 3, 1 4, 0 4, 0 0))', 'POLYGON((3 0, 3 4, 2 4, 1 3, 2 2, 1 1, 2 0, 3 0))']
        ... ], schema=["geog1", "geog2"])
        >>> df.select(st_intersection(to_geography(df["geog1"]), to_geography(df["geog2"])).alias("intersection")).collect()
        [Row(INTERSECTION='{\\n  "coordinates": [\\n    [\\n      [\\n        [\\n          1.500000000000000e+00,\\n          5.000571197534015e-01\\n        ],\\n        [\\n          2.000000000000000e+00,\\n          1.000000000000000e+00\\n        ],\\n        [\\n          1.500000000000000e+00,\\n          1.500171359265506e+00\\n        ],\\n        [\\n          9.999999999999998e-01,\\n          1.000000000000000e+00\\n        ],\\n        [\\n          1.500000000000000e+00,\\n          5.000571197534015e-01\\n        ]\\n      ]\\n    ],\\n    [\\n      [\\n        [\\n          1.500000000000000e+00,\\n          2.500285598878384e+00\\n        ],\\n        [\\n          2.000000000000000e+00,\\n          3.000000000000000e+00\\n        ],\\n        [\\n          1.500000000000000e+00,\\n          3.500399838942360e+00\\n        ],\\n        [\\n          1.000000000000000e+00,\\n          3.000000000000000e+00\\n        ],\\n        [\\n          1.500000000000000e+00,\\n          2.500285598878384e+00\\n        ]\\n      ]\\n    ]\\n  ],\\n  "type": "MultiPolygon"\\n}')]
    """
    c1 = _to_col_if_str(geography_expression_1, "st_intersection")
    c2 = _to_col_if_str(geography_expression_2, "st_intersection")
    return builtin("st_intersection", _emit_ast=_emit_ast)(c1, c2)


@publicapi
def st_intersection_agg(
    geography_column: ColumnOrName, _emit_ast: bool = True
) -> Column:
    """
    Returns the intersection of all geography objects in a group as an aggregate function.

    Args:
        geography_column (ColumnOrName): A column containing geography objects to find the intersection of in a group.

    Returns:
        Column: A column containing the intersection of all geography objects in the group

    Examples::
        >>> from snowflake.snowpark.functions import to_geography
        >>> df = session.create_dataframe([
        ...     ['POLYGON((10 10, 11 11, 11 10, 10 10))'],
        ...     ['POLYGON((10 10, 11 10, 10 11, 10 10))'],
        ...     ['POLYGON((10.5 10.5, 10 10, 11 10, 10.5 10.5))']
        ... ], schema=["g"])
        >>> df.select(st_intersection_agg(to_geography(df["g"])).alias("intersection")).collect()
        [Row(INTERSECTION='{\\n  "coordinates": [\\n    [\\n      [\\n        1.050000000000000e+01,\\n        1.050000000000000e+01\\n      ...     ],\\n      [\\n        1.050000000000000e+01,\\n        1.050000000000000e+01\\n      ]\\n    ]\\n  ],\\n  "type": "Polygon"\\n}')]
    """
    c = _to_col_if_str(geography_column, "st_intersection_agg")
    return builtin("st_intersection_agg", _emit_ast=_emit_ast)(c)


@publicapi
def st_intersects(
    geography_or_geometry_expression_1: ColumnOrName,
    geography_or_geometry_expression_2: ColumnOrName,
    _emit_ast: bool = True,
) -> Column:
    """
    Returns True if the two GEOGRAPHY or GEOMETRY objects intersect (i.e. have any points in common), False otherwise.

    Args:
        geography_or_geometry_expression_1 (ColumnOrName): A column containing GEOGRAPHY or GEOMETRY objects or a column name.
        geography_or_geometry_expression_2 (ColumnOrName): A column containing GEOGRAPHY or GEOMETRY objects or a column name.

    Returns:
        Column: A column of boolean values indicating whether the two geography objects intersect.

    Examples::
        >>> from snowflake.snowpark.functions import to_geography
        >>> df = session.create_dataframe([
        ...     ["POLYGON((0 0, 2 0, 2 2, 0 2, 0 0))", "POLYGON((1 1, 3 1, 3 3, 1 3, 1 1))"],
        ...     ["POLYGON((0 0, 1 0, 1 1, 0 1, 0 0))", "POLYGON((2 2, 3 2, 3 3, 2 3, 2 2))"]
        ... ], schema=["geog1", "geog2"])
        >>> df.select(st_intersects(to_geography(df["geog1"]), to_geography(df["geog2"])).alias("intersects")).collect()
        [Row(INTERSECTS=True), Row(INTERSECTS=False)]
    """
    c1 = _to_col_if_str(geography_or_geometry_expression_1, "st_intersects")
    c2 = _to_col_if_str(geography_or_geometry_expression_2, "st_intersects")
    return builtin("st_intersects", _emit_ast=_emit_ast)(c1, c2)


@publicapi
def st_isvalid(
    geography_or_geometry_expression: ColumnOrName, _emit_ast: bool = True
) -> Column:
    """
    Returns TRUE if the input GEOGRAPHY or GEOMETRY object is valid, FALSE otherwise.

    Args:
        geography_or_geometry_expression (ColumnOrName): A column containing GEOGRAPHY or GEOMETRY objects to validate.

    Returns:
        Column: A column of boolean values indicating whether each geography or geometry object is valid.

    Examples::
        >>> from snowflake.snowpark.functions import to_geography
        >>> df = session.create_dataframe([["POLYGON((-93.086 37.557,-86.699 37.497,-93.198 35.123,-93.086 37.557))"]],schema=["geom"])
        >>> df.select(st_isvalid(to_geography(df["geom"])).alias("is_valid")).collect()
        [Row(IS_VALID=True)]
    """
    c = _to_col_if_str(geography_or_geometry_expression, "st_isvalid")
    return builtin("st_isvalid", _emit_ast=_emit_ast)(c)


@publicapi
def st_length(
    geography_or_geometry_expression: ColumnOrName, _emit_ast: bool = True
) -> Column:
    """
    Returns the length of a GEOGRAPHY or GEOMETRY object. The value is a REAL value, which represents the length:
        - For GEOGRAPHY input values, the length is in meters.
        - For GEOMETRY input values, the length is computed with the same units used to define the input coordinates.

    Args:
        geography_or_geometry_expression (ColumnOrName): A GEOGRAPHY or GEOMETRY objects

    Returns:
        Column: Returns a REAL value, which represents the length:
            - For GEOGRAPHY input values, the length is in meters.
            - For GEOMETRY input values, the length is computed with the same units used to define the input coordinates.

    Examples::
        >>> from snowflake.snowpark.functions import to_geography
        >>> df = session.create_dataframe([
        ...     "LINESTRING(0 0, 1 1)",
        ...     "POINT(1 1)",
        ...     "POLYGON((0 0, 0 1, 1 1, 1 0, 0 0))"
        ... ], schema=["geometry_col"])
        >>> df.select(st_length(to_geography(df["geometry_col"])).alias("length")).collect()
        [Row(LENGTH=157249.6280925079), Row(LENGTH=0.0), Row(LENGTH=0.0)]
    """
    c = _to_col_if_str(geography_or_geometry_expression, "st_length")
    return builtin("st_length", _emit_ast=_emit_ast)(c)


@publicapi
def st_makegeompoint(
    longitude: ColumnOrName, latitude: ColumnOrName, _emit_ast: bool = True
) -> Column:
    """
    Constructs a GEOMETRY object that represents a point with the specified longitude and latitude values.

    Args:
        longitude (ColumnOrName): A column or column name containing the longitude values
        latitude (ColumnOrName): A column or column name containing the latitude values

    Returns:
        Column: A column containing GEOMETRY objects representing points

    Examples::
        >>> df = session.create_dataframe([[-122.35, 37.55], [-74.006, 40.7128]], schema=["longitude", "latitude"])
        >>> df.select(st_makegeompoint(df["longitude"], df["latitude"]).alias("geom_point")).collect()
        [Row(GEOM_POINT='{\\n  "coordinates": [\\n    -1.223500000000000e+02,\\n    3.755000000000000e+01\\n  ],\\n  "type": "Point"\\n}'), Row(GEOM_POINT='{\\n  "coordinates": [\\n    -7.400600000000000e+01,\\n    4.071280000000000e+01\\n  ],\\n  "type": "Point"\\n}')]
    """
    longitude_col = _to_col_if_str(longitude, "st_makegeompoint")
    latitude_col = _to_col_if_str(latitude, "st_makegeompoint")
    return builtin("st_makegeompoint", _emit_ast=_emit_ast)(longitude_col, latitude_col)


@publicapi
def st_makeline(
    geography_or_geometry_expression_1: ColumnOrName,
    geography_or_geometry_expression_2: ColumnOrName,
    _emit_ast: bool = True,
) -> Column:
    """
    Returns a LINESTRING geography object by connecting the input geography objects in the order they are passed to the function.

    Args:
        geography_or_geometry_expression_1 (ColumnOrName): A GEOGRAPHY or GEOMETRY object that represents the first point or set of points in the line.
        geography_or_geometry_expression_2 (ColumnOrName): A GEOGRAPHY or GEOMETRY object that represents the second point or set of points in the line.

    Returns:
        Column: A LINESTRING geography object connecting the input geography objects.

    Examples::
        >>> from snowflake.snowpark.functions import to_geography
        >>> df = session.create_dataframe([
        ...     ["POINT(37.0 45.0)", "POINT(38.5 46.5)"],
        ...     ["POINT(-122.306067 37.55412)", "MULTIPOINT((-122.32328 37.561801), (-122.325879 37.586852))"]
        ... ], schema=["geog1", "geog2"])
        >>> df.select(st_makeline(to_geography(df["geog1"]), to_geography(df["geog2"])).alias("makeline")).collect()
        [Row(MAKELINE='{\\n  "coordinates": [\\n    [\\n      37,\\n      45\\n    ],\\n    [\\n      38.5,\\n      46.5\\n    ]\\n  ],\\n  "type": "LineString"\\n}'), Row(MAKELINE='{\\n  "coordinates": [\\n    [\\n      -122.306067,\\n      37.55412\\n    ],\\n    [\\n      -122.32328,\\n      37.561801\\n    ],\\n    [\\n      -122.325879,\\n      37.586852\\n    ]\\n  ],\\n  "type": "LineString"\\n}')]
    """
    c1 = _to_col_if_str(geography_or_geometry_expression_1, "st_makeline")
    c2 = _to_col_if_str(geography_or_geometry_expression_2, "st_makeline")
    return builtin("st_makeline", _emit_ast=_emit_ast)(c1, c2)


@publicapi
def st_makepolygon(
    geography_or_geometry_expression: ColumnOrName, _emit_ast: bool = True
) -> Column:
    """
    Creates a polygon from a linestring that represents the exterior ring.

    Args:
        geography_or_geometry_expression (ColumnOrName): A column or column name containing a GEOGRAPHY or GEOMETRY object representing a linestring that forms the exterior ring of the polygon.

    Returns:
        Column: A new column containing the polygon created from the input linestring.

    Examples::
        >>> from snowflake.snowpark.functions import to_geometry
        >>> df = session.create_dataframe([["LINESTRING(0.0 0.0, 1.0 0.0, 1.0 2.0, 0.0 2.0, 0.0 0.0)"]], schema=["linestring"])
        >>> df.select(st_makepolygon(to_geometry(df["linestring"])).alias("polygon")).collect()
        [Row(POLYGON='{\\n  "coordinates": [\\n    [\\n      [\\n        0.000000000000000e+00,\\n        0.000000000000000e+00\\n      ],\\n      [\\n        1.000000000000000e+00,\\n        0.000000000000000e+00\\n      ],\\n      [\\n        1.000000000000000e+00,\\n        2.000000000000000e+00\\n      ],\\n      [\\n        0.000000000000000e+00,\\n        2.000000000000000e+00\\n      ],\\n      [\\n        0.000000000000000e+00,\\n        0.000000000000000e+00\\n      ]\\n    ]\\n  ],\\n  "type": "Polygon"\\n}')]
    """
    c = _to_col_if_str(geography_or_geometry_expression, "st_makepolygon")
    return builtin("st_makepolygon", _emit_ast=_emit_ast)(c)


@publicapi
def st_makepolygonoriented(
    geography_expression: ColumnOrName, _emit_ast: bool = True
) -> Column:
    """
    Returns a polygon with vertices oriented in a consistent direction (counter-clockwise for exterior rings, clockwise for interior rings).

    Args:
        geography_expression (ColumnOrName): The geography expression (typically a LINESTRING) to convert to an oriented polygon.

    Returns:
        Column: The oriented polygon geometry.

    Examples::
        >>> from snowflake.snowpark.functions import col, to_geography
        >>> import json
        >>> df = session.create_dataframe([
        ...     "LINESTRING(0.0 0.0, 1.0 0.0, 1.0 2.0, 0.0 2.0, 0.0 0.0)"
        ... ], schema=["linestring"])
        >>> result = df.select(st_makepolygonoriented(to_geography(col("linestring"))).alias("polygon")).collect()
        >>> assert json.loads(result[0]["POLYGON"]) == {
        ... "coordinates": [
        ...     [
        ...         [0, 0],
        ...         [1, 0],
        ...         [1, 2],
        ...         [0, 2],
        ...         [0, 0]
        ...     ]
        ... ],
        ... "type": "Polygon"
        ... }
    """
    c = _to_col_if_str(geography_expression, "st_makepolygonoriented")
    return builtin("st_makepolygonoriented", _emit_ast=_emit_ast)(c)
>>>>>>> ff09e628
<|MERGE_RESOLUTION|>--- conflicted
+++ resolved
@@ -2505,300 +2505,6 @@
 
 
 @publicapi
-<<<<<<< HEAD
-def st_makepoint(
-    longitude: ColumnOrName, latitude: ColumnOrName, _emit_ast: bool = True
-) -> Column:
-    """
-    Creates a GEOGRAPHY object that represents a point with the specified longitude and latitude.
-
-    Args:
-        longitude (ColumnOrName): The longitude values.
-        latitude (ColumnOrName): The latitude values.
-
-    Returns:
-        Column: A GEOGRAPHY objects representing points.
-
-    Example::
-        >>> from snowflake.snowpark.functions import col
-        >>> df = session.create_dataframe([[37.5, 45.5], [-122.35, 37.55]], schema=["longitude", "latitude"])
-        >>> df.select(st_makepoint(col("longitude"), col("latitude")).alias("point")).collect()
-        [Row(POINT='{\\n  "coordinates": [\\n    3.750000000000000e+01,\\n    4.550000000000000e+01\\n  ],\\n  "type": "Point"\\n}'), Row(POINT='{\\n  "coordinates": [\\n    -1.223500000000000e+02,\\n    3.755000000000000e+01\\n  ],\\n  "type": "Point"\\n}')]
-    """
-    longitude_col = _to_col_if_str(longitude, "st_makepoint")
-    latitude_col = _to_col_if_str(latitude, "st_makepoint")
-    return builtin("st_makepoint", _emit_ast=_emit_ast)(longitude_col, latitude_col)
-
-
-@publicapi
-def st_disjoint(
-    geography_or_geometry_expression_1: ColumnOrName,
-    geography_or_geometry_expression_2: ColumnOrName,
-    _emit_ast: bool = True,
-) -> Column:
-    """
-    Returns TRUE if the two GEOGRAPHY or GEOMETRY objects are disjoint (do not intersect). Returns FALSE otherwise.
-
-    Args:
-        geography_or_geometry_expression_1 (ColumnOrName): A GEOGRAPHY or GEOMETRY object.
-        geography_or_geometry_expression_2 (ColumnOrName): A GEOGRAPHY or GEOMETRY object.
-
-    Returns:
-        Column: Boolean values indicating whether the two geography or geometry objects are disjoint.
-
-    Examples::
-        >>> from snowflake.snowpark.functions import col, to_geography
-        >>> df = session.create_dataframe([
-        ...     ["POLYGON((0 0, 2 0, 2 2, 0 2, 0 0))", "POLYGON((3 3, 5 3, 5 5, 3 5, 3 3))"],
-        ...     ["POLYGON((0 0, 2 0, 2 2, 0 2, 0 0))", "POLYGON((1 1, 3 1, 3 3, 1 3, 1 1))"]
-        ... ], schema=["geog1", "geog2"])
-        >>> df.select(st_disjoint(to_geography(col("geog1")), to_geography(col("geog2"))).alias("disjoint")).collect()
-        [Row(DISJOINT=True), Row(DISJOINT=False)]
-    """
-    c1 = _to_col_if_str(geography_or_geometry_expression_1, "st_disjoint")
-    c2 = _to_col_if_str(geography_or_geometry_expression_2, "st_disjoint")
-    return builtin("st_disjoint", _emit_ast=_emit_ast)(c1, c2)
-
-
-@publicapi
-def st_distance(
-    geography_or_geometry_expression_1: ColumnOrName,
-    geography_or_geometry_expression_2: ColumnOrName,
-    _emit_ast: bool = True,
-) -> Column:
-    """
-    Returns the minimum geodesic distance between two GEOGRAPHY objects or the Euclidean distance between two GEOMETRY objects.
-
-    Args:
-        geography_or_geometry_expression_1 (ColumnOrName): A GEOGRAPHY or GEOMETRY objects.
-        geography_or_geometry_expression_2 (ColumnOrName): A GEOGRAPHY or GEOMETRY objects.
-
-    Returns:
-        Column: The distance between the two geographic or geometric objects.
-
-    Examples:
-        >>> df = session.sql("select TO_GEOGRAPHY('POINT(0 0)') as point1, TO_GEOGRAPHY('POINT(1 0)') as point2")
-        >>> df.select(st_distance(df.point1, df.point2).alias("distance")).collect()
-        [Row(DISTANCE=111195.10117748393)]
-    """
-    geography_or_geometry_expression_1 = _to_col_if_str(
-        geography_or_geometry_expression_1, "st_distance"
-    )
-    geography_or_geometry_expression_2 = _to_col_if_str(
-        geography_or_geometry_expression_2, "st_distance"
-    )
-    return builtin("st_distance", _emit_ast=_emit_ast)(
-        geography_or_geometry_expression_1, geography_or_geometry_expression_2
-    )
-
-
-@publicapi
-def st_dwithin(
-    geography_expression_1: ColumnOrName,
-    geography_expression_2: ColumnOrName,
-    distance_in_meters: ColumnOrName,
-    _emit_ast: bool = True,
-) -> Column:
-    """
-    Returns true if the distance between two GEOGRAPHY objects is within the specified distance in meters.
-
-    Args:
-        geography_expression_1 (ColumnOrName): The first geography expression to compare
-        geography_expression_2 (ColumnOrName): The second geography expression to compare
-        distance_in_meters (ColumnOrName): The maximum distance in meters for the comparison
-
-    Returns:
-        Column: A boolean column indicating whether the two geography objects are within the specified distance
-
-    Examples:
-        >>> from snowflake.snowpark.functions import st_makepoint, lit
-        >>> df = session.create_dataframe([
-        ...     [0.0, 0.0, 1.0, 0.0, 150000.0],
-        ...     [0.0, 0.0, 2.0, 0.0, 150000.0]
-        ... ], schema=["x1", "y1", "x2", "y2", "distance"])
-        >>> df.select(
-        ...     st_dwithin(
-        ...         st_makepoint(df["x1"], df["y1"]),
-        ...         st_makepoint(df["x2"], df["y2"]),
-        ...         df["distance"]
-        ...     ).alias("within_distance")
-        ... ).collect()
-        [Row(WITHIN_DISTANCE=True), Row(WITHIN_DISTANCE=False)]
-    """
-    c1 = _to_col_if_str(geography_expression_1, "st_dwithin")
-    c2 = _to_col_if_str(geography_expression_2, "st_dwithin")
-    c3 = _to_col_if_str(distance_in_meters, "st_dwithin")
-    return builtin("st_dwithin", _emit_ast=_emit_ast)(c1, c2, c3)
-
-
-@publicapi
-def st_endpoint(
-    geography_or_geometry_expression: ColumnOrName, _emit_ast: bool = True
-) -> Column:
-    """
-    Returns the last point of a LINESTRING or MULTILINESTRING geometry or geography object.
-
-    Args:
-        geography_or_geometry_expression (ColumnOrName): A column containing LINESTRING or MULTILINESTRING geometry or geography data
-
-    Returns:
-        Column: A column containing the endpoint as a POINT geometry or geography object
-
-    Examples:
-        >>> from snowflake.snowpark.functions import to_geography
-        >>> df = session.create_dataframe([['LINESTRING(1 1, 2 2, 3 3, 4 4)']], schema=["linestring"])
-        >>> df.select(st_endpoint(to_geography(df["linestring"])).alias("endpoint")).collect()
-        [Row(ENDPOINT='{\\n  "coordinates": [\\n    4.000000000000000e+00,\\n    4.000000000000000e+00\\n  ],\\n  "type": "Point"\\n}')]
-    """
-    c = _to_col_if_str(geography_or_geometry_expression, "st_endpoint")
-    return builtin("st_endpoint", _emit_ast=_emit_ast)(c)
-
-
-@publicapi
-def st_envelope(geography_or_geometry_expression: ColumnOrName, _emit_ast=True):
-    """
-    Returns the minimum bounding box (envelope) that contains the input GEOGRAPHY or GEOMETRY object.
-
-    Args:
-        geography_or_geometry_expression: The GEOGRAPHY or GEOMETRY data.
-
-    Returns:
-        Column: The envelope as a GEOGRAPHY or GEOMETRY object.
-
-    Example::
-
-        >>> from snowflake.snowpark.functions import to_geography
-        >>> df = session.create_dataframe([
-        ...     ['POLYGON((-122.306067 37.55412, -122.32328 37.561801, -122.325879 37.586852, -122.306067 37.55412))'],
-        ...     ['POINT(-122.32328 37.561801)'],
-        ...     ['LINESTRING(-122.32328 37.561801, -122.32328 37.562001)']
-        ... ], schema=["geom"])
-        >>> df.select(st_envelope(to_geography(df["geom"])).alias("envelope")).collect()
-        [Row(ENVELOPE='{\\n  "coordinates": [\\n    [\\n      [\\n        -1.223258790000000e+02,\\n        3.755411999999995e+01\\n      ],\\n      [\\n        -1.223060670000000e+02,\\n        3.755411999999995e+01\\n      ],\\n      [\\n        -1.223060670000000e+02,\\n        3.758685200000006e+01\\n      ],\\n      [\\n        -1.223258790000000e+02,\\n        3.758685200000006e+01\\n      ],\\n      [\\n        -1.223258790000000e+02,\\n        3.755411999999995e+01\\n      ]\\n    ]\\n  ],\\n  "type": "Polygon"\\n}'), Row(ENVELOPE='{\\n  "coordinates": [\\n    -1.223232800000000e+02,\\n    3.756180100000000e+01\\n  ],\\n  "type": "Point"\\n}'), Row(ENVELOPE='{\\n  "coordinates": [\\n    [\\n      -1.223232800000000e+02,\\n      3.756180099999997e+01\\n    ],\\n    [\\n      -1.223232800000000e+02,\\n      3.756200100000003e+01\\n    ]\\n  ],\\n  "type": "LineString"\\n}')]
-    """
-    c = _to_col_if_str(geography_or_geometry_expression, "st_envelope")
-    return builtin("st_envelope", _emit_ast=_emit_ast)(c)
-
-
-@publicapi
-def st_geohash(
-    geography_or_geometry_expression: ColumnOrName,
-    precision: ColumnOrName = None,
-    _emit_ast: bool = True,
-):
-    """
-    Returns the geohash for a GEOGRAPHY or GEOMETRY object.
-
-    Args:
-        geography_or_geometry_expression (ColumnOrName): A GEOGRAPHY or GEOMETRY object for which to calculate the geohash
-        precision (ColumnOrName, optional): The precision of the geohash. If not specified, uses the default precision
-
-    Returns:
-        Column: A string representing the geohash of the input geography or geometry object
-
-    Examples::
-        >>> from snowflake.snowpark.functions import to_geography
-        >>> df = session.create_dataframe([["POINT(-122.306100 37.554162)"]], schema=["geom"])
-        >>> df.select(st_geohash(to_geography(df["geom"])).alias("geohash")).collect()
-        [Row(GEOHASH='9q9j8ue2v71y5zzy0s4q')]
-
-        >>> df2 = session.create_dataframe([["POINT(-122.306100 37.554162)"]], schema=["geom"])
-        >>> df2.select(st_geohash(to_geography(df2["geom"]), lit(5)).alias("geohash")).collect()
-        [Row(GEOHASH='9q9j8')]
-    """
-    col = _to_col_if_str(geography_or_geometry_expression, "st_geohash")
-
-    if precision is not None:
-        precision_col = _to_col_if_str(precision, "st_geohash")
-        return builtin("st_geohash", _emit_ast=_emit_ast)(col, precision_col)
-    else:
-        return builtin("st_geohash", _emit_ast=_emit_ast)(col)
-
-
-@publicapi
-def st_geomfromgeohash(
-    geohash: ColumnOrName, precision: ColumnOrName = None, _emit_ast: bool = True
-) -> Column:
-    """
-    Constructs a GEOMETRY object from a geohash string.
-
-    Args:
-        geohash (ColumnOrName): A column or string containing the geohash value
-        precision (ColumnOrName, optional): A column or value specifying the precision level for the geohash conversion
-
-    Returns:
-        Column: A GEOMETRY object representing the polygon area covered by the geohash
-
-    Examples::
-        >>> from snowflake.snowpark.functions import col, lit
-        >>> df = session.create_dataframe([["9q9j8ue2v71y5zzy0s4q"], ["9q9j8u"]], schema=["geohash"])
-        >>> df.select(st_geomfromgeohash(col("geohash")).alias("geometry")).collect()
-        [Row(GEOMETRY='{\\n  "coordinates": [\\n    [\\n      [\\n        -1.223061000000001e+02,\\n        3.755416199999996e+01\\n      ],\\n      [\\n        -1.223061000000001e+02,\\n        3.755416200000012e+01\\n      ],\\n      [\\n        -1.223060999999998e+02,\\n        3.755416200000012e+01\\n      ],\\n      [\\n        -1.223060999999998e+02,\\n        3.755416199999996e+01\\n      ],\\n      [\\n        -1.223061000000001e+02,\\n        3.755416199999996e+01\\n      ]\\n    ]\\n  ],\\n  "type": "Polygon"\\n}'), Row(GEOMETRY='{\\n  "coordinates": [\\n    [\\n      [\\n        -1.223107910156250e+02,\\n        3.755126953125000e+01\\n      ],\\n      [\\n        -1.223107910156250e+02,\\n        3.755676269531250e+01\\n      ],\\n      [\\n        -1.222998046875000e+02,\\n        3.755676269531250e+01\\n      ],\\n      [\\n        -1.222998046875000e+02,\\n        3.755126953125000e+01\\n      ],\\n      [\\n        -1.223107910156250e+02,\\n        3.755126953125000e+01\\n      ]\\n    ]\\n  ],\\n  "type": "Polygon"\\n}')]
-
-        >>> df2 = session.create_dataframe([["9q9j8ue2v71y5zzy0s4q"]], schema=["geohash"])
-        >>> df2.select(st_geomfromgeohash(col("geohash"), lit(6)).alias("geometry")).collect()
-        [Row(GEOMETRY='{\\n  "coordinates": [\\n    [\\n      [\\n        -1.223107910156250e+02,\\n        3.755126953125000e+01\\n      ],\\n      [\\n        -1.223107910156250e+02,\\n        3.755676269531250e+01\\n      ],\\n      [\\n        -1.222998046875000e+02,\\n        3.755676269531250e+01\\n      ],\\n      [\\n        -1.222998046875000e+02,\\n        3.755126953125000e+01\\n      ],\\n      [\\n        -1.223107910156250e+02,\\n        3.755126953125000e+01\\n      ]\\n    ]\\n  ],\\n  "type": "Polygon"\\n}')]
-    """
-    geohash_col = _to_col_if_str(geohash, "st_geomfromgeohash")
-
-    if precision is None:
-        return builtin("st_geomfromgeohash", _emit_ast=_emit_ast)(geohash_col)
-    else:
-        precision_col = _to_col_if_str(precision, "st_geomfromgeohash")
-        return builtin("st_geomfromgeohash", _emit_ast=_emit_ast)(
-            geohash_col, precision_col
-        )
-
-
-@publicapi
-def st_geompointfromgeohash(geohash: ColumnOrName, _emit_ast: bool = True) -> Column:
-    """
-    Returns a GEOMETRY object that represents a point constructed from a geohash string.
-
-    Args:
-        geohash (ColumnOrName): A column or string representing the geohash value to convert to a geometry point
-
-    Returns:
-        Column: A GEOMETRY object representing the point decoded from the geohash
-
-    Examples::
-        >>> df = session.create_dataframe([['9q9j8ue2v71y5zzy0s4q'], ['9q9hpyb25d']], schema=["geohash"])
-        >>> df.select(st_geompointfromgeohash(df["geohash"]).alias("geometry_point")).collect()
-        [Row(GEOMETRY_POINT='{\\n  "coordinates": [\\n    -1.223061000000001e+02,\\n    3.755416199999996e+01\\n  ],\\n  "type": "Point"\\n}'), Row(GEOMETRY_POINT='{\\n  "coordinates": [\\n    -1.220026749372482e+02,\\n    3.730271726846695e+01\\n  ],\\n  "type": "Point"\\n}')]
-    """
-    c = _to_col_if_str(geohash, "st_geompointfromgeohash")
-    return builtin("st_geompointfromgeohash", _emit_ast=_emit_ast)(c)
-
-
-@publicapi
-def st_hausdorffdistance(
-    geography_expression_1: ColumnOrName,
-    geography_expression_2: ColumnOrName,
-    _emit_ast: bool = True,
-) -> Column:
-    """
-    Returns the Hausdorff distance between two GEOGRAPHY objects.
-
-    Args:
-        geography_expression_1 (ColumnOrName): A column containing GEOGRAPHY objects or a geography expression.
-        geography_expression_2 (ColumnOrName): A column containing GEOGRAPHY objects or a geography expression.
-
-    Returns:
-        Column: A column containing the Hausdorff distance between the two geography objects.
-
-    Examples::
-        >>> from snowflake.snowpark.functions import to_geography
-        >>> df = session.create_dataframe([
-        ...     ("POINT(0 0)", "POINT(0 1)"),
-        ...     ("POLYGON((-1 0, 0 1, 1 0, 0 -1, -1 0))", "POLYGON((-1 0, 0 1, 2 0, 0 -1, -1 0))")
-        ... ], schema=["geog1", "geog2"])
-        >>> df.select(st_hausdorffdistance(to_geography(df["geog1"]), to_geography(df["geog2"]))).collect()
-        [Row(ST_HAUSDORFFDISTANCE(TO_GEOGRAPHY("GEOG1"), TO_GEOGRAPHY("GEOG2"))=1.0), Row(ST_HAUSDORFFDISTANCE(TO_GEOGRAPHY("GEOG1"), TO_GEOGRAPHY("GEOG2"))=1.0)]
-    """
-    c1 = _to_col_if_str(geography_expression_1, "st_hausdorffdistance")
-    c2 = _to_col_if_str(geography_expression_2, "st_hausdorffdistance")
-    return builtin("st_hausdorffdistance", _emit_ast=_emit_ast)(c1, c2)
-=======
 def st_interpolate(
     geography_expression: ColumnOrName,
     tolerance: ColumnOrName = None,
@@ -3089,4 +2795,298 @@
     """
     c = _to_col_if_str(geography_expression, "st_makepolygonoriented")
     return builtin("st_makepolygonoriented", _emit_ast=_emit_ast)(c)
->>>>>>> ff09e628
+
+
+@publicapi
+def st_makepoint(
+    longitude: ColumnOrName, latitude: ColumnOrName, _emit_ast: bool = True
+) -> Column:
+    """
+    Creates a GEOGRAPHY object that represents a point with the specified longitude and latitude.
+
+    Args:
+        longitude (ColumnOrName): The longitude values.
+        latitude (ColumnOrName): The latitude values.
+
+    Returns:
+        Column: A GEOGRAPHY objects representing points.
+
+    Example::
+        >>> from snowflake.snowpark.functions import col
+        >>> df = session.create_dataframe([[37.5, 45.5], [-122.35, 37.55]], schema=["longitude", "latitude"])
+        >>> df.select(st_makepoint(col("longitude"), col("latitude")).alias("point")).collect()
+        [Row(POINT='{\\n  "coordinates": [\\n    3.750000000000000e+01,\\n    4.550000000000000e+01\\n  ],\\n  "type": "Point"\\n}'), Row(POINT='{\\n  "coordinates": [\\n    -1.223500000000000e+02,\\n    3.755000000000000e+01\\n  ],\\n  "type": "Point"\\n}')]
+    """
+    longitude_col = _to_col_if_str(longitude, "st_makepoint")
+    latitude_col = _to_col_if_str(latitude, "st_makepoint")
+    return builtin("st_makepoint", _emit_ast=_emit_ast)(longitude_col, latitude_col)
+
+
+@publicapi
+def st_disjoint(
+    geography_or_geometry_expression_1: ColumnOrName,
+    geography_or_geometry_expression_2: ColumnOrName,
+    _emit_ast: bool = True,
+) -> Column:
+    """
+    Returns TRUE if the two GEOGRAPHY or GEOMETRY objects are disjoint (do not intersect). Returns FALSE otherwise.
+
+    Args:
+        geography_or_geometry_expression_1 (ColumnOrName): A GEOGRAPHY or GEOMETRY object.
+        geography_or_geometry_expression_2 (ColumnOrName): A GEOGRAPHY or GEOMETRY object.
+
+    Returns:
+        Column: Boolean values indicating whether the two geography or geometry objects are disjoint.
+
+    Examples::
+        >>> from snowflake.snowpark.functions import col, to_geography
+        >>> df = session.create_dataframe([
+        ...     ["POLYGON((0 0, 2 0, 2 2, 0 2, 0 0))", "POLYGON((3 3, 5 3, 5 5, 3 5, 3 3))"],
+        ...     ["POLYGON((0 0, 2 0, 2 2, 0 2, 0 0))", "POLYGON((1 1, 3 1, 3 3, 1 3, 1 1))"]
+        ... ], schema=["geog1", "geog2"])
+        >>> df.select(st_disjoint(to_geography(col("geog1")), to_geography(col("geog2"))).alias("disjoint")).collect()
+        [Row(DISJOINT=True), Row(DISJOINT=False)]
+    """
+    c1 = _to_col_if_str(geography_or_geometry_expression_1, "st_disjoint")
+    c2 = _to_col_if_str(geography_or_geometry_expression_2, "st_disjoint")
+    return builtin("st_disjoint", _emit_ast=_emit_ast)(c1, c2)
+
+
+@publicapi
+def st_distance(
+    geography_or_geometry_expression_1: ColumnOrName,
+    geography_or_geometry_expression_2: ColumnOrName,
+    _emit_ast: bool = True,
+) -> Column:
+    """
+    Returns the minimum geodesic distance between two GEOGRAPHY objects or the Euclidean distance between two GEOMETRY objects.
+
+    Args:
+        geography_or_geometry_expression_1 (ColumnOrName): A GEOGRAPHY or GEOMETRY objects.
+        geography_or_geometry_expression_2 (ColumnOrName): A GEOGRAPHY or GEOMETRY objects.
+
+    Returns:
+        Column: The distance between the two geographic or geometric objects.
+
+    Examples:
+        >>> df = session.sql("select TO_GEOGRAPHY('POINT(0 0)') as point1, TO_GEOGRAPHY('POINT(1 0)') as point2")
+        >>> df.select(st_distance(df.point1, df.point2).alias("distance")).collect()
+        [Row(DISTANCE=111195.10117748393)]
+    """
+    geography_or_geometry_expression_1 = _to_col_if_str(
+        geography_or_geometry_expression_1, "st_distance"
+    )
+    geography_or_geometry_expression_2 = _to_col_if_str(
+        geography_or_geometry_expression_2, "st_distance"
+    )
+    return builtin("st_distance", _emit_ast=_emit_ast)(
+        geography_or_geometry_expression_1, geography_or_geometry_expression_2
+    )
+
+
+@publicapi
+def st_dwithin(
+    geography_expression_1: ColumnOrName,
+    geography_expression_2: ColumnOrName,
+    distance_in_meters: ColumnOrName,
+    _emit_ast: bool = True,
+) -> Column:
+    """
+    Returns true if the distance between two GEOGRAPHY objects is within the specified distance in meters.
+
+    Args:
+        geography_expression_1 (ColumnOrName): The first geography expression to compare
+        geography_expression_2 (ColumnOrName): The second geography expression to compare
+        distance_in_meters (ColumnOrName): The maximum distance in meters for the comparison
+
+    Returns:
+        Column: A boolean column indicating whether the two geography objects are within the specified distance
+
+    Examples:
+        >>> from snowflake.snowpark.functions import st_makepoint, lit
+        >>> df = session.create_dataframe([
+        ...     [0.0, 0.0, 1.0, 0.0, 150000.0],
+        ...     [0.0, 0.0, 2.0, 0.0, 150000.0]
+        ... ], schema=["x1", "y1", "x2", "y2", "distance"])
+        >>> df.select(
+        ...     st_dwithin(
+        ...         st_makepoint(df["x1"], df["y1"]),
+        ...         st_makepoint(df["x2"], df["y2"]),
+        ...         df["distance"]
+        ...     ).alias("within_distance")
+        ... ).collect()
+        [Row(WITHIN_DISTANCE=True), Row(WITHIN_DISTANCE=False)]
+    """
+    c1 = _to_col_if_str(geography_expression_1, "st_dwithin")
+    c2 = _to_col_if_str(geography_expression_2, "st_dwithin")
+    c3 = _to_col_if_str(distance_in_meters, "st_dwithin")
+    return builtin("st_dwithin", _emit_ast=_emit_ast)(c1, c2, c3)
+
+
+@publicapi
+def st_endpoint(
+    geography_or_geometry_expression: ColumnOrName, _emit_ast: bool = True
+) -> Column:
+    """
+    Returns the last point of a LINESTRING or MULTILINESTRING geometry or geography object.
+
+    Args:
+        geography_or_geometry_expression (ColumnOrName): A column containing LINESTRING or MULTILINESTRING geometry or geography data
+
+    Returns:
+        Column: A column containing the endpoint as a POINT geometry or geography object
+
+    Examples:
+        >>> from snowflake.snowpark.functions import to_geography
+        >>> df = session.create_dataframe([['LINESTRING(1 1, 2 2, 3 3, 4 4)']], schema=["linestring"])
+        >>> df.select(st_endpoint(to_geography(df["linestring"])).alias("endpoint")).collect()
+        [Row(ENDPOINT='{\\n  "coordinates": [\\n    4.000000000000000e+00,\\n    4.000000000000000e+00\\n  ],\\n  "type": "Point"\\n}')]
+    """
+    c = _to_col_if_str(geography_or_geometry_expression, "st_endpoint")
+    return builtin("st_endpoint", _emit_ast=_emit_ast)(c)
+
+
+@publicapi
+def st_envelope(geography_or_geometry_expression: ColumnOrName, _emit_ast=True):
+    """
+    Returns the minimum bounding box (envelope) that contains the input GEOGRAPHY or GEOMETRY object.
+
+    Args:
+        geography_or_geometry_expression: The GEOGRAPHY or GEOMETRY data.
+
+    Returns:
+        Column: The envelope as a GEOGRAPHY or GEOMETRY object.
+
+    Example::
+
+        >>> from snowflake.snowpark.functions import to_geography
+        >>> df = session.create_dataframe([
+        ...     ['POLYGON((-122.306067 37.55412, -122.32328 37.561801, -122.325879 37.586852, -122.306067 37.55412))'],
+        ...     ['POINT(-122.32328 37.561801)'],
+        ...     ['LINESTRING(-122.32328 37.561801, -122.32328 37.562001)']
+        ... ], schema=["geom"])
+        >>> df.select(st_envelope(to_geography(df["geom"])).alias("envelope")).collect()
+        [Row(ENVELOPE='{\\n  "coordinates": [\\n    [\\n      [\\n        -1.223258790000000e+02,\\n        3.755411999999995e+01\\n      ],\\n      [\\n        -1.223060670000000e+02,\\n        3.755411999999995e+01\\n      ],\\n      [\\n        -1.223060670000000e+02,\\n        3.758685200000006e+01\\n      ],\\n      [\\n        -1.223258790000000e+02,\\n        3.758685200000006e+01\\n      ],\\n      [\\n        -1.223258790000000e+02,\\n        3.755411999999995e+01\\n      ]\\n    ]\\n  ],\\n  "type": "Polygon"\\n}'), Row(ENVELOPE='{\\n  "coordinates": [\\n    -1.223232800000000e+02,\\n    3.756180100000000e+01\\n  ],\\n  "type": "Point"\\n}'), Row(ENVELOPE='{\\n  "coordinates": [\\n    [\\n      -1.223232800000000e+02,\\n      3.756180099999997e+01\\n    ],\\n    [\\n      -1.223232800000000e+02,\\n      3.756200100000003e+01\\n    ]\\n  ],\\n  "type": "LineString"\\n}')]
+    """
+    c = _to_col_if_str(geography_or_geometry_expression, "st_envelope")
+    return builtin("st_envelope", _emit_ast=_emit_ast)(c)
+
+
+@publicapi
+def st_geohash(
+    geography_or_geometry_expression: ColumnOrName,
+    precision: ColumnOrName = None,
+    _emit_ast: bool = True,
+):
+    """
+    Returns the geohash for a GEOGRAPHY or GEOMETRY object.
+
+    Args:
+        geography_or_geometry_expression (ColumnOrName): A GEOGRAPHY or GEOMETRY object for which to calculate the geohash
+        precision (ColumnOrName, optional): The precision of the geohash. If not specified, uses the default precision
+
+    Returns:
+        Column: A string representing the geohash of the input geography or geometry object
+
+    Examples::
+        >>> from snowflake.snowpark.functions import to_geography
+        >>> df = session.create_dataframe([["POINT(-122.306100 37.554162)"]], schema=["geom"])
+        >>> df.select(st_geohash(to_geography(df["geom"])).alias("geohash")).collect()
+        [Row(GEOHASH='9q9j8ue2v71y5zzy0s4q')]
+
+        >>> df2 = session.create_dataframe([["POINT(-122.306100 37.554162)"]], schema=["geom"])
+        >>> df2.select(st_geohash(to_geography(df2["geom"]), lit(5)).alias("geohash")).collect()
+        [Row(GEOHASH='9q9j8')]
+    """
+    col = _to_col_if_str(geography_or_geometry_expression, "st_geohash")
+
+    if precision is not None:
+        precision_col = _to_col_if_str(precision, "st_geohash")
+        return builtin("st_geohash", _emit_ast=_emit_ast)(col, precision_col)
+    else:
+        return builtin("st_geohash", _emit_ast=_emit_ast)(col)
+
+
+@publicapi
+def st_geomfromgeohash(
+    geohash: ColumnOrName, precision: ColumnOrName = None, _emit_ast: bool = True
+) -> Column:
+    """
+    Constructs a GEOMETRY object from a geohash string.
+
+    Args:
+        geohash (ColumnOrName): A column or string containing the geohash value
+        precision (ColumnOrName, optional): A column or value specifying the precision level for the geohash conversion
+
+    Returns:
+        Column: A GEOMETRY object representing the polygon area covered by the geohash
+
+    Examples::
+        >>> from snowflake.snowpark.functions import col, lit
+        >>> df = session.create_dataframe([["9q9j8ue2v71y5zzy0s4q"], ["9q9j8u"]], schema=["geohash"])
+        >>> df.select(st_geomfromgeohash(col("geohash")).alias("geometry")).collect()
+        [Row(GEOMETRY='{\\n  "coordinates": [\\n    [\\n      [\\n        -1.223061000000001e+02,\\n        3.755416199999996e+01\\n      ],\\n      [\\n        -1.223061000000001e+02,\\n        3.755416200000012e+01\\n      ],\\n      [\\n        -1.223060999999998e+02,\\n        3.755416200000012e+01\\n      ],\\n      [\\n        -1.223060999999998e+02,\\n        3.755416199999996e+01\\n      ],\\n      [\\n        -1.223061000000001e+02,\\n        3.755416199999996e+01\\n      ]\\n    ]\\n  ],\\n  "type": "Polygon"\\n}'), Row(GEOMETRY='{\\n  "coordinates": [\\n    [\\n      [\\n        -1.223107910156250e+02,\\n        3.755126953125000e+01\\n      ],\\n      [\\n        -1.223107910156250e+02,\\n        3.755676269531250e+01\\n      ],\\n      [\\n        -1.222998046875000e+02,\\n        3.755676269531250e+01\\n      ],\\n      [\\n        -1.222998046875000e+02,\\n        3.755126953125000e+01\\n      ],\\n      [\\n        -1.223107910156250e+02,\\n        3.755126953125000e+01\\n      ]\\n    ]\\n  ],\\n  "type": "Polygon"\\n}')]
+
+        >>> df2 = session.create_dataframe([["9q9j8ue2v71y5zzy0s4q"]], schema=["geohash"])
+        >>> df2.select(st_geomfromgeohash(col("geohash"), lit(6)).alias("geometry")).collect()
+        [Row(GEOMETRY='{\\n  "coordinates": [\\n    [\\n      [\\n        -1.223107910156250e+02,\\n        3.755126953125000e+01\\n      ],\\n      [\\n        -1.223107910156250e+02,\\n        3.755676269531250e+01\\n      ],\\n      [\\n        -1.222998046875000e+02,\\n        3.755676269531250e+01\\n      ],\\n      [\\n        -1.222998046875000e+02,\\n        3.755126953125000e+01\\n      ],\\n      [\\n        -1.223107910156250e+02,\\n        3.755126953125000e+01\\n      ]\\n    ]\\n  ],\\n  "type": "Polygon"\\n}')]
+    """
+    geohash_col = _to_col_if_str(geohash, "st_geomfromgeohash")
+
+    if precision is None:
+        return builtin("st_geomfromgeohash", _emit_ast=_emit_ast)(geohash_col)
+    else:
+        precision_col = _to_col_if_str(precision, "st_geomfromgeohash")
+        return builtin("st_geomfromgeohash", _emit_ast=_emit_ast)(
+            geohash_col, precision_col
+        )
+
+
+@publicapi
+def st_geompointfromgeohash(geohash: ColumnOrName, _emit_ast: bool = True) -> Column:
+    """
+    Returns a GEOMETRY object that represents a point constructed from a geohash string.
+
+    Args:
+        geohash (ColumnOrName): A column or string representing the geohash value to convert to a geometry point
+
+    Returns:
+        Column: A GEOMETRY object representing the point decoded from the geohash
+
+    Examples::
+        >>> df = session.create_dataframe([['9q9j8ue2v71y5zzy0s4q'], ['9q9hpyb25d']], schema=["geohash"])
+        >>> df.select(st_geompointfromgeohash(df["geohash"]).alias("geometry_point")).collect()
+        [Row(GEOMETRY_POINT='{\\n  "coordinates": [\\n    -1.223061000000001e+02,\\n    3.755416199999996e+01\\n  ],\\n  "type": "Point"\\n}'), Row(GEOMETRY_POINT='{\\n  "coordinates": [\\n    -1.220026749372482e+02,\\n    3.730271726846695e+01\\n  ],\\n  "type": "Point"\\n}')]
+    """
+    c = _to_col_if_str(geohash, "st_geompointfromgeohash")
+    return builtin("st_geompointfromgeohash", _emit_ast=_emit_ast)(c)
+
+
+@publicapi
+def st_hausdorffdistance(
+    geography_expression_1: ColumnOrName,
+    geography_expression_2: ColumnOrName,
+    _emit_ast: bool = True,
+) -> Column:
+    """
+    Returns the Hausdorff distance between two GEOGRAPHY objects.
+
+    Args:
+        geography_expression_1 (ColumnOrName): A column containing GEOGRAPHY objects or a geography expression.
+        geography_expression_2 (ColumnOrName): A column containing GEOGRAPHY objects or a geography expression.
+
+    Returns:
+        Column: A column containing the Hausdorff distance between the two geography objects.
+
+    Examples::
+        >>> from snowflake.snowpark.functions import to_geography
+        >>> df = session.create_dataframe([
+        ...     ("POINT(0 0)", "POINT(0 1)"),
+        ...     ("POLYGON((-1 0, 0 1, 1 0, 0 -1, -1 0))", "POLYGON((-1 0, 0 1, 2 0, 0 -1, -1 0))")
+        ... ], schema=["geog1", "geog2"])
+        >>> df.select(st_hausdorffdistance(to_geography(df["geog1"]), to_geography(df["geog2"]))).collect()
+        [Row(ST_HAUSDORFFDISTANCE(TO_GEOGRAPHY("GEOG1"), TO_GEOGRAPHY("GEOG2"))=1.0), Row(ST_HAUSDORFFDISTANCE(TO_GEOGRAPHY("GEOG1"), TO_GEOGRAPHY("GEOG2"))=1.0)]
+    """
+    c1 = _to_col_if_str(geography_expression_1, "st_hausdorffdistance")
+    c2 = _to_col_if_str(geography_expression_2, "st_hausdorffdistance")
+    return builtin("st_hausdorffdistance", _emit_ast=_emit_ast)(c1, c2)
--- conflicted
+++ resolved
@@ -317,7 +317,223 @@
 
 
 @publicapi
-<<<<<<< HEAD
+def getdate(_emit_ast: bool = True) -> Column:
+    """
+    Returns the current timestamp for the system in the local time zone.
+
+    Args:
+        _emit_ast (bool, optional): Whether to emit the abstract syntax tree (AST). Defaults to True.
+
+    Returns:
+        A :class:`~snowflake.snowpark.Column` with the current date and time.
+
+    Example::
+
+        >>> df = session.create_dataframe([1], schema=["a"])
+        >>> result = df.select(getdate()).collect()
+        >>> import datetime
+        >>> assert isinstance(result[0]["GETDATE()"], datetime.datetime)
+    """
+    return builtin("getdate", _emit_ast=_emit_ast)()
+
+
+@publicapi
+def localtime(_emit_ast: bool = True) -> Column:
+    """
+    Returns the current time for the system.
+
+    Args:
+        _emit_ast (bool, optional): Whether to emit the abstract syntax tree (AST). Defaults to True.
+
+    Returns:
+        A :class:`~snowflake.snowpark.Column` with the current local time.
+
+    Example::
+
+        >>> import datetime
+        >>> result = session.create_dataframe([1]).select(localtime()).collect()
+        >>> assert isinstance(result[0]["LOCALTIME()"], datetime.time)
+    """
+    return builtin("localtime", _emit_ast=_emit_ast)()
+
+
+@publicapi
+def systimestamp(_emit_ast: bool = True) -> Column:
+    """
+    Returns the current timestamp for the system.
+
+    Args:
+        _emit_ast (bool, optional): Whether to emit the abstract syntax tree (AST). Defaults to True.
+
+    Returns:
+        A :class:`~snowflake.snowpark.Column` with the current system timestamp.
+
+    Example::
+
+        >>> df = session.create_dataframe([1], schema=["a"])
+        >>> result = df.select(systimestamp()).collect()
+        >>> import datetime
+        >>> assert isinstance(result[0]["SYSTIMESTAMP()"], datetime.datetime)
+    """
+    return builtin("systimestamp", _emit_ast=_emit_ast)()
+
+
+@publicapi
+def invoker_role(_emit_ast: bool = True) -> Column:
+    """
+    Returns the name of the role that was active when the current stored procedure or user-defined function was called.
+
+    Args:
+        _emit_ast (bool, optional): Whether to emit the abstract syntax tree (AST). Defaults to True.
+
+    Returns:
+        Column: A Snowflake `Column` object representing the name of the active role.
+
+    Example::
+
+        >>> df = session.create_dataframe([1])
+        >>> result = df.select(invoker_role()).collect()
+        >>> assert len(result) == 1
+        >>> assert isinstance(result[0]["INVOKER_ROLE()"], str)
+        >>> assert len(result[0]["INVOKER_ROLE()"]) > 0
+    """
+    return builtin("invoker_role", _emit_ast=_emit_ast)()
+
+
+@publicapi
+def invoker_share(_emit_ast: bool = True) -> Column:
+    """
+    Returns the name of the share that directly accessed the table or view where the INVOKER_SHARE
+    function is invoked, otherwise the function returns None.
+
+    Args:
+        _emit_ast (bool, optional): A flag indicating whether to emit the abstract
+                                    syntax tree (AST). Defaults to True.
+
+    Returns:
+        Column: A Snowflake `Column` object representing the name of the active share.
+
+    Example::
+        >>> df = session.create_dataframe([1])
+        >>> result = df.select(invoker_share().alias("INVOKER_SHARE")).collect()
+        >>> assert result[0]["INVOKER_SHARE"] is None
+    """
+    return builtin("invoker_share", _emit_ast=_emit_ast)()
+
+
+@publicapi
+def is_application_role_in_session(role_name: str, _emit_ast: bool = True) -> Column:
+    """
+    Verifies whether the application role is activated in the consumer’s current session.
+
+    Args:
+        role_name (str): The name of the application role to check.
+        _emit_ast (bool, optional): Whether to emit the abstract syntax tree (AST). Defaults to True.
+
+    Returns:
+        A :class:`~snowflake.snowpark.Column` indicating whether the specified application role is active in the current session.
+
+    Example::
+
+        >>> df = session.create_dataframe([1])
+        >>> result = df.select(is_application_role_in_session('ANALYST')).collect()
+        >>> assert len(result) == 1
+        >>> assert isinstance(result[0]["IS_APPLICATION_ROLE_IN_SESSION('ANALYST')"], bool)
+    """
+    return builtin("is_application_role_in_session", _emit_ast=_emit_ast)(role_name)
+
+
+@publicapi
+def is_database_role_in_session(
+    role_name: ColumnOrName, _emit_ast: bool = True
+) -> Column:
+    """
+    Returns True if the specified database role is granted to the current user and is currently in use; otherwise, returns False.
+
+    Args:
+        role_name (ColumnOrName): The name of the database role to check. Can be a string or a Column.
+        _emit_ast (bool, optional): Whether to emit the abstract syntax tree (AST). Defaults to True.
+
+    Returns:
+        Column: A Snowflake `Column` object representing the result of the check.
+
+    Example::
+        >>> from snowflake.snowpark.functions import lit
+        >>> df = session.create_dataframe([1])
+        >>> result = df.select(is_database_role_in_session(lit("PUBLIC")).alias("is_db_role_active")).collect()
+        >>> assert len(result) == 1
+        >>> assert isinstance(result[0]["IS_DB_ROLE_ACTIVE"], bool)
+    """
+    c = _to_col_if_str(role_name, "is_database_role_in_session")
+    return builtin("is_database_role_in_session", _emit_ast=_emit_ast)(c)
+
+
+@publicapi
+def is_granted_to_invoker_role(role_name: str, _emit_ast: bool = True) -> Column:
+    """
+    Returns True if the role returned by the INVOKER_ROLE function inherits the privileges of the specified
+    role in the argument based on the context in which the function is called.
+
+    Args:
+        role_name (str): The name of the role to check.
+        _emit_ast (bool, optional): Whether to emit the abstract syntax tree (AST). Defaults to True.
+
+    Returns:
+        Column: A Snowflake `Column` object representing the result of the check.
+
+    Example::
+        >>> from snowflake.snowpark.functions import lit
+        >>> df = session.create_dataframe([1])
+        >>> result = df.select(is_granted_to_invoker_role('ANALYST').alias('RESULT')).collect()
+        >>> assert len(result) == 1
+        >>> assert isinstance(result[0]["RESULT"], bool)
+    """
+    return builtin("is_granted_to_invoker_role", _emit_ast=_emit_ast)(role_name)
+
+
+@publicapi
+def is_role_in_session(role: ColumnOrName, _emit_ast: bool = True) -> Column:
+    """
+    Returns True if the specified role is granted to the current user and is currently in use; otherwise, returns False.
+
+    Args:
+        role (ColumnOrName): A Column or column name containing the role name to check.
+        _emit_ast (bool, optional): Whether to emit the abstract syntax tree (AST). Defaults to True.
+
+    Returns:
+        Column: A Snowflake `Column` object representing the result of the check.
+
+    Example::
+
+        >>> df = session.create_dataframe([["ANALYST"], ["PUBLIC"], ["ACCOUNTADMIN"]], schema=["role_name"])
+        >>> df.select(is_role_in_session(df["role_name"]).alias("is_role_active")).collect()
+        [Row(IS_ROLE_ACTIVE=False), Row(IS_ROLE_ACTIVE=True), Row(IS_ROLE_ACTIVE=False)]
+    """
+    c = _to_col_if_str(role, "is_role_in_session")
+    return builtin("is_role_in_session", _emit_ast=_emit_ast)(c)
+
+
+@publicapi
+def getvariable(name: str, _emit_ast: bool = True) -> Column:
+    """
+    Retrieves the value of a session variable by its name.
+
+    Args:
+        name (str): The name of the session variable to retrieve.
+        _emit_ast (bool, optional): A flag indicating whether to emit the abstract syntax tree (AST).
+                                    Defaults to True.
+
+    Returns:
+        Column: A Snowflake `Column` object representing the value of the specified session variable.
+
+    Example::
+        >>> result = session.create_dataframe([1]).select(getvariable("MY_VARIABLE").alias("RESULT")).collect()
+        >>> assert result[0]["RESULT"] is None
+    """
+    return builtin("getvariable", _emit_ast=_emit_ast)(name)
+
+
+@publicapi
 def booland(expr1: ColumnOrName, expr2: ColumnOrName, _emit_ast: bool = True) -> Column:
     """
     Computes the Boolean AND of two numeric expressions. In accordance with Boolean semantics:
@@ -595,220 +811,4 @@
     """
     y_col = _to_col_if_str(y, "regr_valx")
     x_col = _to_col_if_str(x, "regr_valx")
-    return builtin("regr_valx", _emit_ast=_emit_ast)(y_col, x_col)
-=======
-def getdate(_emit_ast: bool = True) -> Column:
-    """
-    Returns the current timestamp for the system in the local time zone.
-
-    Args:
-        _emit_ast (bool, optional): Whether to emit the abstract syntax tree (AST). Defaults to True.
-
-    Returns:
-        A :class:`~snowflake.snowpark.Column` with the current date and time.
-
-    Example::
-
-        >>> df = session.create_dataframe([1], schema=["a"])
-        >>> result = df.select(getdate()).collect()
-        >>> import datetime
-        >>> assert isinstance(result[0]["GETDATE()"], datetime.datetime)
-    """
-    return builtin("getdate", _emit_ast=_emit_ast)()
-
-
-@publicapi
-def localtime(_emit_ast: bool = True) -> Column:
-    """
-    Returns the current time for the system.
-
-    Args:
-        _emit_ast (bool, optional): Whether to emit the abstract syntax tree (AST). Defaults to True.
-
-    Returns:
-        A :class:`~snowflake.snowpark.Column` with the current local time.
-
-    Example::
-
-        >>> import datetime
-        >>> result = session.create_dataframe([1]).select(localtime()).collect()
-        >>> assert isinstance(result[0]["LOCALTIME()"], datetime.time)
-    """
-    return builtin("localtime", _emit_ast=_emit_ast)()
-
-
-@publicapi
-def systimestamp(_emit_ast: bool = True) -> Column:
-    """
-    Returns the current timestamp for the system.
-
-    Args:
-        _emit_ast (bool, optional): Whether to emit the abstract syntax tree (AST). Defaults to True.
-
-    Returns:
-        A :class:`~snowflake.snowpark.Column` with the current system timestamp.
-
-    Example::
-
-        >>> df = session.create_dataframe([1], schema=["a"])
-        >>> result = df.select(systimestamp()).collect()
-        >>> import datetime
-        >>> assert isinstance(result[0]["SYSTIMESTAMP()"], datetime.datetime)
-    """
-    return builtin("systimestamp", _emit_ast=_emit_ast)()
-
-
-@publicapi
-def invoker_role(_emit_ast: bool = True) -> Column:
-    """
-    Returns the name of the role that was active when the current stored procedure or user-defined function was called.
-
-    Args:
-        _emit_ast (bool, optional): Whether to emit the abstract syntax tree (AST). Defaults to True.
-
-    Returns:
-        Column: A Snowflake `Column` object representing the name of the active role.
-
-    Example::
-
-        >>> df = session.create_dataframe([1])
-        >>> result = df.select(invoker_role()).collect()
-        >>> assert len(result) == 1
-        >>> assert isinstance(result[0]["INVOKER_ROLE()"], str)
-        >>> assert len(result[0]["INVOKER_ROLE()"]) > 0
-    """
-    return builtin("invoker_role", _emit_ast=_emit_ast)()
-
-
-@publicapi
-def invoker_share(_emit_ast: bool = True) -> Column:
-    """
-    Returns the name of the share that directly accessed the table or view where the INVOKER_SHARE
-    function is invoked, otherwise the function returns None.
-
-    Args:
-        _emit_ast (bool, optional): A flag indicating whether to emit the abstract
-                                    syntax tree (AST). Defaults to True.
-
-    Returns:
-        Column: A Snowflake `Column` object representing the name of the active share.
-
-    Example::
-        >>> df = session.create_dataframe([1])
-        >>> result = df.select(invoker_share().alias("INVOKER_SHARE")).collect()
-        >>> assert result[0]["INVOKER_SHARE"] is None
-    """
-    return builtin("invoker_share", _emit_ast=_emit_ast)()
-
-
-@publicapi
-def is_application_role_in_session(role_name: str, _emit_ast: bool = True) -> Column:
-    """
-    Verifies whether the application role is activated in the consumer’s current session.
-
-    Args:
-        role_name (str): The name of the application role to check.
-        _emit_ast (bool, optional): Whether to emit the abstract syntax tree (AST). Defaults to True.
-
-    Returns:
-        A :class:`~snowflake.snowpark.Column` indicating whether the specified application role is active in the current session.
-
-    Example::
-
-        >>> df = session.create_dataframe([1])
-        >>> result = df.select(is_application_role_in_session('ANALYST')).collect()
-        >>> assert len(result) == 1
-        >>> assert isinstance(result[0]["IS_APPLICATION_ROLE_IN_SESSION('ANALYST')"], bool)
-    """
-    return builtin("is_application_role_in_session", _emit_ast=_emit_ast)(role_name)
-
-
-@publicapi
-def is_database_role_in_session(
-    role_name: ColumnOrName, _emit_ast: bool = True
-) -> Column:
-    """
-    Returns True if the specified database role is granted to the current user and is currently in use; otherwise, returns False.
-
-    Args:
-        role_name (ColumnOrName): The name of the database role to check. Can be a string or a Column.
-        _emit_ast (bool, optional): Whether to emit the abstract syntax tree (AST). Defaults to True.
-
-    Returns:
-        Column: A Snowflake `Column` object representing the result of the check.
-
-    Example::
-        >>> from snowflake.snowpark.functions import lit
-        >>> df = session.create_dataframe([1])
-        >>> result = df.select(is_database_role_in_session(lit("PUBLIC")).alias("is_db_role_active")).collect()
-        >>> assert len(result) == 1
-        >>> assert isinstance(result[0]["IS_DB_ROLE_ACTIVE"], bool)
-    """
-    c = _to_col_if_str(role_name, "is_database_role_in_session")
-    return builtin("is_database_role_in_session", _emit_ast=_emit_ast)(c)
-
-
-@publicapi
-def is_granted_to_invoker_role(role_name: str, _emit_ast: bool = True) -> Column:
-    """
-    Returns True if the role returned by the INVOKER_ROLE function inherits the privileges of the specified
-    role in the argument based on the context in which the function is called.
-
-    Args:
-        role_name (str): The name of the role to check.
-        _emit_ast (bool, optional): Whether to emit the abstract syntax tree (AST). Defaults to True.
-
-    Returns:
-        Column: A Snowflake `Column` object representing the result of the check.
-
-    Example::
-        >>> from snowflake.snowpark.functions import lit
-        >>> df = session.create_dataframe([1])
-        >>> result = df.select(is_granted_to_invoker_role('ANALYST').alias('RESULT')).collect()
-        >>> assert len(result) == 1
-        >>> assert isinstance(result[0]["RESULT"], bool)
-    """
-    return builtin("is_granted_to_invoker_role", _emit_ast=_emit_ast)(role_name)
-
-
-@publicapi
-def is_role_in_session(role: ColumnOrName, _emit_ast: bool = True) -> Column:
-    """
-    Returns True if the specified role is granted to the current user and is currently in use; otherwise, returns False.
-
-    Args:
-        role (ColumnOrName): A Column or column name containing the role name to check.
-        _emit_ast (bool, optional): Whether to emit the abstract syntax tree (AST). Defaults to True.
-
-    Returns:
-        Column: A Snowflake `Column` object representing the result of the check.
-
-    Example::
-
-        >>> df = session.create_dataframe([["ANALYST"], ["PUBLIC"], ["ACCOUNTADMIN"]], schema=["role_name"])
-        >>> df.select(is_role_in_session(df["role_name"]).alias("is_role_active")).collect()
-        [Row(IS_ROLE_ACTIVE=False), Row(IS_ROLE_ACTIVE=True), Row(IS_ROLE_ACTIVE=False)]
-    """
-    c = _to_col_if_str(role, "is_role_in_session")
-    return builtin("is_role_in_session", _emit_ast=_emit_ast)(c)
-
-
-@publicapi
-def getvariable(name: str, _emit_ast: bool = True) -> Column:
-    """
-    Retrieves the value of a session variable by its name.
-
-    Args:
-        name (str): The name of the session variable to retrieve.
-        _emit_ast (bool, optional): A flag indicating whether to emit the abstract syntax tree (AST).
-                                    Defaults to True.
-
-    Returns:
-        Column: A Snowflake `Column` object representing the value of the specified session variable.
-
-    Example::
-        >>> result = session.create_dataframe([1]).select(getvariable("MY_VARIABLE").alias("RESULT")).collect()
-        >>> assert result[0]["RESULT"] is None
-    """
-    return builtin("getvariable", _emit_ast=_emit_ast)(name)
->>>>>>> 9567971c
+    return builtin("regr_valx", _emit_ast=_emit_ast)(y_col, x_col)
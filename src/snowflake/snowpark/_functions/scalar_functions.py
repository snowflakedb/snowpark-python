--- conflicted
+++ resolved
@@ -3409,7 +3409,218 @@
 
 
 @publicapi
-<<<<<<< HEAD
+def st_union_agg(geography_column: ColumnOrName, _emit_ast: bool = True) -> Column:
+    """
+    Returns the union of all geography objects in a group as a single geography object.
+
+    Args:
+        geography_column (ColumnOrName): The geography objects to union.
+
+    Returns:
+        Column: The union of all geography objects in the group.
+
+    Examples::
+        >>> from snowflake.snowpark.functions import to_geography
+        >>> df = session.create_dataframe([
+        ...     ['POINT(1 1)'],
+        ...     ['POINT(0 1)'],
+        ...     ['LINESTRING(0 0, 0 1)'],
+        ...     ['POLYGON((10 10, 11 11, 11 10, 10 10))']
+        ... ], schema=["g"])
+        >>> df.select(st_union_agg(to_geography(df["g"])).alias("union_result")).collect()
+        [Row(UNION_RESULT='{\\n  "geometries": [\\n    {\\n      "coordinates": [\\n        9.999999999999998e-01,\\n        1.0000000000000...00000000000000e+01\\n          ]\\n        ]\\n      ],\\n      "type": "Polygon"\\n    }\\n  ],\\n  "type": "GeometryCollection"\\n}')]
+    """
+    c = _to_col_if_str(geography_column, "st_union_agg")
+    return builtin("st_union_agg", _emit_ast=_emit_ast)(c)
+
+
+@publicapi
+def st_within(
+    geography_or_geometry_expression_1: ColumnOrName,
+    geography_or_geometry_expression_2: ColumnOrName,
+    _emit_ast: bool = True,
+) -> Column:
+    """
+    Returns TRUE if the first GEOGRAPHY object is completely inside the second GEOGRAPHY object.
+
+    Args:
+        geography_or_geometry_expression_1 (ColumnOrName): A GEOGRAPHY or GEOMETRY object to test if it's within the second object.
+        geography_or_geometry_expression_2 (ColumnOrName): A GEOGRAPHY or GEOMETRY object that may contain the first object.
+
+    Returns:
+        Column: Boolean value indicating whether the first geography is within the second geography.
+
+    Examples::
+        >>> df = session.create_dataframe([
+        ...     ('POLYGON((1 1, 2 1, 2 2, 1 2, 1 1))', 'POLYGON((0 0, 3 0, 3 3, 0 3, 0 0))'),
+        ...     ('POINT(1.5 1.5)', 'POLYGON((1 1, 2 1, 2 2, 1 2, 1 1))')
+        ... ], schema=["g1", "g2"])
+        >>> from snowflake.snowpark.functions import to_geography
+        >>> df.select(st_within(to_geography(df["g1"]), to_geography(df["g2"])).alias("within")).collect()
+        [Row(WITHIN=True), Row(WITHIN=True)]
+    """
+    c1 = _to_col_if_str(geography_or_geometry_expression_1, "st_within")
+    c2 = _to_col_if_str(geography_or_geometry_expression_2, "st_within")
+    return builtin("st_within", _emit_ast=_emit_ast)(c1, c2)
+
+
+@publicapi
+def st_x(
+    geography_or_geometry_expression: ColumnOrName, _emit_ast: bool = True
+) -> Column:
+    """
+    Returns the X coordinate of a POINT geometry or geography object.
+
+    Args:
+        geography_or_geometry_expression (ColumnOrName): A POINT geometry or geography objects.
+
+    Returns:
+        Column: The X coordinate value as a numeric column.
+
+    Examples::
+        >>> from snowflake.snowpark.functions import col, lit, st_makepoint, to_geography
+        >>> from snowflake.snowpark.functions import st_makepoint, to_geography
+        >>> df = session.create_dataframe([[37.5, 45.5], [40.0, 60.0]], schema=["x", "y"])
+        >>> df.select(st_x(to_geography(st_makepoint(df["x"], df["y"]))).alias("x_coordinate")).collect()
+        [Row(X_COORDINATE=37.5), Row(X_COORDINATE=40.0)]
+    """
+    c = _to_col_if_str(geography_or_geometry_expression, "st_x")
+    return builtin("st_x", _emit_ast=_emit_ast)(c)
+
+
+@publicapi
+def st_xmax(
+    geography_or_geometry_expression: ColumnOrName, _emit_ast: bool = True
+) -> Column:
+    """
+    Returns the maximum X coordinate of the bounding box of a GEOGRAPHY or GEOMETRY object.
+
+    Args:
+        geography_or_geometry_expression (ColumnOrName): A GEOGRAPHY or GEOMETRY object.
+
+    Returns:
+        Column: The maximum X coordinate values.
+
+    Examples::
+        >>> from snowflake.snowpark.functions import col, to_geography
+        >>> df = session.create_dataframe([
+        ...     ['POINT(-60 30)'],
+        ...     ['POINT(180 0)'],
+        ...     ['LINESTRING(-60 30, 60 30)']
+        ... ], schema=["geom"])
+        >>> df.select(st_xmax(to_geography(df["geom"])).alias("xmax")).collect()
+        [Row(XMAX=-59.99999999999999), Row(XMAX=180.0), Row(XMAX=60.00000000000002)]
+    """
+    c = _to_col_if_str(geography_or_geometry_expression, "st_xmax")
+    return builtin("st_xmax", _emit_ast=_emit_ast)(c)
+
+
+@publicapi
+def st_xmin(
+    geography_or_geometry_expression: ColumnOrName, _emit_ast: bool = True
+) -> Column:
+    """
+    Returns the minimum X coordinate of a GEOGRAPHY or GEOMETRY object.
+
+    Args:
+        geography_or_geometry_expression (ColumnOrName): A GEOGRAPHY or GEOMETRY object.
+
+    Returns:
+        Column: The minimum X coordinate values.
+
+    Examples::
+        >>> from snowflake.snowpark.functions import to_geography
+        >>> df = session.create_dataframe([
+        ...     ["POINT(-180 0)"],
+        ...     ["POINT(180 0)"],
+        ...     ["LINESTRING(-60 30, 60 30)"]
+        ... ], schema=["geom"])
+        >>> df.select(st_xmin(to_geography(df["geom"])).alias("xmin")).collect()
+        [Row(XMIN=-180.0), Row(XMIN=-180.0), Row(XMIN=-60.00000000000002)]
+    """
+    c = _to_col_if_str(geography_or_geometry_expression, "st_xmin")
+    return builtin("st_xmin", _emit_ast=_emit_ast)(c)
+
+
+@publicapi
+def st_y(
+    geography_or_geometry_expression: ColumnOrName, _emit_ast: bool = True
+) -> Column:
+    """
+    Returns the Y coordinate of a POINT, or None if the input is not a POINT.
+
+    Args:
+        geography_or_geometry_expression (ColumnOrName): A GEOGRAPHY or GEOMETRY object representing points.
+
+    Returns:
+        Column: The Y coordinate values as floating-point numbers.
+
+    Examples::
+        >>> from snowflake.snowpark.functions import to_geography
+        >>> from snowflake.snowpark.functions import st_makepoint
+        >>> df = session.create_dataframe([[37.5, 45.5], [40.0, 60.0]], schema=["x", "y"])
+        >>> df.select(st_y(to_geography(st_makepoint(df["x"], df["y"]))).alias("y_coord")).collect()
+        [Row(Y_COORD=45.5), Row(Y_COORD=60.0)]
+    """
+    c = _to_col_if_str(geography_or_geometry_expression, "st_y")
+    return builtin("st_y", _emit_ast=_emit_ast)(c)
+
+
+@publicapi
+def st_ymax(
+    geography_or_geometry_expression: ColumnOrName, _emit_ast: bool = True
+) -> Column:
+    """
+    Returns the maximum Y coordinate of the input GEOGRAPHY or GEOMETRY object.
+
+    Args:
+        geography_or_geometry_expression (ColumnOrName): A GEOGRAPHY or GEOMETRY object.
+
+    Returns:
+        Column: The maximum Y coordinate value.
+
+    Examples::
+        >>> from snowflake.snowpark.functions import to_geography
+        >>> df = session.create_dataframe([
+        ...     ["POINT(-180 0)"],
+        ...     ["POINT(180 0)"],
+        ...     ["LINESTRING(-60 30,60 30)"],
+        ...     ["LINESTRING(-60 -30,60 -30)"]
+        ... ], schema=["geog"])
+        >>> df.select(st_ymax(to_geography(df["geog"])).alias("ymax")).collect()
+        [Row(YMAX=0.0), Row(YMAX=0.0), Row(YMAX=49.106605350869174), Row(YMAX=-29.999999999999943)]
+    """
+    c = _to_col_if_str(geography_or_geometry_expression, "st_ymax")
+    return builtin("st_ymax", _emit_ast=_emit_ast)(c)
+
+
+@publicapi
+def st_ymin(geography_or_geometry_expression, _emit_ast: bool = True):
+    """
+    Returns the minimum Y coordinate (latitude) of all points in a GEOGRAPHY or GEOMETRY object.
+
+    Args:
+        geography_or_geometry_expression (ColumnOrName): A GEOGRAPHY or GEOMETRY object.
+
+    Returns:
+        Column: The minimum Y coordinate value.
+
+    Examples::
+        >>> from snowflake.snowpark.functions import to_geography
+        >>> df = session.create_dataframe([
+        ...     ['POINT(-180 0)'],
+        ...     ['POINT(180 0)'],
+        ...     ['LINESTRING(-60 30, 60 30)'],
+        ...     ['LINESTRING(-60 -30, 60 -30)']
+        ... ], schema=["geometry"])
+        >>> df.select(st_ymin(to_geography(df["geometry"])).alias("ymin")).collect()
+        [Row(YMIN=0.0), Row(YMIN=0.0), Row(YMIN=29.999999999999943), Row(YMIN=-49.106605350869174)]
+    """
+    c = _to_col_if_str(geography_or_geometry_expression, "st_ymin")
+    return builtin("st_ymin", _emit_ast=_emit_ast)(c)
+
+
+@publicapi
 def st_geogfromgeohash(
     geohash: ColumnOrName, precision: ColumnOrName = None, _emit_ast: bool = True
 ) -> Column:
@@ -3648,215 +3859,4 @@
         allow_invalid_col = _to_col_if_str(allow_invalid, "try_to_geography")
         return builtin("try_to_geography", _emit_ast=_emit_ast)(c, allow_invalid_col)
     else:
-        return builtin("try_to_geography", _emit_ast=_emit_ast)(c)
-=======
-def st_union_agg(geography_column: ColumnOrName, _emit_ast: bool = True) -> Column:
-    """
-    Returns the union of all geography objects in a group as a single geography object.
-
-    Args:
-        geography_column (ColumnOrName): The geography objects to union.
-
-    Returns:
-        Column: The union of all geography objects in the group.
-
-    Examples::
-        >>> from snowflake.snowpark.functions import to_geography
-        >>> df = session.create_dataframe([
-        ...     ['POINT(1 1)'],
-        ...     ['POINT(0 1)'],
-        ...     ['LINESTRING(0 0, 0 1)'],
-        ...     ['POLYGON((10 10, 11 11, 11 10, 10 10))']
-        ... ], schema=["g"])
-        >>> df.select(st_union_agg(to_geography(df["g"])).alias("union_result")).collect()
-        [Row(UNION_RESULT='{\\n  "geometries": [\\n    {\\n      "coordinates": [\\n        9.999999999999998e-01,\\n        1.0000000000000...00000000000000e+01\\n          ]\\n        ]\\n      ],\\n      "type": "Polygon"\\n    }\\n  ],\\n  "type": "GeometryCollection"\\n}')]
-    """
-    c = _to_col_if_str(geography_column, "st_union_agg")
-    return builtin("st_union_agg", _emit_ast=_emit_ast)(c)
-
-
-@publicapi
-def st_within(
-    geography_or_geometry_expression_1: ColumnOrName,
-    geography_or_geometry_expression_2: ColumnOrName,
-    _emit_ast: bool = True,
-) -> Column:
-    """
-    Returns TRUE if the first GEOGRAPHY object is completely inside the second GEOGRAPHY object.
-
-    Args:
-        geography_or_geometry_expression_1 (ColumnOrName): A GEOGRAPHY or GEOMETRY object to test if it's within the second object.
-        geography_or_geometry_expression_2 (ColumnOrName): A GEOGRAPHY or GEOMETRY object that may contain the first object.
-
-    Returns:
-        Column: Boolean value indicating whether the first geography is within the second geography.
-
-    Examples::
-        >>> df = session.create_dataframe([
-        ...     ('POLYGON((1 1, 2 1, 2 2, 1 2, 1 1))', 'POLYGON((0 0, 3 0, 3 3, 0 3, 0 0))'),
-        ...     ('POINT(1.5 1.5)', 'POLYGON((1 1, 2 1, 2 2, 1 2, 1 1))')
-        ... ], schema=["g1", "g2"])
-        >>> from snowflake.snowpark.functions import to_geography
-        >>> df.select(st_within(to_geography(df["g1"]), to_geography(df["g2"])).alias("within")).collect()
-        [Row(WITHIN=True), Row(WITHIN=True)]
-    """
-    c1 = _to_col_if_str(geography_or_geometry_expression_1, "st_within")
-    c2 = _to_col_if_str(geography_or_geometry_expression_2, "st_within")
-    return builtin("st_within", _emit_ast=_emit_ast)(c1, c2)
-
-
-@publicapi
-def st_x(
-    geography_or_geometry_expression: ColumnOrName, _emit_ast: bool = True
-) -> Column:
-    """
-    Returns the X coordinate of a POINT geometry or geography object.
-
-    Args:
-        geography_or_geometry_expression (ColumnOrName): A POINT geometry or geography objects.
-
-    Returns:
-        Column: The X coordinate value as a numeric column.
-
-    Examples::
-        >>> from snowflake.snowpark.functions import col, lit, st_makepoint, to_geography
-        >>> from snowflake.snowpark.functions import st_makepoint, to_geography
-        >>> df = session.create_dataframe([[37.5, 45.5], [40.0, 60.0]], schema=["x", "y"])
-        >>> df.select(st_x(to_geography(st_makepoint(df["x"], df["y"]))).alias("x_coordinate")).collect()
-        [Row(X_COORDINATE=37.5), Row(X_COORDINATE=40.0)]
-    """
-    c = _to_col_if_str(geography_or_geometry_expression, "st_x")
-    return builtin("st_x", _emit_ast=_emit_ast)(c)
-
-
-@publicapi
-def st_xmax(
-    geography_or_geometry_expression: ColumnOrName, _emit_ast: bool = True
-) -> Column:
-    """
-    Returns the maximum X coordinate of the bounding box of a GEOGRAPHY or GEOMETRY object.
-
-    Args:
-        geography_or_geometry_expression (ColumnOrName): A GEOGRAPHY or GEOMETRY object.
-
-    Returns:
-        Column: The maximum X coordinate values.
-
-    Examples::
-        >>> from snowflake.snowpark.functions import col, to_geography
-        >>> df = session.create_dataframe([
-        ...     ['POINT(-60 30)'],
-        ...     ['POINT(180 0)'],
-        ...     ['LINESTRING(-60 30, 60 30)']
-        ... ], schema=["geom"])
-        >>> df.select(st_xmax(to_geography(df["geom"])).alias("xmax")).collect()
-        [Row(XMAX=-59.99999999999999), Row(XMAX=180.0), Row(XMAX=60.00000000000002)]
-    """
-    c = _to_col_if_str(geography_or_geometry_expression, "st_xmax")
-    return builtin("st_xmax", _emit_ast=_emit_ast)(c)
-
-
-@publicapi
-def st_xmin(
-    geography_or_geometry_expression: ColumnOrName, _emit_ast: bool = True
-) -> Column:
-    """
-    Returns the minimum X coordinate of a GEOGRAPHY or GEOMETRY object.
-
-    Args:
-        geography_or_geometry_expression (ColumnOrName): A GEOGRAPHY or GEOMETRY object.
-
-    Returns:
-        Column: The minimum X coordinate values.
-
-    Examples::
-        >>> from snowflake.snowpark.functions import to_geography
-        >>> df = session.create_dataframe([
-        ...     ["POINT(-180 0)"],
-        ...     ["POINT(180 0)"],
-        ...     ["LINESTRING(-60 30, 60 30)"]
-        ... ], schema=["geom"])
-        >>> df.select(st_xmin(to_geography(df["geom"])).alias("xmin")).collect()
-        [Row(XMIN=-180.0), Row(XMIN=-180.0), Row(XMIN=-60.00000000000002)]
-    """
-    c = _to_col_if_str(geography_or_geometry_expression, "st_xmin")
-    return builtin("st_xmin", _emit_ast=_emit_ast)(c)
-
-
-@publicapi
-def st_y(
-    geography_or_geometry_expression: ColumnOrName, _emit_ast: bool = True
-) -> Column:
-    """
-    Returns the Y coordinate of a POINT, or None if the input is not a POINT.
-
-    Args:
-        geography_or_geometry_expression (ColumnOrName): A GEOGRAPHY or GEOMETRY object representing points.
-
-    Returns:
-        Column: The Y coordinate values as floating-point numbers.
-
-    Examples::
-        >>> from snowflake.snowpark.functions import to_geography
-        >>> from snowflake.snowpark.functions import st_makepoint
-        >>> df = session.create_dataframe([[37.5, 45.5], [40.0, 60.0]], schema=["x", "y"])
-        >>> df.select(st_y(to_geography(st_makepoint(df["x"], df["y"]))).alias("y_coord")).collect()
-        [Row(Y_COORD=45.5), Row(Y_COORD=60.0)]
-    """
-    c = _to_col_if_str(geography_or_geometry_expression, "st_y")
-    return builtin("st_y", _emit_ast=_emit_ast)(c)
-
-
-@publicapi
-def st_ymax(
-    geography_or_geometry_expression: ColumnOrName, _emit_ast: bool = True
-) -> Column:
-    """
-    Returns the maximum Y coordinate of the input GEOGRAPHY or GEOMETRY object.
-
-    Args:
-        geography_or_geometry_expression (ColumnOrName): A GEOGRAPHY or GEOMETRY object.
-
-    Returns:
-        Column: The maximum Y coordinate value.
-
-    Examples::
-        >>> from snowflake.snowpark.functions import to_geography
-        >>> df = session.create_dataframe([
-        ...     ["POINT(-180 0)"],
-        ...     ["POINT(180 0)"],
-        ...     ["LINESTRING(-60 30,60 30)"],
-        ...     ["LINESTRING(-60 -30,60 -30)"]
-        ... ], schema=["geog"])
-        >>> df.select(st_ymax(to_geography(df["geog"])).alias("ymax")).collect()
-        [Row(YMAX=0.0), Row(YMAX=0.0), Row(YMAX=49.106605350869174), Row(YMAX=-29.999999999999943)]
-    """
-    c = _to_col_if_str(geography_or_geometry_expression, "st_ymax")
-    return builtin("st_ymax", _emit_ast=_emit_ast)(c)
-
-
-@publicapi
-def st_ymin(geography_or_geometry_expression, _emit_ast: bool = True):
-    """
-    Returns the minimum Y coordinate (latitude) of all points in a GEOGRAPHY or GEOMETRY object.
-
-    Args:
-        geography_or_geometry_expression (ColumnOrName): A GEOGRAPHY or GEOMETRY object.
-
-    Returns:
-        Column: The minimum Y coordinate value.
-
-    Examples::
-        >>> from snowflake.snowpark.functions import to_geography
-        >>> df = session.create_dataframe([
-        ...     ['POINT(-180 0)'],
-        ...     ['POINT(180 0)'],
-        ...     ['LINESTRING(-60 30, 60 30)'],
-        ...     ['LINESTRING(-60 -30, 60 -30)']
-        ... ], schema=["geometry"])
-        >>> df.select(st_ymin(to_geography(df["geometry"])).alias("ymin")).collect()
-        [Row(YMIN=0.0), Row(YMIN=0.0), Row(YMIN=29.999999999999943), Row(YMIN=-49.106605350869174)]
-    """
-    c = _to_col_if_str(geography_or_geometry_expression, "st_ymin")
-    return builtin("st_ymin", _emit_ast=_emit_ast)(c)
->>>>>>> ed43deca
+        return builtin("try_to_geography", _emit_ast=_emit_ast)(c)
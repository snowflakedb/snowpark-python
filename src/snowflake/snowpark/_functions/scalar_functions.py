--- conflicted
+++ resolved
@@ -4233,7 +4233,235 @@
 
 
 @publicapi
-<<<<<<< HEAD
+def strtok(
+    string: ColumnOrName,
+    delimiter: ColumnOrName = None,
+    part_nr: ColumnOrName = None,
+    _emit_ast: bool = True,
+) -> Column:
+    """
+    Tokenizes a string with the given set of delimiters and returns the requested part.
+
+    Args:
+        string (ColumnOrName): The string to be tokenized.
+        delimiter (ColumnOrName, optional): A set of delimiters. Each character in the delimiter string is treated as a delimiter. If not specified, defaults to a single space character.
+        part_nr (ColumnOrName, optional): The requested part number (1-based). If not specified, returns the entire string.
+
+    Returns:
+        Column: The requested part of the tokenized string.
+
+    Examples::
+        >>> from snowflake.snowpark.functions import col, lit
+        >>> df = session.create_dataframe([["a.b.c"]], schema=["string_col"])
+        >>> df.select(strtok(col("string_col")).alias("result")).collect()
+        [Row(RESULT='a.b.c')]
+        >>> df.select(strtok(col("string_col"), lit(".")).alias("result")).collect()
+        [Row(RESULT='a')]
+        >>> df.select(strtok(col("string_col"), lit("."), lit(2)).alias("result")).collect()
+        [Row(RESULT='b')]
+        >>> df2 = session.create_dataframe([["user@snowflake.com"]], schema=["string_col"])
+        >>> df2.select(strtok(col("string_col"), lit("@."), lit(1)).alias("result")).collect()
+        [Row(RESULT='user')]
+        >>> df2.select(strtok(col("string_col"), lit("@."), lit(3)).alias("result")).collect()
+        [Row(RESULT='com')]
+    """
+    string_col = _to_col_if_str(string, "strtok")
+
+    if delimiter is None and part_nr is None:
+        return builtin("strtok", _emit_ast=_emit_ast)(string_col)
+    elif delimiter is not None and part_nr is None:
+        delimiter_col = _to_col_if_str(delimiter, "strtok")
+        return builtin("strtok", _emit_ast=_emit_ast)(string_col, delimiter_col)
+    else:
+        delimiter_col = (
+            _to_col_if_str(delimiter, "strtok") if delimiter is not None else lit(" ")
+        )
+        part_nr_col = _to_col_if_str(part_nr, "strtok")
+        return builtin("strtok", _emit_ast=_emit_ast)(
+            string_col, delimiter_col, part_nr_col
+        )
+
+
+@publicapi
+def try_base64_decode_binary(
+    input_expr: ColumnOrName, alphabet: ColumnOrName = None, _emit_ast: bool = True
+) -> Column:
+    """
+    Decodes a base64-encoded string to binary data. Returns None if the input is not valid base64.
+
+    Args:
+        input_expr (ColumnOrName): The base64-encoded string to decode.
+        alphabet (ColumnOrName, optional): The base64 alphabet to use for decoding. If not specified, uses the standard base64 alphabet.
+
+    Returns:
+        Column: A column containing the decoded binary data, or None if the input is invalid.
+
+    Examples::
+        >>> from snowflake.snowpark.functions import base64_encode
+        >>> df = session.create_dataframe(["HELP", "TEST"], schema=["input"])
+        >>> df.select(try_base64_decode_binary(base64_encode(df["input"])).alias("result")).collect()
+        [Row(RESULT=bytearray(b'HELP')), Row(RESULT=bytearray(b'TEST'))]
+
+        >>> df2 = session.create_dataframe(["SEVMUA==", "VEVTVA=="], schema=["encoded"])
+        >>> df2.select(try_base64_decode_binary(df2["encoded"]).alias("result")).collect()
+        [Row(RESULT=bytearray(b'HELP')), Row(RESULT=bytearray(b'TEST'))]
+
+        >>> df3 = session.create_dataframe(["invalid_base64!"], schema=["bad_input"])
+        >>> df3.select(try_base64_decode_binary(df3["bad_input"]).alias("result")).collect()
+        [Row(RESULT=None)]
+
+        >>> df4 = session.create_dataframe(["SEVMUA=="], schema=["encoded"])
+        >>> df4.select(try_base64_decode_binary(df4["encoded"], lit("$")).alias("result")).collect()
+        [Row(RESULT=bytearray(b'HELP'))]
+    """
+    input_col = _to_col_if_str(input_expr, "try_base64_decode_binary")
+
+    if alphabet is not None:
+        alphabet_col = _to_col_if_str(alphabet, "try_base64_decode_binary")
+        return builtin("try_base64_decode_binary", _emit_ast=_emit_ast)(
+            input_col, alphabet_col
+        )
+    else:
+        return builtin("try_base64_decode_binary", _emit_ast=_emit_ast)(input_col)
+
+
+@publicapi
+def try_base64_decode_string(
+    input_expr: ColumnOrName, alphabet: ColumnOrName = None, _emit_ast: bool = True
+) -> Column:
+    """
+    Decodes a base64-encoded string and returns the result. If the input is not a valid base64-encoded string, returns NULL instead of raising an error.
+
+    Args:
+        input_expr (ColumnOrName): A base64-encoded string to decode.
+        alphabet (ColumnOrName, optional): The base64 alphabet to use for decoding. If not specified, uses the standard base64 alphabet.
+
+    Returns:
+        Column: The decoded string, or NULL if the input is not valid base64.
+
+    Examples::
+        >>> df = session.create_dataframe([["SEVMTE8="]], schema=["encoded"])
+        >>> df.select(try_base64_decode_string(df["encoded"]).alias('result')).collect()
+        [Row(RESULT='HELLO')]
+
+        >>> df = session.create_dataframe([["invalid_base64"]], schema=["encoded"])
+        >>> df.select(try_base64_decode_string(df["encoded"]).alias('result')).collect()
+        [Row(RESULT=None)]
+
+        >>> df = session.create_dataframe([["SEVMTE8="]], schema=["encoded"])
+        >>> df.select(try_base64_decode_string(df["encoded"], lit('$')).alias('result')).collect()
+        [Row(RESULT='HELLO')]
+    """
+    c = _to_col_if_str(input_expr, "try_base64_decode_string")
+    if alphabet is not None:
+        alphabet_col = _to_col_if_str(alphabet, "try_base64_decode_string")
+        return builtin("try_base64_decode_string", _emit_ast=_emit_ast)(c, alphabet_col)
+    else:
+        return builtin("try_base64_decode_string", _emit_ast=_emit_ast)(c)
+
+
+@publicapi
+def try_hex_decode_binary(input_expr: ColumnOrName, _emit_ast: bool = True) -> Column:
+    """
+    Decodes a hex-encoded string to binary data. Returns None if the input is not a valid hex string.
+
+    Args:
+        input_expr (ColumnOrName): A hex-encoded string to decode to binary data.
+
+    Returns:
+        Column: The decoded binary data as bytearray, or None if input is invalid.
+
+    Examples::
+        >>> from snowflake.snowpark.functions import col
+        >>> df = session.create_dataframe([["41426162"], ["48656C6C6F"], ["576F726C64"]], schema=["hex_string"])
+        >>> df.select(try_hex_decode_binary(col("hex_string")).alias("decoded_binary")).collect()
+        [Row(DECODED_BINARY=bytearray(b'ABab')), Row(DECODED_BINARY=bytearray(b'Hello')), Row(DECODED_BINARY=bytearray(b'World'))]
+    """
+    c = _to_col_if_str(input_expr, "try_hex_decode_binary")
+    return builtin("try_hex_decode_binary", _emit_ast=_emit_ast)(c)
+
+
+@publicapi
+def try_hex_decode_string(input_expr: ColumnOrName, _emit_ast: bool = True) -> Column:
+    """
+    Decodes a hex-encoded string to its original string value. Returns None if the input is not a valid hex string.
+
+    Args:
+        input_expr (ColumnOrName): The hex-encoded string to decode.
+
+    Returns:
+        Column: The decoded string, or None if the input is not valid hex.
+
+    Examples::
+        >>> df = session.create_dataframe([["41614262"], ["127"], ["invalid_hex"]], schema=["hex_input"])
+        >>> df.select(try_hex_decode_string(df["hex_input"]).alias("decoded")).collect()
+        [Row(DECODED='AaBb'), Row(DECODED=None), Row(DECODED=None)]
+    """
+    c = _to_col_if_str(input_expr, "try_hex_decode_string")
+    return builtin("try_hex_decode_string", _emit_ast=_emit_ast)(c)
+
+
+@publicapi
+def unicode(input_str: ColumnOrName, _emit_ast: bool = True) -> Column:
+    """
+    Returns the Unicode code point of the first character in a string.
+
+    Args:
+        input_str (ColumnOrName): The input string column or string value to get the Unicode code point from.
+
+    Returns:
+        Column: The Unicode code point of the first character. Returns 0 for empty strings.
+
+    Examples::
+        >>> from snowflake.snowpark.functions import col
+        >>> df = session.create_dataframe([['a'], ['❄'], ['cde'], ['']], schema=["input_str"])
+        >>> df.select(unicode(col("input_str")).alias("unicode_result")).collect()
+        [Row(UNICODE_RESULT=97), Row(UNICODE_RESULT=10052), Row(UNICODE_RESULT=99), Row(UNICODE_RESULT=0)]
+    """
+    c = _to_col_if_str(input_str, "unicode")
+    return builtin("unicode", _emit_ast=_emit_ast)(c)
+
+
+@publicapi
+def uuid_string(
+    uuid: ColumnOrName = None, name: ColumnOrName = None, _emit_ast: bool = True
+) -> Column:
+    """
+    Returns a universally unique identifier (UUID) as a string. If the uuid is provided, also the name must be provided.
+
+    Args:
+        uuid (ColumnOrName, optional): The namespace UUID as a string. If provided, generates a UUID based on this namespace.
+        name (ColumnOrName, optional): The name to use for UUID generation. Used in combination with uuid parameter.
+
+    Returns:
+        Column: The UUID string.
+
+    Examples::
+        >>> from snowflake.snowpark.functions import col
+
+        >>> df = session.create_dataframe(
+        ...     [["fe971b24-9572-4005-b22f-351e9c09274d", "foo"]], schema=["uuid", "name"]
+        ... )
+
+        >>> df.select(uuid_string().alias("random_uuid")).collect()
+        [Row(RANDOM_UUID='...')]
+
+        >>> result = df.select(
+        ...     uuid_string(col("uuid"), col("name")).alias("NAMED_UUID")
+        ... ).collect()
+        >>> expected_uuid = "dc0b6f65-fca6-5b4b-9d37-ccc3fde1f3e2"
+        >>> result[0]["NAMED_UUID"] == expected_uuid
+        True
+    """
+    if uuid is None and name is None:
+        return builtin("uuid_string", _emit_ast=_emit_ast)()
+    else:
+        uuid_col = _to_col_if_str(uuid, "uuid_string")
+        name_col = _to_col_if_str(name, "uuid_string")
+        return builtin("uuid_string", _emit_ast=_emit_ast)(uuid_col, name_col)
+
+
+@publicapi
 def hex_decode_string(input_expr: ColumnOrName, _emit_ast: bool = True) -> Column:
     """
     Decodes a hexadecimal-encoded string into its original string representation.
@@ -4746,282 +4974,4 @@
     part_number_col = _to_col_if_str(part_number, "split_part")
     return builtin("split_part", _emit_ast=_emit_ast)(
         string_col, delimiter_col, part_number_col
-    )
-
-
-@publicapi
-def strtok(
-    string: ColumnOrName,
-    delimiter: ColumnOrName = None,
-    part_nr: ColumnOrName = None,
-    _emit_ast: bool = True,
-) -> Column:
-    """
-    Tokenizes a string with the given set of delimiters and returns the requested part.
-
-    Args:
-        string (ColumnOrName): The string to be tokenized.
-        delimiter (ColumnOrName, optional): A set of delimiters. Each character in the delimiter string is treated as a delimiter. If not specified, defaults to a single space character.
-        part_nr (ColumnOrName, optional): The requested part number (1-based). If not specified, returns the entire string.
-
-    Returns:
-        Column: The requested part of the tokenized string.
-
-    Examples::
-        >>> from snowflake.snowpark.functions import col, lit
-        >>> df = session.create_dataframe([["a.b.c"]], schema=["string_col"])
-        >>> df.select(strtok(col("string_col")).alias("result")).collect()
-        [Row(RESULT='a.b.c')]
-        >>> df.select(strtok(col("string_col"), lit(".")).alias("result")).collect()
-        [Row(RESULT='a')]
-        >>> df.select(strtok(col("string_col"), lit("."), lit(2)).alias("result")).collect()
-        [Row(RESULT='b')]
-        >>> df2 = session.create_dataframe([["user@snowflake.com"]], schema=["string_col"])
-        >>> df2.select(strtok(col("string_col"), lit("@."), lit(1)).alias("result")).collect()
-        [Row(RESULT='user')]
-        >>> df2.select(strtok(col("string_col"), lit("@."), lit(3)).alias("result")).collect()
-        [Row(RESULT='com')]
-    """
-    string_col = _to_col_if_str(string, "strtok")
-
-    if delimiter is None and part_nr is None:
-        return builtin("strtok", _emit_ast=_emit_ast)(string_col)
-    elif part_nr is None:
-        delimiter_col = _to_col_if_str(delimiter, "strtok")
-        return builtin("strtok", _emit_ast=_emit_ast)(string_col, delimiter_col)
-    else:
-        delimiter_col = (
-            _to_col_if_str(delimiter, "strtok") if delimiter is not None else lit(" ")
-        )
-        part_nr_col = _to_col_if_str(part_nr, "strtok")
-        return builtin("strtok", _emit_ast=_emit_ast)(
-            string_col, delimiter_col, part_nr_col
-        )
-=======
-def strtok(
-    string: ColumnOrName,
-    delimiter: ColumnOrName = None,
-    part_nr: ColumnOrName = None,
-    _emit_ast: bool = True,
-) -> Column:
-    """
-    Tokenizes a string with the given set of delimiters and returns the requested part.
-
-    Args:
-        string (ColumnOrName): The string to be tokenized.
-        delimiter (ColumnOrName, optional): A set of delimiters. Each character in the delimiter string is treated as a delimiter. If not specified, defaults to a single space character.
-        part_nr (ColumnOrName, optional): The requested part number (1-based). If not specified, returns the entire string.
-
-    Returns:
-        Column: The requested part of the tokenized string.
-
-    Examples::
-        >>> from snowflake.snowpark.functions import col, lit
-        >>> df = session.create_dataframe([["a.b.c"]], schema=["string_col"])
-        >>> df.select(strtok(col("string_col")).alias("result")).collect()
-        [Row(RESULT='a.b.c')]
-        >>> df.select(strtok(col("string_col"), lit(".")).alias("result")).collect()
-        [Row(RESULT='a')]
-        >>> df.select(strtok(col("string_col"), lit("."), lit(2)).alias("result")).collect()
-        [Row(RESULT='b')]
-        >>> df2 = session.create_dataframe([["user@snowflake.com"]], schema=["string_col"])
-        >>> df2.select(strtok(col("string_col"), lit("@."), lit(1)).alias("result")).collect()
-        [Row(RESULT='user')]
-        >>> df2.select(strtok(col("string_col"), lit("@."), lit(3)).alias("result")).collect()
-        [Row(RESULT='com')]
-    """
-    string_col = _to_col_if_str(string, "strtok")
-
-    if delimiter is None and part_nr is None:
-        return builtin("strtok", _emit_ast=_emit_ast)(string_col)
-    elif delimiter is not None and part_nr is None:
-        delimiter_col = _to_col_if_str(delimiter, "strtok")
-        return builtin("strtok", _emit_ast=_emit_ast)(string_col, delimiter_col)
-    else:
-        delimiter_col = (
-            _to_col_if_str(delimiter, "strtok") if delimiter is not None else lit(" ")
-        )
-        part_nr_col = _to_col_if_str(part_nr, "strtok")
-        return builtin("strtok", _emit_ast=_emit_ast)(
-            string_col, delimiter_col, part_nr_col
-        )
-
-
-@publicapi
-def try_base64_decode_binary(
-    input_expr: ColumnOrName, alphabet: ColumnOrName = None, _emit_ast: bool = True
-) -> Column:
-    """
-    Decodes a base64-encoded string to binary data. Returns None if the input is not valid base64.
-
-    Args:
-        input_expr (ColumnOrName): The base64-encoded string to decode.
-        alphabet (ColumnOrName, optional): The base64 alphabet to use for decoding. If not specified, uses the standard base64 alphabet.
-
-    Returns:
-        Column: A column containing the decoded binary data, or None if the input is invalid.
-
-    Examples::
-        >>> from snowflake.snowpark.functions import base64_encode
-        >>> df = session.create_dataframe(["HELP", "TEST"], schema=["input"])
-        >>> df.select(try_base64_decode_binary(base64_encode(df["input"])).alias("result")).collect()
-        [Row(RESULT=bytearray(b'HELP')), Row(RESULT=bytearray(b'TEST'))]
-
-        >>> df2 = session.create_dataframe(["SEVMUA==", "VEVTVA=="], schema=["encoded"])
-        >>> df2.select(try_base64_decode_binary(df2["encoded"]).alias("result")).collect()
-        [Row(RESULT=bytearray(b'HELP')), Row(RESULT=bytearray(b'TEST'))]
-
-        >>> df3 = session.create_dataframe(["invalid_base64!"], schema=["bad_input"])
-        >>> df3.select(try_base64_decode_binary(df3["bad_input"]).alias("result")).collect()
-        [Row(RESULT=None)]
-
-        >>> df4 = session.create_dataframe(["SEVMUA=="], schema=["encoded"])
-        >>> df4.select(try_base64_decode_binary(df4["encoded"], lit("$")).alias("result")).collect()
-        [Row(RESULT=bytearray(b'HELP'))]
-    """
-    input_col = _to_col_if_str(input_expr, "try_base64_decode_binary")
-
-    if alphabet is not None:
-        alphabet_col = _to_col_if_str(alphabet, "try_base64_decode_binary")
-        return builtin("try_base64_decode_binary", _emit_ast=_emit_ast)(
-            input_col, alphabet_col
-        )
-    else:
-        return builtin("try_base64_decode_binary", _emit_ast=_emit_ast)(input_col)
-
-
-@publicapi
-def try_base64_decode_string(
-    input_expr: ColumnOrName, alphabet: ColumnOrName = None, _emit_ast: bool = True
-) -> Column:
-    """
-    Decodes a base64-encoded string and returns the result. If the input is not a valid base64-encoded string, returns NULL instead of raising an error.
-
-    Args:
-        input_expr (ColumnOrName): A base64-encoded string to decode.
-        alphabet (ColumnOrName, optional): The base64 alphabet to use for decoding. If not specified, uses the standard base64 alphabet.
-
-    Returns:
-        Column: The decoded string, or NULL if the input is not valid base64.
-
-    Examples::
-        >>> df = session.create_dataframe([["SEVMTE8="]], schema=["encoded"])
-        >>> df.select(try_base64_decode_string(df["encoded"]).alias('result')).collect()
-        [Row(RESULT='HELLO')]
-
-        >>> df = session.create_dataframe([["invalid_base64"]], schema=["encoded"])
-        >>> df.select(try_base64_decode_string(df["encoded"]).alias('result')).collect()
-        [Row(RESULT=None)]
-
-        >>> df = session.create_dataframe([["SEVMTE8="]], schema=["encoded"])
-        >>> df.select(try_base64_decode_string(df["encoded"], lit('$')).alias('result')).collect()
-        [Row(RESULT='HELLO')]
-    """
-    c = _to_col_if_str(input_expr, "try_base64_decode_string")
-    if alphabet is not None:
-        alphabet_col = _to_col_if_str(alphabet, "try_base64_decode_string")
-        return builtin("try_base64_decode_string", _emit_ast=_emit_ast)(c, alphabet_col)
-    else:
-        return builtin("try_base64_decode_string", _emit_ast=_emit_ast)(c)
-
-
-@publicapi
-def try_hex_decode_binary(input_expr: ColumnOrName, _emit_ast: bool = True) -> Column:
-    """
-    Decodes a hex-encoded string to binary data. Returns None if the input is not a valid hex string.
-
-    Args:
-        input_expr (ColumnOrName): A hex-encoded string to decode to binary data.
-
-    Returns:
-        Column: The decoded binary data as bytearray, or None if input is invalid.
-
-    Examples::
-        >>> from snowflake.snowpark.functions import col
-        >>> df = session.create_dataframe([["41426162"], ["48656C6C6F"], ["576F726C64"]], schema=["hex_string"])
-        >>> df.select(try_hex_decode_binary(col("hex_string")).alias("decoded_binary")).collect()
-        [Row(DECODED_BINARY=bytearray(b'ABab')), Row(DECODED_BINARY=bytearray(b'Hello')), Row(DECODED_BINARY=bytearray(b'World'))]
-    """
-    c = _to_col_if_str(input_expr, "try_hex_decode_binary")
-    return builtin("try_hex_decode_binary", _emit_ast=_emit_ast)(c)
-
-
-@publicapi
-def try_hex_decode_string(input_expr: ColumnOrName, _emit_ast: bool = True) -> Column:
-    """
-    Decodes a hex-encoded string to its original string value. Returns None if the input is not a valid hex string.
-
-    Args:
-        input_expr (ColumnOrName): The hex-encoded string to decode.
-
-    Returns:
-        Column: The decoded string, or None if the input is not valid hex.
-
-    Examples::
-        >>> df = session.create_dataframe([["41614262"], ["127"], ["invalid_hex"]], schema=["hex_input"])
-        >>> df.select(try_hex_decode_string(df["hex_input"]).alias("decoded")).collect()
-        [Row(DECODED='AaBb'), Row(DECODED=None), Row(DECODED=None)]
-    """
-    c = _to_col_if_str(input_expr, "try_hex_decode_string")
-    return builtin("try_hex_decode_string", _emit_ast=_emit_ast)(c)
-
-
-@publicapi
-def unicode(input_str: ColumnOrName, _emit_ast: bool = True) -> Column:
-    """
-    Returns the Unicode code point of the first character in a string.
-
-    Args:
-        input_str (ColumnOrName): The input string column or string value to get the Unicode code point from.
-
-    Returns:
-        Column: The Unicode code point of the first character. Returns 0 for empty strings.
-
-    Examples::
-        >>> from snowflake.snowpark.functions import col
-        >>> df = session.create_dataframe([['a'], ['❄'], ['cde'], ['']], schema=["input_str"])
-        >>> df.select(unicode(col("input_str")).alias("unicode_result")).collect()
-        [Row(UNICODE_RESULT=97), Row(UNICODE_RESULT=10052), Row(UNICODE_RESULT=99), Row(UNICODE_RESULT=0)]
-    """
-    c = _to_col_if_str(input_str, "unicode")
-    return builtin("unicode", _emit_ast=_emit_ast)(c)
-
-
-@publicapi
-def uuid_string(
-    uuid: ColumnOrName = None, name: ColumnOrName = None, _emit_ast: bool = True
-) -> Column:
-    """
-    Returns a universally unique identifier (UUID) as a string. If the uuid is provided, also the name must be provided.
-
-    Args:
-        uuid (ColumnOrName, optional): The namespace UUID as a string. If provided, generates a UUID based on this namespace.
-        name (ColumnOrName, optional): The name to use for UUID generation. Used in combination with uuid parameter.
-
-    Returns:
-        Column: The UUID string.
-
-    Examples::
-        >>> from snowflake.snowpark.functions import col
-
-        >>> df = session.create_dataframe(
-        ...     [["fe971b24-9572-4005-b22f-351e9c09274d", "foo"]], schema=["uuid", "name"]
-        ... )
-
-        >>> df.select(uuid_string().alias("random_uuid")).collect()
-        [Row(RANDOM_UUID='...')]
-
-        >>> result = df.select(
-        ...     uuid_string(col("uuid"), col("name")).alias("NAMED_UUID")
-        ... ).collect()
-        >>> expected_uuid = "dc0b6f65-fca6-5b4b-9d37-ccc3fde1f3e2"
-        >>> result[0]["NAMED_UUID"] == expected_uuid
-        True
-    """
-    if uuid is None and name is None:
-        return builtin("uuid_string", _emit_ast=_emit_ast)()
-    else:
-        uuid_col = _to_col_if_str(uuid, "uuid_string")
-        name_col = _to_col_if_str(name, "uuid_string")
-        return builtin("uuid_string", _emit_ast=_emit_ast)(uuid_col, name_col)
->>>>>>> c75a5023
+    )
--- conflicted
+++ resolved
@@ -4462,7 +4462,261 @@
 
 
 @publicapi
-<<<<<<< HEAD
+def booland_agg(expr: ColumnOrName, _emit_ast: bool = True) -> Column:
+    """
+    Returns True if all input values are True (or equivalent to True). Returns False if any input value is False (or equivalent to False). None values are ignored unless all values are None, in which case None is returned.
+
+    Args:
+        expr (ColumnOrName): The boolean values to aggregate.
+
+    Returns:
+        Column: True if all values are True, False if any value is False, or None if all values are None.
+
+    Examples::
+        >>> df = session.create_dataframe([True, True, True], schema=["a"])
+        >>> df.select(booland_agg("a")).collect()
+        [Row(BOOLAND_AGG("A")=True)]
+        >>> df = session.create_dataframe([True, False, True], schema=["a"])
+        >>> df.select(booland_agg("a")).collect()
+        [Row(BOOLAND_AGG("A")=False)]
+        >>> df = session.create_dataframe([1, 2, 3], schema=["a"])
+        >>> df.select(booland_agg("a")).collect()
+        [Row(BOOLAND_AGG("A")=True)]
+        >>> df = session.create_dataframe([1, 0, 2], schema=["a"])
+        >>> df.select(booland_agg("a")).collect()
+        [Row(BOOLAND_AGG("A")=False)]
+    """
+    c = _to_col_if_str(expr, "booland_agg")
+    return builtin("booland_agg", _emit_ast=_emit_ast)(c)
+
+
+@publicapi
+def boolxor_agg(expr: ColumnOrName, _emit_ast: bool = True) -> Column:
+    """
+    Returns the logical XOR of all non-None records in a group. If all records inside a group are None, returns None.
+
+    Args:
+        expr (ColumnOrName): The boolean values to aggregate.
+
+    Returns:
+        Column: The logical XOR result of all non-None boolean values in the group.
+
+    Examples::
+
+        >>> df = session.create_dataframe([
+        ...     [True],
+        ...     [False],
+        ...     [False],
+        ...     [False]
+        ... ], schema=["col1"])
+        >>> df.select(boolxor_agg(df["col1"])).collect()
+        [Row(BOOLXOR_AGG("COL1")=True)]
+
+        >>> df = session.create_dataframe([
+        ...     [True],
+        ...     [True],
+        ...     [False],
+        ...     [False]
+        ... ], schema=["col1"])
+        >>> df.select(boolxor_agg(df["col1"])).collect()
+        [Row(BOOLXOR_AGG("COL1")=False)]
+
+        >>> df = session.create_dataframe([
+        ...     [False],
+        ...     [False],
+        ...     [False],
+        ...     [False]
+        ... ], schema=["col1"])
+        >>> df.select(boolxor_agg(df["col1"])).collect()
+        [Row(BOOLXOR_AGG("COL1")=False)]
+    """
+    c = _to_col_if_str(expr, "boolxor_agg")
+    return builtin("boolxor_agg", _emit_ast=_emit_ast)(c)
+
+
+@publicapi
+def regr_valy(y: ColumnOrName, x: ColumnOrName, _emit_ast: bool = True) -> Column:
+    """
+    Returns the y value for each row where x is not None. If x is None, returns None.
+    This function is used in linear regression calculations to get the dependent variable values
+    for valid data points.
+
+    Args:
+        y (ColumnOrName): The dependent variable column or column name.
+        x (ColumnOrName): The independent variable column or column name.
+
+    Returns:
+        Column: A column containing the y values where x is not None, None otherwise.
+
+    Examples::
+        >>> from snowflake.snowpark.functions import col
+        >>> df = session.create_dataframe([(2.0, 1.0), (None, 3.0), (6.0, None)], schema=["col_y", "col_x"])
+        >>> df.select(regr_valy(col("col_y"), col("col_x")).alias("result")).collect()
+        [Row(RESULT=2.0), Row(RESULT=None), Row(RESULT=None)]
+    """
+    y_col = _to_col_if_str(y, "regr_valy")
+    x_col = _to_col_if_str(x, "regr_valy")
+    return builtin("regr_valy", _emit_ast=_emit_ast)(y_col, x_col)
+
+
+@publicapi
+def zeroifnull(expr: ColumnOrName, _emit_ast: bool = True) -> Column:
+    """
+    Returns zero if the input expression is None; otherwise, returns the input expression.
+
+    Args:
+        expr (ColumnOrName): The input expression to evaluate for None values.
+
+    Returns:
+        Column: Zero if the input expression is None, otherwise the original value.
+
+    Examples::
+        >>> from snowflake.snowpark.functions import col
+        >>> df = session.create_dataframe([[1], [None], [5], [0]], schema=["a"])
+        >>> df.select(zeroifnull(col("a")).alias("result")).collect()
+        [Row(RESULT=1), Row(RESULT=0), Row(RESULT=5), Row(RESULT=0)]
+    """
+    c = _to_col_if_str(expr, "zeroifnull")
+    return builtin("zeroifnull", _emit_ast=_emit_ast)(c)
+
+
+@publicapi
+def cot(expr: ColumnOrName, _emit_ast: bool = True) -> Column:
+    """
+    Computes the cotangent of the input column. The input should be expressed in radians.
+
+    Args:
+        expr (ColumnOrName): The input column or column name containing values in radians.
+
+    Returns:
+        Column: A column containing the cotangent values.
+
+    Examples::
+        >>> from snowflake.snowpark.types import DecimalType
+        >>> df = session.create_dataframe([[1.0471975512], [0.7853981634], [1.5707963268]], schema=["a"])
+        >>> df.select(cot(df["a"]).cast(DecimalType(scale=10)).alias("cot_result")).collect()
+        [Row(COT_RESULT=Decimal('0.5773502692')), Row(COT_RESULT=Decimal('1.0000000000')), Row(COT_RESULT=Decimal('0E-10'))]
+    """
+    c = _to_col_if_str(expr, "cot")
+    return builtin("cot", _emit_ast=_emit_ast)(c)
+
+
+@publicapi
+def mod(expr1: ColumnOrName, expr2: ColumnOrName, _emit_ast: bool = True) -> Column:
+    """
+    Returns the remainder of expr1 divided by expr2.
+
+    Args:
+        expr1 (ColumnOrName): The dividend column or column name.
+        expr2 (ColumnOrName): The divisor column or column name.
+
+    Returns:
+        Column: The remainder of expr1 divided by expr2.
+
+    Examples::
+        >>> from snowflake.snowpark.functions import col
+        >>> df = session.create_dataframe([[10, 3], [15, 4], [7, 2]], schema=["a", "b"])
+        >>> df.select(mod(col("a"), col("b")).alias("mod_result")).collect()
+        [Row(MOD_RESULT=1), Row(MOD_RESULT=3), Row(MOD_RESULT=1)]
+    """
+    c1 = _to_col_if_str(expr1, "mod")
+    c2 = _to_col_if_str(expr2, "mod")
+    return builtin("mod", _emit_ast=_emit_ast)(c1, c2)
+
+
+@publicapi
+def pi(_emit_ast: bool = True) -> Column:
+    """
+    Returns the mathematical constant pi (approximately 3.141592654).
+
+    Returns:
+        Column: The value of pi.
+
+    Examples::
+        >>> df = session.create_dataframe([[1]], schema=["dummy"])
+        >>> df.select(pi().alias("pi_value")).collect()
+        [Row(PI_VALUE=3.141592653589793)]
+    """
+    from snowflake.snowpark.functions import builtin
+
+    return builtin("pi", _emit_ast=_emit_ast)()
+
+
+@publicapi
+def square(expr: ColumnOrName, _emit_ast: bool = True) -> Column:
+    """
+    Returns the square of a numeric expression (expr * expr).
+
+    Args:
+        expr (ColumnOrName): The numeric values to be squared.
+
+    Returns:
+        Column: The square of the input values.
+
+    Examples::
+        >>> from snowflake.snowpark.functions import col
+        >>> df = session.create_dataframe([[-2.0], [3.15]], schema=["a"])
+        >>> df.select(square(col("a")).alias("square")).collect()
+        [Row(SQUARE=4.0), Row(SQUARE=9.9225)]
+        >>> df = session.create_dataframe([[4], [5]], schema=["a"])
+        >>> df.select(square(col("a"), _emit_ast=False).alias("square")).collect()
+        [Row(SQUARE=16.0), Row(SQUARE=25.0)]
+    """
+    c = _to_col_if_str(expr, "square")
+    return builtin("square", _emit_ast=_emit_ast)(c)
+
+
+@publicapi
+def width_bucket(
+    expr: ColumnOrName,
+    min_value: ColumnOrName,
+    max_value: ColumnOrName,
+    num_buckets: ColumnOrName,
+    _emit_ast: bool = True,
+) -> Column:
+    """
+    Constructs equi-width histograms, in which the histogram range is divided
+    into intervals that have identical sizes, returning the bucket number that
+    the input expression would be assigned to.
+
+    Args:
+        expr (ColumnOrName): The expression to evaluate and assign to a bucket.
+        min_value (ColumnOrName): The minimum value of the histogram range.
+        max_value (ColumnOrName): The maximum value of the histogram range.
+        num_buckets (ColumnOrName): The number of buckets to create.
+
+    Returns:
+        Column: The bucket number (1-based) that the input expression falls into.
+
+    Examples::
+        >>> df = session.create_dataframe([
+        ...     [290000.00],
+        ...     [320000.00],
+        ...     [399999.99],
+        ...     [400000.00],
+        ...     [470000.00],
+        ...     [510000.00]
+        ... ], schema=["price"])
+        >>> df.select(width_bucket(df["price"], lit(200000), lit(600000), lit(4)).alias("sales_group")).collect()
+        [Row(SALES_GROUP=1), Row(SALES_GROUP=2), Row(SALES_GROUP=2), Row(SALES_GROUP=3), Row(SALES_GROUP=3), Row(SALES_GROUP=4)]
+        >>> df = session.create_dataframe([[150000.00]], schema=["price"])
+        >>> df.select(width_bucket(df["price"], lit(200000), lit(600000), lit(4)).alias("sales_group")).collect()
+        [Row(SALES_GROUP=0)]
+        >>> df = session.create_dataframe([[700000.00]], schema=["price"])
+        >>> df.select(width_bucket(df["price"], lit(200000), lit(9600000), lit(4)).alias("sales_group")).collect()
+        [Row(SALES_GROUP=1)]
+    """
+    expr_col = _to_col_if_str(expr, "width_bucket")
+    min_val_col = _to_col_if_str(min_value, "width_bucket")
+    max_val_col = _to_col_if_str(max_value, "width_bucket")
+    num_buckets_col = _to_col_if_str(num_buckets, "width_bucket")
+
+    return builtin("width_bucket", _emit_ast=_emit_ast)(
+        expr_col, min_val_col, max_val_col, num_buckets_col
+    )
+
+
+@publicapi
 def hex_decode_string(input_expr: ColumnOrName, _emit_ast: bool = True) -> Column:
     """
     Decodes a hexadecimal-encoded string into its original string representation.
@@ -4975,257 +5229,4 @@
     part_number_col = _to_col_if_str(part_number, "split_part")
     return builtin("split_part", _emit_ast=_emit_ast)(
         string_col, delimiter_col, part_number_col
-=======
-def booland_agg(expr: ColumnOrName, _emit_ast: bool = True) -> Column:
-    """
-    Returns True if all input values are True (or equivalent to True). Returns False if any input value is False (or equivalent to False). None values are ignored unless all values are None, in which case None is returned.
-
-    Args:
-        expr (ColumnOrName): The boolean values to aggregate.
-
-    Returns:
-        Column: True if all values are True, False if any value is False, or None if all values are None.
-
-    Examples::
-        >>> df = session.create_dataframe([True, True, True], schema=["a"])
-        >>> df.select(booland_agg("a")).collect()
-        [Row(BOOLAND_AGG("A")=True)]
-        >>> df = session.create_dataframe([True, False, True], schema=["a"])
-        >>> df.select(booland_agg("a")).collect()
-        [Row(BOOLAND_AGG("A")=False)]
-        >>> df = session.create_dataframe([1, 2, 3], schema=["a"])
-        >>> df.select(booland_agg("a")).collect()
-        [Row(BOOLAND_AGG("A")=True)]
-        >>> df = session.create_dataframe([1, 0, 2], schema=["a"])
-        >>> df.select(booland_agg("a")).collect()
-        [Row(BOOLAND_AGG("A")=False)]
-    """
-    c = _to_col_if_str(expr, "booland_agg")
-    return builtin("booland_agg", _emit_ast=_emit_ast)(c)
-
-
-@publicapi
-def boolxor_agg(expr: ColumnOrName, _emit_ast: bool = True) -> Column:
-    """
-    Returns the logical XOR of all non-None records in a group. If all records inside a group are None, returns None.
-
-    Args:
-        expr (ColumnOrName): The boolean values to aggregate.
-
-    Returns:
-        Column: The logical XOR result of all non-None boolean values in the group.
-
-    Examples::
-
-        >>> df = session.create_dataframe([
-        ...     [True],
-        ...     [False],
-        ...     [False],
-        ...     [False]
-        ... ], schema=["col1"])
-        >>> df.select(boolxor_agg(df["col1"])).collect()
-        [Row(BOOLXOR_AGG("COL1")=True)]
-
-        >>> df = session.create_dataframe([
-        ...     [True],
-        ...     [True],
-        ...     [False],
-        ...     [False]
-        ... ], schema=["col1"])
-        >>> df.select(boolxor_agg(df["col1"])).collect()
-        [Row(BOOLXOR_AGG("COL1")=False)]
-
-        >>> df = session.create_dataframe([
-        ...     [False],
-        ...     [False],
-        ...     [False],
-        ...     [False]
-        ... ], schema=["col1"])
-        >>> df.select(boolxor_agg(df["col1"])).collect()
-        [Row(BOOLXOR_AGG("COL1")=False)]
-    """
-    c = _to_col_if_str(expr, "boolxor_agg")
-    return builtin("boolxor_agg", _emit_ast=_emit_ast)(c)
-
-
-@publicapi
-def regr_valy(y: ColumnOrName, x: ColumnOrName, _emit_ast: bool = True) -> Column:
-    """
-    Returns the y value for each row where x is not None. If x is None, returns None.
-    This function is used in linear regression calculations to get the dependent variable values
-    for valid data points.
-
-    Args:
-        y (ColumnOrName): The dependent variable column or column name.
-        x (ColumnOrName): The independent variable column or column name.
-
-    Returns:
-        Column: A column containing the y values where x is not None, None otherwise.
-
-    Examples::
-        >>> from snowflake.snowpark.functions import col
-        >>> df = session.create_dataframe([(2.0, 1.0), (None, 3.0), (6.0, None)], schema=["col_y", "col_x"])
-        >>> df.select(regr_valy(col("col_y"), col("col_x")).alias("result")).collect()
-        [Row(RESULT=2.0), Row(RESULT=None), Row(RESULT=None)]
-    """
-    y_col = _to_col_if_str(y, "regr_valy")
-    x_col = _to_col_if_str(x, "regr_valy")
-    return builtin("regr_valy", _emit_ast=_emit_ast)(y_col, x_col)
-
-
-@publicapi
-def zeroifnull(expr: ColumnOrName, _emit_ast: bool = True) -> Column:
-    """
-    Returns zero if the input expression is None; otherwise, returns the input expression.
-
-    Args:
-        expr (ColumnOrName): The input expression to evaluate for None values.
-
-    Returns:
-        Column: Zero if the input expression is None, otherwise the original value.
-
-    Examples::
-        >>> from snowflake.snowpark.functions import col
-        >>> df = session.create_dataframe([[1], [None], [5], [0]], schema=["a"])
-        >>> df.select(zeroifnull(col("a")).alias("result")).collect()
-        [Row(RESULT=1), Row(RESULT=0), Row(RESULT=5), Row(RESULT=0)]
-    """
-    c = _to_col_if_str(expr, "zeroifnull")
-    return builtin("zeroifnull", _emit_ast=_emit_ast)(c)
-
-
-@publicapi
-def cot(expr: ColumnOrName, _emit_ast: bool = True) -> Column:
-    """
-    Computes the cotangent of the input column. The input should be expressed in radians.
-
-    Args:
-        expr (ColumnOrName): The input column or column name containing values in radians.
-
-    Returns:
-        Column: A column containing the cotangent values.
-
-    Examples::
-        >>> from snowflake.snowpark.types import DecimalType
-        >>> df = session.create_dataframe([[1.0471975512], [0.7853981634], [1.5707963268]], schema=["a"])
-        >>> df.select(cot(df["a"]).cast(DecimalType(scale=10)).alias("cot_result")).collect()
-        [Row(COT_RESULT=Decimal('0.5773502692')), Row(COT_RESULT=Decimal('1.0000000000')), Row(COT_RESULT=Decimal('0E-10'))]
-    """
-    c = _to_col_if_str(expr, "cot")
-    return builtin("cot", _emit_ast=_emit_ast)(c)
-
-
-@publicapi
-def mod(expr1: ColumnOrName, expr2: ColumnOrName, _emit_ast: bool = True) -> Column:
-    """
-    Returns the remainder of expr1 divided by expr2.
-
-    Args:
-        expr1 (ColumnOrName): The dividend column or column name.
-        expr2 (ColumnOrName): The divisor column or column name.
-
-    Returns:
-        Column: The remainder of expr1 divided by expr2.
-
-    Examples::
-        >>> from snowflake.snowpark.functions import col
-        >>> df = session.create_dataframe([[10, 3], [15, 4], [7, 2]], schema=["a", "b"])
-        >>> df.select(mod(col("a"), col("b")).alias("mod_result")).collect()
-        [Row(MOD_RESULT=1), Row(MOD_RESULT=3), Row(MOD_RESULT=1)]
-    """
-    c1 = _to_col_if_str(expr1, "mod")
-    c2 = _to_col_if_str(expr2, "mod")
-    return builtin("mod", _emit_ast=_emit_ast)(c1, c2)
-
-
-@publicapi
-def pi(_emit_ast: bool = True) -> Column:
-    """
-    Returns the mathematical constant pi (approximately 3.141592654).
-
-    Returns:
-        Column: The value of pi.
-
-    Examples::
-        >>> df = session.create_dataframe([[1]], schema=["dummy"])
-        >>> df.select(pi().alias("pi_value")).collect()
-        [Row(PI_VALUE=3.141592653589793)]
-    """
-    from snowflake.snowpark.functions import builtin
-
-    return builtin("pi", _emit_ast=_emit_ast)()
-
-
-@publicapi
-def square(expr: ColumnOrName, _emit_ast: bool = True) -> Column:
-    """
-    Returns the square of a numeric expression (expr * expr).
-
-    Args:
-        expr (ColumnOrName): The numeric values to be squared.
-
-    Returns:
-        Column: The square of the input values.
-
-    Examples::
-        >>> from snowflake.snowpark.functions import col
-        >>> df = session.create_dataframe([[-2.0], [3.15]], schema=["a"])
-        >>> df.select(square(col("a")).alias("square")).collect()
-        [Row(SQUARE=4.0), Row(SQUARE=9.9225)]
-        >>> df = session.create_dataframe([[4], [5]], schema=["a"])
-        >>> df.select(square(col("a"), _emit_ast=False).alias("square")).collect()
-        [Row(SQUARE=16.0), Row(SQUARE=25.0)]
-    """
-    c = _to_col_if_str(expr, "square")
-    return builtin("square", _emit_ast=_emit_ast)(c)
-
-
-@publicapi
-def width_bucket(
-    expr: ColumnOrName,
-    min_value: ColumnOrName,
-    max_value: ColumnOrName,
-    num_buckets: ColumnOrName,
-    _emit_ast: bool = True,
-) -> Column:
-    """
-    Constructs equi-width histograms, in which the histogram range is divided
-    into intervals that have identical sizes, returning the bucket number that
-    the input expression would be assigned to.
-
-    Args:
-        expr (ColumnOrName): The expression to evaluate and assign to a bucket.
-        min_value (ColumnOrName): The minimum value of the histogram range.
-        max_value (ColumnOrName): The maximum value of the histogram range.
-        num_buckets (ColumnOrName): The number of buckets to create.
-
-    Returns:
-        Column: The bucket number (1-based) that the input expression falls into.
-
-    Examples::
-        >>> df = session.create_dataframe([
-        ...     [290000.00],
-        ...     [320000.00],
-        ...     [399999.99],
-        ...     [400000.00],
-        ...     [470000.00],
-        ...     [510000.00]
-        ... ], schema=["price"])
-        >>> df.select(width_bucket(df["price"], lit(200000), lit(600000), lit(4)).alias("sales_group")).collect()
-        [Row(SALES_GROUP=1), Row(SALES_GROUP=2), Row(SALES_GROUP=2), Row(SALES_GROUP=3), Row(SALES_GROUP=3), Row(SALES_GROUP=4)]
-        >>> df = session.create_dataframe([[150000.00]], schema=["price"])
-        >>> df.select(width_bucket(df["price"], lit(200000), lit(600000), lit(4)).alias("sales_group")).collect()
-        [Row(SALES_GROUP=0)]
-        >>> df = session.create_dataframe([[700000.00]], schema=["price"])
-        >>> df.select(width_bucket(df["price"], lit(200000), lit(9600000), lit(4)).alias("sales_group")).collect()
-        [Row(SALES_GROUP=1)]
-    """
-    expr_col = _to_col_if_str(expr, "width_bucket")
-    min_val_col = _to_col_if_str(min_value, "width_bucket")
-    max_val_col = _to_col_if_str(max_value, "width_bucket")
-    num_buckets_col = _to_col_if_str(num_buckets, "width_bucket")
-
-    return builtin("width_bucket", _emit_ast=_emit_ast)(
-        expr_col, min_val_col, max_val_col, num_buckets_col
->>>>>>> 7d53a8fc
     )
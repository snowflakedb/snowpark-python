#!/usr/bin/env python3
#
# Copyright (c) 2012-2024 Snowflake Computing Inc. All rights reserved.
#

import sys
from typing import Any, Dict, Optional, Union

import snowflake.snowpark
import snowflake.snowpark._internal.proto.ast_pb2 as proto
from snowflake.snowpark._internal.analyzer.binary_expression import (
    Add,
    And,
    BinaryExpression,
    BitwiseAnd,
    BitwiseOr,
    BitwiseXor,
    Divide,
    EqualNullSafe,
    EqualTo,
    GreaterThan,
    GreaterThanOrEqual,
    LessThan,
    LessThanOrEqual,
    Multiply,
    NotEqualTo,
    Or,
    Pow,
    Remainder,
    Subtract,
)
from snowflake.snowpark._internal.analyzer.expression import (
    CaseWhen,
    Collate,
    Expression,
    InExpression,
    Like,
    Literal,
    MultipleExpression,
    NamedExpression,
    RegExp,
    ScalarSubquery,
    Star,
    SubfieldInt,
    SubfieldString,
    UnresolvedAttribute,
    WithinGroup,
)
from snowflake.snowpark._internal.analyzer.sort_expression import (
    Ascending,
    Descending,
    NullsFirst,
    NullsLast,
    SortOrder,
)
from snowflake.snowpark._internal.analyzer.unary_expression import (
    Alias,
    Cast,
    IsNaN,
    IsNotNull,
    IsNull,
    Not,
    UnaryExpression,
    UnaryMinus,
    UnresolvedAlias,
)
from snowflake.snowpark._internal.ast_utils import build_const_from_python_val, setattr_if_not_none
from snowflake.snowpark._internal.type_utils import (
    VALID_PYTHON_TYPES_FOR_LITERAL_VALUE,
    ColumnOrLiteral,
    ColumnOrLiteralStr,
    ColumnOrName,
    ColumnOrSqlExpr,
    LiteralType,
    type_string_to_type_object,
)
from snowflake.snowpark._internal.utils import parse_positional_args_to_list, quote_name
from snowflake.snowpark.types import (
    DataType,
    IntegerType,
    StringType,
    TimestampTimeZone,
    TimestampType,
)
from snowflake.snowpark.window import Window, WindowSpec

# Python 3.8 needs to use typing.Iterable because collections.abc.Iterable is not subscriptable
# Python 3.9 can use both
# Python 3.10 needs to use collections.abc.Iterable because typing.Iterable is removed
if sys.version_info <= (3, 9):
    from typing import Iterable
else:
    from collections.abc import Iterable


def _to_col_if_lit(
    col: Union[ColumnOrLiteral, "snowflake.snowpark.DataFrame"], func_name: str
) -> "Column":
    if isinstance(col, (Column, snowflake.snowpark.DataFrame, list, tuple, set)):
        return col
    elif isinstance(col, VALID_PYTHON_TYPES_FOR_LITERAL_VALUE):
        return Column(Literal(col))
    else:  # pragma: no cover
        raise TypeError(
            f"'{func_name}' expected Column, DataFrame, Iterable or LiteralType, got: {type(col)}"
        )


def _to_col_if_sql_expr(col: ColumnOrSqlExpr, func_name: str) -> "Column":
    if isinstance(col, Column):
        return col
    elif isinstance(col, str):
        return Column._expr(col)
    else:
        raise TypeError(
            f"'{func_name}' expected Column or str as SQL expression, got: {type(col)}"
        )


def _to_col_if_str(col: ColumnOrName, func_name: str) -> "Column":
    if isinstance(col, Column):
        return col
    elif isinstance(col, str):
        return Column(col)
    else:
        raise TypeError(
            f"'{func_name.upper()}' expected Column or str, got: {type(col)}"
        )


def _to_col_if_str_or_int(col: Union[ColumnOrName, int], func_name: str) -> "Column":
    if isinstance(col, Column):
        return col
    elif isinstance(col, str):
        return Column(col)
    elif isinstance(col, int):
        return Column(Literal(col))
    else:  # pragma: no cover
        raise TypeError(
            f"'{func_name.upper()}' expected Column, int or str, got: {type(col)}"
        )


class Column:
    """Represents a column or an expression in a :class:`DataFrame`.

    To access a Column object that refers a column in a :class:`DataFrame`, you can:

        - Use the column name.
        - Use the :func:`functions.col` function.
        - Use the :func:`DataFrame.col` method.
        - Use the index operator ``[]`` on a dataframe object with a column name.
        - Use the dot operator ``.`` on a dataframe object with a column name.

        >>> from snowflake.snowpark.functions import col
        >>> df = session.create_dataframe([["John", 1], ["Mike", 11]], schema=["name", "age"])
        >>> df.select("name").collect()
        [Row(NAME='John'), Row(NAME='Mike')]
        >>> df.select(col("name")).collect()
        [Row(NAME='John'), Row(NAME='Mike')]
        >>> df.select(df.col("name")).collect()
        [Row(NAME='John'), Row(NAME='Mike')]
        >>> df.select(df["name"]).collect()
        [Row(NAME='John'), Row(NAME='Mike')]
        >>> df.select(df.name).collect()
        [Row(NAME='John'), Row(NAME='Mike')]

        Snowflake object identifiers, including column names, may or may not be case sensitive depending on a set of rules.
        Refer to `Snowflake Object Identifier Requirements <https://docs.snowflake.com/en/sql-reference/identifiers-syntax.html>`_ for details.
        When you use column names with a DataFrame, you should follow these rules.

        The returned column names after a DataFrame is evaluated follow the case-sensitivity rules too.
        The above ``df`` was created with column name "name" while the returned column name after ``collect()`` was called became "NAME".
        It's because the column is regarded as ignore-case so the Snowflake database returns the upper case.

    To create a Column object that represents a constant value, use :func:`snowflake.snowpark.functions.lit`:

        >>> from snowflake.snowpark.functions import lit
        >>> df.select(col("name"), lit("const value").alias("literal_column")).collect()
        [Row(NAME='John', LITERAL_COLUMN='const value'), Row(NAME='Mike', LITERAL_COLUMN='const value')]

    This class also defines utility functions for constructing expressions with Columns.
    Column objects can be built with the operators, summarized by operator precedence,
    in the following table:

    ==============================================  ==============================================
    Operator                                        Description
    ==============================================  ==============================================
    ``x[index]``                                    Index operator to get an item out of a Snowflake ARRAY or OBJECT
    ``**``                                          Power
    ``-x``, ``~x``                                  Unary minus, unary not
    ``*``, ``/``, ``%``                             Multiply, divide, remainder
    ``+``, ``-``                                    Plus, minus
    ``&``                                           And
    ``|``                                           Or
    ``==``, ``!=``, ``<``, ``<=``, ``>``, ``>=``    Equal to, not equal to, less than, less than or equal to, greater than, greater than or equal to
    ==============================================  ==============================================

        The following examples demonstrate how to use Column objects in expressions:

            >>> df = session.create_dataframe([[20, 5], [1, 2]], schema=["a", "b"])
            >>> df.filter((col("a") == 20) | (col("b") <= 10)).collect()  # use parentheses before and after the | operator.
            [Row(A=20, B=5), Row(A=1, B=2)]
            >>> df.filter((df["a"] + df.b) < 10).collect()
            [Row(A=1, B=2)]
            >>> df.select((col("b") * 10).alias("c")).collect()
            [Row(C=50), Row(C=20)]

        When you use ``|``, ``&``, and ``~`` as logical operators on columns, you must always enclose column expressions
        with parentheses as illustrated in the above example, because their order precedence is higher than ``==``, ``<``, etc.

        Do not use ``and``, ``or``, and ``not`` logical operators on column objects, for instance, ``(df.col1 > 1) and (df.col2 > 2)`` is wrong.
        The reason is Python doesn't have a magic method, or dunder method for them.
        It will raise an error and tell you to use ``|``, ``&`` or ``~``, for which Python has magic methods.
        A side effect is ``if column:`` will raise an error because it has a hidden call to ``bool(a_column)``, like using the ``and`` operator.
        Use ``if a_column is None:`` instead.

    To access elements of a semi-structured Object and Array, use ``[]`` on a Column object:

        >>> from snowflake.snowpark.types import StringType, IntegerType
        >>> df_with_semi_data = session.create_dataframe([[{"k1": "v1", "k2": "v2"}, ["a0", 1, "a2"]]], schema=["object_column", "array_column"])
        >>> df_with_semi_data.select(df_with_semi_data["object_column"]["k1"].alias("k1_value"), df_with_semi_data["array_column"][0].alias("a0_value"), df_with_semi_data["array_column"][1].alias("a1_value")).collect()
        [Row(K1_VALUE='"v1"', A0_VALUE='"a0"', A1_VALUE='1')]
        >>> # The above two returned string columns have JSON literal values because children of semi-structured data are semi-structured.
        >>> # The next line converts JSON literal to a string
        >>> df_with_semi_data.select(df_with_semi_data["object_column"]["k1"].cast(StringType()).alias("k1_value"), df_with_semi_data["array_column"][0].cast(StringType()).alias("a0_value"), df_with_semi_data["array_column"][1].cast(IntegerType()).alias("a1_value")).collect()
        [Row(K1_VALUE='v1', A0_VALUE='a0', A1_VALUE=1)]

    This class has methods for the most frequently used column transformations and operators. Module :mod:`snowflake.snowpark.functions` defines many functions to transform columns.
    """

    # NOTE: For now assume Expression instances can be safely ignored when building AST
    #       Expression logic can be eliminated entirely once phase 0 is integrated
    #       Currently a breaking example can be created using the Column.isin method as it does not build the AST.
    #       For example, running: df.filter(col("A").isin(1, 2, 3) & col("B")) would fail since the boolean operator 
    #       '&' would try to construct an AST using that of the new col("A").isin(1, 2, 3) column (which we currently 
    #       don't fill if the only argument provided in the Column constructor is 'expr1' of type Expression)
    def __init__(
        self,
        expr1: Union[str, Expression],
        expr2: Optional[str] = None,
        ast: Optional[proto.Expr] = None,
    ) -> None:
        self._ast = ast

        if expr2 is not None:
            if not (isinstance(expr1, str) and isinstance(expr2, str)):
                raise ValueError(
                    "When Column constructor gets two arguments, both need to be <str>"
                )

            if expr2 == "*":
                self._expression = Star([], df_alias=expr1)
            else:
                self._expression = UnresolvedAttribute(
                    quote_name(expr2), df_alias=expr1
                )

            # Alias field should be from the parameter provided to DataFrame.alias(self, name: str)
            # A column from the aliased DataFrame instance can be created using this alias like col(<df_alias>, <col_name>)
            # In the IR we will need to store this alias to resolve which DataFrame instance the user is referring to
            if self._ast is None:
                if expr2 == "*":
                    self._ast = Column._create_ast(
                        property="sp_column_sql_expr",
                        assign_fields={"sql": "*"},
                        assign_opt_fields={"df_alias": expr1},
                    )
                else:
                    self._ast = Column._create_ast(
                        property="sp_column",
                        assign_fields={"name": quote_name(expr2)},
                        assign_opt_fields={"df_alias": expr1},
                    )
        elif isinstance(expr1, str):
            if expr1 == "*":
                self._expression = Star([])
            else:
                self._expression = UnresolvedAttribute(quote_name(expr1))

            if self._ast is None:
                if expr1 == "*":
                    self._ast = Column._create_ast(
                        property="sp_column_sql_expr", assign_fields={"sql": "*"}
                    )
                else:
                    self._ast = Column._create_ast(
                        property="sp_column", assign_fields={"name": quote_name(expr1)}
                    )

        elif isinstance(expr1, Expression):
            self._expression = expr1
        else:  # pragma: no cover
            raise TypeError("Column constructor only accepts str or expression.")

    def __getitem__(self, field: Union[str, int]) -> "Column":
        """Accesses an element of ARRAY column by ordinal position, or an element of OBJECT column by key."""
        if isinstance(field, str):
            ast = Column._create_ast(
                property="sp_column_apply__string",
                copy_messages={"col": self._ast},
                assign_fields={"field": quote_name(field, keep_case=True)},
            )
            return Column(SubfieldString(self._expression, field), ast=ast)
        elif isinstance(field, int):
            ast = Column._create_ast(
                property="sp_column_apply__int",
                copy_messages={"col": self._ast},
                assign_fields={"idx": field},
            )
            return Column(SubfieldInt(self._expression, field), ast=ast)
        else:
            raise TypeError(f"Unexpected item type: {type(field)}")

    # overload operators
    def _bin_op_impl(
        self, property: str, operator: BinaryExpression, other: ColumnOrLiteral
    ) -> "Column":
        """Binary __<op>__ operator implementation for columns with automatic AST logging, i.e. op(self, other)

        Args:
            property (str): IR entity representing the binary operation in the Column AST
            operator (BinaryExpression): Snowpark binary operator to build the Expression instance
            other (ColumnOrLiteral): Other input column to be operated over (rhs)

        Returns:
            Column: new column instance with AST representing new operation over inputs in Column._ast
        """
        ast = Column._create_ast(
            property=property,
            copy_messages={"lhs": self._ast},
            fill_expr_asts={"rhs": other},
        )
        return Column(operator(self._expression, Column._to_expr(other)), ast=ast)

    def _bin_op_rimpl(
        self, property: str, operator: BinaryExpression, other: ColumnOrLiteral
    ) -> "Column":
        """Binary __r<op>__ operator implementation for columns with AST logging, i.e. op(other, self)

        Args:
            property (str): IR entity representing the binary operation in the Column AST
            operator (BinaryExpression): Snowpark binary operator to build the Expression instance
            other (ColumnOrLiteral): Other input column to be operated over (lhs)

        Returns:
            Column: new column instance with AST representing new operation over inputs in Column._ast
        """
        ast = Column._create_ast(
            property=property,
            copy_messages={"rhs": self._ast},
            fill_expr_asts={"lhs": other},
        )
        return Column(operator(Column._to_expr(other), self._expression), ast=ast)

    def __eq__(self, other: Union[ColumnOrLiteral, Expression]) -> "Column":
        """Equal to."""
        return self._bin_op_impl("eq", EqualTo, other)

    def __ne__(self, other: Union[ColumnOrLiteral, Expression]) -> "Column":
        """Not equal to."""
        return self._bin_op_impl("neq", NotEqualTo, other)

    def __gt__(self, other: Union[ColumnOrLiteral, Expression]) -> "Column":
        """Greater than."""
        return self._bin_op_impl("gt", GreaterThan, other)

    def __lt__(self, other: Union[ColumnOrLiteral, Expression]) -> "Column":
        """Less than."""
        return self._bin_op_impl("lt", LessThan, other)

    def __ge__(self, other: Union[ColumnOrLiteral, Expression]) -> "Column":
        """Greater than or equal to."""
        return self._bin_op_impl("geq", GreaterThanOrEqual, other)

    def __le__(self, other: Union[ColumnOrLiteral, Expression]) -> "Column":
        """Less than or equal to."""
        return self._bin_op_impl("leq", LessThanOrEqual, other)

    def __add__(self, other: Union[ColumnOrLiteral, Expression]) -> "Column":
        """Plus."""
        return self._bin_op_impl("add", Add, other)

    def __radd__(self, other: Union[ColumnOrLiteral, Expression]) -> "Column":
        return self._bin_op_rimpl("add", Add, other)

    def __sub__(self, other: Union[ColumnOrLiteral, Expression]) -> "Column":
        """Minus."""
        return self._bin_op_impl("sub", Subtract, other)

    def __rsub__(self, other: Union[ColumnOrLiteral, Expression]) -> "Column":
        return self._bin_op_rimpl("sub", Subtract, other)

    def __mul__(self, other: Union[ColumnOrLiteral, Expression]) -> "Column":
        """Multiply."""
        return self._bin_op_impl("mul", Multiply, other)

    def __rmul__(self, other: Union[ColumnOrLiteral, Expression]) -> "Column":
        return self._bin_op_rimpl("mul", Multiply, other)

    def __truediv__(self, other: Union[ColumnOrLiteral, Expression]) -> "Column":
        """Divide."""
        return self._bin_op_impl("div", Divide, other)

    def __rtruediv__(self, other: Union[ColumnOrLiteral, Expression]) -> "Column":
        return self._bin_op_rimpl("div", Divide, other)

    def __mod__(self, other: Union[ColumnOrLiteral, Expression]) -> "Column":
        """Remainder."""
        return self._bin_op_impl("mod", Remainder, other)

    def __rmod__(self, other: Union[ColumnOrLiteral, Expression]) -> "Column":
        return self._bin_op_rimpl("mod", Remainder, other)

    def __pow__(self, other: Union[ColumnOrLiteral, Expression]) -> "Column":
        """Power."""
        return self._bin_op_impl("pow", Pow, other)

    def __rpow__(self, other: Union[ColumnOrLiteral, Expression]) -> "Column":
        return self._bin_op_rimpl("pow", Pow, other)

    def __bool__(self) -> bool:
        raise TypeError(
            "Cannot convert a Column object into bool: please use '&' for 'and', '|' for 'or', "
            "'~' for 'not' if you're building DataFrame filter expressions. For example, use df.filter((col1 > 1) & (col2 > 2)) instead of df.filter(col1 > 1 and col2 > 2)."
        )

    def __iter__(self) -> None:
        raise TypeError(
            "Column is not iterable. This error can occur when you use the Python built-ins for sum, min and max. Please make sure you use the corresponding function from snowflake.snowpark.functions."
        )

    def __round__(self, n=None):
        raise TypeError(
            "Column cannot be rounded. This error can occur when you use the Python built-in round. Please make sure you use the snowflake.snowpark.functions.round function instead."
        )

    def __hash__(self):
        return hash(self._expression)

    # TODO: SNOW-1474906
    def in_(
        self,
        *vals: Union[
            LiteralType,
            Iterable[LiteralType],
            "snowflake.snowpark.DataFrame",
        ],
    ) -> "Column":
        """Returns a conditional expression that you can pass to the :meth:`DataFrame.filter`
        or where :meth:`DataFrame.where` to perform the equivalent of a WHERE ... IN query
        with a specified list of values. You can also pass this to a
        :meth:`DataFrame.select` call.

        The expression evaluates to true if the value in the column is one of the values in
        a specified sequence.

        For example, the following code returns a DataFrame that contains the rows where
        the column "a" contains the value 1, 2, or 3. This is equivalent to
        ``SELECT * FROM table WHERE a IN (1, 2, 3)``.

        :meth:`isin` is an alias for :meth:`in_`.

        Examples::

            >>> from snowflake.snowpark.functions import lit
            >>> df = session.create_dataframe([[1, "x"], [2, "y"] ,[4, "z"]], schema=["a", "b"])
            >>> # Basic example
            >>> df.filter(df["a"].in_(lit(1), lit(2), lit(3))).collect()
            [Row(A=1, B='x'), Row(A=2, B='y')]

            >>> # Check in membership for a DataFrame that has a single column
            >>> df_for_in = session.create_dataframe([[1], [2] ,[3]], schema=["col1"])
            >>> df.filter(df["a"].in_(df_for_in)).sort(df["a"].asc()).collect()
            [Row(A=1, B='x'), Row(A=2, B='y')]

            >>> # Use in with a select method call
            >>> df.select(df["a"].in_(lit(1), lit(2), lit(3)).alias("is_in_list")).collect()
            [Row(IS_IN_LIST=True), Row(IS_IN_LIST=True), Row(IS_IN_LIST=False)]

        Args:
            vals: The values, or a :class:`DataFrame` instance to use to check for membership against this column.
        """
        cols = parse_positional_args_to_list(*vals)
        cols = [_to_col_if_lit(col, "in_") for col in cols]

        column_count = (
            len(self._expression.expressions)
            if isinstance(self._expression, MultipleExpression)
            else 1
        )

        def value_mapper(value):
            if isinstance(value, (tuple, set, list)):
                if len(value) == column_count:
                    return MultipleExpression([Column._to_expr(v) for v in value])
                else:
                    raise ValueError(
                        f"The number of values {len(value)} does not match the number of columns {column_count}."
                    )
            elif isinstance(value, snowflake.snowpark.DataFrame):
                if len(value.schema.fields) == column_count:
                    return ScalarSubquery(value._plan)
                else:
                    raise ValueError(
                        f"The number of values {len(value.schema.fields)} does not match the number of columns {column_count}."
                    )
            else:
                return Column._to_expr(value)

        value_expressions = [value_mapper(col) for col in cols]

        if len(cols) != 1 or not isinstance(value_expressions[0], ScalarSubquery):

            def validate_value(value_expr: Expression):
                if isinstance(value_expr, Literal):
                    return
                elif isinstance(value_expr, MultipleExpression):
                    for expr in value_expr.expressions:
                        validate_value(expr)
                    return
                else:
                    raise TypeError(
                        f"'{type(value_expr)}' is not supported for the values parameter of the function "
                        f"in(). You must either specify a sequence of literals or a DataFrame that "
                        f"represents a subquery."
                    )

            for ve in value_expressions:
                validate_value(ve)

        return Column(InExpression(self._expression, value_expressions))

    def between(
        self,
        lower_bound: Union[ColumnOrLiteral, Expression],
        upper_bound: Union[ColumnOrLiteral, Expression],
    ) -> "Column":
        """Between lower bound and upper bound."""
        ast = Column._create_ast(
            property="sp_column_between",
            copy_messages={"col": self._ast},
            fill_expr_asts={"lower_bound": lower_bound, "upper_bound": upper_bound},
        )
        ret = (Column._to_expr(lower_bound) <= self) & (
            self <= Column._to_expr(upper_bound)
        )
        ret._ast = ast
        return ret

    def bitand(self, other: Union[ColumnOrLiteral, Expression]) -> "Column":
        """Bitwise and."""
        return self._bin_op_rimpl("bit_and", BitwiseAnd, other)

    def bitor(self, other: Union[ColumnOrLiteral, Expression]) -> "Column":
        """Bitwise or."""
        return self._bin_op_rimpl("bit_or", BitwiseOr, other)

    def bitxor(self, other: Union[ColumnOrLiteral, Expression]) -> "Column":
        """Bitwise xor."""
        return self._bin_op_rimpl("bit_xor", BitwiseXor, other)

    def _unary_op_impl(
        self, property: str, operator: UnaryExpression, attr: str = "col"
    ) -> "Column":
        """Unary operation implementation for Columns with automatic AST logging

        Args:
            property (str): IR entity representing the unary operation in the Column AST
            operator (UnaryExpression): Snowpark unary operator to build the Expression instance
            attr (str, optional): Field of the IR entity representing this Column instance, or self. Defaults to "col".

        Returns:
            Column: new column instance with AST representing new operation over this Column instance, self.
        """
        ast = Column._create_ast(
            property=property,
            copy_messages={attr: self._ast},
        )
        return Column(operator(self._expression), ast=ast)

    def __neg__(self) -> "Column":
        """Unary minus."""
        return self._unary_op_impl("neg", UnaryMinus, attr="operand")

    def equal_null(self, other: "Column") -> "Column":
        """Equal to. You can use this for comparisons against a null value."""
        return self._bin_op_impl("sp_column_equal_null", EqualNullSafe, other)

    def equal_nan(self) -> "Column":
        """Is NaN."""
        return self._unary_op_impl("sp_column_equal_nan", IsNaN)

    def is_null(self) -> "Column":
        """Is null."""
        return self._unary_op_impl("sp_column_is_null", IsNull)

    def is_not_null(self) -> "Column":
        """Is not null."""
        return self._unary_op_impl("sp_column_is_not_null", IsNotNull)

    # `and, or, not` cannot be overloaded in Python, so use bitwise operators as boolean operators
    def __and__(self, other: "Column") -> "Column":
        """And."""
        return self._bin_op_impl("and", And, other)

    def __rand__(self, other: "Column") -> "Column":
        return self._bin_op_rimpl("and", And, other)  # pragma: no cover

    def __or__(self, other: "Column") -> "Column":
        """Or."""
        return self._bin_op_impl("or", Or, other)

    def __ror__(self, other: "Column") -> "Column":
        return self._bin_op_rimpl("or", Or, other)  # pragma: no cover

    def __invert__(self) -> "Column":
        """Unary not."""
        return self._unary_op_impl("not", Not, attr="operand")

    def _cast(self, to: Union[str, DataType], try_: bool = False) -> "Column":
        if isinstance(to, str):
            to = type_string_to_type_object(to)
        if try_:
            ast = Column._create_ast(
                property="sp_column_try_cast",
                copy_messages={"col": self._ast},
            )
            to._fill_ast(ast.sp_column_try_cast.to)
        else:
            ast = Column._create_ast(
                property="sp_column_cast",
                copy_messages={"col": self._ast},
            )
            to._fill_ast(ast.sp_column_cast.to)

        return Column(Cast(self._expression, to, try_), ast=ast)

    def cast(self, to: Union[str, DataType]) -> "Column":
        """Casts the value of the Column to the specified data type.
        It raises an error when  the conversion can not be performed.
        """
        return self._cast(to, False)

    def try_cast(self, to: Union[str, DataType]) -> "Column":
        """Tries to cast the value of the Column to the specified data type.
        It returns a NULL value instead of raising an error when the conversion can not be performed.
        """
        return self._cast(to, True)

    def desc(self) -> "Column":
        """Returns a Column expression with values sorted in descending order."""
        ast = Column._create_ast(
            property="sp_column_desc", copy_messages={"col": self._ast}
        )
        return Column(SortOrder(self._expression, Descending()), ast=ast)

    def desc_nulls_first(self) -> "Column":
        """Returns a Column expression with values sorted in descending order
        (null values sorted before non-null values)."""
        ast = Column._create_ast(
            property="sp_column_desc",
            copy_messages={"col": self._ast},
            assign_opt_fields={"nulls_first": True},
        )
        return Column(SortOrder(self._expression, Descending(), NullsFirst()), ast=ast)

    def desc_nulls_last(self) -> "Column":
        """Returns a Column expression with values sorted in descending order
        (null values sorted after non-null values)."""
        ast = Column._create_ast(
            property="sp_column_desc",
            copy_messages={"col": self._ast},
            assign_opt_fields={"nulls_first": False},
        )
        return Column(SortOrder(self._expression, Descending(), NullsLast()), ast=ast)

    def asc(self) -> "Column":
        """Returns a Column expression with values sorted in ascending order."""
        ast = Column._create_ast(
            property="sp_column_asc",
            copy_messages={"col": self._ast},
        )
        return Column(SortOrder(self._expression, Ascending()), ast=ast)

    def asc_nulls_first(self) -> "Column":
        """Returns a Column expression with values sorted in ascending order
        (null values sorted before non-null values)."""
        ast = Column._create_ast(
            property="sp_column_asc",
            copy_messages={"col": self._ast},
            assign_opt_fields={"nulls_first": True},
        )
        return Column(SortOrder(self._expression, Ascending(), NullsFirst()), ast=ast)

    def asc_nulls_last(self) -> "Column":
        """Returns a Column expression with values sorted in ascending order
        (null values sorted after non-null values)."""
        ast = Column._create_ast(
            property="sp_column_asc",
            copy_messages={"col": self._ast},
            assign_opt_fields={"nulls_first": False},
        )
        return Column(SortOrder(self._expression, Ascending(), NullsLast()), ast=ast)

    def like(self, pattern: ColumnOrLiteralStr) -> "Column":
        """Allows case-sensitive matching of strings based on comparison with a pattern.

        Args:
            pattern: A :class:`Column` or a ``str`` that indicates the pattern.
                A ``str`` will be interpreted as a literal value instead of a column name.

        For details, see the Snowflake documentation on
        `LIKE <https://docs.snowflake.com/en/sql-reference/functions/like.html#usage-notes>`_.
        """
        ast = Column._create_ast(
            property="string_like",
            copy_messages={"str": self._ast},
            fill_expr_asts={"pattern": pattern},
        )
        return Column(
            Like(
                self._expression,
                Column._to_expr(pattern),
            ),
            ast=ast,
        )

    def regexp(self, pattern: ColumnOrLiteralStr) -> "Column":
        """Returns true if this Column matches the specified regular expression.

        Args:
            pattern: A :class:`Column` or a ``str`` that indicates the pattern.
                A ``str`` will be interpreted as a literal value instead of a column name.

        For details, see the Snowflake documentation on
        `regular expressions <https://docs.snowflake.com/en/sql-reference/functions-regexp.html#label-regexp-general-usage-notes>`_.

        :meth:`rlike` is an alias of :meth:`regexp`.

        """
        ast = Column._create_ast(
            property="string_regexp",
            copy_messages={"str": self._ast},
            fill_expr_asts={"pattern": pattern},
        )
        return Column(
            RegExp(
                self._expression,
                Column._to_expr(pattern),
            ),
            ast=ast,
        )

    def startswith(self, other: ColumnOrLiteralStr) -> "Column":
        """Returns true if this Column starts with another string.

        Args:
            other: A :class:`Column` or a ``str`` that is used to check if this column starts with it.
                A ``str`` will be interpreted as a literal value instead of a column name.
        """
        ast = Column._create_ast(
            property="string_starts_with",
            copy_messages={"str": self._ast},
            fill_expr_asts={"prefix": other},
        )
        other = snowflake.snowpark.functions.lit(other)
        return Column(
            snowflake.snowpark.functions.startswith(self, other)._expression, ast=ast
        )

    def endswith(self, other: ColumnOrLiteralStr) -> "Column":
        """Returns true if this Column ends with another string.

        Args:
            other: A :class:`Column` or a ``str`` that is used to check if this column ends with it.
                A ``str`` will be interpreted as a literal value instead of a column name.
        """
        ast = Column._create_ast(
            property="string_ends_with",
            copy_messages={"str": self._ast},
            fill_expr_asts={"suffix": other},
        )
        other = snowflake.snowpark.functions.lit(other)
        return Column(
            snowflake.snowpark.functions.startswith(self, other)._expression, ast=ast
        )

    def substr(
        self,
        start_pos: Union["Column", int],
        length: Union["Column", int],
    ) -> "Column":
        """Returns a substring of this string column.

        Args:
            start_pos: The starting position of the substring. Please note that the first character has position 1 instead of 0 in Snowflake database.
            length: The length of the substring.

        :meth:`substring` is an alias of :meth:`substr`.
        """
        ast = Column._create_ast(
            property="string_substr",
            copy_messages={"str": self._ast},
            fill_expr_asts={"pos": start_pos, "len": length},
        )
        return Column(
            snowflake.snowpark.functions.substring(self, start_pos, length)._expression,
            ast=ast,
        )

    def collate(self, collation_spec: str) -> "Column":
        """Returns a copy of the original :class:`Column` with the specified ``collation_spec``
        property, rather than the original collation specification property.

        For details, see the Snowflake documentation on
        `collation specifications <https://docs.snowflake.com/en/sql-reference/collation.html#label-collation-specification>`_.
        """
        ast = Column._create_ast(
            property="string_collate",
            copy_messages={"str": self._ast},
            assign_fields={"collation_spec": collation_spec},
        )
        return Column(Collate(self._expression, collation_spec), ast=ast)

    def contains(self, string: ColumnOrName) -> "Column":
        """Returns true if the column contains `string` for each row.

        Args:
            string: the string to search for in this column.
        """
        ast = Column._create_ast(
            property="string_contains",
            copy_messages={"str": self._ast},
            fill_expr_asts={"pattern": string},
        )
        return Column(
            snowflake.snowpark.functions.contains(self, string)._expression, ast=ast
        )

    def get_name(self) -> Optional[str]:
        """Returns the column name (if the column has a name)."""
        return (
            self._expression.name
            if isinstance(self._expression, NamedExpression)
            else None
        )

    def __str__(self):
        return f"Column[{self._expression}]"

    def __repr__(self):
        return f"Column({self._expression})"  # pragma: no cover

    def as_(self, alias: str) -> "Column":
        """Returns a new renamed Column. Alias of :func:`name`."""
        return self.name(alias, variant_is_as=True)

    def alias(self, alias: str) -> "Column":
        """Returns a new renamed Column. Alias of :func:`name`."""
        return self.name(alias, variant_is_as=False)

    def name(self, alias: str, variant_is_as: bool = None) -> "Column":
        """Returns a new renamed Column."""
        ast = Column._create_ast(
            property="sp_column_alias",
            copy_messages={"col": self._ast},
            assign_fields={"name": quote_name(alias)},
            assign_opt_fields={"variant_is_as": variant_is_as},
        )
        return Column(Alias(self._expression, quote_name(alias)), ast=ast)

    # TODO: Implement AST generation for Column.over (relies on SpWindowSpec AST generation)
    def over(self, window: Optional[WindowSpec] = None) -> "Column":
        """
        Returns a window frame, based on the specified :class:`~snowflake.snowpark.window.WindowSpec`.
        """
        if not window:
            window = Window._spec()
        return window._with_aggregate(self._expression)

    def within_group(
        self, *cols: Union[ColumnOrName, Iterable[ColumnOrName]]
    ) -> "Column":
        """
        Returns a Column expression that adds a WITHIN GROUP clause
        to sort the rows by the specified columns.

        This method is supported on Column expressions returned by some
        of the aggregate functions, including :func:`functions.array_agg`,
        :func:`functions.listagg`, PERCENTILE_CONT(), and PERCENTILE_DISC().
        For details, see the Snowflake documentation for the aggregate function
        that you are using (e.g. `ARRAY_AGG <https://docs.snowflake.com/en/sql-reference/functions/array_agg.html>`_).

        Examples::

            >>> from snowflake.snowpark.functions import array_agg, col
            >>> from snowflake.snowpark import Window

            >>> df = session.create_dataframe([(3, "v1"), (1, "v3"), (2, "v2")], schema=["a", "b"])
            >>> # create a DataFrame containing the values in "a" sorted by "b"
            >>> df.select(array_agg("a").within_group("b").alias("new_column")).show()
            ----------------
            |"NEW_COLUMN"  |
            ----------------
            |[             |
            |  3,          |
            |  2,          |
            |  1           |
            |]             |
            ----------------
            <BLANKLINE>
            >>> # create a DataFrame containing the values in "a" grouped by "b"
            >>> # and sorted by "a" in descending order.
            >>> df_array_agg_window = df.select(array_agg("a").within_group(col("a").desc()).over(Window.partitionBy(col("b"))).alias("new_column"))
            >>> df_array_agg_window.show()
            ----------------
            |"NEW_COLUMN"  |
            ----------------
            |[             |
            |  3           |
            |]             |
            |[             |
            |  1           |
            |]             |
            |[             |
            |  2           |
            |]             |
            ----------------
            <BLANKLINE>
        """
        # set up result Column AST representation
        prop_name = "sp_column_within_group"
        ast = Column._create_ast(
            property=prop_name,
            copy_messages={"col": self._ast},
            assign_fields={
                "variadic": (
                    len(cols) > 1 or not isinstance(cols[0], (list, tuple, set))
                )
            },
        )

        # populate columns to order aggregate expression results by
        order_by_cols = []
        for col in parse_positional_args_to_list(*cols):
            if isinstance(col, Column):
                # Column instance, col, must have col._ast member
                getattr(ast, prop_name).cols.append(col._ast)
                order_by_cols.append(col)
            elif isinstance(col, str):
                # create new Column instance, with new AST
                col_ast = getattr(ast, prop_name).cols.add()
                new_col = Column(col, ast=col_ast)
                col_ast.sp_column.name = new_col.get_name()
                order_by_cols.append(new_col)
            else:
                raise TypeError(
                    f"'WITHIN_GROUP' expected Column or str, got: {type(col)}"
                )

        return Column(WithinGroup(self._expression, order_by_cols), ast=ast)

    def _named(self) -> NamedExpression:
        if isinstance(self._expression, NamedExpression):
            return self._expression
        else:
            return UnresolvedAlias(self._expression)

    @staticmethod
    def _create_ast(
        property: Optional[str] = None,
        assign_fields: Dict[str, Any] = {},
        assign_opt_fields: Dict[str, Any] = {},
        copy_messages: Dict[str, Any] = {},
        fill_expr_asts: Dict[str, ColumnOrLiteral] = {},
    ) -> proto.SpColumnExpr:
        """General purpose static method to generate the AST representation for a new Snowpark Column instance

        Args:
            property (str, optional): The protobuf property name of a subtype of the SpColumnExpr IR entity. Defaults to None.
            assign_fields (Dict[str, Any], optional): Subtype fields with well known protobuf types that support direct assignment. Defaults to {}.
            copy_messages (Dict[str, Any], optional): Subtype message fields which must be copied into (do not support assignment). Defaults to {}.
            fill_expr_asts (Dict[str, ColumnOrLiteral], optional): Subtype Expr fields that must be filled explicitly from a ColumnOrLiteral type. Defaults to {}.

        Returns:
            proto.SpColumnExpr: Returns fully populated SpColumnExpr AST from given arguments
        """

        ast = proto.Expr()
        if property is not None:
            prop_ast = getattr(ast, property)
            for attr, value in assign_fields.items():
                setattr_if_not_none(prop_ast, attr, value)
            for attr, value in assign_opt_fields.items():
                setattr_if_not_none(getattr(prop_ast, attr), "value", value)
<<<<<<< HEAD
            for attr, messg in copy_messages.items():
                if messg:
                    getattr(prop_ast, attr).CopyFrom(messg)
=======
            for attr, msg in copy_messages.items():
                if msg is not None:
                    getattr(prop_ast, attr).CopyFrom(msg)
>>>>>>> ce81f689
            for attr, other in fill_expr_asts.items():
                Column._fill_ast(getattr(prop_ast, attr), other)
        return ast

    @classmethod
    def _fill_ast(cls, ast: proto.Expr, value: ColumnOrLiteral) -> None:
        """Copy from a Column object's AST, or copy a literal value into an AST expression.

        Args:
            ast (proto.SpColumnExpr): A previously created Expr() or SpColumnExpr() IR entity intance to be filled
            value (ColumnOrLiteral): The value from which to populate the provided ast parameter.

        Raises:
            TypeError: An SpColumnExpr can only be populated from another SpColumnExpr or a valid Literal type
        """
        if isinstance(value, cls):
            return ast.CopyFrom(value._ast)
        elif isinstance(value, VALID_PYTHON_TYPES_FOR_LITERAL_VALUE):
            build_const_from_python_val(value, ast)
        elif isinstance(value, Expression):
            pass  # TODO: clean this up
        else:
            raise TypeError(
                f"{type(value)} is not a valid type for Column or literal AST."
            )

    @classmethod
    def _to_expr(cls, expr: Union[ColumnOrLiteral, Expression]) -> Expression:
        """
        Convert a Column object, or an literal value to an expression.
        If it's a Column, get its expression.
        If it's already an expression, return it directly.
        If it's a literal value (here we treat str as literal value instead of column name),
        create a Literal expression.
        """
        if isinstance(expr, cls):
            return expr._expression
        elif isinstance(expr, Expression):
            return expr
        else:
            return Literal(expr)

    @classmethod
    def _expr(cls, e: str) -> "Column":
        return cls(UnresolvedAttribute(e, is_sql_text=True))

    # Add these alias for user code migration
    isin = in_
    astype = cast
    rlike = regexp
    substring = substr
    bitwiseAnd = bitand
    bitwiseOR = bitor
    bitwiseXOR = bitxor
    isNotNull = is_not_null
    isNull = is_null
    eqNullSafe = equal_null
    getName = get_name
    getItem = __getitem__
    getField = __getitem__


class CaseExpr(Column):
    """
    Represents a `CASE <https://docs.snowflake.com/en/sql-reference/functions/case.html>`_
    expression.

    To construct this object for a CASE expression, call the :func:`functions.when`
    specifying a condition and the corresponding result for that condition.
    Then, call :func:`when` and :func:`otherwise` methods to specify additional conditions
    and results.

    Examples::

        >>> from snowflake.snowpark.functions import when, col, lit

        >>> df = session.create_dataframe([[None], [1], [2]], schema=["a"])
        >>> df.select(when(col("a").is_null(), lit(1)) \\
        ...     .when(col("a") == 1, lit(2)) \\
        ...     .otherwise(lit(3)).alias("case_when_column")).collect()
        [Row(CASE_WHEN_COLUMN=1), Row(CASE_WHEN_COLUMN=2), Row(CASE_WHEN_COLUMN=3)]
    """

    def __init__(self, expr: CaseWhen) -> None:
        super().__init__(expr)
        self._branches = expr.branches

    def when(self, condition: ColumnOrSqlExpr, value: ColumnOrLiteral) -> "CaseExpr":
        """
        Appends one more WHEN condition to the CASE expression.

        Args:
            condition: A :class:`Column` expression or SQL text representing the specified condition.
            value: A :class:`Column` expression or a literal value, which will be returned
                if ``condition`` is true.
        """
        return CaseExpr(
            CaseWhen(
                [
                    *self._branches,
                    (
                        _to_col_if_sql_expr(condition, "when")._expression,
                        Column._to_expr(value),
                    ),
                ]
            )
        )

    def otherwise(self, value: ColumnOrLiteral) -> "CaseExpr":
        """Sets the default result for this CASE expression.

        :meth:`else_` is an alias of :meth:`otherwise`.
        """
        return CaseExpr(CaseWhen(self._branches, Column._to_expr(value)))

    # This alias is to sync with snowpark scala
    else_ = otherwise


# We support the metadata columns below based on https://docs.snowflake.com/en/user-guide/querying-metadata
# If the list changes, we will have to add support for new columns
METADATA_FILE_ROW_NUMBER = Column("METADATA$FILE_ROW_NUMBER")
METADATA_FILE_CONTENT_KEY = Column("METADATA$FILE_CONTENT_KEY")
METADATA_FILE_LAST_MODIFIED = Column("METADATA$FILE_LAST_MODIFIED")
METADATA_START_SCAN_TIME = Column("METADATA$START_SCAN_TIME")
METADATA_FILENAME = Column("METADATA$FILENAME")

METADATA_COLUMN_TYPES = {
    METADATA_FILE_ROW_NUMBER.get_name(): IntegerType(),
    METADATA_FILE_CONTENT_KEY.getName(): StringType(),
    METADATA_FILE_LAST_MODIFIED.getName(): TimestampType(TimestampTimeZone.NTZ),
    METADATA_START_SCAN_TIME.getName(): TimestampType(TimestampTimeZone.LTZ),
    METADATA_FILENAME.getName(): StringType(),
}<|MERGE_RESOLUTION|>--- conflicted
+++ resolved
@@ -64,7 +64,10 @@
     UnaryMinus,
     UnresolvedAlias,
 )
-from snowflake.snowpark._internal.ast_utils import build_const_from_python_val, setattr_if_not_none
+from snowflake.snowpark._internal.ast_utils import (
+    build_const_from_python_val,
+    setattr_if_not_none,
+)
 from snowflake.snowpark._internal.type_utils import (
     VALID_PYTHON_TYPES_FOR_LITERAL_VALUE,
     ColumnOrLiteral,
@@ -232,8 +235,8 @@
     # NOTE: For now assume Expression instances can be safely ignored when building AST
     #       Expression logic can be eliminated entirely once phase 0 is integrated
     #       Currently a breaking example can be created using the Column.isin method as it does not build the AST.
-    #       For example, running: df.filter(col("A").isin(1, 2, 3) & col("B")) would fail since the boolean operator 
-    #       '&' would try to construct an AST using that of the new col("A").isin(1, 2, 3) column (which we currently 
+    #       For example, running: df.filter(col("A").isin(1, 2, 3) & col("B")) would fail since the boolean operator
+    #       '&' would try to construct an AST using that of the new col("A").isin(1, 2, 3) column (which we currently
     #       don't fill if the only argument provided in the Column constructor is 'expr1' of type Expression)
     def __init__(
         self,
@@ -970,10 +973,10 @@
     @staticmethod
     def _create_ast(
         property: Optional[str] = None,
-        assign_fields: Dict[str, Any] = {},
-        assign_opt_fields: Dict[str, Any] = {},
-        copy_messages: Dict[str, Any] = {},
-        fill_expr_asts: Dict[str, ColumnOrLiteral] = {},
+        assign_fields: Dict[str, Any] = {},  # noqa: B006
+        assign_opt_fields: Dict[str, Any] = {},  # noqa: B006
+        copy_messages: Dict[str, Any] = {},  # noqa: B006
+        fill_expr_asts: Dict[str, ColumnOrLiteral] = {},  # noqa: B006
     ) -> proto.SpColumnExpr:
         """General purpose static method to generate the AST representation for a new Snowpark Column instance
 
@@ -994,15 +997,9 @@
                 setattr_if_not_none(prop_ast, attr, value)
             for attr, value in assign_opt_fields.items():
                 setattr_if_not_none(getattr(prop_ast, attr), "value", value)
-<<<<<<< HEAD
-            for attr, messg in copy_messages.items():
-                if messg:
-                    getattr(prop_ast, attr).CopyFrom(messg)
-=======
             for attr, msg in copy_messages.items():
                 if msg is not None:
                     getattr(prop_ast, attr).CopyFrom(msg)
->>>>>>> ce81f689
             for attr, other in fill_expr_asts.items():
                 Column._fill_ast(getattr(prop_ast, attr), other)
         return ast

#!/usr/bin/env python3
#
# Copyright (c) 2012-2024 Snowflake Computing Inc. All rights reserved.
#

import sys
from typing import Optional, Union

import snowflake.snowpark
import snowflake.snowpark._internal.proto.ast_pb2 as proto
from snowflake.snowpark._internal.analyzer.binary_expression import (
    Add,
    And,
    BitwiseAnd,
    BitwiseOr,
    BitwiseXor,
    Divide,
    EqualNullSafe,
    EqualTo,
    GreaterThan,
    GreaterThanOrEqual,
    LessThan,
    LessThanOrEqual,
    Multiply,
    NotEqualTo,
    Or,
    Pow,
    Remainder,
    Subtract,
)
from snowflake.snowpark._internal.analyzer.expression import (
    CaseWhen,
    Collate,
    Expression,
    InExpression,
    Like,
    Literal,
    MultipleExpression,
    NamedExpression,
    RegExp,
    ScalarSubquery,
    Star,
    SubfieldInt,
    SubfieldString,
    UnresolvedAttribute,
    WithinGroup,
)
from snowflake.snowpark._internal.analyzer.sort_expression import (
    Ascending,
    Descending,
    NullsFirst,
    NullsLast,
    SortOrder,
)
from snowflake.snowpark._internal.analyzer.unary_expression import (
    Alias,
    Cast,
    IsNaN,
    IsNotNull,
    IsNull,
    Not,
    UnaryMinus,
    UnresolvedAlias,
)
from snowflake.snowpark._internal.ast_utils import (
<<<<<<< HEAD
    _fill_ast_with_snowpark_column_or_literal,
    build_const_from_python_val,
=======
    build_expr_from_python_val,
    build_expr_from_snowpark_column_or_python_val,
    build_expr_from_snowpark_column_or_sql_str,
>>>>>>> a34213ff
    create_ast_for_column,
    snowpark_expression_to_ast,
    with_src_position,
)
from snowflake.snowpark._internal.type_utils import (
    VALID_PYTHON_TYPES_FOR_LITERAL_VALUE,
    ColumnOrLiteral,
    ColumnOrLiteralStr,
    ColumnOrName,
    ColumnOrSqlExpr,
    LiteralType,
    type_string_to_type_object,
)
from snowflake.snowpark._internal.utils import parse_positional_args_to_list, quote_name
from snowflake.snowpark.types import (
    DataType,
    IntegerType,
    StringType,
    TimestampTimeZone,
    TimestampType,
)
from snowflake.snowpark.window import Window, WindowSpec

# Python 3.8 needs to use typing.Iterable because collections.abc.Iterable is not subscriptable
# Python 3.9 can use both
# Python 3.10 needs to use collections.abc.Iterable because typing.Iterable is removed
if sys.version_info <= (3, 9):
    from typing import Iterable
else:
    from collections.abc import Iterable


def _to_col_if_lit(
    col: Union[ColumnOrLiteral, "snowflake.snowpark.DataFrame"], func_name: str
) -> "Column":
    if isinstance(col, (Column, snowflake.snowpark.DataFrame, list, tuple, set)):
        return col
    elif isinstance(col, VALID_PYTHON_TYPES_FOR_LITERAL_VALUE):
        return Column(Literal(col))
    else:  # pragma: no cover
        raise TypeError(
            f"'{func_name}' expected Column, DataFrame, Iterable or LiteralType, got: {type(col)}"
        )


def _to_col_if_sql_expr(col: ColumnOrSqlExpr, func_name: str) -> "Column":
    if isinstance(col, Column):
        return col
    elif isinstance(col, str):
        return Column._expr(col)
    else:
        raise TypeError(
            f"'{func_name}' expected Column or str as SQL expression, got: {type(col)}"
        )


def _to_col_if_str(col: ColumnOrName, func_name: str) -> "Column":
    if isinstance(col, Column):
        return col
    elif isinstance(col, str):
        return Column(col)
    else:
        raise TypeError(
            f"'{func_name.upper()}' expected Column or str, got: {type(col)}"
        )


def _to_col_if_str_or_int(col: Union[ColumnOrName, int], func_name: str) -> "Column":
    if isinstance(col, Column):
        return col
    elif isinstance(col, str):
        return Column(col)
    elif isinstance(col, int):
        return Column(Literal(col))
    else:  # pragma: no cover
        raise TypeError(
            f"'{func_name.upper()}' expected Column, int or str, got: {type(col)}"
        )


class Column:
    """Represents a column or an expression in a :class:`DataFrame`.

    To access a Column object that refers a column in a :class:`DataFrame`, you can:

        - Use the column name.
        - Use the :func:`functions.col` function.
        - Use the :func:`DataFrame.col` method.
        - Use the index operator ``[]`` on a dataframe object with a column name.
        - Use the dot operator ``.`` on a dataframe object with a column name.

        >>> from snowflake.snowpark.functions import col
        >>> df = session.create_dataframe([["John", 1], ["Mike", 11]], schema=["name", "age"])
        >>> df.select("name").collect()
        [Row(NAME='John'), Row(NAME='Mike')]
        >>> df.select(col("name")).collect()
        [Row(NAME='John'), Row(NAME='Mike')]
        >>> df.select(df.col("name")).collect()
        [Row(NAME='John'), Row(NAME='Mike')]
        >>> df.select(df["name"]).collect()
        [Row(NAME='John'), Row(NAME='Mike')]
        >>> df.select(df.name).collect()
        [Row(NAME='John'), Row(NAME='Mike')]

        Snowflake object identifiers, including column names, may or may not be case sensitive depending on a set of rules.
        Refer to `Snowflake Object Identifier Requirements <https://docs.snowflake.com/en/sql-reference/identifiers-syntax.html>`_ for details.
        When you use column names with a DataFrame, you should follow these rules.

        The returned column names after a DataFrame is evaluated follow the case-sensitivity rules too.
        The above ``df`` was created with column name "name" while the returned column name after ``collect()`` was called became "NAME".
        It's because the column is regarded as ignore-case so the Snowflake database returns the upper case.

    To create a Column object that represents a constant value, use :func:`snowflake.snowpark.functions.lit`:

        >>> from snowflake.snowpark.functions import lit
        >>> df.select(col("name"), lit("const value").alias("literal_column")).collect()
        [Row(NAME='John', LITERAL_COLUMN='const value'), Row(NAME='Mike', LITERAL_COLUMN='const value')]

    This class also defines utility functions for constructing expressions with Columns.
    Column objects can be built with the operators, summarized by operator precedence,
    in the following table:

    ==============================================  ==============================================
    Operator                                        Description
    ==============================================  ==============================================
    ``x[index]``                                    Index operator to get an item out of a Snowflake ARRAY or OBJECT
    ``**``                                          Power
    ``-x``, ``~x``                                  Unary minus, unary not
    ``*``, ``/``, ``%``                             Multiply, divide, remainder
    ``+``, ``-``                                    Plus, minus
    ``&``                                           And
    ``|``                                           Or
    ``==``, ``!=``, ``<``, ``<=``, ``>``, ``>=``    Equal to, not equal to, less than, less than or equal to, greater than, greater than or equal to
    ==============================================  ==============================================

        The following examples demonstrate how to use Column objects in expressions:

            >>> df = session.create_dataframe([[20, 5], [1, 2]], schema=["a", "b"])
            >>> df.filter((col("a") == 20) | (col("b") <= 10)).collect()  # use parentheses before and after the | operator.
            [Row(A=20, B=5), Row(A=1, B=2)]
            >>> df.filter((df["a"] + df.b) < 10).collect()
            [Row(A=1, B=2)]
            >>> df.select((col("b") * 10).alias("c")).collect()
            [Row(C=50), Row(C=20)]

        When you use ``|``, ``&``, and ``~`` as logical operators on columns, you must always enclose column expressions
        with parentheses as illustrated in the above example, because their order precedence is higher than ``==``, ``<``, etc.

        Do not use ``and``, ``or``, and ``not`` logical operators on column objects, for instance, ``(df.col1 > 1) and (df.col2 > 2)`` is wrong.
        The reason is Python doesn't have a magic method, or dunder method for them.
        It will raise an error and tell you to use ``|``, ``&`` or ``~``, for which Python has magic methods.
        A side effect is ``if column:`` will raise an error because it has a hidden call to ``bool(a_column)``, like using the ``and`` operator.
        Use ``if a_column is None:`` instead.

    To access elements of a semi-structured Object and Array, use ``[]`` on a Column object:

        >>> from snowflake.snowpark.types import StringType, IntegerType
        >>> df_with_semi_data = session.create_dataframe([[{"k1": "v1", "k2": "v2"}, ["a0", 1, "a2"]]], schema=["object_column", "array_column"])
        >>> df_with_semi_data.select(df_with_semi_data["object_column"]["k1"].alias("k1_value"), df_with_semi_data["array_column"][0].alias("a0_value"), df_with_semi_data["array_column"][1].alias("a1_value")).collect()
        [Row(K1_VALUE='"v1"', A0_VALUE='"a0"', A1_VALUE='1')]
        >>> # The above two returned string columns have JSON literal values because children of semi-structured data are semi-structured.
        >>> # The next line converts JSON literal to a string
        >>> df_with_semi_data.select(df_with_semi_data["object_column"]["k1"].cast(StringType()).alias("k1_value"), df_with_semi_data["array_column"][0].cast(StringType()).alias("a0_value"), df_with_semi_data["array_column"][1].cast(IntegerType()).alias("a1_value")).collect()
        [Row(K1_VALUE='v1', A0_VALUE='a0', A1_VALUE=1)]

    This class has methods for the most frequently used column transformations and operators. Module :mod:`snowflake.snowpark.functions` defines many functions to transform columns.
    """

    # NOTE: For now assume Expression instances can be safely ignored when building AST
    #       Expression logic can be eliminated entirely once phase 0 is integrated
    #       Currently a breaking example can be created using the Column.isin method as it does not build the AST.
    #       For example, running: df.filter(col("A").isin(1, 2, 3) & col("B")) would fail since the boolean operator
    #       '&' would try to construct an AST using that of the new col("A").isin(1, 2, 3) column (which we currently
    #       don't fill if the only argument provided in the Column constructor is 'expr1' of type Expression)
    def __init__(
        self,
        expr1: Union[str, Expression],
        expr2: Optional[str] = None,
        ast: Optional[proto.Expr] = None,
    ) -> None:
        self._ast = ast

        if expr2 is not None:
            if not (isinstance(expr1, str) and isinstance(expr2, str)):
                raise ValueError(
                    "When Column constructor gets two arguments, both need to be <str>"
                )

            if expr2 == "*":
                self._expression = Star([], df_alias=expr1)
            else:
                self._expression = UnresolvedAttribute(
                    quote_name(expr2), df_alias=expr1
                )

            # Alias field should be from the parameter provided to DataFrame.alias(self, name: str)
            # A column from the aliased DataFrame instance can be created using this alias like col(<df_alias>, <col_name>)
            # In the IR we will need to store this alias to resolve which DataFrame instance the user is referring to
            if self._ast is None:
                self._ast = create_ast_for_column(expr1, expr2)

        elif isinstance(expr1, str):
            if expr1 == "*":
                self._expression = Star([])
            else:
                self._expression = UnresolvedAttribute(quote_name(expr1))

            if self._ast is None:
                self._ast = create_ast_for_column(expr1, None)

        elif isinstance(expr1, Expression):
            self._expression = expr1

            if self._ast is None:
                if hasattr(expr1, "_ast"):
                    self._ast = expr1._ast
                else:
                    self._ast = snowpark_expression_to_ast(expr1)

        else:  # pragma: no cover
            raise TypeError("Column constructor only accepts str or expression.")

    def __getitem__(self, field: Union[str, int]) -> "Column":
        """Accesses an element of ARRAY column by ordinal position, or an element of OBJECT column by key."""
        if isinstance(field, str):
            expr = proto.Expr()
            ast = with_src_position(expr.sp_column_apply__string)
            ast.col.CopyFrom(self._ast)
            ast.field = field
            return Column(SubfieldString(self._expression, field), ast=expr)
        elif isinstance(field, int):
            expr = proto.Expr()
            ast = with_src_position(expr.sp_column_apply__int)
            ast.col.CopyFrom(self._ast)
            ast.idx = field
            return Column(SubfieldInt(self._expression, field), ast=expr)
        else:
            raise TypeError(f"Unexpected item type: {type(field)}")

    def __eq__(self, other: Union[ColumnOrLiteral, Expression]) -> "Column":
        """Equal to."""
        expr = proto.Expr()
        ast = with_src_position(expr.eq)
        ast.lhs.CopyFrom(self._ast)
        build_expr_from_snowpark_column_or_python_val(ast.rhs, other)
        right = Column._to_expr(other)
        return Column(EqualTo(self._expression, right), ast=expr)

    def __ne__(self, other: Union[ColumnOrLiteral, Expression]) -> "Column":
        """Not equal to."""
        expr = proto.Expr()
        ast = with_src_position(expr.neq)
        ast.lhs.CopyFrom(self._ast)
        build_expr_from_snowpark_column_or_python_val(ast.rhs, other)
        right = Column._to_expr(other)
        return Column(NotEqualTo(self._expression, right), ast=expr)

    def __gt__(self, other: Union[ColumnOrLiteral, Expression]) -> "Column":
        """Greater than."""
        expr = proto.Expr()
        ast = with_src_position(expr.gt)
        ast.lhs.CopyFrom(self._ast)
        build_expr_from_snowpark_column_or_python_val(ast.rhs, other)
        return Column(GreaterThan(self._expression, Column._to_expr(other)), ast=expr)

    def __lt__(self, other: Union[ColumnOrLiteral, Expression]) -> "Column":
        """Less than."""
        expr = proto.Expr()
        ast = with_src_position(expr.lt)
        ast.lhs.CopyFrom(self._ast)
        build_expr_from_snowpark_column_or_python_val(ast.rhs, other)
        return Column(LessThan(self._expression, Column._to_expr(other)), ast=expr)

    def __ge__(self, other: Union[ColumnOrLiteral, Expression]) -> "Column":
        """Greater than or equal to."""
        expr = proto.Expr()
        ast = with_src_position(expr.geq)
        ast.lhs.CopyFrom(self._ast)
        build_expr_from_snowpark_column_or_python_val(ast.rhs, other)
        return Column(
            GreaterThanOrEqual(self._expression, Column._to_expr(other)), ast=expr
        )

    def __le__(self, other: Union[ColumnOrLiteral, Expression]) -> "Column":
        """Less than or equal to."""
        expr = proto.Expr()
        ast = with_src_position(expr.leq)
        ast.lhs.CopyFrom(self._ast)
        build_expr_from_snowpark_column_or_python_val(ast.rhs, other)
        return Column(
            LessThanOrEqual(self._expression, Column._to_expr(other)), ast=expr
        )

    def __add__(self, other: Union[ColumnOrLiteral, Expression]) -> "Column":
        """Plus."""
        expr = proto.Expr()
        ast = with_src_position(expr.add)
        ast.lhs.CopyFrom(self._ast)
        build_expr_from_snowpark_column_or_python_val(ast.rhs, other)
        return Column(Add(self._expression, Column._to_expr(other)), ast=expr)

    def __radd__(self, other: Union[ColumnOrLiteral, Expression]) -> "Column":
        expr = proto.Expr()
        ast = with_src_position(expr.add)
        build_expr_from_snowpark_column_or_python_val(ast.lhs, other)
        ast.rhs.CopyFrom(self._ast)
        return Column(Add(Column._to_expr(other), self._expression), ast=expr)

    def __sub__(self, other: Union[ColumnOrLiteral, Expression]) -> "Column":
        """Minus."""
        expr = proto.Expr()
        ast = with_src_position(expr.sub)
        ast.lhs.CopyFrom(self._ast)
        build_expr_from_snowpark_column_or_python_val(ast.rhs, other)
        return Column(Subtract(self._expression, Column._to_expr(other)), ast=expr)

    def __rsub__(self, other: Union[ColumnOrLiteral, Expression]) -> "Column":
        expr = proto.Expr()
        ast = with_src_position(expr.sub)
        build_expr_from_snowpark_column_or_python_val(ast.lhs, other)
        ast.rhs.CopyFrom(self._ast)
        return Column(Subtract(Column._to_expr(other), self._expression), ast=expr)

    def __mul__(self, other: Union[ColumnOrLiteral, Expression]) -> "Column":
        """Multiply."""
        expr = proto.Expr()
        ast = with_src_position(expr.mul)
        ast.lhs.CopyFrom(self._ast)
        build_expr_from_snowpark_column_or_python_val(ast.rhs, other)
        return Column(Multiply(self._expression, Column._to_expr(other)), ast=expr)

    def __rmul__(self, other: Union[ColumnOrLiteral, Expression]) -> "Column":
        expr = proto.Expr()
        ast = with_src_position(expr.mul)
        build_expr_from_snowpark_column_or_python_val(ast.lhs, other)
        ast.rhs.CopyFrom(self._ast)
        return Column(Multiply(Column._to_expr(other), self._expression), ast=expr)

    def __truediv__(self, other: Union[ColumnOrLiteral, Expression]) -> "Column":
        """Divide."""
        expr = proto.Expr()
        ast = with_src_position(expr.div)
        ast.lhs.CopyFrom(self._ast)
        build_expr_from_snowpark_column_or_python_val(ast.rhs, other)
        return Column(Divide(self._expression, Column._to_expr(other)), ast=expr)

    def __rtruediv__(self, other: Union[ColumnOrLiteral, Expression]) -> "Column":
        expr = proto.Expr()
        ast = with_src_position(expr.div)
        build_expr_from_snowpark_column_or_python_val(ast.lhs, other)
        ast.rhs.CopyFrom(self._ast)
        return Column(Divide(Column._to_expr(other), self._expression), ast=expr)

    def __mod__(self, other: Union[ColumnOrLiteral, Expression]) -> "Column":
        """Remainder."""
        expr = proto.Expr()
        ast = with_src_position(expr.mod)
        ast.lhs.CopyFrom(self._ast)
        build_expr_from_snowpark_column_or_python_val(ast.rhs, other)
        return Column(Remainder(self._expression, Column._to_expr(other)), ast=expr)

    def __rmod__(self, other: Union[ColumnOrLiteral, Expression]) -> "Column":
        expr = proto.Expr()
        ast = with_src_position(expr.mod)
        build_expr_from_snowpark_column_or_python_val(ast.lhs, other)
        ast.rhs.CopyFrom(self._ast)
        return Column(Remainder(Column._to_expr(other), self._expression), ast=expr)

    def __pow__(self, other: Union[ColumnOrLiteral, Expression]) -> "Column":
        """Power."""
        expr = proto.Expr()
        ast = with_src_position(expr.pow)
        ast.lhs.CopyFrom(self._ast)
        build_expr_from_snowpark_column_or_python_val(ast.rhs, other)
        return Column(Pow(self._expression, Column._to_expr(other)), ast=expr)

    def __rpow__(self, other: Union[ColumnOrLiteral, Expression]) -> "Column":
        expr = proto.Expr()
        ast = with_src_position(expr.pow)
        build_expr_from_snowpark_column_or_python_val(ast.lhs, other)
        ast.rhs.CopyFrom(self._ast)
        return Column(Pow(Column._to_expr(other), self._expression), ast=expr)

    def __bool__(self) -> bool:
        raise TypeError(
            "Cannot convert a Column object into bool: please use '&' for 'and', '|' for 'or', "
            "'~' for 'not' if you're building DataFrame filter expressions. For example, use df.filter((col1 > 1) & (col2 > 2)) instead of df.filter(col1 > 1 and col2 > 2)."
        )

    def __iter__(self) -> None:
        raise TypeError(
            "Column is not iterable. This error can occur when you use the Python built-ins for sum, min and max. Please make sure you use the corresponding function from snowflake.snowpark.functions."
        )

    def __round__(self, n=None):
        raise TypeError(
            "Column cannot be rounded. This error can occur when you use the Python built-in round. Please make sure you use the snowflake.snowpark.functions.round function instead."
        )

    def __hash__(self):
        return hash(self._expression)

    def in_(
        self,
        *vals: Union[
            LiteralType,
            Iterable[LiteralType],
            "snowflake.snowpark.DataFrame",
        ],
    ) -> "Column":
        """Returns a conditional expression that you can pass to the :meth:`DataFrame.filter`
        or where :meth:`DataFrame.where` to perform the equivalent of a WHERE ... IN query
        with a specified list of values. You can also pass this to a
        :meth:`DataFrame.select` call.

        The expression evaluates to true if the value in the column is one of the values in
        a specified sequence.

        For example, the following code returns a DataFrame that contains the rows where
        the column "a" contains the value 1, 2, or 3. This is equivalent to
        ``SELECT * FROM table WHERE a IN (1, 2, 3)``.

        :meth:`isin` is an alias for :meth:`in_`.

        Examples::

            >>> from snowflake.snowpark.functions import lit
            >>> df = session.create_dataframe([[1, "x"], [2, "y"] ,[4, "z"]], schema=["a", "b"])
            >>> # Basic example
            >>> df.filter(df["a"].in_(lit(1), lit(2), lit(3))).collect()
            [Row(A=1, B='x'), Row(A=2, B='y')]

            >>> # Check in membership for a DataFrame that has a single column
            >>> df_for_in = session.create_dataframe([[1], [2] ,[3]], schema=["col1"])
            >>> df.filter(df["a"].in_(df_for_in)).sort(df["a"].asc()).collect()
            [Row(A=1, B='x'), Row(A=2, B='y')]

            >>> # Use in with a select method call
            >>> df.select(df["a"].in_(lit(1), lit(2), lit(3)).alias("is_in_list")).collect()
            [Row(IS_IN_LIST=True), Row(IS_IN_LIST=True), Row(IS_IN_LIST=False)]

        Args:
            vals: The values, or a :class:`DataFrame` instance to use to check for membership against this column.
        """

        cols = parse_positional_args_to_list(*vals)
        cols = [_to_col_if_lit(col, "in_") for col in cols]

        column_count = (
            len(self._expression.expressions)
            if isinstance(self._expression, MultipleExpression)
            else 1
        )

        def value_mapper(value):
            if isinstance(value, (tuple, set, list)):
                if len(value) == column_count:
                    return MultipleExpression([Column._to_expr(v) for v in value])
                else:
                    raise ValueError(
                        f"The number of values {len(value)} does not match the number of columns {column_count}."
                    )
            elif isinstance(value, snowflake.snowpark.DataFrame):
                if len(value.schema.fields) == column_count:
                    return ScalarSubquery(value._plan)
                else:
                    raise ValueError(
                        f"The number of values {len(value.schema.fields)} does not match the number of columns {column_count}."
                    )
            else:
                return Column._to_expr(value)

        value_expressions = [value_mapper(col) for col in cols]

        if len(cols) != 1 or not isinstance(value_expressions[0], ScalarSubquery):

            def validate_value(value_expr: Expression):
                if isinstance(value_expr, Literal):
                    return
                elif isinstance(value_expr, MultipleExpression):
                    for expr in value_expr.expressions:
                        validate_value(expr)
                    return
                else:
                    raise TypeError(
                        f"'{type(value_expr)}' is not supported for the values parameter of the function "
                        f"in(). You must either specify a sequence of literals or a DataFrame that "
                        f"represents a subquery."
                    )

            for ve in value_expressions:
                validate_value(ve)

        ast = proto.Expr()
        proto_ast = ast.sp_column_in__seq
        proto_ast.col.CopyFrom(self._ast)
        for val in vals:
            val_ast = proto_ast.values.add()
            if isinstance(val, snowflake.snowpark.dataframe.DataFrame):
                val.set_ast_ref(val_ast)
            else:
                build_const_from_python_val(val, val_ast)

        return Column(InExpression(self._expression, value_expressions), ast=ast)

    def between(
        self,
        lower_bound: Union[ColumnOrLiteral, Expression],
        upper_bound: Union[ColumnOrLiteral, Expression],
    ) -> "Column":
        """Between lower bound and upper bound."""
        expr = proto.Expr()
        ast = with_src_position(expr.sp_column_between)
        ast.col.CopyFrom(self._ast)
        build_expr_from_snowpark_column_or_python_val(ast.lower_bound, lower_bound)
        build_expr_from_snowpark_column_or_python_val(ast.upper_bound, upper_bound)
        ret = (Column._to_expr(lower_bound) <= self) & (
            self <= Column._to_expr(upper_bound)
        )
        ret._ast = expr
        return ret

    def bitand(self, other: Union[ColumnOrLiteral, Expression]) -> "Column":
        """Bitwise and."""
        expr = proto.Expr()
        ast = with_src_position(expr.bit_and)
        ast.lhs.CopyFrom(self._ast)
        build_expr_from_snowpark_column_or_python_val(ast.rhs, other)
        return Column(BitwiseAnd(Column._to_expr(other), self._expression), ast=expr)

    def bitor(self, other: Union[ColumnOrLiteral, Expression]) -> "Column":
        """Bitwise or."""
        expr = proto.Expr()
        ast = with_src_position(expr.bit_or)
        ast.lhs.CopyFrom(self._ast)
        build_expr_from_snowpark_column_or_python_val(ast.rhs, other)
        return Column(BitwiseOr(Column._to_expr(other), self._expression), ast=expr)

    def bitxor(self, other: Union[ColumnOrLiteral, Expression]) -> "Column":
        """Bitwise xor."""
        expr = proto.Expr()
        ast = with_src_position(expr.bit_xor)
        ast.lhs.CopyFrom(self._ast)
        build_expr_from_snowpark_column_or_python_val(ast.rhs, other)
        return Column(BitwiseXor(Column._to_expr(other), self._expression), ast=expr)

    def __neg__(self) -> "Column":
        """Unary minus."""
        expr = proto.Expr()
        ast = with_src_position(expr.neg)
        ast.operand.CopyFrom(self._ast)
        return Column(UnaryMinus(self._expression), ast=expr)

    def equal_null(self, other: "Column") -> "Column":
        """Equal to. You can use this for comparisons against a null value."""
        expr = proto.Expr()
        ast = with_src_position(expr.sp_column_equal_null)
        ast.lhs.CopyFrom(self._ast)
        build_expr_from_snowpark_column_or_python_val(ast.rhs, other)
        return Column(EqualNullSafe(self._expression, Column._to_expr(other)), ast=expr)

    def equal_nan(self) -> "Column":
        """Is NaN."""
        expr = proto.Expr()
        ast = with_src_position(expr.sp_column_equal_nan)
        ast.col.CopyFrom(self._ast)
        return Column(IsNaN(self._expression), ast=expr)

    def is_null(self) -> "Column":
        """Is null."""
        expr = proto.Expr()
        ast = with_src_position(expr.sp_column_is_null)
        ast.col.CopyFrom(self._ast)
        return Column(IsNull(self._expression), ast=expr)

    def is_not_null(self) -> "Column":
        """Is not null."""
        expr = proto.Expr()
        ast = with_src_position(expr.sp_column_is_not_null)
        ast.col.CopyFrom(self._ast)
        return Column(IsNotNull(self._expression), ast=expr)

    # `and, or, not` cannot be overloaded in Python, so use bitwise operators as boolean operators
    def __and__(self, other: "Column") -> "Column":
        """And."""
        expr = proto.Expr()
        ast = with_src_position(getattr(expr, "and"))
        ast.lhs.CopyFrom(self._ast)
        build_expr_from_snowpark_column_or_python_val(ast.rhs, other)
        return Column(And(self._expression, Column._to_expr(other)), ast=expr)

    def __rand__(self, other: "Column") -> "Column":
        expr = proto.Expr()
        ast = with_src_position(getattr(expr, "and"))
        build_expr_from_snowpark_column_or_python_val(ast.lhs, other)
        ast.rhs.CopyFrom(self._ast)
        return Column(
            And(Column._to_expr(other), self._expression), ast=expr
        )  # pragma: no cover

    def __or__(self, other: "Column") -> "Column":
        """Or."""
        expr = proto.Expr()
        ast = with_src_position(getattr(expr, "or"))
        ast.lhs.CopyFrom(self._ast)
        build_expr_from_snowpark_column_or_python_val(ast.rhs, other)
        return Column(Or(self._expression, Column._to_expr(other)), ast=expr)

    def __ror__(self, other: "Column") -> "Column":
        expr = proto.Expr()
        ast = with_src_position(getattr(expr, "or"))
        build_expr_from_snowpark_column_or_python_val(ast.lhs, other)
        ast.rhs.CopyFrom(self._ast)
        return Column(
            And(Column._to_expr(other), self._expression), ast=expr
        )  # pragma: no cover

    def __invert__(self) -> "Column":
        """Unary not."""
        expr = proto.Expr()
        ast = with_src_position(getattr(expr, "not"))
        ast.operand.CopyFrom(self._ast)
        return Column(Not(self._expression), ast=expr)

    def _cast(self, to: Union[str, DataType], try_: bool = False) -> "Column":
        if isinstance(to, str):
            to = type_string_to_type_object(to)
        expr = proto.Expr()
        if try_:
            ast = with_src_position(expr.sp_column_try_cast)
            ast.col.CopyFrom(self._ast)
            to._fill_ast(ast.to)
        else:
            ast = with_src_position(expr.sp_column_cast)
            ast.col.CopyFrom(self._ast)
            to._fill_ast(ast.to)

        return Column(Cast(self._expression, to, try_), ast=expr)

    def cast(self, to: Union[str, DataType]) -> "Column":
        """Casts the value of the Column to the specified data type.
        It raises an error when  the conversion can not be performed.
        """
        return self._cast(to, False)

    def try_cast(self, to: Union[str, DataType]) -> "Column":
        """Tries to cast the value of the Column to the specified data type.
        It returns a NULL value instead of raising an error when the conversion can not be performed.
        """
        return self._cast(to, True)

    def desc(self) -> "Column":
        """Returns a Column expression with values sorted in descending order."""
        expr = proto.Expr()
        ast = with_src_position(expr.sp_column_desc)
        ast.col.CopyFrom(self._ast)
        return Column(SortOrder(self._expression, Descending()), ast=expr)

    def desc_nulls_first(self) -> "Column":
        """Returns a Column expression with values sorted in descending order
        (null values sorted before non-null values)."""
        expr = proto.Expr()
        ast = with_src_position(expr.sp_column_desc)
        ast.col.CopyFrom(self._ast)
        ast.nulls_first.value = True
        return Column(SortOrder(self._expression, Descending(), NullsFirst()), ast=expr)

    def desc_nulls_last(self) -> "Column":
        """Returns a Column expression with values sorted in descending order
        (null values sorted after non-null values)."""
        expr = proto.Expr()
        ast = with_src_position(expr.sp_column_desc)
        ast.col.CopyFrom(self._ast)
        ast.nulls_first.value = False
        return Column(SortOrder(self._expression, Descending(), NullsLast()), ast=expr)

    def asc(self) -> "Column":
        """Returns a Column expression with values sorted in ascending order."""
        expr = proto.Expr()
        ast = with_src_position(expr.sp_column_asc)
        ast.col.CopyFrom(self._ast)
        return Column(SortOrder(self._expression, Ascending()), ast=expr)

    def asc_nulls_first(self) -> "Column":
        """Returns a Column expression with values sorted in ascending order
        (null values sorted before non-null values)."""
        expr = proto.Expr()
        ast = with_src_position(expr.sp_column_asc)
        ast.col.CopyFrom(self._ast)
        ast.nulls_first.value = True
        return Column(SortOrder(self._expression, Ascending(), NullsFirst()), ast=expr)

    def asc_nulls_last(self) -> "Column":
        """Returns a Column expression with values sorted in ascending order
        (null values sorted after non-null values)."""
        expr = proto.Expr()
        ast = with_src_position(expr.sp_column_asc)
        ast.col.CopyFrom(self._ast)
        ast.nulls_first.value = False
        return Column(SortOrder(self._expression, Ascending(), NullsLast()), ast=expr)

    def like(self, pattern: ColumnOrLiteralStr) -> "Column":
        """Allows case-sensitive matching of strings based on comparison with a pattern.

        Args:
            pattern: A :class:`Column` or a ``str`` that indicates the pattern.
                A ``str`` will be interpreted as a literal value instead of a column name.

        For details, see the Snowflake documentation on
        `LIKE <https://docs.snowflake.com/en/sql-reference/functions/like.html#usage-notes>`_.
        """
        expr = proto.Expr()
        ast = with_src_position(expr.sp_column_string_like)
        ast.col.CopyFrom(self._ast)
        build_expr_from_snowpark_column_or_python_val(ast.pattern, pattern)
        return Column(Like(self._expression, Column._to_expr(pattern)), ast=expr)

    def regexp(self, pattern: ColumnOrLiteralStr) -> "Column":
        """Returns true if this Column matches the specified regular expression.

        Args:
            pattern: A :class:`Column` or a ``str`` that indicates the pattern.
                A ``str`` will be interpreted as a literal value instead of a column name.

        For details, see the Snowflake documentation on
        `regular expressions <https://docs.snowflake.com/en/sql-reference/functions-regexp.html#label-regexp-general-usage-notes>`_.

        :meth:`rlike` is an alias of :meth:`regexp`.

        """
        expr = proto.Expr()
        ast = with_src_position(expr.sp_column_string_regexp)
        ast.col.CopyFrom(self._ast)
        build_expr_from_snowpark_column_or_python_val(ast.pattern, pattern)
        return Column(RegExp(self._expression, Column._to_expr(pattern)), ast=expr)

    def startswith(self, other: ColumnOrLiteralStr) -> "Column":
        """Returns true if this Column starts with another string.

        Args:
            other: A :class:`Column` or a ``str`` that is used to check if this column starts with it.
                A ``str`` will be interpreted as a literal value instead of a column name.
        """
        expr = proto.Expr()
        ast = with_src_position(expr.sp_column_string_starts_with)
        ast.col.CopyFrom(self._ast)
        build_expr_from_snowpark_column_or_python_val(ast.prefix, other)
        other = snowflake.snowpark.functions.lit(other)
        return Column(
            snowflake.snowpark.functions.startswith(self, other)._expression, ast=expr
        )

    def endswith(self, other: ColumnOrLiteralStr) -> "Column":
        """Returns true if this Column ends with another string.

        Args:
            other: A :class:`Column` or a ``str`` that is used to check if this column ends with it.
                A ``str`` will be interpreted as a literal value instead of a column name.
        """
        expr = proto.Expr()
        ast = with_src_position(expr.sp_column_string_ends_with)
        ast.col.CopyFrom(self._ast)
        build_expr_from_snowpark_column_or_python_val(ast.suffix, other)
        other = snowflake.snowpark.functions.lit(other)
        return Column(
            snowflake.snowpark.functions.startswith(self, other)._expression, ast=expr
        )

    def substr(
        self,
        start_pos: Union["Column", int],
        length: Union["Column", int],
    ) -> "Column":
        """Returns a substring of this string column.

        Args:
            start_pos: The starting position of the substring. Please note that the first character has position 1 instead of 0 in Snowflake database.
            length: The length of the substring.

        :meth:`substring` is an alias of :meth:`substr`.
        """
        expr = proto.Expr()
        ast = with_src_position(expr.sp_column_string_substr)
        ast.col.CopyFrom(self._ast)
        build_expr_from_snowpark_column_or_python_val(ast.pos, start_pos)
        build_expr_from_snowpark_column_or_python_val(ast.len, length)
        return Column(
            snowflake.snowpark.functions.substring(self, start_pos, length)._expression,
            ast=expr,
        )

    def collate(self, collation_spec: str) -> "Column":
        """Returns a copy of the original :class:`Column` with the specified ``collation_spec``
        property, rather than the original collation specification property.

        For details, see the Snowflake documentation on
        `collation specifications <https://docs.snowflake.com/en/sql-reference/collation.html#label-collation-specification>`_.
        """
        expr = proto.Expr()
        ast = with_src_position(expr.sp_column_string_collate)
        ast.col.CopyFrom(self._ast)
        build_expr_from_snowpark_column_or_python_val(
            ast.collation_spec, collation_spec
        )
        return Column(Collate(self._expression, collation_spec), ast=expr)

    def contains(self, string: ColumnOrName) -> "Column":
        """Returns true if the column contains `string` for each row.

        Args:
            string: the string to search for in this column.
        """
        expr = proto.Expr()
        ast = with_src_position(expr.sp_column_string_contains)
        ast.col.CopyFrom(self._ast)
        build_expr_from_snowpark_column_or_python_val(ast.pattern, string)
        return Column(
            snowflake.snowpark.functions.contains(self, string)._expression, ast=expr
        )

    def get_name(self) -> Optional[str]:
        """Returns the column name (if the column has a name)."""
        return (
            self._expression.name
            if isinstance(self._expression, NamedExpression)
            else None
        )

    def __str__(self):
        return f"Column[{self._expression}]"

    def __repr__(self):
        return f"Column({self._expression})"  # pragma: no cover

    def as_(self, alias: str) -> "Column":
        """Returns a new renamed Column. Alias of :func:`name`."""
        return self.name(alias, variant_is_as=True)

    def alias(self, alias: str) -> "Column":
        """Returns a new renamed Column. Alias of :func:`name`."""
        return self.name(alias, variant_is_as=False)

    def name(self, alias: str, variant_is_as: bool = None) -> "Column":
        """Returns a new renamed Column."""
        if self._ast is None:
            expr = None
        else:
            expr = proto.Expr()
            ast = with_src_position(expr.sp_column_alias)
            ast.col.CopyFrom(self._ast)
            ast.name = alias
            if variant_is_as is not None:
                ast.variant_is_as.value = variant_is_as
        return Column(Alias(self._expression, quote_name(alias)), ast=expr)

    def over(self, window: Optional[WindowSpec] = None) -> "Column":
        """
        Returns a window frame, based on the specified :class:`~snowflake.snowpark.window.WindowSpec`.
        """
        if not window:
            window = Window._spec()

        ast = proto.Expr()
        expr = with_src_position(ast.sp_column_over)
        expr.col.CopyFrom(self._ast)
        expr.window_spec.CopyFrom(window._ast if window else WindowSpec())

        return window._with_aggregate(self._expression, ast=ast)

    def within_group(
        self, *cols: Union[ColumnOrName, Iterable[ColumnOrName]]
    ) -> "Column":
        """
        Returns a Column expression that adds a WITHIN GROUP clause
        to sort the rows by the specified columns.

        This method is supported on Column expressions returned by some
        of the aggregate functions, including :func:`functions.array_agg`,
        :func:`functions.listagg`, PERCENTILE_CONT(), and PERCENTILE_DISC().
        For details, see the Snowflake documentation for the aggregate function
        that you are using (e.g. `ARRAY_AGG <https://docs.snowflake.com/en/sql-reference/functions/array_agg.html>`_).

        Examples::

            >>> from snowflake.snowpark.functions import array_agg, col
            >>> from snowflake.snowpark import Window

            >>> df = session.create_dataframe([(3, "v1"), (1, "v3"), (2, "v2")], schema=["a", "b"])
            >>> # create a DataFrame containing the values in "a" sorted by "b"
            >>> df.select(array_agg("a").within_group("b").alias("new_column")).show()
            ----------------
            |"NEW_COLUMN"  |
            ----------------
            |[             |
            |  3,          |
            |  2,          |
            |  1           |
            |]             |
            ----------------
            <BLANKLINE>
            >>> # create a DataFrame containing the values in "a" grouped by "b"
            >>> # and sorted by "a" in descending order.
            >>> df_array_agg_window = df.select(array_agg("a").within_group(col("a").desc()).over(Window.partitionBy(col("b"))).alias("new_column"))
            >>> df_array_agg_window.show()
            ----------------
            |"NEW_COLUMN"  |
            ----------------
            |[             |
            |  3           |
            |]             |
            |[             |
            |  1           |
            |]             |
            |[             |
            |  2           |
            |]             |
            ----------------
            <BLANKLINE>
        """
        # set up result Column AST representation
        expr = proto.Expr()
        ast = with_src_position(expr.sp_column_within_group)
        ast.col.CopyFrom(self._ast)
        ast.variadic = len(cols) > 1 or not isinstance(cols[0], (list, tuple, set))

        # populate columns to order aggregate expression results by
        order_by_cols = []
        for col in parse_positional_args_to_list(*cols):
            if isinstance(col, Column):
                assert col._ast is not None
                ast.sp_column_within_group.cols.append(col._ast)
                order_by_cols.append(col)
            elif isinstance(col, str):
                col_ast = ast.sp_column_within_group.cols.add()
                col_ast.sp_column.name = col
                new_col = Column(col, ast=col_ast)
                order_by_cols.append(new_col)
            else:
                raise TypeError(
                    f"'WITHIN_GROUP' expected Column or str, got: {type(col)}"
                )

        return Column(WithinGroup(self._expression, order_by_cols), ast=expr)

    def _named(self) -> NamedExpression:
        if isinstance(self._expression, NamedExpression):
            return self._expression
        else:
            return UnresolvedAlias(self._expression)

    @classmethod
    def _to_expr(cls, expr: Union[ColumnOrLiteral, Expression]) -> Expression:
        """
        Convert a Column object, or an literal value to an expression.
        If it's a Column, get its expression.
        If it's already an expression, return it directly.
        If it's a literal value (here we treat str as literal value instead of column name),
        create a Literal expression.
        """
        if isinstance(expr, cls):
            return expr._expression
        elif isinstance(expr, Expression):
            return expr
        else:
            return Literal(expr)

    @classmethod
    def _expr(cls, e: str, ast: Optional[proto.Expr] = None) -> "Column":
        return cls(UnresolvedAttribute(e, is_sql_text=True), ast=ast)

    # Add these alias for user code migration
    isin = in_
    astype = cast
    rlike = regexp
    substring = substr
    bitwiseAnd = bitand
    bitwiseOR = bitor
    bitwiseXOR = bitxor
    isNotNull = is_not_null
    isNull = is_null
    eqNullSafe = equal_null
    getName = get_name
    getItem = __getitem__
    getField = __getitem__


class CaseExpr(Column):
    """
    Represents a `CASE <https://docs.snowflake.com/en/sql-reference/functions/case.html>`_
    expression.

    To construct this object for a CASE expression, call the :func:`functions.when`
    specifying a condition and the corresponding result for that condition.
    Then, call :func:`when` and :func:`otherwise` methods to specify additional conditions
    and results.

    Examples::

        >>> from snowflake.snowpark.functions import when, col, lit

        >>> df = session.create_dataframe([[None], [1], [2]], schema=["a"])
        >>> df.select(when(col("a").is_null(), lit(1)) \\
        ...     .when(col("a") == 1, lit(2)) \\
        ...     .otherwise(lit(3)).alias("case_when_column")).collect()
        [Row(CASE_WHEN_COLUMN=1), Row(CASE_WHEN_COLUMN=2), Row(CASE_WHEN_COLUMN=3)]
    """

    def __init__(
        self,
        expr: CaseWhen,
        ast: Optional[proto.Expr] = None,
    ) -> None:
        super().__init__(expr, ast=ast)
        self._branches = expr.branches

    def when(self, condition: ColumnOrSqlExpr, value: ColumnOrLiteral) -> "CaseExpr":
        """
        Appends one more WHEN condition to the CASE expression.

        Args:
            condition: A :class:`Column` expression or SQL text representing the specified condition.
            value: A :class:`Column` expression or a literal value, which will be returned
                if ``condition`` is true.
        """
        case_expr = with_src_position(self._ast.sp_column_case_when.cases.add())
        build_expr_from_snowpark_column_or_sql_str(case_expr.condition, condition)
        build_expr_from_snowpark_column_or_python_val(case_expr.value, value)

        return CaseExpr(
            CaseWhen(
                [
                    *self._branches,
                    (
                        _to_col_if_sql_expr(condition, "when")._expression,
                        Column._to_expr(value),
                    ),
                ]
            ),
            ast=self._ast,
        )

    def otherwise(self, value: ColumnOrLiteral) -> "CaseExpr":
        """Sets the default result for this CASE expression.

        :meth:`else_` is an alias of :meth:`otherwise`.
        """
        case_expr = with_src_position(self._ast.sp_column_case_when.cases.add())
        build_expr_from_snowpark_column_or_python_val(case_expr.value, value)
        return CaseExpr(CaseWhen(self._branches, Column._to_expr(value)), ast=self._ast)

    # This alias is to sync with snowpark scala
    else_ = otherwise


# We support the metadata columns below based on https://docs.snowflake.com/en/user-guide/querying-metadata
# If the list changes, we will have to add support for new columns
METADATA_FILE_ROW_NUMBER = Column("METADATA$FILE_ROW_NUMBER")
METADATA_FILE_CONTENT_KEY = Column("METADATA$FILE_CONTENT_KEY")
METADATA_FILE_LAST_MODIFIED = Column("METADATA$FILE_LAST_MODIFIED")
METADATA_START_SCAN_TIME = Column("METADATA$START_SCAN_TIME")
METADATA_FILENAME = Column("METADATA$FILENAME")

METADATA_COLUMN_TYPES = {
    METADATA_FILE_ROW_NUMBER.get_name(): IntegerType(),
    METADATA_FILE_CONTENT_KEY.getName(): StringType(),
    METADATA_FILE_LAST_MODIFIED.getName(): TimestampType(TimestampTimeZone.NTZ),
    METADATA_START_SCAN_TIME.getName(): TimestampType(TimestampTimeZone.LTZ),
    METADATA_FILENAME.getName(): StringType(),
}<|MERGE_RESOLUTION|>--- conflicted
+++ resolved
@@ -63,14 +63,9 @@
     UnresolvedAlias,
 )
 from snowflake.snowpark._internal.ast_utils import (
-<<<<<<< HEAD
-    _fill_ast_with_snowpark_column_or_literal,
-    build_const_from_python_val,
-=======
     build_expr_from_python_val,
     build_expr_from_snowpark_column_or_python_val,
     build_expr_from_snowpark_column_or_sql_str,
->>>>>>> a34213ff
     create_ast_for_column,
     snowpark_expression_to_ast,
     with_src_position,
@@ -572,7 +567,7 @@
             if isinstance(val, snowflake.snowpark.dataframe.DataFrame):
                 val.set_ast_ref(val_ast)
             else:
-                build_const_from_python_val(val, val_ast)
+                build_expr_from_python_val(val, val_ast)
 
         return Column(InExpression(self._expression, value_expressions), ast=ast)
 

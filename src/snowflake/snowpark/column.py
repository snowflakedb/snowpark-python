#!/usr/bin/env python3
#
# Copyright (c) 2012-2024 Snowflake Computing Inc. All rights reserved.
#

import inspect
import sys
<<<<<<< HEAD
from typing import Optional, Union
=======
from pathlib import Path
from typing import Any, Dict, Optional, Union
>>>>>>> 6834c369

import snowflake.snowpark
import snowflake.snowpark._internal.proto.ast_pb2 as proto
from snowflake.snowpark._internal.analyzer.binary_expression import (
    Add,
    And,
    BinaryExpression,
    BitwiseAnd,
    BitwiseOr,
    BitwiseXor,
    Divide,
    EqualNullSafe,
    EqualTo,
    GreaterThan,
    GreaterThanOrEqual,
    LessThan,
    LessThanOrEqual,
    Multiply,
    NotEqualTo,
    Or,
    Pow,
    Remainder,
    Subtract,
)
from snowflake.snowpark._internal.analyzer.expression import (
    CaseWhen,
    Collate,
    Expression,
    InExpression,
    Like,
    Literal,
    MultipleExpression,
    NamedExpression,
    RegExp,
    ScalarSubquery,
    Star,
    SubfieldInt,
    SubfieldString,
    UnresolvedAttribute,
    WithinGroup,
)
from snowflake.snowpark._internal.analyzer.sort_expression import (
    Ascending,
    Descending,
    NullsFirst,
    NullsLast,
    SortOrder,
)
from snowflake.snowpark._internal.analyzer.unary_expression import (
    Alias,
    Cast,
    IsNaN,
    IsNotNull,
    IsNull,
    Not,
    UnaryExpression,
    UnaryMinus,
    UnresolvedAlias,
)
from snowflake.snowpark._internal.ast_utils import (
<<<<<<< HEAD
    create_ast_for_column,
    create_ast_for_column_method,
    snowpark_expression_to_ast,
=======
    FAIL_ON_MISSING_AST,
    build_const_from_python_val,
    set_src_position,
    setattr_if_not_none,
>>>>>>> 6834c369
)
from snowflake.snowpark._internal.type_utils import (
    VALID_PYTHON_TYPES_FOR_LITERAL_VALUE,
    ColumnOrLiteral,
    ColumnOrLiteralStr,
    ColumnOrName,
    ColumnOrSqlExpr,
    LiteralType,
    type_string_to_type_object,
)
from snowflake.snowpark._internal.utils import parse_positional_args_to_list, quote_name
from snowflake.snowpark.types import (
    DataType,
    IntegerType,
    StringType,
    TimestampTimeZone,
    TimestampType,
)
from snowflake.snowpark.window import Window, WindowSpec

# Python 3.8 needs to use typing.Iterable because collections.abc.Iterable is not subscriptable
# Python 3.9 can use both
# Python 3.10 needs to use collections.abc.Iterable because typing.Iterable is removed
if sys.version_info <= (3, 9):
    from typing import Iterable
else:
    from collections.abc import Iterable


def _to_col_if_lit(
    col: Union[ColumnOrLiteral, "snowflake.snowpark.DataFrame"], func_name: str
) -> "Column":
    if isinstance(col, (Column, snowflake.snowpark.DataFrame, list, tuple, set)):
        return col
    elif isinstance(col, VALID_PYTHON_TYPES_FOR_LITERAL_VALUE):
        return Column(Literal(col))
    else:  # pragma: no cover
        raise TypeError(
            f"'{func_name}' expected Column, DataFrame, Iterable or LiteralType, got: {type(col)}"
        )


def _to_col_if_sql_expr(col: ColumnOrSqlExpr, func_name: str) -> "Column":
    if isinstance(col, Column):
        return col
    elif isinstance(col, str):
        return Column._expr(col)
    else:
        raise TypeError(
            f"'{func_name}' expected Column or str as SQL expression, got: {type(col)}"
        )


def _to_col_if_str(col: ColumnOrName, func_name: str) -> "Column":
    if isinstance(col, Column):
        return col
    elif isinstance(col, str):
        return Column(col)
    else:
        raise TypeError(
            f"'{func_name.upper()}' expected Column or str, got: {type(col)}"
        )


def _to_col_if_str_or_int(col: Union[ColumnOrName, int], func_name: str) -> "Column":
    if isinstance(col, Column):
        return col
    elif isinstance(col, str):
        return Column(col)
    elif isinstance(col, int):
        return Column(Literal(col))
    else:  # pragma: no cover
        raise TypeError(
            f"'{func_name.upper()}' expected Column, int or str, got: {type(col)}"
        )


class Column:
    """Represents a column or an expression in a :class:`DataFrame`.

    To access a Column object that refers a column in a :class:`DataFrame`, you can:

        - Use the column name.
        - Use the :func:`functions.col` function.
        - Use the :func:`DataFrame.col` method.
        - Use the index operator ``[]`` on a dataframe object with a column name.
        - Use the dot operator ``.`` on a dataframe object with a column name.

        >>> from snowflake.snowpark.functions import col
        >>> df = session.create_dataframe([["John", 1], ["Mike", 11]], schema=["name", "age"])
        >>> df.select("name").collect()
        [Row(NAME='John'), Row(NAME='Mike')]
        >>> df.select(col("name")).collect()
        [Row(NAME='John'), Row(NAME='Mike')]
        >>> df.select(df.col("name")).collect()
        [Row(NAME='John'), Row(NAME='Mike')]
        >>> df.select(df["name"]).collect()
        [Row(NAME='John'), Row(NAME='Mike')]
        >>> df.select(df.name).collect()
        [Row(NAME='John'), Row(NAME='Mike')]

        Snowflake object identifiers, including column names, may or may not be case sensitive depending on a set of rules.
        Refer to `Snowflake Object Identifier Requirements <https://docs.snowflake.com/en/sql-reference/identifiers-syntax.html>`_ for details.
        When you use column names with a DataFrame, you should follow these rules.

        The returned column names after a DataFrame is evaluated follow the case-sensitivity rules too.
        The above ``df`` was created with column name "name" while the returned column name after ``collect()`` was called became "NAME".
        It's because the column is regarded as ignore-case so the Snowflake database returns the upper case.

    To create a Column object that represents a constant value, use :func:`snowflake.snowpark.functions.lit`:

        >>> from snowflake.snowpark.functions import lit
        >>> df.select(col("name"), lit("const value").alias("literal_column")).collect()
        [Row(NAME='John', LITERAL_COLUMN='const value'), Row(NAME='Mike', LITERAL_COLUMN='const value')]

    This class also defines utility functions for constructing expressions with Columns.
    Column objects can be built with the operators, summarized by operator precedence,
    in the following table:

    ==============================================  ==============================================
    Operator                                        Description
    ==============================================  ==============================================
    ``x[index]``                                    Index operator to get an item out of a Snowflake ARRAY or OBJECT
    ``**``                                          Power
    ``-x``, ``~x``                                  Unary minus, unary not
    ``*``, ``/``, ``%``                             Multiply, divide, remainder
    ``+``, ``-``                                    Plus, minus
    ``&``                                           And
    ``|``                                           Or
    ``==``, ``!=``, ``<``, ``<=``, ``>``, ``>=``    Equal to, not equal to, less than, less than or equal to, greater than, greater than or equal to
    ==============================================  ==============================================

        The following examples demonstrate how to use Column objects in expressions:

            >>> df = session.create_dataframe([[20, 5], [1, 2]], schema=["a", "b"])
            >>> df.filter((col("a") == 20) | (col("b") <= 10)).collect()  # use parentheses before and after the | operator.
            [Row(A=20, B=5), Row(A=1, B=2)]
            >>> df.filter((df["a"] + df.b) < 10).collect()
            [Row(A=1, B=2)]
            >>> df.select((col("b") * 10).alias("c")).collect()
            [Row(C=50), Row(C=20)]

        When you use ``|``, ``&``, and ``~`` as logical operators on columns, you must always enclose column expressions
        with parentheses as illustrated in the above example, because their order precedence is higher than ``==``, ``<``, etc.

        Do not use ``and``, ``or``, and ``not`` logical operators on column objects, for instance, ``(df.col1 > 1) and (df.col2 > 2)`` is wrong.
        The reason is Python doesn't have a magic method, or dunder method for them.
        It will raise an error and tell you to use ``|``, ``&`` or ``~``, for which Python has magic methods.
        A side effect is ``if column:`` will raise an error because it has a hidden call to ``bool(a_column)``, like using the ``and`` operator.
        Use ``if a_column is None:`` instead.

    To access elements of a semi-structured Object and Array, use ``[]`` on a Column object:

        >>> from snowflake.snowpark.types import StringType, IntegerType
        >>> df_with_semi_data = session.create_dataframe([[{"k1": "v1", "k2": "v2"}, ["a0", 1, "a2"]]], schema=["object_column", "array_column"])
        >>> df_with_semi_data.select(df_with_semi_data["object_column"]["k1"].alias("k1_value"), df_with_semi_data["array_column"][0].alias("a0_value"), df_with_semi_data["array_column"][1].alias("a1_value")).collect()
        [Row(K1_VALUE='"v1"', A0_VALUE='"a0"', A1_VALUE='1')]
        >>> # The above two returned string columns have JSON literal values because children of semi-structured data are semi-structured.
        >>> # The next line converts JSON literal to a string
        >>> df_with_semi_data.select(df_with_semi_data["object_column"]["k1"].cast(StringType()).alias("k1_value"), df_with_semi_data["array_column"][0].cast(StringType()).alias("a0_value"), df_with_semi_data["array_column"][1].cast(IntegerType()).alias("a1_value")).collect()
        [Row(K1_VALUE='v1', A0_VALUE='a0', A1_VALUE=1)]

    This class has methods for the most frequently used column transformations and operators. Module :mod:`snowflake.snowpark.functions` defines many functions to transform columns.
    """

    # NOTE: For now assume Expression instances can be safely ignored when building AST
    #       Expression logic can be eliminated entirely once phase 0 is integrated
    #       Currently a breaking example can be created using the Column.isin method as it does not build the AST.
    #       For example, running: df.filter(col("A").isin(1, 2, 3) & col("B")) would fail since the boolean operator
    #       '&' would try to construct an AST using that of the new col("A").isin(1, 2, 3) column (which we currently
    #       don't fill if the only argument provided in the Column constructor is 'expr1' of type Expression)
    def __init__(
        self,
        expr1: Union[str, Expression],
        expr2: Optional[str] = None,
        ast: Optional[proto.Expr] = None,
    ) -> None:
        self._ast = ast

        if expr2 is not None:
            if not (isinstance(expr1, str) and isinstance(expr2, str)):
                raise ValueError(
                    "When Column constructor gets two arguments, both need to be <str>"
                )

            if expr2 == "*":
                self._expression = Star([], df_alias=expr1)
            else:
                self._expression = UnresolvedAttribute(
                    quote_name(expr2), df_alias=expr1
                )

            # Alias field should be from the parameter provided to DataFrame.alias(self, name: str)
            # A column from the aliased DataFrame instance can be created using this alias like col(<df_alias>, <col_name>)
            # In the IR we will need to store this alias to resolve which DataFrame instance the user is referring to
            if self._ast is None:
                self._ast = create_ast_for_column(expr1, expr2)

        elif isinstance(expr1, str):
            if expr1 == "*":
                self._expression = Star([])
            else:
                self._expression = UnresolvedAttribute(quote_name(expr1))

            if self._ast is None:
                self._ast = create_ast_for_column(expr1, None)

        elif isinstance(expr1, Expression):
            self._expression = expr1

            if self._ast is None:
                if hasattr(expr1, "_ast"):
                    self._ast = expr1._ast
                else:
                    self._ast = snowpark_expression_to_ast(expr1)

        else:  # pragma: no cover
            raise TypeError("Column constructor only accepts str or expression.")

    def __getitem__(self, field: Union[str, int]) -> "Column":
        """Accesses an element of ARRAY column by ordinal position, or an element of OBJECT column by key."""
        if isinstance(field, str):
            ast = create_ast_for_column_method(
                property="sp_column_apply__string",
                copy_messages={"col": self._ast},
                assign_fields={"field": quote_name(field, keep_case=True)},
            )
            return Column(SubfieldString(self._expression, field), ast=ast)
        elif isinstance(field, int):
            ast = create_ast_for_column_method(
                property="sp_column_apply__int",
                copy_messages={"col": self._ast},
                assign_fields={"idx": field},
            )
            return Column(SubfieldInt(self._expression, field), ast=ast)
        else:
            raise TypeError(f"Unexpected item type: {type(field)}")

    # overload operators
    def _bin_op_impl(
        self, property: str, operator: BinaryExpression, other: ColumnOrLiteral
    ) -> "Column":
        """Binary __<op>__ operator implementation for columns with automatic AST logging, i.e. op(self, other)

        Args:
            property (str): IR entity representing the binary operation in the Column AST
            operator (BinaryExpression): Snowpark binary operator to build the Expression instance
            other (ColumnOrLiteral): Other input column to be operated over (rhs)

        Returns:
            Column: new column instance with AST representing new operation over inputs in Column._ast
        """
        ast = create_ast_for_column_method(
            property=property,
            copy_messages={"lhs": self._ast},
            fill_expr_asts={"rhs": other},
        )
        return Column(operator(self._expression, Column._to_expr(other)), ast=ast)

    def _bin_op_rimpl(
        self, property: str, operator: BinaryExpression, other: ColumnOrLiteral
    ) -> "Column":
        """Binary __r<op>__ operator implementation for columns with AST logging, i.e. op(other, self)

        Args:
            property (str): IR entity representing the binary operation in the Column AST
            operator (BinaryExpression): Snowpark binary operator to build the Expression instance
            other (ColumnOrLiteral): Other input column to be operated over (lhs)

        Returns:
            Column: new column instance with AST representing new operation over inputs in Column._ast
        """
        ast = create_ast_for_column_method(
            property=property,
            copy_messages={"rhs": self._ast},
            fill_expr_asts={"lhs": other},
        )
        return Column(operator(Column._to_expr(other), self._expression), ast=ast)

    def __eq__(self, other: Union[ColumnOrLiteral, Expression]) -> "Column":
        """Equal to."""
        return self._bin_op_impl("eq", EqualTo, other)

    def __ne__(self, other: Union[ColumnOrLiteral, Expression]) -> "Column":
        """Not equal to."""
        return self._bin_op_impl("neq", NotEqualTo, other)

    def __gt__(self, other: Union[ColumnOrLiteral, Expression]) -> "Column":
        """Greater than."""
        return self._bin_op_impl("gt", GreaterThan, other)

    def __lt__(self, other: Union[ColumnOrLiteral, Expression]) -> "Column":
        """Less than."""
        return self._bin_op_impl("lt", LessThan, other)

    def __ge__(self, other: Union[ColumnOrLiteral, Expression]) -> "Column":
        """Greater than or equal to."""
        return self._bin_op_impl("geq", GreaterThanOrEqual, other)

    def __le__(self, other: Union[ColumnOrLiteral, Expression]) -> "Column":
        """Less than or equal to."""
        return self._bin_op_impl("leq", LessThanOrEqual, other)

    def __add__(self, other: Union[ColumnOrLiteral, Expression]) -> "Column":
        """Plus."""
        return self._bin_op_impl("add", Add, other)

    def __radd__(self, other: Union[ColumnOrLiteral, Expression]) -> "Column":
        return self._bin_op_rimpl("add", Add, other)

    def __sub__(self, other: Union[ColumnOrLiteral, Expression]) -> "Column":
        """Minus."""
        return self._bin_op_impl("sub", Subtract, other)

    def __rsub__(self, other: Union[ColumnOrLiteral, Expression]) -> "Column":
        return self._bin_op_rimpl("sub", Subtract, other)

    def __mul__(self, other: Union[ColumnOrLiteral, Expression]) -> "Column":
        """Multiply."""
        return self._bin_op_impl("mul", Multiply, other)

    def __rmul__(self, other: Union[ColumnOrLiteral, Expression]) -> "Column":
        return self._bin_op_rimpl("mul", Multiply, other)

    def __truediv__(self, other: Union[ColumnOrLiteral, Expression]) -> "Column":
        """Divide."""
        return self._bin_op_impl("div", Divide, other)

    def __rtruediv__(self, other: Union[ColumnOrLiteral, Expression]) -> "Column":
        return self._bin_op_rimpl("div", Divide, other)

    def __mod__(self, other: Union[ColumnOrLiteral, Expression]) -> "Column":
        """Remainder."""
        return self._bin_op_impl("mod", Remainder, other)

    def __rmod__(self, other: Union[ColumnOrLiteral, Expression]) -> "Column":
        return self._bin_op_rimpl("mod", Remainder, other)

    def __pow__(self, other: Union[ColumnOrLiteral, Expression]) -> "Column":
        """Power."""
        return self._bin_op_impl("pow", Pow, other)

    def __rpow__(self, other: Union[ColumnOrLiteral, Expression]) -> "Column":
        return self._bin_op_rimpl("pow", Pow, other)

    def __bool__(self) -> bool:
        raise TypeError(
            "Cannot convert a Column object into bool: please use '&' for 'and', '|' for 'or', "
            "'~' for 'not' if you're building DataFrame filter expressions. For example, use df.filter((col1 > 1) & (col2 > 2)) instead of df.filter(col1 > 1 and col2 > 2)."
        )

    def __iter__(self) -> None:
        raise TypeError(
            "Column is not iterable. This error can occur when you use the Python built-ins for sum, min and max. Please make sure you use the corresponding function from snowflake.snowpark.functions."
        )

    def __round__(self, n=None):
        raise TypeError(
            "Column cannot be rounded. This error can occur when you use the Python built-in round. Please make sure you use the snowflake.snowpark.functions.round function instead."
        )

    def __hash__(self):
        return hash(self._expression)

    # TODO: SNOW-1474906
    def in_(
        self,
        *vals: Union[
            LiteralType,
            Iterable[LiteralType],
            "snowflake.snowpark.DataFrame",
        ],
    ) -> "Column":
        """Returns a conditional expression that you can pass to the :meth:`DataFrame.filter`
        or where :meth:`DataFrame.where` to perform the equivalent of a WHERE ... IN query
        with a specified list of values. You can also pass this to a
        :meth:`DataFrame.select` call.

        The expression evaluates to true if the value in the column is one of the values in
        a specified sequence.

        For example, the following code returns a DataFrame that contains the rows where
        the column "a" contains the value 1, 2, or 3. This is equivalent to
        ``SELECT * FROM table WHERE a IN (1, 2, 3)``.

        :meth:`isin` is an alias for :meth:`in_`.

        Examples::

            >>> from snowflake.snowpark.functions import lit
            >>> df = session.create_dataframe([[1, "x"], [2, "y"] ,[4, "z"]], schema=["a", "b"])
            >>> # Basic example
            >>> df.filter(df["a"].in_(lit(1), lit(2), lit(3))).collect()
            [Row(A=1, B='x'), Row(A=2, B='y')]

            >>> # Check in membership for a DataFrame that has a single column
            >>> df_for_in = session.create_dataframe([[1], [2] ,[3]], schema=["col1"])
            >>> df.filter(df["a"].in_(df_for_in)).sort(df["a"].asc()).collect()
            [Row(A=1, B='x'), Row(A=2, B='y')]

            >>> # Use in with a select method call
            >>> df.select(df["a"].in_(lit(1), lit(2), lit(3)).alias("is_in_list")).collect()
            [Row(IS_IN_LIST=True), Row(IS_IN_LIST=True), Row(IS_IN_LIST=False)]

        Args:
            vals: The values, or a :class:`DataFrame` instance to use to check for membership against this column.
        """

        # TODO SNOW-1515255: For in_([col("A"), "B", "A"], df) support df parameter.
        if any(isinstance(val, snowflake.snowpark.dataframe.DataFrame) for val in vals):
            raise NotImplementedError(
                "SNOW-1515255: No support for dataframe paramter in in_."
            )

        cols = parse_positional_args_to_list(*vals)
        cols = [_to_col_if_lit(col, "in_") for col in cols]

        column_count = (
            len(self._expression.expressions)
            if isinstance(self._expression, MultipleExpression)
            else 1
        )

        def value_mapper(value):
            if isinstance(value, (tuple, set, list)):
                if len(value) == column_count:
                    return MultipleExpression([Column._to_expr(v) for v in value])
                else:
                    raise ValueError(
                        f"The number of values {len(value)} does not match the number of columns {column_count}."
                    )
            elif isinstance(value, snowflake.snowpark.DataFrame):
                if len(value.schema.fields) == column_count:
                    return ScalarSubquery(value._plan)
                else:
                    raise ValueError(
                        f"The number of values {len(value.schema.fields)} does not match the number of columns {column_count}."
                    )
            else:
                return Column._to_expr(value)

        value_expressions = [value_mapper(col) for col in cols]

        if len(cols) != 1 or not isinstance(value_expressions[0], ScalarSubquery):

            def validate_value(value_expr: Expression):
                if isinstance(value_expr, Literal):
                    return
                elif isinstance(value_expr, MultipleExpression):
                    for expr in value_expr.expressions:
                        validate_value(expr)
                    return
                else:
                    raise TypeError(
                        f"'{type(value_expr)}' is not supported for the values parameter of the function "
                        f"in(). You must either specify a sequence of literals or a DataFrame that "
                        f"represents a subquery."
                    )

            for ve in value_expressions:
                validate_value(ve)

        ast = proto.Expr()
        proto_ast = ast.sp_column_in__seq
        proto_ast.col.CopyFrom(self._ast)
        values_ast = proto_ast.values.add()

        for expr in value_expressions:
            expr_ast = values_ast.list_val.vs.add()
            expr_ast.CopyFrom(snowpark_expression_to_ast(expr))

        return Column(InExpression(self._expression, value_expressions), ast=ast)

    def between(
        self,
        lower_bound: Union[ColumnOrLiteral, Expression],
        upper_bound: Union[ColumnOrLiteral, Expression],
    ) -> "Column":
        """Between lower bound and upper bound."""
        ast = create_ast_for_column_method(
            property="sp_column_between",
            copy_messages={"col": self._ast},
            fill_expr_asts={"lower_bound": lower_bound, "upper_bound": upper_bound},
        )
        ret = (Column._to_expr(lower_bound) <= self) & (
            self <= Column._to_expr(upper_bound)
        )
        ret._ast = ast
        return ret

    def bitand(self, other: Union[ColumnOrLiteral, Expression]) -> "Column":
        """Bitwise and."""
        return self._bin_op_rimpl("bit_and", BitwiseAnd, other)

    def bitor(self, other: Union[ColumnOrLiteral, Expression]) -> "Column":
        """Bitwise or."""
        return self._bin_op_rimpl("bit_or", BitwiseOr, other)

    def bitxor(self, other: Union[ColumnOrLiteral, Expression]) -> "Column":
        """Bitwise xor."""
        return self._bin_op_rimpl("bit_xor", BitwiseXor, other)

    def _unary_op_impl(
        self, property: str, operator: UnaryExpression, attr: str = "col"
    ) -> "Column":
        """Unary operation implementation for Columns with automatic AST logging

        Args:
            property (str): IR entity representing the unary operation in the Column AST
            operator (UnaryExpression): Snowpark unary operator to build the Expression instance
            attr (str, optional): Field of the IR entity representing this Column instance, or self. Defaults to "col".

        Returns:
            Column: new column instance with AST representing new operation over this Column instance, self.
        """
        ast = create_ast_for_column_method(
            property=property,
            copy_messages={attr: self._ast},
        )
        return Column(operator(self._expression), ast=ast)

    def __neg__(self) -> "Column":
        """Unary minus."""
        return self._unary_op_impl("neg", UnaryMinus, attr="operand")

    def equal_null(self, other: "Column") -> "Column":
        """Equal to. You can use this for comparisons against a null value."""
        return self._bin_op_impl("sp_column_equal_null", EqualNullSafe, other)

    def equal_nan(self) -> "Column":
        """Is NaN."""
        return self._unary_op_impl("sp_column_equal_nan", IsNaN)

    def is_null(self) -> "Column":
        """Is null."""
        return self._unary_op_impl("sp_column_is_null", IsNull)

    def is_not_null(self) -> "Column":
        """Is not null."""
        return self._unary_op_impl("sp_column_is_not_null", IsNotNull)

    # `and, or, not` cannot be overloaded in Python, so use bitwise operators as boolean operators
    def __and__(self, other: "Column") -> "Column":
        """And."""
        return self._bin_op_impl("and", And, other)

    def __rand__(self, other: "Column") -> "Column":
        return self._bin_op_rimpl("and", And, other)  # pragma: no cover

    def __or__(self, other: "Column") -> "Column":
        """Or."""
        return self._bin_op_impl("or", Or, other)

    def __ror__(self, other: "Column") -> "Column":
        return self._bin_op_rimpl("or", Or, other)  # pragma: no cover

    def __invert__(self) -> "Column":
        """Unary not."""
        return self._unary_op_impl("not", Not, attr="operand")

    def _cast(self, to: Union[str, DataType], try_: bool = False) -> "Column":
        if isinstance(to, str):
            to = type_string_to_type_object(to)
        if try_:
            ast = create_ast_for_column_method(
                property="sp_column_try_cast",
                copy_messages={"col": self._ast},
            )
            to._fill_ast(ast.sp_column_try_cast.to)
        else:
            ast = create_ast_for_column_method(
                property="sp_column_cast",
                copy_messages={"col": self._ast},
            )
            to._fill_ast(ast.sp_column_cast.to)

        return Column(Cast(self._expression, to, try_), ast=ast)

    def cast(self, to: Union[str, DataType]) -> "Column":
        """Casts the value of the Column to the specified data type.
        It raises an error when  the conversion can not be performed.
        """
        return self._cast(to, False)

    def try_cast(self, to: Union[str, DataType]) -> "Column":
        """Tries to cast the value of the Column to the specified data type.
        It returns a NULL value instead of raising an error when the conversion can not be performed.
        """
        return self._cast(to, True)

    def desc(self) -> "Column":
        """Returns a Column expression with values sorted in descending order."""
        ast = create_ast_for_column_method(
            property="sp_column_desc", copy_messages={"col": self._ast}
        )
        return Column(SortOrder(self._expression, Descending()), ast=ast)

    def desc_nulls_first(self) -> "Column":
        """Returns a Column expression with values sorted in descending order
        (null values sorted before non-null values)."""
        ast = create_ast_for_column_method(
            property="sp_column_desc",
            copy_messages={"col": self._ast},
            assign_opt_fields={"nulls_first": True},
        )
        return Column(SortOrder(self._expression, Descending(), NullsFirst()), ast=ast)

    def desc_nulls_last(self) -> "Column":
        """Returns a Column expression with values sorted in descending order
        (null values sorted after non-null values)."""
        ast = create_ast_for_column_method(
            property="sp_column_desc",
            copy_messages={"col": self._ast},
            assign_opt_fields={"nulls_first": False},
        )
        return Column(SortOrder(self._expression, Descending(), NullsLast()), ast=ast)

    def asc(self) -> "Column":
        """Returns a Column expression with values sorted in ascending order."""
        ast = create_ast_for_column_method(
            property="sp_column_asc",
            copy_messages={"col": self._ast},
        )
        return Column(SortOrder(self._expression, Ascending()), ast=ast)

    def asc_nulls_first(self) -> "Column":
        """Returns a Column expression with values sorted in ascending order
        (null values sorted before non-null values)."""
        ast = create_ast_for_column_method(
            property="sp_column_asc",
            copy_messages={"col": self._ast},
            assign_opt_fields={"nulls_first": True},
        )
        return Column(SortOrder(self._expression, Ascending(), NullsFirst()), ast=ast)

    def asc_nulls_last(self) -> "Column":
        """Returns a Column expression with values sorted in ascending order
        (null values sorted after non-null values)."""
        ast = create_ast_for_column_method(
            property="sp_column_asc",
            copy_messages={"col": self._ast},
            assign_opt_fields={"nulls_first": False},
        )
        return Column(SortOrder(self._expression, Ascending(), NullsLast()), ast=ast)

    def like(self, pattern: ColumnOrLiteralStr) -> "Column":
        """Allows case-sensitive matching of strings based on comparison with a pattern.

        Args:
            pattern: A :class:`Column` or a ``str`` that indicates the pattern.
                A ``str`` will be interpreted as a literal value instead of a column name.

        For details, see the Snowflake documentation on
        `LIKE <https://docs.snowflake.com/en/sql-reference/functions/like.html#usage-notes>`_.
        """
        ast = create_ast_for_column_method(
            property="sp_column_string_like",
            copy_messages={"col": self._ast},
            fill_expr_asts={"pattern": pattern},
        )
        return Column(
            Like(
                self._expression,
                Column._to_expr(pattern),
            ),
            ast=ast,
        )

    def regexp(self, pattern: ColumnOrLiteralStr) -> "Column":
        """Returns true if this Column matches the specified regular expression.

        Args:
            pattern: A :class:`Column` or a ``str`` that indicates the pattern.
                A ``str`` will be interpreted as a literal value instead of a column name.

        For details, see the Snowflake documentation on
        `regular expressions <https://docs.snowflake.com/en/sql-reference/functions-regexp.html#label-regexp-general-usage-notes>`_.

        :meth:`rlike` is an alias of :meth:`regexp`.

        """
        ast = create_ast_for_column_method(
            property="sp_column_string_regexp",
            copy_messages={"col": self._ast},
            fill_expr_asts={"pattern": pattern},
        )
        return Column(
            RegExp(
                self._expression,
                Column._to_expr(pattern),
            ),
            ast=ast,
        )

    def startswith(self, other: ColumnOrLiteralStr) -> "Column":
        """Returns true if this Column starts with another string.

        Args:
            other: A :class:`Column` or a ``str`` that is used to check if this column starts with it.
                A ``str`` will be interpreted as a literal value instead of a column name.
        """
        ast = create_ast_for_column_method(
            property="sp_column_string_starts_with",
            copy_messages={"col": self._ast},
            fill_expr_asts={"prefix": other},
        )
        other = snowflake.snowpark.functions.lit(other)
        return Column(
            snowflake.snowpark.functions.startswith(self, other)._expression, ast=ast
        )

    def endswith(self, other: ColumnOrLiteralStr) -> "Column":
        """Returns true if this Column ends with another string.

        Args:
            other: A :class:`Column` or a ``str`` that is used to check if this column ends with it.
                A ``str`` will be interpreted as a literal value instead of a column name.
        """
        ast = create_ast_for_column_method(
            property="sp_column_string_ends_with",
            copy_messages={"col": self._ast},
            fill_expr_asts={"suffix": other},
        )
        other = snowflake.snowpark.functions.lit(other)
        return Column(
            snowflake.snowpark.functions.startswith(self, other)._expression, ast=ast
        )

    def substr(
        self,
        start_pos: Union["Column", int],
        length: Union["Column", int],
    ) -> "Column":
        """Returns a substring of this string column.

        Args:
            start_pos: The starting position of the substring. Please note that the first character has position 1 instead of 0 in Snowflake database.
            length: The length of the substring.

        :meth:`substring` is an alias of :meth:`substr`.
        """
        ast = create_ast_for_column_method(
            property="sp_column_string_substr",
            copy_messages={"col": self._ast},
            fill_expr_asts={"pos": start_pos, "len": length},
        )
        return Column(
            snowflake.snowpark.functions.substring(self, start_pos, length)._expression,
            ast=ast,
        )

    def collate(self, collation_spec: str) -> "Column":
        """Returns a copy of the original :class:`Column` with the specified ``collation_spec``
        property, rather than the original collation specification property.

        For details, see the Snowflake documentation on
        `collation specifications <https://docs.snowflake.com/en/sql-reference/collation.html#label-collation-specification>`_.
        """

        ast = create_ast_for_column_method(
            property="sp_column_string_collate",
            copy_messages={"col": self._ast},
            fill_expr_asts={"collation_spec": collation_spec},
        )
        return Column(Collate(self._expression, collation_spec), ast=ast)

    def contains(self, string: ColumnOrName) -> "Column":
        """Returns true if the column contains `string` for each row.

        Args:
            string: the string to search for in this column.
        """
        ast = create_ast_for_column_method(
            property="sp_column_string_contains",
            copy_messages={"col": self._ast},
            fill_expr_asts={"pattern": string},
        )
        return Column(
            snowflake.snowpark.functions.contains(self, string)._expression, ast=ast
        )

    def get_name(self) -> Optional[str]:
        """Returns the column name (if the column has a name)."""
        return (
            self._expression.name
            if isinstance(self._expression, NamedExpression)
            else None
        )

    def __str__(self):
        return f"Column[{self._expression}]"

    def __repr__(self):
        return f"Column({self._expression})"  # pragma: no cover

    def as_(self, alias: str) -> "Column":
        """Returns a new renamed Column. Alias of :func:`name`."""
        return self.name(alias, variant_is_as=True)

    def alias(self, alias: str) -> "Column":
        """Returns a new renamed Column. Alias of :func:`name`."""
        return self.name(alias, variant_is_as=False)

    def name(self, alias: str, variant_is_as: bool = None) -> "Column":
        """Returns a new renamed Column."""
        ast = create_ast_for_column_method(
            property="sp_column_alias",
            copy_messages={"col": self._ast},
            assign_fields={"name": quote_name(alias)},
            assign_opt_fields={"variant_is_as": variant_is_as},
        )
        return Column(Alias(self._expression, quote_name(alias)), ast=ast)

    # TODO: Implement AST generation for Column.over (relies on SpWindowSpec AST generation)
    def over(self, window: Optional[WindowSpec] = None) -> "Column":
        """
        Returns a window frame, based on the specified :class:`~snowflake.snowpark.window.WindowSpec`.
        """
        if not window:
            window = Window._spec()
        return window._with_aggregate(self._expression)

    def within_group(
        self, *cols: Union[ColumnOrName, Iterable[ColumnOrName]]
    ) -> "Column":
        """
        Returns a Column expression that adds a WITHIN GROUP clause
        to sort the rows by the specified columns.

        This method is supported on Column expressions returned by some
        of the aggregate functions, including :func:`functions.array_agg`,
        :func:`functions.listagg`, PERCENTILE_CONT(), and PERCENTILE_DISC().
        For details, see the Snowflake documentation for the aggregate function
        that you are using (e.g. `ARRAY_AGG <https://docs.snowflake.com/en/sql-reference/functions/array_agg.html>`_).

        Examples::

            >>> from snowflake.snowpark.functions import array_agg, col
            >>> from snowflake.snowpark import Window

            >>> df = session.create_dataframe([(3, "v1"), (1, "v3"), (2, "v2")], schema=["a", "b"])
            >>> # create a DataFrame containing the values in "a" sorted by "b"
            >>> df.select(array_agg("a").within_group("b").alias("new_column")).show()
            ----------------
            |"NEW_COLUMN"  |
            ----------------
            |[             |
            |  3,          |
            |  2,          |
            |  1           |
            |]             |
            ----------------
            <BLANKLINE>
            >>> # create a DataFrame containing the values in "a" grouped by "b"
            >>> # and sorted by "a" in descending order.
            >>> df_array_agg_window = df.select(array_agg("a").within_group(col("a").desc()).over(Window.partitionBy(col("b"))).alias("new_column"))
            >>> df_array_agg_window.show()
            ----------------
            |"NEW_COLUMN"  |
            ----------------
            |[             |
            |  3           |
            |]             |
            |[             |
            |  1           |
            |]             |
            |[             |
            |  2           |
            |]             |
            ----------------
            <BLANKLINE>
        """
        # set up result Column AST representation
        prop_name = "sp_column_within_group"
        ast = create_ast_for_column_method(
            property=prop_name,
            copy_messages={"col": self._ast},
            assign_fields={
                "variadic": (
                    len(cols) > 1 or not isinstance(cols[0], (list, tuple, set))
                )
            },
        )

        # populate columns to order aggregate expression results by
        order_by_cols = []
        for col in parse_positional_args_to_list(*cols):
            if isinstance(col, Column):
                # Column instance, col, must have col._ast member
                getattr(ast, prop_name).cols.append(col._ast)
                order_by_cols.append(col)
            elif isinstance(col, str):
                # create new Column instance, with new AST
                col_ast = getattr(ast, prop_name).cols.add()
                new_col = Column(col, ast=col_ast)
                col_ast.sp_column.name = new_col.get_name()
                order_by_cols.append(new_col)
            else:
                raise TypeError(
                    f"'WITHIN_GROUP' expected Column or str, got: {type(col)}"
                )

        return Column(WithinGroup(self._expression, order_by_cols), ast=ast)

    def _named(self) -> NamedExpression:
        if isinstance(self._expression, NamedExpression):
            return self._expression
        else:
            return UnresolvedAlias(self._expression)

<<<<<<< HEAD
=======
    @staticmethod
    def _create_ast(
        property: Optional[str] = None,
        assign_fields: Dict[str, Any] = {},  # noqa: B006
        assign_opt_fields: Dict[str, Any] = {},  # noqa: B006
        copy_messages: Dict[str, Any] = {},  # noqa: B006
        fill_expr_asts: Dict[str, ColumnOrLiteral] = {},  # noqa: B006
    ) -> proto.SpColumnExpr:
        """General purpose static method to generate the AST representation for a new Snowpark Column instance

        Args:
            property (str, optional): The protobuf property name of a subtype of the SpColumnExpr IR entity. Defaults to None.
            assign_fields (Dict[str, Any], optional): Subtype fields with well known protobuf types that support direct assignment. Defaults to {}.
            copy_messages (Dict[str, Any], optional): Subtype message fields which must be copied into (do not support assignment). Defaults to {}.
            fill_expr_asts (Dict[str, ColumnOrLiteral], optional): Subtype Expr fields that must be filled explicitly from a ColumnOrLiteral type. Defaults to {}.

        Returns:
            proto.SpColumnExpr: Returns fully populated SpColumnExpr AST from given arguments
        """

        ast = proto.Expr()
        if property is not None:
            prop_ast = getattr(ast, property)
            set_src_position(prop_ast.src)
            for attr, value in assign_fields.items():
                setattr_if_not_none(prop_ast, attr, value)
            for attr, value in assign_opt_fields.items():
                setattr_if_not_none(getattr(prop_ast, attr), "value", value)
            for attr, msg in copy_messages.items():
                if msg is None and FAIL_ON_MISSING_AST:
                    call_stack = inspect.stack()
                    curr_frame = call_stack.pop(0)
                    while call_stack and __file__ == curr_frame.filename:
                        column_api = curr_frame.function
                        curr_frame = call_stack.pop(0)
                    if not Path(__file__).parents[0] in Path(curr_frame.filename).parents:
                        raise NotImplementedError(
                            f'Calling Column API "{column_api}" which supports AST logging, from File "{curr_frame.filename}", line {curr_frame.lineno}\n'
                            f"\t{curr_frame.code_context[0].strip()}\n"
                            f"A Snowpark API which returns a Column instance used above has not yet implemented AST logging."
                        )
                elif msg is not None:
                    getattr(prop_ast, attr).CopyFrom(msg)
            for attr, other in fill_expr_asts.items():
                Column._fill_ast(getattr(prop_ast, attr), other)
        return ast

    @classmethod
    def _fill_ast(cls, ast: proto.Expr, value: ColumnOrLiteral) -> None:
        """Copy from a Column object's AST, or copy a literal value into an AST expression.

        Args:
            ast (proto.SpColumnExpr): A previously created Expr() or SpColumnExpr() IR entity intance to be filled
            value (ColumnOrLiteral): The value from which to populate the provided ast parameter.

        Raises:
            TypeError: An SpColumnExpr can only be populated from another SpColumnExpr or a valid Literal type
        """
        if isinstance(value, cls):
            if value._ast is None and FAIL_ON_MISSING_AST:
                raise NotImplementedError(
                    f"Column({value._expression})._ast is None due to the use of a Snowpark API which does not support AST logging yet."
                )
            elif value._ast is not None:
                ast.CopyFrom(value._ast)
        elif isinstance(value, VALID_PYTHON_TYPES_FOR_LITERAL_VALUE):
            build_const_from_python_val(value, ast)
        elif isinstance(value, Expression):
            pass  # TODO: clean this up
        else:
            raise TypeError(
                f"{type(value)} is not a valid type for Column or literal AST."
            )

>>>>>>> 6834c369
    @classmethod
    def _to_expr(cls, expr: Union[ColumnOrLiteral, Expression]) -> Expression:
        """
        Convert a Column object, or an literal value to an expression.
        If it's a Column, get its expression.
        If it's already an expression, return it directly.
        If it's a literal value (here we treat str as literal value instead of column name),
        create a Literal expression.
        """
        if isinstance(expr, cls):
            return expr._expression
        elif isinstance(expr, Expression):
            return expr
        else:
            return Literal(expr)

    @classmethod
    def _expr(cls, e: str, ast: Optional[proto.Expr] = None) -> "Column":
        return cls(UnresolvedAttribute(e, is_sql_text=True), ast=ast)

    # Add these alias for user code migration
    isin = in_
    astype = cast
    rlike = regexp
    substring = substr
    bitwiseAnd = bitand
    bitwiseOR = bitor
    bitwiseXOR = bitxor
    isNotNull = is_not_null
    isNull = is_null
    eqNullSafe = equal_null
    getName = get_name
    getItem = __getitem__
    getField = __getitem__


class CaseExpr(Column):
    """
    Represents a `CASE <https://docs.snowflake.com/en/sql-reference/functions/case.html>`_
    expression.

    To construct this object for a CASE expression, call the :func:`functions.when`
    specifying a condition and the corresponding result for that condition.
    Then, call :func:`when` and :func:`otherwise` methods to specify additional conditions
    and results.

    Examples::

        >>> from snowflake.snowpark.functions import when, col, lit

        >>> df = session.create_dataframe([[None], [1], [2]], schema=["a"])
        >>> df.select(when(col("a").is_null(), lit(1)) \\
        ...     .when(col("a") == 1, lit(2)) \\
        ...     .otherwise(lit(3)).alias("case_when_column")).collect()
        [Row(CASE_WHEN_COLUMN=1), Row(CASE_WHEN_COLUMN=2), Row(CASE_WHEN_COLUMN=3)]
    """

    def __init__(
        self,
        expr: CaseWhen,
        ast: Optional[proto.Expr] = None,
    ) -> None:
        super().__init__(expr, ast=ast)
        self._branches = expr.branches

    def when(self, condition: ColumnOrSqlExpr, value: ColumnOrLiteral) -> "CaseExpr":
        """
        Appends one more WHEN condition to the CASE expression.

        Args:
            condition: A :class:`Column` expression or SQL text representing the specified condition.
            value: A :class:`Column` expression or a literal value, which will be returned
                if ``condition`` is true.
        """
        return CaseExpr(
            CaseWhen(
                [
                    *self._branches,
                    (
                        _to_col_if_sql_expr(condition, "when")._expression,
                        Column._to_expr(value),
                    ),
                ]
            )
        )

    def otherwise(self, value: ColumnOrLiteral) -> "CaseExpr":
        """Sets the default result for this CASE expression.

        :meth:`else_` is an alias of :meth:`otherwise`.
        """
        return CaseExpr(CaseWhen(self._branches, Column._to_expr(value)))

    # This alias is to sync with snowpark scala
    else_ = otherwise


# We support the metadata columns below based on https://docs.snowflake.com/en/user-guide/querying-metadata
# If the list changes, we will have to add support for new columns
METADATA_FILE_ROW_NUMBER = Column("METADATA$FILE_ROW_NUMBER")
METADATA_FILE_CONTENT_KEY = Column("METADATA$FILE_CONTENT_KEY")
METADATA_FILE_LAST_MODIFIED = Column("METADATA$FILE_LAST_MODIFIED")
METADATA_START_SCAN_TIME = Column("METADATA$START_SCAN_TIME")
METADATA_FILENAME = Column("METADATA$FILENAME")

METADATA_COLUMN_TYPES = {
    METADATA_FILE_ROW_NUMBER.get_name(): IntegerType(),
    METADATA_FILE_CONTENT_KEY.getName(): StringType(),
    METADATA_FILE_LAST_MODIFIED.getName(): TimestampType(TimestampTimeZone.NTZ),
    METADATA_START_SCAN_TIME.getName(): TimestampType(TimestampTimeZone.LTZ),
    METADATA_FILENAME.getName(): StringType(),
}<|MERGE_RESOLUTION|>--- conflicted
+++ resolved
@@ -5,12 +5,8 @@
 
 import inspect
 import sys
-<<<<<<< HEAD
+from pathlib import Path
 from typing import Optional, Union
-=======
-from pathlib import Path
-from typing import Any, Dict, Optional, Union
->>>>>>> 6834c369
 
 import snowflake.snowpark
 import snowflake.snowpark._internal.proto.ast_pb2 as proto
@@ -71,16 +67,10 @@
     UnresolvedAlias,
 )
 from snowflake.snowpark._internal.ast_utils import (
-<<<<<<< HEAD
     create_ast_for_column,
     create_ast_for_column_method,
     snowpark_expression_to_ast,
-=======
     FAIL_ON_MISSING_AST,
-    build_const_from_python_val,
-    set_src_position,
-    setattr_if_not_none,
->>>>>>> 6834c369
 )
 from snowflake.snowpark._internal.type_utils import (
     VALID_PYTHON_TYPES_FOR_LITERAL_VALUE,
@@ -991,83 +981,6 @@
         else:
             return UnresolvedAlias(self._expression)
 
-<<<<<<< HEAD
-=======
-    @staticmethod
-    def _create_ast(
-        property: Optional[str] = None,
-        assign_fields: Dict[str, Any] = {},  # noqa: B006
-        assign_opt_fields: Dict[str, Any] = {},  # noqa: B006
-        copy_messages: Dict[str, Any] = {},  # noqa: B006
-        fill_expr_asts: Dict[str, ColumnOrLiteral] = {},  # noqa: B006
-    ) -> proto.SpColumnExpr:
-        """General purpose static method to generate the AST representation for a new Snowpark Column instance
-
-        Args:
-            property (str, optional): The protobuf property name of a subtype of the SpColumnExpr IR entity. Defaults to None.
-            assign_fields (Dict[str, Any], optional): Subtype fields with well known protobuf types that support direct assignment. Defaults to {}.
-            copy_messages (Dict[str, Any], optional): Subtype message fields which must be copied into (do not support assignment). Defaults to {}.
-            fill_expr_asts (Dict[str, ColumnOrLiteral], optional): Subtype Expr fields that must be filled explicitly from a ColumnOrLiteral type. Defaults to {}.
-
-        Returns:
-            proto.SpColumnExpr: Returns fully populated SpColumnExpr AST from given arguments
-        """
-
-        ast = proto.Expr()
-        if property is not None:
-            prop_ast = getattr(ast, property)
-            set_src_position(prop_ast.src)
-            for attr, value in assign_fields.items():
-                setattr_if_not_none(prop_ast, attr, value)
-            for attr, value in assign_opt_fields.items():
-                setattr_if_not_none(getattr(prop_ast, attr), "value", value)
-            for attr, msg in copy_messages.items():
-                if msg is None and FAIL_ON_MISSING_AST:
-                    call_stack = inspect.stack()
-                    curr_frame = call_stack.pop(0)
-                    while call_stack and __file__ == curr_frame.filename:
-                        column_api = curr_frame.function
-                        curr_frame = call_stack.pop(0)
-                    if not Path(__file__).parents[0] in Path(curr_frame.filename).parents:
-                        raise NotImplementedError(
-                            f'Calling Column API "{column_api}" which supports AST logging, from File "{curr_frame.filename}", line {curr_frame.lineno}\n'
-                            f"\t{curr_frame.code_context[0].strip()}\n"
-                            f"A Snowpark API which returns a Column instance used above has not yet implemented AST logging."
-                        )
-                elif msg is not None:
-                    getattr(prop_ast, attr).CopyFrom(msg)
-            for attr, other in fill_expr_asts.items():
-                Column._fill_ast(getattr(prop_ast, attr), other)
-        return ast
-
-    @classmethod
-    def _fill_ast(cls, ast: proto.Expr, value: ColumnOrLiteral) -> None:
-        """Copy from a Column object's AST, or copy a literal value into an AST expression.
-
-        Args:
-            ast (proto.SpColumnExpr): A previously created Expr() or SpColumnExpr() IR entity intance to be filled
-            value (ColumnOrLiteral): The value from which to populate the provided ast parameter.
-
-        Raises:
-            TypeError: An SpColumnExpr can only be populated from another SpColumnExpr or a valid Literal type
-        """
-        if isinstance(value, cls):
-            if value._ast is None and FAIL_ON_MISSING_AST:
-                raise NotImplementedError(
-                    f"Column({value._expression})._ast is None due to the use of a Snowpark API which does not support AST logging yet."
-                )
-            elif value._ast is not None:
-                ast.CopyFrom(value._ast)
-        elif isinstance(value, VALID_PYTHON_TYPES_FOR_LITERAL_VALUE):
-            build_const_from_python_val(value, ast)
-        elif isinstance(value, Expression):
-            pass  # TODO: clean this up
-        else:
-            raise TypeError(
-                f"{type(value)} is not a valid type for Column or literal AST."
-            )
-
->>>>>>> 6834c369
     @classmethod
     def _to_expr(cls, expr: Union[ColumnOrLiteral, Expression]) -> Expression:
         """

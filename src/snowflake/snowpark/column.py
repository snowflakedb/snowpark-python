--- conflicted
+++ resolved
@@ -11,7 +11,6 @@
 from snowflake.snowpark._internal.analyzer.binary_expression import (
     Add,
     And,
-    BinaryExpression,
     BitwiseAnd,
     BitwiseOr,
     BitwiseXor,
@@ -60,22 +59,15 @@
     IsNotNull,
     IsNull,
     Not,
-    UnaryExpression,
     UnaryMinus,
     UnresolvedAlias,
 )
 from snowflake.snowpark._internal.ast_utils import (
-    create_ast_for_column,
-    create_ast_for_column_method,
-    snowpark_expression_to_ast,
-<<<<<<< HEAD
-=======
     FAIL_ON_MISSING_AST,
     build_const_from_python_val,
-    set_src_position,
-    setattr_if_not_none,
+    create_ast_for_column,
+    snowpark_expression_to_ast,
     with_src_position,
->>>>>>> fbe528ee
 )
 from snowflake.snowpark._internal.type_utils import (
     VALID_PYTHON_TYPES_FOR_LITERAL_VALUE,
@@ -273,7 +265,7 @@
             # In the IR we will need to store this alias to resolve which DataFrame instance the user is referring to
             if self._ast is None:
                 self._ast = create_ast_for_column(expr1, expr2)
-                
+
         elif isinstance(expr1, str):
             if expr1 == "*":
                 self._expression = Star([])
@@ -298,20 +290,11 @@
     def __getitem__(self, field: Union[str, int]) -> "Column":
         """Accesses an element of ARRAY column by ordinal position, or an element of OBJECT column by key."""
         if isinstance(field, str):
-<<<<<<< HEAD
-            ast = create_ast_for_column_method(
-                property="sp_column_apply__string",
-                copy_messages={"col": self._ast},
-                assign_fields={"field": field},
-            )
-            return Column(SubfieldString(self._expression, field), ast=ast)
-=======
             expr = proto.Expr()
             ast = with_src_position(expr.sp_column_apply__string)
             ast.col.CopyFrom(self._ast)
             ast.field = field
             return Column(SubfieldString(self._expression, field), ast=expr)
->>>>>>> fbe528ee
         elif isinstance(field, int):
             expr = proto.Expr()
             ast = with_src_position(expr.sp_column_apply__int)
@@ -361,7 +344,9 @@
         ast = with_src_position(expr.geq)
         ast.lhs.CopyFrom(self._ast)
         Column._fill_ast(ast.rhs, other)
-        return Column(GreaterThanOrEqual(self._expression, Column._to_expr(other)), ast=expr)
+        return Column(
+            GreaterThanOrEqual(self._expression, Column._to_expr(other)), ast=expr
+        )
 
     def __le__(self, other: Union[ColumnOrLiteral, Expression]) -> "Column":
         """Less than or equal to."""
@@ -369,7 +354,9 @@
         ast = with_src_position(expr.leq)
         ast.lhs.CopyFrom(self._ast)
         Column._fill_ast(ast.rhs, other)
-        return Column(LessThanOrEqual(self._expression, Column._to_expr(other)), ast=expr)
+        return Column(
+            LessThanOrEqual(self._expression, Column._to_expr(other)), ast=expr
+        )
 
     def __add__(self, other: Union[ColumnOrLiteral, Expression]) -> "Column":
         """Plus."""
@@ -680,7 +667,9 @@
         ast = with_src_position(getattr(expr, "and"))
         Column._fill_ast(ast.lhs, other)
         ast.rhs.CopyFrom(self._ast)
-        return Column(And(Column._to_expr(other), self._expression), ast=expr)  # pragma: no cover
+        return Column(
+            And(Column._to_expr(other), self._expression), ast=expr
+        )  # pragma: no cover
 
     def __or__(self, other: "Column") -> "Column":
         """Or."""
@@ -695,7 +684,9 @@
         ast = with_src_position(getattr(expr, "or"))
         Column._fill_ast(ast.lhs, other)
         ast.rhs.CopyFrom(self._ast)
-        return Column(And(Column._to_expr(other), self._expression), ast=expr)  # pragma: no cover
+        return Column(
+            And(Column._to_expr(other), self._expression), ast=expr
+        )  # pragma: no cover
 
     def __invert__(self) -> "Column":
         """Unary not."""
@@ -922,15 +913,6 @@
 
     def name(self, alias: str, variant_is_as: bool = None) -> "Column":
         """Returns a new renamed Column."""
-<<<<<<< HEAD
-        ast = create_ast_for_column_method(
-            property="sp_column_alias",
-            copy_messages={"col": self._ast},
-            assign_fields={"name": alias},
-            assign_opt_fields={"variant_is_as": variant_is_as},
-        )
-        return Column(Alias(self._expression, quote_name(alias)), ast=ast)
-=======
         if self._ast is None:
             expr = None
         else:
@@ -941,7 +923,6 @@
             if variant_is_as is not None:
                 ast.variant_is_as.value = variant_is_as
         return Column(Alias(self._expression, quote_name(alias)), ast=expr)
->>>>>>> fbe528ee
 
     # TODO: Implement AST generation for Column.over (relies on SpWindowSpec AST generation)
     def over(self, window: Optional[WindowSpec] = None) -> "Column":
@@ -1012,7 +993,7 @@
         order_by_cols = []
         for col in parse_positional_args_to_list(*cols):
             if isinstance(col, Column):
-                assert(col._ast is not None)
+                assert col._ast is not None
                 ast.sp_column_within_group.cols.append(col._ast)
                 order_by_cols.append(col)
             elif isinstance(col, str):

#!/usr/bin/env python3
#
# Copyright (c) 2012-2024 Snowflake Computing Inc. All rights reserved.
#

"""Stored procedures in Snowpark. Refer to :class:`~snowflake.snowpark.stored_procedure.StoredProcedure` for details and sample code."""
import sys
import typing
from types import ModuleType
from typing import Any, Callable, Dict, List, Optional, Tuple, Union

import snowflake.snowpark
from snowflake.connector import ProgrammingError
from snowflake.snowpark._internal.analyzer.analyzer_utils import result_scan_statement
from snowflake.snowpark._internal.error_message import SnowparkClientExceptionMessages
from snowflake.snowpark._internal.telemetry import TelemetryField
from snowflake.snowpark._internal.type_utils import convert_sp_to_sf_type
from snowflake.snowpark._internal.udf_utils import (
    UDFColumn,
    check_execute_as_arg,
    check_python_runtime_version,
    check_register_args,
    cleanup_failed_permanent_registration,
    create_python_udf_or_sp,
    generate_anonymous_python_sp_sql,
    generate_call_python_sp_sql,
    process_file_path,
    process_registration_inputs,
    resolve_imports_and_packages,
)
from snowflake.snowpark._internal.utils import TempObjectType
from snowflake.snowpark.types import DataType, StructType
from snowflake.snowpark.version import VERSION

# Python 3.8 needs to use typing.Iterable because collections.abc.Iterable is not subscriptable
# Python 3.9 can use both
# Python 3.10 needs to use collections.abc.Iterable because typing.Iterable is removed
if sys.version_info <= (3, 9):
    from typing import Iterable
else:
    from collections.abc import Iterable


class StoredProcedure:
    """
    Encapsulates a user defined lambda or function that is returned by
    :func:`~snowflake.snowpark.functions.sproc`, :meth:`StoredProcedureRegistration.register`
    or :meth:`StoredProcedureRegistration.register_from_file`. The constructor
    of this class is not supposed to be called directly.

    Call an instance of :class:`StoredProcedure` to invoke a stored procedure.
    The input should be Python literal values.

    See Also:
        - :class:`StoredProcedureRegistration`
        - :func:`~snowflake.snowpark.functions.sproc`
    """

    def __init__(
        self,
        func: Callable,
        return_type: DataType,
        input_types: List[DataType],
        name: str,
        execute_as: typing.Literal["caller", "owner"] = "owner",
        anonymous_sp_sql: Optional[str] = None,
        packages: Optional[List[Union[str, ModuleType]]] = None,
    ) -> None:
        #: The Python function.
        self.func: Callable = func
        #: The stored procedure name.
        self.name: str = name

        self._return_type = return_type
        self._input_types = input_types
        self._execute_as = execute_as
        self._anonymous_sp_sql = anonymous_sp_sql
        self._is_return_table = isinstance(return_type, StructType)

        self._packages = packages

    def _validate_call(
        self,
        args: List[Any],
        session: Optional["snowflake.snowpark.session.Session"] = None,
    ):
        if args and isinstance(args[0], snowflake.snowpark.session.Session):
            if session:
                raise ValueError(
                    "Two sessions specified in arguments. Session should either be the first argument or as "
                    "a named argument at the end, but not both"
                )
            session = args[0]
            args = args[1:]
        else:
            session = session or snowflake.snowpark.session._get_active_session()

        if len(self._input_types) != len(args):
            raise ValueError(
                f"Incorrect number of arguments passed to the stored procedure. Expected: {len(self._input_types)}, Found: {len(args)}"
            )

        return args, session

    def __call__(
        self,
        *args: Any,
        session: Optional["snowflake.snowpark.session.Session"] = None,
        statement_params: Optional[Dict[str, str]] = None,
    ) -> Any:
        args, session = self._validate_call(args, session)

        session._conn._telemetry_client.send_function_usage_telemetry(
            "StoredProcedure.__call__", TelemetryField.FUNC_CAT_USAGE.value
        )

        if self._anonymous_sp_sql:
            call_sql = generate_call_python_sp_sql(session, self.name, *args)
            query = f"{self._anonymous_sp_sql}{call_sql}"
            if self._is_return_table:
                qid = session._conn.execute_and_get_sfqid(
                    query, statement_params=statement_params
                )
                df = session.sql(result_scan_statement(qid))
                return df
            df = session.sql(query)
            return df._internal_collect_with_tag(statement_params=statement_params)[0][
                0
            ]
        else:
            return session._call(
                self.name,
                *args,
                is_return_table=self._is_return_table,
                statement_params=statement_params,
            )


class StoredProcedureRegistration:
    """
    Provides methods to register lambdas and functions as stored procedures in the Snowflake database.
    For more information about Snowflake Python stored procedures, see `Python stored procedures <https://docs.snowflake.com/en/sql-reference/stored-procedures-python.html>`__.

    :attr:`session.sproc <snowflake.snowpark.Session.sproc>` returns an object of this class.
    You can use this object to register stored procedures that you plan to use in the current session or
    permanently. The methods that register a stored procedure return a :class:`StoredProcedure` object.

    Note that the first parameter of your function should be a snowpark Session. Also, you need to add
    `snowflake-snowpark-python` package (version >= 0.4.0) to your session before trying to create a
    stored procedure.

    There are two ways to register a stored procedure with Snowpark:

        - Use :func:`~snowflake.snowpark.functions.sproc` or :meth:`register`. By pointing to a
          `runtime Python function`, Snowpark uses `cloudpickle <https://github.com/cloudpipe/cloudpickle>`_
          to serialize this function to bytecode, and deserialize the bytecode to a Python
          function on the Snowflake server during stored procedure creation. During the serialization, the
          global variables used in the Python function will be serialized into the bytecode,
          but only the name of the module object or any objects from a module that are used in the
          Python function will be serialized. If the size of the serialized bytecode is over 8K bytes, it will be uploaded to a stage location as a Python file.
          If it's under 8K, it will be added to the `Stored Procedure in-line code <https://docs.snowflake.com/en/sql-reference/stored-procedures-python.html#choosing-to-create-a-stored-procedure-with-in-line-code-or-with-code-uploaded-from-a-stage>`__.

          During the deserialization, Python will look up the
          corresponding modules and objects by names.

          Details could be found in :class:`snowflake.snowpark.udf.UDFRegistration`.

        - Use :meth:`register_from_file`. By pointing to a `Python file` or a `zip file containing
          Python source code` and the target function name, Snowpark uploads this file to a stage
          (which can also be customized), and load the corresponding function from this file to
          the Python runtime on the Snowflake server during stored procedure creation. Then this
          function will be invoked when calling this stored procedure. This approach can address
          the deficiency of the previous approach that uses cloudpickle, because the source code
          in this file other than the target function will be loaded during stored procedure creation.
          Therefore, this approach is useful and efficient when all your Python code is already in
          source files.

    Snowflake supports the following data types for the parameters for a stored procedure:

    =============================================  ================================================  =========
    Python Type                                    Snowpark Type                                     SQL Type
    =============================================  ================================================  =========
    ``int``                                        :class:`~snowflake.snowpark.types.LongType`       NUMBER
    ``decimal.Decimal``                            :class:`~snowflake.snowpark.types.DecimalType`    NUMBER
    ``float``                                      :class:`~snowflake.snowpark.types.FloatType`      FLOAT
    ``str``                                        :class:`~snowflake.snowpark.types.StringType`     STRING
    ``bool``                                       :class:`~snowflake.snowpark.types.BooleanType`    BOOL
    ``datetime.time``                              :class:`~snowflake.snowpark.types.TimeType`       TIME
    ``datetime.date``                              :class:`~snowflake.snowpark.types.DateType`       DATE
    ``datetime.datetime``                          :class:`~snowflake.snowpark.types.TimestampType`  TIMESTAMP
    ``bytes`` or ``bytearray``                     :class:`~snowflake.snowpark.types.BinaryType`     BINARY
    ``list``                                       :class:`~snowflake.snowpark.types.ArrayType`      ARRAY
    ``dict``                                       :class:`~snowflake.snowpark.types.MapType`        OBJECT
    Dynamically mapped to the native Python type   :class:`~snowflake.snowpark.types.VariantType`    VARIANT
    ``dict``                                       :class:`~snowflake.snowpark.types.GeographyType`  GEOGRAPHY
    =============================================  ================================================  =========

    Note:
        1. Data with the VARIANT SQL type will be converted to a Python type
        dynamically inside a stored procedure. The following SQL types are converted to :class:`str`
        in stored procedures rather than native Python types: TIME, DATE, TIMESTAMP and BINARY.

        2. Data returned as :class:`~snowflake.snowpark.types.ArrayType` (``list``),
        :class:`~snowflake.snowpark.types.MapType` (``dict``) or
        :class:`~snowflake.snowpark.types.VariantType` (:attr:`~snowflake.snowpark.types.Variant`)
        by a stored procedure will be represented as a json string. You can call ``eval()`` or ``json.loads()``
        to convert the result to a native Python object. Data returned as
        :class:`~snowflake.snowpark.types.GeographyType` (:attr:`~snowflake.snowpark.types.Geography`)
        by a stored procedure will be represented as a `GeoJSON <https://datatracker.ietf.org/doc/html/rfc7946>`_
        string.

        3. Currently calling stored procedure that requires VARIANT and GEOGRAPHY input types is not supported
        in snowpark API.

        4. Dataframe returned from :meth:`~snowflake.snowpark.Session.call` does not support stacking dataframe
        operations when sql simplifier is disabled, and output columns in return type for the table stored
        procedure are not defined.

    Example 1
        Use stored procedure to copy data from one table to another::

            >>> import snowflake.snowpark
            >>> from snowflake.snowpark.functions import sproc
            >>>
            >>> session.add_packages('snowflake-snowpark-python')
            >>>
            >>> def my_copy(session: snowflake.snowpark.Session, from_table: str, to_table: str, count: int) -> str:
            ...     session.table(from_table).limit(count).write.save_as_table(to_table)
            ...     return "SUCCESS"
            >>>
            >>> my_copy_sp = session.sproc.register(my_copy, name="my_copy_sp", replace=True)
            >>> _ = session.sql("create or replace temp table test_from(test_str varchar) as select randstr(20, random()) from table(generator(rowCount => 100))").collect()
            >>>
            >>> # call using sql
            >>> _ = session.sql("drop table if exists test_to").collect()
            >>> session.sql("call my_copy_sp('test_from', 'test_to', 10)").collect()
            [Row(MY_COPY_SP='SUCCESS')]
            >>> session.table("test_to").count()
            10
            >>> # call using session#call API
            >>> _ = session.sql("drop table if exists test_to").collect()
            >>> session.call("my_copy_sp", "test_from", "test_to", 10)
            'SUCCESS'
            >>> session.table("test_to").count()
            10

    Example 2
        Create a temporary stored procedure from a lambda and call it::

            >>> from snowflake.snowpark.functions import sproc
            >>> from snowflake.snowpark.types import IntegerType
            >>>
            >>> session.add_packages('snowflake-snowpark-python')
            >>> add_one_sp = sproc(
            ...     lambda session_, x: session_.sql(f"select {x} + 1").collect()[0][0],
            ...     return_type=IntegerType(),
            ...     input_types=[IntegerType()]
            ... )
            >>> add_one_sp(1)
            2

    Example 3
        Create a stored procedure with type hints and ``@sproc`` decorator and call it::

            >>> import snowflake.snowpark
            >>> from snowflake.snowpark.functions import sproc
            >>>
            >>> session.add_packages('snowflake-snowpark-python')
            >>> @sproc
            ... def add_sp(session_: snowflake.snowpark.Session, x: int, y: int) -> int:
            ...    return session_.sql(f"select {x} + {y}").collect()[0][0]
            >>> add_sp(1, 2)
            3

    Example 4
        Create a permanent stored procedure with a name and call it in SQL::

            >>> from snowflake.snowpark.types import IntegerType
            >>>
            >>> session.add_packages('snowflake-snowpark-python')
            >>> _ = session.sql("create or replace temp stage mystage").collect()
            >>> _ = session.sproc.register(
            ...     lambda session_, x, y: session_.sql(f"SELECT {x} * {y}").collect()[0][0],
            ...     return_type=IntegerType(),
            ...     input_types=[IntegerType(), IntegerType()],
            ...     is_permanent=True,
            ...     name="mul_sp",
            ...     replace=True,
            ...     stage_location="@mystage",
            ... )
            >>> session.sql("call mul_sp(5, 6)").collect()
            [Row(MUL_SP=30)]
            >>> # skip stored proc creation if it already exists
            >>> _ = session.sproc.register(
            ...     lambda session_, x, y: session_.sql(f"SELECT {x} * {y} + 1").collect()[0][0],
            ...     return_type=IntegerType(),
            ...     input_types=[IntegerType(), IntegerType()],
            ...     is_permanent=True,
            ...     name="mul_sp",
            ...     if_not_exists=True,
            ...     stage_location="@mystage",
            ... )
            >>> session.sql("call mul_sp(5, 6)").collect()
            [Row(MUL_SP=30)]
            >>> # overwrite stored procedure
            >>> _ = session.sproc.register(
            ...     lambda session_, x, y: session_.sql(f"SELECT {x} * {y} + 1").collect()[0][0],
            ...     return_type=IntegerType(),
            ...     input_types=[IntegerType(), IntegerType()],
            ...     is_permanent=True,
            ...     name="mul_sp",
            ...     replace=True,
            ...     stage_location="@mystage",
            ... )
            >>> session.sql("call mul_sp(5, 6)").collect()
            [Row(MUL_SP=31)]

    Example 5
        Create a stored procedure with stored-procedure-level imports and call it::

            >>> import snowflake.snowpark
            >>> from resources.test_sp_dir.test_sp_file import mod5
            >>> from snowflake.snowpark.functions import sproc
            >>>
            >>> session.add_packages('snowflake-snowpark-python')
            >>> @sproc(imports=[("tests/resources/test_sp_dir/test_sp_file.py", "resources.test_sp_dir.test_sp_file")])
            ... def mod5_and_plus1_sp(session_: snowflake.snowpark.Session, x: int) -> int:
            ...     return mod5(session_, x) + 1
            >>> mod5_and_plus1_sp(2)
            3

    Example 6
        Create a stored procedure with stored-procedure-level packages and call it::

            >>> import snowflake.snowpark
            >>> from snowflake.snowpark.functions import sproc
            >>> import numpy as np
            >>> import math
            >>>
            >>> @sproc(packages=["snowflake-snowpark-python", "numpy"])
            ... def sin_sp(_: snowflake.snowpark.Session, x: float) -> float:
            ...     return np.sin(x)
            >>> sin_sp(0.5 * math.pi)
            1.0

    Example 7
        Creating a stored procedure from a local Python file::

            >>> session.add_packages('snowflake-snowpark-python')
            >>> # mod5() in that file has type hints
            >>> mod5_sp = session.sproc.register_from_file(
            ...     file_path="tests/resources/test_sp_dir/test_sp_file.py",
            ...     func_name="mod5",
            ... )
            >>> mod5_sp(2)
            2

    Example 8
        Creating a stored procedure from a Python file on an internal stage::

            >>> from snowflake.snowpark.types import IntegerType
            >>>
            >>> session.add_packages('snowflake-snowpark-python')
            >>> _ = session.sql("create or replace temp stage mystage").collect()
            >>> _ = session.file.put("tests/resources/test_sp_dir/test_sp_file.py", "@mystage", auto_compress=False)
            >>> mod5_sp = session.sproc.register_from_file(
            ...     file_path="@mystage/test_sp_file.py",
            ...     func_name="mod5",
            ...     return_type=IntegerType(),
            ...     input_types=[IntegerType()],
            ... )
            >>> mod5_sp(2)
            2

    Example 9
        Creating a table stored procedure with return type while defining return columns and datatypes::

            >>> from snowflake.snowpark.types import IntegerType, StructField, StructType
            >>> @sproc(return_type=StructType([StructField("A", IntegerType()), StructField("B", IntegerType())]), input_types=[IntegerType(), IntegerType()])
            ... def select_sp(session_, x, y):
            ...     return session_.sql(f"SELECT {x} as A, {y} as B")
            ...
            >>> select_sp(1, 2).show()
            -------------
            |"A"  |"B"  |
            -------------
            |1    |2    |
            -------------
            <BLANKLINE>

    Example 10
        Creating a table stored procedure with return type with free return columns::

            >>> from snowflake.snowpark.types import IntegerType, StructType
            >>> @sproc(return_type=StructType(), input_types=[IntegerType(), IntegerType()])
            ... def select_sp(session_, x, y):
            ...     return session_.sql(f"SELECT {x} as A, {y} as B")
            ...
            >>> select_sp(1, 2).show()
            -------------
            |"A"  |"B"  |
            -------------
            |1    |2    |
            -------------
            <BLANKLINE>

    Example 9
        Creating a table stored procedure using implicit type hints::

            >>> from snowflake.snowpark.dataframe import DataFrame
            >>> @sproc
            ... def select_sp(session_: snowflake.snowpark.Session, x: int, y: int) -> DataFrame:
            ...     return session_.sql(f"SELECT {x} as A, {y} as B")
            ...
            >>> select_sp(1, 2).show()
            -------------
            |"A"  |"B"  |
            -------------
            |1    |2    |
            -------------
            <BLANKLINE>

    See Also:
        - :class:`snowflake.snowpark.udf.UDFRegistration`
        - :func:`~snowflake.snowpark.functions.sproc`
        - :meth:`register`
        - :meth:`register_from_file`
        - :meth:`~snowflake.snowpark.Session.add_import`
        - :meth:`~snowflake.snowpark.Session.add_packages`
    """

    def __init__(self, session: "snowflake.snowpark.session.Session") -> None:
        self._session = session

    def describe(
        self, sproc_obj: StoredProcedure
    ) -> "snowflake.snowpark.dataframe.DataFrame":
        """
        Returns a :class:`~snowflake.snowpark.DataFrame` that describes the properties of a stored procedure.

        Args:
            sproc_obj: A :class:`StoredProcedure` returned by
                :func:`~snowflake.snowpark.functions.sproc` or :meth:`register`.
        """
        func_args = [convert_sp_to_sf_type(t) for t in sproc_obj._input_types]
        return self._session.sql(
            f"describe procedure {sproc_obj.name}({','.join(func_args)})"
        )

    def register(
        self,
        func: Union[Callable, Tuple[str, str]],
        return_type: Optional[DataType] = None,
        input_types: Optional[List[DataType]] = None,
        name: Optional[Union[str, Iterable[str]]] = None,
        is_permanent: bool = False,
        stage_location: Optional[str] = None,
        imports: Optional[List[Union[str, Tuple[str, str]]]] = None,
        packages: Optional[List[Union[str, ModuleType]]] = None,
        replace: bool = False,
        if_not_exists: bool = False,
        parallel: int = 4,
        execute_as: typing.Literal["caller", "owner"] = "owner",
        strict: bool = False,
        external_access_integrations: Optional[List[str]] = None,
        secrets: Optional[Dict[str, str]] = None,
        comment: Optional[str] = None,
        *,
        statement_params: Optional[Dict[str, str]] = None,
        source_code_display: bool = True,
        **kwargs,
    ) -> StoredProcedure:
        """
        Registers a Python function as a Snowflake Python stored procedure and returns the stored procedure.
        The usage, input arguments, and return value of this method are the same as
        they are for :func:`~snowflake.snowpark.functions.sproc`, but :meth:`register`
        cannot be used as a decorator. See examples in
        :class:`~snowflake.snowpark.stored_procedure.StoredProcedureRegistration`.

        Args:
            func: A Python function used for creating the stored procedure. Note that the first parameter
                of your function should be a snowpark Session.
            return_type: A :class:`~snowflake.snowpark.types.DataType` representing the return data
                type of the stored procedure. Optional if type hints are provided.
            input_types: A list of :class:`~snowflake.snowpark.types.DataType`
                representing the input data types of the stored procedure. Optional if
                type hints are provided.
            name: A string or list of strings that specify the name or fully-qualified
                object identifier (database name, schema name, and function name) for
                the stored procedure in Snowflake, which allows you to call this stored procedure in a SQL
                command or via :meth:`~snowflake.snowpark.Session.call`.
                If it is not provided, a name will be automatically generated for the stored procedure.
                A name must be specified when ``is_permanent`` is ``True``.
            is_permanent: Whether to create a permanent stored procedure. The default is ``False``.
                If it is ``True``, a valid ``stage_location`` must be provided.
            stage_location: The stage location where the Python file for the stored procedure
                and its dependencies should be uploaded. The stage location must be specified
                when ``is_permanent`` is ``True``, and it will be ignored when
                ``is_permanent`` is ``False``. It can be any stage other than temporary
                stages and external stages.
            imports: A list of imports that only apply to this stored procedure. You can use a string to
                represent a file path (similar to the ``path`` argument in
                :meth:`~snowflake.snowpark.Session.add_import`) in this list, or a tuple of two
                strings to represent a file path and an import path (similar to the ``import_path``
                argument in :meth:`~snowflake.snowpark.Session.add_import`). These stored procedure-level imports
                will override the session-level imports added by
                :meth:`~snowflake.snowpark.Session.add_import`.
            packages: A list of packages that only apply to this stored procedure.
                These stored procedure-level packages will override the session-level packages added by
                :meth:`~snowflake.snowpark.Session.add_packages` and
                :meth:`~snowflake.snowpark.Session.add_requirements`.
            replace: Whether to replace a stored procedure that already was registered. The default is ``False``.
                If it is ``False``, attempting to register a stored procedure with a name that already exists
                results in a ``SnowparkSQLException`` exception being thrown. If it is ``True``,
                an existing stored procedure with the same name is overwritten.
            if_not_exists: Whether to skip creation of a stored procedure the same procedure is already registered.
                The default is ``False``. ``if_not_exists`` and ``replace`` are mutually exclusive and a ``ValueError``
                is raised when both are set. If it is ``True`` and a stored procedure is already registered, the registration is skipped.
            parallel: The number of threads to use for uploading stored procedure files with the
                `PUT <https://docs.snowflake.com/en/sql-reference/sql/put.html#put>`_
                command. The default value is 4 and supported values are from 1 to 99.
                Increasing the number of threads can improve performance when uploading
                large stored procedure files.
            execute_as: What permissions should the procedure have while executing. This
                supports caller, or owner for now.
            strict: Whether the created stored procedure is strict. A strict stored procedure will not invoke
                the stored procedure if any input is null. Instead, a null value will always be returned. Note
                that the stored procedure might still return null for non-null inputs.
            statement_params: Dictionary of statement level parameters to be set while executing this action.
            source_code_display: Display the source code of the stored procedure `func` as comments in the generated script.
                The source code is dynamically generated therefore it may not be identical to how the
                `func` is originally defined. The default is ``True``.
                If it is ``False``, source code will not be generated or displayed.
            external_access_integrations: The names of one or more external access integrations. Each
                integration you specify allows access to the external network locations and secrets
                the integration specifies.
            secrets: The key-value pairs of string types of secrets used to authenticate the external network location.
                The secrets can be accessed from handler code. The secrets specified as values must
                also be specified in the external access integration and the keys are strings used to
                retrieve the secrets using secret API.
            comment: Adds a comment for the created object object. See
                `COMMENT <https://docs.snowflake.com/en/sql-reference/sql/comment>`_

        See Also:
            - :func:`~snowflake.snowpark.functions.sproc`
            - :meth:`register_from_file`
        """
        if not callable(func):
            raise TypeError(
                "Invalid function: not a function or callable "
                f"(__call__ is not defined): {type(func)}"
            )

        check_execute_as_arg(execute_as)
        check_register_args(
            TempObjectType.PROCEDURE, name, is_permanent, stage_location, parallel
        )

        # register stored procedure
        return self._do_register_sp(
            func,
            return_type,
            input_types,
            name,
            stage_location,
            imports,
            packages,
            replace,
            if_not_exists,
            parallel,
            strict,
            external_access_integrations=external_access_integrations,
            secrets=secrets,
            comment=comment,
            statement_params=statement_params,
            execute_as=execute_as,
            api_call_source="StoredProcedureRegistration.register",
            source_code_display=source_code_display,
            anonymous=kwargs.get("anonymous", False),
            is_permanent=is_permanent,
            # force_inline_code avoids uploading python file
            # when we know the code is not too large. This is useful
            # in pandas API to create stored procedures not registered by users.
            force_inline_code=kwargs.get("force_inline_code", False),
        )

    def register_from_file(
        self,
        file_path: str,
        func_name: str,
        return_type: Optional[DataType] = None,
        input_types: Optional[List[DataType]] = None,
        name: Optional[Union[str, Iterable[str]]] = None,
        is_permanent: bool = False,
        stage_location: Optional[str] = None,
        imports: Optional[List[Union[str, Tuple[str, str]]]] = None,
        packages: Optional[List[Union[str, ModuleType]]] = None,
        replace: bool = False,
        if_not_exists: bool = False,
        parallel: int = 4,
        execute_as: typing.Literal["caller", "owner"] = "owner",
        strict: bool = False,
        external_access_integrations: Optional[List[str]] = None,
        secrets: Optional[Dict[str, str]] = None,
        comment: Optional[str] = None,
        *,
        statement_params: Optional[Dict[str, str]] = None,
        source_code_display: bool = True,
        skip_upload_on_content_match: bool = False,
    ) -> StoredProcedure:
        """
        Registers a Python function as a Snowflake Python stored procedure from a Python or zip file,
        and returns the stored procedure. Apart from ``file_path`` and ``func_name``, the input arguments
        of this method are the same as :meth:`register`. See examples in
        :class:`~snowflake.snowpark.stored_procedure.StoredProcedureRegistration`.

        Args:
            file_path: The path of a local file or a remote file in the stage. See
                more details on ``path`` argument of
                :meth:`session.add_import() <snowflake.snowpark.Session.add_import>`.
                Note that unlike ``path`` argument of
                :meth:`session.add_import() <snowflake.snowpark.Session.add_import>`,
                here the file can only be a Python file or a compressed file
                (e.g., .zip file) containing Python modules.
            func_name: The Python function name in the file that will be created
                as a stored procedure.
            return_type: A :class:`~snowflake.snowpark.types.DataType` representing the return data
                type of the stored procedure. Optional if type hints are provided.
            input_types: A list of :class:`~snowflake.snowpark.types.DataType`
                representing the input data types of the stored procedure. Optional if
                type hints are provided.
            name: A string or list of strings that specify the name or fully-qualified
                object identifier (database name, schema name, and function name) for
                the stored procedure in Snowflake, which allows you to call this stored procedure in a SQL
                command or via :meth:`~snowflake.snowpark.Session.call`.
                If it is not provided, a name will be automatically generated for the stored procedure.
                A name must be specified when ``is_permanent`` is ``True``.
            is_permanent: Whether to create a permanent stored procedure. The default is ``False``.
                If it is ``True``, a valid ``stage_location`` must be provided.
            stage_location: The stage location where the Python file for the stored procedure
                and its dependencies should be uploaded. The stage location must be specified
                when ``is_permanent`` is ``True``, and it will be ignored when
                ``is_permanent`` is ``False``. It can be any stage other than temporary
                stages and external stages.
            imports: A list of imports that only apply to this stored procedure. You can use a string to
                represent a file path (similar to the ``path`` argument in
                :meth:`~snowflake.snowpark.Session.add_import`) in this list, or a tuple of two
                strings to represent a file path and an import path (similar to the ``import_path``
                argument in :meth:`~snowflake.snowpark.Session.add_import`). These stored procedure-level imports
                will override the session-level imports added by
                :meth:`~snowflake.snowpark.Session.add_import`.
            packages: A list of packages that only apply to this stored procedure.
                These stored procedure-level packages will override the session-level packages added by
                :meth:`~snowflake.snowpark.Session.add_packages` and
                :meth:`~snowflake.snowpark.Session.add_requirements`.
            replace: Whether to replace a stored procedure that already was registered. The default is ``False``.
                If it is ``False``, attempting to register a stored procedure with a name that already exists
                results in a ``SnowparkSQLException`` exception being thrown. If it is ``True``,
                an existing stored procedure with the same name is overwritten.
            if_not_exists: Whether to skip creation of a stored procedure the same procedure is already registered.
                The default is ``False``. ``if_not_exists`` and ``replace`` are mutually exclusive and a ``ValueError``
                is raised when both are set. If it is ``True`` and a stored procedure is already registered, the registration is skipped.
            parallel: The number of threads to use for uploading stored procedure files with the
                `PUT <https://docs.snowflake.com/en/sql-reference/sql/put.html#put>`_
                command. The default value is 4 and supported values are from 1 to 99.
                Increasing the number of threads can improve performance when uploading
                large stored procedure files.
            execute_as: What permissions should the procedure have while executing. This
                supports caller, or owner for now.
            strict: Whether the created stored procedure is strict. A strict stored procedure will not invoke
                the stored procedure if any input is null. Instead, a null value will always be returned. Note
                that the stored procedure might still return null for non-null inputs.
            statement_params: Dictionary of statement level parameters to be set while executing this action.
            source_code_display: Display the source code of the stored procedure `func` as comments in the generated script.
                The source code is dynamically generated therefore it may not be identical to how the
                `func` is originally defined. The default is ``True``.
                If it is ``False``, source code will not be generated or displayed.
            skip_upload_on_content_match: When set to ``True`` and a version of source file already exists on stage, the given source
                file will be uploaded to stage only if the contents of the current file differ from the remote file on stage. Defaults
                to ``False``.
            external_access_integrations: The names of one or more external access integrations. Each
                integration you specify allows access to the external network locations and secrets
                the integration specifies.
            secrets: The key-value pairs of string types of secrets used to authenticate the external network location.
                The secrets can be accessed from handler code. The secrets specified as values must
                also be specified in the external access integration and the keys are strings used to
                retrieve the secrets using secret API.
            comment: Adds a comment for the created object object. See
                `COMMENT <https://docs.snowflake.com/en/sql-reference/sql/comment>`_

        Note::
            The type hints can still be extracted from the source Python file if they
            are provided, but currently are not working for a zip file. Therefore,
            you have to provide ``return_type`` and ``input_types`` when ``path``
            points to a zip file.

        See Also:
            - :func:`~snowflake.snowpark.functions.sproc`
            - :meth:`register`
        """
        file_path = process_file_path(file_path)
        check_register_args(
            TempObjectType.PROCEDURE, name, is_permanent, stage_location, parallel
        )
        check_execute_as_arg(execute_as)

        # register stored procedure
        return self._do_register_sp(
            (file_path, func_name),
            return_type,
            input_types,
            name,
            stage_location,
            imports,
            packages,
            replace,
            if_not_exists,
            parallel,
            strict,
            external_access_integrations=external_access_integrations,
            secrets=secrets,
            comment=comment,
            statement_params=statement_params,
            execute_as=execute_as,
            api_call_source="StoredProcedureRegistration.register_from_file",
            source_code_display=source_code_display,
            skip_upload_on_content_match=skip_upload_on_content_match,
            is_permanent=is_permanent,
        )

    def _do_register_sp(
        self,
        func: Union[Callable, Tuple[str, str]],
        return_type: DataType,
        input_types: List[DataType],
        sp_name: str,
        stage_location: Optional[str],
        imports: Optional[List[Union[str, Tuple[str, str]]]],
        packages: Optional[List[Union[str, ModuleType]]],
        replace: bool,
        if_not_exists: bool,
        parallel: int,
        strict: bool,
        *,
        source_code_display: bool = False,
        statement_params: Optional[Dict[str, str]] = None,
        execute_as: typing.Literal["caller", "owner"] = "owner",
        anonymous: bool = False,
        api_call_source: str,
        skip_upload_on_content_match: bool = False,
        is_permanent: bool = False,
        external_access_integrations: Optional[List[str]] = None,
        secrets: Optional[Dict[str, str]] = None,
        force_inline_code: bool = False,
        comment: Optional[str] = None,
    ) -> StoredProcedure:
        (
            udf_name,
            is_pandas_udf,
            is_dataframe_input,
            return_type,
            input_types,
        ) = process_registration_inputs(
            self._session,
            TempObjectType.PROCEDURE,
            func,
            return_type,
            input_types,
            sp_name,
            anonymous,
        )

        if is_pandas_udf:
            raise TypeError("pandas stored procedure is not supported")

        arg_names = ["session"] + [f"arg{i+1}" for i in range(len(input_types))]
        input_args = [
            UDFColumn(dt, arg_name) for dt, arg_name in zip(input_types, arg_names[1:])
        ]

        # Add in snowflake-snowpark-python if it is not already in the package list.
        major, minor, patch = VERSION
        package_name = "snowflake-snowpark-python"
        # Use == to ensure that the remote version matches the local version
        this_package = f"{package_name}=={major}.{minor}.{patch}"

        # When resolve_imports_and_packages is called below it will use the provided packages or
        # default to the packages in the current session. If snowflake-snowpark-python is not
        # included by either of those two mechanisms then create package list does include it and
        # any other relevant packages.
        if packages is None:
            if package_name not in self._session._packages:
                packages = list(self._session._packages.values()) + [this_package]
        else:
            if not any(package_name in p for p in packages):
                packages.append(this_package)

        (
            handler,
            code,
            all_imports,
            all_packages,
            upload_file_stage_location,
            custom_python_runtime_version_allowed,
        ) = resolve_imports_and_packages(
            self._session,
            TempObjectType.PROCEDURE,
            func,
            arg_names,
            udf_name,
            stage_location,
            imports,
            packages,
            parallel,
            statement_params=statement_params,
            source_code_display=source_code_display,
            skip_upload_on_content_match=skip_upload_on_content_match,
            is_permanent=is_permanent,
            force_inline_code=force_inline_code,
        )

        if not custom_python_runtime_version_allowed:
            check_python_runtime_version(
                self._session._runtime_version_from_requirement
            )

        anonymous_sp_sql = None
        if anonymous:
            anonymous_sp_sql = generate_anonymous_python_sp_sql(
                return_type=return_type,
                input_args=input_args,
                handler=handler,
                object_name=udf_name,
                all_imports=all_imports,
                all_packages=all_packages,
                inline_python_code=code,
                strict=strict,
                runtime_version=self._session._runtime_version_from_requirement,
                external_access_integrations=external_access_integrations,
                secrets=secrets,
            )
        else:
            raised = False
            try:
                create_python_udf_or_sp(
                    session=self._session,
                    return_type=return_type,
                    input_args=input_args,
                    handler=handler,
                    object_type=TempObjectType.PROCEDURE,
                    object_name=udf_name,
                    all_imports=all_imports,
                    all_packages=all_packages,
                    is_permanent=is_permanent,
                    replace=replace,
                    if_not_exists=if_not_exists,
                    inline_python_code=code,
                    execute_as=execute_as,
                    api_call_source=api_call_source,
                    strict=strict,
                    external_access_integrations=external_access_integrations,
                    secrets=secrets,
<<<<<<< HEAD
                    statement_params=statement_params,
=======
                    comment=comment,
>>>>>>> 75e1ec69
                )
            # an exception might happen during registering a stored procedure
            # (e.g., a dependency might not be found on the stage),
            # then for a permanent stored procedure, we should delete the uploaded
            # python file and raise the exception
            except ProgrammingError as pe:
                raised = True
                tb = sys.exc_info()[2]
                ne = SnowparkClientExceptionMessages.SQL_EXCEPTION_FROM_PROGRAMMING_ERROR(
                    pe
                )
                raise ne.with_traceback(tb) from None
            except BaseException:
                raised = True
                raise
            finally:
                if raised:
                    cleanup_failed_permanent_registration(
                        self._session, upload_file_stage_location, stage_location
                    )

        return StoredProcedure(
            func,
            return_type,
            input_types,
            udf_name,
            execute_as=execute_as,
            anonymous_sp_sql=anonymous_sp_sql,
            packages=packages,
        )<|MERGE_RESOLUTION|>--- conflicted
+++ resolved
@@ -860,11 +860,8 @@
                     strict=strict,
                     external_access_integrations=external_access_integrations,
                     secrets=secrets,
-<<<<<<< HEAD
                     statement_params=statement_params,
-=======
                     comment=comment,
->>>>>>> 75e1ec69
                 )
             # an exception might happen during registering a stored procedure
             # (e.g., a dependency might not be found on the stage),

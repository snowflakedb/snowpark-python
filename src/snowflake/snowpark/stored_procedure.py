--- conflicted
+++ resolved
@@ -883,11 +883,8 @@
                     statement_params=statement_params,
                     comment=comment,
                     native_app_params=native_app_params,
-<<<<<<< HEAD
                     copy_grants=copy_grants,
-=======
                     runtime_version=runtime_version_from_requirement,
->>>>>>> c9a65cb5
                 )
             # an exception might happen during registering a stored procedure
             # (e.g., a dependency might not be found on the stage),

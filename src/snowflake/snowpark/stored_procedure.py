--- conflicted
+++ resolved
@@ -819,12 +819,9 @@
         force_inline_code: bool = False,
         comment: Optional[str] = None,
         native_app_params: Optional[Dict[str, Any]] = None,
-<<<<<<< HEAD
+        copy_grants: bool = False,
         _emit_ast: bool = True,
         **kwargs,
-=======
-        copy_grants: bool = False,
->>>>>>> 8b801cc2
     ) -> StoredProcedure:
 
         check_imports_type(imports, "stored-proc-level")

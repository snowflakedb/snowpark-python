--- conflicted
+++ resolved
@@ -481,11 +481,8 @@
                 secrets=secrets,
                 comment=comment,
                 native_app_params=native_app_params,
-<<<<<<< HEAD
+                copy_grants=copy_grants,
                 _emit_ast=_emit_ast,
-=======
-                copy_grants=copy_grants,
->>>>>>> 8b801cc2
             )
 
     @publicapi
@@ -645,11 +642,8 @@
                 is_permanent=is_permanent,
                 immutable=immutable,
                 comment=comment,
-<<<<<<< HEAD
+                copy_grants=copy_grants,
                 _emit_ast=_emit_ast,
-=======
-                copy_grants=copy_grants,
->>>>>>> 8b801cc2
             )
 
     def _do_register_udaf(
@@ -675,12 +669,9 @@
         skip_upload_on_content_match: bool = False,
         is_permanent: bool = False,
         immutable: bool = False,
-<<<<<<< HEAD
+        copy_grants: bool = False,
         _emit_ast: bool = True,
         **kwargs,
-=======
-        copy_grants: bool = False,
->>>>>>> 8b801cc2
     ) -> UserDefinedAggregateFunction:
 
         # AST. Capture original parameters, before any pre-processing.

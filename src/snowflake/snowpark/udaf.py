#!/usr/bin/env python3
#
# Copyright (c) 2012-2024 Snowflake Computing Inc. All rights reserved.
#

"""User-defined aggregate functions (UDAFs) in Snowpark. Refer to :class:`~snowflake.snowpark.udaf.UDAFRegistration` for details and sample code."""

import sys
from types import ModuleType
from typing import Any, Callable, Dict, List, Optional, Tuple, Type, Union

import snowflake.snowpark
import snowflake.snowpark._internal.proto.generated.ast_pb2 as proto
from snowflake.connector import ProgrammingError
from snowflake.snowpark._internal.analyzer.expression import Expression, SnowflakeUDF
from snowflake.snowpark._internal.ast.utils import (
    build_udaf,
    build_udaf_apply,
    with_src_position,
)
from snowflake.snowpark._internal.error_message import SnowparkClientExceptionMessages
from snowflake.snowpark._internal.open_telemetry import (
    open_telemetry_udf_context_manager,
)
from snowflake.snowpark._internal.type_utils import ColumnOrName, convert_sp_to_sf_type
from snowflake.snowpark._internal.udf_utils import (
    UDFColumn,
    check_python_runtime_version,
    check_register_args,
    cleanup_failed_permanent_registration,
    create_python_udf_or_sp,
    process_file_path,
    process_registration_inputs,
    resolve_imports_and_packages,
)
from snowflake.snowpark._internal.utils import (
    TempObjectType,
    parse_positional_args_to_list,
    publicapi,
)
from snowflake.snowpark.column import Column
from snowflake.snowpark.types import DataType

# Python 3.8 needs to use typing.Iterable because collections.abc.Iterable is not subscriptable
# Python 3.9 can use both
# Python 3.10 needs to use collections.abc.Iterable because typing.Iterable is removed
if sys.version_info <= (3, 9):
    from typing import Iterable
else:
    from collections.abc import Iterable


class UserDefinedAggregateFunction:
    """
    Encapsulates a user defined aggregate function that is returned by
    :func:`~snowflake.snowpark.functions.udaf`, :meth:`UDAFRegistration.register` or
    :meth:`UDAFRegistration.register_from_file`. The constructor of this class is not supposed
    to be called directly.

    Call an instance of :class:`UserDefinedAggregateFunction` to generate a
    :class:`~snowflake.snowpark.Column` instance. The input type can be
    a column name as a :class:`str`, or a :class:`~snowflake.snowpark.Column` object.

    See Also:
        - :class:`UDAFRegistration`
        - :func:`~snowflake.snowpark.functions.udaf`
    """

    def __init__(
        self,
        handler: Union[Callable, Tuple[str, str]],
        name: str,
        return_type: DataType,
        input_types: List[DataType],
        packages: Optional[List[Union[str, ModuleType]]] = None,
        _ast: Optional[proto.Udaf] = None,
        _ast_id: Optional[int] = None,
    ) -> None:
        #: The Python class or a tuple containing the Python file path and the function name.
        self.handler: Union[Callable, Tuple[str, str]] = handler
        #: The UDAF name.
        self.name: str = name

        self._return_type = return_type
        self._input_types = input_types

        self._packages = packages

        # If None, no ast will be emitted. Else, passed whenever udf is invoked.
        self._ast = _ast
        self._ast_id = _ast_id

    def __call__(
        self,
        *cols: Union[ColumnOrName, Iterable[ColumnOrName]],
        _emit_ast: bool = True,
    ) -> Column:
        exprs = []
        for c in parse_positional_args_to_list(*cols):
            if isinstance(c, Column):
                exprs.append(c._expression)
            elif isinstance(c, str):
                exprs.append(Column(c)._expression)
            else:
                raise TypeError(
                    f"The inputs of UDAF {self.name} must be Column or column name"
                )

        udaf_expr = None
        if _emit_ast and self._ast is not None:
            assert self._ast_id is not None, "Need to assign UDAF an ID."
            udaf_expr = proto.Expr()
            build_udaf_apply(udaf_expr, self._ast_id, *cols)

        return Column(self._create_udaf_expression(exprs), _ast=udaf_expr)

    def _create_udaf_expression(self, exprs: List[Expression]) -> SnowflakeUDF:
        if len(exprs) != len(self._input_types):
            raise ValueError(
                f"Incorrect number of arguments passed to the UDAF:"
                f" Expected: {len(self._input_types)}, Found: {len(exprs)}"
            )
        return SnowflakeUDF(
            self.name,
            exprs,
            self._return_type,
            api_call_source="UserDefinedAggregateFunction.__call__",
            is_aggregate_function=True,
        )


class UDAFRegistration:
    """
    Provides methods to register lambdas and functions as UDAFs in the Snowflake database.
    For more information about Snowflake Python UDAFs, see `Python UDAFs <https://docs.snowflake.com/developer-guide/udf/python/udf-python-aggregate-functions>`__.

    :attr:`session.udaf <snowflake.snowpark.Session.udaf>` returns an object of this class.
    You can use this object to register UDAFs that you plan to use in the current session or
    permanently. The methods that register a UDAF return a :class:`UserDefinedAggregateFunction` object,
    which you can also use in :class:`~snowflake.snowpark.Column` expressions.

    Registering a UDAF is like registering a scalar UDF, you can use :meth:`register` or :func:`snowflake.snowpark.functions.udaf`
    to explicitly register it. You can also use the decorator `@udaf`. They all use ``cloudpickle`` to transfer the code from the client to the server.
    Another way is to use :meth:`register_from_file`. Refer to module :class:`snowflake.snowpark.udaf.UDAFRegistration` for when to use them.

    To query a registered UDAF is the same as to query other aggregate functions. Refer to :meth:`~snowflake.snowpark.DataFrame.agg`.
    If you want to query a UDAF right after it's created, you can call the created :class:`UserDefinedAggregateFunction` instance like in Example 1 below.

    Example 1
        Create a temporary UDAF and call it:

            >>> from snowflake.snowpark.types import IntegerType
            >>> from snowflake.snowpark.functions import call_function, col, udaf
            >>> class PythonSumUDAF:
            ...     def __init__(self) -> None:
            ...         self._sum = 0
            ...
            ...     @property
            ...     def aggregate_state(self):
            ...         return self._sum
            ...
            ...     def accumulate(self, input_value):
            ...         self._sum += input_value
            ...
            ...     def merge(self, other_sum):
            ...         self._sum += other_sum
            ...
            ...     def finish(self):
            ...         return self._sum

            >>> sum_udaf = udaf(PythonSumUDAF, return_type=IntegerType(), input_types=[IntegerType()])
            >>> df = session.create_dataframe([[1, 3], [1, 4], [2, 5], [2, 6]]).to_df("a", "b")
            >>> df.agg(sum_udaf("a").alias("sum_a")).collect()  # Query it by calling it
            [Row(SUM_A=6)]
            >>> df.select(call_function(sum_udaf.name, col("a")).alias("sum_a")).collect()  # Query it by using the name
            [Row(SUM_A=6)]

    Example 2
        Create a UDAF with type hints and ``@udaf`` decorator and query it:

            >>> from snowflake.snowpark.functions import udaf
            >>> @udaf
            ... class PythonSumUDAF:
            ...     def __init__(self) -> None:
            ...         self._sum = 0
            ...
            ...     @property
            ...     def aggregate_state(self) -> int:
            ...         return self._sum
            ...
            ...     def accumulate(self, input_value: int) -> None:
            ...         self._sum += input_value
            ...
            ...     def merge(self, other_sum: int) -> None:
            ...         self._sum += other_sum
            ...
            ...     def finish(self) -> int:
            ...         return self._sum
            >>> df = session.create_dataframe([[1, 3], [1, 4], [2, 5], [2, 6]]).to_df("a", "b")
            >>> df.agg(PythonSumUDAF("a").alias("sum_a")).collect()  # Query it by calling it
            [Row(SUM_A=6)]
            >>> df.select(call_function(PythonSumUDAF.name, col("a")).alias("sum_a")).collect()  # Query it by using the name
            [Row(SUM_A=6)]

    Example 3
        Create a permanent UDAF with a name and call it in SQL:

            >>> from snowflake.snowpark.functions import udaf
            >>> _ = session.sql("create or replace temp stage mystage").collect()
            >>> @udaf(is_permanent=True, name="sum_udaf", replace=True, stage_location="@mystage")
            ... class PythonSumUDAF:
            ...     def __init__(self) -> None:
            ...         self._sum = 0
            ...
            ...     @property
            ...     def aggregate_state(self) -> int:
            ...         return self._sum
            ...
            ...     def accumulate(self, input_value: int) -> None:
            ...         self._sum += input_value
            ...
            ...     def merge(self, other_sum: int) -> None:
            ...         self._sum += other_sum
            ...
            ...     def finish(self) -> int:
            ...         return self._sum
            >>> session.sql("select sum_udaf(column1) as sum1 from values (1, 2), (2, 3)").collect()
            [Row(SUM1=3)]

    Example 4
        Create a UDAF with UDF-level imports and type hints:

            >>> from resources.test_udf_dir.test_udf_file import mod5
            >>> from snowflake.snowpark.functions import udaf
            >>> @udaf(imports=[("tests/resources/test_udf_dir/test_udf_file.py", "resources.test_udf_dir.test_udf_file")])
            ... class SumMod5UDAF:
            ...     def __init__(self) -> None:
            ...         self._sum = 0
            ...
            ...     @property
            ...     def aggregate_state(self) -> int:
            ...         return self._sum
            ...
            ...     def accumulate(self, input_value: int) -> None:
            ...         self._sum = mod5(self._sum + input_value)
            ...
            ...     def merge(self, other_sum: int) -> None:
            ...         self._sum = mod5(self._sum + other_sum)
            ...
            ...     def finish(self) -> int:
            ...         return self._sum
            >>> df = session.create_dataframe([[1, 3], [1, 4], [2, 5], [2, 6]]).to_df("a", "b")
            >>> df.agg(SumMod5UDAF("a").alias("sum_mod5_a")).collect()
            [Row(SUM_MOD5_A=1)]

    Example 5
        Create a UDAF with UDF-level packages and type hints:

            >>> import math
            >>> from snowflake.snowpark.functions import udaf
            >>> import numpy as np
            >>> @udaf(packages=["numpy"])
            ... class SumSinUDAF:
            ...     def __init__(self) -> None:
            ...         self._sum = 0
            ...
            ...     @property
            ...     def aggregate_state(self) -> float:
            ...         return self._sum
            ...
            ...     def accumulate(self, input_value: float) -> None:
            ...         self._sum += input_value
            ...
            ...     def merge(self, other_sum: float) -> None:
            ...         self._sum += other_sum
            ...
            ...     def finish(self) -> float:
            ...         return np.sin(self._sum)
            >>> df = session.create_dataframe([[0.0], [0.5 * math.pi]]).to_df("a")
            >>> df.agg(SumSinUDAF("a").alias("sum_sin_a")).collect()
            [Row(SUM_SIN_A=1.0)]

    Example 6
        Creating a UDAF from a local Python file:

            >>> sum_udaf = session.udaf.register_from_file(
            ...     file_path="tests/resources/test_udaf_dir/test_udaf_file.py",
            ...     handler_name="MyUDAFWithTypeHints",
            ... )
            >>> df = session.create_dataframe([[1, 3], [1, 4], [2, 5], [2, 6]]).to_df("a", "b")
            >>> df.agg(sum_udaf("a").alias("sum_a")).collect()
            [Row(SUM_A=6)]

    Example 7
        Creating a UDAF from a Python file on an internal stage:

            >>> from snowflake.snowpark.functions import udaf
            >>> from snowflake.snowpark.types import IntegerType
            >>> _ = session.sql("create or replace temp stage mystage").collect()
            >>> _ = session.file.put("tests/resources/test_udaf_dir/test_udaf_file.py", "@mystage", auto_compress=False)
            >>> sum_udaf = session.udaf.register_from_file(
            ...     file_path="@mystage/test_udaf_file.py",
            ...     handler_name="MyUDAFWithoutTypeHints",
            ...     input_types=[IntegerType()],
            ...     return_type=IntegerType(),
            ... )
            >>> df = session.create_dataframe([[1, 3], [1, 4], [2, 5], [2, 6]]).to_df("a", "b")
            >>> df.agg(sum_udaf("a").alias("sum_a")).collect()
            [Row(SUM_A=6)]

    See Also:
        - :func:`~snowflake.snowpark.functions.udaf`
        - :meth:`register`
        - :meth:`register_from_file`
        - :meth:`~snowflake.snowpark.Session.add_import`
        - :meth:`~snowflake.snowpark.Session.add_packages`
        - :meth:`~snowflake.snowpark.Session.table_function`
        - :meth:`~snowflake.snowpark.DataFrame.join_table_function`
    """

    def __init__(self, session: Optional["snowflake.snowpark.session.Session"]) -> None:
        self._session = session

    def describe(
        self, udaf_obj: UserDefinedAggregateFunction
    ) -> "snowflake.snowpark.dataframe.DataFrame":
        """
        Returns a :class:`~snowflake.snowpark.DataFrame` that describes the properties of a UDAF.

        Args:
            udaf_obj: A :class:`UserDefinedAggregateFunction` returned by
                :func:`~snowflake.snowpark.functions.udaf` or :meth:`register`.
        """
        func_args = [convert_sp_to_sf_type(t) for t in udaf_obj._input_types]
        return self._session.sql(
            f"describe function {udaf_obj.name}({','.join(func_args)})"
        )

    # TODO: Support strict/secure once the server side supports these keywords in Python UDAF
    @publicapi
    def register(
        self,
        handler: Type,
        return_type: Optional[DataType] = None,
        input_types: Optional[List[DataType]] = None,
        name: Optional[Union[str, Iterable[str]]] = None,
        is_permanent: bool = False,
        stage_location: Optional[str] = None,
        imports: Optional[List[Union[str, Tuple[str, str]]]] = None,
        packages: Optional[List[Union[str, ModuleType]]] = None,
        replace: bool = False,
        if_not_exists: bool = False,
        parallel: int = 4,
        external_access_integrations: Optional[List[str]] = None,
        secrets: Optional[Dict[str, str]] = None,
        comment: Optional[str] = None,
        copy_grants: bool = False,
        *,
        statement_params: Optional[Dict[str, str]] = None,
        source_code_display: bool = True,
        immutable: bool = False,
        _emit_ast: bool = True,
        **kwargs,
    ) -> UserDefinedAggregateFunction:
        """
        Registers a Python function as a Snowflake Python UDAF and returns the UDAF.
        The usage, input arguments, and return value of this method are the same as
        they are for :func:`~snowflake.snowpark.functions.udaf`, but :meth:`register`
        cannot be used as a decorator. See examples in
        :class:`~snowflake.snowpark.udaf.UDAFRegistration` and notes in
        :func:`~snowflake.snowpark.functions.udaf`.

        Args:
            handler: A Python class used for creating the UDAF.
            return_type: A :class:`~snowflake.snowpark.types.DataType` representing the return data
                type of the UDAF. Optional if type hints are provided.
            input_types: A list of :class:`~snowflake.snowpark.types.DataType`
                representing the input data types of the UDAF. Optional if
                type hints are provided.
            name: A string or list of strings that specify the name or fully-qualified
                object identifier (database name, schema name, and function name) for
                the UDAF in Snowflake, which allows you to call this UDAF in a SQL
                command or via :func:`~snowflake.snowpark.DataFrame.agg` or
                :func:`~snowflake.snowpark.DataFrame.group_by`.
                If it is not provided, a name will be automatically generated for the UDAF.
                A name must be specified when ``is_permanent`` is ``True``.
            is_permanent: Whether to create a permanent UDAF. The default is ``False``.
                If it is ``True``, a valid ``stage_location`` must be provided.
            stage_location: The stage location where the Python file for the UDAF
                and its dependencies should be uploaded. The stage location must be specified
                when ``is_permanent`` is ``True``, and it will be ignored when
                ``is_permanent`` is ``False``. It can be any stage other than temporary
                stages and external stages.
            imports: A list of imports that only apply to this UDAF. You can use a string to
                represent a file path (similar to the ``path`` argument in
                :meth:`~snowflake.snowpark.Session.add_import`) in this list, or a tuple of two
                strings to represent a file path and an import path (similar to the ``import_path``
                argument in :meth:`~snowflake.snowpark.Session.add_import`). These UDAF-level imports
                will override the session-level imports added by
                :meth:`~snowflake.snowpark.Session.add_import`. Note that an empty list means
                no import for this UDAF, and ``None`` or not specifying this parameter means using
                session-level imports.
            packages: A list of packages that only apply to this UDAF. These UDAF-level packages
                will override the session-level packages added by
                :meth:`~snowflake.snowpark.Session.add_packages` and
                :meth:`~snowflake.snowpark.Session.add_requirements`. Note that an empty list means
                no package for this UDAF, and ``None`` or not specifying this parameter means using
                session-level packages. To use Python packages that are not available in Snowflake,
                refer to :meth:`~snowflake.snowpark.Session.custom_package_usage_config`.
            replace: Whether to replace a UDAF that already was registered. The default is ``False``.
                If it is ``False``, attempting to register a UDAF with a name that already exists
                results in a ``SnowparkSQLException`` exception being thrown. If it is ``True``,
                an existing UDAF with the same name is overwritten.
            if_not_exists: Whether to skip creation of a UDAF when one with the same signature already exists.
                The default is ``False``. ``if_not_exists`` and ``replace`` are mutually exclusive
                and a ``ValueError`` is raised when both are set. If it is ``True`` and a UDAF with
                the same signature exists, the UDAF creation is skipped.
            parallel: The number of threads to use for uploading UDAF files with the
                `PUT <https://docs.snowflake.com/en/sql-reference/sql/put.html#put>`_
                command. The default value is 4 and supported values are from 1 to 99.
                Increasing the number of threads can improve performance when uploading
                large UDAF files.
            statement_params: Dictionary of statement level parameters to be set while executing this action.
            source_code_display: Display the source code of the UDAF `func` as comments in the generated script.
                The source code is dynamically generated therefore it may not be identical to how the
                `func` is originally defined. The default is ``True``.
                If it is ``False``, source code will not be generated or displayed.
            immutable: Whether the UDAF result is deterministic or not for the same input.
            external_access_integrations: The names of one or more external access integrations. Each
                integration you specify allows access to the external network locations and secrets
                the integration specifies.
            secrets: The key-value pairs of string types of secrets used to authenticate the external network location.
                The secrets can be accessed from handler code. The secrets specified as values must
                also be specified in the external access integration and the keys are strings used to
                retrieve the secrets using secret API.
            comment: Adds a comment for the created object. See
                `COMMENT <https://docs.snowflake.com/en/sql-reference/sql/comment>`_
            copy_grants: Specifies to retain the access privileges from the original function when a new function is
                created using CREATE OR REPLACE FUNCTION.

        See Also:
            - :func:`~snowflake.snowpark.functions.udaf`
            - :meth:`register_from_file`
        """
        with open_telemetry_udf_context_manager(
            self.register, handler=handler, name=name
        ):
            if (
                not isinstance(handler, type)
                and kwargs.get("_registered_object_name") is None
            ):
                raise TypeError(
                    f"Invalid handler: expecting a class type, but get {type(handler)}"
                )

            check_register_args(
                TempObjectType.AGGREGATE_FUNCTION,
                name,
                is_permanent,
                stage_location,
                parallel,
            )

            native_app_params = kwargs.get("native_app_params", None)

            # register udaf
            return self._do_register_udaf(
                handler,
                return_type,
                input_types,
                name,
                stage_location,
                imports,
                packages,
                replace,
                if_not_exists,
                parallel,
                statement_params=statement_params,
                source_code_display=source_code_display,
                api_call_source="UDAFRegistration.register",
                is_permanent=is_permanent,
                immutable=immutable,
                external_access_integrations=external_access_integrations,
                secrets=secrets,
                comment=comment,
                native_app_params=native_app_params,
                copy_grants=copy_grants,
                _emit_ast=_emit_ast,
<<<<<<< HEAD
=======
                **kwargs,
>>>>>>> 0dcaa595
            )

    @publicapi
    def register_from_file(
        self,
        file_path: str,
        handler_name: str,
        return_type: Optional[DataType] = None,
        input_types: Optional[List[DataType]] = None,
        name: Optional[Union[str, Iterable[str]]] = None,
        is_permanent: bool = False,
        stage_location: Optional[str] = None,
        imports: Optional[List[Union[str, Tuple[str, str]]]] = None,
        packages: Optional[List[Union[str, ModuleType]]] = None,
        replace: bool = False,
        if_not_exists: bool = False,
        parallel: int = 4,
        external_access_integrations: Optional[List[str]] = None,
        secrets: Optional[Dict[str, str]] = None,
        comment: Optional[str] = None,
        copy_grants: bool = False,
        *,
        statement_params: Optional[Dict[str, str]] = None,
        source_code_display: bool = True,
        skip_upload_on_content_match: bool = False,
        immutable: bool = False,
        _emit_ast: bool = True,
    ) -> UserDefinedAggregateFunction:
        """
        Registers a Python class as a Snowflake Python UDAF from a Python or zip file,
        and returns the UDAF. Apart from ``file_path`` and ``handler_name``, the input arguments
        of this method are the same as :meth:`register`. See examples in
        :class:`~snowflake.snowpark.udaf.UDAFRegistration`.

        Args:
            file_path: The path of a local file or a remote file in the stage. See
                more details on ``path`` argument of
                :meth:`session.add_import() <snowflake.snowpark.Session.add_import>`.
                Note that unlike ``path`` argument of
                :meth:`session.add_import() <snowflake.snowpark.Session.add_import>`,
                here the file can only be a Python file or a compressed file
                (e.g., .zip file) containing Python modules.
            handler_name: The Python class name in the file that will be created
                as a UDAF.
            return_type: A :class:`~snowflake.snowpark.types.DataType` representing the return data
                type of the UDAF. Optional if type hints are provided.
            input_types: A list of :class:`~snowflake.snowpark.types.DataType`
                representing the input data types of the UDAF. Optional if
                type hints are provided.
            name: A string or list of strings that specify the name or fully-qualified
                object identifier (database name, schema name, and function name) for
                the UDAF in Snowflake, which allows you to call this UDAF in a SQL
                command or via :func:`~snowflake.snowpark.DataFrame.agg` or
                :func:`~snowflake.snowpark.DataFrame.group_by`.
                If it is not provided, a name will be automatically generated for the UDAF.
                A name must be specified when ``is_permanent`` is ``True``.
            is_permanent: Whether to create a permanent UDAF. The default is ``False``.
                If it is ``True``, a valid ``stage_location`` must be provided.
            stage_location: The stage location where the Python file for the UDAF
                and its dependencies should be uploaded. The stage location must be specified
                when ``is_permanent`` is ``True``, and it will be ignored when
                ``is_permanent`` is ``False``. It can be any stage other than temporary
                stages and external stages.
            imports: A list of imports that only apply to this UDAF. You can use a string to
                represent a file path (similar to the ``path`` argument in
                :meth:`~snowflake.snowpark.Session.add_import`) in this list, or a tuple of two
                strings to represent a file path and an import path (similar to the ``import_path``
                argument in :meth:`~snowflake.snowpark.Session.add_import`). These UDAF-level imports
                will override the session-level imports added by
                :meth:`~snowflake.snowpark.Session.add_import`. Note that an empty list means
                no import for this UDAF, and ``None`` or not specifying this parameter means using
                session-level imports.
            packages: A list of packages that only apply to this UDAF. These UDAF-level packages
                will override the session-level packages added by
                :meth:`~snowflake.snowpark.Session.add_packages` and
                :meth:`~snowflake.snowpark.Session.add_requirements`. Note that an empty list means
                no package for this UDAF, and ``None`` or not specifying this parameter means using
                session-level packages. To use Python packages that are not available in Snowflake,
                refer to :meth:`~snowflake.snowpark.Session.custom_package_usage_config`.
            replace: Whether to replace a UDAF that already was registered. The default is ``False``.
                If it is ``False``, attempting to register a UDAF with a name that already exists
                results in a ``SnowparkSQLException`` exception being thrown. If it is ``True``,
                an existing UDAF with the same name is overwritten.
            if_not_exists: Whether to skip creation of a UDAF when one with the same signature already exists.
                The default is ``False``. ``if_not_exists`` and ``replace`` are mutually exclusive
                and a ``ValueError`` is raised when both are set. If it is ``True`` and a UDAF with
                the same signature exists, the UDAF creation is skipped.
            parallel: The number of threads to use for uploading UDAF files with the
                `PUT <https://docs.snowflake.com/en/sql-reference/sql/put.html#put>`_
                command. The default value is 4 and supported values are from 1 to 99.
                Increasing the number of threads can improve performance when uploading
                large UDAF files.
            statement_params: Dictionary of statement level parameters to be set while executing this action.
            source_code_display: Display the source code of the UDAF `func` as comments in the generated script.
                The source code is dynamically generated therefore it may not be identical to how the
                `func` is originally defined. The default is ``True``.
                If it is ``False``, source code will not be generated or displayed.
            skip_upload_on_content_match: When set to ``True`` and a version of source file already exists on stage, the given source
                file will be uploaded to stage only if the contents of the current file differ from the remote file on stage. Defaults
                to ``False``.
            immutable: Whether the UDAF result is deterministic or not for the same input.
            external_access_integrations: The names of one or more external access integrations. Each
                integration you specify allows access to the external network locations and secrets
                the integration specifies.
            secrets: The key-value pairs of string types of secrets used to authenticate the external network location.
                The secrets can be accessed from handler code. The secrets specified as values must
                also be specified in the external access integration and the keys are strings used to
                retrieve the secrets using secret API.
            comment: Adds a comment for the created object. See
                `COMMENT <https://docs.snowflake.com/en/sql-reference/sql/comment>`_
            copy_grants: Specifies to retain the access privileges from the original function when a new function is
                created using CREATE OR REPLACE FUNCTION.

        Note::
            The type hints can still be extracted from the local source Python file if they
            are provided, but currently are not working for a zip file or a remote file. Therefore,
            you have to provide ``return_type`` and ``input_types`` when ``path``
            points to a zip file or a remote file.

        See Also:
            - :func:`~snowflake.snowpark.functions.udaf`
            - :meth:`register`
        """
        with open_telemetry_udf_context_manager(
            self.register_from_file,
            file_path=file_path,
            handler_name=handler_name,
            name=name,
        ):
            file_path = process_file_path(file_path)
            check_register_args(
                TempObjectType.AGGREGATE_FUNCTION,
                name,
                is_permanent,
                stage_location,
                parallel,
            )

            # register udaf
            return self._do_register_udaf(
                (file_path, handler_name),
                return_type,
                input_types,
                name,
                stage_location,
                imports,
                packages,
                replace,
                if_not_exists,
                parallel,
                external_access_integrations=external_access_integrations,
                secrets=secrets,
                statement_params=statement_params,
                source_code_display=source_code_display,
                api_call_source="UDAFRegistration.register_from_file",
                skip_upload_on_content_match=skip_upload_on_content_match,
                is_permanent=is_permanent,
                immutable=immutable,
                comment=comment,
                copy_grants=copy_grants,
                _emit_ast=_emit_ast,
            )

    def _do_register_udaf(
        self,
        handler: Union[Callable, Tuple[str, str]],
        return_type: Optional[DataType],
        input_types: Optional[List[DataType]],
        name: Optional[str],
        stage_location: Optional[str] = None,
        imports: Optional[List[Union[str, Tuple[str, str]]]] = None,
        packages: Optional[List[Union[str, ModuleType]]] = None,
        replace: bool = False,
        if_not_exists: bool = False,
        parallel: int = 4,
        external_access_integrations: Optional[List[str]] = None,
        secrets: Optional[Dict[str, str]] = None,
        comment: Optional[str] = None,
        *,
        native_app_params: Optional[Dict[str, Any]] = None,
        statement_params: Optional[Dict[str, str]] = None,
        source_code_display: bool = True,
        api_call_source: str,
        skip_upload_on_content_match: bool = False,
        is_permanent: bool = False,
        immutable: bool = False,
        copy_grants: bool = False,
        _emit_ast: bool = True,
        **kwargs,
    ) -> UserDefinedAggregateFunction:
<<<<<<< HEAD

        # AST. Capture original parameters, before any pre-processing.
        ast = None
        if _emit_ast:
            stmt = self._session._ast_batch.assign()
            ast = with_src_position(stmt.expr.udaf, stmt)
            build_udaf(
                ast,
                handler,
                return_type=return_type,
                input_types=input_types,
                name=name,
                stage_location=stage_location,
                imports=imports,
                packages=packages,
                replace=replace,
                if_not_exists=if_not_exists,
                parallel=parallel,
                external_access_integrations=external_access_integrations,
                secrets=secrets,
                immutable=immutable,
                comment=comment,
                statement_params=statement_params,
                source_code_display=source_code_display,
                is_permanent=is_permanent,
                session=self._session,
                **kwargs,
            )

        # get the udaf name, return and input types
=======
        ast, ast_id = None, None
        if kwargs.get("_registered_object_name") is not None:
            if _emit_ast:
                stmt = self._session._ast_batch.assign()
                ast = with_src_position(stmt.expr.udaf, stmt)
                ast_id = stmt.var_id.bitfield1

            return UserDefinedAggregateFunction(
                handler,
                kwargs["_registered_object_name"],
                return_type,
                input_types,
                _ast=ast,
                _ast_id=ast_id,
            )

        # Retrieve the UDAF name, return and input types.
>>>>>>> 0dcaa595
        (
            udaf_name,
            _,
            _,
            return_type,
            input_types,
            opt_arg_defaults,
        ) = process_registration_inputs(
            self._session,
            TempObjectType.AGGREGATE_FUNCTION,
            handler,
            return_type,
            input_types,
            name,
        )

        # Capture original parameters.
        if _emit_ast:
            stmt = self._session._ast_batch.assign()
            ast = with_src_position(stmt.expr.udaf, stmt)
            ast_id = stmt.var_id.bitfield1
            build_udaf(
                ast,
                handler,
                return_type=return_type,
                input_types=input_types,
                name=name,
                stage_location=stage_location,
                imports=imports,
                packages=packages,
                replace=replace,
                if_not_exists=if_not_exists,
                parallel=parallel,
                external_access_integrations=external_access_integrations,
                secrets=secrets,
                immutable=immutable,
                comment=comment,
                statement_params=statement_params,
                is_permanent=is_permanent,
                session=self._session,
                _registered_object_name=udaf_name,
                **kwargs,
            )

        arg_names = [f"arg{i + 1}" for i in range(len(input_types))]
        input_args = [
            UDFColumn(dt, arg_name) for dt, arg_name in zip(input_types, arg_names)
        ]

        (
            handler_name,
            code,
            all_imports,
            all_packages,
            upload_file_stage_location,
            custom_python_runtime_version_allowed,
        ) = resolve_imports_and_packages(
            self._session,
            TempObjectType.AGGREGATE_FUNCTION,
            handler,
            arg_names,
            udaf_name,
            stage_location,
            imports,
            packages,
            parallel,
            statement_params=statement_params,
            source_code_display=source_code_display,
            skip_upload_on_content_match=skip_upload_on_content_match,
            is_permanent=is_permanent,
        )

        runtime_version_from_requirement = None
        if self._session is not None:
            runtime_version_from_requirement = (
                self._session._runtime_version_from_requirement
            )

        if not custom_python_runtime_version_allowed:
            check_python_runtime_version(runtime_version_from_requirement)

        raised = False
        try:
            create_python_udf_or_sp(
                session=self._session,
                func=handler,
                return_type=return_type,
                input_args=input_args,
                opt_arg_defaults=opt_arg_defaults,
                handler=handler_name,
                object_type=TempObjectType.AGGREGATE_FUNCTION,
                object_name=udaf_name,
                all_imports=all_imports,
                all_packages=all_packages,
                raw_imports=imports,
                is_permanent=is_permanent,
                replace=replace,
                if_not_exists=if_not_exists,
                inline_python_code=code,
                api_call_source=api_call_source,
                immutable=immutable,
                external_access_integrations=external_access_integrations,
                secrets=secrets,
                statement_params=statement_params,
                comment=comment,
                native_app_params=native_app_params,
                copy_grants=copy_grants,
                runtime_version=runtime_version_from_requirement,
            )
        # an exception might happen during registering a udaf
        # (e.g., a dependency might not be found on the stage),
        # then for a permanent udf, we should delete the uploaded
        # python file and raise the exception
        except ProgrammingError as pe:
            raised = True
            tb = sys.exc_info()[2]
            ne = SnowparkClientExceptionMessages.SQL_EXCEPTION_FROM_PROGRAMMING_ERROR(
                pe
            )
            raise ne.with_traceback(tb) from None
        except BaseException:
            raised = True
            raise
        finally:
            if raised:
                cleanup_failed_permanent_registration(
                    self._session, upload_file_stage_location, stage_location
                )

        udaf = UserDefinedAggregateFunction(
<<<<<<< HEAD
            handler, udaf_name, return_type, input_types, packages=packages
        )

        udaf._ast = ast
        if _emit_ast:
            udaf._ast_id = stmt.var_id.bitfield1

=======
            handler,
            udaf_name,
            return_type,
            input_types,
            packages=packages,
            _ast=ast,
            _ast_id=ast_id,
        )

>>>>>>> 0dcaa595
        return udaf<|MERGE_RESOLUTION|>--- conflicted
+++ resolved
@@ -486,10 +486,7 @@
                 native_app_params=native_app_params,
                 copy_grants=copy_grants,
                 _emit_ast=_emit_ast,
-<<<<<<< HEAD
-=======
                 **kwargs,
->>>>>>> 0dcaa595
             )
 
     @publicapi
@@ -680,38 +677,6 @@
         _emit_ast: bool = True,
         **kwargs,
     ) -> UserDefinedAggregateFunction:
-<<<<<<< HEAD
-
-        # AST. Capture original parameters, before any pre-processing.
-        ast = None
-        if _emit_ast:
-            stmt = self._session._ast_batch.assign()
-            ast = with_src_position(stmt.expr.udaf, stmt)
-            build_udaf(
-                ast,
-                handler,
-                return_type=return_type,
-                input_types=input_types,
-                name=name,
-                stage_location=stage_location,
-                imports=imports,
-                packages=packages,
-                replace=replace,
-                if_not_exists=if_not_exists,
-                parallel=parallel,
-                external_access_integrations=external_access_integrations,
-                secrets=secrets,
-                immutable=immutable,
-                comment=comment,
-                statement_params=statement_params,
-                source_code_display=source_code_display,
-                is_permanent=is_permanent,
-                session=self._session,
-                **kwargs,
-            )
-
-        # get the udaf name, return and input types
-=======
         ast, ast_id = None, None
         if kwargs.get("_registered_object_name") is not None:
             if _emit_ast:
@@ -729,7 +694,6 @@
             )
 
         # Retrieve the UDAF name, return and input types.
->>>>>>> 0dcaa595
         (
             udaf_name,
             _,
@@ -860,15 +824,6 @@
                 )
 
         udaf = UserDefinedAggregateFunction(
-<<<<<<< HEAD
-            handler, udaf_name, return_type, input_types, packages=packages
-        )
-
-        udaf._ast = ast
-        if _emit_ast:
-            udaf._ast_id = stmt.var_id.bitfield1
-
-=======
             handler,
             udaf_name,
             return_type,
@@ -878,5 +833,4 @@
             _ast_id=ast_id,
         )
 
->>>>>>> 0dcaa595
         return udaf
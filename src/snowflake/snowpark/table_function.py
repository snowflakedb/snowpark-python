#
# Copyright (c) 2012-2024 Snowflake Computing Inc. All rights reserved.
#

"""Contains table function related classes."""
from typing import Dict, Iterable, List, Optional, Tuple, Union

import snowflake.snowpark._internal.proto.ast_pb2 as proto
from snowflake.snowpark._internal.analyzer.sort_expression import Ascending, SortOrder
from snowflake.snowpark._internal.analyzer.table_function import (
    NamedArgumentsTableFunction,
    PosArgumentsTableFunction,
    TableFunctionExpression,
    TableFunctionPartitionSpecDefinition,
)
from snowflake.snowpark._internal.type_utils import ColumnOrName
from snowflake.snowpark._internal.utils import (
    publicapi,
    quote_name,
    validate_object_name,
)
from snowflake.snowpark.column import Column, _to_col_if_str
from snowflake.snowpark.types import ArrayType, MapType

from ._internal.analyzer.snowflake_plan import SnowflakePlan


class TableFunctionCall:
    """Represents a table function call.
    A table function call has the function names, positional arguments, named arguments and the partitioning information.

    The constructor of this class is not supposed to be called directly.
    Instead, use :func:`~snowflake.snowpark.function.call_table_function`, which will create an instance of this class.
    Or use :func:`~snowflake.snowpark.function.table_function` to create a ``Callable`` object and call it to create an
    instance of this class.
    """

    @publicapi
    def __init__(
        self,
        func_name: Union[str, Iterable[str]],
        *func_arguments: ColumnOrName,
<<<<<<< HEAD
        _ast_stmt: Optional[proto.Assign] = None,
=======
        _ast: Optional[proto.Expr] = None,
        _emit_ast: bool = True,
>>>>>>> 0d457044
        **func_named_arguments: ColumnOrName,
    ) -> None:
        if func_arguments and func_named_arguments:
            raise ValueError("A table function shouldn't have both args and named args")
        self.name: str = func_name  #: The table function name
        self.user_visible_name: str = func_name
        self.arguments: Iterable[
            ColumnOrName
        ] = func_arguments  #: The positional arguments used to call this table function.
        self.named_arguments: Dict[
            str, ColumnOrName
        ] = func_named_arguments  #: The named arguments used to call this table function.
        self._over = False
        self._partition_by = None
        self._order_by = None
        self._aliases: Optional[Iterable[str]] = None
        self._api_call_source = None

        self._ast_stmt = _ast_stmt
        if _ast_stmt is not None:
            self._ast_id = _ast_stmt.var_id.bitfield1

    def _set_api_call_source(self, api_call_source):
        self._api_call_source = api_call_source

    @publicapi
    def over(
        self,
        *,
        partition_by: Optional[Union[ColumnOrName, Iterable[ColumnOrName]]] = None,
        order_by: Optional[Union[ColumnOrName, Iterable[ColumnOrName]]] = None,
        _emit_ast: bool = True,
    ) -> "TableFunctionCall":
        """Specify the partitioning plan for this table function call when you lateral join this table function.

        When a query does a lateral join on a table function, the query feeds data to the table function row by row.
        Before rows are passed to table functions, the rows can be grouped into partitions. Partitioning has two main benefits:

          - Partitioning allows Snowflake to divide up the workload to improve parallelization and thus performance.
          - Partitioning allows Snowflake to process all rows with a common characteristic as a group. You can return results that are based on all rows in the group, not just on individual rows.

        Refer to `table functions and partitions <https://docs.snowflake.com/en/developer-guide/udf/python/udf-python-tabular-functions.html#processing-partitions>`__ for more information.

        Args:
            partition_by: Specify the partitioning column(s). It tells the table function to partition by these columns.
            order_by: Specify the ``order by`` column(s). It tells the table function to process input rows with this order within a partition.

        Note that if this function is called but both ``partition_by`` and ``order_by`` are ``None``, the table function call will put all input rows into a single partition.
        If this function isn't called at all, the Snowflake database will use implicit partitioning.
        """
        # TODO(oplaton): Extend over() to collect the AST.
        new_table_function = TableFunctionCall(
            self.name, *self.arguments, **self.named_arguments
        )
        new_table_function._over = True

        if isinstance(partition_by, (str, Column)):
            partition_by_tuple = (partition_by,)
        elif partition_by is not None:
            partition_by_tuple = tuple(partition_by)
        else:
            partition_by_tuple = None
        partition_spec = (
            [
                e._expression if isinstance(e, Column) else Column(e)._expression
                for e in partition_by_tuple
            ]
            if partition_by_tuple
            else None
        )
        new_table_function._partition_by = partition_spec

        if isinstance(order_by, (str, Column)):
            order_by_tuple = (order_by,)
        elif order_by is not None:
            order_by_tuple = tuple(order_by)
        else:
            order_by_tuple = None
        if order_by_tuple:
            order_spec = []
            if len(order_by_tuple) > 0:
                for e in order_by_tuple:
                    order_spec.append(_create_order_by_expression(e))
            new_table_function._order_by = order_spec
        return new_table_function

    @publicapi
    def alias(self, *aliases: str, _emit_ast: bool = True) -> "TableFunctionCall":
        """Alias the output columns from the output of this table function call.

        Args:
            aliases: An iterable of unique column names that do not collide with column names after join with the main table.

        Raises:
            ValueError: Raises error when the aliases are not unique after being canonicalized.
        """
        # TODO(oplaton): Extend alias() to collect the AST.
        canon_aliases = [quote_name(col) for col in aliases]
        if len(set(canon_aliases)) != len(aliases):
            raise ValueError("All output column names after aliasing must be unique.")

        self._aliases = canon_aliases
        return self

    as_ = alias


class _ExplodeFunctionCall(TableFunctionCall):
    """Internal class to identify explode function call as a special instance of TableFunctionCall"""

    def __init__(self, col: ColumnOrName, outer: Column) -> None:
        super().__init__("flatten", input=col, outer=outer)
        if isinstance(col, Column):
            self.col = col._expression.name
        else:
            self.col = quote_name(col)
        self.user_visible_name: str = "explode"


def _create_order_by_expression(e: Union[str, Column]) -> SortOrder:
    if isinstance(e, str):
        return SortOrder(Column(e)._expression, Ascending())
    elif isinstance(e, Column):
        if isinstance(e._expression, SortOrder):
            return e._expression
        else:  # isinstance(e._expression, Expression):
            return SortOrder(e._expression, Ascending())
    else:
        raise TypeError(
            "Order By columns must be of column names in str, or a Column object."
        )


def _create_table_function_expression(
    func: Union[str, List[str], TableFunctionCall],
    *args: ColumnOrName,
    **named_args: ColumnOrName,
) -> TableFunctionExpression:
    over = None
    partition_by = None
    order_by = None
    aliases = None
    api_call_source = None
    if args and named_args:
        raise ValueError("A table function shouldn't have both args and named args.")
    if isinstance(func, str):
        fqdn = func
    elif isinstance(func, list):
        for n in func:
            validate_object_name(n)
        fqdn = ".".join(func)
    elif isinstance(func, TableFunctionCall):
        if args or named_args:
            raise ValueError(
                "'args' and 'named_args' shouldn't be used if a TableFunction instance is used."
            )
        fqdn = func.name
        args = func.arguments
        named_args = func.named_arguments
        over = func._over
        partition_by = func._partition_by
        order_by = func._order_by
        aliases = func._aliases
        api_call_source = func._api_call_source
    else:
        raise TypeError(
            "'func' should be a function name in str, a list of strs that have all or a part of the fully qualified name, or a TableFunctionCall instance."
        )
    if args:
        table_function_expression = PosArgumentsTableFunction(
            fqdn,
            [_to_col_if_str(arg, "table function")._expression for arg in args],
        )
    else:
        table_function_expression = NamedArgumentsTableFunction(
            fqdn,
            {
                arg_name: _to_col_if_str(arg, "table function")._expression
                for arg_name, arg in named_args.items()
            },
        )
    table_function_expression.partition_spec = (
        TableFunctionPartitionSpecDefinition(over, partition_by, order_by)
        if over
        else None
    )
    table_function_expression.aliases = aliases
    table_function_expression.api_call_source = api_call_source
    return table_function_expression


def _get_cols_after_join_table(
    func_expr: TableFunctionExpression,
    current_plan: SnowflakePlan,
    join_plan: SnowflakePlan,
) -> Tuple[List, List, List]:
    def get_column_names_from_plan(plan: SnowflakePlan) -> List[str]:
        return [attr.name for attr in plan.output]

    # we ensure that all columns coming after the join should be unique
    cols_before_join = get_column_names_from_plan(current_plan)
    cols_after_join = get_column_names_from_plan(join_plan)
    aliases = func_expr.aliases

    new_cols_names = cols_after_join[len(cols_before_join) :]
    old_cols = [Column(col)._named() for col in cols_before_join]
    alias_cols = [Column(col)._named() for col in aliases] if aliases else []

    if aliases:
        if len(new_cols_names) != len(aliases):
            raise ValueError(
                f"The number of aliases should be same as the number of cols added by table function. "
                f"Columns added by table function are {new_cols_names} and aliases given are {aliases}"
            )
        new_cols = [
            Column(name).alias(alias_name)._named()
            for name, alias_name in zip(new_cols_names, aliases)
        ]
    else:
        new_cols = [Column(col)._named() for col in new_cols_names]

    return old_cols, new_cols, alias_cols


def _get_cols_after_explode_join(
    func: _ExplodeFunctionCall, plan: SnowflakePlan
) -> Tuple[List, List]:
    explode_col_type = plan.output_dict.get(func.col, [None])[0]

    cols = []
    aliases = func._aliases
    alias_cols = [Column(col)._named() for col in aliases] if aliases else []
    if isinstance(explode_col_type, ArrayType):
        if aliases:
            if len(aliases) != 1:
                raise ValueError(
                    f"Invalid number of aliases given for explode. Expecting 1, got {len(aliases)}"
                )
            cols.append(Column("VALUE").alias(aliases[0])._named())
        else:
            cols.append(Column("VALUE")._named())
    elif isinstance(explode_col_type, MapType):
        if aliases:
            if len(aliases) != 2:
                raise ValueError(
                    f"Invalid number of aliases given for explode. Expecting 2, got {len(aliases)}"
                )
            cols.extend(
                [
                    Column("KEY").as_(aliases[0])._named(),
                    Column("VALUE").as_(aliases[1])._named(),
                ]
            )
        else:
            cols.extend([Column("KEY")._named(), Column("VALUE")._named()])
    else:
        raise ValueError(
            f"Invalid column type for explode({func.col}). Expected ArrayType() or MapType(), got {explode_col_type}"
        )
    return cols, alias_cols<|MERGE_RESOLUTION|>--- conflicted
+++ resolved
@@ -40,12 +40,8 @@
         self,
         func_name: Union[str, Iterable[str]],
         *func_arguments: ColumnOrName,
-<<<<<<< HEAD
         _ast_stmt: Optional[proto.Assign] = None,
-=======
-        _ast: Optional[proto.Expr] = None,
         _emit_ast: bool = True,
->>>>>>> 0d457044
         **func_named_arguments: ColumnOrName,
     ) -> None:
         if func_arguments and func_named_arguments:

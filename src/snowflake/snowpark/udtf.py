#!/usr/bin/env python3
#
# Copyright (c) 2012-2024 Snowflake Computing Inc. All rights reserved.
#

"""User-defined table functions (UDTFs) in Snowpark. Please see `Python UDTF <https://docs.snowflake.com/en/developer-guide/snowpark/python/creating-udtfs>`_ for details.
There is also vectorized UDTF. Compared to the default row-by-row processing pattern of a normal UDTF, which sometimes is inefficient, vectorized Python UDTFs (user-defined table functions) enable seamless partition-by-partition processing
by operating on partitions as `pandas DataFrames <https://pandas.pydata.org/docs/reference/api/pandas.DataFrame.html>`_ and returning results as `pandas DataFrames <https://pandas.pydata.org/docs/reference/api/pandas.DataFrame.html>`_ or lists of
`pandas arrays <https://pandas.pydata.org/docs/reference/api/pandas.array.html>`_ or `pandas Series <https://pandas.pydata.org/docs/reference/series.html>`_.

In addition, vectorized Python UDTFs allow for easy integration with libraries that operate on pandas DataFrames or pandas arrays.

A vectorized UDTF handler class:
    - defines an :code:`end_partition` method that takes in a DataFrame argument and returns a :code:`pandas.DataFrame` or a tuple of :code:`pandas.Series` or :code:`pandas.arrays` where each array is a column.
    - does NOT define a :code:`process` method.
    - optionally defines a handler class with an :code:`__init__` method which will be invoked before processing each partition.

Note:
    A vectorized UDTF must be called with :meth:`~snowflake.snowpark.Window.partition_by` to build the partitions.

Refer to :class:`~snowflake.snowpark.udtf.UDTFRegistration` for details and sample code on how to create regular and vectorized UDTFs using Snowpark Python API.
"""
import sys
from types import ModuleType
from typing import Any, Callable, Dict, List, Optional, Tuple, Type, Union

import snowflake.snowpark
import snowflake.snowpark._internal.proto.generated.ast_pb2 as proto
from snowflake.connector import ProgrammingError
from snowflake.snowpark._internal.ast_utils import (
    build_udtf,
    build_udtf_apply,
    with_src_position,
)
from snowflake.snowpark._internal.error_message import SnowparkClientExceptionMessages
from snowflake.snowpark._internal.open_telemetry import (
    open_telemetry_udf_context_manager,
)
from snowflake.snowpark._internal.type_utils import ColumnOrName
from snowflake.snowpark._internal.udf_utils import (
    UDFColumn,
    check_python_runtime_version,
    check_register_args,
    cleanup_failed_permanent_registration,
    create_python_udf_or_sp,
    process_file_path,
    process_registration_inputs,
    resolve_imports_and_packages,
)
from snowflake.snowpark._internal.utils import (
    TempObjectType,
    check_imports_type,
    check_output_schema_type,
    publicapi,
    validate_object_name,
)
from snowflake.snowpark.table_function import TableFunctionCall
from snowflake.snowpark.types import DataType, PandasDataFrameType, StructType

# Python 3.8 needs to use typing.Iterable because collections.abc.Iterable is not subscriptable
# Python 3.9 can use both
# Python 3.10 needs to use collections.abc.Iterable because typing.Iterable is removed
if sys.version_info <= (3, 9):
    from typing import Iterable
else:
    from collections.abc import Iterable


class UserDefinedTableFunction:
    """
    Encapsulates a user defined table function that is returned by
    :func:`~snowflake.snowpark.functions.udtf`, :meth:`UDTFRegistration.register` or
    :meth:`UDTFRegistration.register_from_file`. The constructor of this class is not supposed
    to be called directly.

    Call an instance of :class:`UserDefinedTableFunction` to generate a
    :class:`~snowflake.snowpark.table_function.TableFunctionCall` instance. The input type can be
    a column name as a :class:`str`, or a :class:`~snowflake.snowpark.Column` object.

    See Also:
        - :class:`UDTFRegistration`
        - :func:`~snowflake.snowpark.functions.udtf`
    """

    def __init__(
        self,
        handler: Union[Callable, Tuple[str, str]],
        output_schema: Union[StructType, Iterable[str], "PandasDataFrameType"],
        input_types: List[DataType],
        name: str,
        packages: Optional[List[Union[str, ModuleType]]] = None,
        _ast: Optional[proto.Udtf] = None,
        _ast_id: Optional[int] = None,
    ) -> None:
        #: The Python class or a tuple containing the Python file path and the function name.
        self.handler: Union[Callable, Tuple[str, str]] = handler
        #: The UDTF name.
        self.name: str = name

        self._output_schema = output_schema
        self._input_types = input_types

        self._packages = packages

        # If None, no ast will be emitted. Else, passed whenever udf is invoked.
        self._ast = _ast
        self._ast_id = _ast_id

    def __call__(
        self,
        *arguments: Union[ColumnOrName, Iterable[ColumnOrName]],
        _emit_ast: bool = True,
        **named_arguments,
    ) -> TableFunctionCall:

        udtf_expr = None
        if _emit_ast and self._ast is not None:
            assert (
                self._ast is not None
            ), "Need to ensure _emit_ast is True when registering UDTF."
            assert self._ast_id is not None, "Need to assign UDTF an ID."
            udtf_expr = proto.Expr()
            build_udtf_apply(udtf_expr, self._ast_id, *arguments, **named_arguments)

        table_function_call = TableFunctionCall(
            self.name, *arguments, **named_arguments, _ast=udtf_expr
        )
        table_function_call._set_api_call_source("UserDefinedTableFunction.__call__")

        return table_function_call


class UDTFRegistration:
    """
    Provides methods to register classes as UDTFs in the Snowflake database.
    For more information about Snowflake Python UDTFs, see `Python UDTFs <https://docs.snowflake.com/en/developer-guide/udf/python/udf-python-tabular-functions.html>`__.

    :attr:`session.udtf <snowflake.snowpark.Session.udtf>` returns an object of this class.
    You can use this object to register UDTFs that you plan to use in the current session or
    permanently. The methods that register a UDTF return a :class:`UserDefinedTableFunction` object,
    which you can also use to call the UDTF.

    Registering a UDTF is like registering a scalar UDF, you can use :meth:`register` or :func:`snowflake.snowpark.functions.udtf`
    to explicitly register it. You can also use the decorator `@udtf`. They all use ``cloudpickle`` to transfer the code from the client to the server.
    Another way is to use :meth:`register_from_file`. Refer to module :class:`snowflake.snowpark.udtf.UDTFRegistration` for when to use them.

    To query a registered UDTF is the same as to query other table functions.
    Refer to :meth:`~snowflake.snowpark.Session.table_function` and :meth:`~snowflake.snowpark.DataFrame.join_table_function`.
    If you want to query a UDTF right after it's created, you can call the created :class:`UserDefinedTableFunction` instance like in Example 1 below.

    Example 1
        Create a temporary UDTF and call it:

            >>> from snowflake.snowpark.types import IntegerType, StructField, StructType
            >>> from snowflake.snowpark.functions import udtf, lit
            >>> class GeneratorUDTF:
            ...     def process(self, n):
            ...         for i in range(n):
            ...             yield (i, )
            >>> generator_udtf = udtf(GeneratorUDTF, output_schema=StructType([StructField("number", IntegerType())]), input_types=[IntegerType()])
            >>> session.table_function(generator_udtf(lit(3))).collect()  # Query it by calling it
            [Row(NUMBER=0), Row(NUMBER=1), Row(NUMBER=2)]
            >>> session.table_function(generator_udtf.name, lit(3)).collect()  # Query it by using the name
            [Row(NUMBER=0), Row(NUMBER=1), Row(NUMBER=2)]
            >>> # Or you can lateral-join a UDTF like any other table functions
            >>> df = session.create_dataframe([2, 3], schema=["c"])
            >>> df.join_table_function(generator_udtf(df["c"])).sort("c", "number").show()
            ------------------
            |"C"  |"NUMBER"  |
            ------------------
            |2    |0         |
            |2    |1         |
            |3    |0         |
            |3    |1         |
            |3    |2         |
            ------------------
            <BLANKLINE>

    Example 2
        Create a UDTF with type hints and ``@udtf`` decorator and query it:

            >>> from snowflake.snowpark.types import IntegerType, StructField, StructType
            >>> from snowflake.snowpark.functions import udtf, lit
            >>> @udtf(output_schema=["number"])
            ... class generator_udtf:
            ...     def process(self, n: int) -> Iterable[Tuple[int]]:
            ...         for i in range(n):
            ...             yield (i, )
            >>> session.table_function(generator_udtf(lit(3))).collect()  # Query it by calling it
            [Row(NUMBER=0), Row(NUMBER=1), Row(NUMBER=2)]
            >>> session.table_function(generator_udtf.name, lit(3)).collect()  # Query it by using the name
            [Row(NUMBER=0), Row(NUMBER=1), Row(NUMBER=2)]

    Example 3
        Create a permanent UDTF with a name and call it in SQL:

            >>> from snowflake.snowpark.types import IntegerType, StructField, StructType
            >>> from snowflake.snowpark.functions import udtf, lit
            >>> _ = session.sql("create or replace temp stage mystage").collect()
            >>> class GeneratorUDTF:
            ...     def process(self, n):
            ...         for i in range(n):
            ...             yield (i, )
            >>> generator_udtf = udtf(
            ...     GeneratorUDTF, output_schema=StructType([StructField("number", IntegerType())]), input_types=[IntegerType()],
            ...     is_permanent=True, name="generator_udtf", replace=True, stage_location="@mystage"
            ... )
            >>> session.sql("select * from table(generator_udtf(3))").collect()
            [Row(NUMBER=0), Row(NUMBER=1), Row(NUMBER=2)]

    Example 4
        Create a UDTF with type hints:

            >>> from snowflake.snowpark.types import IntegerType, StructField, StructType
            >>> from snowflake.snowpark.functions import udtf, lit
            >>> @udtf(output_schema=["n1", "n2"])
            ... class generator_udtf:
            ...     def process(self, n: int) -> Iterable[Tuple[int, int]]:
            ...         for i in range(n):
            ...             yield (i, i+1)
            >>> session.table_function(generator_udtf(lit(3))).collect()
            [Row(N1=0, N2=1), Row(N1=1, N2=2), Row(N1=2, N2=3)]

    Example 5
        Create a UDTF with type hints by using ``...`` for multiple columns of the same type:

            >>> from snowflake.snowpark.types import IntegerType, StructField, StructType
            >>> from snowflake.snowpark.functions import udtf, lit
            >>> @udtf(output_schema=["n1", "n2"])
            ... class generator_udtf:
            ...     def process(self, n: int) -> Iterable[Tuple[int, ...]]:
            ...         for i in range(n):
            ...             yield (i, i+1)
            >>> session.table_function(generator_udtf(lit(3))).collect()
            [Row(N1=0, N2=1), Row(N1=1, N2=2), Row(N1=2, N2=3)]

    Example 6
        Create a UDTF with UDF-level imports and type hints:

            >>> from resources.test_udf_dir.test_udf_file import mod5
            >>> from snowflake.snowpark.types import IntegerType, StructField, StructType
            >>> from snowflake.snowpark.functions import udtf, lit
            >>> @udtf(output_schema=["number"], imports=[("tests/resources/test_udf_dir/test_udf_file.py", "resources.test_udf_dir.test_udf_file")])
            ... class generator_udtf:
            ...     def process(self, n: int) -> Iterable[Tuple[int]]:
            ...         for i in range(n):
            ...             yield (mod5(i), )
            >>> session.table_function(generator_udtf(lit(6))).collect()
            [Row(NUMBER=0), Row(NUMBER=1), Row(NUMBER=2), Row(NUMBER=3), Row(NUMBER=4), Row(NUMBER=0)]

    Example 7
        Create a UDTF with UDF-level packages and type hints:

            >>> from snowflake.snowpark.types import IntegerType, StructField, StructType
            >>> from snowflake.snowpark.functions import udtf, lit
            >>> import numpy as np
            >>> @udtf(output_schema=["number"], packages=["numpy"])
            ... class generator_udtf:
            ...     def process(self, n: int) -> Iterable[Tuple[int]]:
            ...         for i in np.arange(n):
            ...             yield (i, )
            >>> session.table_function(generator_udtf(lit(3))).collect()
            [Row(NUMBER=0), Row(NUMBER=1), Row(NUMBER=2)]

    Example 8
        Creating a UDTF with the constructor and ``end_partition`` method.

            >>> from collections import Counter
            >>> from typing import Iterable, Tuple
            >>> from snowflake.snowpark.functions import lit
            >>> class MyWordCount:
            ...     def __init__(self) -> None:
            ...         self._total_per_partition = 0
            ...
            ...     def process(self, s1: str) -> Iterable[Tuple[str, int]]:
            ...         words = s1.split()
            ...         self._total_per_partition = len(words)
            ...         counter = Counter(words)
            ...         yield from counter.items()
            ...
            ...     def end_partition(self):
            ...         yield ("partition_total", self._total_per_partition)

            >>> udtf_name = "word_count_udtf"
            >>> word_count_udtf = session.udtf.register(
            ...     MyWordCount, ["word", "count"], name=udtf_name, is_permanent=False, replace=True
            ... )
            >>> # Call it by its name
            >>> df1 = session.table_function(udtf_name, lit("w1 w2 w2 w3 w3 w3"))
            >>> df1.show()
            -----------------------------
            |"WORD"           |"COUNT"  |
            -----------------------------
            |w1               |1        |
            |w2               |2        |
            |w3               |3        |
            |partition_total  |6        |
            -----------------------------
            <BLANKLINE>

            >>> # Call it by the returned callable instance
            >>> df2 = session.table_function(word_count_udtf(lit("w1 w2 w2 w3 w3 w3")))
            >>> df2.show()
            -----------------------------
            |"WORD"           |"COUNT"  |
            -----------------------------
            |w1               |1        |
            |w2               |2        |
            |w3               |3        |
            |partition_total  |6        |
            -----------------------------
            <BLANKLINE>

    Example 9
        Creating a UDTF from a local Python file:

            >>> from snowflake.snowpark.types import IntegerType, StructField, StructType
            >>> from snowflake.snowpark.functions import udtf, lit
            >>> generator_udtf = session.udtf.register_from_file(
            ...     file_path="tests/resources/test_udtf_dir/test_udtf_file.py",
            ...     handler_name="GeneratorUDTF",
            ...     output_schema=StructType([StructField("number", IntegerType())]),
            ...     input_types=[IntegerType()]
            ... )
            >>> session.table_function(generator_udtf(lit(3))).collect()
            [Row(NUMBER=0), Row(NUMBER=1), Row(NUMBER=2)]

    Example 10
        Creating a UDTF from a Python file on an internal stage:

            >>> from snowflake.snowpark.types import IntegerType, StructField, StructType
            >>> from snowflake.snowpark.functions import udtf, lit
            >>> _ = session.sql("create or replace temp stage mystage").collect()
            >>> _ = session.file.put("tests/resources/test_udtf_dir/test_udtf_file.py", "@mystage", auto_compress=False)
            >>> generator_udtf = session.udtf.register_from_file(
            ...     file_path="@mystage/test_udtf_file.py",
            ...     handler_name="GeneratorUDTF",
            ...     output_schema=StructType([StructField("number", IntegerType())]),
            ...     input_types=[IntegerType()]
            ... )
            >>> session.table_function(generator_udtf(lit(3))).collect()
            [Row(NUMBER=0), Row(NUMBER=1), Row(NUMBER=2)]

    You can use :func:`~snowflake.snowpark.functions.udtf`, :meth:`register` or
    :func:`~snowflake.snowpark.functions.pandas_udtf` to create a vectorized UDTF by providing
    appropriate return and input types. If you would like to use :meth:`register_from_file` to
    create a vectorized UDTF, you would need to explicitly mark the handler method as vectorized using
    either the decorator ``@vectorized(input=pandas.DataFrame)`` or setting
    ``<class>.end_partition._sf_vectorized_input = pandas.DataFrame``

    Example 11
        Creating a vectorized UDTF by specifying a ``PandasDataFrameType`` as ``input_types`` and a
        ``PandasDataFrameType`` with column names as ``output_schema``.

            >>> from snowflake.snowpark.types import PandasDataFrameType, IntegerType, StringType, FloatType
            >>> class multiply:
            ...     def __init__(self):
            ...         self.multiplier = 10
            ...     def end_partition(self, df):
            ...         df.col1 = df.col1*self.multiplier
            ...         df.col2 = df.col2*self.multiplier
            ...         yield df
            >>> multiply_udtf = session.udtf.register(
            ...     multiply,
            ...     output_schema=PandasDataFrameType([StringType(), IntegerType(), FloatType()], ["id_", "col1_", "col2_"]),
            ...     input_types=[PandasDataFrameType([StringType(), IntegerType(), FloatType()])],
            ...     input_names = ['"id"', '"col1"', '"col2"'],
            ... )
            >>> df = session.create_dataframe([['x', 3, 35.9],['x', 9, 20.5]], schema=["id", "col1", "col2"])
            >>> df.select(multiply_udtf("id", "col1", "col2").over(partition_by=["id"])).sort("col1_").show()
            -----------------------------
            |"ID_"  |"COL1_"  |"COL2_"  |
            -----------------------------
            |x      |30       |359.0    |
            |x      |90       |205.0    |
            -----------------------------
            <BLANKLINE>

    Example 12
        Creating a vectorized UDTF by specifying ``PandasDataFrame`` with nested types as type hints.

            >>> from snowflake.snowpark.types import PandasDataFrame
            >>> class multiply:
            ...     def __init__(self):
            ...         self.multiplier = 10
            ...     def end_partition(self, df: PandasDataFrame[str, int, float]) -> PandasDataFrame[str, int, float]:
            ...         df.col1 = df.col1*self.multiplier
            ...         df.col2 = df.col2*self.multiplier
            ...         yield df
            >>> multiply_udtf = session.udtf.register(
            ...     multiply,
            ...     output_schema=["id_", "col1_", "col2_"],
            ...     input_names = ['"id"', '"col1"', '"col2"'],
            ... )
            >>> df = session.create_dataframe([['x', 3, 35.9],['x', 9, 20.5]], schema=["id", "col1", "col2"])
            >>> df.select(multiply_udtf("id", "col1", "col2").over(partition_by=["id"])).sort("col1_").show()
            -----------------------------
            |"ID_"  |"COL1_"  |"COL2_"  |
            -----------------------------
            |x      |30       |359.0    |
            |x      |90       |205.0    |
            -----------------------------
            <BLANKLINE>

    Example 13
        Creating a vectorized UDTF by specifying a ``pandas.DataFrame`` as type hints and a ``StructType`` with type information and column names as ``output_schema``.

            >>> import pandas as pd
            >>> from snowflake.snowpark.types import IntegerType, StringType, FloatType, StructType, StructField
            >>> class multiply:
            ...     def __init__(self):
            ...         self.multiplier = 10
            ...     def end_partition(self, df: pd.DataFrame) -> pd.DataFrame:
            ...         df.col1 = df.col1*self.multiplier
            ...         df.col2 = df.col2*self.multiplier
            ...         yield df
            >>> multiply_udtf = session.udtf.register(
            ...     multiply,
            ...     output_schema=StructType([StructField("id_", StringType()), StructField("col1_", IntegerType()), StructField("col2_", FloatType())]),
            ...     input_types=[StringType(), IntegerType(), FloatType()],
            ...     input_names = ['"id"', '"col1"', '"col2"'],
            ... )
            >>> df = session.create_dataframe([['x', 3, 35.9],['x', 9, 20.5]], schema=["id", "col1", "col2"])
            >>> df.select(multiply_udtf("id", "col1", "col2").over(partition_by=["id"])).sort("col1_").show()
            -----------------------------
            |"ID_"  |"COL1_"  |"COL2_"  |
            -----------------------------
            |x      |30       |359.0    |
            |x      |90       |205.0    |
            -----------------------------
            <BLANKLINE>

    Example 14
        Same as Example 12, but does not specify `input_names` and instead set the column names in `end_partition`.

            >>> from snowflake.snowpark.types import PandasDataFrameType, IntegerType, StringType, FloatType
            >>> class multiply:
            ...     def __init__(self):
            ...         self.multiplier = 10
            ...     def end_partition(self, df):
            ...         df.columns = ["id", "col1", "col2"]
            ...         df.col1 = df.col1*self.multiplier
            ...         df.col2 = df.col2*self.multiplier
            ...         yield df
            >>> multiply_udtf = session.udtf.register(
            ...     multiply,
            ...     output_schema=PandasDataFrameType([StringType(), IntegerType(), FloatType()], ["id_", "col1_", "col2_"]),
            ...     input_types=[PandasDataFrameType([StringType(), IntegerType(), FloatType()])],
            ... )
            >>> df = session.create_dataframe([['x', 3, 35.9],['x', 9, 20.5]], schema=["id", "col1", "col2"])
            >>> df.select(multiply_udtf("id", "col1", "col2").over(partition_by=["id"])).sort("col1_").show()
            -----------------------------
            |"ID_"  |"COL1_"  |"COL2_"  |
            -----------------------------
            |x      |30       |359.0    |
            |x      |90       |205.0    |
            -----------------------------
            <BLANKLINE>

    The syntax for declaring UDTF with a vectorized process method is similar to above.
    Defining ``__init__`` and ``end_partition`` methods are optional. The ``process`` method only accepts one
    argument which is the pandas Dataframe object, and outputs the same number of rows as is in the given input.
    Both ``__init__`` and ``end_partition`` do not take any additional arguments.

    Example 15
        Vectorized UDTF process method without end_partition

            >>> class multiply:
            ...     def process(self, df: PandasDataFrame[str,int, float]) -> PandasDataFrame[int]:
            ...         return (df['col1'] * 10, )
            >>> multiply_udtf = session.udtf.register(
            ...     multiply,
            ...     output_schema=["col1x10"],
            ...     input_names=['"id"', '"col1"', '"col2"']
            ... )
            >>> df = session.create_dataframe([['x', 3, 35.9],['x', 9, 20.5]], schema=["id", "col1", "col2"])
            >>> df.select("id", "col1", "col2", multiply_udtf("id", "col1", "col2")).order_by("col1").show()
            --------------------------------------
            |"ID"  |"COL1"  |"COL2"  |"COL1X10"  |
            --------------------------------------
            |x     |3       |35.9    |30         |
            |x     |9       |20.5    |90         |
            --------------------------------------
            <BLANKLINE>


    Example 16
        Vectorized UDTF process method with end_partition

            >>> class mean:
            ...     def __init__(self) -> None:
            ...         self.sum = 0
            ...         self.len = 0
            ...     def process(self, df: pd.DataFrame) -> pd.DataFrame:
            ...         self.sum += df['value'].sum()
            ...         self.len += len(df)
            ...         return ([None] * len(df),)
            ...     def end_partition(self):
            ...         return ([self.sum / self.len],)
            >>> mean_udtf = session.udtf.register(mean,
            ...                       output_schema=StructType([StructField("mean", FloatType())]),
            ...                       input_types=[StringType(), IntegerType()],
            ...                       input_names=['"name"', '"value"'])
            >>> df = session.create_dataframe([["x", 10], ["x", 20], ["x", 33], ["y", 10], ["y", 25], ], schema=["name", "value"])
            >>> df.select("name", "value", mean_udtf("name", "value").over(partition_by="name")).order_by("name", "value").show()
            -----------------------------
            |"NAME"  |"VALUE"  |"MEAN"  |
            -----------------------------
            |x       |NULL     |21.0    |
            |x       |10       |NULL    |
            |x       |20       |NULL    |
            |x       |33       |NULL    |
            |y       |NULL     |17.5    |
            |y       |10       |NULL    |
            |y       |25       |NULL    |
            -----------------------------
            <BLANKLINE>

    Example 17
        Vectorized UDTF process method with end_partition and max_batch_size

            >>> class sum:
            ...     def __init__(self):
            ...         self.sum = None
            ...     def process(self, df):
            ...         if self.sum is None:
            ...             self.sum = df
            ...         else:
            ...             self.sum += df
            ...         return df
            ...     def end_partition(self):
            ...         return self.sum
            >>> sum_udtf = session.udtf.register(sum,
            ...         output_schema=PandasDataFrameType([StringType(), IntegerType()], ["id_", "col1_"]),
            ...         input_types=[PandasDataFrameType([StringType(), IntegerType()])],
            ...         max_batch_size=1)
            >>> df = session.create_dataframe([["x", 10], ["x", 20], ["x", 33], ["y", 10], ["y", 25], ], schema=["id", "col1"])
            >>> df.select("id", "col1", sum_udtf("id", "col1").over(partition_by="id")).order_by("id", "col1").show()
            -----------------------------------
            |"ID"  |"COL1"  |"ID_"  |"COL1_"  |
            -----------------------------------
            |x     |NULL    |xxx    |63       |
            |x     |10      |x      |10       |
            |x     |20      |x      |20       |
            |x     |33      |x      |33       |
            |y     |NULL    |yy     |35       |
            |y     |10      |y      |10       |
            |y     |25      |y      |25       |
            -----------------------------------
            <BLANKLINE>

    See Also:
        - :func:`~snowflake.snowpark.functions.udtf`
        - :meth:`register`
        - :meth:`register_from_file`
        - :meth:`~snowflake.snowpark.Session.add_import`
        - :meth:`~snowflake.snowpark.Session.add_packages`
        - :meth:`~snowflake.snowpark.Session.table_function`
        - :meth:`~snowflake.snowpark.DataFrame.join_table_function`
    """

    def __init__(self, session: Optional["snowflake.snowpark.Session"]) -> None:
        self._session = session

    @publicapi
    def register(
        self,
        handler: Type,
        output_schema: Union[StructType, Iterable[str], "PandasDataFrameType"],
        input_types: Optional[List[DataType]] = None,
        input_names: Optional[List[str]] = None,
        name: Optional[Union[str, Iterable[str]]] = None,
        is_permanent: bool = False,
        stage_location: Optional[str] = None,
        imports: Optional[List[Union[str, Tuple[str, str]]]] = None,
        packages: Optional[List[Union[str, ModuleType]]] = None,
        replace: bool = False,
        if_not_exists: bool = False,
        parallel: int = 4,
        strict: bool = False,
        secure: bool = False,
        external_access_integrations: Optional[List[str]] = None,
        secrets: Optional[Dict[str, str]] = None,
        immutable: bool = False,
        max_batch_size: Optional[int] = None,
        comment: Optional[str] = None,
        copy_grants: bool = False,
        *,
        statement_params: Optional[Dict[str, str]] = None,
        _emit_ast: bool = True,
        **kwargs,
    ) -> UserDefinedTableFunction:
        """
        Registers a Python class as a Snowflake Python UDTF and returns the UDTF.
        The usage, input arguments, and return value of this method are the same as
        they are for :func:`~snowflake.snowpark.functions.udtf`, but :meth:`register`
        cannot be used as a decorator. See examples in
        :class:`~snowflake.snowpark.udtf.UDTFRegistration`.

        Args:
            handler: A Python class used for creating the UDTF.
            output_schema: A list of column names, or a :class:`~snowflake.snowpark.types.StructType` instance that represents the table function's columns, or a ``PandasDataFrameType`` instance for vectorized UDTF.
             If a list of column names is provided, the ``process`` method of the handler class must have a return type hint to indicate the output schema data types.
            input_types: A list of :class:`~snowflake.snowpark.types.DataType`
                representing the input data types of the UDTF. Optional if
                type hints are provided.
            input_names: A list of `str` representing the input column names of the UDTF, this only applies to vectorized UDTF and is essentially a noop for regular UDTFs. If unspecified, default column names will be
                ARG1, ARG2, etc.
            name: A string or list of strings that specify the name or fully-qualified
                object identifier (database name, schema name, and function name) for
                the UDTF in Snowflake.
                If it is not provided, a name will be automatically generated for the UDTF.
                A name must be specified when ``is_permanent`` is ``True``.
            is_permanent: Whether to create a permanent UDTF. The default is ``False``.
                If it is ``True``, a valid ``stage_location`` must be provided.
            stage_location: The stage location where the Python file for the UDTF
                and its dependencies should be uploaded. The stage location must be specified
                when ``is_permanent`` is ``True``, and it will be ignored when
                ``is_permanent`` is ``False``. It can be any stage other than temporary
                stages and external stages.
            imports: A list of imports that only apply to this UDTF. You can use a string to
                represent a file path (similar to the ``path`` argument in
                :meth:`~snowflake.snowpark.Session.add_import`) in this list, or a tuple of two
                strings to represent a file path and an import path (similar to the ``import_path``
                argument in :meth:`~snowflake.snowpark.Session.add_import`). These UDTF-level imports
                will override the session-level imports added by
                :meth:`~snowflake.snowpark.Session.add_import`.
            packages: A list of packages that only apply to this UDTF. These UDTF-level packages
                will override the session-level packages added by
                :meth:`~snowflake.snowpark.Session.add_packages` and
                :meth:`~snowflake.snowpark.Session.add_requirements`. To use Python packages that are not available
                in Snowflake, refer to :meth:`~snowflake.snowpark.Session.custom_package_usage_config`.
            replace: Whether to replace a UDTF that already was registered. The default is ``False``.
                If it is ``False``, attempting to register a UDTF with a name that already exists
                results in a ``SnowparkSQLException`` exception being thrown. If it is ``True``,
                an existing UDTF with the same name is overwritten.
            if_not_exists: Whether to skip creation of a UDTF when one with the same signature already exists.
                The default is ``False``. ``if_not_exists`` and ``replace`` are mutually exclusive
                and a ``ValueError`` is raised when both are set. If it is ``True`` and a UDTF with
                the same signature exists, the UDTF creation is skipped.
            session: Use this session to register the UDTF. If it's not specified, the session that you created before calling this function will be used.
                You need to specify this parameter if you have created multiple sessions before calling this method.
            parallel: The number of threads to use for uploading UDTF files with the
                `PUT <https://docs.snowflake.com/en/sql-reference/sql/put.html#put>`_
                command. The default value is 4 and supported values are from 1 to 99.
                Increasing the number of threads can improve performance when uploading
                large UDTF files.
            strict: Whether the created UDTF is strict. A strict UDTF will not invoke the UDTF if any input is
                null. Instead, a null value will always be returned for that row. Note that the UDTF might
                still return null for non-null inputs.
            secure: Whether the created UDTF is secure. For more information about secure functions,
                see `Secure UDFs <https://docs.snowflake.com/en/sql-reference/udf-secure.html>`_.
            statement_params: Dictionary of statement level parameters to be set while executing this action.
            external_access_integrations: The names of one or more external access integrations. Each
                integration you specify allows access to the external network locations and secrets
                the integration specifies.
            secrets: The key-value pairs of string types of secrets used to authenticate the external network location.
                The secrets can be accessed from handler code. The secrets specified as values must
                also be specified in the external access integration and the keys are strings used to
                retrieve the secrets using secret API.
            immutable: Whether the UDTF result is deterministic or not for the same input.
            max_batch_size: The maximum number of rows per input pandas DataFrame or pandas Series
                inside a vectorized UDTF. Because a vectorized UDTF will be executed within a time limit,
                which is `60` seconds, this optional argument can be used to reduce the running time of
                every batch by setting a smaller batch size. Note that setting a larger value does not
                guarantee that Snowflake will encode batches with the specified number of rows. It will
                be ignored when registering a non-vectorized UDTF.
            comment: Adds a comment for the created object. See
                `COMMENT <https://docs.snowflake.com/en/sql-reference/sql/comment>`_
            copy_grants: Specifies to retain the access privileges from the original function when a new function is created
                using CREATE OR REPLACE FUNCTION.

        See Also:
            - :func:`~snowflake.snowpark.functions.udtf`
            - :meth:`register_from_file`
        """
        with open_telemetry_udf_context_manager(
            self.register, handler=handler, name=name
        ):
            if not callable(handler):
                raise TypeError(
                    "Invalid function: not a function or callable "
                    f"(__call__ is not defined): {type(handler)}"
                )

            check_register_args(
                TempObjectType.TABLE_FUNCTION,
                name,
                is_permanent,
                stage_location,
                parallel,
            )

            native_app_params = kwargs.get("native_app_params", None)
            if "native_app_params" in kwargs:
                del kwargs["native_app_params"]

            # register udtf
            return self._do_register_udtf(
                handler,
                output_schema,
                input_types,
                input_names,
                name,
                stage_location,
                imports,
                packages,
                replace,
                if_not_exists,
                parallel,
                strict,
                secure,
                external_access_integrations=external_access_integrations,
                secrets=secrets,
                immutable=immutable,
                max_batch_size=max_batch_size,
                comment=comment,
                statement_params=statement_params,
                api_call_source="UDTFRegistration.register",
                is_permanent=is_permanent,
                native_app_params=native_app_params,
<<<<<<< HEAD
                _emit_ast=_emit_ast,
                **kwargs,
=======
                copy_grants=copy_grants,
>>>>>>> d0eead29
            )

    @publicapi
    def register_from_file(
        self,
        file_path: str,
        handler_name: str,
        output_schema: Union[StructType, Iterable[str], "PandasDataFrameType"],
        input_types: Optional[List[DataType]] = None,
        input_names: Optional[List[str]] = None,
        name: Optional[Union[str, Iterable[str]]] = None,
        is_permanent: bool = False,
        stage_location: Optional[str] = None,
        imports: Optional[List[Union[str, Tuple[str, str]]]] = None,
        packages: Optional[List[Union[str, ModuleType]]] = None,
        replace: bool = False,
        if_not_exists: bool = False,
        parallel: int = 4,
        strict: bool = False,
        secure: bool = False,
        external_access_integrations: Optional[List[str]] = None,
        secrets: Optional[Dict[str, str]] = None,
        immutable: bool = False,
        comment: Optional[str] = None,
        copy_grants: bool = False,
        *,
        statement_params: Optional[Dict[str, str]] = None,
        skip_upload_on_content_match: bool = False,
        _emit_ast: bool = True,
    ) -> UserDefinedTableFunction:
        """
        Registers a Python class as a Snowflake Python UDTF from a Python or zip file,
        and returns the UDTF. Apart from ``file_path`` and ``func_name``, the input arguments
        of this method are the same as :meth:`register`. See examples in
        :class:`~snowflake.snowpark.udtf.UDTFRegistration`.

        Args:
            file_path: The path of a local file or a remote file in the stage. See
                more details on ``path`` argument of
                :meth:`session.add_import() <snowflake.snowpark.Session.add_import>`.
                Note that unlike ``path`` argument of
                :meth:`session.add_import() <snowflake.snowpark.Session.add_import>`,
                here the file can only be a Python file or a compressed file
                (e.g., .zip file) containing Python modules.
            handler_name: The Python class name in the file that the UDTF will use as the handler.
            output_schema: A list of column names, or a :class:`~snowflake.snowpark.types.StructType` instance that represents the table function's columns, or a ``PandasDataFrameType`` instance for vectorized UDTF.
            input_types: A list of :class:`~snowflake.snowpark.types.DataType`
                representing the input data types of the UDTF. Optional if
                type hints are provided.
            input_names: A list of `str` representing the input column names of the UDTF, this only applies to vectorized UDTF and is essentially a noop for regular UDTFs. If unspecified, default column names will be
                ARG1, ARG2, etc.
            name: A string or list of strings that specify the name or fully-qualified
                object identifier (database name, schema name, and function name) for
                the UDTF in Snowflake, which allows you to call this UDTF in a SQL
                command or via :func:`~snowflake.snowpark.functions.call_udtf`.
                If it is not provided, a name will be automatically generated for the UDTF.
                A name must be specified when ``is_permanent`` is ``True``.
            is_permanent: Whether to create a permanent UDTF. The default is ``False``.
                If it is ``True``, a valid ``stage_location`` must be provided.
            stage_location: The stage location where the Python file for the UDTF
                and its dependencies should be uploaded. The stage location must be specified
                when ``is_permanent`` is ``True``, and it will be ignored when
                ``is_permanent`` is ``False``. It can be any stage other than temporary
                stages and external stages.
            imports: A list of imports that only apply to this UDTF. You can use a string to
                represent a file path (similar to the ``path`` argument in
                :meth:`~snowflake.snowpark.Session.add_import`) in this list, or a tuple of two
                strings to represent a file path and an import path (similar to the ``import_path``
                argument in :meth:`~snowflake.snowpark.Session.add_import`). These UDTF-level imports
                will override the session-level imports added by
                :meth:`~snowflake.snowpark.Session.add_import`.
            packages: A list of packages that only apply to this UDTF. These UDTF-level packages
                will override the session-level packages added by
                :meth:`~snowflake.snowpark.Session.add_packages` and
                :meth:`~snowflake.snowpark.Session.add_requirements`. To use Python packages that are not
                available in Snowflake, refer to :meth:`~snowflake.snowpark.Session.custom_package_usage_config`.
            replace: Whether to replace a UDTF that already was registered. The default is ``False``.
                If it is ``False``, attempting to register a UDTF with a name that already exists
                results in a ``SnowparkSQLException`` exception being thrown. If it is ``True``,
                an existing UDTF with the same name is overwritten.
            if_not_exists: Whether to skip creation of a UDTF when one with the same signature already exists.
                The default is ``False``. ``if_not_exists`` and ``replace`` are mutually exclusive
                and a ``ValueError`` is raised when both are set. If it is ``True`` and a UDTF with
                the same signature exists, the UDTF creation is skipped.
            session: Use this session to register the UDTF. If it's not specified, the session that you created before calling this function will be used.
                You need to specify this parameter if you have created multiple sessions before calling this method.
            parallel: The number of threads to use for uploading UDTF files with the
                `PUT <https://docs.snowflake.com/en/sql-reference/sql/put.html#put>`_
                command. The default value is 4 and supported values are from 1 to 99.
                Increasing the number of threads can improve performance when uploading
                large UDTF files.
            strict: Whether the created UDTF is strict. A strict UDTF will not invoke the UDTF if any input is
                null. Instead, a null value will always be returned for that row. Note that the UDTF might
                still return null for non-null inputs.
            secure: Whether the created UDTF is secure. For more information about secure functions,
                see `Secure UDFs <https://docs.snowflake.com/en/sql-reference/udf-secure.html>`_.
            statement_params: Dictionary of statement level parameters to be set while executing this action.
            skip_upload_on_content_match: When set to ``True`` and a version of source file already exists on stage, the given source
                file will be uploaded to stage only if the contents of the current file differ from the remote file on stage. Defaults
                to ``False``.
            external_access_integrations: The names of one or more external access integrations. Each
                integration you specify allows access to the external network locations and secrets
                the integration specifies.
            secrets: The key-value pairs of string types of secrets used to authenticate the external network location.
                The secrets can be accessed from handler code. The secrets specified as values must
                also be specified in the external access integration and the keys are strings used to
                retrieve the secrets using secret API.
            immutable: Whether the UDTF result is deterministic or not for the same input.
            comment: Adds a comment for the created object. See
                `COMMENT <https://docs.snowflake.com/en/sql-reference/sql/comment>`_
            copy_grants: Specifies to retain the access privileges from the original function when a new function is created
                using CREATE OR REPLACE FUNCTION.

        Note::
            The type hints can still be extracted from the local source Python file if they
            are provided, but currently are not working for a zip file or a remote file. Therefore,
            you have to provide ``output_schema`` and ``input_types`` when ``path``
            points to a zip file or a remote file.

        See Also:
            - :func:`~snowflake.snowpark.functions.udtf`
            - :meth:`register`
        """
        with open_telemetry_udf_context_manager(
            self.register_from_file,
            file_path=file_path,
            handler_name=handler_name,
            name=name,
        ):
            file_path = process_file_path(file_path)
            check_register_args(
                TempObjectType.TABLE_FUNCTION,
                name,
                is_permanent,
                stage_location,
                parallel,
            )

            # register udtf
            return self._do_register_udtf(
                (file_path, handler_name),
                output_schema,
                input_types,
                input_names,
                name,
                stage_location,
                imports,
                packages,
                replace,
                if_not_exists,
                parallel,
                strict,
                secure,
                external_access_integrations=external_access_integrations,
                secrets=secrets,
                immutable=immutable,
                comment=comment,
                statement_params=statement_params,
                api_call_source="UDTFRegistration.register_from_file",
                skip_upload_on_content_match=skip_upload_on_content_match,
                is_permanent=is_permanent,
<<<<<<< HEAD
                _emit_ast=_emit_ast,
=======
                copy_grants=copy_grants,
>>>>>>> d0eead29
            )

    def _do_register_udtf(
        self,
        handler: Union[Callable, Tuple[str, str]],
        output_schema: Union[StructType, Iterable[str], "PandasDataFrameType"],
        input_types: Optional[List[DataType]],
        input_names: Optional[List[str]],
        name: Optional[str],
        stage_location: Optional[str] = None,
        imports: Optional[List[Union[str, Tuple[str, str]]]] = None,
        packages: Optional[List[Union[str, ModuleType]]] = None,
        replace: bool = False,
        if_not_exists: bool = False,
        parallel: int = 4,
        strict: bool = False,
        secure: bool = False,
        external_access_integrations: Optional[List[str]] = None,
        secrets: Optional[Dict[str, str]] = None,
        immutable: bool = False,
        max_batch_size: Optional[int] = None,
        comment: Optional[str] = None,
        *,
        native_app_params: Optional[Dict[str, Any]] = None,
        statement_params: Optional[Dict[str, str]] = None,
        api_call_source: str,
        skip_upload_on_content_match: bool = False,
        is_permanent: bool = False,
<<<<<<< HEAD
        _emit_ast: bool = True,
        **kwargs,
=======
        copy_grants: bool = False,
>>>>>>> d0eead29
    ) -> UserDefinedTableFunction:

        check_output_schema_type(output_schema)
        check_imports_type(imports, "udtf-level")

        # Capture original parameters.
        ast, ast_id = None, None
        if _emit_ast:
            stmt = self._session._ast_batch.assign()
            ast = with_src_position(stmt.expr.udtf, stmt)
            ast_id = stmt.var_id.bitfield1
            build_udtf(
                ast,
                handler,
                output_schema=output_schema,
                input_types=input_types,
                name=name,
                stage_location=stage_location,
                imports=imports,
                packages=packages,
                replace=replace,
                if_not_exists=if_not_exists,
                parallel=parallel,
                max_batch_size=max_batch_size,
                strict=strict,
                secure=secure,
                external_access_integrations=external_access_integrations,
                secrets=secrets,
                immutable=immutable,
                comment=comment,
                statement_params=statement_params,
                is_permanent=is_permanent,
                session=self._session,
                **kwargs,
            )

        if isinstance(output_schema, StructType):
            _validate_output_schema_names(output_schema.names)
            return_type = output_schema
            output_schema = None
        elif isinstance(output_schema, PandasDataFrameType):
            _validate_output_schema_names(output_schema.col_names)
            return_type = output_schema
            output_schema = None
        elif isinstance(
            output_schema, Iterable
        ):  # with column names instead of StructType. Read type hints to infer column types.
            output_schema = tuple(output_schema)
            _validate_output_schema_names(output_schema)
            return_type = None

        # get the udtf name, input types
        (
            udtf_name,
            is_pandas_udf,
            is_dataframe_input,
            output_schema,
            input_types,
            opt_arg_defaults,
        ) = process_registration_inputs(
            self._session,
            TempObjectType.TABLE_FUNCTION,
            handler,
            return_type,
            input_types,
            name,
            output_schema=output_schema,
        )

        arg_names = input_names or [f"arg{i + 1}" for i in range(len(input_types))]
        input_args = [
            UDFColumn(dt, arg_name) for dt, arg_name in zip(input_types, arg_names)
        ]
        (
            handler_name,
            code,
            all_imports,
            all_packages,
            upload_file_stage_location,
            custom_python_runtime_version_allowed,
        ) = resolve_imports_and_packages(
            self._session,
            TempObjectType.TABLE_FUNCTION,
            handler,
            arg_names,
            udtf_name,
            stage_location,
            imports,
            packages,
            parallel,
            is_pandas_udf,
            is_dataframe_input,
            max_batch_size,
            statement_params=statement_params,
            skip_upload_on_content_match=skip_upload_on_content_match,
            is_permanent=is_permanent,
        )

        runtime_version_from_requirement = None
        if self._session is not None:
            runtime_version_from_requirement = (
                self._session._runtime_version_from_requirement
            )

        if not custom_python_runtime_version_allowed:
            check_python_runtime_version(runtime_version_from_requirement)

        raised = False
        try:
            create_python_udf_or_sp(
                session=self._session,
                func=handler,
                return_type=output_schema,
                input_args=input_args,
                opt_arg_defaults=opt_arg_defaults,
                handler=handler_name,
                object_type=TempObjectType.FUNCTION,
                object_name=udtf_name,
                all_imports=all_imports,
                all_packages=all_packages,
                raw_imports=imports,
                is_permanent=is_permanent,
                replace=replace,
                if_not_exists=if_not_exists,
                inline_python_code=code,
                api_call_source=api_call_source,
                strict=strict,
                secure=secure,
                external_access_integrations=external_access_integrations,
                secrets=secrets,
                immutable=immutable,
                statement_params=statement_params,
                comment=comment,
                native_app_params=native_app_params,
                copy_grants=copy_grants,
                runtime_version=runtime_version_from_requirement,
            )
        # an exception might happen during registering a udtf
        # (e.g., a dependency might not be found on the stage),
        # then for a permanent udtf, we should delete the uploaded
        # python file and raise the exception
        except ProgrammingError as pe:
            raised = True
            tb = sys.exc_info()[2]
            ne = SnowparkClientExceptionMessages.SQL_EXCEPTION_FROM_PROGRAMMING_ERROR(
                pe
            )
            raise ne.with_traceback(tb) from None
        except BaseException:
            raised = True
            raise
        finally:
            if raised:
                cleanup_failed_permanent_registration(
                    self._session, upload_file_stage_location, stage_location
                )

        return UserDefinedTableFunction(
            handler,
            output_schema,
            input_types,
            udtf_name,
            packages=packages,
            _ast=ast,
            _ast_id=ast_id,
        )


def _validate_output_schema_names(names: Iterable[str]) -> None:
    for name in names:
        validate_object_name(name)<|MERGE_RESOLUTION|>--- conflicted
+++ resolved
@@ -719,12 +719,9 @@
                 api_call_source="UDTFRegistration.register",
                 is_permanent=is_permanent,
                 native_app_params=native_app_params,
-<<<<<<< HEAD
+                copy_grants=copy_grants,
                 _emit_ast=_emit_ast,
                 **kwargs,
-=======
-                copy_grants=copy_grants,
->>>>>>> d0eead29
             )
 
     @publicapi
@@ -886,11 +883,8 @@
                 api_call_source="UDTFRegistration.register_from_file",
                 skip_upload_on_content_match=skip_upload_on_content_match,
                 is_permanent=is_permanent,
-<<<<<<< HEAD
+                copy_grants=copy_grants,
                 _emit_ast=_emit_ast,
-=======
-                copy_grants=copy_grants,
->>>>>>> d0eead29
             )
 
     def _do_register_udtf(
@@ -919,12 +913,9 @@
         api_call_source: str,
         skip_upload_on_content_match: bool = False,
         is_permanent: bool = False,
-<<<<<<< HEAD
+        copy_grants: bool = False,
         _emit_ast: bool = True,
         **kwargs,
-=======
-        copy_grants: bool = False,
->>>>>>> d0eead29
     ) -> UserDefinedTableFunction:
 
         check_output_schema_type(output_schema)

#
# Copyright (c) 2012-2025 Snowflake Computing Inc. All rights reserved.
#
import datetime
import decimal
import functools
import multiprocessing as mp
import os
import shutil
import tempfile
import time
import traceback
from decimal import ROUND_HALF_EVEN, ROUND_HALF_UP
from concurrent.futures import (
    ProcessPoolExecutor,
    ThreadPoolExecutor,
    as_completed,
)


import pytz
from dateutil import parser
import sys
from logging import getLogger
import queue
from typing import Any, Dict, List, Literal, Optional, Tuple, Union, Callable

import snowflake.snowpark
from snowflake.snowpark._internal.analyzer.snowflake_plan_node import ReadFileNode
import snowflake.snowpark._internal.proto.generated.ast_pb2 as proto
from snowflake.snowpark._internal.analyzer.analyzer_utils import (
    create_file_format_statement,
    drop_file_format_if_exists_statement,
    infer_schema_statement,
    quote_name_without_upper_casing,
    TEMPORARY_STRING_SET,
)
from snowflake.snowpark._internal.analyzer.expression import Attribute
from snowflake.snowpark._internal.analyzer.unary_expression import Alias
from snowflake.snowpark._internal.ast.utils import (
    build_expr_from_python_val,
    build_proto_from_struct_type,
    build_table_name,
    with_src_position,
)
from snowflake.snowpark._internal.error_message import SnowparkClientExceptionMessages
from snowflake.snowpark._internal.telemetry import set_api_call_source
from snowflake.snowpark._internal.type_utils import (
    ColumnOrName,
    convert_sf_to_sp_type,
    convert_sp_to_sf_type,
    type_string_to_type_object,
)
from snowflake.snowpark._internal.data_source_utils import (
    data_source_data_to_pandas_df,
    Connection,
    infer_data_source_schema,
    generate_select_query,
    DATA_SOURCE_DBAPI_SIGNATURE,
    detect_dbms,
    DBMS_TYPE,
    STATEMENT_PARAMS_DATA_SOURCE,
    DATA_SOURCE_SQL_COMMENT,
    generate_sql_with_predicates,
    output_type_handler,
)
from snowflake.snowpark._internal.utils import (
    INFER_SCHEMA_FORMAT_TYPES,
    SNOWFLAKE_PATH_PREFIXES,
    TempObjectType,
    get_aliased_option_name,
    get_copy_into_table_options,
    parse_positional_args_to_list_variadic,
    publicapi,
    get_temp_type_for_object,
    normalize_local_file,
    private_preview,
    random_name_for_temp_object,
)
from snowflake.snowpark.column import METADATA_COLUMN_TYPES, Column, _to_col_if_str
from snowflake.snowpark.dataframe import DataFrame
from snowflake.snowpark.exceptions import (
    SnowparkSessionException,
    SnowparkDataframeReaderException,
)
from snowflake.snowpark.functions import sql_expr
from snowflake.snowpark.mock._connection import MockServerConnection
from snowflake.snowpark.table import Table
from snowflake.snowpark.types import (
    StructType,
    VariantType,
    DateType,
    DataType,
    _NumericType,
    TimestampType,
)

# Python 3.8 needs to use typing.Iterable because collections.abc.Iterable is not subscriptable
# Python 3.9 can use both
# Python 3.10 needs to use collections.abc.Iterable because typing.Iterable is removed
if sys.version_info <= (3, 9):
    from typing import Iterable
else:
    from collections.abc import Iterable

logger = getLogger(__name__)

LOCAL_TESTING_SUPPORTED_FILE_FORMAT = ("JSON",)
READER_OPTIONS_ALIAS_MAP = {
    "DELIMITER": "FIELD_DELIMITER",
    "HEADER": "PARSE_HEADER",
    "PATHGLOBFILTER": "PATTERN",
    "FILENAMEPATTERN": "PATTERN",
    "INFERSCHEMA": "INFER_SCHEMA",
    "SEP": "FIELD_DELIMITER",
    "LINESEP": "RECORD_DELIMITER",
    "QUOTE": "FIELD_OPTIONALLY_ENCLOSED_BY",
    "NULLVALUE": "NULL_IF",
    "DATEFORMAT": "DATE_FORMAT",
    "TIMESTAMPFORMAT": "TIMESTAMP_FORMAT",
}

<<<<<<< HEAD
MAX_RETRY_TIME = 3
=======
_MAX_RETRY_TIME = 3
>>>>>>> 7a36f123


def _validate_stage_path(path: str) -> str:
    stripped_path = path.strip("\"'")
    if not any(stripped_path.startswith(prefix) for prefix in SNOWFLAKE_PATH_PREFIXES):
        raise ValueError(
            f"'{path}' is an invalid Snowflake stage location. DataFrameReader can only read files from stage locations."
        )
    return path


class DataFrameReader:
    """Provides methods to load data in various supported formats from a Snowflake
    stage to a :class:`DataFrame`. The paths provided to the DataFrameReader must refer
    to Snowflake stages.

    To use this object:

    1. Access an instance of a :class:`DataFrameReader` by using the
    :attr:`Session.read` property.

    2. Specify any `format-specific options <https://docs.snowflake.com/en/sql-reference/sql/create-file-format.html#format-type-options-formattypeoptions>`_ and `copy options <https://docs.snowflake.com/en/sql-reference/sql/copy-into-table.html#copy-options-copyoptions>`_
    by calling the :func:`option` or :func:`options` method. These methods return a
    DataFrameReader that is configured with these options. (Note that although
    specifying copy options can make error handling more robust during the reading
    process, it may have an effect on performance.)

    3. Specify the schema of the data that you plan to load by constructing a
    :class:`types.StructType` object and passing it to the :func:`schema` method if the file format is CSV. Other file
    formats such as JSON, XML, Parquet, ORC, and AVRO don't accept a schema.
    This method returns a :class:`DataFrameReader` that is configured to read data that uses the specified schema.
    Currently, inferring schema is also supported for CSV and JSON formats as a preview feature open to all accounts.

    4. Specify the format of the data by calling the method named after the format
    (e.g. :func:`csv`, :func:`json`, etc.). These methods return a :class:`DataFrame`
    that is configured to load data in the specified format.

    5. Call a :class:`DataFrame` method that performs an action (e.g.
    :func:`DataFrame.collect`) to load the data from the file.

    The following examples demonstrate how to use a DataFrameReader.
            >>> # Create a temp stage to run the example code.
            >>> _ = session.sql("CREATE or REPLACE temp STAGE mystage").collect()

    Example 1:
        Loading the first two columns of a CSV file and skipping the first header line:

            >>> from snowflake.snowpark.types import StructType, StructField, IntegerType, StringType, FloatType
            >>> _ = session.file.put("tests/resources/testCSV.csv", "@mystage", auto_compress=False)
            >>> # Define the schema for the data in the CSV file.
            >>> user_schema = StructType([StructField("a", IntegerType()), StructField("b", StringType()), StructField("c", FloatType())])
            >>> # Create a DataFrame that is configured to load data from the CSV file.
            >>> df = session.read.options({"field_delimiter": ",", "skip_header": 1}).schema(user_schema).csv("@mystage/testCSV.csv")
            >>> # Load the data into the DataFrame and return an array of rows containing the results.
            >>> df.collect()
            [Row(A=2, B='two', C=2.2)]

    Example 2:
        Loading a gzip compressed json file:

            >>> _ = session.file.put("tests/resources/testJson.json", "@mystage", auto_compress=True)
            >>> # Create a DataFrame that is configured to load data from the gzipped JSON file.
            >>> json_df = session.read.option("compression", "gzip").json("@mystage/testJson.json.gz")
            >>> # Load the data into the DataFrame and return an array of rows containing the results.
            >>> json_df.show()
            -----------------------
            |"$1"                 |
            -----------------------
            |{                    |
            |  "color": "Red",    |
            |  "fruit": "Apple",  |
            |  "size": "Large"    |
            |}                    |
            -----------------------
            <BLANKLINE>


    In addition, if you want to load only a subset of files from the stage, you can use the
    `pattern <https://docs.snowflake.com/en/sql-reference/sql/copy-into-table.html#loading-using-pattern-matching>`_
    option to specify a regular expression that matches the files that you want to load.

    Example 3:
        Loading only the CSV files from a stage location:

            >>> from snowflake.snowpark.types import StructType, StructField, IntegerType, StringType
            >>> from snowflake.snowpark.functions import col
            >>> _ = session.file.put("tests/resources/*.csv", "@mystage", auto_compress=False)
            >>> # Define the schema for the data in the CSV files.
            >>> user_schema = StructType([StructField("a", IntegerType()), StructField("b", StringType()), StructField("c", FloatType())])
            >>> # Create a DataFrame that is configured to load data from the CSV files in the stage.
            >>> csv_df = session.read.option("pattern", ".*V[.]csv").schema(user_schema).csv("@mystage").sort(col("a"))
            >>> # Load the data into the DataFrame and return an array of rows containing the results.
            >>> csv_df.collect()
            [Row(A=1, B='one', C=1.2), Row(A=2, B='two', C=2.2), Row(A=3, B='three', C=3.3), Row(A=4, B='four', C=4.4)]

    To load Parquet, ORC and AVRO files, no schema is accepted because the schema will be automatically inferred.
    Inferring the schema can be disabled by setting option "infer_schema" to ``False``. Then you can use ``$1`` to access
    the column data as an OBJECT.

    Example 4:
        Loading a Parquet file with inferring the schema.
            >>> from snowflake.snowpark.functions import col
            >>> _ = session.file.put("tests/resources/test.parquet", "@mystage", auto_compress=False)
            >>> # Create a DataFrame that uses a DataFrameReader to load data from a file in a stage.
            >>> df = session.read.parquet("@mystage/test.parquet").where(col('"num"') == 2)
            >>> # Load the data into the DataFrame and return an array of rows containing the results.
            >>> df.collect()
            [Row(str='str2', num=2)]

    Example 5:
        Loading an ORC file and infer the schema:
            >>> from snowflake.snowpark.functions import col
            >>> _ = session.file.put("tests/resources/test.orc", "@mystage", auto_compress=False)
            >>> # Create a DataFrame that uses a DataFrameReader to load data from a file in a stage.
            >>> df = session.read.orc("@mystage/test.orc").where(col('"num"') == 2)
            >>> # Load the data into the DataFrame and return an array of rows containing the results.
            >>> df.collect()
            [Row(str='str2', num=2)]

    Example 6:
        Loading an AVRO file and infer the schema:
            >>> from snowflake.snowpark.functions import col
            >>> _ = session.file.put("tests/resources/test.avro", "@mystage", auto_compress=False)
            >>> # Create a DataFrame that uses a DataFrameReader to load data from a file in a stage.
            >>> df = session.read.avro("@mystage/test.avro").where(col('"num"') == 2)
            >>> # Load the data into the DataFrame and return an array of rows containing the results.
            >>> df.collect()
            [Row(str='str2', num=2)]

    Example 7:
        Loading a Parquet file without inferring the schema:
            >>> from snowflake.snowpark.functions import col
            >>> _ = session.file.put("tests/resources/test.parquet", "@mystage", auto_compress=False)
            >>> # Create a DataFrame that uses a DataFrameReader to load data from a file in a stage.
            >>> df = session.read.option("infer_schema", False).parquet("@mystage/test.parquet").where(col('$1')["num"] == 2)
            >>> # Load the data into the DataFrame and return an array of rows containing the results.
            >>> df.show()
            -------------------
            |"$1"             |
            -------------------
            |{                |
            |  "num": 2,      |
            |  "str": "str2"  |
            |}                |
            -------------------
            <BLANKLINE>

    Loading JSON and XML files doesn't support schema either. You also need to use ``$1`` to access the column data as an OBJECT.

    Example 8:
        Loading a JSON file:
            >>> from snowflake.snowpark.functions import col, lit
            >>> _ = session.file.put("tests/resources/testJson.json", "@mystage", auto_compress=False)
            >>> # Create a DataFrame that uses a DataFrameReader to load data from a file in a stage.
            >>> df = session.read.json("@mystage/testJson.json").where(col("$1")["fruit"] == lit("Apple"))
            >>> # Load the data into the DataFrame and return an array of rows containing the results.
            >>> df.show()
            -----------------------
            |"$1"                 |
            -----------------------
            |{                    |
            |  "color": "Red",    |
            |  "fruit": "Apple",  |
            |  "size": "Large"    |
            |}                    |
            |{                    |
            |  "color": "Red",    |
            |  "fruit": "Apple",  |
            |  "size": "Large"    |
            |}                    |
            -----------------------
            <BLANKLINE>

    Example 9:
        Loading an XML file:
            >>> _ = session.file.put("tests/resources/test.xml", "@mystage", auto_compress=False)
            >>> # Create a DataFrame that uses a DataFrameReader to load data from a file in a stage.
            >>> df = session.read.xml("@mystage/test.xml")
            >>> # Load the data into the DataFrame and return an array of rows containing the results.
            >>> df.show()
            ---------------------
            |"$1"               |
            ---------------------
            |<test>             |
            |  <num>1</num>     |
            |  <str>str1</str>  |
            |</test>            |
            |<test>             |
            |  <num>2</num>     |
            |  <str>str2</str>  |
            |</test>            |
            ---------------------
            <BLANKLINE>

    Example 10:
        Loading a CSV file with an already existing FILE_FORMAT:
            >>> from snowflake.snowpark.types import StructType, StructField, IntegerType, StringType
            >>> _ = session.sql("create file format if not exists csv_format type=csv skip_header=1 null_if='none';").collect()
            >>> _ = session.file.put("tests/resources/testCSVspecialFormat.csv", "@mystage", auto_compress=False)
            >>> # Define the schema for the data in the CSV files.
            >>> schema = StructType([StructField("ID", IntegerType()),StructField("USERNAME", StringType()),StructField("FIRSTNAME", StringType()),StructField("LASTNAME", StringType())])
            >>> # Create a DataFrame that is configured to load data from the CSV files in the stage.
            >>> df = session.read.schema(schema).option("format_name", "csv_format").csv("@mystage/testCSVspecialFormat.csv")
            >>> # Load the data into the DataFrame and return an array of rows containing the results.
            >>> df.collect()
            [Row(ID=0, USERNAME='admin', FIRSTNAME=None, LASTNAME=None), Row(ID=1, USERNAME='test_user', FIRSTNAME='test', LASTNAME='user')]

    Example 11:
        Querying metadata for staged files:
            >>> from snowflake.snowpark.column import METADATA_FILENAME, METADATA_FILE_ROW_NUMBER
            >>> df = session.read.with_metadata(METADATA_FILENAME, METADATA_FILE_ROW_NUMBER.as_("ROW NUMBER")).schema(user_schema).csv("@mystage/testCSV.csv")
            >>> # Load the data into the DataFrame and return an array of rows containing the results.
            >>> df.show()
            --------------------------------------------------------
            |"METADATA$FILENAME"  |"ROW NUMBER"  |"A"  |"B"  |"C"  |
            --------------------------------------------------------
            |testCSV.csv          |1             |1    |one  |1.2  |
            |testCSV.csv          |2             |2    |two  |2.2  |
            --------------------------------------------------------
            <BLANKLINE>

    Example 12:
        Inferring schema for csv and json files (Preview Feature - Open):
            >>> # Read a csv file without a header
            >>> df = session.read.option("INFER_SCHEMA", True).csv("@mystage/testCSV.csv")
            >>> df.show()
            ----------------------
            |"c1"  |"c2"  |"c3"  |
            ----------------------
            |1     |one   |1.2   |
            |2     |two   |2.2   |
            ----------------------
            <BLANKLINE>

            >>> # Read a csv file with header and parse the header
            >>> _ = session.file.put("tests/resources/testCSVheader.csv", "@mystage", auto_compress=False)
            >>> df = session.read.option("INFER_SCHEMA", True).option("PARSE_HEADER", True).csv("@mystage/testCSVheader.csv")
            >>> df.show()
            ----------------------------
            |"id"  |"name"  |"rating"  |
            ----------------------------
            |1     |one     |1.2       |
            |2     |two     |2.2       |
            ----------------------------
            <BLANKLINE>

            >>> df = session.read.option("INFER_SCHEMA", True).json("@mystage/testJson.json")
            >>> df.show()
            ------------------------------
            |"color"  |"fruit"  |"size"  |
            ------------------------------
            |Red      |Apple    |Large   |
            |Red      |Apple    |Large   |
            ------------------------------
            <BLANKLINE>
    """

    @publicapi
    def __init__(
        self, session: "snowflake.snowpark.session.Session", _emit_ast: bool = True
    ) -> None:
        self._session = session
        self._user_schema: Optional[StructType] = None
        self._cur_options: dict[str, Any] = {}
        self._file_path: Optional[str] = None
        self._file_type: Optional[str] = None
        self._metadata_cols: Optional[Iterable[ColumnOrName]] = None
        # Infer schema information
        self._infer_schema_transformations: Optional[
            List["snowflake.snowpark.column.Column"]
        ] = None
        self._infer_schema_target_columns: Optional[List[str]] = None
        self.__format: Optional[str] = None

        self._ast = None
        if _emit_ast:
            reader = proto.Expr()
            with_src_position(reader.dataframe_reader_init)
            self._ast = reader

    @property
    def _infer_schema(self):
        # let _cur_options to be the source of truth
        if self._file_type in INFER_SCHEMA_FORMAT_TYPES:
            return self._cur_options.get("INFER_SCHEMA", True)
        return False

    def _get_metadata_project_and_schema(self) -> Tuple[List[str], List[Attribute]]:
        if self._metadata_cols:
            metadata_project = [
                self._session._analyzer.analyze(col._expression, {})
                for col in self._metadata_cols
            ]
        else:
            metadata_project = []

        metadata_schema = []

        def _get_unaliased_name(unaliased: ColumnOrName) -> str:
            if isinstance(unaliased, Column):
                if isinstance(unaliased._expression, Alias):
                    return unaliased._expression.child.sql
                return unaliased._named().name
            return unaliased

        try:
            metadata_schema = [
                Attribute(
                    metadata_col._named().name,
                    METADATA_COLUMN_TYPES[_get_unaliased_name(metadata_col).upper()],
                )
                for metadata_col in self._metadata_cols or []
            ]
        except KeyError:
            raise ValueError(
                f"Metadata column name is not supported. Supported {METADATA_COLUMN_TYPES.keys()}, Got {metadata_project}"
            )

        return metadata_project, metadata_schema

    @publicapi
    def table(self, name: Union[str, Iterable[str]], _emit_ast: bool = True) -> Table:
        """Returns a Table that points to the specified table.

        This method is an alias of :meth:`~snowflake.snowpark.session.Session.table`.

        Args:
            name: Name of the table to use.
        """

        # AST.
        stmt = None
        if _emit_ast:
            stmt = self._session._ast_batch.assign()
            ast = with_src_position(stmt.expr.read_table, stmt)
            ast.reader.CopyFrom(self._ast)
            build_table_name(ast.name, name)

        table = self._session.table(name)

        if _emit_ast:
            table._ast_id = stmt.var_id.bitfield1

        return table

    @publicapi
    def schema(self, schema: StructType, _emit_ast: bool = True) -> "DataFrameReader":
        """Define the schema for CSV files that you want to read.

        Args:
            schema: Schema configuration for the CSV file to be read.

        Returns:
            a :class:`DataFrameReader` instance with the specified schema configuration for the data to be read.
        """

        # AST.
        if _emit_ast:
            reader = proto.Expr()
            ast = with_src_position(reader.dataframe_reader_schema)
            ast.reader.CopyFrom(self._ast)
            build_proto_from_struct_type(schema, ast.schema)
            self._ast = reader

        self._user_schema = schema
        return self

    @publicapi
    def with_metadata(
        self, *metadata_cols: Iterable[ColumnOrName], _emit_ast: bool = True
    ) -> "DataFrameReader":
        """Define the metadata columns that need to be selected from stage files.

        Returns:
            a :class:`DataFrameReader` instance with metadata columns to read.

        See Also:
            https://docs.snowflake.com/en/user-guide/querying-metadata
        """
        if isinstance(self._session._conn, MockServerConnection):
            self._session._conn.log_not_supported_error(
                external_feature_name="DataFrameReader.with_metadata",
                raise_error=NotImplementedError,
            )

        # AST.
        if _emit_ast:
            reader = proto.Expr()
            ast = with_src_position(reader.dataframe_reader_with_metadata)
            ast.reader.CopyFrom(self._ast)
            col_names, is_variadic = parse_positional_args_to_list_variadic(
                *metadata_cols
            )
            ast.metadata_columns.variadic = is_variadic
            for e in col_names:
                build_expr_from_python_val(ast.metadata_columns.args.add(), e)
            self._ast = reader

        self._metadata_cols = [
            _to_col_if_str(col, "DataFrameReader.with_metadata")
            for col in metadata_cols
        ]
        return self

    @property
    def _format(self) -> Optional[str]:
        return self.__format

    @_format.setter
    def _format(self, value: str) -> None:
        canon_format = value.strip().lower()
        allowed_formats = ["csv", "json", "avro", "parquet", "orc", "xml", "dbapi"]
        if canon_format not in allowed_formats:
            raise ValueError(
                f"Invalid format '{value}'. Supported formats are {allowed_formats}."
            )
        self.__format = canon_format

    def format(
        self, format: Literal["csv", "json", "avro", "parquet", "orc", "xml"]
    ) -> "DataFrameReader":
        """Specify the format of the file(s) to load.

        Args:
            format: The format of the file(s) to load. Supported formats are csv, json, avro, parquet, orc, and xml.

        Returns:
            a :class:`DataFrameReader` instance that is set up to load data from the specified file format in a Snowflake stage.
        """
        self._format = format
        return self

    def load(self, path: Optional[str] = None) -> DataFrame:
        """Specify the path of the file(s) to load.

        Args:
            path: The stage location of a file, or a stage location that has files.
             This parameter is required for all formats except dbapi.

        Returns:
            a :class:`DataFrame` that is set up to load data from the specified file(s) in a Snowflake stage.
        """
        if self._format is None:
            raise ValueError(
                "Please specify the format of the file(s) to load using the format() method."
            )

        format_str = self._format.lower()
        if format_str == "dbapi" and path is not None:
            raise ValueError(
                "The 'path' parameter is not supported for the dbapi format. Please omit this parameter when calling."
            )
        if format_str != "dbapi" and path is None:
            raise TypeError(
                "DataFrameReader.load() missing 1 required positional argument: 'path'"
            )
        if format_str == "dbapi":
            return self.dbapi(**{k.lower(): v for k, v in self._cur_options.items()})

        loader = getattr(self, self._format, None)
        if loader is not None:
            return loader(path)

        raise ValueError(f"Invalid format '{self._format}'.")

    @publicapi
    def csv(self, path: str, _emit_ast: bool = True) -> DataFrame:
        """Specify the path of the CSV file(s) to load.

        Args:
            path: The stage location of a CSV file, or a stage location that has CSV files.

        Returns:
            a :class:`DataFrame` that is set up to load data from the specified CSV file(s) in a Snowflake stage.
        """
        path = _validate_stage_path(path)
        self._file_path = path
        self._file_type = "CSV"

        schema_to_cast, transformations = None, None

        if not self._user_schema:
            if not self._infer_schema:
                raise SnowparkClientExceptionMessages.DF_MUST_PROVIDE_SCHEMA_FOR_READING_FILE()

            if isinstance(self._session._conn, MockServerConnection):
                self._session._conn.log_not_supported_error(
                    external_feature_name="Read option 'INFER_SCHEMA of value 'TRUE' for file format 'csv'",
                    internal_feature_name="DataFrameReader.csv",
                    parameters_info={
                        "format": "csv",
                        "option": "INFER_SCHEMA",
                        "option_value": "TRUE",
                    },
                    raise_error=NotImplementedError,
                )
            (
                schema,
                schema_to_cast,
                transformations,
                exception,
            ) = self._infer_schema_for_file_format(path, "CSV")
            if exception is not None:
                if isinstance(exception, FileNotFoundError):
                    raise exception
                # if infer schema query fails, use $1, VariantType as schema
                logger.warning(
                    f"Could not infer csv schema due to exception: {exception}. "
                    "\nUsing schema (C1, VariantType()) instead. Please use DataFrameReader.schema() "
                    "to specify user schema for the file."
                )
                schema = [Attribute('"C1"', VariantType(), True)]
                schema_to_cast = [("$1", "C1")]
                transformations = []
        else:
            self._cur_options["INFER_SCHEMA"] = False
            schema = self._user_schema._to_attributes()

        metadata_project, metadata_schema = self._get_metadata_project_and_schema()

        if self._session.sql_simplifier_enabled:
            df = DataFrame(
                self._session,
                self._session._analyzer.create_select_statement(
                    from_=self._session._analyzer.create_select_snowflake_plan(
                        ReadFileNode(
                            path,
                            self._file_type,
                            self._cur_options,
                            schema,
                            schema_to_cast=schema_to_cast,
                            transformations=transformations,
                            metadata_project=metadata_project,
                            metadata_schema=metadata_schema,
                        ),
                        analyzer=self._session._analyzer,
                    ),
                    analyzer=self._session._analyzer,
                ),
            )
        else:
            df = DataFrame(
                self._session,
                ReadFileNode(
                    path,
                    self._file_type,
                    self._cur_options,
                    schema,
                    schema_to_cast=schema_to_cast,
                    transformations=transformations,
                    metadata_project=metadata_project,
                    metadata_schema=metadata_schema,
                ),
            )
        df._reader = self
        set_api_call_source(df, "DataFrameReader.csv")

        # AST.
        if _emit_ast:
            stmt = self._session._ast_batch.assign()
            ast = with_src_position(stmt.expr.read_csv, stmt)
            ast.path = path
            ast.reader.CopyFrom(self._ast)
            df._ast_id = stmt.var_id.bitfield1

        return df

    @publicapi
    def json(self, path: str, _emit_ast: bool = True) -> DataFrame:
        """Specify the path of the JSON file(s) to load.

        Args:
            path: The stage location of a JSON file, or a stage location that has JSON files.

        Returns:
            a :class:`DataFrame` that is set up to load data from the specified JSON file(s) in a Snowflake stage.
        """
        # infer_schema is set to false by default for JSON
        if "INFER_SCHEMA" not in self._cur_options:
            self._cur_options["INFER_SCHEMA"] = False
        df = self._read_semi_structured_file(path, "JSON")

        # AST.
        if _emit_ast:
            stmt = self._session._ast_batch.assign()
            ast = with_src_position(stmt.expr.read_json, stmt)
            ast.path = path
            ast.reader.CopyFrom(self._ast)
            df._ast_id = stmt.var_id.bitfield1

        return df

    @publicapi
    def avro(self, path: str, _emit_ast: bool = True) -> DataFrame:
        """Specify the path of the AVRO file(s) to load.

        Args:
            path: The stage location of an AVRO file, or a stage location that has AVRO files.

        Note:
            When using :meth:`DataFrame.select`, quote the column names to select the desired columns.
            This is needed because converting from AVRO to `class`:`DataFrame` does not capitalize the
            column names from the original columns and a :meth:`DataFrame.select` without quote looks for
            capitalized column names.

        Returns:
            a :class:`DataFrame` that is set up to load data from the specified AVRO file(s) in a Snowflake stage.
        """
        df = self._read_semi_structured_file(path, "AVRO")

        # AST.
        if _emit_ast:
            stmt = self._session._ast_batch.assign()
            ast = with_src_position(stmt.expr.read_avro, stmt)
            ast.path = path
            ast.reader.CopyFrom(self._ast)
            df._ast_id = stmt.var_id.bitfield1

        return df

    @publicapi
    def parquet(self, path: str, _emit_ast: bool = True) -> DataFrame:
        """Specify the path of the PARQUET file(s) to load.

        Args:
            path: The stage location of a PARQUET file, or a stage location that has PARQUET files.

        Note:
            When using :meth:`DataFrame.select`, quote the column names to select the desired columns.
            This is needed because converting from PARQUET to `class`:`DataFrame` does not capitalize the
            column names from the original columns and a :meth:`DataFrame.select` without quote looks for
            capitalized column names.

        Returns:
            a :class:`DataFrame` that is set up to load data from the specified PARQUET file(s) in a Snowflake stage.
        """

        df = self._read_semi_structured_file(path, "PARQUET")

        # AST.
        if _emit_ast:
            stmt = self._session._ast_batch.assign()
            ast = with_src_position(stmt.expr.read_parquet, stmt)
            ast.path = path
            ast.reader.CopyFrom(self._ast)
            df._ast_id = stmt.var_id.bitfield1

        return df

    @publicapi
    def orc(self, path: str, _emit_ast: bool = True) -> DataFrame:
        """Specify the path of the ORC file(s) to load.

        Args:
            path: The stage location of a ORC file, or a stage location that has ORC files.

        Note:
            When using :meth:`DataFrame.select`, quote the column names to select the desired columns.
            This is needed because converting from ORC to `class`:`DataFrame` does not capitalize the
            column names from the original columns and a :meth:`DataFrame.select` without quote looks for
            capitalized column names.

        Returns:
            a :class:`DataFrame` that is set up to load data from the specified ORC file(s) in a Snowflake stage.
        """
        df = self._read_semi_structured_file(path, "ORC")

        # AST.
        if _emit_ast:
            stmt = self._session._ast_batch.assign()
            ast = with_src_position(stmt.expr.read_orc, stmt)
            ast.path = path
            ast.reader.CopyFrom(self._ast)
            df._ast_id = stmt.var_id.bitfield1

        return df

    @publicapi
    def xml(self, path: str, _emit_ast: bool = True) -> DataFrame:
        """Specify the path of the XML file(s) to load.

        Args:
            path: The stage location of an XML file, or a stage location that has XML files.

        Returns:
            a :class:`DataFrame` that is set up to load data from the specified XML file(s) in a Snowflake stage.
        """
        df = self._read_semi_structured_file(path, "XML")

        # AST.
        if _emit_ast:
            stmt = self._session._ast_batch.assign()
            ast = with_src_position(stmt.expr.read_xml, stmt)
            ast.path = path
            ast.reader.CopyFrom(self._ast)
            df._ast_id = stmt.var_id.bitfield1

        return df

    @publicapi
    def option(self, key: str, value: Any, _emit_ast: bool = True) -> "DataFrameReader":
        """Sets the specified option in the DataFrameReader.

        Use this method to configure any
        `format-specific options <https://docs.snowflake.com/en/sql-reference/sql/create-file-format.html#format-type-options-formattypeoptions>`_
        and
        `copy options <https://docs.snowflake.com/en/sql-reference/sql/copy-into-table.html#copy-options-copyoptions>`_.
        (Note that although specifying copy options can make error handling more robust during the
        reading process, it may have an effect on performance.)

        Args:
            key: Name of the option (e.g. ``compression``, ``skip_header``, etc.).
            value: Value of the option.
        """

        # AST.
        if _emit_ast:
            reader = proto.Expr()
            ast = with_src_position(reader.dataframe_reader_option)
            ast.reader.CopyFrom(self._ast)
            ast.key = key
            build_expr_from_python_val(ast.value, value)
            self._ast = reader

        aliased_key = get_aliased_option_name(key, READER_OPTIONS_ALIAS_MAP)
        self._cur_options[aliased_key] = value
        return self

    @publicapi
    def options(
        self, configs: Optional[Dict] = None, _emit_ast: bool = True, **kwargs
    ) -> "DataFrameReader":
        """Sets multiple specified options in the DataFrameReader.

        This method is the same as the :meth:`option` except that you can set multiple options in one call.

        Args:
            configs: Dictionary of the names of options (e.g. ``compression``,
                ``skip_header``, etc.) and their corresponding values.
        """
        if configs and kwargs:
            raise ValueError(
                "Cannot set options with both a dictionary and keyword arguments. Please use one or the other."
            )
        if configs is None:
            if not kwargs:
                raise ValueError("No options were provided")
            configs = kwargs

        # AST.
        if _emit_ast:
            reader = proto.Expr()
            ast = with_src_position(reader.dataframe_reader_options)
            ast.reader.CopyFrom(self._ast)
            for k, v in configs.items():
                t = ast.configs.add()
                t._1 = k
                build_expr_from_python_val(t._2, v)
            self._ast = reader

        for k, v in configs.items():
            self.option(k, v, _emit_ast=False)
        return self

    def _infer_schema_for_file_format(
        self, path: str, format: str
    ) -> Tuple[List, List, List, Exception]:
        format_type_options, _ = get_copy_into_table_options(self._cur_options)

        temp_file_format_name = self._session.get_fully_qualified_name_if_possible(
            random_name_for_temp_object(TempObjectType.FILE_FORMAT)
        )
        drop_tmp_file_format_if_exists_query: Optional[str] = None
        use_temp_file_format = "FORMAT_NAME" not in self._cur_options
        file_format_name = self._cur_options.get("FORMAT_NAME", temp_file_format_name)
        infer_schema_options = self._cur_options.get("INFER_SCHEMA_OPTIONS", None)
        infer_schema_query = infer_schema_statement(
            path, file_format_name, infer_schema_options
        )
        try:
            if use_temp_file_format:
                self._session._conn.run_query(
                    create_file_format_statement(
                        file_format_name,
                        format,
                        format_type_options,
                        temp=True,
                        if_not_exist=True,
                        use_scoped_temp_objects=self._session._use_scoped_temp_objects,
                        is_generated=True,
                    ),
                    is_ddl_on_temp_object=True,
                )
                drop_tmp_file_format_if_exists_query = (
                    drop_file_format_if_exists_statement(file_format_name)
                )
            # SNOW-1628625: Schema inference should be done lazily
            results = self._session._conn.run_query(infer_schema_query)["data"]
            if len(results) == 0:
                raise FileNotFoundError(
                    f"Given path: '{path}' could not be found or is empty."
                )
            new_schema = []
            schema_to_cast = []
            transformations: List["snowflake.snowpark.column.Column"] = []
            read_file_transformations = None
            for r in results:
                # Columns for r [column_name, type, nullable, expression, filenames]
                name = quote_name_without_upper_casing(r[0])
                # Parse the type returned by infer_schema command to
                # pass to determine datatype for schema
                data_type_parts = r[1].split("(")
                parts_length = len(data_type_parts)
                if parts_length == 1:
                    data_type = r[1]
                    precision = 0
                    scale = 0
                else:
                    data_type = data_type_parts[0]
                    precision = int(data_type_parts[1].split(",")[0])
                    scale = int(data_type_parts[1].split(",")[1][:-1])
                new_schema.append(
                    Attribute(
                        name,
                        convert_sf_to_sp_type(
                            data_type,
                            precision,
                            scale,
                            0,
                            self._session._conn.max_string_size,
                        ),
                        r[2],
                    )
                )
                identifier = f"$1:{name}::{r[1]}" if format != "CSV" else r[3]
                schema_to_cast.append((identifier, r[0]))
                transformations.append(sql_expr(identifier))
            self._user_schema = StructType._from_attributes(new_schema)
            # If the user sets transformations, we should not override this
            self._infer_schema_transformations = transformations
            self._infer_schema_target_columns = self._user_schema.names
            read_file_transformations = [t._expression.sql for t in transformations]
        except Exception as e:
            return None, None, None, e
        finally:
            # Clean up the file format we created
            if drop_tmp_file_format_if_exists_query is not None:
                self._session._conn.run_query(
                    drop_tmp_file_format_if_exists_query, is_ddl_on_temp_object=True
                )

        return new_schema, schema_to_cast, read_file_transformations, None

    def _get_schema_from_user_input(
        self, user_schema: StructType
    ) -> Tuple[List, List, List]:
        """This function accept a user input structtype and return schemas needed for reading semi-structured file"""
        schema_to_cast = []
        transformations = []
        new_schema = []
        for field in user_schema.fields:
            name = quote_name_without_upper_casing(field._name)
            new_schema.append(
                Attribute(
                    name,
                    field.datatype,
                    field.nullable,
                )
            )
            identifier = f"$1:{name}::{convert_sp_to_sf_type(field.datatype)}"
            schema_to_cast.append((identifier, field._name))
            transformations.append(sql_expr(identifier))
        self._user_schema = StructType._from_attributes(new_schema)
        self._infer_schema_transformations = transformations
        self._infer_schema_target_columns = self._user_schema.names
        read_file_transformations = [t._expression.sql for t in transformations]
        return new_schema, schema_to_cast, read_file_transformations

    def _read_semi_structured_file(self, path: str, format: str) -> DataFrame:
        if isinstance(self._session._conn, MockServerConnection):
            if self._session._conn.is_closed():
                raise SnowparkSessionException(
                    "Cannot perform this operation because the session has been closed.",
                    error_code="1404",
                )
            if format not in LOCAL_TESTING_SUPPORTED_FILE_FORMAT:
                self._session._conn.log_not_supported_error(
                    external_feature_name=f"Read semi structured {format} file",
                    internal_feature_name="DataFrameReader._read_semi_structured_file",
                    parameters_info={"format": str(format)},
                    raise_error=NotImplementedError,
                )

        if self._user_schema and format.lower() != "json":
            raise ValueError(f"Read {format} does not support user schema")
        path = _validate_stage_path(path)
        self._file_path = path
        self._file_type = format

        schema = [Attribute('"$1"', VariantType())]
        read_file_transformations = None
        schema_to_cast = None
        use_user_schema = False

        if self._user_schema:
            (
                new_schema,
                schema_to_cast,
                read_file_transformations,
            ) = self._get_schema_from_user_input(self._user_schema)
            schema = new_schema
            self._cur_options["INFER_SCHEMA"] = False
            use_user_schema = True

        elif self._infer_schema:
            (
                new_schema,
                schema_to_cast,
                read_file_transformations,
                _,  # we don't check for error in case of infer schema failures. We use $1, Variant type
            ) = self._infer_schema_for_file_format(path, format)
            if new_schema:
                schema = new_schema

        metadata_project, metadata_schema = self._get_metadata_project_and_schema()

        if self._session.sql_simplifier_enabled:
            df = DataFrame(
                self._session,
                self._session._analyzer.create_select_statement(
                    from_=self._session._analyzer.create_select_snowflake_plan(
                        ReadFileNode(
                            path,
                            format,
                            self._cur_options,
                            schema,
                            schema_to_cast=schema_to_cast,
                            transformations=read_file_transformations,
                            metadata_project=metadata_project,
                            metadata_schema=metadata_schema,
                            use_user_schema=use_user_schema,
                        ),
                        analyzer=self._session._analyzer,
                    ),
                    analyzer=self._session._analyzer,
                ),
            )
        else:
            df = DataFrame(
                self._session,
                ReadFileNode(
                    path,
                    format,
                    self._cur_options,
                    schema,
                    schema_to_cast=schema_to_cast,
                    transformations=read_file_transformations,
                    metadata_project=metadata_project,
                    metadata_schema=metadata_schema,
                    use_user_schema=use_user_schema,
                ),
            )
        df._reader = self
        set_api_call_source(df, f"DataFrameReader.{format.lower()}")
        return df

    @private_preview(version="1.29.0")
    def dbapi(
        self,
        create_connection: Callable[[], "Connection"],
<<<<<<< HEAD
        *,
        table: Optional[str] = None,
        query: Optional[str] = None,
=======
        table: str,
        *,
>>>>>>> 7a36f123
        column: Optional[str] = None,
        lower_bound: Optional[Union[str, int]] = None,
        upper_bound: Optional[Union[str, int]] = None,
        num_partitions: Optional[int] = None,
        max_workers: Optional[int] = None,
        query_timeout: Optional[int] = 0,
        fetch_size: Optional[int] = 0,
        custom_schema: Optional[Union[str, StructType]] = None,
        predicates: Optional[List[str]] = None,
        session_init_statement: Optional[str] = None,
    ) -> DataFrame:
<<<<<<< HEAD
        """Reads data from a database table using a DBAPI connection.
        Args:
            create_connection: a function that return a dbapi connection
            table: Specifies the name of the table in the external data source. This parameter cannot be set simultaneously with the query parameter.
            query: A valid SQL query to be used in the FROM clause. This parameter cannot be set simultaneously with the table parameter.
            column: column name used to create partition
            lower_bound: lower bound of partition
            upper_bound: upper bound of partition
            num_partitions: number of partitions to create
            max_workers: number of workers for parallelism
            query_timeout: timeout for each query, default value is 0, meaning never timeout
            fetch_size: batch size when fetching from external data source
            custom_schema: a custom snowflake table schema to read data from external data source, the column names should be identical to corresponded column names external data source
            predicates: a list of expressions suitable for inclusion in WHERE clauses, each defines a partition
            session_init_statement: session initiation statements for external data source
        Note:
            column, lower_bound, upper_bound and num_partitions must be specified if any one of them is specified.
        """
        if (not table and not query) or (table and query):
            raise SnowparkDataframeReaderException(
                "Either 'table' or 'query' must be provided, but not both."
            )
        table_or_query = table or query
=======
        """Reads data from a database table using a DBAPI connection with optional partitioning, parallel processing, and query customization.
        By default, the function reads the entire table at a time without a query timeout.
        There are several ways to break data into small pieces and speed up ingestion, you can also combine them to acquire optimal performance:
            1.Use column, lower_bound, upper_bound and num_partitions at the same time when you need to split large tables into smaller partitions for parallel processing. These must all be specified together, otherwise error will be raised.
            2.Set max_workers to a proper positive integer. This defines the maximum number of processes and threads used for parallel execution.
            3.Adjusting fetch_size can optimize performance by reducing the number of round trips to the database.
            4.Use predicates to defining WHERE conditions for partitions, predicates will be ignored if column is specified to generate partition.
            5.Set custom_schema to avoid snowpark infer schema, custom_schema must have a matched column name with table in external data source.
        You can also use session_init_statement to perform any SQL that you want to execute on external data source before fetching data.
        Args:
            create_connection: a function that return a dbapi connection
            table: the name of the table in external data source
            column: column name used to create partition, the column type must be numeric like int type or float type, or Date type.
            lower_bound: lower bound of partition, decide the stride of partition along with upper_bound, this parameter does not filter out data.
            upper_bound: upper bound of partition, decide the stride of partition along with lower_bound, this parameter does not filter out data.
            num_partitions: number of partitions to create when reading in parallel from multiple processes and threads.
            max_workers: number of processes and threads used for parallelism.
            query_timeout: timeout(seconds) for each query, default value is 0, which means never timeout.
            fetch_size: batch size when fetching from external data source, which determine how many rows fetched per round trip. This improve performace for drivers that have a low default fetch size.
            custom_schema: a custom snowflake table schema to read data from external data source, the column names should be identical to corresponded column names external data source. This can be a schema string, for example: "id INTEGER, int_col INTEGER, text_col STRING", or StructType, for example: StructType([StructField("ID", IntegerType(), False)])
            predicates: a list of expressions suitable for inclusion in WHERE clauses, each defines a partition
            session_init_statement: session initiation statements for external data source, this statement will be executed before fetch data from external data source, for example: "insert into test_table values (1, 'sample_data')" will insert data into test_table before fetch data from it.
        Note:
            column, lower_bound, upper_bound and num_partitions must be specified if any one of them is specified.
        """
>>>>>>> 7a36f123
        statements_params_for_telemetry = {STATEMENT_PARAMS_DATA_SOURCE: "1"}
        start_time = time.perf_counter()
        conn = create_connection()
        dbms_type, driver_info = detect_dbms(conn)
<<<<<<< HEAD
        logger.info(f"Detected DBMS: {dbms_type}, Driver Info: {driver_info}")
        if custom_schema is None:
            struct_schema = infer_data_source_schema(
                conn, table_or_query, dbms_type, driver_info
=======
        logger.debug(f"Detected DBMS: {dbms_type}, Driver Info: {driver_info}")
        if custom_schema is None:
            struct_schema = infer_data_source_schema(
                conn, table, dbms_type, driver_info
>>>>>>> 7a36f123
            )
        else:
            if isinstance(custom_schema, str):
                struct_schema = type_string_to_type_object(custom_schema)
                if not isinstance(struct_schema, StructType):
<<<<<<< HEAD
                    logger.error(f"Invalid schema string: {custom_schema}")
                    raise ValueError(
                        f"Invalid schema string: {custom_schema}. "
                        f"You should provide a valid schema string representing a struct type."
=======
                    raise ValueError(
                        f"Invalid schema string: {custom_schema}. "
                        f"You should provide a valid schema string representing a struct type."
                        'For example: "id INTEGER, int_col INTEGER, text_col STRING".'
>>>>>>> 7a36f123
                    )
            elif isinstance(custom_schema, StructType):
                struct_schema = custom_schema
            else:
<<<<<<< HEAD
                logger.error(f"Invalid schema type: {type(custom_schema)}")
                raise TypeError(f"Invalid schema type: {type(custom_schema)}.")

        select_query = generate_select_query(
            table_or_query, struct_schema, dbms_type, driver_info
=======
                raise ValueError(
                    f"Invalid schema type: {type(custom_schema)}."
                    'The schema should be either a valid schema string, for example: "id INTEGER, int_col INTEGER, text_col STRING".'
                    'or a valid StructType, for example: StructType([StructField("ID", IntegerType(), False)])'
                )

        select_query = generate_select_query(
            table, struct_schema, dbms_type, driver_info
>>>>>>> 7a36f123
        )
        logger.debug(f"Generated select query: {select_query}")
        if column is None:
            if (
                lower_bound is not None
                or upper_bound is not None
                or num_partitions is not None
            ):
<<<<<<< HEAD
                logger.error("column is None but bounds or partitions are specified")
=======
>>>>>>> 7a36f123
                raise ValueError(
                    "when column is not specified, lower_bound, upper_bound, num_partitions are expected to be None"
                )
            if predicates is None:
                partitioned_queries = [select_query]
            else:
                partitioned_queries = generate_sql_with_predicates(
                    select_query, predicates
                )
        else:
            if lower_bound is None or upper_bound is None or num_partitions is None:
<<<<<<< HEAD
                logger.error("column is specified but bounds or partitions are missing")
=======
>>>>>>> 7a36f123
                raise ValueError(
                    "when column is specified, lower_bound, upper_bound, num_partitions must be specified"
                )

            column_type = None
            for field in struct_schema.fields:
                if field.name.lower() == column.lower():
                    column_type = field.datatype
            if column_type is None:
<<<<<<< HEAD
                logger.error("Specified column does not exist in schema")
                raise ValueError("Column does not exist")
=======
                raise ValueError(f"Specified column {column} does not exist")
>>>>>>> 7a36f123

            if not isinstance(column_type, _NumericType) and not isinstance(
                column_type, DateType
            ):
<<<<<<< HEAD
                logger.error(f"Unsupported column type: {column_type}")
                raise ValueError(
                    f"unsupported type {column_type}, we support numeric type and date type"
=======
                raise ValueError(
                    f"unsupported type {column_type}, column must be a numeric type like int and float, or date type"
>>>>>>> 7a36f123
                )
            partitioned_queries = self._generate_partition(
                select_query,
                column_type,
                column,
                lower_bound,
                upper_bound,
                num_partitions,
            )
        with tempfile.TemporaryDirectory() as tmp_dir:
            # create temp table
<<<<<<< HEAD
            snowflake_table_type = "temporary"
            snowflake_table_name = random_name_for_temp_object(TempObjectType.TABLE)
            create_table_sql = (
                "CREATE "
                f"{get_temp_type_for_object(self._session._use_scoped_temp_objects, True) if snowflake_table_type.lower() in TEMPORARY_STRING_SET else snowflake_table_type} "
                "TABLE "
                f"{snowflake_table_name} "
                f"""({" , ".join([f'"{field.name}" {convert_sp_to_sf_type(field.datatype)} {"NOT NULL" if not field.nullable else ""}' for field in struct_schema.fields])})"""
                f"""{DATA_SOURCE_SQL_COMMENT}"""
            )
            logger.debug(f"Creating temporary Snowflake table: {snowflake_table_name}")
            self._session.sql(create_table_sql).collect(
=======
            snowflake_table_type = "TEMPORARY"
            snowflake_table_name = random_name_for_temp_object(TempObjectType.TABLE)
            create_table_sql = (
                "CREATE "
                f"{snowflake_table_type} "
                "TABLE "
                f"identifier(?) "
                f"""({" , ".join([f'"{field.name}" {convert_sp_to_sf_type(field.datatype)} {"NOT NULL" if not field.nullable else ""}' for field in struct_schema.fields])})"""
                f"""{DATA_SOURCE_SQL_COMMENT}"""
            )
            params = (snowflake_table_name,)
            logger.debug(f"Creating temporary Snowflake table: {snowflake_table_name}")
            self._session.sql(create_table_sql, params=params).collect(
>>>>>>> 7a36f123
                statement_params=statements_params_for_telemetry
            )
            # create temp stage
            snowflake_stage_name = random_name_for_temp_object(TempObjectType.STAGE)
            sql_create_temp_stage = (
                f"create {get_temp_type_for_object(self._session._use_scoped_temp_objects, True)} stage"
                f" if not exists {snowflake_stage_name} {DATA_SOURCE_SQL_COMMENT}"
            )
            self._session.sql(sql_create_temp_stage).collect(
                statement_params=statements_params_for_telemetry
            )

            try:
                with mp.Manager() as process_manager, ProcessPoolExecutor(
                    max_workers=max_workers
                ) as process_executor, ThreadPoolExecutor(
                    max_workers=max_workers
                ) as thread_executor:
                    thread_pool_futures, process_pool_futures = [], []
                    parquet_file_queue = process_manager.Queue()

                    def ingestion_thread_cleanup_callback(parquet_file_path, _):
                        # clean the local temp file after ingestion to avoid consuming too much temp disk space
                        shutil.rmtree(parquet_file_path, ignore_errors=True)

<<<<<<< HEAD
                    logger.info("Starting to fetch data from the data source.")
=======
                    logger.debug("Starting to fetch data from the data source.")
>>>>>>> 7a36f123
                    for partition_idx, query in enumerate(partitioned_queries):
                        process_future = process_executor.submit(
                            DataFrameReader._task_fetch_from_data_source_with_retry,
                            parquet_file_queue,
                            create_connection,
                            query,
                            struct_schema,
                            partition_idx,
                            tmp_dir,
                            dbms_type,
                            query_timeout,
                            fetch_size,
                            session_init_statement,
                        )
                        process_pool_futures.append(process_future)
                    # Monitor queue while tasks are running
                    while True:
                        try:
                            file = parquet_file_queue.get_nowait()
                            logger.debug(f"Retrieved file from parquet queue: {file}")
                            thread_future = thread_executor.submit(
                                self._upload_and_copy_into_table_with_retry,
                                file,
                                snowflake_stage_name,
                                snowflake_table_name,
                                "abort_statement",
                                statements_params_for_telemetry,
                            )
                            thread_future.add_done_callback(
                                functools.partial(
                                    ingestion_thread_cleanup_callback, file
                                )
                            )
                            thread_pool_futures.append(thread_future)
                            logger.debug(
                                f"Submitted file {file} to thread executor for ingestion."
                            )
                        except queue.Empty:
                            all_job_done = True
                            unfinished_process_pool_futures = []
                            logger.debug(
                                "Parquet queue is empty, checking unfinished process pool futures."
                            )
                            for future in process_pool_futures:
                                if future.done():
<<<<<<< HEAD
                                    try:
                                        future.result()  # Throw error if the process failed
                                        logger.debug(
                                            "A process future completed successfully."
                                        )
                                    except Exception as e:
                                        logger.error(
                                            f"Process future failed with error: {e}"
                                        )
                                        raise
=======
                                    future.result()  # Throw error if the process failed
                                    logger.debug(
                                        "A process future completed successfully."
                                    )
>>>>>>> 7a36f123
                                else:
                                    unfinished_process_pool_futures.append(future)
                                    all_job_done = False
                            if all_job_done and parquet_file_queue.empty():
                                # all jod is done and parquet file queue is empty, we finished all the fetch work
                                # now we just need to wait for all ingestion threads to complete
                                logger.debug(
                                    "All jobs are done, and the parquet file queue is empty. Fetching work is complete."
                                )
                                break
                            process_pool_futures = unfinished_process_pool_futures
                            time.sleep(0.5)

                    for future in as_completed(thread_pool_futures):
<<<<<<< HEAD
                        try:
                            future.result()  # Throw error if the thread failed
                            logger.debug("A thread future completed successfully.")
                        except BaseException as e:
                            logger.error(f"Thread future failed with error: {e}")
                            raise
=======
                        future.result()  # Throw error if the thread failed
                        logger.debug("A thread future completed successfully.")
>>>>>>> 7a36f123

            except BaseException:
                # graceful shutdown
                process_executor.shutdown(wait=True)
                thread_executor.shutdown(wait=True)
                raise

<<<<<<< HEAD
            logger.info(
=======
            logger.debug(
>>>>>>> 7a36f123
                "All data has been successfully loaded into the Snowflake table."
            )
            self._session._conn._telemetry_client.send_data_source_perf_telemetry(
                DATA_SOURCE_DBAPI_SIGNATURE, time.perf_counter() - start_time
            )
            res_df = self.table(snowflake_table_name)
            set_api_call_source(res_df, DATA_SOURCE_DBAPI_SIGNATURE)
            return res_df

    def _generate_partition(
        self,
        select_query: str,
        column_type: DataType,
        column: Optional[str] = None,
        lower_bound: Optional[Union[str, int]] = None,
        upper_bound: Optional[Union[str, int]] = None,
        num_partitions: Optional[int] = None,
    ) -> List[str]:
        processed_lower_bound = self._to_internal_value(lower_bound, column_type)
        processed_upper_bound = self._to_internal_value(upper_bound, column_type)
        if processed_lower_bound > processed_upper_bound:
            raise ValueError("lower_bound cannot be greater than upper_bound")

        if processed_lower_bound == processed_upper_bound or num_partitions <= 1:
            return [select_query]

        if (processed_upper_bound - processed_lower_bound) >= num_partitions or (
            processed_upper_bound - processed_lower_bound
        ) < 0:
            actual_num_partitions = num_partitions
        else:
            actual_num_partitions = processed_upper_bound - processed_lower_bound
            logger.warning(
                "The number of partitions is reduced because the specified number of partitions is less than the difference between upper bound and lower bound."
            )

        # decide stride length
        upper_stride = (
            processed_upper_bound / decimal.Decimal(actual_num_partitions)
        ).quantize(decimal.Decimal("1e-18"), rounding=ROUND_HALF_EVEN)
        lower_stride = (
            processed_lower_bound / decimal.Decimal(actual_num_partitions)
        ).quantize(decimal.Decimal("1e-18"), rounding=ROUND_HALF_EVEN)
        preciseStride = upper_stride - lower_stride
        stride = int(preciseStride)

        lost_num_of_strides = (
            (preciseStride - decimal.Decimal(stride))
            * decimal.Decimal(actual_num_partitions)
            / decimal.Decimal(stride)
        )
        lower_bound_with_stride_alignment = processed_lower_bound + int(
            (lost_num_of_strides / 2 * decimal.Decimal(stride)).quantize(
                decimal.Decimal("1"), rounding=ROUND_HALF_UP
            )
        )

        current_value = lower_bound_with_stride_alignment

        partition_queries = []
        for i in range(actual_num_partitions):
            l_bound = (
                f"{column} >= '{self._to_external_value(current_value, column_type)}'"
                if i != 0
                else ""
            )
            current_value += stride
            u_bound = (
                f"{column} < '{self._to_external_value(current_value, column_type)}'"
                if i != actual_num_partitions - 1
                else ""
            )

            if u_bound == "":
                where_clause = l_bound
            elif l_bound == "":
                where_clause = f"{u_bound} OR {column} is null"
            else:
                where_clause = f"{l_bound} AND {u_bound}"

            partition_queries.append(select_query + f" WHERE {where_clause}")

        return partition_queries

    # this function is only used in data source API for SQL server
    def _to_internal_value(self, value: Union[int, str, float], column_type: DataType):
        if isinstance(column_type, _NumericType):
            return int(value)
        elif isinstance(column_type, (TimestampType, DateType)):
            # TODO: SNOW-1909315: support timezone
            dt = parser.parse(value)
            return int(dt.replace(tzinfo=pytz.UTC).timestamp())
        else:
<<<<<<< HEAD
            raise TypeError(f"unsupported column type for partition: {column_type}")
=======
            raise ValueError(
                f"unsupported type {column_type} for partition, column must be a numeric type like int and float, or date type"
            )
>>>>>>> 7a36f123

    # this function is only used in data source API for SQL server
    def _to_external_value(self, value: Union[int, str, float], column_type: DataType):
        if isinstance(column_type, _NumericType):
            return value
        elif isinstance(column_type, (TimestampType, DateType)):
            # TODO: SNOW-1909315: support timezone
            return datetime.datetime.fromtimestamp(value, tz=pytz.UTC)
        else:
<<<<<<< HEAD
            raise TypeError(f"unsupported column type for partition: {column_type}")
=======
            raise ValueError(
                f"unsupported type {column_type} for partition, column must be a numeric type like int and float, or date type"
            )
>>>>>>> 7a36f123

    @staticmethod
    def _retry_run(func: Callable, *args, **kwargs) -> Any:
        retry_count = 0
        last_error = None
        error_trace = ""
        func_name = func.__name__
<<<<<<< HEAD
        while retry_count < MAX_RETRY_TIME:
=======
        while retry_count < _MAX_RETRY_TIME:
>>>>>>> 7a36f123
            try:
                return func(*args, **kwargs)
            except Exception as e:
                last_error = e
                error_trace = traceback.format_exc()
                retry_count += 1
                logger.debug(
<<<<<<< HEAD
                    f"[{func_name}] Attempt {retry_count}/{MAX_RETRY_TIME} failed with {type(last_error).__name__}: {str(last_error)}. Retrying..."
                )
        error_message = (
            f"Function `{func_name}` failed after {MAX_RETRY_TIME} attempts.\n"
=======
                    f"[{func_name}] Attempt {retry_count}/{_MAX_RETRY_TIME} failed with {type(last_error).__name__}: {str(last_error)}. Retrying..."
                )
        error_message = (
            f"Function `{func_name}` failed after {_MAX_RETRY_TIME} attempts.\n"
>>>>>>> 7a36f123
            f"Last error: [{type(last_error).__name__}] {str(last_error)}\n"
            f"Traceback:\n{error_trace}"
        )
        final_error = SnowparkDataframeReaderException(message=error_message)
<<<<<<< HEAD
        logger.error(error_message)
=======
>>>>>>> 7a36f123
        raise final_error

    def _upload_and_copy_into_table(
        self,
        local_file: str,
        snowflake_stage_name: str,
        snowflake_table_name: Optional[str] = None,
        on_error: Optional[str] = "abort_statement",
        statements_params: Optional[Dict[str, str]] = None,
    ):
        file_name = os.path.basename(local_file)
        put_query = (
            f"PUT {normalize_local_file(local_file)} "
            f"@{snowflake_stage_name} OVERWRITE=TRUE {DATA_SOURCE_SQL_COMMENT}"
        )
        copy_into_table_query = f"""
        COPY INTO {snowflake_table_name} FROM @{snowflake_stage_name}/{file_name}
        FILE_FORMAT = (TYPE = PARQUET)
        MATCH_BY_COLUMN_NAME=CASE_INSENSITIVE
        PURGE=TRUE
        ON_ERROR={on_error}
        {DATA_SOURCE_SQL_COMMENT}
        """
        self._session.sql(put_query).collect(statement_params=statements_params)
        self._session.sql(copy_into_table_query).collect(
            statement_params=statements_params
        )

    def _upload_and_copy_into_table_with_retry(
        self,
        local_file: str,
        snowflake_stage_name: str,
        snowflake_table_name: str,
        on_error: Optional[str] = "abort_statement",
        statements_params: Optional[Dict[str, str]] = None,
    ):
        self._retry_run(
            self._upload_and_copy_into_table,
            local_file,
            snowflake_stage_name,
            snowflake_table_name,
            on_error,
            statements_params,
        )

    @staticmethod
    def _task_fetch_from_data_source(
        parquet_file_queue: queue.Queue,
        create_connection: Callable[[], "Connection"],
        query: str,
        schema: StructType,
        partition_idx: int,
        tmp_dir: str,
        dbms_type: DBMS_TYPE,
        query_timeout: int = 0,
        fetch_size: int = 0,
        session_init_statement: Optional[str] = None,
    ):
        def convert_to_parquet(fetched_data, fetch_idx):
            df = data_source_data_to_pandas_df(fetched_data, schema)
            path = os.path.join(
                tmp_dir, f"data_partition{partition_idx}_fetch{fetch_idx}.parquet"
            )
            df.to_parquet(path)
            return path

        conn = create_connection()
        # this is specified to pyodbc, need other way to manage timeout on other drivers
        if dbms_type == DBMS_TYPE.SQL_SERVER_DB:
            conn.timeout = query_timeout
        if dbms_type == DBMS_TYPE.ORACLE_DB:
            conn.outputtypehandler = output_type_handler
        cursor = conn.cursor()
        if session_init_statement:
            cursor.execute(session_init_statement)
        if fetch_size == 0:
            cursor.execute(query)
            result = cursor.fetchall()
            parquet_file_queue.put(convert_to_parquet(result, 0))
        elif fetch_size > 0:
            cursor = cursor.execute(query)
            fetch_idx = 0
            while True:
                rows = cursor.fetchmany(fetch_size)
                if not rows:
                    break
                parquet_file_queue.put(convert_to_parquet(rows, fetch_idx))
                fetch_idx += 1
        else:
            raise ValueError("fetch size cannot be smaller than 0")

    @staticmethod
    def _task_fetch_from_data_source_with_retry(
        parquet_file_queue: queue.Queue,
        create_connection: Callable[[], "Connection"],
        query: str,
        schema: StructType,
        partition_idx: int,
        tmp_dir: str,
        dbms_type: DBMS_TYPE,
        query_timeout: int = 0,
        fetch_size: int = 0,
        session_init_statement: Optional[str] = None,
    ):
        DataFrameReader._retry_run(
            DataFrameReader._task_fetch_from_data_source,
            parquet_file_queue,
            create_connection,
            query,
            schema,
            partition_idx,
            tmp_dir,
            dbms_type,
            query_timeout,
            fetch_size,
            session_init_statement,
        )<|MERGE_RESOLUTION|>--- conflicted
+++ resolved
@@ -33,7 +33,6 @@
     drop_file_format_if_exists_statement,
     infer_schema_statement,
     quote_name_without_upper_casing,
-    TEMPORARY_STRING_SET,
 )
 from snowflake.snowpark._internal.analyzer.expression import Attribute
 from snowflake.snowpark._internal.analyzer.unary_expression import Alias
@@ -120,11 +119,7 @@
     "TIMESTAMPFORMAT": "TIMESTAMP_FORMAT",
 }
 
-<<<<<<< HEAD
-MAX_RETRY_TIME = 3
-=======
 _MAX_RETRY_TIME = 3
->>>>>>> 7a36f123
 
 
 def _validate_stage_path(path: str) -> str:
@@ -1095,14 +1090,9 @@
     def dbapi(
         self,
         create_connection: Callable[[], "Connection"],
-<<<<<<< HEAD
         *,
         table: Optional[str] = None,
         query: Optional[str] = None,
-=======
-        table: str,
-        *,
->>>>>>> 7a36f123
         column: Optional[str] = None,
         lower_bound: Optional[Union[str, int]] = None,
         upper_bound: Optional[Union[str, int]] = None,
@@ -1114,31 +1104,6 @@
         predicates: Optional[List[str]] = None,
         session_init_statement: Optional[str] = None,
     ) -> DataFrame:
-<<<<<<< HEAD
-        """Reads data from a database table using a DBAPI connection.
-        Args:
-            create_connection: a function that return a dbapi connection
-            table: Specifies the name of the table in the external data source. This parameter cannot be set simultaneously with the query parameter.
-            query: A valid SQL query to be used in the FROM clause. This parameter cannot be set simultaneously with the table parameter.
-            column: column name used to create partition
-            lower_bound: lower bound of partition
-            upper_bound: upper bound of partition
-            num_partitions: number of partitions to create
-            max_workers: number of workers for parallelism
-            query_timeout: timeout for each query, default value is 0, meaning never timeout
-            fetch_size: batch size when fetching from external data source
-            custom_schema: a custom snowflake table schema to read data from external data source, the column names should be identical to corresponded column names external data source
-            predicates: a list of expressions suitable for inclusion in WHERE clauses, each defines a partition
-            session_init_statement: session initiation statements for external data source
-        Note:
-            column, lower_bound, upper_bound and num_partitions must be specified if any one of them is specified.
-        """
-        if (not table and not query) or (table and query):
-            raise SnowparkDataframeReaderException(
-                "Either 'table' or 'query' must be provided, but not both."
-            )
-        table_or_query = table or query
-=======
         """Reads data from a database table using a DBAPI connection with optional partitioning, parallel processing, and query customization.
         By default, the function reads the entire table at a time without a query timeout.
         There are several ways to break data into small pieces and speed up ingestion, you can also combine them to acquire optimal performance:
@@ -1150,7 +1115,8 @@
         You can also use session_init_statement to perform any SQL that you want to execute on external data source before fetching data.
         Args:
             create_connection: a function that return a dbapi connection
-            table: the name of the table in external data source
+            table: Specifies the name of the table in the external data source. This parameter cannot be set simultaneously with the query parameter.
+            query: A valid SQL query to be used in the FROM clause. This parameter cannot be set simultaneously with the table parameter.
             column: column name used to create partition, the column type must be numeric like int type or float type, or Date type.
             lower_bound: lower bound of partition, decide the stride of partition along with upper_bound, this parameter does not filter out data.
             upper_bound: upper bound of partition, decide the stride of partition along with lower_bound, this parameter does not filter out data.
@@ -1164,49 +1130,32 @@
         Note:
             column, lower_bound, upper_bound and num_partitions must be specified if any one of them is specified.
         """
->>>>>>> 7a36f123
+        if (not table and not query) or (table and query):
+            raise SnowparkDataframeReaderException(
+                "Either 'table' or 'query' must be provided, but not both."
+            )
+        table_or_query = table or query
         statements_params_for_telemetry = {STATEMENT_PARAMS_DATA_SOURCE: "1"}
         start_time = time.perf_counter()
         conn = create_connection()
         dbms_type, driver_info = detect_dbms(conn)
-<<<<<<< HEAD
-        logger.info(f"Detected DBMS: {dbms_type}, Driver Info: {driver_info}")
+        logger.debug(f"Detected DBMS: {dbms_type}, Driver Info: {driver_info}")
         if custom_schema is None:
             struct_schema = infer_data_source_schema(
                 conn, table_or_query, dbms_type, driver_info
-=======
-        logger.debug(f"Detected DBMS: {dbms_type}, Driver Info: {driver_info}")
-        if custom_schema is None:
-            struct_schema = infer_data_source_schema(
-                conn, table, dbms_type, driver_info
->>>>>>> 7a36f123
             )
         else:
             if isinstance(custom_schema, str):
                 struct_schema = type_string_to_type_object(custom_schema)
                 if not isinstance(struct_schema, StructType):
-<<<<<<< HEAD
-                    logger.error(f"Invalid schema string: {custom_schema}")
-                    raise ValueError(
-                        f"Invalid schema string: {custom_schema}. "
-                        f"You should provide a valid schema string representing a struct type."
-=======
                     raise ValueError(
                         f"Invalid schema string: {custom_schema}. "
                         f"You should provide a valid schema string representing a struct type."
                         'For example: "id INTEGER, int_col INTEGER, text_col STRING".'
->>>>>>> 7a36f123
                     )
             elif isinstance(custom_schema, StructType):
                 struct_schema = custom_schema
             else:
-<<<<<<< HEAD
-                logger.error(f"Invalid schema type: {type(custom_schema)}")
-                raise TypeError(f"Invalid schema type: {type(custom_schema)}.")
-
-        select_query = generate_select_query(
-            table_or_query, struct_schema, dbms_type, driver_info
-=======
                 raise ValueError(
                     f"Invalid schema type: {type(custom_schema)}."
                     'The schema should be either a valid schema string, for example: "id INTEGER, int_col INTEGER, text_col STRING".'
@@ -1214,8 +1163,7 @@
                 )
 
         select_query = generate_select_query(
-            table, struct_schema, dbms_type, driver_info
->>>>>>> 7a36f123
+            table_or_query, struct_schema, dbms_type, driver_info
         )
         logger.debug(f"Generated select query: {select_query}")
         if column is None:
@@ -1224,10 +1172,6 @@
                 or upper_bound is not None
                 or num_partitions is not None
             ):
-<<<<<<< HEAD
-                logger.error("column is None but bounds or partitions are specified")
-=======
->>>>>>> 7a36f123
                 raise ValueError(
                     "when column is not specified, lower_bound, upper_bound, num_partitions are expected to be None"
                 )
@@ -1239,10 +1183,6 @@
                 )
         else:
             if lower_bound is None or upper_bound is None or num_partitions is None:
-<<<<<<< HEAD
-                logger.error("column is specified but bounds or partitions are missing")
-=======
->>>>>>> 7a36f123
                 raise ValueError(
                     "when column is specified, lower_bound, upper_bound, num_partitions must be specified"
                 )
@@ -1252,24 +1192,13 @@
                 if field.name.lower() == column.lower():
                     column_type = field.datatype
             if column_type is None:
-<<<<<<< HEAD
-                logger.error("Specified column does not exist in schema")
-                raise ValueError("Column does not exist")
-=======
                 raise ValueError(f"Specified column {column} does not exist")
->>>>>>> 7a36f123
 
             if not isinstance(column_type, _NumericType) and not isinstance(
                 column_type, DateType
             ):
-<<<<<<< HEAD
-                logger.error(f"Unsupported column type: {column_type}")
-                raise ValueError(
-                    f"unsupported type {column_type}, we support numeric type and date type"
-=======
                 raise ValueError(
                     f"unsupported type {column_type}, column must be a numeric type like int and float, or date type"
->>>>>>> 7a36f123
                 )
             partitioned_queries = self._generate_partition(
                 select_query,
@@ -1281,20 +1210,6 @@
             )
         with tempfile.TemporaryDirectory() as tmp_dir:
             # create temp table
-<<<<<<< HEAD
-            snowflake_table_type = "temporary"
-            snowflake_table_name = random_name_for_temp_object(TempObjectType.TABLE)
-            create_table_sql = (
-                "CREATE "
-                f"{get_temp_type_for_object(self._session._use_scoped_temp_objects, True) if snowflake_table_type.lower() in TEMPORARY_STRING_SET else snowflake_table_type} "
-                "TABLE "
-                f"{snowflake_table_name} "
-                f"""({" , ".join([f'"{field.name}" {convert_sp_to_sf_type(field.datatype)} {"NOT NULL" if not field.nullable else ""}' for field in struct_schema.fields])})"""
-                f"""{DATA_SOURCE_SQL_COMMENT}"""
-            )
-            logger.debug(f"Creating temporary Snowflake table: {snowflake_table_name}")
-            self._session.sql(create_table_sql).collect(
-=======
             snowflake_table_type = "TEMPORARY"
             snowflake_table_name = random_name_for_temp_object(TempObjectType.TABLE)
             create_table_sql = (
@@ -1308,7 +1223,6 @@
             params = (snowflake_table_name,)
             logger.debug(f"Creating temporary Snowflake table: {snowflake_table_name}")
             self._session.sql(create_table_sql, params=params).collect(
->>>>>>> 7a36f123
                 statement_params=statements_params_for_telemetry
             )
             # create temp stage
@@ -1334,11 +1248,7 @@
                         # clean the local temp file after ingestion to avoid consuming too much temp disk space
                         shutil.rmtree(parquet_file_path, ignore_errors=True)
 
-<<<<<<< HEAD
-                    logger.info("Starting to fetch data from the data source.")
-=======
                     logger.debug("Starting to fetch data from the data source.")
->>>>>>> 7a36f123
                     for partition_idx, query in enumerate(partitioned_queries):
                         process_future = process_executor.submit(
                             DataFrameReader._task_fetch_from_data_source_with_retry,
@@ -1384,23 +1294,10 @@
                             )
                             for future in process_pool_futures:
                                 if future.done():
-<<<<<<< HEAD
-                                    try:
-                                        future.result()  # Throw error if the process failed
-                                        logger.debug(
-                                            "A process future completed successfully."
-                                        )
-                                    except Exception as e:
-                                        logger.error(
-                                            f"Process future failed with error: {e}"
-                                        )
-                                        raise
-=======
                                     future.result()  # Throw error if the process failed
                                     logger.debug(
                                         "A process future completed successfully."
                                     )
->>>>>>> 7a36f123
                                 else:
                                     unfinished_process_pool_futures.append(future)
                                     all_job_done = False
@@ -1415,17 +1312,8 @@
                             time.sleep(0.5)
 
                     for future in as_completed(thread_pool_futures):
-<<<<<<< HEAD
-                        try:
-                            future.result()  # Throw error if the thread failed
-                            logger.debug("A thread future completed successfully.")
-                        except BaseException as e:
-                            logger.error(f"Thread future failed with error: {e}")
-                            raise
-=======
                         future.result()  # Throw error if the thread failed
                         logger.debug("A thread future completed successfully.")
->>>>>>> 7a36f123
 
             except BaseException:
                 # graceful shutdown
@@ -1433,11 +1321,7 @@
                 thread_executor.shutdown(wait=True)
                 raise
 
-<<<<<<< HEAD
-            logger.info(
-=======
             logger.debug(
->>>>>>> 7a36f123
                 "All data has been successfully loaded into the Snowflake table."
             )
             self._session._conn._telemetry_client.send_data_source_perf_telemetry(
@@ -1531,13 +1415,9 @@
             dt = parser.parse(value)
             return int(dt.replace(tzinfo=pytz.UTC).timestamp())
         else:
-<<<<<<< HEAD
-            raise TypeError(f"unsupported column type for partition: {column_type}")
-=======
             raise ValueError(
                 f"unsupported type {column_type} for partition, column must be a numeric type like int and float, or date type"
             )
->>>>>>> 7a36f123
 
     # this function is only used in data source API for SQL server
     def _to_external_value(self, value: Union[int, str, float], column_type: DataType):
@@ -1547,13 +1427,9 @@
             # TODO: SNOW-1909315: support timezone
             return datetime.datetime.fromtimestamp(value, tz=pytz.UTC)
         else:
-<<<<<<< HEAD
-            raise TypeError(f"unsupported column type for partition: {column_type}")
-=======
             raise ValueError(
                 f"unsupported type {column_type} for partition, column must be a numeric type like int and float, or date type"
             )
->>>>>>> 7a36f123
 
     @staticmethod
     def _retry_run(func: Callable, *args, **kwargs) -> Any:
@@ -1561,11 +1437,7 @@
         last_error = None
         error_trace = ""
         func_name = func.__name__
-<<<<<<< HEAD
-        while retry_count < MAX_RETRY_TIME:
-=======
         while retry_count < _MAX_RETRY_TIME:
->>>>>>> 7a36f123
             try:
                 return func(*args, **kwargs)
             except Exception as e:
@@ -1573,25 +1445,14 @@
                 error_trace = traceback.format_exc()
                 retry_count += 1
                 logger.debug(
-<<<<<<< HEAD
-                    f"[{func_name}] Attempt {retry_count}/{MAX_RETRY_TIME} failed with {type(last_error).__name__}: {str(last_error)}. Retrying..."
-                )
-        error_message = (
-            f"Function `{func_name}` failed after {MAX_RETRY_TIME} attempts.\n"
-=======
                     f"[{func_name}] Attempt {retry_count}/{_MAX_RETRY_TIME} failed with {type(last_error).__name__}: {str(last_error)}. Retrying..."
                 )
         error_message = (
             f"Function `{func_name}` failed after {_MAX_RETRY_TIME} attempts.\n"
->>>>>>> 7a36f123
             f"Last error: [{type(last_error).__name__}] {str(last_error)}\n"
             f"Traceback:\n{error_trace}"
         )
         final_error = SnowparkDataframeReaderException(message=error_message)
-<<<<<<< HEAD
-        logger.error(error_message)
-=======
->>>>>>> 7a36f123
         raise final_error
 
     def _upload_and_copy_into_table(

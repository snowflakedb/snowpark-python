#
# Copyright (c) 2012-2025 Snowflake Computing Inc. All rights reserved.
#
import multiprocessing as mp
import os
<<<<<<< HEAD
import pathlib
import tempfile
import time
from concurrent.futures import (
    ProcessPoolExecutor,
    ThreadPoolExecutor,
    as_completed,
)


=======
>>>>>>> a6e45861
import sys
import time
from logging import getLogger
from typing import Any, Dict, List, Literal, Optional, Tuple, Union, Callable

import snowflake.snowpark
import snowflake.snowpark._internal.proto.generated.ast_pb2 as proto
from snowflake.snowpark._internal.analyzer.analyzer_utils import (
    create_file_format_statement,
    drop_file_format_if_exists_statement,
    infer_schema_statement,
    quote_name_without_upper_casing,
)
from snowflake.snowpark._internal.analyzer.expression import Attribute
from snowflake.snowpark._internal.analyzer.snowflake_plan_node import ReadFileNode
from snowflake.snowpark._internal.analyzer.unary_expression import Alias
from snowflake.snowpark._internal.ast.utils import (
    build_expr_from_python_val,
    build_proto_from_struct_type,
    build_table_name,
    with_src_position,
)
from snowflake.snowpark._internal.data_source.datasource_partitioner import (
    DataSourcePartitioner,
)
from snowflake.snowpark._internal.data_source.datasource_typing import Connection
from snowflake.snowpark._internal.data_source.utils import (
    worker_process,
    process_parquet_queue_with_threads,
    STATEMENT_PARAMS_DATA_SOURCE,
    DATA_SOURCE_SQL_COMMENT,
    DATA_SOURCE_DBAPI_SIGNATURE,
    _MAX_WORKER_SCALE,
)
from snowflake.snowpark._internal.error_message import SnowparkClientExceptionMessages
from snowflake.snowpark._internal.telemetry import set_api_call_source
from snowflake.snowpark._internal.type_utils import (
    ColumnOrName,
    convert_sf_to_sp_type,
    convert_sp_to_sf_type,
)
from snowflake.snowpark._internal.udf_utils import get_types_from_type_hints
from snowflake.snowpark._internal.utils import (
    STAGE_PREFIX,
    XML_ROW_TAG_STRING,
    XML_ROW_DATA_COLUMN_NAME,
    XML_READER_FILE_PATH,
    XML_READER_API_SIGNATURE,
    XML_READER_SQL_COMMENT,
    INFER_SCHEMA_FORMAT_TYPES,
    SNOWFLAKE_PATH_PREFIXES,
    TempObjectType,
    get_aliased_option_name,
    get_copy_into_table_options,
    parse_positional_args_to_list_variadic,
    publicapi,
    get_temp_type_for_object,
    private_preview,
    random_name_for_temp_object,
    warning,
    is_in_stored_procedure,
)
from snowflake.snowpark.column import METADATA_COLUMN_TYPES, Column, _to_col_if_str
from snowflake.snowpark.dataframe import DataFrame
from snowflake.snowpark.exceptions import (
    SnowparkSessionException,
    SnowparkDataframeReaderException,
)
from snowflake.snowpark.functions import sql_expr
from snowflake.snowpark.mock._connection import MockServerConnection
from snowflake.snowpark.table import Table
from snowflake.snowpark.types import (
    StructType,
    VariantType,
    StructField,
)

# Python 3.8 needs to use typing.Iterable because collections.abc.Iterable is not subscriptable
# Python 3.9 can use both
# Python 3.10 needs to use collections.abc.Iterable because typing.Iterable is removed
if sys.version_info <= (3, 9):
    from typing import Iterable
else:
    from collections.abc import Iterable

logger = getLogger(__name__)

LOCAL_TESTING_SUPPORTED_FILE_FORMAT = ("JSON",)
READER_OPTIONS_ALIAS_MAP = {
    "DELIMITER": "FIELD_DELIMITER",
    "HEADER": "PARSE_HEADER",
    "PATHGLOBFILTER": "PATTERN",
    "FILENAMEPATTERN": "PATTERN",
    "INFERSCHEMA": "INFER_SCHEMA",
    "SEP": "FIELD_DELIMITER",
    "LINESEP": "RECORD_DELIMITER",
    "QUOTE": "FIELD_OPTIONALLY_ENCLOSED_BY",
    "NULLVALUE": "NULL_IF",
    "DATEFORMAT": "DATE_FORMAT",
    "TIMESTAMPFORMAT": "TIMESTAMP_FORMAT",
}

_MAX_RETRY_TIME = 3


def _validate_stage_path(path: str) -> str:
    stripped_path = path.strip("\"'")
    if not any(stripped_path.startswith(prefix) for prefix in SNOWFLAKE_PATH_PREFIXES):
        raise ValueError(
            f"'{path}' is an invalid Snowflake stage location. DataFrameReader can only read files from stage locations."
        )
    return path


class DataFrameReader:
    """Provides methods to load data in various supported formats from a Snowflake
    stage to a :class:`DataFrame`. The paths provided to the DataFrameReader must refer
    to Snowflake stages.

    To use this object:

    1. Access an instance of a :class:`DataFrameReader` by using the
    :attr:`Session.read` property.

    2. Specify any `format-specific options <https://docs.snowflake.com/en/sql-reference/sql/create-file-format.html#format-type-options-formattypeoptions>`_ and `copy options <https://docs.snowflake.com/en/sql-reference/sql/copy-into-table.html#copy-options-copyoptions>`_
    by calling the :func:`option` or :func:`options` method. These methods return a
    DataFrameReader that is configured with these options. (Note that although
    specifying copy options can make error handling more robust during the reading
    process, it may have an effect on performance.)

    3. Specify the schema of the data that you plan to load by constructing a
    :class:`types.StructType` object and passing it to the :func:`schema` method if the file format is CSV. Other file
    formats such as JSON, XML, Parquet, ORC, and AVRO don't accept a schema.
    This method returns a :class:`DataFrameReader` that is configured to read data that uses the specified schema.
    Currently, inferring schema is also supported for CSV and JSON formats as a preview feature open to all accounts.

    4. Specify the format of the data by calling the method named after the format
    (e.g. :func:`csv`, :func:`json`, etc.). These methods return a :class:`DataFrame`
    that is configured to load data in the specified format.

    5. Call a :class:`DataFrame` method that performs an action (e.g.
    :func:`DataFrame.collect`) to load the data from the file.

    The following examples demonstrate how to use a DataFrameReader.
            >>> # Create a temp stage to run the example code.
            >>> _ = session.sql("CREATE or REPLACE temp STAGE mystage").collect()

    Example 1:
        Loading the first two columns of a CSV file and skipping the first header line:

            >>> from snowflake.snowpark.types import StructType, StructField, IntegerType, StringType, FloatType
            >>> _ = session.file.put("tests/resources/testCSV.csv", "@mystage", auto_compress=False)
            >>> # Define the schema for the data in the CSV file.
            >>> user_schema = StructType([StructField("a", IntegerType()), StructField("b", StringType()), StructField("c", FloatType())])
            >>> # Create a DataFrame that is configured to load data from the CSV file.
            >>> df = session.read.options({"field_delimiter": ",", "skip_header": 1}).schema(user_schema).csv("@mystage/testCSV.csv")
            >>> # Load the data into the DataFrame and return an array of rows containing the results.
            >>> df.collect()
            [Row(A=2, B='two', C=2.2)]

    Example 2:
        Loading a gzip compressed json file:

            >>> _ = session.file.put("tests/resources/testJson.json", "@mystage", auto_compress=True)
            >>> # Create a DataFrame that is configured to load data from the gzipped JSON file.
            >>> json_df = session.read.option("compression", "gzip").json("@mystage/testJson.json.gz")
            >>> # Load the data into the DataFrame and return an array of rows containing the results.
            >>> json_df.show()
            -----------------------
            |"$1"                 |
            -----------------------
            |{                    |
            |  "color": "Red",    |
            |  "fruit": "Apple",  |
            |  "size": "Large"    |
            |}                    |
            -----------------------
            <BLANKLINE>


    In addition, if you want to load only a subset of files from the stage, you can use the
    `pattern <https://docs.snowflake.com/en/sql-reference/sql/copy-into-table.html#loading-using-pattern-matching>`_
    option to specify a regular expression that matches the files that you want to load.

    Example 3:
        Loading only the CSV files from a stage location:

            >>> from snowflake.snowpark.types import StructType, StructField, IntegerType, StringType
            >>> from snowflake.snowpark.functions import col
            >>> _ = session.file.put("tests/resources/*.csv", "@mystage", auto_compress=False)
            >>> # Define the schema for the data in the CSV files.
            >>> user_schema = StructType([StructField("a", IntegerType()), StructField("b", StringType()), StructField("c", FloatType())])
            >>> # Create a DataFrame that is configured to load data from the CSV files in the stage.
            >>> csv_df = session.read.option("pattern", ".*V[.]csv").schema(user_schema).csv("@mystage").sort(col("a"))
            >>> # Load the data into the DataFrame and return an array of rows containing the results.
            >>> csv_df.collect()
            [Row(A=1, B='one', C=1.2), Row(A=2, B='two', C=2.2), Row(A=3, B='three', C=3.3), Row(A=4, B='four', C=4.4)]

    To load Parquet, ORC and AVRO files, no schema is accepted because the schema will be automatically inferred.
    Inferring the schema can be disabled by setting option "infer_schema" to ``False``. Then you can use ``$1`` to access
    the column data as an OBJECT.

    Example 4:
        Loading a Parquet file with inferring the schema.
            >>> from snowflake.snowpark.functions import col
            >>> _ = session.file.put("tests/resources/test.parquet", "@mystage", auto_compress=False)
            >>> # Create a DataFrame that uses a DataFrameReader to load data from a file in a stage.
            >>> df = session.read.parquet("@mystage/test.parquet").where(col('"num"') == 2)
            >>> # Load the data into the DataFrame and return an array of rows containing the results.
            >>> df.collect()
            [Row(str='str2', num=2)]

    Example 5:
        Loading an ORC file and infer the schema:
            >>> from snowflake.snowpark.functions import col
            >>> _ = session.file.put("tests/resources/test.orc", "@mystage", auto_compress=False)
            >>> # Create a DataFrame that uses a DataFrameReader to load data from a file in a stage.
            >>> df = session.read.orc("@mystage/test.orc").where(col('"num"') == 2)
            >>> # Load the data into the DataFrame and return an array of rows containing the results.
            >>> df.collect()
            [Row(str='str2', num=2)]

    Example 6:
        Loading an AVRO file and infer the schema:
            >>> from snowflake.snowpark.functions import col
            >>> _ = session.file.put("tests/resources/test.avro", "@mystage", auto_compress=False)
            >>> # Create a DataFrame that uses a DataFrameReader to load data from a file in a stage.
            >>> df = session.read.avro("@mystage/test.avro").where(col('"num"') == 2)
            >>> # Load the data into the DataFrame and return an array of rows containing the results.
            >>> df.collect()
            [Row(str='str2', num=2)]

    Example 7:
        Loading a Parquet file without inferring the schema:
            >>> from snowflake.snowpark.functions import col
            >>> _ = session.file.put("tests/resources/test.parquet", "@mystage", auto_compress=False)
            >>> # Create a DataFrame that uses a DataFrameReader to load data from a file in a stage.
            >>> df = session.read.option("infer_schema", False).parquet("@mystage/test.parquet").where(col('$1')["num"] == 2)
            >>> # Load the data into the DataFrame and return an array of rows containing the results.
            >>> df.show()
            -------------------
            |"$1"             |
            -------------------
            |{                |
            |  "num": 2,      |
            |  "str": "str2"  |
            |}                |
            -------------------
            <BLANKLINE>

    Loading JSON and XML files doesn't support schema either. You also need to use ``$1`` to access the column data as an OBJECT.

    Example 8:
        Loading a JSON file:
            >>> from snowflake.snowpark.functions import col, lit
            >>> _ = session.file.put("tests/resources/testJson.json", "@mystage", auto_compress=False)
            >>> # Create a DataFrame that uses a DataFrameReader to load data from a file in a stage.
            >>> df = session.read.json("@mystage/testJson.json").where(col("$1")["fruit"] == lit("Apple"))
            >>> # Load the data into the DataFrame and return an array of rows containing the results.
            >>> df.show()
            -----------------------
            |"$1"                 |
            -----------------------
            |{                    |
            |  "color": "Red",    |
            |  "fruit": "Apple",  |
            |  "size": "Large"    |
            |}                    |
            |{                    |
            |  "color": "Red",    |
            |  "fruit": "Apple",  |
            |  "size": "Large"    |
            |}                    |
            -----------------------
            <BLANKLINE>

    Example 9:
        Loading an XML file:
            >>> _ = session.file.put("tests/resources/test.xml", "@mystage", auto_compress=False)
            >>> # Create a DataFrame that uses a DataFrameReader to load data from a file in a stage.
            >>> df = session.read.xml("@mystage/test.xml")
            >>> # Load the data into the DataFrame and return an array of rows containing the results.
            >>> df.show()
            ---------------------
            |"$1"               |
            ---------------------
            |<test>             |
            |  <num>1</num>     |
            |  <str>str1</str>  |
            |</test>            |
            |<test>             |
            |  <num>2</num>     |
            |  <str>str2</str>  |
            |</test>            |
            ---------------------
            <BLANKLINE>

    Example 10:
        Loading a CSV file with an already existing FILE_FORMAT:
            >>> from snowflake.snowpark.types import StructType, StructField, IntegerType, StringType
            >>> _ = session.sql("create file format if not exists csv_format type=csv skip_header=1 null_if='none';").collect()
            >>> _ = session.file.put("tests/resources/testCSVspecialFormat.csv", "@mystage", auto_compress=False)
            >>> # Define the schema for the data in the CSV files.
            >>> schema = StructType([StructField("ID", IntegerType()),StructField("USERNAME", StringType()),StructField("FIRSTNAME", StringType()),StructField("LASTNAME", StringType())])
            >>> # Create a DataFrame that is configured to load data from the CSV files in the stage.
            >>> df = session.read.schema(schema).option("format_name", "csv_format").csv("@mystage/testCSVspecialFormat.csv")
            >>> # Load the data into the DataFrame and return an array of rows containing the results.
            >>> df.collect()
            [Row(ID=0, USERNAME='admin', FIRSTNAME=None, LASTNAME=None), Row(ID=1, USERNAME='test_user', FIRSTNAME='test', LASTNAME='user')]

    Example 11:
        Querying metadata for staged files:
            >>> from snowflake.snowpark.column import METADATA_FILENAME, METADATA_FILE_ROW_NUMBER
            >>> df = session.read.with_metadata(METADATA_FILENAME, METADATA_FILE_ROW_NUMBER.as_("ROW NUMBER")).schema(user_schema).csv("@mystage/testCSV.csv")
            >>> # Load the data into the DataFrame and return an array of rows containing the results.
            >>> df.show()
            --------------------------------------------------------
            |"METADATA$FILENAME"  |"ROW NUMBER"  |"A"  |"B"  |"C"  |
            --------------------------------------------------------
            |testCSV.csv          |1             |1    |one  |1.2  |
            |testCSV.csv          |2             |2    |two  |2.2  |
            --------------------------------------------------------
            <BLANKLINE>

    Example 12:
        Inferring schema for csv and json files (Preview Feature - Open):
            >>> # Read a csv file without a header
            >>> df = session.read.option("INFER_SCHEMA", True).csv("@mystage/testCSV.csv")
            >>> df.show()
            ----------------------
            |"c1"  |"c2"  |"c3"  |
            ----------------------
            |1     |one   |1.2   |
            |2     |two   |2.2   |
            ----------------------
            <BLANKLINE>

            >>> # Read a csv file with header and parse the header
            >>> _ = session.file.put("tests/resources/testCSVheader.csv", "@mystage", auto_compress=False)
            >>> df = session.read.option("INFER_SCHEMA", True).option("PARSE_HEADER", True).csv("@mystage/testCSVheader.csv")
            >>> df.show()
            ----------------------------
            |"id"  |"name"  |"rating"  |
            ----------------------------
            |1     |one     |1.2       |
            |2     |two     |2.2       |
            ----------------------------
            <BLANKLINE>

            >>> df = session.read.option("INFER_SCHEMA", True).json("@mystage/testJson.json")
            >>> df.show()
            ------------------------------
            |"color"  |"fruit"  |"size"  |
            ------------------------------
            |Red      |Apple    |Large   |
            |Red      |Apple    |Large   |
            ------------------------------
            <BLANKLINE>

    Example 13:
        Reading an XML file with a row tag
            >>> # Each XML record is extracted as a separate row,
            >>> # and each field within that record becomes a separate column of type VARIANT
            >>> _ = session.file.put("tests/resources/nested.xml", "@mystage", auto_compress=False)
            >>> df = session.read.option("rowTag", "tag").xml("@mystage/nested.xml")
            >>> df.show()
            -----------------------
            |"'test'"             |
            -----------------------
            |{                    |
            |  "num": "1",        |
            |  "obj": {           |
            |    "bool": "true",  |
            |    "str": "str2"    |
            |  },                 |
            |  "str": "str1"      |
            |}                    |
            -----------------------
            <BLANKLINE>

            >>> # Query nested fields using dot notation
            >>> from snowflake.snowpark.functions import col
            >>> df.select(
            ...     "'test'.num", "'test'.str", col("'test'.obj"), col("'test'.obj.bool")
            ... ).show()
            ------------------------------------------------------------------------------------------------------
            |\"\"\"'TEST'"":""NUM\"\"\"  |\"\"\"'TEST'"":""STR\"\"\"  |\"\"\"'TEST'"":""OBJ\"\"\"  |\"\"\"'TEST'"":""OBJ"".""BOOL\"\"\"  |
            ------------------------------------------------------------------------------------------------------
            |"1"                   |"str1"                |{                     |"true"                         |
            |                      |                      |  "bool": "true",     |                               |
            |                      |                      |  "str": "str2"       |                               |
            |                      |                      |}                     |                               |
            ------------------------------------------------------------------------------------------------------
            <BLANKLINE>
    """

    @publicapi
    def __init__(
        self, session: "snowflake.snowpark.session.Session", _emit_ast: bool = True
    ) -> None:
        self._session = session
        self._user_schema: Optional[StructType] = None
        self._cur_options: dict[str, Any] = {}
        self._file_path: Optional[str] = None
        self._file_type: Optional[str] = None
        self._metadata_cols: Optional[Iterable[ColumnOrName]] = None
        # Infer schema information
        self._infer_schema_transformations: Optional[
            List["snowflake.snowpark.column.Column"]
        ] = None
        self._infer_schema_target_columns: Optional[List[str]] = None
        self.__format: Optional[str] = None

        self._ast = None
        if _emit_ast:
            reader = proto.Expr()
            with_src_position(reader.dataframe_reader)
            self._ast = reader

    @property
    def _infer_schema(self):
        # let _cur_options to be the source of truth
        if self._file_type in INFER_SCHEMA_FORMAT_TYPES:
            return self._cur_options.get("INFER_SCHEMA", True)
        return False

    def _get_metadata_project_and_schema(self) -> Tuple[List[str], List[Attribute]]:
        if self._metadata_cols:
            metadata_project = [
                self._session._analyzer.analyze(col._expression, {})
                for col in self._metadata_cols
            ]
        else:
            metadata_project = []

        metadata_schema = []

        def _get_unaliased_name(unaliased: ColumnOrName) -> str:
            if isinstance(unaliased, Column):
                if isinstance(unaliased._expression, Alias):
                    return unaliased._expression.child.sql
                return unaliased._named().name
            return unaliased

        try:
            metadata_schema = [
                Attribute(
                    metadata_col._named().name,
                    METADATA_COLUMN_TYPES[_get_unaliased_name(metadata_col).upper()],
                )
                for metadata_col in self._metadata_cols or []
            ]
        except KeyError:
            raise ValueError(
                f"Metadata column name is not supported. Supported {METADATA_COLUMN_TYPES.keys()}, Got {metadata_project}"
            )

        return metadata_project, metadata_schema

    @publicapi
    def table(self, name: Union[str, Iterable[str]], _emit_ast: bool = True) -> Table:
        """Returns a Table that points to the specified table.

        This method is an alias of :meth:`~snowflake.snowpark.session.Session.table`.

        Args:
            name: Name of the table to use.
        """

        # AST.
        stmt = None
        if _emit_ast and self._ast is not None:
            stmt = self._session._ast_batch.bind()
            ast = with_src_position(stmt.expr.read_table, stmt)
            ast.reader.CopyFrom(self._ast)
            build_table_name(ast.name, name)

        table = self._session.table(name, _emit_ast=False)

        if _emit_ast and stmt is not None:
            table._ast_id = stmt.uid

        return table

    @publicapi
    def schema(self, schema: StructType, _emit_ast: bool = True) -> "DataFrameReader":
        """Define the schema for CSV files that you want to read.

        Args:
            schema: Schema configuration for the CSV file to be read.

        Returns:
            a :class:`DataFrameReader` instance with the specified schema configuration for the data to be read.
        """

        # AST.
        if _emit_ast and self._ast is not None:
            build_proto_from_struct_type(schema, self._ast.dataframe_reader.schema)

        self._user_schema = schema
        return self

    @publicapi
    def with_metadata(
        self, *metadata_cols: Iterable[ColumnOrName], _emit_ast: bool = True
    ) -> "DataFrameReader":
        """Define the metadata columns that need to be selected from stage files.

        Returns:
            a :class:`DataFrameReader` instance with metadata columns to read.

        See Also:
            https://docs.snowflake.com/en/user-guide/querying-metadata
        """
        if isinstance(self._session._conn, MockServerConnection):
            self._session._conn.log_not_supported_error(
                external_feature_name="DataFrameReader.with_metadata",
                raise_error=NotImplementedError,
            )

        # AST.
        if _emit_ast and self._ast is not None:
            col_names, is_variadic = parse_positional_args_to_list_variadic(
                *metadata_cols
            )
            self._ast.dataframe_reader.metadata_columns.variadic = is_variadic
            for e in col_names:
                build_expr_from_python_val(
                    self._ast.dataframe_reader.metadata_columns.args.add(), e
                )

        self._metadata_cols = [
            _to_col_if_str(col, "DataFrameReader.with_metadata")
            for col in metadata_cols
        ]
        return self

    @property
    def _format(self) -> Optional[str]:
        return self.__format

    @_format.setter
    def _format(self, value: str) -> None:
        canon_format = value.strip().lower()
        allowed_formats = ["csv", "json", "avro", "parquet", "orc", "xml", "dbapi"]
        if canon_format not in allowed_formats:
            raise ValueError(
                f"Invalid format '{value}'. Supported formats are {allowed_formats}."
            )
        self.__format = canon_format

    @publicapi
    def format(
        self,
        format: Literal["csv", "json", "avro", "parquet", "orc", "xml"],
        _emit_ast: bool = True,
    ) -> "DataFrameReader":
        """Specify the format of the file(s) to load.

        Args:
            format: The format of the file(s) to load. Supported formats are csv, json, avro, parquet, orc, and xml.

        Returns:
            a :class:`DataFrameReader` instance that is set up to load data from the specified file format in a Snowflake stage.
        """
        self._format = format
        # AST.
        if _emit_ast and self._ast is not None:
            self._ast.dataframe_reader.format.value = self._format
        return self

    @publicapi
    def load(self, path: Optional[str] = None, _emit_ast: bool = True) -> DataFrame:
        """Specify the path of the file(s) to load.

        Args:
            path: The stage location of a file, or a stage location that has files.
             This parameter is required for all formats except dbapi.

        Returns:
            a :class:`DataFrame` that is set up to load data from the specified file(s) in a Snowflake stage.
        """
        if self._format is None:
            raise ValueError(
                "Please specify the format of the file(s) to load using the format() method."
            )

        format_str = self._format.lower()
        if format_str == "dbapi" and path is not None:
            raise ValueError(
                "The 'path' parameter is not supported for the dbapi format. Please omit this parameter when calling."
            )
        if format_str != "dbapi" and path is None:
            raise TypeError(
                "DataFrameReader.load() missing 1 required positional argument: 'path'"
            )
        if format_str == "dbapi":
            return self.dbapi(**{k.lower(): v for k, v in self._cur_options.items()})

        loader = getattr(self, self._format, None)
        if loader is not None:
            res = loader(path, _emit_ast=False)
            # AST.
            if _emit_ast and self._ast is not None:
                stmt = self._session._ast_batch.bind()
                ast = with_src_position(stmt.expr.read_load, stmt)
                ast.path = path
                ast.reader.CopyFrom(self._ast)
                res._ast_id = stmt.uid
            return res

        raise ValueError(f"Invalid format '{self._format}'.")

    @publicapi
    def csv(self, path: str, _emit_ast: bool = True) -> DataFrame:
        """Specify the path of the CSV file(s) to load.

        Args:
            path: The stage location of a CSV file, or a stage location that has CSV files.

        Returns:
            a :class:`DataFrame` that is set up to load data from the specified CSV file(s) in a Snowflake stage.
        """
        path = _validate_stage_path(path)
        self._file_path = path
        self._file_type = "CSV"

        schema_to_cast, transformations = None, None

        if not self._user_schema:
            if not self._infer_schema:
                raise SnowparkClientExceptionMessages.DF_MUST_PROVIDE_SCHEMA_FOR_READING_FILE()

            if isinstance(self._session._conn, MockServerConnection):
                self._session._conn.log_not_supported_error(
                    external_feature_name="Read option 'INFER_SCHEMA of value 'TRUE' for file format 'csv'",
                    internal_feature_name="DataFrameReader.csv",
                    parameters_info={
                        "format": "csv",
                        "option": "INFER_SCHEMA",
                        "option_value": "TRUE",
                    },
                    raise_error=NotImplementedError,
                )
            (
                schema,
                schema_to_cast,
                transformations,
                exception,
            ) = self._infer_schema_for_file_format(path, "CSV")
            if exception is not None:
                if isinstance(exception, FileNotFoundError):
                    raise exception
                # if infer schema query fails, use $1, VariantType as schema
                logger.warning(
                    f"Could not infer csv schema due to exception: {exception}. "
                    "\nUsing schema (C1, VariantType()) instead. Please use DataFrameReader.schema() "
                    "to specify user schema for the file."
                )
                schema = [Attribute('"C1"', VariantType(), True)]
                schema_to_cast = [("$1", "C1")]
                transformations = []
        else:
            self._cur_options["INFER_SCHEMA"] = False
            schema = self._user_schema._to_attributes()

        metadata_project, metadata_schema = self._get_metadata_project_and_schema()

        # AST.
        stmt = None
        if _emit_ast and self._ast is not None:
            stmt = self._session._ast_batch.bind()
            ast = with_src_position(stmt.expr.read_csv, stmt)
            ast.path = path
            ast.reader.CopyFrom(self._ast)

        if self._session.sql_simplifier_enabled:
            df = DataFrame(
                self._session,
                self._session._analyzer.create_select_statement(
                    from_=self._session._analyzer.create_select_snowflake_plan(
                        ReadFileNode(
                            path,
                            self._file_type,
                            self._cur_options,
                            schema,
                            schema_to_cast=schema_to_cast,
                            transformations=transformations,
                            metadata_project=metadata_project,
                            metadata_schema=metadata_schema,
                        ),
                        analyzer=self._session._analyzer,
                    ),
                    analyzer=self._session._analyzer,
                ),
                _ast_stmt=stmt,
                _emit_ast=_emit_ast,
            )
        else:
            df = DataFrame(
                self._session,
                ReadFileNode(
                    path,
                    self._file_type,
                    self._cur_options,
                    schema,
                    schema_to_cast=schema_to_cast,
                    transformations=transformations,
                    metadata_project=metadata_project,
                    metadata_schema=metadata_schema,
                ),
                _ast_stmt=stmt,
                _emit_ast=_emit_ast,
            )
        df._reader = self
        set_api_call_source(df, "DataFrameReader.csv")

        return df

    @publicapi
    def json(self, path: str, _emit_ast: bool = True) -> DataFrame:
        """Specify the path of the JSON file(s) to load.

        Args:
            path: The stage location of a JSON file, or a stage location that has JSON files.

        Returns:
            a :class:`DataFrame` that is set up to load data from the specified JSON file(s) in a Snowflake stage.
        """
        # infer_schema is set to false by default for JSON
        if "INFER_SCHEMA" not in self._cur_options:
            self._cur_options["INFER_SCHEMA"] = False
        df = self._read_semi_structured_file(path, "JSON")

        # AST.
        if _emit_ast and self._ast is not None:
            stmt = self._session._ast_batch.bind()
            ast = with_src_position(stmt.expr.read_json, stmt)
            ast.path = path
            ast.reader.CopyFrom(self._ast)
            df._ast_id = stmt.uid

        return df

    @publicapi
    def avro(self, path: str, _emit_ast: bool = True) -> DataFrame:
        """Specify the path of the AVRO file(s) to load.

        Args:
            path: The stage location of an AVRO file, or a stage location that has AVRO files.

        Note:
            When using :meth:`DataFrame.select`, quote the column names to select the desired columns.
            This is needed because converting from AVRO to `class`:`DataFrame` does not capitalize the
            column names from the original columns and a :meth:`DataFrame.select` without quote looks for
            capitalized column names.

        Returns:
            a :class:`DataFrame` that is set up to load data from the specified AVRO file(s) in a Snowflake stage.
        """
        df = self._read_semi_structured_file(path, "AVRO")

        # AST.
        if _emit_ast and self._ast is not None:
            stmt = self._session._ast_batch.bind()
            ast = with_src_position(stmt.expr.read_avro, stmt)
            ast.path = path
            ast.reader.CopyFrom(self._ast)
            df._ast_id = stmt.uid

        return df

    @publicapi
    def parquet(self, path: str, _emit_ast: bool = True) -> DataFrame:
        """Specify the path of the PARQUET file(s) to load.

        Args:
            path: The stage location of a PARQUET file, or a stage location that has PARQUET files.

        Note:
            When using :meth:`DataFrame.select`, quote the column names to select the desired columns.
            This is needed because converting from PARQUET to `class`:`DataFrame` does not capitalize the
            column names from the original columns and a :meth:`DataFrame.select` without quote looks for
            capitalized column names.

        Returns:
            a :class:`DataFrame` that is set up to load data from the specified PARQUET file(s) in a Snowflake stage.
        """

        df = self._read_semi_structured_file(path, "PARQUET")

        # AST.
        if _emit_ast and self._ast is not None:
            stmt = self._session._ast_batch.bind()
            ast = with_src_position(stmt.expr.read_parquet, stmt)
            ast.path = path
            ast.reader.CopyFrom(self._ast)
            df._ast_id = stmt.uid

        return df

    @publicapi
    def orc(self, path: str, _emit_ast: bool = True) -> DataFrame:
        """Specify the path of the ORC file(s) to load.

        Args:
            path: The stage location of a ORC file, or a stage location that has ORC files.

        Note:
            When using :meth:`DataFrame.select`, quote the column names to select the desired columns.
            This is needed because converting from ORC to `class`:`DataFrame` does not capitalize the
            column names from the original columns and a :meth:`DataFrame.select` without quote looks for
            capitalized column names.

        Returns:
            a :class:`DataFrame` that is set up to load data from the specified ORC file(s) in a Snowflake stage.
        """
        df = self._read_semi_structured_file(path, "ORC")

        # AST.
        if _emit_ast and self._ast is not None:
            stmt = self._session._ast_batch.bind()
            ast = with_src_position(stmt.expr.read_orc, stmt)
            ast.path = path
            ast.reader.CopyFrom(self._ast)
            df._ast_id = stmt.uid

        return df

    @publicapi
    def xml(self, path: str, _emit_ast: bool = True) -> DataFrame:
        """Specify the path of the XML file(s) to load.

        Args:
            path: The stage location of an XML file, or a stage location that has XML files.

        Returns:
            a :class:`DataFrame` that is set up to load data from the specified XML file(s) in a Snowflake stage.

        Notes about reading XML files using a row tag:

            - We support reading XML by specifying the element tag that represents a single record using the ``rowTag``
              option. See Example 13 in :class:`DataFrameReader`.

            - Each XML record is flattened into a single row, with each XML element or attribute mapped to a column.
              All columns are represented with the variant type to accommodate heterogeneous or nested data. Therefore,
              every column value has a size limit due to the variant type.

            - The column names are derived from the XML element names. It will always be wrapped by single quotes.

            - To parse the nested XML under a row tag, you can use dot notation ``.`` to query the nested fields in
              a DataFrame. See Example 13 in :class:`DataFrameReader`.

            - When ``rowTag`` is specified, the following options are supported for reading XML files
              via :meth:`option()` or :meth:`options()`:

              + ``mode``: Specifies the mode for dealing with corrupt XML records. The default value is ``PERMISSIVE``. The supported values are:

                  - ``PERMISSIVE``: When it encounters a corrupt record, it sets all fields to null and includes a `columnNameOfCorruptRecord` column.

                  - ``DROPMALFORMED``: Ignores the whole record that cannot be parsed correctly.

                  - ``FAILFAST``: When it encounters a corrupt record, it raises an exception immediately.

              + ``columnNameOfCorruptRecord``: Specifies the name of the column that contains the corrupt record.
                The default value is '_corrupt_record'.

              + ``stripNamespaces``: remove namespace prefixes from XML element names when constructing result column names.
                The default value is ``True``. Note that a given prefix isn't declared on the row tag element,
                it cannot be resolved and will be left intact (i.e. this setting is ignored for that element).
                For example, for the following XML data with a row tag ``abc:def``:
                ```
                <abc:def><abc:xyz>0</abc:xyz></abc:def>
                ```
                the result column name is ``abc:xyz`` where ``abc`` is not stripped.

              + ``attributePrefix``: The prefix to add to the attribute names. The default value is ``_``.

              + ``excludeAttributes``: Whether to exclude attributes from the XML element. The default value is ``False``.

              + ``valueTag``: The column name used for the value when there are attributes in an element that has no child elements.
                The default value is ``_VALUE``.

              + ``nullValue``: The value to treat as a null value. The default value is ``""``.

              + ``charset``: The character encoding of the XML file. The default value is ``utf-8``.
        """
        df = self._read_semi_structured_file(path, "XML")

        # AST.
        if _emit_ast and self._ast is not None:
            stmt = self._session._ast_batch.bind()
            ast = with_src_position(stmt.expr.read_xml, stmt)
            ast.path = path
            ast.reader.CopyFrom(self._ast)
            df._ast_id = stmt.uid

        return df

    @publicapi
    def option(self, key: str, value: Any, _emit_ast: bool = True) -> "DataFrameReader":
        """Sets the specified option in the DataFrameReader.

        Use this method to configure any
        `format-specific options <https://docs.snowflake.com/en/sql-reference/sql/create-file-format.html#format-type-options-formattypeoptions>`_
        and
        `copy options <https://docs.snowflake.com/en/sql-reference/sql/copy-into-table.html#copy-options-copyoptions>`_.
        (Note that although specifying copy options can make error handling more robust during the
        reading process, it may have an effect on performance.)

        Args:
            key: Name of the option (e.g. ``compression``, ``skip_header``, etc.).
            value: Value of the option.
        """

        # AST.
        if _emit_ast and self._ast is not None:
            t = self._ast.dataframe_reader.options.add()
            t._1 = key
            build_expr_from_python_val(t._2, value)

        aliased_key = get_aliased_option_name(key, READER_OPTIONS_ALIAS_MAP)
        self._cur_options[aliased_key] = value
        return self

    @publicapi
    def options(
        self, configs: Optional[Dict] = None, _emit_ast: bool = True, **kwargs
    ) -> "DataFrameReader":
        """Sets multiple specified options in the DataFrameReader.

        This method is the same as the :meth:`option` except that you can set multiple options in one call.

        Args:
            configs: Dictionary of the names of options (e.g. ``compression``,
                ``skip_header``, etc.) and their corresponding values.
        """
        if configs and kwargs:
            raise ValueError(
                "Cannot set options with both a dictionary and keyword arguments. Please use one or the other."
            )
        if configs is None:
            if not kwargs:
                raise ValueError("No options were provided")
            configs = kwargs

        for k, v in configs.items():
            self.option(k, v, _emit_ast=_emit_ast)
        return self

    def _infer_schema_for_file_format(
        self,
        path: str,
        format: str,
    ) -> Tuple[List, List, List, Exception]:
        format_type_options, _ = get_copy_into_table_options(self._cur_options)

        temp_file_format_name = self._session.get_fully_qualified_name_if_possible(
            random_name_for_temp_object(TempObjectType.FILE_FORMAT)
        )
        drop_tmp_file_format_if_exists_query: Optional[str] = None
        use_temp_file_format = "FORMAT_NAME" not in self._cur_options
        file_format_name = self._cur_options.get("FORMAT_NAME", temp_file_format_name)
        infer_schema_options = self._cur_options.get("INFER_SCHEMA_OPTIONS", {})

        # Client side has no context for if the path is a directory or a file
        # It should be safe to assume it is a file if there is a parent directory which means that it's
        # not the top level stage and there's a suffix which means it has a file extension.
        parsed_path = pathlib.Path(path)
        path_is_file = bool(parsed_path.parent and parsed_path.suffix)

        # When pattern is set we should only consider files that match the pattern during schema inference
        # If no files match fallback to trying to read all files.
        if (
            (pattern := self._cur_options.get("PATTERN", None))
            and "FILES" not in infer_schema_options
            and not path_is_file
        ):
            # matches has schema (name, size, md5, last_modified)
            # Name is fully qualified with stage path
            matches = self._session._conn.run_query(
                f"list {path} pattern = '{pattern}'"
            )["data"]

            if len(matches):
                files = [m[0].split("/")[-1] for m in matches]
                infer_schema_options["FILES"] = files

        infer_schema_query = infer_schema_statement(
            path, file_format_name, infer_schema_options or None
        )

        try:
            if use_temp_file_format:
                self._session._conn.run_query(
                    create_file_format_statement(
                        file_format_name,
                        format,
                        format_type_options,
                        temp=True,
                        if_not_exist=True,
                        use_scoped_temp_objects=self._session._use_scoped_temp_objects,
                        is_generated=True,
                    ),
                    is_ddl_on_temp_object=True,
                )
                drop_tmp_file_format_if_exists_query = (
                    drop_file_format_if_exists_statement(file_format_name)
                )
            # SNOW-1628625: Schema inference should be done lazily
            results = self._session._conn.run_query(infer_schema_query)["data"]
            if len(results) == 0:
                raise FileNotFoundError(
                    f"Given path: '{path}' could not be found or is empty."
                )
            new_schema = []
            schema_to_cast = []
            transformations: List["snowflake.snowpark.column.Column"] = []
            read_file_transformations = None
            for r in results:
                # Columns for r [column_name, type, nullable, expression, filenames]
                name = quote_name_without_upper_casing(r[0])
                # Parse the type returned by infer_schema command to
                # pass to determine datatype for schema
                data_type_parts = r[1].split("(")
                parts_length = len(data_type_parts)
                if parts_length == 1:
                    data_type = r[1]
                    precision = 0
                    scale = 0
                else:
                    data_type = data_type_parts[0]
                    precision = int(data_type_parts[1].split(",")[0])
                    scale = int(data_type_parts[1].split(",")[1][:-1])
                new_schema.append(
                    Attribute(
                        name,
                        convert_sf_to_sp_type(
                            data_type,
                            precision,
                            scale,
                            0,
                            self._session._conn.max_string_size,
                        ),
                        r[2],
                    )
                )
                identifier = f"$1:{name}::{r[1]}" if format != "CSV" else r[3]
                schema_to_cast.append((identifier, r[0]))
                transformations.append(sql_expr(identifier))
            self._user_schema = StructType._from_attributes(new_schema)
            # If the user sets transformations, we should not override this
            self._infer_schema_transformations = transformations
            self._infer_schema_target_columns = self._user_schema.names
            read_file_transformations = [t._expression.sql for t in transformations]
        except Exception as e:
            return None, None, None, e
        finally:
            # Clean up the file format we created
            if drop_tmp_file_format_if_exists_query is not None:
                self._session._conn.run_query(
                    drop_tmp_file_format_if_exists_query, is_ddl_on_temp_object=True
                )

        return new_schema, schema_to_cast, read_file_transformations, None

    def _get_schema_from_user_input(
        self, user_schema: StructType
    ) -> Tuple[List, List, List]:
        """This function accept a user input structtype and return schemas needed for reading semi-structured file"""
        schema_to_cast = []
        transformations = []
        new_schema = []
        for field in user_schema.fields:
            name = quote_name_without_upper_casing(field._name)
            new_schema.append(
                Attribute(
                    name,
                    field.datatype,
                    field.nullable,
                )
            )
            identifier = f"$1:{name}::{convert_sp_to_sf_type(field.datatype)}"
            schema_to_cast.append((identifier, field._name))
            transformations.append(sql_expr(identifier))
        self._infer_schema_transformations = transformations
        self._infer_schema_target_columns = StructType._from_attributes(
            new_schema
        ).names
        read_file_transformations = [t._expression.sql for t in transformations]
        return new_schema, schema_to_cast, read_file_transformations

    def _read_semi_structured_file(self, path: str, format: str) -> DataFrame:
        if isinstance(self._session._conn, MockServerConnection):
            if self._session._conn.is_closed():
                raise SnowparkSessionException(
                    "Cannot perform this operation because the session has been closed.",
                    error_code="1404",
                )
            if format not in LOCAL_TESTING_SUPPORTED_FILE_FORMAT:
                self._session._conn.log_not_supported_error(
                    external_feature_name=f"Read semi structured {format} file",
                    internal_feature_name="DataFrameReader._read_semi_structured_file",
                    parameters_info={"format": str(format)},
                    raise_error=NotImplementedError,
                )

        if self._user_schema and format.lower() != "json":
            raise ValueError(f"Read {format} does not support user schema")
        path = _validate_stage_path(path)
        self._file_path = path
        self._file_type = format

        schema = [Attribute('"$1"', VariantType())]
        read_file_transformations = None
        schema_to_cast = None
        use_user_schema = False

        if self._user_schema:
            (
                new_schema,
                schema_to_cast,
                read_file_transformations,
            ) = self._get_schema_from_user_input(self._user_schema)
            schema = new_schema
            self._cur_options["INFER_SCHEMA"] = False
            use_user_schema = True

        elif self._infer_schema:
            (
                new_schema,
                schema_to_cast,
                read_file_transformations,
                _,  # we don't check for error in case of infer schema failures. We use $1, Variant type
            ) = self._infer_schema_for_file_format(path, format)
            if new_schema:
                schema = new_schema

        metadata_project, metadata_schema = self._get_metadata_project_and_schema()

        if format == "XML" and XML_ROW_TAG_STRING in self._cur_options:
            warning(
                "rowTag",
                "rowTag for reading XML file is in private preview since 1.31.0. Do not use it in production.",
            )

            if is_in_stored_procedure():  # pragma: no cover
                # create a temp stage for udtf import files
                # we have to use "temp" object instead of "scoped temp" object in stored procedure
                # so we need to upload the file to the temp stage first to use register_from_file
                temp_stage = random_name_for_temp_object(TempObjectType.STAGE)
                sql_create_temp_stage = f"create temp stage if not exists {temp_stage} {XML_READER_SQL_COMMENT}"
                self._session.sql(sql_create_temp_stage, _emit_ast=False).collect(
                    _emit_ast=False
                )
                self._session._conn.upload_file(
                    XML_READER_FILE_PATH,
                    temp_stage,
                    compress_data=False,
                    overwrite=True,
                    skip_upload_on_content_match=True,
                )
                python_file_path = f"{STAGE_PREFIX}{temp_stage}/{os.path.basename(XML_READER_FILE_PATH)}"
            else:
                python_file_path = XML_READER_FILE_PATH

            # create udtf
            handler_name = "XMLReader"
            _, input_types = get_types_from_type_hints(
                (XML_READER_FILE_PATH, handler_name), TempObjectType.TABLE_FUNCTION
            )
            output_schema = StructType(
                [StructField(XML_ROW_DATA_COLUMN_NAME, VariantType(), True)]
            )
            xml_reader_udtf = self._session.udtf.register_from_file(
                python_file_path,
                handler_name,
                output_schema=output_schema,
                input_types=input_types,
                packages=["snowflake-snowpark-python", "lxml<6"],
                replace=True,
            )
        else:
            xml_reader_udtf = None

        if self._session.sql_simplifier_enabled:
            df = DataFrame(
                self._session,
                self._session._analyzer.create_select_statement(
                    from_=self._session._analyzer.create_select_snowflake_plan(
                        ReadFileNode(
                            path,
                            format,
                            self._cur_options,
                            schema,
                            schema_to_cast=schema_to_cast,
                            transformations=read_file_transformations,
                            metadata_project=metadata_project,
                            metadata_schema=metadata_schema,
                            use_user_schema=use_user_schema,
                            xml_reader_udtf=xml_reader_udtf,
                        ),
                        analyzer=self._session._analyzer,
                    ),
                    analyzer=self._session._analyzer,
                ),
                _emit_ast=False,
            )
        else:
            df = DataFrame(
                self._session,
                ReadFileNode(
                    path,
                    format,
                    self._cur_options,
                    schema,
                    schema_to_cast=schema_to_cast,
                    transformations=read_file_transformations,
                    metadata_project=metadata_project,
                    metadata_schema=metadata_schema,
                    use_user_schema=use_user_schema,
                    xml_reader_udtf=xml_reader_udtf,
                ),
                _emit_ast=False,
            )
        df._reader = self
        if xml_reader_udtf:
            set_api_call_source(df, XML_READER_API_SIGNATURE)
        else:
            set_api_call_source(df, f"DataFrameReader.{format.lower()}")
        return df

    @private_preview(version="1.29.0")
    @publicapi
    def dbapi(
        self,
        create_connection: Callable[[], "Connection"],
        *,
        table: Optional[str] = None,
        query: Optional[str] = None,
        column: Optional[str] = None,
        lower_bound: Optional[Union[str, int]] = None,
        upper_bound: Optional[Union[str, int]] = None,
        num_partitions: Optional[int] = None,
        max_workers: Optional[int] = None,
        query_timeout: Optional[int] = 0,
        fetch_size: Optional[int] = 1000,
        custom_schema: Optional[Union[str, StructType]] = None,
        predicates: Optional[List[str]] = None,
        session_init_statement: Optional[Union[str, List[str]]] = None,
        udtf_configs: Optional[dict] = None,
        fetch_merge_count: int = 1,
        _emit_ast: bool = True,
    ) -> DataFrame:
        """
        Reads data from a database table or query into a DataFrame using a DBAPI connection,
        with support for optional partitioning, parallel processing, and query customization.

        There are multiple methods to partition data and accelerate ingestion.
        These methods can be combined to achieve optimal performance:

        1.Use column, lower_bound, upper_bound and num_partitions at the same time when you need to split large tables into smaller partitions for parallel processing.
        These must all be specified together, otherwise error will be raised.
        2.Set max_workers to a proper positive integer.
        This defines the maximum number of processes and threads used for parallel execution.
        3.Adjusting fetch_size can optimize performance by reducing the number of round trips to the database.
        4.Use predicates to defining WHERE conditions for partitions,
        predicates will be ignored if column is specified to generate partition.
        5.Set custom_schema to avoid snowpark infer schema, custom_schema must have a matched
        column name with table in external data source.

        Args:
            create_connection: A callable that takes no arguments and returns a DB-API compatible database connection.
                The callable must be picklable, as it will be passed to and executed in child processes.
            table: The name of the table in the external data source.
                This parameter cannot be used together with the `query` parameter.
            query: A valid SQL query to be used as the data source in the FROM clause.
                This parameter cannot be used together with the `table` parameter.
            column: The column name used for partitioning the table. Partitions will be retrieved in parallel.
                The column must be of a numeric type (e.g., int or float) or a date type.
                When specifying `column`, `lower_bound`, `upper_bound`, and `num_partitions` must also be provided.
            lower_bound: lower bound of partition, decide the stride of partition along with `upper_bound`.
                This parameter does not filter out data. It must be provided when `column` is specified.
            upper_bound: upper bound of partition, decide the stride of partition along with `lower_bound`.
                This parameter does not filter out data. It must be provided when `column` is specified.
            num_partitions: number of partitions to create when reading in parallel from multiple processes and threads.
                It must be provided when `column` is specified.
            max_workers: number of processes and threads used for parallelism.
            query_timeout: The timeout (in seconds) for each query execution. A default value of `0` means
                the query will never time out. The timeout behavior can also be configured within
                the `create_connection` method when establishing the database connection, depending on the capabilities
                of the DBMS and its driver.
            fetch_size: The number of rows to fetch per batch from the external data source.
                This determines how many rows are retrieved in each round trip,
                which can improve performance for drivers with a low default fetch size.
            custom_schema: a custom snowflake table schema to read data from external data source,
                the column names should be identical to corresponded column names external data source.
                This can be a schema string, for example: "id INTEGER, int_col INTEGER, text_col STRING",
                or StructType, for example: StructType([StructField("ID", IntegerType(), False), StructField("INT_COL", IntegerType(), False), StructField("TEXT_COL", StringType(), False)])
            predicates: A list of expressions suitable for inclusion in WHERE clauses, where each expression defines a partition.
                Partitions will be retrieved in parallel.
                If both `column` and `predicates` are specified, `column` takes precedence.
            session_init_statement: One or more SQL statements executed before fetching data from
                the external data source.
                This can be used for session initialization tasks such as setting configurations.
                For example, `"SET TRANSACTION ISOLATION LEVEL READ UNCOMMITTED"` can be used in SQL Server
                to avoid row locks and improve read performance.
                The `session_init_statement` is executed only once at the beginning of each partition read.
            udtf_configs: A dictionary containing configuration parameters for ingesting external data using a Snowflake UDTF.
                If this parameter is provided, the workload will be executed within a Snowflake UDTF context.

                The dictionary may include the following keys:

                - external_access_integration (str, required): The name of the external access integration,
                    which allows the UDTF to access external endpoints.

                - imports (List[str], optional): A list of stage file names to import into the UDTF.
                    Use this to include any private packages required by your `create_connection()` function.

                - packages (List[str], optional): A list of package names (with optional version numbers)
                    required as dependencies for your `create_connection()` function.
            fetch_merge_count: The number of fetched batches to merge into a single Parquet file
                before uploading it. This improves performance by reducing the number of
                small Parquet files. Defaults to 1, meaning each `fetch_size` batch is written to its own
                Parquet file and uploaded separately.

        Example::
            .. code-block:: python

                import oracledb
                def create_oracledb_connection():
                    connection = oracledb.connect(...)
                    return connection

                df = session.read.dbapi(create_oracledb_connection, table=...)
        """
        if (not table and not query) or (table and query):
            raise SnowparkDataframeReaderException(
                "Either 'table' or 'query' must be provided, but not both."
            )
        table_or_query = table or query
        is_query = True if table is None else False
        statements_params_for_telemetry = {STATEMENT_PARAMS_DATA_SOURCE: "1"}
        start_time = time.perf_counter()
        if session_init_statement and isinstance(session_init_statement, str):
            session_init_statement = [session_init_statement]
        partitioner = DataSourcePartitioner(
            create_connection,
            table_or_query,
            is_query,
            column,
            lower_bound,
            upper_bound,
            num_partitions,
            query_timeout,
            fetch_size,
            custom_schema,
            predicates,
            session_init_statement,
            fetch_merge_count,
        )
        struct_schema = partitioner.schema
        partitioned_queries = partitioner.partitions

        # udtf ingestion
        if udtf_configs is not None:
            if "external_access_integration" not in udtf_configs:
                raise ValueError(
                    "external_access_integration cannot be None when udtf ingestion is used. Please refer to https://docs.snowflake.com/en/sql-reference/sql/create-external-access-integration to create external access integration"
                )
            partitions_table = random_name_for_temp_object(TempObjectType.TABLE)
            self._session.create_dataframe(
                [[query] for query in partitioned_queries], schema=["partition"]
            ).write.save_as_table(partitions_table, table_type="temp")
            df = partitioner.driver.udtf_ingestion(
                self._session,
                struct_schema,
                partitions_table,
                udtf_configs["external_access_integration"],
                fetch_size=fetch_size,
                imports=udtf_configs.get("imports", None),
                packages=udtf_configs.get("packages", None),
                _emit_ast=_emit_ast,
            )
            set_api_call_source(df, DATA_SOURCE_DBAPI_SIGNATURE)
            return df

        # parquet ingestion
        snowflake_table_type = "TEMPORARY"
        snowflake_table_name = random_name_for_temp_object(TempObjectType.TABLE)
        create_table_sql = (
            "CREATE "
            f"{snowflake_table_type} "
            "TABLE "
            f"identifier(?) "
            f"""({" , ".join([f'{field.name} {convert_sp_to_sf_type(field.datatype)} {"NOT NULL" if not field.nullable else ""}' for field in struct_schema.fields])})"""
            f"""{DATA_SOURCE_SQL_COMMENT}"""
        )
        params = (snowflake_table_name,)
        logger.debug(f"Creating temporary Snowflake table: {snowflake_table_name}")
        self._session.sql(create_table_sql, params=params, _emit_ast=False).collect(
            statement_params=statements_params_for_telemetry, _emit_ast=False
        )
        # create temp stage
        snowflake_stage_name = random_name_for_temp_object(TempObjectType.STAGE)
        sql_create_temp_stage = (
            f"create {get_temp_type_for_object(self._session._use_scoped_temp_objects, True)} stage"
            f" if not exists {snowflake_stage_name} {DATA_SOURCE_SQL_COMMENT}"
        )
        self._session.sql(sql_create_temp_stage, _emit_ast=False).collect(
            statement_params=statements_params_for_telemetry, _emit_ast=False
        )

        try:
            processes = []

            # Determine the number of processes to use
            max_workers = max_workers or mp.cpu_count()

            # a queue of partitions to be processed, this is filled by the partitioner before starting the workers
            partition_queue = mp.Queue()
            # a queue of parquet BytesIO objects to be uploaded
            # Set max size for parquet_queue to prevent overfilling when thread consumers are slower than process producers
            # process workers will block on this queue if it's full until the upload threads consume the BytesIO objects
            parquet_queue = mp.Queue(_MAX_WORKER_SCALE * max_workers)
            for partition_idx, query in enumerate(partitioned_queries):
                partition_queue.put((partition_idx, query))

            # Start worker processes
            logger.debug(
                f"Starting {max_workers} worker processes to fetch data from the data source."
            )
            for _worker_id in range(max_workers):
                process = mp.Process(
                    target=worker_process,
                    args=(partition_queue, parquet_queue, partitioner.reader()),
                )
                process.start()
                processes.append(process)

            # Process BytesIO objects from queue and upload them using utility method
            process_parquet_queue_with_threads(
                session=self._session,
                parquet_queue=parquet_queue,
                processes=processes,
                total_partitions=len(partitioned_queries),
                snowflake_stage_name=snowflake_stage_name,
                snowflake_table_name=snowflake_table_name,
                max_workers=max_workers,
                statements_params=statements_params_for_telemetry,
                on_error="abort_statement",
            )

        except BaseException as exc:
            # Graceful shutdown - terminate all processes
            for process in processes:
                if process.is_alive():
                    process.terminate()
                    process.join(timeout=5)

            if isinstance(exc, SnowparkDataframeReaderException):
                raise exc

            raise SnowparkDataframeReaderException(
                f"Error occurred while ingesting data from the data source: {exc!r}"
            )

        logger.debug("All data has been successfully loaded into the Snowflake table.")
        self._session._conn._telemetry_client.send_data_source_perf_telemetry(
            DATA_SOURCE_DBAPI_SIGNATURE, time.perf_counter() - start_time
        )
        # Knowingly generating AST for `session.read.dbapi` calls as simply `session.read.table` calls
        # with the new name for the temporary table into which the external db data was ingressed.
        # Leaving this functionality as client-side only means capturing an AST specifically for
        # this API in a new entity is not valuable from a server-side execution or AST perspective.
        res_df = partitioner.driver.to_result_snowpark_df(
            self, snowflake_table_name, struct_schema, _emit_ast=_emit_ast
        )
        set_api_call_source(res_df, DATA_SOURCE_DBAPI_SIGNATURE)
        return res_df<|MERGE_RESOLUTION|>--- conflicted
+++ resolved
@@ -3,21 +3,10 @@
 #
 import multiprocessing as mp
 import os
-<<<<<<< HEAD
 import pathlib
-import tempfile
-import time
-from concurrent.futures import (
-    ProcessPoolExecutor,
-    ThreadPoolExecutor,
-    as_completed,
-)
-
-
-=======
->>>>>>> a6e45861
 import sys
 import time
+
 from logging import getLogger
 from typing import Any, Dict, List, Literal, Optional, Tuple, Union, Callable
 

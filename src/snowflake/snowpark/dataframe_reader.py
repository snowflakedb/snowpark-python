--- conflicted
+++ resolved
@@ -1262,259 +1262,4 @@
             # this API in a new entity is not valuable from a server-side execution or AST perspective.
             res_df = self.table(snowflake_table_name, _emit_ast=_emit_ast)
             set_api_call_source(res_df, DATA_SOURCE_DBAPI_SIGNATURE)
-<<<<<<< HEAD
             return res_df
-=======
-            return res_df
-
-    def _generate_partition(
-        self,
-        select_query: str,
-        column_type: DataType,
-        column: Optional[str] = None,
-        lower_bound: Optional[Union[str, int]] = None,
-        upper_bound: Optional[Union[str, int]] = None,
-        num_partitions: Optional[int] = None,
-    ) -> List[str]:
-        processed_lower_bound = self._to_internal_value(lower_bound, column_type)
-        processed_upper_bound = self._to_internal_value(upper_bound, column_type)
-        if processed_lower_bound > processed_upper_bound:
-            raise ValueError("lower_bound cannot be greater than upper_bound")
-
-        if processed_lower_bound == processed_upper_bound or num_partitions <= 1:
-            return [select_query]
-
-        if (processed_upper_bound - processed_lower_bound) >= num_partitions or (
-            processed_upper_bound - processed_lower_bound
-        ) < 0:
-            actual_num_partitions = num_partitions
-        else:
-            actual_num_partitions = processed_upper_bound - processed_lower_bound
-            logger.warning(
-                "The number of partitions is reduced because the specified number of partitions is less than the difference between upper bound and lower bound."
-            )
-
-        # decide stride length
-        upper_stride = (
-            processed_upper_bound / decimal.Decimal(actual_num_partitions)
-        ).quantize(decimal.Decimal("1e-18"), rounding=ROUND_HALF_EVEN)
-        lower_stride = (
-            processed_lower_bound / decimal.Decimal(actual_num_partitions)
-        ).quantize(decimal.Decimal("1e-18"), rounding=ROUND_HALF_EVEN)
-        preciseStride = upper_stride - lower_stride
-        stride = int(preciseStride)
-
-        lost_num_of_strides = (
-            (preciseStride - decimal.Decimal(stride))
-            * decimal.Decimal(actual_num_partitions)
-            / decimal.Decimal(stride)
-        )
-        lower_bound_with_stride_alignment = processed_lower_bound + int(
-            (lost_num_of_strides / 2 * decimal.Decimal(stride)).quantize(
-                decimal.Decimal("1"), rounding=ROUND_HALF_UP
-            )
-        )
-
-        current_value = lower_bound_with_stride_alignment
-
-        partition_queries = []
-        for i in range(actual_num_partitions):
-            l_bound = (
-                f"{column} >= '{self._to_external_value(current_value, column_type)}'"
-                if i != 0
-                else ""
-            )
-            current_value += stride
-            u_bound = (
-                f"{column} < '{self._to_external_value(current_value, column_type)}'"
-                if i != actual_num_partitions - 1
-                else ""
-            )
-
-            if u_bound == "":
-                where_clause = l_bound
-            elif l_bound == "":
-                where_clause = f"{u_bound} OR {column} is null"
-            else:
-                where_clause = f"{l_bound} AND {u_bound}"
-
-            partition_queries.append(select_query + f" WHERE {where_clause}")
-
-        return partition_queries
-
-    # this function is only used in data source API for SQL server
-    def _to_internal_value(self, value: Union[int, str, float], column_type: DataType):
-        if isinstance(column_type, _NumericType):
-            return int(value)
-        elif isinstance(column_type, (TimestampType, DateType)):
-            # TODO: SNOW-1909315: support timezone
-            dt = parser.parse(value)
-            return int(dt.replace(tzinfo=pytz.UTC).timestamp())
-        else:
-            raise ValueError(
-                f"unsupported type {column_type} for partition, column must be a numeric type like int and float, or date type"
-            )
-
-    # this function is only used in data source API for SQL server
-    def _to_external_value(self, value: Union[int, str, float], column_type: DataType):
-        if isinstance(column_type, _NumericType):
-            return value
-        elif isinstance(column_type, (TimestampType, DateType)):
-            # TODO: SNOW-1909315: support timezone
-            return datetime.datetime.fromtimestamp(value, tz=pytz.UTC)
-        else:
-            raise ValueError(
-                f"unsupported type {column_type} for partition, column must be a numeric type like int and float, or date type"
-            )
-
-    @staticmethod
-    def _retry_run(func: Callable, *args, **kwargs) -> Any:
-        retry_count = 0
-        last_error = None
-        error_trace = ""
-        func_name = func.__name__
-        while retry_count < _MAX_RETRY_TIME:
-            try:
-                return func(*args, **kwargs)
-            except Exception as e:
-                last_error = e
-                error_trace = traceback.format_exc()
-                retry_count += 1
-                logger.debug(
-                    f"[{func_name}] Attempt {retry_count}/{_MAX_RETRY_TIME} failed with {type(last_error).__name__}: {str(last_error)}. Retrying..."
-                )
-        error_message = (
-            f"Function `{func_name}` failed after {_MAX_RETRY_TIME} attempts.\n"
-            f"Last error: [{type(last_error).__name__}] {str(last_error)}\n"
-            f"Traceback:\n{error_trace}"
-        )
-        final_error = SnowparkDataframeReaderException(message=error_message)
-        raise final_error
-
-    def _upload_and_copy_into_table(
-        self,
-        local_file: str,
-        snowflake_stage_name: str,
-        snowflake_table_name: Optional[str] = None,
-        on_error: Optional[str] = "abort_statement",
-        statements_params: Optional[Dict[str, str]] = None,
-    ):
-        file_name = os.path.basename(local_file)
-        put_query = (
-            f"PUT {normalize_local_file(local_file)} "
-            f"@{snowflake_stage_name} OVERWRITE=TRUE {DATA_SOURCE_SQL_COMMENT}"
-        )
-        copy_into_table_query = f"""
-        COPY INTO {snowflake_table_name} FROM @{snowflake_stage_name}/{file_name}
-        FILE_FORMAT = (TYPE = PARQUET)
-        MATCH_BY_COLUMN_NAME=CASE_INSENSITIVE
-        PURGE=TRUE
-        ON_ERROR={on_error}
-        {DATA_SOURCE_SQL_COMMENT}
-        """
-        self._session.sql(put_query, _emit_ast=False).collect(
-            statement_params=statements_params, _emit_ast=False
-        )
-        self._session.sql(copy_into_table_query, _emit_ast=False).collect(
-            statement_params=statements_params, _emit_ast=False
-        )
-
-    def _upload_and_copy_into_table_with_retry(
-        self,
-        local_file: str,
-        snowflake_stage_name: str,
-        snowflake_table_name: str,
-        on_error: Optional[str] = "abort_statement",
-        statements_params: Optional[Dict[str, str]] = None,
-    ):
-        self._retry_run(
-            self._upload_and_copy_into_table,
-            local_file,
-            snowflake_stage_name,
-            snowflake_table_name,
-            on_error,
-            statements_params,
-        )
-
-    @staticmethod
-    def _task_fetch_from_data_source(
-        parquet_file_queue: queue.Queue,
-        create_connection: Callable[[], "Connection"],
-        query: str,
-        schema: StructType,
-        partition_idx: int,
-        tmp_dir: str,
-        dbms_type: DBMS_TYPE,
-        query_timeout: int = 0,
-        fetch_size: int = 0,
-        session_init_statement: Optional[str] = None,
-    ):
-        def convert_to_parquet(fetched_data, fetch_idx):
-            df = data_source_data_to_pandas_df(fetched_data, schema)
-            if df.empty:
-                logger.debug(
-                    f"The DataFrame is empty, no parquet file is generated for partition {partition_idx} fetch {fetch_idx}."
-                )
-                return None
-            path = os.path.join(
-                tmp_dir, f"data_partition{partition_idx}_fetch{fetch_idx}.parquet"
-            )
-            df.to_parquet(path)
-            return path
-
-        conn = create_connection()
-        # this is specified to pyodbc, need other way to manage timeout on other drivers
-        if dbms_type == DBMS_TYPE.SQL_SERVER_DB:
-            conn.timeout = query_timeout
-        if dbms_type == DBMS_TYPE.ORACLE_DB:
-            conn.outputtypehandler = output_type_handler
-        cursor = conn.cursor()
-        if session_init_statement:
-            cursor.execute(session_init_statement)
-        if fetch_size == 0:
-            cursor.execute(query)
-            result = cursor.fetchall()
-            parquet_file_path = convert_to_parquet(result, 0)
-            if parquet_file_path:
-                parquet_file_queue.put(parquet_file_path)
-        elif fetch_size > 0:
-            cursor = cursor.execute(query)
-            fetch_idx = 0
-            while True:
-                rows = cursor.fetchmany(fetch_size)
-                if not rows:
-                    break
-                parquet_file_path = convert_to_parquet(rows, fetch_idx)
-                if parquet_file_path:
-                    parquet_file_queue.put(parquet_file_path)
-                fetch_idx += 1
-        else:
-            raise ValueError("fetch size cannot be smaller than 0")
-
-    @staticmethod
-    def _task_fetch_from_data_source_with_retry(
-        parquet_file_queue: queue.Queue,
-        create_connection: Callable[[], "Connection"],
-        query: str,
-        schema: StructType,
-        partition_idx: int,
-        tmp_dir: str,
-        dbms_type: DBMS_TYPE,
-        query_timeout: int = 0,
-        fetch_size: int = 0,
-        session_init_statement: Optional[str] = None,
-    ):
-        DataFrameReader._retry_run(
-            DataFrameReader._task_fetch_from_data_source,
-            parquet_file_queue,
-            create_connection,
-            query,
-            schema,
-            partition_idx,
-            tmp_dir,
-            dbms_type,
-            query_timeout,
-            fetch_size,
-            session_init_statement,
-        )
->>>>>>> 2d62486e

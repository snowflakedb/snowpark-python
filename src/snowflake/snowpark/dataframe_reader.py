--- conflicted
+++ resolved
@@ -422,16 +422,13 @@
         return self
 
     def _read_semi_structured_file(self, path: str, format: str) -> DataFrame:
-<<<<<<< HEAD
         from snowflake.snowpark.mock.mock_connection import MockServerConnection
 
         if isinstance(self._session._conn, MockServerConnection):
             raise NotImplementedError(
                 f"[Local Testing] Support for semi structured file {format} is not implemented."
             )
-=======
-
->>>>>>> fc12a3ae
+
         if self._user_schema:
             raise ValueError(f"Read {format} does not support user schema")
         self._file_path = path

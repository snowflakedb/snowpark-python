--- conflicted
+++ resolved
@@ -1864,17 +1864,12 @@
             partitions_table = random_name_for_temp_object(TempObjectType.TABLE)
             self._session.create_dataframe(
                 [[query] for query in partitioned_queries], schema=["partition"]
-<<<<<<< HEAD
-            ).write.save_as_table(partitions_table, table_type="temp")
-            df = partitioner.udtf_ingestion(
-=======
             ).write.save_as_table(
                 partitions_table,
                 table_type="temp",
                 statement_params=statements_params_for_telemetry,
             )
             df = partitioner.driver.udtf_ingestion(
->>>>>>> 642f7a8c
                 self._session,
                 struct_schema,
                 partitions_table,

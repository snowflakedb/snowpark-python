--- conflicted
+++ resolved
@@ -2,12 +2,8 @@
 # Copyright (c) 2012-2023 Snowflake Computing Inc. All rights reserved.
 #
 
-<<<<<<< HEAD
+import sys
 from typing import Any, Dict, List, Optional, Tuple, Union
-=======
-import sys
-from typing import Any, Dict, List, Optional, Union
->>>>>>> f98ab399
 
 import snowflake.snowpark
 from snowflake.snowpark._internal.analyzer.analyzer_utils import (

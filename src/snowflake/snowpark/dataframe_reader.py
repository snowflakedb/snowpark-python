--- conflicted
+++ resolved
@@ -67,8 +67,6 @@
     "DATEFORMAT": "DATE_FORMAT",
     "TIMESTAMPFORMAT": "TIMESTAMP_FORMAT",
 }
-<<<<<<< HEAD
-=======
 
 
 def _validate_stage_path(path: str) -> str:
@@ -78,7 +76,6 @@
             f"'{path}' is an invalid Snowflake stage location. DataFrameReader can only read files from stage locations."
         )
     return path
->>>>>>> d0eead29
 
 
 class DataFrameReader:
@@ -722,7 +719,6 @@
             key: Name of the option (e.g. ``compression``, ``skip_header``, etc.).
             value: Value of the option.
         """
-<<<<<<< HEAD
 
         # AST.
         if _emit_ast:
@@ -733,8 +729,6 @@
             build_expr_from_python_val(ast.value, value)
             self._ast = reader
 
-=======
->>>>>>> d0eead29
         aliased_key = get_aliased_option_name(key, READER_OPTIONS_ALIAS_MAP)
         self._cur_options[aliased_key] = value
         return self

#
# Copyright (c) 2012-2023 Snowflake Computing Inc. All rights reserved.
#

import sys
<<<<<<< HEAD
from typing import Any, Dict, List, Literal, Optional, Union
=======
from logging import getLogger
from typing import Any, Dict, List, Optional, Tuple, Union
>>>>>>> fd01538a

import snowflake.snowpark
from snowflake.snowpark._internal.analyzer.analyzer_utils import (
    create_file_format_statement,
    drop_file_format_if_exists_statement,
    infer_schema_statement,
    quote_name_without_upper_casing,
)
from snowflake.snowpark._internal.analyzer.expression import Attribute
from snowflake.snowpark._internal.analyzer.select_statement import (
    SelectSnowflakePlan,
    SelectStatement,
)
from snowflake.snowpark._internal.error_message import SnowparkClientExceptionMessages
from snowflake.snowpark._internal.telemetry import set_api_call_source
from snowflake.snowpark._internal.type_utils import ColumnOrName, convert_sf_to_sp_type
from snowflake.snowpark._internal.utils import (
    INFER_SCHEMA_FORMAT_TYPES,
    TempObjectType,
    get_copy_into_table_options,
    random_name_for_temp_object,
)
from snowflake.snowpark.column import _to_col_if_str
from snowflake.snowpark.dataframe import DataFrame
from snowflake.snowpark.functions import sql_expr
from snowflake.snowpark.table import Table
from snowflake.snowpark.types import StructType, VariantType

# Python 3.8 needs to use typing.Iterable because collections.abc.Iterable is not subscriptable
# Python 3.9 can use both
# Python 3.10 needs to use collections.abc.Iterable because typing.Iterable is removed
if sys.version_info <= (3, 9):
    from typing import Iterable
else:
    from collections.abc import Iterable

<<<<<<< HEAD
# We allow some common aliases to be used
OPTION_ALIASES = {
    "HEADER": ("SKIP_HEADER", lambda val: 1 if val else 0),
    "DELIMITER": ("FIELD_DELIMITER", lambda val: val),
    "SEP": ("FIELD_DELIMITER", lambda val: val),
    "LINESEP": ("RECORD_DELIMITER", lambda val: val),
    "PATHGLOBFILTER": ("PATTERN", lambda val: val),
    "QUOTE": ("FIELD_OPTIONALLY_ENCLOSED_BY", lambda val: val),
    "NULLVALUE": ("NULL_IF", lambda val: val),
    "DATEFORMAT": ("DATE_FORMAT", lambda val: val),
    "TIMESTAMPFORMAT": ("TIMESTAMP_FORMAT", lambda val: val),
    "INFERSCHEMA": ("INFER_SCHEMA", lambda val: val),
}
=======
logger = getLogger(__name__)
>>>>>>> fd01538a


class DataFrameReader:
    """Provides methods to load data in various supported formats from a Snowflake
    stage to a :class:`DataFrame`. The paths provided to the DataFrameReader must refer
    to Snowflake stages.

    To use this object:

    1. Access an instance of a :class:`DataFrameReader` by using the
    :attr:`Session.read` property.

    2. Specify any `format-specific options <https://docs.snowflake.com/en/sql-reference/sql/create-file-format.html#format-type-options-formattypeoptions>`_ and `copy options <https://docs.snowflake.com/en/sql-reference/sql/copy-into-table.html#copy-options-copyoptions>`_
    by calling the :func:`option` or :func:`options` method. These methods return a
    DataFrameReader that is configured with these options. (Note that although
    specifying copy options can make error handling more robust during the reading
    process, it may have an effect on performance.)

    3. Specify the schema of the data that you plan to load by constructing a
    :class:`types.StructType` object and passing it to the :func:`schema` method if the file format is CSV. Other file
    formats such as JSON, XML, Parquet, ORC, and AVRO don't accept a schema.
    This method returns a :class:`DataFrameReader` that is configured to read data that uses the specified schema.
    Currently, inferring schema is also supported for CSV and JSON formats as a preview feature open to all accounts.

    4. Specify the format of the data by calling the method named after the format
    (e.g. :func:`csv`, :func:`json`, etc.). These methods return a :class:`DataFrame`
    that is configured to load data in the specified format. Alternatively you can
    use the :func:`format` method to indicate the format type. If you use the :func:`format`
    method it will return a :class:`DataFrameReader` so you can add additional options,
    and end it with :func:`load` method.

    5. Call a :class:`DataFrame` method that performs an action (e.g.
    :func:`DataFrame.collect`) to load the data from the file.

    The following examples demonstrate how to use a DataFrameReader.
            >>> # Create a temp stage to run the example code.
            >>> _ = session.sql("CREATE or REPLACE temp STAGE mystage").collect()

    Example 1:
        Loading the first two columns of a CSV file and skipping the first header line:

            >>> from snowflake.snowpark.types import StructType, StructField, IntegerType, StringType, FloatType
            >>> _ = session.file.put("tests/resources/testCSV.csv", "@mystage", auto_compress=False)
            >>> # Define the schema for the data in the CSV file.
            >>> user_schema = StructType([StructField("a", IntegerType()), StructField("b", StringType()), StructField("c", FloatType())])
            >>> # Create a DataFrame that is configured to load data from the CSV file.
            >>> df = session.read.options({"field_delimiter": ",", "skip_header": 1}).schema(user_schema).csv("@mystage/testCSV.csv")
            >>> # Load the data into the DataFrame and return an array of rows containing the results.
            >>> df.collect()
            [Row(A=2, B='two', C=2.2)]

    Example 2:
        Loading a gzip compressed json file:

            >>> _ = session.file.put("tests/resources/testJson.json", "@mystage", auto_compress=True)
            >>> # Create a DataFrame that is configured to load data from the gzipped JSON file.
            >>> json_df = session.read.option("compression", "gzip").json("@mystage/testJson.json.gz")
            >>> # Load the data into the DataFrame and return an array of rows containing the results.
            >>> json_df.show()
            -----------------------
            |"$1"                 |
            -----------------------
            |{                    |
            |  "color": "Red",    |
            |  "fruit": "Apple",  |
            |  "size": "Large"    |
            |}                    |
            -----------------------
            <BLANKLINE>


    In addition, if you want to load only a subset of files from the stage, you can use the
    `pattern <https://docs.snowflake.com/en/sql-reference/sql/copy-into-table.html#loading-using-pattern-matching>`_
    option to specify a regular expression that matches the files that you want to load.

    Example 3:
        Loading only the CSV files from a stage location:

            >>> from snowflake.snowpark.types import StructType, StructField, IntegerType, StringType
            >>> from snowflake.snowpark.functions import col
            >>> _ = session.file.put("tests/resources/*.csv", "@mystage", auto_compress=False)
            >>> # Define the schema for the data in the CSV files.
            >>> user_schema = StructType([StructField("a", IntegerType()), StructField("b", StringType()), StructField("c", FloatType())])
            >>> # Create a DataFrame that is configured to load data from the CSV files in the stage.
            >>> csv_df = session.read.option("pattern", ".*V[.]csv").schema(user_schema).csv("@mystage").sort(col("a"))
            >>> # Load the data into the DataFrame and return an array of rows containing the results.
            >>> csv_df.collect()
            [Row(A=1, B='one', C=1.2), Row(A=2, B='two', C=2.2), Row(A=3, B='three', C=3.3), Row(A=4, B='four', C=4.4)]

    To load Parquet, ORC and AVRO files, no schema is accepted because the schema will be automatically inferred.
    Inferring the schema can be disabled by setting option "infer_schema" to ``False``. Then you can use ``$1`` to access
    the column data as an OBJECT.

    Example 4:
        Loading a Parquet file with inferring the schema.
            >>> from snowflake.snowpark.functions import col
            >>> _ = session.file.put("tests/resources/test.parquet", "@mystage", auto_compress=False)
            >>> # Create a DataFrame that uses a DataFrameReader to load data from a file in a stage.
            >>> df = session.read.parquet("@mystage/test.parquet").where(col('"num"') == 2)
            >>> # Load the data into the DataFrame and return an array of rows containing the results.
            >>> df.collect()
            [Row(str='str2', num=2)]

    Example 5:
        Loading an ORC file and infer the schema:
            >>> from snowflake.snowpark.functions import col
            >>> _ = session.file.put("tests/resources/test.orc", "@mystage", auto_compress=False)
            >>> # Create a DataFrame that uses a DataFrameReader to load data from a file in a stage.
            >>> df = session.read.orc("@mystage/test.orc").where(col('"num"') == 2)
            >>> # Load the data into the DataFrame and return an array of rows containing the results.
            >>> df.collect()
            [Row(str='str2', num=2)]

    Example 6:
        Loading an AVRO file and infer the schema:
            >>> from snowflake.snowpark.functions import col
            >>> _ = session.file.put("tests/resources/test.avro", "@mystage", auto_compress=False)
            >>> # Create a DataFrame that uses a DataFrameReader to load data from a file in a stage.
            >>> df = session.read.avro("@mystage/test.avro").where(col('"num"') == 2)
            >>> # Load the data into the DataFrame and return an array of rows containing the results.
            >>> df.collect()
            [Row(str='str2', num=2)]

    Example 7:
        Loading a Parquet file without inferring the schema:
            >>> from snowflake.snowpark.functions import col
            >>> _ = session.file.put("tests/resources/test.parquet", "@mystage", auto_compress=False)
            >>> # Create a DataFrame that uses a DataFrameReader to load data from a file in a stage.
            >>> df = session.read.option("infer_schema", False).parquet("@mystage/test.parquet").where(col('$1')["num"] == 2)
            >>> # Load the data into the DataFrame and return an array of rows containing the results.
            >>> df.show()
            -------------------
            |"$1"             |
            -------------------
            |{                |
            |  "num": 2,      |
            |  "str": "str2"  |
            |}                |
            -------------------
            <BLANKLINE>

    Loading JSON and XML files doesn't support schema either. You also need to use ``$1`` to access the column data as an OBJECT.

    Example 8:
        Loading a JSON file:
            >>> from snowflake.snowpark.functions import col, lit
            >>> _ = session.file.put("tests/resources/testJson.json", "@mystage", auto_compress=False)
            >>> # Create a DataFrame that uses a DataFrameReader to load data from a file in a stage.
            >>> df = session.read.json("@mystage/testJson.json").where(col("$1")["fruit"] == lit("Apple"))
            >>> # Load the data into the DataFrame and return an array of rows containing the results.
            >>> df.show()
            -----------------------
            |"$1"                 |
            -----------------------
            |{                    |
            |  "color": "Red",    |
            |  "fruit": "Apple",  |
            |  "size": "Large"    |
            |}                    |
            |{                    |
            |  "color": "Red",    |
            |  "fruit": "Apple",  |
            |  "size": "Large"    |
            |}                    |
            -----------------------
            <BLANKLINE>

    Example 9:
        Loading an XML file:
            >>> _ = session.file.put("tests/resources/test.xml", "@mystage", auto_compress=False)
            >>> # Create a DataFrame that uses a DataFrameReader to load data from a file in a stage.
            >>> df = session.read.xml("@mystage/test.xml")
            >>> # Load the data into the DataFrame and return an array of rows containing the results.
            >>> df.show()
            ---------------------
            |"$1"               |
            ---------------------
            |<test>             |
            |  <num>1</num>     |
            |  <str>str1</str>  |
            |</test>            |
            |<test>             |
            |  <num>2</num>     |
            |  <str>str2</str>  |
            |</test>            |
            ---------------------
            <BLANKLINE>

    Example 10:
        Loading a CSV file with an already existing `FILE_FORMAT <https://docs.snowflake.com/en/sql-reference/sql/create-file-format>`__:
            >>> from snowflake.snowpark.types import StructType, StructField, IntegerType, StringType
            >>> _ = session.sql("create file format if not exists csv_format type=csv skip_header=1 null_if='none';").collect()
            >>> _ = session.file.put("tests/resources/testCSVspecialFormat.csv", "@mystage", auto_compress=False)
            >>> # Define the schema for the data in the CSV files.
            >>> schema = StructType([StructField("ID", IntegerType()),StructField("USERNAME", StringType()),StructField("FIRSTNAME", StringType()),StructField("LASTNAME", StringType())])
            >>> # Create a DataFrame that is configured to load data from the CSV files in the stage.
            >>> df = session.read.schema(schema).option("format_name", "csv_format").csv("@mystage/testCSVspecialFormat.csv")
            >>> # Load the data into the DataFrame and return an array of rows containing the results.
            >>> df.collect()
            [Row(ID=0, USERNAME='admin', FIRSTNAME=None, LASTNAME=None), Row(ID=1, USERNAME='test_user', FIRSTNAME='test', LASTNAME='user')]

    Example 11:
        Querying metadata for staged files:
            >>> from snowflake.snowpark.column import METADATA_FILENAME, METADATA_FILE_ROW_NUMBER
            >>> df = session.read.with_metadata(METADATA_FILENAME, METADATA_FILE_ROW_NUMBER.as_("ROW NUMBER")).schema(user_schema).csv("@mystage/testCSV.csv")
            >>> # Load the data into the DataFrame and return an array of rows containing the results.
            >>> df.show()
            --------------------------------------------------------
            |"METADATA$FILENAME"  |"ROW NUMBER"  |"A"  |"B"  |"C"  |
            --------------------------------------------------------
            |testCSV.csv          |1             |1    |one  |1.2  |
            |testCSV.csv          |2             |2    |two  |2.2  |
            --------------------------------------------------------
            <BLANKLINE>

    Example 12:
        Inferring schema for csv and json files (Preview Feature - Open):
            >>> # Read a csv file without a header
            >>> df = session.read.option("INFER_SCHEMA", True).csv("@mystage/testCSV.csv")
            >>> df.show()
            ----------------------
            |"c1"  |"c2"  |"c3"  |
            ----------------------
            |1     |one   |1.2   |
            |2     |two   |2.2   |
            ----------------------
            <BLANKLINE>

            >>> # Read a csv file with header and parse the header
            >>> _ = session.file.put("tests/resources/testCSVheader.csv", "@mystage", auto_compress=False)
            >>> df = session.read.option("INFER_SCHEMA", True).option("PARSE_HEADER", True).csv("@mystage/testCSVheader.csv")
            >>> df.show()
            ----------------------------
            |"id"  |"name"  |"rating"  |
            ----------------------------
            |1     |one     |1.2       |
            |2     |two     |2.2       |
            ----------------------------
            <BLANKLINE>

            >>> df = session.read.option("INFER_SCHEMA", True).json("@mystage/testJson.json")
            >>> df.show()
            ------------------------------
            |"color"  |"fruit"  |"size"  |
            ------------------------------
            |Red      |Apple    |Large   |
            |Red      |Apple    |Large   |
            ------------------------------
            <BLANKLINE>
    """

    def __init__(self, session: "snowflake.snowpark.session.Session") -> None:
        self._cur_options: dict[str, Any] = {}
        self._session = session
        self._user_schema: Optional[StructType] = None
        self._file_path: Optional[str] = None
        self._file_type: Optional[str] = None
        self._metadata_cols: Optional[Iterable[ColumnOrName]] = None
        # Infer schema information
        self._infer_schema_transformations: Optional[
            List["snowflake.snowpark.column.Column"]
        ] = None
        self._infer_schema_target_columns: Optional[List[str]] = None

<<<<<<< HEAD
    def load(
        self,
        path: str,
        format: Optional[
            Literal["avro", "csv", "json", "xml", "parquet", "orc"]
        ] = None,
        schema: StructType = None,
        **kwargs,
    ) -> DataFrame:
        """
        Loads data from a file path.

        This method is typically the last method in a daisy chain of :class:`DataFrameReader` methods.
        It allows specifying the file type using the ``format`` parameter, providing a schema using the
        ``schema`` parameter, and passing any copy or format-specific options using the ``kwargs`` parameter.

        Alternatively, you can use the :meth:`format` method and specify the format, and then use the
        :meth:`load` method to specify the path:

            ``df = spark.read.format("csv").option("header", "true").load("path/to/your/file.csv")``

        Args:
            path: The path to the file(s) to load.
            format: The file type to use for ingestion. If not specified, it is assumed that it was already
                passed with a :meth:`format` call.
            schema: The schema to use for the loaded data.
            kwargs: Additional options to be passed for format-specific or copy-specific configurations.

        Returns:
            a :class:`DataFrame` that is set up to load data from the specified file(s) in a Snowflake stage.

        Example::
            Loading the first two columns of a CSV file and skipping the first header line:
             >>> # Create a temp stage to run the example code.
             >>> _ = session.sql("CREATE or REPLACE temp STAGE mystage").collect()
             >>> # Loading the first two columns of a CSV file and skipping the first header line:
             >>> from snowflake.snowpark.types import StructType, StructField, IntegerType, StringType
             >>> _ = session.sql("create file format if not exists csv_format type=csv skip_header=1 null_if='none'").collect()
             >>> _ = session.file.put("tests/resources/testCSVspecialFormat.csv", "@mystage", auto_compress=False)
             >>> # Define the schema for the data in the CSV files.
             >>> schema = StructType([StructField("ID", IntegerType()), StructField("USERNAME", StringType()), StructField("FIRSTNAME", StringType()), StructField("LASTNAME", StringType())])
             >>> # Create a DataFrame that is configured to load data from the CSV files in the stage with a given schema and format.
             >>> df = session.read.load("@mystage/testCSVspecialFormat.csv", format="csv", schema=schema, format_name="csv_format")
             >>> # Load the data into the DataFrame and return an array of rows containing the results.
             >>> df.collect()
             [Row(ID=0, USERNAME='admin', FIRSTNAME=None, LASTNAME=None), Row(ID=1, USERNAME='test_user', FIRSTNAME='test', LASTNAME='user')]

        See Also:
            - `Copy options <https://docs.snowflake.com/en/sql-reference/sql/copy-into-table.html#copy-options-copyoptions>`_
            - `Format options <https://docs.snowflake.com/en/sql-reference/sql/create-file-format.html#format-type-options-formattypeoptions>`_
        """
        if schema:
            self.schema(schema)
        if format:
            self._file_type = format.upper()
        if not self._file_type:
            raise SnowparkClientExceptionMessages.DF_MUST_PROVIDE_FILETYPE_FOR_READING_FILE()
        if self._file_type == "CSV":
            return self.csv(path, **kwargs)
        else:
            return self._read_semi_structured_file(path, self._file_type, **kwargs)

    def format(
        self, format: Literal["avro", "csv", "json", "xml", "parquet", "orc"]
    ) -> "DataFrameReader":
        """
        Sets the file type for ingestion. This method allows specifying the file type for the data to be ingested.

        Args:
            format: the file type for the data to be ingested. Currently the accepted file types are:

                 - "avro"
                 - "csv"
                 - "json"
                 - "xml"
                 - "parquet"
                 - "orc"

        Returns:
            a :class:`DataFrameReader` object with the specified file type already set.
        """
        self._file_type = format.upper()
        return self
=======
    @property
    def _infer_schema(self):
        # let _cur_options to be the source of truth
        if self._file_type in INFER_SCHEMA_FORMAT_TYPES:
            return self._cur_options.get("INFER_SCHEMA", True)
        return False
>>>>>>> fd01538a

    def table(self, name: Union[str, Iterable[str]]) -> Table:
        """Returns a Table that points to the specified table.

        This method is an alias of :meth:`~snowflake.snowpark.session.Session.table`.

        Args:
            name: Name of the table to use.
        """
        return self._session.table(name)

    def schema(self, schema: StructType) -> "DataFrameReader":
        """Define the schema for CSV files that you want to read.

        Args:
            schema: Schema configuration for the CSV file to be read.

        Returns:
            a :class:`DataFrameReader` instance with the specified schema configuration for the data to be read.
        """
        self._user_schema = schema
        return self

    def with_metadata(
        self, *metadata_cols: Iterable[ColumnOrName]
    ) -> "DataFrameReader":
        """Define the metadata columns that need to be selected from stage files.

        Returns:
            a :class:`DataFrameReader` instance with metadata columns to read.

        See Also:
            https://docs.snowflake.com/en/user-guide/querying-metadata
        """
        self._metadata_cols = [
            _to_col_if_str(col, "DataFrameReader.with_metadata")
            for col in metadata_cols
        ]
        return self

    def csv(self, path: str, **kwargs) -> DataFrame:
        """Specify the path of the CSV file(s) to load.

        Args:
            path: The stage location of a CSV file, or a stage location that has CSV files.
            kwargs: additional `format-specific options <https://docs.snowflake.com/en/sql-reference/sql/create-file-format.html#type-csv>`_ or `copy options <https://docs.snowflake.com/en/sql-reference/sql/copy-into-table.html#copy-options-copyoptions>`_ to configure the CSV loading process.

        Returns:
            a :class:`DataFrame` that is set up to load data from the specified CSV file(s) in a Snowflake stage.
        """
        self._file_path = path
<<<<<<< HEAD
        self._file_type = "csv"
        for key, value in kwargs.items():
            self.option(key, value)
=======
        self._file_type = "CSV"

        # infer schema is set to false by default
        if "INFER_SCHEMA" not in self._cur_options:
            self._cur_options["INFER_SCHEMA"] = False
        schema_to_cast, transformations = None, None

        if not self._user_schema:
            if not self._infer_schema:
                raise SnowparkClientExceptionMessages.DF_MUST_PROVIDE_SCHEMA_FOR_READING_FILE()

            (
                schema,
                schema_to_cast,
                transformations,
                exception,
            ) = self._infer_schema_for_file_format(path, "CSV")
            if exception is not None:
                # if infer schema query fails, use $1, VariantType as schema
                logger.warn(
                    f"Could not infer csv schema due to exception: {exception}. "
                    "\nUsing schema (C1, VariantType()) instead. Please use DataFrameReader.schema() "
                    "to specify user schema for the file."
                )
                schema = [Attribute('"C1"', VariantType(), True)]
                schema_to_cast = [("$1", "C1")]
                transformations = []
        else:
            schema = self._user_schema._to_attributes()

>>>>>>> fd01538a
        if self._metadata_cols:
            metadata_project = [
                self._session._analyzer.analyze(col._expression, {})
                for col in self._metadata_cols
            ]
        else:
            metadata_project = []

        if self._session.sql_simplifier_enabled:
            df = DataFrame(
                self._session,
                SelectStatement(
                    from_=SelectSnowflakePlan(
                        self._session._plan_builder.read_file(
                            path,
                            self._file_type,
                            self._cur_options,
                            self._session.get_fully_qualified_current_schema(),
                            schema,
                            schema_to_cast=schema_to_cast,
                            transformations=transformations,
                            metadata_project=metadata_project,
                        ),
                        analyzer=self._session._analyzer,
                    ),
                    analyzer=self._session._analyzer,
                ),
            )
        else:
            df = DataFrame(
                self._session,
                self._session._plan_builder.read_file(
                    path,
                    self._file_type,
                    self._cur_options,
                    self._session.get_fully_qualified_current_schema(),
                    schema,
                    schema_to_cast=schema_to_cast,
                    transformations=transformations,
                    metadata_project=metadata_project,
                ),
            )
        df._reader = self
        set_api_call_source(df, "DataFrameReader.csv")
        return df

    def json(self, path: str, **kwargs) -> DataFrame:
        """Specify the path of the JSON file(s) to load.

        Args:
            path: The stage location of a JSON file, or a stage location that has JSON files.
            kwargs: additional `format-specific options <https://docs.snowflake.com/en/sql-reference/sql/create-file-format.html#type-json>`_
               or `copy options <https://docs.snowflake.com/en/sql-reference/sql/copy-into-table.html#copy-options-copyoptions>`_
               to configure the JSON loading process.

        Returns:
            a :class:`DataFrame` that is set up to load data from the specified JSON file(s) in a Snowflake stage.
        """
<<<<<<< HEAD
        return self._read_semi_structured_file(path, "JSON", **kwargs)
=======
        # infer_schema is set to false by default for JSON
        if "INFER_SCHEMA" not in self._cur_options:
            self._cur_options["INFER_SCHEMA"] = False
        return self._read_semi_structured_file(path, "JSON")
>>>>>>> fd01538a

    def avro(self, path: str, **kwargs) -> DataFrame:
        """Specify the path of the AVRO file(s) to load.

        Args:
            path: The stage location of an AVRO file, or a stage location that has AVRO files.
            kwargs: additional `format-specific options <https://docs.snowflake.com/en/sql-reference/sql/create-file-format.html#type-avro>`_ or `copy options <https://docs.snowflake.com/en/sql-reference/sql/copy-into-table.html#copy-options-copyoptions>`_ to configure the AVRO loading process.

        Note:
            When using :meth:`DataFrame.select`, quote the column names to select the desired columns.
            This is needed because converting from AVRO to :class:`DataFrame` does not capitalize the
            column names from the original columns and a :meth:`DataFrame.select` without quote looks for
            capitalized column names.

        Returns:
            a :class:`DataFrame` that is set up to load data from the specified AVRO file(s) in a Snowflake stage.
        """
        return self._read_semi_structured_file(path, "AVRO", **kwargs)

    def parquet(self, path: str, **kwargs) -> DataFrame:
        """Specify the path of the PARQUET file(s) to load.

        Args:
            path: The stage location of a PARQUET file, or a stage location that has PARQUET files.
            kwargs: additional `format-specific options <https://docs.snowflake.com/en/sql-reference/sql/create-file-format.html#type-parquet>`_
               or `copy options <https://docs.snowflake.com/en/sql-reference/sql/copy-into-table.html#copy-options-copyoptions>`_
               to configure the PARQUET loading process.

        Note:
            When using :meth:`DataFrame.select`, quote the column names to select the desired columns.
            This is needed because converting from PARQUET to `class`:`DataFrame` does not capitalize the
            column names from the original columns and a :meth:`DataFrame.select` without quote looks for
            capitalized column names.

        Returns:
            a :class:`DataFrame` that is set up to load data from the specified PARQUET file(s) in a Snowflake stage.
        """
        return self._read_semi_structured_file(path, "PARQUET")

    def orc(self, path: str, **kwargs) -> DataFrame:
        """Specify the path of the ORC file(s) to load.

        Args:
            path: The stage location of a ORC file, or a stage location that has ORC files.
            kwargs: additional `format-specific options <https://docs.snowflake.com/en/sql-reference/sql/create-file-format.html#type-orc>`_
               or `copy options <https://docs.snowflake.com/en/sql-reference/sql/copy-into-table.html#copy-options-copyoptions>`_
               to configure the ORC loading process.

        Note:
            When using :meth:`DataFrame.select`, quote the column names to select the desired columns.
            This is needed because converting from ORC to :class:`DataFrame` does not capitalize the
            column names from the original columns and a :meth:`DataFrame.select` without quote looks for
            capitalized column names.

        Returns:
            a :class:`DataFrame` that is set up to load data from the specified ORC file(s) in a Snowflake stage.
        """
        return self._read_semi_structured_file(path, "ORC", **kwargs)

    def xml(self, path: str, **kwargs) -> DataFrame:
        """Specify the path of the XML file(s) to load.

        Args:
            path: The stage location of an XML file, or a stage location that has XML files.
            kwargs: additional `format-specific options <https://docs.snowflake.com/en/sql-reference/sql/create-file-format.html#type-xml>`_
               or `copy options <https://docs.snowflake.com/en/sql-reference/sql/copy-into-table.html#copy-options-copyoptions>`_
               to configure the XML loading process.

        Returns:
            a :class:`DataFrame` that is set up to load data from the specified XML file(s) in a Snowflake stage.
        """
        return self._read_semi_structured_file(path, "XML", **kwargs)

    def option(self, key: str, value: Any) -> "DataFrameReader":
        """
        Sets the specified option in the DataFrameReader.

        Use this method to configure any
        `format-specific options <https://docs.snowflake.com/en/sql-reference/sql/create-file-format.html#format-type-options-formattypeoptions>`_
        and
        `copy options <https://docs.snowflake.com/en/sql-reference/sql/copy-into-table.html#copy-options-copyoptions>`_.
        (Note that although specifying copy options can make error handling more robust during the
        reading process, it may have an effect on performance.)

        Args:
            key: Name of the option (e.g. ``compression``, ``skip_header``, etc.).
            value: Value of the option.
        Note:
            Aliases are supported for specifying options in the :meth:`option` method.

            The following option aliases are available:

            - "HEADER": Accepted values are ``True`` or ``False`` which will be interpreted as :meth:`option` with ``('SKIP_HEADER',1)`` or ``('SKIP_HEADER',0)``.
            - "DELIMITER": will be interpreted as "FIELD_DELIMITER".
            - "SEP": will be interpreted also as "FIELD_DELIMITER".
            - "LINESEP": will be interpreted as "RECORD_DELIMITER".
            - "PATHGLOBFILTER": will be interpreted as "PATTERN".
            - "QUOTE": will be interpreted as "FIELD_OPTIONALLY_ENCLOSED_BY".
            - "NULLVALUE": will be interpreted as "NULL_IF".
            - "DATEFORMAT": will be interpreted as "DATE_FORMAT".
            - "TIMESTAMPFORMAT": will be interpreted as "TIMESTAMP_FORMAT".
            - "INFERSCHEMA": will be interpreted as "INFER_SCHEMA".

        """
        if key.upper() in OPTION_ALIASES:
            supported_key, convert_value_function = OPTION_ALIASES[key.upper()]
            key = supported_key.upper()
            value = convert_value_function(value)
        self._cur_options[key.upper()] = value
        return self

    def options(self, configs: Dict) -> "DataFrameReader":
        """Sets multiple specified options in the DataFrameReader.

        This method is the same as the :meth:`option` except that you can set multiple options in one call.

        Args:
            configs: Dictionary of the names of options (e.g. ``compression``,
                ``skip_header``, etc.) and their corresponding values.
        """
        for k, v in configs.items():
            self.option(k, v)
        return self

<<<<<<< HEAD
    def _read_semi_structured_file(self, path: str, format: str, **kwargs) -> DataFrame:
=======
    def _infer_schema_for_file_format(
        self, path: str, format: str
    ) -> Tuple[List, List, List, Exception]:
        format_type_options, _ = get_copy_into_table_options(self._cur_options)

        temp_file_format_name = (
            self._session.get_fully_qualified_current_schema()
            + "."
            + random_name_for_temp_object(TempObjectType.FILE_FORMAT)
        )
        drop_tmp_file_format_if_exists_query: Optional[str] = None
        use_temp_file_format = "FORMAT_NAME" not in self._cur_options
        file_format_name = self._cur_options.get("FORMAT_NAME", temp_file_format_name)
        infer_schema_query = infer_schema_statement(path, file_format_name)
        try:
            if use_temp_file_format:
                self._session._conn.run_query(
                    create_file_format_statement(
                        file_format_name,
                        format,
                        format_type_options,
                        temp=True,
                        if_not_exist=True,
                        use_scoped_temp_objects=self._session._use_scoped_temp_objects,
                        is_generated=True,
                    ),
                    is_ddl_on_temp_object=True,
                )
                drop_tmp_file_format_if_exists_query = (
                    drop_file_format_if_exists_statement(file_format_name)
                )
            results = self._session._conn.run_query(infer_schema_query)["data"]
            new_schema = []
            schema_to_cast = []
            transformations: List["snowflake.snowpark.column.Column"] = []
            read_file_transformations = None
            for r in results:
                # Columns for r [column_name, type, nullable, expression, filenames]
                name = quote_name_without_upper_casing(r[0])
                # Parse the type returned by infer_schema command to
                # pass to determine datatype for schema
                data_type_parts = r[1].split("(")
                parts_length = len(data_type_parts)
                if parts_length == 1:
                    data_type = r[1]
                    precision = 0
                    scale = 0
                else:
                    data_type = data_type_parts[0]
                    precision = int(data_type_parts[1].split(",")[0])
                    scale = int(data_type_parts[1].split(",")[1][:-1])
                new_schema.append(
                    Attribute(
                        name,
                        convert_sf_to_sp_type(data_type, precision, scale, 0),
                        r[2],
                    )
                )
                identifier = f"$1:{name}::{r[1]}" if format != "CSV" else r[3]
                schema_to_cast.append((identifier, r[0]))
                transformations.append(sql_expr(identifier))
            self._user_schema = StructType._from_attributes(new_schema)
            # If the user sets transformations, we should not override this
            self._infer_schema_transformations = transformations
            self._infer_schema_target_columns = self._user_schema.names
            read_file_transformations = [t._expression.sql for t in transformations]
        except Exception as e:
            return None, None, None, e
        finally:
            # Clean up the file format we created
            if drop_tmp_file_format_if_exists_query is not None:
                self._session._conn.run_query(
                    drop_tmp_file_format_if_exists_query, is_ddl_on_temp_object=True
                )

        return new_schema, schema_to_cast, read_file_transformations, None

    def _read_semi_structured_file(self, path: str, format: str) -> DataFrame:
>>>>>>> fd01538a
        if self._user_schema:
            raise ValueError(f"Read {format} does not support user schema")
        for key, value in kwargs.items():
            self.option(key, value)
        self._file_path = path
        self._file_type = format

        schema = [Attribute('"$1"', VariantType())]
        read_file_transformations = None
        schema_to_cast = None
        if self._infer_schema:
            (
                new_schema,
                schema_to_cast,
                read_file_transformations,
                _,  # we don't check for error in case of infer schema failures. We use $1, Variant type
            ) = self._infer_schema_for_file_format(path, format)
            if new_schema:
                schema = new_schema

        if self._metadata_cols:
            metadata_project = [
                self._session._analyzer.analyze(col._expression, {})
                for col in self._metadata_cols
            ]
        else:
            metadata_project = []

        if self._session.sql_simplifier_enabled:
            df = DataFrame(
                self._session,
                SelectStatement(
                    from_=SelectSnowflakePlan(
                        self._session._plan_builder.read_file(
                            path,
                            format,
                            self._cur_options,
                            self._session.get_fully_qualified_current_schema(),
                            schema,
                            schema_to_cast=schema_to_cast,
                            transformations=read_file_transformations,
                            metadata_project=metadata_project,
                        ),
                        analyzer=self._session._analyzer,
                    ),
                    analyzer=self._session._analyzer,
                ),
            )
        else:
            df = DataFrame(
                self._session,
                self._session._plan_builder.read_file(
                    path,
                    format,
                    self._cur_options,
                    self._session.get_fully_qualified_current_schema(),
                    schema,
                    schema_to_cast=schema_to_cast,
                    transformations=read_file_transformations,
                    metadata_project=metadata_project,
                ),
            )
        df._reader = self
        set_api_call_source(df, f"DataFrameReader.{format.lower()}")
        return df<|MERGE_RESOLUTION|>--- conflicted
+++ resolved
@@ -3,12 +3,8 @@
 #
 
 import sys
-<<<<<<< HEAD
-from typing import Any, Dict, List, Literal, Optional, Union
-=======
 from logging import getLogger
-from typing import Any, Dict, List, Optional, Tuple, Union
->>>>>>> fd01538a
+from typing import Any, Dict, List, Literal, Optional, Tuple, Union
 
 import snowflake.snowpark
 from snowflake.snowpark._internal.analyzer.analyzer_utils import (
@@ -45,7 +41,8 @@
 else:
     from collections.abc import Iterable
 
-<<<<<<< HEAD
+logger = getLogger(__name__)
+
 # We allow some common aliases to be used
 OPTION_ALIASES = {
     "HEADER": ("SKIP_HEADER", lambda val: 1 if val else 0),
@@ -59,9 +56,6 @@
     "TIMESTAMPFORMAT": ("TIMESTAMP_FORMAT", lambda val: val),
     "INFERSCHEMA": ("INFER_SCHEMA", lambda val: val),
 }
-=======
-logger = getLogger(__name__)
->>>>>>> fd01538a
 
 
 class DataFrameReader:
@@ -314,9 +308,9 @@
     """
 
     def __init__(self, session: "snowflake.snowpark.session.Session") -> None:
-        self._cur_options: dict[str, Any] = {}
         self._session = session
         self._user_schema: Optional[StructType] = None
+        self._cur_options: dict[str, Any] = {}
         self._file_path: Optional[str] = None
         self._file_type: Optional[str] = None
         self._metadata_cols: Optional[Iterable[ColumnOrName]] = None
@@ -326,7 +320,13 @@
         ] = None
         self._infer_schema_target_columns: Optional[List[str]] = None
 
-<<<<<<< HEAD
+    @property
+    def _infer_schema(self):
+        # let _cur_options to be the source of truth
+        if self._file_type in INFER_SCHEMA_FORMAT_TYPES:
+            return self._cur_options.get("INFER_SCHEMA", True)
+        return False
+
     def load(
         self,
         path: str,
@@ -410,14 +410,6 @@
         """
         self._file_type = format.upper()
         return self
-=======
-    @property
-    def _infer_schema(self):
-        # let _cur_options to be the source of truth
-        if self._file_type in INFER_SCHEMA_FORMAT_TYPES:
-            return self._cur_options.get("INFER_SCHEMA", True)
-        return False
->>>>>>> fd01538a
 
     def table(self, name: Union[str, Iterable[str]]) -> Table:
         """Returns a Table that points to the specified table.
@@ -469,12 +461,9 @@
             a :class:`DataFrame` that is set up to load data from the specified CSV file(s) in a Snowflake stage.
         """
         self._file_path = path
-<<<<<<< HEAD
-        self._file_type = "csv"
+        self._file_type = "CSV"
         for key, value in kwargs.items():
             self.option(key, value)
-=======
-        self._file_type = "CSV"
 
         # infer schema is set to false by default
         if "INFER_SCHEMA" not in self._cur_options:
@@ -503,8 +492,6 @@
                 transformations = []
         else:
             schema = self._user_schema._to_attributes()
-
->>>>>>> fd01538a
         if self._metadata_cols:
             metadata_project = [
                 self._session._analyzer.analyze(col._expression, {})
@@ -563,14 +550,10 @@
         Returns:
             a :class:`DataFrame` that is set up to load data from the specified JSON file(s) in a Snowflake stage.
         """
-<<<<<<< HEAD
+        # infer_schema is set to false by default for JSON
+        if "INFER_SCHEMA" not in self._cur_options and "INFER_SCHEMA" not in kwargs:
+            self._cur_options["INFER_SCHEMA"] = False
         return self._read_semi_structured_file(path, "JSON", **kwargs)
-=======
-        # infer_schema is set to false by default for JSON
-        if "INFER_SCHEMA" not in self._cur_options:
-            self._cur_options["INFER_SCHEMA"] = False
-        return self._read_semi_structured_file(path, "JSON")
->>>>>>> fd01538a
 
     def avro(self, path: str, **kwargs) -> DataFrame:
         """Specify the path of the AVRO file(s) to load.
@@ -695,9 +678,6 @@
             self.option(k, v)
         return self
 
-<<<<<<< HEAD
-    def _read_semi_structured_file(self, path: str, format: str, **kwargs) -> DataFrame:
-=======
     def _infer_schema_for_file_format(
         self, path: str, format: str
     ) -> Tuple[List, List, List, Exception]:
@@ -775,14 +755,13 @@
 
         return new_schema, schema_to_cast, read_file_transformations, None
 
-    def _read_semi_structured_file(self, path: str, format: str) -> DataFrame:
->>>>>>> fd01538a
+    def _read_semi_structured_file(self, path: str, format: str, **kwargs) -> DataFrame:
         if self._user_schema:
             raise ValueError(f"Read {format} does not support user schema")
+        self._file_path = path
+        self._file_type = format
         for key, value in kwargs.items():
             self.option(key, value)
-        self._file_path = path
-        self._file_type = format
 
         schema = [Attribute('"$1"', VariantType())]
         read_file_transformations = None

--- conflicted
+++ resolved
@@ -471,10 +471,6 @@
         ]
         return self
 
-<<<<<<< HEAD
-    @publicapi
-    def csv(self, path: str, _emit_ast: bool = True) -> DataFrame:
-=======
     @property
     def _format(self) -> Optional[str]:
         return self.__format
@@ -523,8 +519,8 @@
 
         raise ValueError(f"Invalid format '{self._format}'.")
 
-    def csv(self, path: str) -> DataFrame:
->>>>>>> d88416a7
+    @publicapi
+    def csv(self, path: str, _emit_ast: bool = True) -> DataFrame:
         """Specify the path of the CSV file(s) to load.
 
         Args:
@@ -786,12 +782,10 @@
         self._cur_options[aliased_key] = value
         return self
 
-<<<<<<< HEAD
-    @publicapi
-    def options(self, configs: Dict, _emit_ast: bool = True) -> "DataFrameReader":
-=======
-    def options(self, configs: Optional[Dict] = None, **kwargs) -> "DataFrameReader":
->>>>>>> d88416a7
+    @publicapi
+    def options(
+        self, configs: Optional[Dict] = None, _emit_ast: bool = True, **kwargs
+    ) -> "DataFrameReader":
         """Sets multiple specified options in the DataFrameReader.
 
         This method is the same as the :meth:`option` except that you can set multiple options in one call.
@@ -800,19 +794,6 @@
             configs: Dictionary of the names of options (e.g. ``compression``,
                 ``skip_header``, etc.) and their corresponding values.
         """
-<<<<<<< HEAD
-
-        # AST.
-        if _emit_ast:
-            reader = proto.SpDataframeReader()
-            ast = with_src_position(reader.sp_dataframe_reader_options)
-            ast.reader.CopyFrom(self._ast)
-            for k, v in configs.items():
-                t = ast.configs.add()
-                t._1 = k
-                build_expr_from_python_val(t._2, v)
-            self._ast = reader
-=======
         if configs and kwargs:
             raise ValueError(
                 "Cannot set options with both a dictionary and keyword arguments. Please use one or the other."
@@ -821,7 +802,17 @@
             if not kwargs:
                 raise ValueError("No options were provided")
             configs = kwargs
->>>>>>> d88416a7
+
+        # AST.
+        if _emit_ast:
+            reader = proto.SpDataframeReader()
+            ast = with_src_position(reader.sp_dataframe_reader_options)
+            ast.reader.CopyFrom(self._ast)
+            for k, v in configs.items():
+                t = ast.configs.add()
+                t._1 = k
+                build_expr_from_python_val(t._2, v)
+            self._ast = reader
 
         for k, v in configs.items():
             self.option(k, v, _emit_ast=False)

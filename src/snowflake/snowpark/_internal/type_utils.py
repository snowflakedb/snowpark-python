--- conflicted
+++ resolved
@@ -159,10 +159,7 @@
                     StructField(
                         quote_name(field.name, keep_case=True),
                         convert_metadata_to_sp_type(field, max_string_size),
-<<<<<<< HEAD
-=======
                         nullable=field.is_nullable,
->>>>>>> bc69fd67
                     )
                     for field in metadata.fields
                 ],

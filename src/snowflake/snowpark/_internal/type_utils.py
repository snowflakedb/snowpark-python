--- conflicted
+++ resolved
@@ -528,12 +528,6 @@
 
 
 def python_value_str_to_object(value, tp: DataType) -> Any:
-<<<<<<< HEAD
-    if isinstance(tp, (StringType, GeometryType, GeographyType, VariantType)):
-        return value
-
-    if isinstance(tp, (_IntegralType, _FractionalType, BooleanType, BinaryType)):
-=======
     if isinstance(tp, StringType):
         return value
 
@@ -549,7 +543,6 @@
             TimestampType,
         ),
     ):
->>>>>>> 95e1bb6b
         return eval(value)
 
     if isinstance(tp, ArrayType):
@@ -570,27 +563,10 @@
             for k, v in curr_dict.items()
         }
 
-<<<<<<< HEAD
-    if isinstance(tp, TimestampType):
-        if value.strip().startswith("datetime("):
-            return datetime.datetime(*eval(value[8:]))
-        return eval(value)
-
-    if isinstance(tp, TimeType):
-        if value.strip().startswith("time("):
-            return datetime.time(*eval(value[4:]))
-        return eval(value)
-
-    if isinstance(tp, DateType):
-        if value.strip().startswith("date("):
-            return datetime.date(*eval(value[4:]))
-        return eval(value)
-=======
     if isinstance(tp, (GeometryType, GeographyType, VariantType)):
         if value.strip() == "None":
             return None
         return value
->>>>>>> 95e1bb6b
 
     raise TypeError(
         f"Unsupported data type: {tp}, value {value} by python_value_str_to_object()"
@@ -789,10 +765,7 @@
     """
     Retrieve default values assigned to optional arguments of a function from a
     source file, or a source string (test only).
-<<<<<<< HEAD
-
-=======
->>>>>>> 95e1bb6b
+
     Returns list of str(default value) if the function is found, None otherwise.
     """
 

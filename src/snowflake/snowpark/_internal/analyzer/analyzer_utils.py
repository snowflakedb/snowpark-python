--- conflicted
+++ resolved
@@ -877,13 +877,10 @@
     max_data_extension_time: Optional[int] = None,
     change_tracking: Optional[bool] = None,
     copy_grants: bool = False,
-<<<<<<< HEAD
     iceberg_config: Optional[dict] = None,
-=======
     *,
     use_scoped_temp_objects: bool = False,
     is_generated: bool = False,
->>>>>>> ddd636bb
 ) -> str:
     column_definition_sql = (
         f"{LEFT_PARENTHESIS}{column_definition}{RIGHT_PARENTHESIS}"
@@ -917,15 +914,10 @@
         )
     options_statement = get_options_statement(options)
     return (
-<<<<<<< HEAD
-        f"{CREATE}{OR + REPLACE if replace else EMPTY_STRING} {table_type.upper()} "
+        f"{CREATE}{OR + REPLACE if replace else EMPTY_STRING}"
+        f" {(get_temp_type_for_object(use_scoped_temp_objects, is_generated) if table_type.lower() in TEMPORARY_STRING_SET else table_type).upper()} "
         f"{ICEBERG if iceberg_config is not None else EMPTY_STRING}{TABLE}"
         f"{IF + NOT + EXISTS if not replace and not error else EMPTY_STRING} "
-=======
-        f"{CREATE}{OR + REPLACE if replace else EMPTY_STRING}"
-        f" {(get_temp_type_for_object(use_scoped_temp_objects, is_generated) if table_type.lower() in TEMPORARY_STRING_SET else table_type).upper()} "
-        f"{TABLE}{IF + NOT + EXISTS if not replace and not error else EMPTY_STRING} "
->>>>>>> ddd636bb
         f"{table_name}{column_definition_sql}{cluster_by_clause}{options_statement}"
         f"{COPY_GRANTS if copy_grants else EMPTY_STRING}{comment_sql} {AS}{project_statement([], child)}"
     )

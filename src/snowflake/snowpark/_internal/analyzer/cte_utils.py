#
# Copyright (c) 2012-2023 Snowflake Computing Inc. All rights reserved.
#

import hashlib
<<<<<<< HEAD
=======
import logging
>>>>>>> 91c3ff3a
from collections import defaultdict
from typing import TYPE_CHECKING, Any, Optional, Sequence, Set, Union

from snowflake.snowpark._internal.analyzer.analyzer_utils import (
    SPACE,
    cte_statement,
    project_statement,
)
from snowflake.snowpark._internal.utils import (
    TempObjectType,
    random_name_for_temp_object,
)

if TYPE_CHECKING:
    from snowflake.snowpark._internal.analyzer.select_statement import Selectable
    from snowflake.snowpark._internal.analyzer.snowflake_plan import SnowflakePlan

    TreeNode = Union[SnowflakePlan, Selectable]


def find_duplicate_subtrees(root: "TreeNode") -> Set["TreeNode"]:
    """
    Returns a set containing all duplicate subtrees in query plan tree.
    The root of a duplicate subtree is defined as a duplicate node, if
        - it appears more than once in the tree, AND
        - one of its parent is unique (only appear once) in the tree, OR
        - it has multiple different parents

    For example,
                      root
                     /    \
                   df5   df6
                /   |     |   \
              df3  df3   df4  df4
               |    |     |    |
              df2  df2   df2  df2
               |    |     |    |
              df1  df1   df1  df1

    df4, df3 and df2 are duplicate subtrees.

    This function is used to only include nodes that should be converted to CTEs.
    """
    from snowflake.snowpark._internal.analyzer.select_statement import Selectable

    node_count_map = defaultdict(int)
    node_parents_map = defaultdict(set)

    def traverse(node: "TreeNode") -> None:
        node_count_map[node] += 1
<<<<<<< HEAD
        if node.source_plan and node.source_plan.children:
            for child in node.source_plan.children:
                if isinstance(child, Selectable):
                    child = child.to_subqueryable()
                node_parents_map[child].add(node)
                traverse(child)
=======
        for child in node.children_plan_nodes:
            # converting non-SELECT child query to SELECT query here,
            # so we can further optimize
            if isinstance(child, Selectable):
                child = child.to_subqueryable()
            node_parents_map[child].add(node)
            traverse(child)
>>>>>>> 91c3ff3a

    def is_duplicate_subtree(node: "TreeNode") -> bool:
        is_duplicate_node = node_count_map[node] > 1
        if is_duplicate_node:
            is_any_parent_unique_node = any(
                node_count_map[n] == 1 for n in node_parents_map[node]
            )
            if is_any_parent_unique_node:
                return True
            else:
                has_multi_parents = len(node_parents_map[node]) > 1
                if has_multi_parents:
                    return True
        return False

    traverse(root)
    return {node for node in node_count_map if is_duplicate_subtree(node)}


def create_cte_query(node: "TreeNode", duplicate_plan_set: Set["TreeNode"]) -> str:
    from snowflake.snowpark._internal.analyzer.select_statement import Selectable

    plan_to_query_map = {}
    duplicate_plan_to_cte_map = {}
    duplicate_plan_to_table_name_map = {}

    def build_plan_to_query_map_in_post_order(node: "TreeNode") -> None:
        """
        Builds a mapping from query plans to queries that are optimized with CTEs,
        in post-traversal order. We can get the final query from the mapping value of the root node.
        The reason of using poster-traversal order is that chained CTEs have to be built
        from bottom (innermost subquery) to top (outermost query).
        """
        if node in plan_to_query_map:
            return

<<<<<<< HEAD
        if not node.source_plan or not node.placeholder_query:
=======
        if not node.children_plan_nodes or not node.placeholder_query:
>>>>>>> 91c3ff3a
            plan_to_query_map[node] = (
                node.sql_query if isinstance(node, Selectable) else node.queries[-1].sql
            )
        else:
            plan_to_query_map[node] = node.placeholder_query
<<<<<<< HEAD
            for child in node.source_plan.children:
=======
            for child in node.children_plan_nodes:
>>>>>>> 91c3ff3a
                if isinstance(child, Selectable):
                    child = child.to_subqueryable()
                build_plan_to_query_map_in_post_order(child)
                # replace the placeholder (id) with child query
                plan_to_query_map[node] = plan_to_query_map[node].replace(
                    child._id, plan_to_query_map[child]
                )

        # duplicate subtrees will be converted CTEs
        if node in duplicate_plan_set:
            # when a subquery is converted a CTE to with clause,
            # it will be replaced by `SELECT * from TEMP_TABLE` in the original query
            table_name = random_name_for_temp_object(TempObjectType.CTE)
            select_stmt = project_statement([], table_name)
            duplicate_plan_to_table_name_map[node] = table_name
            duplicate_plan_to_cte_map[node] = plan_to_query_map[node]
            plan_to_query_map[node] = select_stmt

    build_plan_to_query_map_in_post_order(node)

    # construct with clause
    with_stmt = cte_statement(
        list(duplicate_plan_to_cte_map.values()),
        list(duplicate_plan_to_table_name_map.values()),
    )
    final_query = with_stmt + SPACE + plan_to_query_map[node]
    return final_query


<<<<<<< HEAD
def encode_id(query: str, query_params: Optional[Sequence[Any]] = None) -> str:
    string = f"{query}#{query_params}" if query_params else query
    return hashlib.sha256(string.encode()).hexdigest()[:10]
=======
def encode_id(
    query: str, query_params: Optional[Sequence[Any]] = None
) -> Optional[str]:
    string = f"{query}#{query_params}" if query_params else query
    try:
        return hashlib.sha256(string.encode()).hexdigest()[:10]
    except Exception as ex:
        logging.warning(f"Encode SnowflakePlan ID failed: {ex}")
        return None
>>>>>>> 91c3ff3a
<|MERGE_RESOLUTION|>--- conflicted
+++ resolved
@@ -3,10 +3,7 @@
 #
 
 import hashlib
-<<<<<<< HEAD
-=======
 import logging
->>>>>>> 91c3ff3a
 from collections import defaultdict
 from typing import TYPE_CHECKING, Any, Optional, Sequence, Set, Union
 
@@ -57,14 +54,6 @@
 
     def traverse(node: "TreeNode") -> None:
         node_count_map[node] += 1
-<<<<<<< HEAD
-        if node.source_plan and node.source_plan.children:
-            for child in node.source_plan.children:
-                if isinstance(child, Selectable):
-                    child = child.to_subqueryable()
-                node_parents_map[child].add(node)
-                traverse(child)
-=======
         for child in node.children_plan_nodes:
             # converting non-SELECT child query to SELECT query here,
             # so we can further optimize
@@ -72,7 +61,6 @@
                 child = child.to_subqueryable()
             node_parents_map[child].add(node)
             traverse(child)
->>>>>>> 91c3ff3a
 
     def is_duplicate_subtree(node: "TreeNode") -> bool:
         is_duplicate_node = node_count_map[node] > 1
@@ -109,21 +97,13 @@
         if node in plan_to_query_map:
             return
 
-<<<<<<< HEAD
-        if not node.source_plan or not node.placeholder_query:
-=======
         if not node.children_plan_nodes or not node.placeholder_query:
->>>>>>> 91c3ff3a
             plan_to_query_map[node] = (
                 node.sql_query if isinstance(node, Selectable) else node.queries[-1].sql
             )
         else:
             plan_to_query_map[node] = node.placeholder_query
-<<<<<<< HEAD
-            for child in node.source_plan.children:
-=======
             for child in node.children_plan_nodes:
->>>>>>> 91c3ff3a
                 if isinstance(child, Selectable):
                     child = child.to_subqueryable()
                 build_plan_to_query_map_in_post_order(child)
@@ -153,11 +133,6 @@
     return final_query
 
 
-<<<<<<< HEAD
-def encode_id(query: str, query_params: Optional[Sequence[Any]] = None) -> str:
-    string = f"{query}#{query_params}" if query_params else query
-    return hashlib.sha256(string.encode()).hexdigest()[:10]
-=======
 def encode_id(
     query: str, query_params: Optional[Sequence[Any]] = None
 ) -> Optional[str]:
@@ -166,5 +141,4 @@
         return hashlib.sha256(string.encode()).hexdigest()[:10]
     except Exception as ex:
         logging.warning(f"Encode SnowflakePlan ID failed: {ex}")
-        return None
->>>>>>> 91c3ff3a
+        return None
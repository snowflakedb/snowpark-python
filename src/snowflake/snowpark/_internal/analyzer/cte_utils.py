--- conflicted
+++ resolved
@@ -163,7 +163,6 @@
     return final_query
 
 
-<<<<<<< HEAD
 def merge_referenced_ctes(
     ref1: Dict[WithQueryBlock, int], ref2: Dict[WithQueryBlock, int]
 ) -> Dict[WithQueryBlock, int]:
@@ -177,10 +176,6 @@
     return merged
 
 
-def encode_id(
-    query: str, query_params: Optional[Sequence[Any]] = None
-) -> Optional[str]:
-=======
 def encoded_query_id(node) -> Optional[str]:
     """
     Encode the query and its query parameter into an id using sha256.
@@ -205,7 +200,6 @@
         query = node.sql_query
         query_params = node.query_params
 
->>>>>>> 016b063f
     string = f"{query}#{query_params}" if query_params else query
     try:
         return hashlib.sha256(string.encode()).hexdigest()[:10]

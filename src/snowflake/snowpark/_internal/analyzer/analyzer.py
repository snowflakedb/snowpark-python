#!/usr/bin/env python3
#
# Copyright (c) 2012-2025 Snowflake Computing Inc. All rights reserved.
#
import uuid
from collections import Counter, defaultdict
<<<<<<< HEAD
from typing import TYPE_CHECKING, DefaultDict, Dict, List, Optional, Union
from logging import getLogger
=======
from typing import TYPE_CHECKING, DefaultDict, Dict, List, Union
>>>>>>> 41f3705a

from snowflake.connector import IntegrityError

import snowflake.snowpark
from snowflake.snowpark._internal.analyzer.analyzer_utils import (
    alias_expression,
    binary_arithmetic_expression,
    block_expression,
    case_when_expression,
    cast_expression,
    collate_expression,
    column_sum,
    delete_merge_statement,
    empty_values_statement,
    flatten_expression,
    function_expression,
    grouping_set_expression,
    in_expression,
    insert_merge_statement,
    like_expression,
    list_agg,
    named_arguments_function,
    order_expression,
    range_statement,
    rank_related_function_expression,
    regexp_expression,
    schema_query_for_values_statement,
    specified_window_frame_expression,
    subfield_expression,
    subquery_expression,
    table_function_partition_spec,
    unary_expression,
    update_merge_statement,
    values_statement,
    window_expression,
    window_frame_boundary_expression,
    window_spec_expression,
    within_group_expression,
)
from snowflake.snowpark._internal.analyzer.binary_expression import (
    BinaryArithmeticExpression,
    BinaryExpression,
)
from snowflake.snowpark._internal.analyzer.binary_plan_node import Join, SetOperation
from snowflake.snowpark._internal.analyzer.datatype_mapper import (
    numeric_to_sql_without_cast,
    str_to_sql,
    to_sql,
)
from snowflake.snowpark._internal.analyzer.expression import (
    Attribute,
    CaseWhen,
    Collate,
    ColumnSum,
    Expression,
    FunctionExpression,
    InExpression,
    Interval,
    Like,
    ListAgg,
    Literal,
    MultipleExpression,
    NamedExpression,
    RegExp,
    ScalarSubquery,
    SnowflakeUDF,
    Star,
    SubfieldInt,
    SubfieldString,
    UnresolvedAttribute,
    WithinGroup,
)
from snowflake.snowpark._internal.analyzer.grouping_set import (
    GroupingSet,
    GroupingSetsExpression,
)
from snowflake.snowpark._internal.analyzer.select_statement import (
    Selectable,
    SelectableEntity,
    SelectSnowflakePlan,
    SelectStatement,
    SelectTableFunction,
)
from snowflake.snowpark._internal.analyzer.snowflake_plan import (
    SnowflakePlan,
    SnowflakePlanBuilder,
)
from snowflake.snowpark._internal.analyzer.snowflake_plan_node import (
    CopyIntoLocationNode,
    CopyIntoTableNode,
    Limit,
    LogicalPlan,
    Range,
    SnowflakeCreateTable,
    SnowflakeTable,
    SnowflakeValues,
)
from snowflake.snowpark._internal.analyzer.sort_expression import SortOrder
from snowflake.snowpark._internal.analyzer.table_function import (
    FlattenFunction,
    GeneratorTableFunction,
    Lateral,
    NamedArgumentsTableFunction,
    PosArgumentsTableFunction,
    TableFunctionExpression,
    TableFunctionJoin,
    TableFunctionPartitionSpecDefinition,
    TableFunctionRelation,
)
from snowflake.snowpark._internal.analyzer.table_merge_expression import (
    DeleteMergeExpression,
    InsertMergeExpression,
    TableDelete,
    TableMerge,
    TableUpdate,
    UpdateMergeExpression,
)
from snowflake.snowpark._internal.analyzer.unary_expression import (
    Alias,
    Cast,
    UnaryExpression,
    UnaryMinus,
    UnresolvedAlias,
)
from snowflake.snowpark._internal.analyzer.unary_plan_node import (
    Aggregate,
    CreateDynamicTableCommand,
    CreateViewCommand,
    Filter,
    LocalTempView,
    PersistedView,
    Pivot,
    Project,
    Rename,
    Sample,
    Sort,
    Unpivot,
)
from snowflake.snowpark._internal.analyzer.window_expression import (
    RankRelatedFunctionExpression,
    SpecialFrameBoundary,
    SpecifiedWindowFrame,
    UnspecifiedFrame,
    WindowExpression,
    WindowSpecDefinition,
)
from snowflake.snowpark._internal.error_message import SnowparkClientExceptionMessages
from snowflake.snowpark._internal.telemetry import TelemetryField
from snowflake.snowpark._internal.utils import (
    quote_name,
    merge_multiple_snowflake_plan_expr_to_alias,
)
from snowflake.snowpark.types import BooleanType, _NumericType

ARRAY_BIND_THRESHOLD = 512

if TYPE_CHECKING:
    import snowflake.snowpark.session


_logger = getLogger(__name__)


class Analyzer:
    def __init__(self, session: "snowflake.snowpark.session.Session") -> None:
        self.session = session
        self.plan_builder = SnowflakePlanBuilder(self.session)
        self.generated_alias_maps = {}
        self.subquery_plans = []
        self.alias_maps_to_use: Dict[uuid.UUID, str] = {}

    def analyze(
        self,
        expr: Union[Expression, NamedExpression],
        df_aliased_col_name_to_real_col_name: DefaultDict[str, Dict[str, str]],
        parse_local_name=False,
    ) -> str:
        if isinstance(expr, GroupingSetsExpression):
            return grouping_set_expression(
                [
                    [
                        self.analyze(
                            a, df_aliased_col_name_to_real_col_name, parse_local_name
                        )
                        for a in arg
                    ]
                    for arg in expr.args
                ]
            )

        if isinstance(expr, Like):
            return like_expression(
                self.analyze(
                    expr.expr, df_aliased_col_name_to_real_col_name, parse_local_name
                ),
                self.analyze(
                    expr.pattern, df_aliased_col_name_to_real_col_name, parse_local_name
                ),
            )

        if isinstance(expr, RegExp):
            return regexp_expression(
                self.analyze(
                    expr.expr, df_aliased_col_name_to_real_col_name, parse_local_name
                ),
                self.analyze(
                    expr.pattern, df_aliased_col_name_to_real_col_name, parse_local_name
                ),
                self.analyze(
                    expr.parameters,
                    df_aliased_col_name_to_real_col_name,
                    parse_local_name,
                )
                if expr.parameters is not None
                else None,
            )

        if isinstance(expr, Collate):
            collation_spec = (
                expr.collation_spec.upper() if parse_local_name else expr.collation_spec
            )
            return collate_expression(
                self.analyze(
                    expr.expr, df_aliased_col_name_to_real_col_name, parse_local_name
                ),
                collation_spec,
            )

        if isinstance(expr, (SubfieldString, SubfieldInt)):
            field = expr.field
            if parse_local_name and isinstance(field, str):
                field = field.upper()
            return subfield_expression(
                self.analyze(
                    expr.expr, df_aliased_col_name_to_real_col_name, parse_local_name
                ),
                field,
            )

        if isinstance(expr, CaseWhen):
            return case_when_expression(
                [
                    (
                        self.analyze(
                            condition,
                            df_aliased_col_name_to_real_col_name,
                            parse_local_name,
                        ),
                        self.analyze(
                            value,
                            df_aliased_col_name_to_real_col_name,
                            parse_local_name,
                        ),
                    )
                    for condition, value in expr.branches
                ],
                self.analyze(
                    expr.else_value,
                    df_aliased_col_name_to_real_col_name,
                    parse_local_name,
                )
                if expr.else_value
                else "NULL",
            )

        if isinstance(expr, MultipleExpression):
            block_expressions = []
            for expression in expr.expressions:
                if self.session.eliminate_numeric_sql_value_cast_enabled:
                    resolved_expr = self.to_sql_try_avoid_cast(
                        expression,
                        df_aliased_col_name_to_real_col_name,
                        parse_local_name,
                    )
                else:
                    resolved_expr = self.analyze(
                        expression,
                        df_aliased_col_name_to_real_col_name,
                        parse_local_name,
                    )

                block_expressions.append(resolved_expr)
            return block_expression(block_expressions)

        if isinstance(expr, InExpression):
            in_values = []
            for expression in expr.values:
                if self.session.eliminate_numeric_sql_value_cast_enabled:
                    in_value = self.to_sql_try_avoid_cast(
                        expression,
                        df_aliased_col_name_to_real_col_name,
                        parse_local_name,
                    )
                else:
                    in_value = self.analyze(
                        expression,
                        df_aliased_col_name_to_real_col_name,
                        parse_local_name,
                    )

                in_values.append(in_value)
            return in_expression(
                self.analyze(
                    expr.columns, df_aliased_col_name_to_real_col_name, parse_local_name
                ),
                in_values,
            )

        if isinstance(expr, GroupingSet):
            return self.grouping_extractor(expr, df_aliased_col_name_to_real_col_name)

        if isinstance(expr, WindowExpression):
            return window_expression(
                self.analyze(
                    expr.window_function,
                    df_aliased_col_name_to_real_col_name,
                    parse_local_name,
                ),
                self.analyze(
                    expr.window_spec,
                    df_aliased_col_name_to_real_col_name,
                    parse_local_name,
                ),
            )
        if isinstance(expr, WindowSpecDefinition):
            return window_spec_expression(
                [
                    self.analyze(
                        x, df_aliased_col_name_to_real_col_name, parse_local_name
                    )
                    for x in expr.partition_spec
                ],
                [
                    self.analyze(
                        x, df_aliased_col_name_to_real_col_name, parse_local_name
                    )
                    for x in expr.order_spec
                ],
                self.analyze(
                    expr.frame_spec,
                    df_aliased_col_name_to_real_col_name,
                    parse_local_name,
                ),
            )
        if isinstance(expr, SpecifiedWindowFrame):
            return specified_window_frame_expression(
                expr.frame_type.sql,
                self.window_frame_boundary(
                    expr.lower, df_aliased_col_name_to_real_col_name
                ),
                self.window_frame_boundary(
                    expr.upper, df_aliased_col_name_to_real_col_name
                ),
            )
        if isinstance(expr, UnspecifiedFrame):
            return ""
        if isinstance(expr, SpecialFrameBoundary):
            return expr.sql

        if isinstance(expr, Literal):
            sql = to_sql(expr.value, expr.datatype)
            if parse_local_name:
                sql = sql.upper()
            return sql

        if isinstance(expr, Interval):
            return expr.sql

        if isinstance(expr, Attribute):
            name = self.alias_maps_to_use.get(expr.expr_id, expr.name)
            return quote_name(name)

        if isinstance(expr, UnresolvedAttribute):
            if expr.df_alias:
                if expr.df_alias in df_aliased_col_name_to_real_col_name:
                    return df_aliased_col_name_to_real_col_name[expr.df_alias].get(
                        expr.name, expr.name
                    )
                else:
                    raise SnowparkClientExceptionMessages.DF_ALIAS_NOT_RECOGNIZED(
                        expr.df_alias
                    )
            return expr.name

        if isinstance(expr, FunctionExpression):
            if expr.api_call_source is not None:
                self.session._conn._telemetry_client.send_function_usage_telemetry(
                    expr.api_call_source, TelemetryField.FUNC_CAT_USAGE.value
                )
            func_name = expr.name.upper() if parse_local_name else expr.name
            return function_expression(
                func_name,
                [
                    self.to_sql_try_avoid_cast(c, df_aliased_col_name_to_real_col_name)
                    for c in expr.children
                ],
                expr.is_distinct,
            )

        if isinstance(expr, Star):
            if expr.df_alias:
                # This is only hit by col(<df_alias>)
                if expr.df_alias not in df_aliased_col_name_to_real_col_name:
                    raise SnowparkClientExceptionMessages.DF_ALIAS_NOT_RECOGNIZED(
                        expr.df_alias
                    )
                columns = df_aliased_col_name_to_real_col_name[expr.df_alias]
                return ",".join(columns.values())
            if not expr.expressions:
                return "*"
            else:
                # This case is hit by df.col("*")
                return ",".join(
                    [
                        self.analyze(e, df_aliased_col_name_to_real_col_name)
                        for e in expr.expressions
                    ]
                )

        if isinstance(expr, SnowflakeUDF):
            if expr.api_call_source is not None:
                self.session._conn._telemetry_client.send_function_usage_telemetry(
                    expr.api_call_source, TelemetryField.FUNC_CAT_USAGE.value
                )
            func_name = expr.udf_name.upper() if parse_local_name else expr.udf_name
            return function_expression(
                func_name,
                [
                    self.analyze(
                        x, df_aliased_col_name_to_real_col_name, parse_local_name
                    )
                    for x in expr.children
                ],
                False,
            )

        if isinstance(expr, TableFunctionExpression):
            if expr.api_call_source is not None:
                self.session._conn._telemetry_client.send_function_usage_telemetry(
                    expr.api_call_source, TelemetryField.FUNC_CAT_USAGE.value
                )
            return self.table_function_expression_extractor(
                expr, df_aliased_col_name_to_real_col_name
            )

        if isinstance(expr, TableFunctionPartitionSpecDefinition):
            return table_function_partition_spec(
                expr.over,
                [
                    self.analyze(
                        x, df_aliased_col_name_to_real_col_name, parse_local_name
                    )
                    for x in expr.partition_spec
                ]
                if expr.partition_spec
                else [],
                [
                    self.analyze(
                        x, df_aliased_col_name_to_real_col_name, parse_local_name
                    )
                    for x in expr.order_spec
                ]
                if expr.order_spec
                else [],
            )

        if isinstance(expr, UnaryExpression):
            return self.unary_expression_extractor(
                expr, df_aliased_col_name_to_real_col_name, parse_local_name
            )

        if isinstance(expr, SortOrder):
            return order_expression(
                self.analyze(
                    expr.child, df_aliased_col_name_to_real_col_name, parse_local_name
                ),
                expr.direction.sql,
                expr.null_ordering.sql,
            )

        if isinstance(expr, ScalarSubquery):
            self.subquery_plans.append(expr.plan)
            return subquery_expression(expr.plan.queries[-1].sql)

        if isinstance(expr, WithinGroup):
            return within_group_expression(
                self.analyze(
                    expr.expr, df_aliased_col_name_to_real_col_name, parse_local_name
                ),
                [
                    self.analyze(e, df_aliased_col_name_to_real_col_name)
                    for e in expr.order_by_cols
                ],
            )

        if isinstance(expr, BinaryExpression):
            return self.binary_operator_extractor(
                expr, df_aliased_col_name_to_real_col_name, parse_local_name
            )

        if isinstance(expr, InsertMergeExpression):
            return insert_merge_statement(
                self.analyze(expr.condition, df_aliased_col_name_to_real_col_name)
                if expr.condition
                else None,
                [
                    self.analyze(k, df_aliased_col_name_to_real_col_name)
                    for k in expr.keys
                ],
                [
                    self.analyze(v, df_aliased_col_name_to_real_col_name)
                    for v in expr.values
                ],
            )

        if isinstance(expr, UpdateMergeExpression):
            return update_merge_statement(
                self.analyze(expr.condition, df_aliased_col_name_to_real_col_name)
                if expr.condition
                else None,
                {
                    self.analyze(k, df_aliased_col_name_to_real_col_name): self.analyze(
                        v, df_aliased_col_name_to_real_col_name
                    )
                    for k, v in expr.assignments.items()
                },
            )

        if isinstance(expr, DeleteMergeExpression):
            return delete_merge_statement(
                self.analyze(expr.condition, df_aliased_col_name_to_real_col_name)
                if expr.condition
                else None
            )

        if isinstance(expr, ListAgg):
            return list_agg(
                self.analyze(
                    expr.col, df_aliased_col_name_to_real_col_name, parse_local_name
                ),
                str_to_sql(expr.delimiter),
                expr.is_distinct,
            )

        if isinstance(expr, ColumnSum):
            return column_sum(
                [
                    self.analyze(
                        col, df_aliased_col_name_to_real_col_name, parse_local_name
                    )
                    for col in expr.exprs
                ]
            )

        if isinstance(expr, RankRelatedFunctionExpression):
            return rank_related_function_expression(
                expr.sql,
                self.analyze(
                    expr.expr, df_aliased_col_name_to_real_col_name, parse_local_name
                ),
                expr.offset,
                self.analyze(
                    expr.default, df_aliased_col_name_to_real_col_name, parse_local_name
                )
                if expr.default
                else None,
                expr.ignore_nulls,
            )

        raise SnowparkClientExceptionMessages.PLAN_INVALID_TYPE(
            str(expr)
        )  # pragma: no cover

    def table_function_expression_extractor(
        self,
        expr: TableFunctionExpression,
        df_aliased_col_name_to_real_col_name: DefaultDict[str, Dict[str, str]],
        parse_local_name=False,
    ) -> str:
        if isinstance(expr, FlattenFunction):
            return flatten_expression(
                self.analyze(
                    expr.input, df_aliased_col_name_to_real_col_name, parse_local_name
                ),
                expr.path,
                expr.outer,
                expr.recursive,
                expr.mode,
            )
        elif isinstance(expr, PosArgumentsTableFunction):
            sql = function_expression(
                expr.func_name,
                [
                    self.analyze(
                        x, df_aliased_col_name_to_real_col_name, parse_local_name
                    )
                    for x in expr.args
                ],
                False,
            )
        elif isinstance(expr, (NamedArgumentsTableFunction, GeneratorTableFunction)):
            sql = named_arguments_function(
                expr.func_name,
                {
                    key: self.to_sql_try_avoid_cast(
                        value, df_aliased_col_name_to_real_col_name, parse_local_name
                    )
                    for key, value in expr.args.items()
                },
            )
        else:  # pragma: no cover
            raise TypeError(
                "A table function expression should be any of PosArgumentsTableFunction, "
                "NamedArgumentsTableFunction, GeneratorTableFunction, or FlattenFunction."
            )
        partition_spec_sql = (
            self.analyze(expr.partition_spec, df_aliased_col_name_to_real_col_name)
            if expr.partition_spec
            else ""
        )
        return f"{sql} {partition_spec_sql}"

    def unary_expression_extractor(
        self,
        expr: UnaryExpression,
        df_aliased_col_name_to_real_col_name: DefaultDict[str, Dict[str, str]],
        parse_local_name=False,
    ) -> str:
        if isinstance(expr, Alias):
            quoted_name = quote_name(expr.name)
            if isinstance(expr.child, Attribute):
                self.generated_alias_maps[expr.child.expr_id] = quoted_name
                assert self.alias_maps_to_use is not None
                for k, v in self.alias_maps_to_use.items():
                    if v == expr.child.name:
                        self.generated_alias_maps[k] = quoted_name

                for df_alias_dict in df_aliased_col_name_to_real_col_name.values():
                    for k, v in df_alias_dict.items():
                        if v == expr.child.name:
                            df_alias_dict[k] = quoted_name
            return alias_expression(
                self.analyze(
                    expr.child, df_aliased_col_name_to_real_col_name, parse_local_name
                ),
                quoted_name,
            )
        if isinstance(expr, UnresolvedAlias):
            expr_str = self.analyze(
                expr.child, df_aliased_col_name_to_real_col_name, parse_local_name
            )
            if parse_local_name:
                expr_str = expr_str.upper()
            return expr_str
        elif isinstance(expr, Cast):
            return cast_expression(
                self.analyze(
                    expr.child, df_aliased_col_name_to_real_col_name, parse_local_name
                ),
                expr.to,
                expr.try_,
                expr.is_rename,
                expr.is_add,
            )
        else:
            return unary_expression(
                self.analyze(
                    expr.child, df_aliased_col_name_to_real_col_name, parse_local_name
                ),
                expr.sql_operator,
                expr.operator_first,
            )

    def binary_operator_extractor(
        self,
        expr: BinaryExpression,
        df_aliased_col_name_to_real_col_name,
        parse_local_name=False,
    ) -> str:
        if self.session.eliminate_numeric_sql_value_cast_enabled:
            left_sql_expr = self.to_sql_try_avoid_cast(
                expr.left, df_aliased_col_name_to_real_col_name, parse_local_name
            )
            right_sql_expr = self.to_sql_try_avoid_cast(
                expr.right,
                df_aliased_col_name_to_real_col_name,
                parse_local_name,
            )
        else:
            left_sql_expr = self.analyze(
                expr.left, df_aliased_col_name_to_real_col_name, parse_local_name
            )
            right_sql_expr = self.analyze(
                expr.right, df_aliased_col_name_to_real_col_name, parse_local_name
            )
        if isinstance(expr, BinaryArithmeticExpression):
            return binary_arithmetic_expression(
                expr.sql_operator,
                left_sql_expr,
                right_sql_expr,
            )
        else:
            return function_expression(
                expr.sql_operator,
                [
                    left_sql_expr,
                    right_sql_expr,
                ],
                False,
            )

    def grouping_extractor(
        self, expr: GroupingSet, df_aliased_col_name_to_real_col_name
    ) -> str:
        return self.analyze(
            FunctionExpression(
                expr.pretty_name.upper(),
                [c.child if isinstance(c, Alias) else c for c in expr.children],
                False,
            ),
            df_aliased_col_name_to_real_col_name,
        )

    def window_frame_boundary(
        self,
        boundary: Expression,
        df_aliased_col_name_to_real_col_name: DefaultDict[str, Dict[str, str]],
    ) -> str:
        # it means interval preceding
        if isinstance(boundary, UnaryMinus) and isinstance(boundary.child, Interval):
            return window_frame_boundary_expression(
                boundary.child.sql, is_following=False
            )
        elif isinstance(boundary, Interval):
            return window_frame_boundary_expression(boundary.sql, is_following=True)
        else:
            # boundary should be an integer
            offset = self.to_sql_try_avoid_cast(
                boundary, df_aliased_col_name_to_real_col_name
            )
            try:
                num = int(offset)
                return window_frame_boundary_expression(str(abs(num)), num >= 0)
            except Exception:
                return offset

    def to_sql_try_avoid_cast(
        self,
        expr: Expression,
        df_aliased_col_name_to_real_col_name: DefaultDict[str, Dict[str, str]],
        parse_local_name: bool = False,
    ) -> str:
        """
        Convert the expression to sql and try to avoid cast expression if possible when
        the expression is:
        1) a literal expression
        2) the literal expression is numeric type
        """
        # if expression is a numeric literal, return the number without casting,
        # otherwise process as normal
        if isinstance(expr, Literal) and isinstance(expr.datatype, _NumericType):
            return numeric_to_sql_without_cast(expr.value, expr.datatype)
        elif (
            isinstance(expr, Literal)
            and isinstance(expr.datatype, BooleanType)
            and isinstance(expr.value, bool)
        ):
            return str(expr.value).upper()
        else:
            return self.analyze(
                expr, df_aliased_col_name_to_real_col_name, parse_local_name
            )

    def resolve(self, logical_plan: LogicalPlan) -> SnowflakePlan:
        self.subquery_plans = []
        self.generated_alias_maps = {}

        result = self.do_resolve(logical_plan)

        result.add_aliases(self.generated_alias_maps)

        if self.subquery_plans:
            result = result.with_subqueries(self.subquery_plans)
            # Perform in-place update of the pre and post actions for selectable
            # if it has subqueries. Also updated attached resolved snowflake plan
            # for the selectable
            if isinstance(logical_plan, Selectable):
                logical_plan.with_subqueries(self.subquery_plans, result)

        return result

    def do_resolve(self, logical_plan: LogicalPlan) -> SnowflakePlan:
        resolved_children = {}
        df_aliased_col_name_to_real_col_name: DefaultDict[
            str, Dict[str, str]
        ] = defaultdict(dict)

        for c in logical_plan.children:  # post-order traversal of the tree
            resolved = self.resolve(c)
            df_aliased_col_name_to_real_col_name.update(
                resolved.df_aliased_col_name_to_real_col_name
            )
            resolved_children[c] = resolved

        if isinstance(logical_plan, Selectable):
            # Selectable doesn't have children. It already has the expr_to_alias dict.
            self.alias_maps_to_use = logical_plan.expr_to_alias.copy()
        else:
            if self.session._resolve_conflict_alias:
                self.alias_maps_to_use = merge_multiple_snowflake_plan_expr_to_alias(
                    list(resolved_children.values())
                )
            else:
                use_maps = {}
                # get counts of expr_to_alias keys
                counts = Counter()
                for v in resolved_children.values():
                    if v.expr_to_alias:
                        counts.update(list(v.expr_to_alias.keys()))

                # Keep only non-shared expr_to_alias keys
                # let (df1.join(df2)).join(df2.join(df3)).select(df2) report error
                for v in resolved_children.values():
                    if v.expr_to_alias:
                        use_maps.update(
                            {p: q for p, q in v.expr_to_alias.items() if counts[p] < 2}
                        )

                self.alias_maps_to_use = use_maps

        res = self.do_resolve_with_resolved_children(
            logical_plan, resolved_children, df_aliased_col_name_to_real_col_name
        )
        res.df_aliased_col_name_to_real_col_name.update(
            df_aliased_col_name_to_real_col_name
        )
        return res

    def do_resolve_with_resolved_children(
        self,
        logical_plan: LogicalPlan,
        resolved_children: Dict[LogicalPlan, SnowflakePlan],
        df_aliased_col_name_to_real_col_name: DefaultDict[str, Dict[str, str]],
    ) -> SnowflakePlan:
        if isinstance(logical_plan, SnowflakePlan):
            return logical_plan

        if isinstance(logical_plan, TableFunctionJoin):
            return self.plan_builder.join_table_function(
                self.analyze(
                    logical_plan.table_function, df_aliased_col_name_to_real_col_name
                ),
                resolved_children[logical_plan.children[0]],
                logical_plan,
                logical_plan.left_cols,
                logical_plan.right_cols,
                self.session.conf.get("use_constant_subquery_alias", False),
            )

        if isinstance(logical_plan, TableFunctionRelation):
            return self.plan_builder.from_table_function(
                self.analyze(
                    logical_plan.table_function, df_aliased_col_name_to_real_col_name
                ),
                logical_plan,
            )

        if isinstance(logical_plan, Lateral):
            return self.plan_builder.lateral(
                self.analyze(
                    logical_plan.table_function, df_aliased_col_name_to_real_col_name
                ),
                resolved_children[logical_plan.children[0]],
                logical_plan,
            )

        if isinstance(logical_plan, Aggregate):
            return self.plan_builder.aggregate(
                [
                    self.to_sql_try_avoid_cast(
                        expr, df_aliased_col_name_to_real_col_name
                    )
                    for expr in logical_plan.grouping_expressions
                ],
                [
                    self.analyze(expr, df_aliased_col_name_to_real_col_name)
                    for expr in logical_plan.aggregate_expressions
                ],
                resolved_children[logical_plan.child],
                logical_plan,
            )

        if isinstance(logical_plan, Project):
            return self.plan_builder.project(
                list(
                    map(
                        lambda x: self.analyze(x, df_aliased_col_name_to_real_col_name),
                        logical_plan.project_list,
                    )
                ),
                resolved_children[logical_plan.child],
                logical_plan,
            )

        if isinstance(logical_plan, Filter):
            return self.plan_builder.filter(
                self.analyze(
                    logical_plan.condition, df_aliased_col_name_to_real_col_name
                ),
                resolved_children[logical_plan.child],
                logical_plan,
            )

        # Add a sample stop to the plan being built
        if isinstance(logical_plan, Sample):
            return self.plan_builder.sample(
                resolved_children[logical_plan.child],
                logical_plan,
                logical_plan.probability_fraction,
                logical_plan.row_count,
            )

        if isinstance(logical_plan, Join):
            join_condition = (
                self.analyze(
                    logical_plan.join_condition, df_aliased_col_name_to_real_col_name
                )
                if logical_plan.join_condition
                else ""
            )
            match_condition = (
                self.analyze(
                    logical_plan.match_condition, df_aliased_col_name_to_real_col_name
                )
                if logical_plan.match_condition
                else ""
            )
            return self.plan_builder.join(
                resolved_children[logical_plan.left],
                resolved_children[logical_plan.right],
                logical_plan.join_type,
                join_condition,
                match_condition,
                logical_plan,
                self.session.conf.get("use_constant_subquery_alias", False),
            )

        if isinstance(logical_plan, Sort):
            return self.plan_builder.sort(
                [
                    self.analyze(x, df_aliased_col_name_to_real_col_name)
                    for x in logical_plan.order
                ],
                resolved_children[logical_plan.child],
                logical_plan,
            )

        if isinstance(logical_plan, SetOperation):
            return self.plan_builder.set_operator(
                resolved_children[logical_plan.left],
                resolved_children[logical_plan.right],
                logical_plan.sql,
                logical_plan,
            )

        if isinstance(logical_plan, Range):
            # schema of Range. Since this corresponds to the Snowflake column "id"
            # (quoted lower-case) it's a little hard for users. So we switch it to
            # the column name "ID" == id == Id
            return self.plan_builder.query(
                range_statement(
                    logical_plan.start, logical_plan.end, logical_plan.step, "id"
                ),
                logical_plan,
            )

        if isinstance(logical_plan, SnowflakeValues):
            if logical_plan.schema_query:
                schema_query = logical_plan.schema_query
            else:
                schema_query = schema_query_for_values_statement(logical_plan.output)

            if logical_plan.data:
                if not logical_plan.is_large_local_data:
                    if logical_plan.is_contain_illegal_null_value:
                        raise IntegrityError("NULL result in a non-nullable column")
                    return self.plan_builder.query(
                        values_statement(logical_plan.output, logical_plan.data),
                        logical_plan,
                        schema_query=schema_query,
                    )
                else:
                    return self.plan_builder.large_local_relation_plan(
                        logical_plan.output,
                        logical_plan.data,
                        logical_plan,
                        schema_query=schema_query,
                    )
            else:
                return self.plan_builder.query(
                    empty_values_statement(logical_plan.output),
                    logical_plan,
                    schema_query=schema_query,
                )

        if isinstance(logical_plan, SnowflakeTable):
            return self.plan_builder.table(logical_plan.name, logical_plan)

        if isinstance(logical_plan, SnowflakeCreateTable):
            resolved_child = resolved_children[logical_plan.children[0]]
            return self.plan_builder.save_as_table(
                table_name=logical_plan.table_name,
                column_names=logical_plan.column_names,
                mode=logical_plan.mode,
                table_type=logical_plan.table_type,
                clustering_keys=[
                    self.analyze(x, df_aliased_col_name_to_real_col_name)
                    for x in logical_plan.clustering_exprs
                ],
                comment=logical_plan.comment,
                enable_schema_evolution=logical_plan.enable_schema_evolution,
                data_retention_time=logical_plan.data_retention_time,
                max_data_extension_time=logical_plan.max_data_extension_time,
                change_tracking=logical_plan.change_tracking,
                copy_grants=logical_plan.copy_grants,
                child=resolved_child,
                source_plan=logical_plan,
                use_scoped_temp_objects=self.session._use_scoped_temp_objects,
                creation_source=logical_plan.creation_source,
                child_attributes=resolved_child.attributes,
                iceberg_config=logical_plan.iceberg_config,
                table_exists=logical_plan.table_exists,
            )

        if isinstance(logical_plan, Limit):
            on_top_of_order_by = isinstance(
                logical_plan.child, SnowflakePlan
            ) and isinstance(logical_plan.child.source_plan, Sort)
            return self.plan_builder.limit(
                self.to_sql_try_avoid_cast(
                    logical_plan.limit_expr, df_aliased_col_name_to_real_col_name
                ),
                self.to_sql_try_avoid_cast(
                    logical_plan.offset_expr, df_aliased_col_name_to_real_col_name
                ),
                resolved_children[logical_plan.child],
                on_top_of_order_by,
                logical_plan,
            )

        if isinstance(logical_plan, Pivot):
            if (
                len(logical_plan.grouping_columns) != 0
                and logical_plan.aggregates[0].children is not None
            ):
                # Currently snowflake pivot creates a group by from all columns outside of
                # pivot column and aggregate column. In order to implement df.group_by().pivot(),
                # we need to first select only the columns that need to be involved in this
                # operation, and then apply pivot operation. Here, we will first use project
                # plan to select group_by, pivot and aggregate column and then apply the pivot
                # logic.
                #     project_cols = grouping_cols + pivot_col + aggregate_col
                project_exprs = [
                    *logical_plan.grouping_columns,
                    logical_plan.aggregates[0].children[
                        0
                    ],  # aggregate column is first child in logical_plan.aggregates
                    logical_plan.pivot_column,
                ]
                child = self.plan_builder.project(
                    [
                        self.analyze(col, df_aliased_col_name_to_real_col_name)
                        for col in project_exprs
                    ],
                    resolved_children[logical_plan.child],
                    logical_plan,
                )
            else:
                child = resolved_children[logical_plan.child]

            # We retrieve the pivot_values for generating SQL using types:
            # List[str] => explicit list of pivot values
            # ScalarSubquery => dynamic pivot subquery
            # None => dynamic pivot ANY subquery

            if isinstance(logical_plan.pivot_values, List):
                pivot_values = [
                    self.analyze(pv, df_aliased_col_name_to_real_col_name)
                    for pv in logical_plan.pivot_values
                ]
            elif isinstance(logical_plan.pivot_values, ScalarSubquery):
                pivot_values = self.analyze(
                    logical_plan.pivot_values, df_aliased_col_name_to_real_col_name
                )
            else:
                pivot_values = None

            pivot_plan = self.plan_builder.pivot(
                self.analyze(
                    logical_plan.pivot_column, df_aliased_col_name_to_real_col_name
                ),
                pivot_values,
                self.analyze(
                    logical_plan.aggregates[0], df_aliased_col_name_to_real_col_name
                ),
                self.analyze(
                    logical_plan.default_on_null, df_aliased_col_name_to_real_col_name
                )
                if logical_plan.default_on_null
                else None,
                child,
                logical_plan,
            )

            # If this is a dynamic pivot, then we can't use child.schema_query which is used in the schema_query
            # sql generator by default because it is simplified and won't fetch the output columns from the underlying
            # source.  So in this case we use the actual pivot query as the schema query.
            if logical_plan.pivot_values is None or isinstance(
                logical_plan.pivot_values, ScalarSubquery
            ):
                # TODO (SNOW-916744): Using the original query here does not work if the query depends on a temp
                # table as it may not exist at later point in time when dataframe.schema is called.
                pivot_plan.schema_query = pivot_plan.queries[-1].sql

            return pivot_plan

        if isinstance(logical_plan, Unpivot):
            return self.plan_builder.unpivot(
                logical_plan.value_column,
                logical_plan.name_column,
                [
                    self.analyze(c, df_aliased_col_name_to_real_col_name)
                    for c in logical_plan.column_list
                ],
                logical_plan.include_nulls,
                resolved_children[logical_plan.child],
                logical_plan,
            )

        if isinstance(logical_plan, Rename):
            return self.plan_builder.rename(
                logical_plan.column_map,
                resolved_children[logical_plan.child],
                logical_plan,
            )

        if isinstance(logical_plan, CreateViewCommand):
            if isinstance(logical_plan.view_type, PersistedView):
                is_temp = False
            elif isinstance(logical_plan.view_type, LocalTempView):
                is_temp = True
            else:
                raise SnowparkClientExceptionMessages.PLAN_ANALYZER_UNSUPPORTED_VIEW_TYPE(
                    str(logical_plan.view_type)
                )

            return self.plan_builder.create_or_replace_view(
                logical_plan.name,
                resolved_children[logical_plan.child],
                is_temp,
                logical_plan.comment,
                logical_plan,
            )

        if isinstance(logical_plan, CreateDynamicTableCommand):
            return self.plan_builder.create_or_replace_dynamic_table(
                name=logical_plan.name,
                warehouse=logical_plan.warehouse,
                lag=logical_plan.lag,
                comment=logical_plan.comment,
                create_mode=logical_plan.create_mode,
                refresh_mode=logical_plan.refresh_mode,
                initialize=logical_plan.initialize,
                clustering_keys=[
                    self.analyze(x, df_aliased_col_name_to_real_col_name)
                    for x in logical_plan.clustering_exprs
                ],
                is_transient=logical_plan.is_transient,
                data_retention_time=logical_plan.data_retention_time,
                max_data_extension_time=logical_plan.max_data_extension_time,
                child=resolved_children[logical_plan.child],
                source_plan=logical_plan,
                iceberg_config=logical_plan.iceberg_config,
            )

        if isinstance(logical_plan, CopyIntoTableNode):
            format_type_options = (
                logical_plan.format_type_options.copy()
                if logical_plan.format_type_options
                else {}
            )
            format_name = (logical_plan.cur_options or {}).get("FORMAT_NAME")
            if format_name is not None:
                format_type_options["FORMAT_NAME"] = format_name
            assert logical_plan.file_format is not None
            return self.plan_builder.copy_into_table(
                path=logical_plan.file_path,
                table_name=logical_plan.table_name,
                files=logical_plan.files,
                source_plan=logical_plan,
                pattern=logical_plan.pattern,
                file_format=logical_plan.file_format,
                format_type_options=format_type_options,
                copy_options=logical_plan.copy_options,
                validation_mode=logical_plan.validation_mode,
                column_names=logical_plan.column_names,
                transformations=[
                    self.analyze(x, df_aliased_col_name_to_real_col_name)
                    for x in logical_plan.transformations
                ]
                if logical_plan.transformations
                else None,
                user_schema=logical_plan.user_schema,
                create_table_from_infer_schema=logical_plan.create_table_from_infer_schema,
                iceberg_config=logical_plan.iceberg_config,
            )

        if isinstance(logical_plan, CopyIntoLocationNode):
            return self.plan_builder.copy_into_location(
                query=resolved_children[logical_plan.child],
                stage_location=logical_plan.stage_location,
                source_plan=logical_plan,
                partition_by=self.analyze(
                    logical_plan.partition_by, df_aliased_col_name_to_real_col_name
                )
                if logical_plan.partition_by
                else None,
                file_format_name=logical_plan.file_format_name,
                file_format_type=logical_plan.file_format_type,
                format_type_options=logical_plan.format_type_options,
                header=logical_plan.header,
                **logical_plan.copy_options,
            )

        if isinstance(logical_plan, TableUpdate):
            return self.plan_builder.update(
                logical_plan.table_name,
                {
                    self.analyze(k, df_aliased_col_name_to_real_col_name): self.analyze(
                        v, df_aliased_col_name_to_real_col_name
                    )
                    for k, v in logical_plan.assignments.items()
                },
                self.analyze(
                    logical_plan.condition, df_aliased_col_name_to_real_col_name
                )
                if logical_plan.condition
                else None,
                resolved_children[logical_plan.source_data]
                if logical_plan.source_data
                else None,
                logical_plan,
            )

        if isinstance(logical_plan, TableDelete):
            return self.plan_builder.delete(
                logical_plan.table_name,
                self.analyze(
                    logical_plan.condition, df_aliased_col_name_to_real_col_name
                )
                if logical_plan.condition
                else None,
                # source_data is marked as child of the logical_plan
                resolved_children[logical_plan.source_data]
                if logical_plan.source_data
                else None,
                logical_plan,
            )

        if isinstance(logical_plan, TableMerge):
            return self.plan_builder.merge(
                logical_plan.table_name,
                resolved_children[logical_plan.source]
                if logical_plan.source
                else logical_plan.source,
                self.analyze(
                    logical_plan.join_expr, df_aliased_col_name_to_real_col_name
                ),
                [
                    self.analyze(c, df_aliased_col_name_to_real_col_name)
                    for c in logical_plan.clauses
                ],
                logical_plan,
            )

        if isinstance(logical_plan, Selectable):
            return self.plan_builder.select_statement(logical_plan)

        raise TypeError(
            f"Cannot resolve type logical_plan of {type(logical_plan).__name__} to a SnowflakePlan"
        )

    def create_select_statement(self, *args, **kwargs):
        return SelectStatement(*args, **kwargs)

    def create_selectable_entity(self, *args, **kwargs):
        return SelectableEntity(*args, **kwargs)

    def create_select_snowflake_plan(self, *args, **kwargs):
        return SelectSnowflakePlan(*args, **kwargs)

    def create_select_table_function(self, *args, **kwargs):
        return SelectTableFunction(*args, **kwargs)<|MERGE_RESOLUTION|>--- conflicted
+++ resolved
@@ -4,12 +4,8 @@
 #
 import uuid
 from collections import Counter, defaultdict
-<<<<<<< HEAD
 from typing import TYPE_CHECKING, DefaultDict, Dict, List, Optional, Union
 from logging import getLogger
-=======
-from typing import TYPE_CHECKING, DefaultDict, Dict, List, Union
->>>>>>> 41f3705a
 
 from snowflake.connector import IntegrityError
 

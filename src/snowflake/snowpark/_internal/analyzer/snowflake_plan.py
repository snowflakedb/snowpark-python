--- conflicted
+++ resolved
@@ -469,43 +469,7 @@
                 session=self.session,
                 placeholder_query=self.placeholder_query,
                 referenced_ctes=self.referenced_ctes,
-<<<<<<< HEAD
-            )
-
-    def __deepcopy__(self, memodict={}) -> "SnowflakePlan":  # noqa: B006
-        copied_source_plan = (
-            copy.deepcopy(self.source_plan) if self.source_plan else None
-        )
-        copied_plan = SnowflakePlan(
-            queries=copy.deepcopy(self.queries) if self.queries else [],
-            schema_query=self.schema_query,
-            post_actions=copy.deepcopy(self.post_actions)
-            if self.post_actions
-            else None,
-            expr_to_alias=copy.deepcopy(self.expr_to_alias)
-            if self.expr_to_alias
-            else None,
-            source_plan=copied_source_plan,
-            is_ddl_on_temp_object=self.is_ddl_on_temp_object,
-            api_calls=copy.deepcopy(self.api_calls) if self.api_calls else None,
-            df_aliased_col_name_to_real_col_name=copy.deepcopy(
-                self.df_aliased_col_name_to_real_col_name
-=======
->>>>>>> 37c8a92c
-            )
-            if self.df_aliased_col_name_to_real_col_name
-            else None,
-            placeholder_query=self.placeholder_query,
-            # note that there is no copy of the session object, be careful when using the
-            # session object after deepcopy
-            session=self.session,
-            referenced_ctes=self.referenced_ctes,
-        )
-        copied_plan._is_valid_for_replacement = True
-        if copied_source_plan:
-            copied_source_plan._is_valid_for_replacement = True
-
-        return copied_plan
+            )
 
     def __deepcopy__(self, memodict={}) -> "SnowflakePlan":  # noqa: B006
         copied_source_plan = (
@@ -913,7 +877,6 @@
             raise ValueError(
                 "Internally generated tables must be called with mode ERROR_IF_EXISTS"
             )
-<<<<<<< HEAD
 
         if (
             child_attributes is None
@@ -923,17 +886,6 @@
                 "child attribute must be provided when table creation source is not large query breakdown"
             )
 
-=======
-
-        if (
-            child_attributes is None
-            and creation_source != TableCreationSource.LARGE_QUERY_BREAKDOWN
-        ):
-            raise ValueError(
-                "child attribute must be provided when table creation source is not large query breakdown"
-            )
-
->>>>>>> 37c8a92c
         full_table_name = ".".join(table_name)
         is_temp_table_type = table_type in TEMPORARY_STRING_SET
         # here get the column definition from the child attributes. In certain cases we have
@@ -1157,8 +1109,6 @@
             source_plan,
         )
 
-<<<<<<< HEAD
-=======
     def _merge_file_format_options(
         self, file_format_options: Dict[str, Any], options: Dict[str, str]
     ) -> Dict[str, Any]:
@@ -1199,7 +1149,6 @@
             )(setting["property_value"])
         return new_options
 
->>>>>>> 37c8a92c
     def read_file(
         self,
         path: str,
@@ -1597,7 +1546,6 @@
                 api_calls=plan.api_calls,
                 session=self.session,
                 referenced_ctes=plan.referenced_ctes,
-<<<<<<< HEAD
             )
 
     def with_query_block(
@@ -1608,18 +1556,6 @@
                 "schema query for WithQueryBlock is currently not supported"
             )
 
-=======
-            )
-
-    def with_query_block(
-        self, name: str, child: SnowflakePlan, source_plan: LogicalPlan
-    ) -> SnowflakePlan:
-        if not self._skip_schema_query:
-            raise ValueError(
-                "schema query for WithQueryBlock is currently not supported"
-            )
-
->>>>>>> 37c8a92c
         new_query = project_statement([], name)
 
         queries = child.queries[:-1] + [Query(sql=new_query)]

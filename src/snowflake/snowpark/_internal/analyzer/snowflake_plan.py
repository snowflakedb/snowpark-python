#!/usr/bin/env python3
#
# Copyright (c) 2012-2023 Snowflake Computing Inc. All rights reserved.
#

import re
import sys
import uuid
from collections import defaultdict
from functools import cached_property
from typing import (
    TYPE_CHECKING,
    Any,
    Callable,
    DefaultDict,
    Dict,
    List,
    Optional,
    Sequence,
    Tuple,
)

from snowflake.snowpark._internal.analyzer.table_function import GeneratorTableFunction

if TYPE_CHECKING:
    from snowflake.snowpark._internal.analyzer.select_statement import (
        Selectable,
    )  # pragma: no cover

import snowflake.connector
import snowflake.snowpark
from snowflake.snowpark._internal.analyzer.analyzer_utils import (
    aggregate_statement,
    attribute_to_schema_string,
    batch_insert_into_statement,
    copy_into_location,
    copy_into_table,
    create_file_format_statement,
    create_or_replace_dynamic_table_statement,
    create_or_replace_view_statement,
    create_table_as_select_statement,
    create_table_statement,
    delete_statement,
    drop_file_format_if_exists_statement,
    drop_table_if_exists_statement,
    exclude_statement,
    file_operation_statement,
    filter_statement,
    insert_into_statement,
    join_statement,
    join_table_function_statement,
    lateral_statement,
    limit_statement,
    merge_statement,
    pivot_statement,
    project_statement,
    rename_statement,
    result_scan_statement,
    sample_statement,
    schema_cast_named,
    schema_cast_seq,
    schema_value_statement,
    select_from_path_with_format_statement,
    set_operator_statement,
    sort_statement,
    table_function_statement,
    unpivot_statement,
    update_statement,
)
from snowflake.snowpark._internal.analyzer.binary_plan_node import (
    JoinType,
    SetOperation,
)
from snowflake.snowpark._internal.analyzer.expression import Attribute
from snowflake.snowpark._internal.analyzer.schema_utils import analyze_attributes
from snowflake.snowpark._internal.analyzer.snowflake_plan_node import (
    LogicalPlan,
    SaveMode,
)
from snowflake.snowpark._internal.error_message import SnowparkClientExceptionMessages
from snowflake.snowpark._internal.utils import (
    INFER_SCHEMA_FORMAT_TYPES,
    TempObjectType,
    generate_random_alphanumeric,
    get_copy_into_table_options,
    is_sql_select_statement,
    random_name_for_temp_object,
)
from snowflake.snowpark.row import Row
from snowflake.snowpark.types import StructType

# Python 3.8 needs to use typing.Iterable because collections.abc.Iterable is not subscriptable
# Python 3.9 can use both
# Python 3.10 needs to use collections.abc.Iterable because typing.Iterable is removed
if sys.version_info <= (3, 9):
    from typing import Iterable
else:
    from collections.abc import Iterable


class SnowflakePlan(LogicalPlan):
    class Decorator:
        __wrap_exception_regex_match = re.compile(
            r"""(?s).*invalid identifier '"?([^'"]*)"?'.*"""
        )
        __wrap_exception_regex_sub = re.compile(r"""^"|"$""")

        @staticmethod
        def wrap_exception(func):
            def wrap(*args, **kwargs):
                try:
                    return func(*args, **kwargs)
                except snowflake.connector.errors.ProgrammingError as e:
                    query = None
                    if "query" in e.__dict__:
                        query = e.__getattribute__("query")
                    tb = sys.exc_info()[2]
                    if "unexpected 'as'" in e.msg.lower():
                        ne = SnowparkClientExceptionMessages.SQL_PYTHON_REPORT_UNEXPECTED_ALIAS(
                            query
                        )
                        raise ne.with_traceback(tb) from None
                    elif e.sqlstate == "42000" and "invalid identifier" in e.msg:
                        match = (
                            SnowflakePlan.Decorator.__wrap_exception_regex_match.match(
                                e.msg
                            )
                        )
                        if not match:  # pragma: no cover
                            ne = SnowparkClientExceptionMessages.SQL_EXCEPTION_FROM_PROGRAMMING_ERROR(
                                e
                            )
                            raise ne.with_traceback(tb) from None
                        col = match.group(1)
                        children = [
                            arg for arg in args if isinstance(arg, SnowflakePlan)
                        ]
                        remapped = [
                            SnowflakePlan.Decorator.__wrap_exception_regex_sub.sub(
                                "", val
                            )
                            for child in children
                            for val in child.expr_to_alias.values()
                        ]
                        if col in remapped:
                            unaliased_cols = (
                                snowflake.snowpark.dataframe._get_unaliased(col)
                            )
                            orig_col_name = (
                                unaliased_cols[0] if unaliased_cols else "<colname>"
                            )
                            ne = SnowparkClientExceptionMessages.SQL_PYTHON_REPORT_INVALID_ID(
                                orig_col_name, query
                            )
                            raise ne.with_traceback(tb) from None
                        elif (
                            len(
                                [
                                    unaliased
                                    for item in remapped
                                    for unaliased in snowflake.snowpark.dataframe._get_unaliased(
                                        item
                                    )
                                    if unaliased == col
                                ]
                            )
                            > 1
                        ):
                            ne = SnowparkClientExceptionMessages.SQL_PYTHON_REPORT_JOIN_AMBIGUOUS(
                                col, col, query
                            )
                            raise ne.with_traceback(tb) from None
                        else:
                            ne = SnowparkClientExceptionMessages.SQL_EXCEPTION_FROM_PROGRAMMING_ERROR(
                                e
                            )
                            raise ne.with_traceback(tb) from None
                    else:
                        ne = SnowparkClientExceptionMessages.SQL_EXCEPTION_FROM_PROGRAMMING_ERROR(
                            e
                        )
                        raise ne.with_traceback(tb) from None

            return wrap

    def __init__(
        self,
        queries: List["Query"],
        schema_query: str,
        post_actions: Optional[List["Query"]] = None,
        expr_to_alias: Optional[Dict[uuid.UUID, str]] = None,
        session: Optional["snowflake.snowpark.session.Session"] = None,
        source_plan: Optional[LogicalPlan] = None,
        is_ddl_on_temp_object: bool = False,
        api_calls: Optional[List[Dict]] = None,
        df_aliased_col_name_to_real_col_name: Optional[
            DefaultDict[str, Dict[str, str]]
        ] = None,
    ) -> None:
        super().__init__()
        self.queries = queries
        self.schema_query = schema_query
        self.post_actions = post_actions if post_actions else []
        self.expr_to_alias = expr_to_alias if expr_to_alias else {}
        self.session = session
        self.source_plan = source_plan
        self.is_ddl_on_temp_object = is_ddl_on_temp_object
        # We need to copy this list since we don't want to change it for the
        # previous SnowflakePlan objects
        self.api_calls = api_calls.copy() if api_calls else []
        self._output_dict = None
        # Used for dataframe alias
        if df_aliased_col_name_to_real_col_name:
            self.df_aliased_col_name_to_real_col_name = (
                df_aliased_col_name_to_real_col_name
            )
        else:
            self.df_aliased_col_name_to_real_col_name = defaultdict(dict)

    def with_subqueries(self, subquery_plans: List["SnowflakePlan"]) -> "SnowflakePlan":
        pre_queries = self.queries[:-1]
        new_schema_query = self.schema_query
        new_post_actions = [*self.post_actions]
        api_calls = [*self.api_calls]

        for plan in subquery_plans:
            for query in plan.queries[:-1]:
                if query not in pre_queries:
                    pre_queries.append(query)
            new_schema_query = new_schema_query.replace(
                plan.queries[-1].sql, plan.schema_query
            )
            for action in plan.post_actions:
                if action not in new_post_actions:
                    new_post_actions.append(action)
            api_calls.extend(plan.api_calls)

        return SnowflakePlan(
            pre_queries + [self.queries[-1]],
            new_schema_query,
            post_actions=new_post_actions,
            expr_to_alias=self.expr_to_alias,
            session=self.session,
            source_plan=self.source_plan,
            api_calls=api_calls,
            df_aliased_col_name_to_real_col_name=self.df_aliased_col_name_to_real_col_name,
        )

    @cached_property
    def attributes(self) -> List[Attribute]:
        output = analyze_attributes(self.schema_query, self.session)
        self.schema_query = schema_value_statement(output)
        return output

    @cached_property
    def output(self) -> List[Attribute]:
        return [Attribute(a.name, a.datatype, a.nullable) for a in self.attributes]

    @property
    def output_dict(self) -> Dict[str, Any]:
        if self._output_dict is None:
            self._output_dict = {
                attr.name: (attr.datatype, attr.nullable) for attr in self.output
            }
        return self._output_dict

    def __copy__(self) -> "SnowflakePlan":
        return SnowflakePlan(
            self.queries.copy() if self.queries else [],
            self.schema_query,
            self.post_actions.copy() if self.post_actions else None,
            dict(self.expr_to_alias) if self.expr_to_alias else None,
            self.session,
            self.source_plan,
            self.is_ddl_on_temp_object,
            self.api_calls.copy() if self.api_calls else None,
            self.df_aliased_col_name_to_real_col_name,
        )

    def add_aliases(self, to_add: Dict) -> None:
        self.expr_to_alias = {**self.expr_to_alias, **to_add}


class SnowflakePlanBuilder:
    def __init__(self, session: "snowflake.snowpark.session.Session") -> None:
        self.session = session

    @SnowflakePlan.Decorator.wrap_exception
    def build(
        self,
        sql_generator: Callable[[str], str],
        child: SnowflakePlan,
        source_plan: Optional[LogicalPlan],
        schema_query: Optional[str] = None,
        is_ddl_on_temp_object: bool = False,
    ) -> SnowflakePlan:
        select_child = self.add_result_scan_if_not_select(child)
        queries = select_child.queries[:-1] + [
            Query(
                sql_generator(select_child.queries[-1].sql),
                query_id_place_holder="",
                is_ddl_on_temp_object=is_ddl_on_temp_object,
                params=select_child.queries[-1].params,
            )
        ]
        new_schema_query = (
            schema_query if schema_query else sql_generator(child.schema_query)
        )

        return SnowflakePlan(
            queries,
            new_schema_query,
            select_child.post_actions,
            select_child.expr_to_alias,
            self.session,
            source_plan,
            is_ddl_on_temp_object,
            api_calls=select_child.api_calls,
            df_aliased_col_name_to_real_col_name=child.df_aliased_col_name_to_real_col_name,
        )

    @SnowflakePlan.Decorator.wrap_exception
    def build_from_multiple_queries(
        self,
        multi_sql_generator: Callable[["Query"], List["Query"]],
        child: SnowflakePlan,
        source_plan: Optional[LogicalPlan],
        schema_query: Optional["query"] = None,
        is_ddl_on_temp_object: bool = False,
    ) -> SnowflakePlan:
        select_child = self.add_result_scan_if_not_select(child)
        queries = select_child.queries[0:-1] + [
            Query(
                query.sql,
                is_ddl_on_temp_object=is_ddl_on_temp_object,
                params=query.params,
            )
            for query in multi_sql_generator(select_child.queries[-1])
        ]
        new_schema_query = (
            schema_query
            if schema_query is not None
            else multi_sql_generator(Query(child.schema_query))[-1].sql
        )

        return SnowflakePlan(
            queries,
            new_schema_query,
            select_child.post_actions,
            select_child.expr_to_alias,
            self.session,
            source_plan,
            api_calls=select_child.api_calls,
        )

    @SnowflakePlan.Decorator.wrap_exception
    def build_binary(
        self,
        sql_generator: Callable[[str, str], str],
        left: SnowflakePlan,
        right: SnowflakePlan,
        source_plan: Optional[LogicalPlan],
    ) -> SnowflakePlan:
        select_left = self.add_result_scan_if_not_select(left)
        select_right = self.add_result_scan_if_not_select(right)
        queries = (
            select_left.queries[:-1]
            + select_right.queries[:-1]
            + [
                Query(
                    sql_generator(
                        select_left.queries[-1].sql, select_right.queries[-1].sql
                    ),
                    params=[
                        *select_left.queries[-1].params,
                        *select_right.queries[-1].params,
                    ],
                )
            ]
        )

        left_schema_query = schema_value_statement(select_left.attributes)
        right_schema_query = schema_value_statement(select_right.attributes)
        schema_query = sql_generator(left_schema_query, right_schema_query)

        common_columns = set(select_left.expr_to_alias.keys()).intersection(
            select_right.expr_to_alias.keys()
        )
        new_expr_to_alias = {
            k: v
            for k, v in {
                **select_left.expr_to_alias,
                **select_right.expr_to_alias,
            }.items()
            if k not in common_columns
        }
        api_calls = [*select_left.api_calls, *select_right.api_calls]

        return SnowflakePlan(
            queries,
            schema_query,
            select_left.post_actions + select_right.post_actions,
            new_expr_to_alias,
            self.session,
            source_plan,
            api_calls=api_calls,
        )

    def query(
        self,
        sql: str,
        source_plan: Optional[LogicalPlan],
        api_calls: Optional[List[Dict]] = None,
        params: Optional[Sequence[Any]] = None,
        schema_query: Optional[str] = None,
    ) -> SnowflakePlan:
        return SnowflakePlan(
            queries=[Query(sql, params=params)],
            schema_query=schema_query or sql,
            session=self.session,
            source_plan=source_plan,
            api_calls=api_calls,
        )

    def large_local_relation_plan(
        self,
        output: List[Attribute],
        data: List[Row],
        source_plan: Optional[LogicalPlan],
    ) -> SnowflakePlan:
        temp_table_name = random_name_for_temp_object(TempObjectType.TABLE)
        attributes = [
            Attribute(attr.name, attr.datatype, attr.nullable) for attr in output
        ]
        create_table_stmt = create_table_statement(
            temp_table_name,
            attribute_to_schema_string(attributes),
            replace=True,
            table_type="temporary",
            use_scoped_temp_objects=self.session._use_scoped_temp_objects,
            is_generated=True,
        )
        insert_stmt = batch_insert_into_statement(
            temp_table_name, [attr.name for attr in attributes]
        )
        select_stmt = project_statement([], temp_table_name)
        drop_table_stmt = drop_table_if_exists_statement(temp_table_name)
        schema_query = schema_value_statement(attributes)
        queries = [
            Query(create_table_stmt, is_ddl_on_temp_object=True),
            BatchInsertQuery(insert_stmt, data),
            Query(select_stmt),
        ]
        return SnowflakePlan(
            queries=queries,
            schema_query=schema_query,
            post_actions=[Query(drop_table_stmt, is_ddl_on_temp_object=True)],
            session=self.session,
            source_plan=source_plan,
        )

    def table(self, table_name: str) -> SnowflakePlan:
        return self.query(project_statement([], table_name), None)

    def file_operation_plan(
        self, command: str, file_name: str, stage_location: str, options: Dict[str, str]
    ) -> SnowflakePlan:
        return self.query(
            file_operation_statement(command, file_name, stage_location, options),
            None,
        )

    def project(
        self,
        project_list: List[str],
        child: SnowflakePlan,
        source_plan: Optional[LogicalPlan],
        is_distinct: bool = False,
    ) -> SnowflakePlan:
        return self.build(
            lambda x: project_statement(project_list, x, is_distinct=is_distinct),
            child,
            source_plan,
        )

    def aggregate(
        self,
        grouping_exprs: List[str],
        aggregate_exprs: List[str],
        child: SnowflakePlan,
        source_plan: Optional[LogicalPlan],
    ) -> SnowflakePlan:
        return self.build(
            lambda x: aggregate_statement(grouping_exprs, aggregate_exprs, x),
            child,
            source_plan,
        )

    def filter(
        self, condition: str, child: SnowflakePlan, source_plan: Optional[LogicalPlan]
    ) -> SnowflakePlan:
        return self.build(lambda x: filter_statement(condition, x), child, source_plan)

    def sample(
        self,
        child: SnowflakePlan,
        source_plan: Optional[LogicalPlan],
        probability_fraction: Optional[float] = None,
        row_count: Optional[int] = None,
    ) -> SnowflakePlan:
        """Builds the sample part of the resultant sql statement"""
        return self.build(
            lambda x: sample_statement(
                x, probability_fraction=probability_fraction, row_count=row_count
            ),
            child,
            source_plan,
        )

    def sort(
        self, order: List[str], child: SnowflakePlan, source_plan: Optional[LogicalPlan]
    ) -> SnowflakePlan:
        return self.build(lambda x: sort_statement(order, x), child, source_plan)

    def set_operator(
        self,
        left: SnowflakePlan,
        right: SnowflakePlan,
        op: str,
        source_plan: Optional[LogicalPlan],
    ) -> SnowflakePlan:
        return self.build_binary(
            lambda x, y: set_operator_statement(x, y, op),
            left,
            right,
            source_plan,
        )

    def join(
        self,
        left: SnowflakePlan,
        right: SnowflakePlan,
        join_type: JoinType,
        condition: str,
        source_plan: Optional[LogicalPlan],
        use_constant_subquery_alias: bool,
    ):
        return self.build_binary(
            lambda x, y: join_statement(
                x, y, join_type, condition, use_constant_subquery_alias
            ),
            left,
            right,
            source_plan,
        )

    def save_as_table(
        self,
        table_name: Iterable[str],
        column_names: Optional[Iterable[str]],
        mode: SaveMode,
        table_type: str,
        child: SnowflakePlan,
    ) -> SnowflakePlan:
        full_table_name = ".".join(table_name)

        def get_create_and_insert_plan(child: SnowflakePlan, replace=False, error=True):
            create_table = create_table_statement(
                full_table_name,
                attribute_to_schema_string(child.attributes),
                replace=replace,
                error=error,
                table_type=table_type,
            )

            # so that dataframes created from non-select statements,
            # such as table sprocs, work
            child = self.add_result_scan_if_not_select(child)
            return SnowflakePlan(
                [
                    *child.queries[0:-1],
                    Query(create_table),
                    Query(
                        insert_into_statement(
                            table_name=full_table_name,
                            child=child.queries[-1].sql,
                            column_names=column_names,
                        ),
                        params=child.queries[-1].params,
                    ),
                ],
                create_table,
                child.post_actions,
                {},
                self.session,
                None,
                api_calls=child.api_calls,
            )

        if mode == SaveMode.APPEND:
            if self.session._table_exists(table_name):
                return self.build(
                    lambda x: insert_into_statement(
                        table_name=full_table_name,
                        child=x,
                        column_names=column_names,
                    ),
                    child,
                    None,
                )
            else:
                return get_create_and_insert_plan(child, replace=False, error=False)
        elif mode == SaveMode.OVERWRITE:
            return get_create_and_insert_plan(child, replace=True)
        elif mode == SaveMode.IGNORE:
            if self.session._table_exists(table_name):
                return self.build(
                    lambda x: create_table_as_select_statement(
                        full_table_name, x, error=False, table_type=table_type
                    ),
                    child,
                    None,
                )
            else:
                return get_create_and_insert_plan(child, replace=False, error=False)
        elif mode == SaveMode.ERROR_IF_EXISTS:
            return get_create_and_insert_plan(child, replace=False, error=True)

    def limit(
        self,
        limit_expr: str,
        offset_expr: str,
        child: SnowflakePlan,
        on_top_of_oder_by: bool,
        source_plan: Optional[LogicalPlan],
    ) -> SnowflakePlan:
        return self.build(
            lambda x: limit_statement(limit_expr, offset_expr, x, on_top_of_oder_by),
            child,
            source_plan,
        )

    def pivot(
        self,
        pivot_column: str,
        pivot_values: List[str],
        aggregate: str,
        child: SnowflakePlan,
        source_plan: Optional[LogicalPlan],
    ) -> SnowflakePlan:
        return self.build(
            lambda x: pivot_statement(pivot_column, pivot_values, aggregate, x),
            child,
            source_plan,
        )

    def unpivot(
        self,
        value_column: str,
        name_column: str,
        column_list: List[str],
        child: SnowflakePlan,
        source_plan: Optional[LogicalPlan],
    ) -> SnowflakePlan:
        return self.build(
            lambda x: unpivot_statement(value_column, name_column, column_list, x),
            child,
            source_plan,
        )

<<<<<<< HEAD
    def drop(
        self,
        column_list: List[str],
=======
    def rename(
        self,
        column_map: Dict[str, str],
>>>>>>> e8b7c81f
        child: SnowflakePlan,
        source_plan: Optional[LogicalPlan],
    ) -> SnowflakePlan:
        return self.build(
<<<<<<< HEAD
            lambda x: exclude_statement(column_list, x),
=======
            lambda x: rename_statement(column_map, x),
>>>>>>> e8b7c81f
            child,
            source_plan,
        )

    def create_or_replace_view(
        self, name: str, child: SnowflakePlan, is_temp: bool
    ) -> SnowflakePlan:
        if len(child.queries) != 1:
            raise SnowparkClientExceptionMessages.PLAN_CREATE_VIEW_FROM_DDL_DML_OPERATIONS()

        if not is_sql_select_statement(child.queries[0].sql.lower().strip()):
            raise SnowparkClientExceptionMessages.PLAN_CREATE_VIEWS_FROM_SELECT_ONLY()

        return self.build(
            lambda x: create_or_replace_view_statement(name, x, is_temp),
            child,
            None,
        )

    def create_or_replace_dynamic_table(
        self,
        name: str,
        warehouse: str,
        lag: str,
        child: SnowflakePlan,
    ) -> SnowflakePlan:
        if len(child.queries) != 1:
            raise SnowparkClientExceptionMessages.PLAN_CREATE_DYNAMIC_TABLE_FROM_DDL_DML_OPERATIONS()

        if not is_sql_select_statement(child.queries[0].sql.lower().strip()):
            raise SnowparkClientExceptionMessages.PLAN_CREATE_DYNAMIC_TABLE_FROM_SELECT_ONLY()

        return self.build(
            lambda x: create_or_replace_dynamic_table_statement(
                name, warehouse, lag, x
            ),
            child,
            None,
        )

    def create_temp_table(
        self,
        name: str,
        child: SnowflakePlan,
        *,
        use_scoped_temp_objects: bool = False,
        is_generated: bool = False,
    ) -> SnowflakePlan:
        return self.build_from_multiple_queries(
            lambda x: self.create_table_and_insert(
                self.session,
                name,
                child.schema_query,
                x,
                use_scoped_temp_objects=use_scoped_temp_objects,
                is_generated=is_generated,
            ),
            child,
            None,
            child.schema_query,
            is_ddl_on_temp_object=True,
        )

    def create_table_and_insert(
        self,
        session,
        name: str,
        schema_query: str,
        query: "Query",
        *,
        use_scoped_temp_objects: bool = False,
        is_generated: bool = False,
    ) -> List["Query"]:
        attributes = session._get_result_attributes(schema_query)
        create_table = create_table_statement(
            name,
            attribute_to_schema_string(attributes),
            table_type="temporary",
            use_scoped_temp_objects=use_scoped_temp_objects,
            is_generated=is_generated,
        )

        return [
            Query(create_table),
            Query(
                insert_into_statement(
                    table_name=name, column_names=None, child=query.sql
                ),
                params=query.params,
            ),
        ]

    def read_file(
        self,
        path: str,
        format: str,
        options: Dict[str, str],
        fully_qualified_schema: str,
        schema: List[Attribute],
        schema_to_cast: Optional[List[Tuple[str, str]]] = None,
        transformations: Optional[List[str]] = None,
        metadata_project: Optional[List[str]] = None,
    ):
        format_type_options, copy_options = get_copy_into_table_options(options)
        pattern = options.get("PATTERN", None)
        # Can only infer the schema for parquet, orc and avro
        # csv and json in preview
        infer_schema = (
            options.get("INFER_SCHEMA", True)
            if format in INFER_SCHEMA_FORMAT_TYPES
            else False
        )
        # tracking usage of pattern, will refactor this function in future
        if pattern:
            self.session._conn._telemetry_client.send_copy_pattern_telemetry()

        if format_type_options.get("PARSE_HEADER", False):
            # This option is only available for CSV file format
            # The options is used when specified with INFER_SCHEMA( ..., FILE_FORMAT => (.., PARSE_HEADER)) see
            # https://docs.snowflake.com/en/sql-reference/sql/create-file-format#format-type-options-formattypeoptions
            # PARSE_HEADER does not work with FILE_FORMAT when used with SELECT FROM LOCATION(FILE_FORMAT ...). Thus,
            # if user has set option("PARSE_HEADER", True), we have already read the header in
            # DataframeReader._infer_schema_for_file_format so now we must set skip_header = 1 to skip the header line.
            format_type_options["SKIP_HEADER"] = 1
        format_type_options.pop("PARSE_HEADER", None)

        if not copy_options:  # use select
            queries: List[Query] = []
            post_queries: List[Query] = []
            use_temp_file_format: bool = "FORMAT_NAME" not in options
            if use_temp_file_format:
                format_name = (
                    fully_qualified_schema
                    + "."
                    + random_name_for_temp_object(TempObjectType.FILE_FORMAT)
                )
                queries.append(
                    Query(
                        create_file_format_statement(
                            format_name,
                            format,
                            format_type_options,
                            temp=True,
                            if_not_exist=True,
                            use_scoped_temp_objects=self.session._use_scoped_temp_objects,
                            is_generated=True,
                        ),
                        is_ddl_on_temp_object=True,
                    )
                )
                post_queries.append(
                    Query(
                        drop_file_format_if_exists_statement(format_name),
                        is_ddl_on_temp_object=True,
                    )
                )
            else:
                format_name = options["FORMAT_NAME"]

            schema_project = (
                schema_cast_named(schema_to_cast)
                if infer_schema
                else schema_cast_seq(schema)
            )
            metadata_project = [] if metadata_project is None else metadata_project
            queries.append(
                Query(
                    select_from_path_with_format_statement(
                        metadata_project + schema_project,
                        path,
                        format_name,
                        pattern,
                    )
                )
            )
            return SnowflakePlan(
                queries,
                schema_value_statement(schema),
                post_queries,
                {},
                self.session,
                None,
            )
        else:  # otherwise use COPY
            if "FORCE" in copy_options and str(copy_options["FORCE"]).lower() != "true":
                raise SnowparkClientExceptionMessages.PLAN_COPY_DONT_SUPPORT_SKIP_LOADED_FILES(
                    copy_options["FORCE"]
                )

            # set force to true.
            # it is useless since we always create new temp table.
            # setting it helps users to understand generated queries.

            copy_options_with_force = {**copy_options, "FORCE": True}

            # If we have inferred the schema, we want to use those column names
            temp_table_schema = (
                schema
                if infer_schema
                else [
                    Attribute(f'"COL{index}"', att.datatype, att.nullable)
                    for index, att in enumerate(schema)
                ]
            )

            temp_table_name = (
                fully_qualified_schema
                + "."
                + random_name_for_temp_object(TempObjectType.TABLE)
            )
            queries = [
                Query(
                    create_table_statement(
                        temp_table_name,
                        attribute_to_schema_string(temp_table_schema),
                        replace=True,
                        table_type="temporary",
                        use_scoped_temp_objects=self.session._use_scoped_temp_objects,
                        is_generated=True,
                    ),
                    is_ddl_on_temp_object=True,
                ),
                Query(
                    copy_into_table(
                        temp_table_name,
                        path,
                        format,
                        format_type_options,
                        copy_options_with_force,
                        pattern,
                        transformations=transformations,
                    )
                ),
                Query(
                    project_statement(
                        [
                            f"{new_att.name} AS {input_att.name}"
                            for new_att, input_att in zip(temp_table_schema, schema)
                        ],
                        temp_table_name,
                    )
                ),
            ]

            post_actions = [
                Query(
                    drop_table_if_exists_statement(temp_table_name),
                    is_ddl_on_temp_object=True,
                )
            ]
            return SnowflakePlan(
                queries,
                schema_value_statement(schema),
                post_actions,
                {},
                self.session,
                None,
            )

    def copy_into_table(
        self,
        file_format: str,
        table_name: Iterable[str],
        path: Optional[str] = None,
        files: Optional[str] = None,
        pattern: Optional[str] = None,
        format_type_options: Optional[Dict[str, Any]] = None,
        copy_options: Optional[Dict[str, Any]] = None,
        validation_mode: Optional[str] = None,
        column_names: Optional[List[str]] = None,
        transformations: Optional[List[str]] = None,
        user_schema: Optional[StructType] = None,
        create_table_from_infer_schema: bool = False,
    ) -> SnowflakePlan:
        # tracking usage of pattern, will refactor this function in future
        if pattern:
            self.session._conn._telemetry_client.send_copy_pattern_telemetry()

        full_table_name = ".".join(table_name)
        copy_command = copy_into_table(
            table_name=full_table_name,
            file_path=path,
            files=files,
            file_format_type=file_format,
            format_type_options=format_type_options,
            copy_options=copy_options,
            pattern=pattern,
            validation_mode=validation_mode,
            column_names=column_names,
            transformations=transformations,
        )
        if self.session._table_exists(table_name):
            queries = [Query(copy_command)]
        elif user_schema and (
            (file_format.upper() == "CSV" and not transformations)
            or (
                create_table_from_infer_schema
                and file_format.upper() in INFER_SCHEMA_FORMAT_TYPES
            )
        ):
            attributes = user_schema._to_attributes()
            queries = [
                Query(
                    create_table_statement(
                        full_table_name,
                        attribute_to_schema_string(attributes),
                    ),
                    # This is an exception. The principle is to avoid surprising behavior and most of the time
                    # it applies to temp object. But this perm table creation is also one place where we create
                    # table on behalf of the user automatically.
                    is_ddl_on_temp_object=True,
                ),
                Query(copy_command),
            ]
        else:
            raise SnowparkClientExceptionMessages.DF_COPY_INTO_CANNOT_CREATE_TABLE(
                full_table_name
            )
        return SnowflakePlan(queries, copy_command, [], {}, self.session, None)

    def copy_into_location(
        self,
        query: SnowflakePlan,
        stage_location: str,
        partition_by: Optional[str] = None,
        file_format_name: Optional[str] = None,
        file_format_type: Optional[str] = None,
        format_type_options: Optional[Dict[str, Any]] = None,
        header: bool = False,
        **copy_options: Optional[Any],
    ) -> SnowflakePlan:
        return self.build(
            lambda x: copy_into_location(
                query=x,
                stage_location=stage_location,
                partition_by=partition_by,
                file_format_name=file_format_name,
                file_format_type=file_format_type,
                format_type_options=format_type_options,
                header=header,
                **copy_options,
            ),
            query,
            None,
            query.schema_query,
        )

    def update(
        self,
        table_name: str,
        assignments: Dict[str, str],
        condition: Optional[str],
        source_data: Optional[SnowflakePlan],
        source_plan: Optional[LogicalPlan],
    ) -> SnowflakePlan:
        if source_data:
            return self.build(
                lambda x: update_statement(
                    table_name,
                    assignments,
                    condition,
                    x,
                ),
                source_data,
                source_plan,
            )
        else:
            return self.query(
                update_statement(
                    table_name,
                    assignments,
                    condition,
                    None,
                ),
                source_plan,
            )

    def delete(
        self,
        table_name: str,
        condition: Optional[str],
        source_data: Optional[SnowflakePlan],
        source_plan: Optional[LogicalPlan],
    ) -> SnowflakePlan:
        if source_data:
            return self.build(
                lambda x: delete_statement(
                    table_name,
                    condition,
                    x,
                ),
                source_data,
                source_plan,
            )
        else:
            return self.query(
                delete_statement(
                    table_name,
                    condition,
                    None,
                ),
                source_plan,
            )

    def merge(
        self,
        table_name: str,
        source_data: SnowflakePlan,
        join_expr: str,
        clauses: List[str],
        source_plan: Optional[LogicalPlan],
    ) -> SnowflakePlan:
        return self.build(
            lambda x: merge_statement(table_name, x, join_expr, clauses),
            source_data,
            source_plan,
        )

    def lateral(
        self,
        table_function: str,
        child: SnowflakePlan,
        source_plan: Optional[LogicalPlan],
    ) -> SnowflakePlan:
        return self.build(
            lambda x: lateral_statement(table_function, x),
            child,
            source_plan,
        )

    def from_table_function(
        self, func: str, source_plan: Optional[LogicalPlan]
    ) -> SnowflakePlan:
        if isinstance(source_plan.table_function, GeneratorTableFunction):
            return self.query(
                table_function_statement(func, source_plan.table_function.operators),
                source_plan,
            )
        return self.query(table_function_statement(func), None)

    def join_table_function(
        self, func: str, child: SnowflakePlan, source_plan: Optional[LogicalPlan]
    ) -> SnowflakePlan:
        return self.build(
            lambda x: join_table_function_statement(func, x),
            child,
            source_plan,
        )

    def select_statement(self, selectable: "Selectable") -> SnowflakePlan:
        return selectable.snowflake_plan

    def add_result_scan_if_not_select(self, plan: SnowflakePlan) -> SnowflakePlan:
        if isinstance(plan.source_plan, SetOperation):
            return plan
        elif is_sql_select_statement(plan.queries[-1].sql):
            return plan
        else:
            new_queries = plan.queries + [
                Query(
                    result_scan_statement(plan.queries[-1].query_id_place_holder),
                    None,
                )
            ]
            return SnowflakePlan(
                new_queries,
                schema_value_statement(plan.attributes),
                plan.post_actions,
                plan.expr_to_alias,
                self.session,
                plan.source_plan,
                api_calls=plan.api_calls,
            )


class Query:
    def __init__(
        self,
        sql: str,
        query_id_place_holder: Optional[str] = None,
        is_ddl_on_temp_object: bool = False,
        params: Optional[Sequence[Any]] = None,
    ) -> None:
        self.sql = sql
        self.query_id_place_holder = (
            query_id_place_holder
            if query_id_place_holder
            else f"query_id_place_holder_{generate_random_alphanumeric()}"
        )
        self.is_ddl_on_temp_object = is_ddl_on_temp_object
        self.params = params or []

    def __repr__(self) -> str:
        return f"Query({self.sql!r}, {self.query_id_place_holder!r}, {self.is_ddl_on_temp_object}, {self.params})"

    def __eq__(self, other: "Query") -> bool:
        return (
            self.sql == other.sql
            and self.query_id_place_holder == other.query_id_place_holder
            and self.is_ddl_on_temp_object == other.is_ddl_on_temp_object
        )


class BatchInsertQuery(Query):
    def __init__(
        self,
        sql: str,
        rows: Optional[List[Row]] = None,
    ) -> None:
        super().__init__(sql)
        self.rows = rows<|MERGE_RESOLUTION|>--- conflicted
+++ resolved
@@ -668,24 +668,26 @@
             source_plan,
         )
 
-<<<<<<< HEAD
     def drop(
         self,
         column_list: List[str],
-=======
+        child: SnowflakePlan,
+        source_plan: Optional[LogicalPlan],
+    ) -> SnowflakePlan:
+        return self.build(
+            lambda x: exclude_statement(column_list, x),
+            child,
+            source_plan,
+        )
+
     def rename(
         self,
         column_map: Dict[str, str],
->>>>>>> e8b7c81f
-        child: SnowflakePlan,
-        source_plan: Optional[LogicalPlan],
-    ) -> SnowflakePlan:
-        return self.build(
-<<<<<<< HEAD
-            lambda x: exclude_statement(column_list, x),
-=======
+        child: SnowflakePlan,
+        source_plan: Optional[LogicalPlan],
+    ) -> SnowflakePlan:
+        return self.build(
             lambda x: rename_statement(column_map, x),
->>>>>>> e8b7c81f
             child,
             source_plan,
         )

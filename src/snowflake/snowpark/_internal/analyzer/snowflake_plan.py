--- conflicted
+++ resolved
@@ -4,7 +4,6 @@
 #
 import copy
 import difflib
-import functools
 import re
 import sys
 import uuid
@@ -23,8 +22,6 @@
     Tuple,
     Union,
 )
-
-from snowflake.snowpark.exceptions import SnowparkSQLException
 
 from snowflake.snowpark._internal.analyzer.query_plan_analysis_utils import (
     PlanNodeCategory,
@@ -151,50 +148,6 @@
         __wrap_exception_regex_sub = re.compile(r"""^"|"$""")
 
         @staticmethod
-        def enrich_sql_exception_with_debug_trace(
-            func, snowflake_plan: "SnowflakePlan"
-        ):
-            """This decorator is used to add additional debug information when SnowparkSQLException is raised."""
-
-            @functools.wraps(func)
-            def wrap(*args, **kwargs):
-                try:
-                    return func(*args, **kwargs)
-                except SnowparkSQLException as e:
-                    tb = sys.exc_info()[2]
-
-                    df_ast_id = snowflake_plan.df_ast_id
-                    stmt_cache = snowflake_plan.session._ast_batch._bind_stmt_cache
-                    df_transform_debug_trace = None
-                    if df_ast_id is not None and stmt_cache is not None:
-                        try:
-                            df_transform_debug_trace = get_df_transform_trace_message(
-                                df_ast_id, stmt_cache
-                            )
-                        except Exception:
-                            # If we encounter an error when getting the df_transform_debug_trace,
-                            # we will ignore the error and not add the debug trace to the error message.
-                            pass
-
-                    if hasattr(e, "__class__"):
-                        ne = e.__class__(
-                            message=e.message,
-                            error_code=e.error_code,
-                            conn_error=e.conn_error,
-                            sfqid=e.sfqid,
-                            query=e.query,
-                            sql_error_code=e.sql_error_code,
-                            raw_message=e.raw_message,
-                            debug_context=df_transform_debug_trace,
-                        )
-                        raise ne.with_traceback(tb) from None
-                    else:
-                        # If we cannot create a new exception, we will raise the original exception.
-                        raise e.with_traceback(tb) from None
-
-            return wrap
-
-        @staticmethod
         def wrap_exception(func):
             """This wrapper is used to wrap snowflake connector ProgrammingError into SnowparkSQLException.
             It also adds additional debug information to the raised exception when possible.
@@ -576,16 +529,7 @@
         assert (
             self.schema_query is not None
         ), "No schema query is available for the SnowflakePlan"
-<<<<<<< HEAD
-        wrapped_analyze_attributes = (
-            SnowflakePlan.Decorator.enrich_sql_exception_with_debug_trace(
-                analyze_attributes, self
-            )
-        )
-        attributes = wrapped_analyze_attributes(self.schema_query, self.session)
-=======
         attributes = self._analyze_attributes()
->>>>>>> 05d621cb
         self._metadata = PlanMetadata(attributes=attributes, quoted_identifiers=None)
         # We need to cache attributes on SelectStatement too because df._plan is not
         # carried over to next SelectStatement (e.g., check the implementation of df.filter()).

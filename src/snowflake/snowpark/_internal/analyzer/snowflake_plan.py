#!/usr/bin/env python3
#
# Copyright (c) 2012-2024 Snowflake Computing Inc. All rights reserved.
#
import copy
import re
import sys
import uuid
from collections import defaultdict
from enum import Enum
from functools import cached_property
from typing import (
    TYPE_CHECKING,
    Any,
    Callable,
    DefaultDict,
    Dict,
    List,
    Optional,
    Sequence,
    Tuple,
    Union,
)

from snowflake.snowpark._internal.analyzer.query_plan_analysis_utils import (
    PlanNodeCategory,
    sum_node_complexities,
)
from snowflake.snowpark._internal.analyzer.table_function import (
    GeneratorTableFunction,
    TableFunctionRelation,
)

if TYPE_CHECKING:
    from snowflake.snowpark._internal.analyzer.select_statement import (
        Selectable,
    )  # pragma: no cover
    import snowflake.snowpark.session
    import snowflake.snowpark.dataframe

import snowflake.connector
import snowflake.snowpark
from snowflake.snowpark._internal.analyzer.analyzer_utils import (
    TEMPORARY_STRING_SET,
    aggregate_statement,
    attribute_to_schema_string,
    batch_insert_into_statement,
    copy_into_location,
    copy_into_table,
    create_file_format_statement,
    create_or_replace_dynamic_table_statement,
    create_or_replace_view_statement,
    create_table_as_select_statement,
    create_table_statement,
    delete_statement,
    drop_file_format_if_exists_statement,
    drop_table_if_exists_statement,
    file_operation_statement,
    filter_statement,
    insert_into_statement,
    join_statement,
    join_table_function_statement,
    lateral_statement,
    limit_statement,
    merge_statement,
    pivot_statement,
    project_statement,
    rename_statement,
    result_scan_statement,
    sample_statement,
    schema_cast_named,
    schema_cast_seq,
    schema_value_statement,
    select_from_path_with_format_statement,
    set_operator_statement,
    sort_statement,
    table_function_statement,
    unpivot_statement,
    update_statement,
)
from snowflake.snowpark._internal.analyzer.binary_plan_node import (
    JoinType,
    SetOperation,
)
from snowflake.snowpark._internal.analyzer.cte_utils import (
    create_cte_query,
    encode_id,
    find_duplicate_subtrees,
)
from snowflake.snowpark._internal.analyzer.expression import Attribute
from snowflake.snowpark._internal.analyzer.schema_utils import analyze_attributes
from snowflake.snowpark._internal.analyzer.snowflake_plan_node import (
    CopyIntoLocationNode,
    CopyIntoTableNode,
    LogicalPlan,
    SaveMode,
    SnowflakeCreateTable,
)
from snowflake.snowpark._internal.analyzer.unary_plan_node import (
    CreateDynamicTableCommand,
    CreateViewCommand,
)
from snowflake.snowpark._internal.error_message import SnowparkClientExceptionMessages
from snowflake.snowpark._internal.utils import (
    INFER_SCHEMA_FORMAT_TYPES,
    TempObjectType,
    generate_random_alphanumeric,
    get_copy_into_table_options,
    is_sql_select_statement,
    random_name_for_temp_object,
)
from snowflake.snowpark.row import Row
from snowflake.snowpark.types import StructType

# Python 3.8 needs to use typing.Iterable because collections.abc.Iterable is not subscriptable
# Python 3.9 can use both
# Python 3.10 needs to use collections.abc.Iterable because typing.Iterable is removed
if sys.version_info <= (3, 9):
    from typing import Iterable
else:
    from collections.abc import Iterable


class SnowflakePlan(LogicalPlan):
    class Decorator:
        __wrap_exception_regex_match = re.compile(
            r"""(?s).*invalid identifier '"?([^'"]*)"?'.*"""
        )
        __wrap_exception_regex_sub = re.compile(r"""^"|"$""")

        @staticmethod
        def wrap_exception(func):
            def wrap(*args, **kwargs):
                try:
                    return func(*args, **kwargs)
                except snowflake.connector.errors.ProgrammingError as e:
                    query = getattr(e, "query", None)
                    tb = sys.exc_info()[2]
                    assert e.msg is not None
                    if "unexpected 'as'" in e.msg.lower():
                        ne = SnowparkClientExceptionMessages.SQL_PYTHON_REPORT_UNEXPECTED_ALIAS(
                            query
                        )
                        raise ne.with_traceback(tb) from None
                    elif e.sqlstate == "42000" and "invalid identifier" in e.msg:
                        match = (
                            SnowflakePlan.Decorator.__wrap_exception_regex_match.match(
                                e.msg
                            )
                        )
                        if not match:  # pragma: no cover
                            ne = SnowparkClientExceptionMessages.SQL_EXCEPTION_FROM_PROGRAMMING_ERROR(
                                e
                            )
                            raise ne.with_traceback(tb) from None
                        col = match.group(1)
                        children = [
                            arg for arg in args if isinstance(arg, SnowflakePlan)
                        ]
                        remapped = [
                            SnowflakePlan.Decorator.__wrap_exception_regex_sub.sub(
                                "", val
                            )
                            for child in children
                            for val in child.expr_to_alias.values()
                        ]
                        if col in remapped:
                            unaliased_cols = (
                                snowflake.snowpark.dataframe._get_unaliased(col)
                            )
                            orig_col_name = (
                                unaliased_cols[0] if unaliased_cols else "<colname>"
                            )
                            ne = SnowparkClientExceptionMessages.SQL_PYTHON_REPORT_INVALID_ID(
                                orig_col_name, query
                            )
                            raise ne.with_traceback(tb) from None
                        elif (
                            len(
                                [
                                    unaliased
                                    for item in remapped
                                    for unaliased in snowflake.snowpark.dataframe._get_unaliased(
                                        item
                                    )
                                    if unaliased == col
                                ]
                            )
                            > 1
                        ):
                            ne = SnowparkClientExceptionMessages.SQL_PYTHON_REPORT_JOIN_AMBIGUOUS(
                                col, col, query
                            )
                            raise ne.with_traceback(tb) from None
                        else:
                            ne = SnowparkClientExceptionMessages.SQL_EXCEPTION_FROM_PROGRAMMING_ERROR(
                                e
                            )
                            raise ne.with_traceback(tb) from None
                    else:
                        ne = SnowparkClientExceptionMessages.SQL_EXCEPTION_FROM_PROGRAMMING_ERROR(
                            e
                        )
                        raise ne.with_traceback(tb) from None

            return wrap

    def __init__(
        self,
        queries: List["Query"],
        schema_query: str,
        post_actions: Optional[List["Query"]] = None,
        expr_to_alias: Optional[Dict[uuid.UUID, str]] = None,
        source_plan: Optional[LogicalPlan] = None,
        is_ddl_on_temp_object: bool = False,
        api_calls: Optional[List[Dict]] = None,
        df_aliased_col_name_to_real_col_name: Optional[
            DefaultDict[str, Dict[str, str]]
        ] = None,
        placeholder_query: Optional[str] = None,
        *,
        session: "snowflake.snowpark.session.Session",
    ) -> None:
        super().__init__()
        self.queries = queries
        self.schema_query = schema_query
        self.post_actions = post_actions if post_actions else []
        self.expr_to_alias = expr_to_alias if expr_to_alias else {}
        self.session = session
        self.source_plan = source_plan
        self.is_ddl_on_temp_object = is_ddl_on_temp_object
        # We need to copy this list since we don't want to change it for the
        # previous SnowflakePlan objects
        self.api_calls = api_calls.copy() if api_calls else []
        self._output_dict = None
        # Used for dataframe alias
        if df_aliased_col_name_to_real_col_name:
            self.df_aliased_col_name_to_real_col_name = (
                df_aliased_col_name_to_real_col_name
            )
        else:
            self.df_aliased_col_name_to_real_col_name = defaultdict(dict)
        # In the placeholder query, subquery (child) is held by the ID of query plan
        # It is used for optimization, by replacing a subquery with a CTE
        self.placeholder_query = placeholder_query
        # encode an id for CTE optimization
        self._id = encode_id(queries[-1].sql, queries[-1].params)
        self._cumulative_node_complexity: Optional[Dict[PlanNodeCategory, int]] = None

    def __eq__(self, other: "SnowflakePlan") -> bool:
        if self._id is not None and other._id is not None:
            return isinstance(other, SnowflakePlan) and self._id == other._id
        else:
            return super().__eq__(other)

    def __hash__(self) -> int:
        return hash(self._id) if self._id else super().__hash__()

    @property
    def execution_queries(self) -> Dict["PlanQueryType", List["Query"]]:
        """
        Get the list of queries that will be sent over to server evaluation. The queries
        have optimizations applied of optimizations are enabled.

        Returns
        -------
        A mapping between the PlanQueryType and the list of Queries corresponds to the type.
        """
        # apply optimizations
        final_plan = self.replace_repeated_subquery_with_cte()
        return {
            PlanQueryType.QUERIES: final_plan.queries,
            PlanQueryType.POST_ACTIONS: final_plan.post_actions,
        }

    @property
    def children_plan_nodes(self) -> List[Union["Selectable", "SnowflakePlan"]]:
        """
        This property is currently only used for traversing the query plan tree
        when performing CTE optimization.
        """
        from snowflake.snowpark._internal.analyzer.select_statement import Selectable

        if self.source_plan:
            if isinstance(self.source_plan, Selectable):
                return self.source_plan.children_plan_nodes
            else:
                return self.source_plan.children
        else:
            return []

    def replace_repeated_subquery_with_cte(self) -> "SnowflakePlan":
        # parameter protection
        if not self.session._cte_optimization_enabled:
            return self

        # if source_plan or placeholder_query is none, it must be a leaf node,
        # no optimization is needed
        if self.source_plan is None or self.placeholder_query is None:
            return self

        # When the source plan node is an instance of nodes in pre_handled_logical_node,
        # the cte optimization has been pre-handled during the plan build step, skip the
        # optimization step for now.
        # TODO: Once SNOW-1541094 is done, we will be able to unify all the optimization steps, and
        #       there is no need for such check anymore.
        pre_handled_logical_node = (
            CreateDynamicTableCommand,
            CreateViewCommand,
            SnowflakeCreateTable,
            CopyIntoTableNode,
            CopyIntoLocationNode,
        )
        if isinstance(self.source_plan, pre_handled_logical_node):
            return self

        # only select statement can be converted to CTEs
        if not is_sql_select_statement(self.queries[-1].sql):
            return self

        # if there is no duplicate node, no optimization will be performed
        duplicate_plan_set = find_duplicate_subtrees(self)
        if not duplicate_plan_set:
            return self

        # create CTE query
        final_query = create_cte_query(self, duplicate_plan_set)

        # all other parts of query are unchanged, but just replace the original query
        plan = copy.copy(self)
        plan.queries[-1].sql = final_query
        return plan

    def with_subqueries(self, subquery_plans: List["SnowflakePlan"]) -> "SnowflakePlan":
        pre_queries = self.queries[:-1]
        new_schema_query = self.schema_query
        new_post_actions = [*self.post_actions]
        api_calls = [*self.api_calls]

        for plan in subquery_plans:
            for query in plan.queries[:-1]:
                if query not in pre_queries:
                    pre_queries.append(query)
            new_schema_query = new_schema_query.replace(
                plan.queries[-1].sql, plan.schema_query
            )
            for action in plan.post_actions:
                if action not in new_post_actions:
                    new_post_actions.append(action)
            api_calls.extend(plan.api_calls)

        return SnowflakePlan(
            pre_queries + [self.queries[-1]],
            new_schema_query,
            post_actions=new_post_actions,
            expr_to_alias=self.expr_to_alias,
            session=self.session,
            source_plan=self.source_plan,
            api_calls=api_calls,
            df_aliased_col_name_to_real_col_name=self.df_aliased_col_name_to_real_col_name,
        )

    @cached_property
    def attributes(self) -> List[Attribute]:
        output = analyze_attributes(self.schema_query, self.session)
        # No simplifier case relies on this schema_query change to update SHOW TABLES to a nested sql friendly query.
        if not self.schema_query or not self.session.sql_simplifier_enabled:
            self.schema_query = schema_value_statement(output)
        return output

    @cached_property
    def output(self) -> List[Attribute]:
        return [Attribute(a.name, a.datatype, a.nullable) for a in self.attributes]

    @property
    def output_dict(self) -> Dict[str, Any]:
        if self._output_dict is None:
            self._output_dict = {
                attr.name: (attr.datatype, attr.nullable) for attr in self.output
            }
        return self._output_dict

    @cached_property
    def plan_height(self) -> int:
        height = 0
        current_level = [self]
        while len(current_level) > 0:
            next_level = []
            for node in current_level:
                next_level.extend(node.children_plan_nodes)
            height += 1
            current_level = next_level
        return height

    @cached_property
    def num_duplicate_nodes(self) -> int:
        return len(find_duplicate_subtrees(self))

    @property
    def individual_node_complexity(self) -> Dict[PlanNodeCategory, int]:
        if self.source_plan:
            return self.source_plan.individual_node_complexity
        return {}

    @property
    def cumulative_node_complexity(self) -> Dict[PlanNodeCategory, int]:
        if self._cumulative_node_complexity is None:
            self._cumulative_node_complexity = sum_node_complexities(
                self.individual_node_complexity,
                *(node.cumulative_node_complexity for node in self.children_plan_nodes),
            )
        return self._cumulative_node_complexity

    @cumulative_node_complexity.setter
    def cumulative_node_complexity(self, value: Dict[PlanNodeCategory, int]):
        self._cumulative_node_complexity = value

    def __copy__(self) -> "SnowflakePlan":
        if self.session._cte_optimization_enabled:
            return SnowflakePlan(
                copy.deepcopy(self.queries) if self.queries else [],
                self.schema_query,
                copy.deepcopy(self.post_actions) if self.post_actions else None,
                dict(self.expr_to_alias) if self.expr_to_alias else None,
                self.source_plan,
                self.is_ddl_on_temp_object,
                copy.deepcopy(self.api_calls) if self.api_calls else None,
                self.df_aliased_col_name_to_real_col_name,
                session=self.session,
                placeholder_query=self.placeholder_query,
            )
        else:
            return SnowflakePlan(
                self.queries.copy() if self.queries else [],
                self.schema_query,
                self.post_actions.copy() if self.post_actions else None,
                dict(self.expr_to_alias) if self.expr_to_alias else None,
                self.source_plan,
                self.is_ddl_on_temp_object,
                self.api_calls.copy() if self.api_calls else None,
                self.df_aliased_col_name_to_real_col_name,
                session=self.session,
                placeholder_query=self.placeholder_query,
            )

    def add_aliases(self, to_add: Dict) -> None:
        self.expr_to_alias = {**self.expr_to_alias, **to_add}


class SnowflakePlanBuilder:
    def __init__(self, session: "snowflake.snowpark.session.Session") -> None:
        self.session = session

    @SnowflakePlan.Decorator.wrap_exception
    def build(
        self,
        sql_generator: Callable[[str], str],
        child: SnowflakePlan,
        source_plan: Optional[LogicalPlan],
        schema_query: Optional[str] = None,
        is_ddl_on_temp_object: bool = False,
    ) -> SnowflakePlan:
        select_child = self.add_result_scan_if_not_select(child)
        queries = select_child.queries[:-1] + [
            Query(
                sql_generator(select_child.queries[-1].sql),
                query_id_place_holder="",
                is_ddl_on_temp_object=is_ddl_on_temp_object,
                params=select_child.queries[-1].params,
            )
        ]
        new_schema_query = (
            schema_query if schema_query else sql_generator(child.schema_query)
        )
        placeholder_query = (
            sql_generator(select_child._id)
            if self.session._cte_optimization_enabled and select_child._id is not None
            else None
        )

        return SnowflakePlan(
            queries,
            new_schema_query,
            select_child.post_actions,
            select_child.expr_to_alias,
            source_plan,
            is_ddl_on_temp_object,
            api_calls=select_child.api_calls,
            df_aliased_col_name_to_real_col_name=child.df_aliased_col_name_to_real_col_name,
            session=self.session,
            placeholder_query=placeholder_query,
        )

    @SnowflakePlan.Decorator.wrap_exception
    def build_from_multiple_queries(
        self,
        multi_sql_generator: Callable[["Query"], List["Query"]],
        child: SnowflakePlan,
        source_plan: Optional[LogicalPlan],
        schema_query: str,
        is_ddl_on_temp_object: bool = False,
    ) -> SnowflakePlan:
        select_child = self.add_result_scan_if_not_select(child)
        queries = select_child.queries[0:-1] + [
            Query(
                query.sql,
                is_ddl_on_temp_object=is_ddl_on_temp_object,
                params=query.params,
            )
            for query in multi_sql_generator(select_child.queries[-1])
        ]
        new_schema_query = (
            schema_query
            if schema_query is not None
            else multi_sql_generator(Query(select_child.schema_query))[-1].sql
        )
        placeholder_query = (
            multi_sql_generator(Query(select_child._id))[-1].sql
            if self.session._cte_optimization_enabled and select_child._id is not None
            else None
        )

        return SnowflakePlan(
            queries,
            new_schema_query,
            select_child.post_actions,
            select_child.expr_to_alias,
            source_plan,
            api_calls=select_child.api_calls,
            session=self.session,
            placeholder_query=placeholder_query,
        )

    @SnowflakePlan.Decorator.wrap_exception
    def build_binary(
        self,
        sql_generator: Callable[[str, str], str],
        left: SnowflakePlan,
        right: SnowflakePlan,
        source_plan: Optional[LogicalPlan],
    ) -> SnowflakePlan:
        select_left = self.add_result_scan_if_not_select(left)
        select_right = self.add_result_scan_if_not_select(right)
        queries = (
            select_left.queries[:-1]
            + select_right.queries[:-1]
            + [
                Query(
                    sql_generator(
                        select_left.queries[-1].sql, select_right.queries[-1].sql
                    ),
                    params=[
                        *select_left.queries[-1].params,
                        *select_right.queries[-1].params,
                    ],
                )
            ]
        )

        left_schema_query = schema_value_statement(select_left.attributes)
        right_schema_query = schema_value_statement(select_right.attributes)
        schema_query = sql_generator(left_schema_query, right_schema_query)
        placeholder_query = (
            sql_generator(select_left._id, select_right._id)
            if self.session._cte_optimization_enabled
            and select_left._id is not None
            and select_right._id is not None
            else None
        )

        common_columns = set(select_left.expr_to_alias.keys()).intersection(
            select_right.expr_to_alias.keys()
        )
        new_expr_to_alias = {
            k: v
            for k, v in {
                **select_left.expr_to_alias,
                **select_right.expr_to_alias,
            }.items()
            if k not in common_columns
        }
        api_calls = [*select_left.api_calls, *select_right.api_calls]

        return SnowflakePlan(
            queries,
            schema_query,
            select_left.post_actions + select_right.post_actions,
            new_expr_to_alias,
            source_plan,
            api_calls=api_calls,
            session=self.session,
            placeholder_query=placeholder_query,
        )

    def query(
        self,
        sql: str,
        source_plan: Optional[LogicalPlan],
        api_calls: Optional[List[Dict]] = None,
        params: Optional[Sequence[Any]] = None,
        schema_query: Optional[str] = None,
    ) -> SnowflakePlan:
        return SnowflakePlan(
            queries=[Query(sql, params=params)],
            schema_query=schema_query or sql,
            session=self.session,
            source_plan=source_plan,
            api_calls=api_calls,
        )

    def large_local_relation_plan(
        self,
        output: List[Attribute],
        data: List[Row],
        source_plan: Optional[LogicalPlan],
        schema_query: Optional[str],
    ) -> SnowflakePlan:
        temp_table_name = random_name_for_temp_object(TempObjectType.TABLE)
        attributes = [
            Attribute(attr.name, attr.datatype, attr.nullable) for attr in output
        ]
        create_table_stmt = create_table_statement(
            temp_table_name,
            attribute_to_schema_string(attributes),
            replace=True,
            table_type="temporary",
            use_scoped_temp_objects=self.session._use_scoped_temp_objects,
            is_generated=True,
        )
        insert_stmt = batch_insert_into_statement(
            temp_table_name,
            [attr.name for attr in attributes],
            self.session._conn._conn._paramstyle,
        )
        select_stmt = project_statement([], temp_table_name)
        drop_table_stmt = drop_table_if_exists_statement(temp_table_name)
        schema_query = schema_query or schema_value_statement(attributes)
        queries = [
            Query(create_table_stmt, is_ddl_on_temp_object=True),
            BatchInsertQuery(insert_stmt, data),
            Query(select_stmt),
        ]
        return SnowflakePlan(
            queries=queries,
            schema_query=schema_query,
            post_actions=[Query(drop_table_stmt, is_ddl_on_temp_object=True)],
            session=self.session,
            source_plan=source_plan,
        )

    def table(self, table_name: str, source_plan: LogicalPlan) -> SnowflakePlan:
        return self.query(project_statement([], table_name), source_plan)

    def file_operation_plan(
        self, command: str, file_name: str, stage_location: str, options: Dict[str, str]
    ) -> SnowflakePlan:
        return self.query(
            file_operation_statement(command, file_name, stage_location, options),
            None,
        )

    def project(
        self,
        project_list: List[str],
        child: SnowflakePlan,
        source_plan: Optional[LogicalPlan],
        is_distinct: bool = False,
    ) -> SnowflakePlan:
        return self.build(
            lambda x: project_statement(project_list, x, is_distinct=is_distinct),
            child,
            source_plan,
        )

    def aggregate(
        self,
        grouping_exprs: List[str],
        aggregate_exprs: List[str],
        child: SnowflakePlan,
        source_plan: Optional[LogicalPlan],
    ) -> SnowflakePlan:
        return self.build(
            lambda x: aggregate_statement(grouping_exprs, aggregate_exprs, x),
            child,
            source_plan,
        )

    def filter(
        self,
        condition: str,
        child: SnowflakePlan,
        source_plan: Optional[LogicalPlan],
    ) -> SnowflakePlan:
        return self.build(lambda x: filter_statement(condition, x), child, source_plan)

    def sample(
        self,
        child: SnowflakePlan,
        source_plan: Optional[LogicalPlan],
        probability_fraction: Optional[float] = None,
        row_count: Optional[int] = None,
    ) -> SnowflakePlan:
        """Builds the sample part of the resultant sql statement"""
        return self.build(
            lambda x: sample_statement(
                x, probability_fraction=probability_fraction, row_count=row_count
            ),
            child,
            source_plan,
        )

    def sort(
        self,
        order: List[str],
        child: SnowflakePlan,
        source_plan: Optional[LogicalPlan],
    ) -> SnowflakePlan:
        return self.build(lambda x: sort_statement(order, x), child, source_plan)

    def set_operator(
        self,
        left: SnowflakePlan,
        right: SnowflakePlan,
        op: str,
        source_plan: Optional[LogicalPlan],
    ) -> SnowflakePlan:
        return self.build_binary(
            lambda x, y: set_operator_statement(x, y, op),
            left,
            right,
            source_plan,
        )

    def join(
        self,
        left: SnowflakePlan,
        right: SnowflakePlan,
        join_type: JoinType,
        join_condition: str,
        match_condition: str,
        source_plan: Optional[LogicalPlan],
        use_constant_subquery_alias: bool,
    ):
        return self.build_binary(
            lambda x, y: join_statement(
                x,
                y,
                join_type,
                join_condition,
                match_condition,
                use_constant_subquery_alias,
            ),
            left,
            right,
            source_plan,
        )

    def save_as_table(
        self,
        table_name: Iterable[str],
        column_names: Optional[Iterable[str]],
        mode: SaveMode,
        table_type: str,
        clustering_keys: Iterable[str],
        comment: Optional[str],
        child: SnowflakePlan,
        logical_plan: Optional[LogicalPlan],
<<<<<<< HEAD
        use_scoped_temp_objects: bool,
        is_generated: bool,  # true if the table is generated internally
=======
>>>>>>> c482c531
    ) -> SnowflakePlan:
        full_table_name = ".".join(table_name)
        is_temp_table_type = table_type in TEMPORARY_STRING_SET
        # here get the column definition from the child attributes. In certain cases we have
        # the attributes set to ($1, VariantType()) which cannot be used as valid column name
        # in save as table. So we rename ${number} with COL{number}.
        hidden_column_pattern = r"\"\$(\d+)\""
        column_definition_with_hidden_columns = attribute_to_schema_string(
            child.attributes
        )
        column_definition = re.sub(
            hidden_column_pattern,
            lambda match: f'"COL{match.group(1)}"',
            column_definition_with_hidden_columns,
        )

        child = child.replace_repeated_subquery_with_cte()

        def get_create_and_insert_plan(child: SnowflakePlan, replace=False, error=True):
            create_table = create_table_statement(
                full_table_name,
                column_definition,
                replace=replace,
                error=error,
                table_type=table_type,
                clustering_key=clustering_keys,
                comment=comment,
                use_scoped_temp_objects=use_scoped_temp_objects,
                is_generated=is_generated,
            )

            # so that dataframes created from non-select statements,
            # such as table sprocs, work
            child = self.add_result_scan_if_not_select(child)
            return SnowflakePlan(
                [
                    *child.queries[0:-1],
                    Query(create_table, is_ddl_on_temp_object=is_temp_table_type),
                    Query(
                        insert_into_statement(
                            table_name=full_table_name,
                            child=child.queries[-1].sql,
                            column_names=column_names,
                        ),
                        params=child.queries[-1].params,
                        is_ddl_on_temp_object=is_temp_table_type,
                    ),
                ],
                create_table,
                child.post_actions,
                {},
                logical_plan,
                api_calls=child.api_calls,
                session=self.session,
            )

        if mode == SaveMode.APPEND:
            if self.session._table_exists(table_name):
                return self.build(
                    lambda x: insert_into_statement(
                        table_name=full_table_name,
                        child=x,
                        column_names=column_names,
                    ),
                    child,
                    logical_plan,
                )
            else:
                return get_create_and_insert_plan(child, replace=False, error=False)
        elif mode == SaveMode.TRUNCATE:
            if self.session._table_exists(table_name):
                return self.build(
                    lambda x: insert_into_statement(
                        full_table_name, x, [x.name for x in child.attributes], True
                    ),
                    child,
                    logical_plan,
                )
            else:
                return self.build(
                    lambda x: create_table_as_select_statement(
                        full_table_name,
                        x,
                        column_definition,
                        replace=True,
                        table_type=table_type,
                        clustering_key=clustering_keys,
                        comment=comment,
                    ),
                    child,
                    logical_plan,
<<<<<<< HEAD
                    is_ddl_on_temp_object=is_temp_table_type,
=======
>>>>>>> c482c531
                )
        elif mode == SaveMode.OVERWRITE:
            return self.build(
                lambda x: create_table_as_select_statement(
                    full_table_name,
                    x,
                    column_definition,
                    replace=True,
                    table_type=table_type,
                    clustering_key=clustering_keys,
                    comment=comment,
                ),
                child,
                logical_plan,
<<<<<<< HEAD
                is_ddl_on_temp_object=is_temp_table_type,
=======
>>>>>>> c482c531
            )
        elif mode == SaveMode.IGNORE:
            return self.build(
                lambda x: create_table_as_select_statement(
                    full_table_name,
                    x,
                    column_definition,
                    error=False,
                    table_type=table_type,
                    clustering_key=clustering_keys,
                    comment=comment,
                ),
                child,
                logical_plan,
<<<<<<< HEAD
                is_ddl_on_temp_object=is_temp_table_type,
=======
>>>>>>> c482c531
            )
        elif mode == SaveMode.ERROR_IF_EXISTS:
            if is_generated:
                return get_create_and_insert_plan(child, replace=False, error=True)

            return self.build(
                lambda x: create_table_as_select_statement(
                    full_table_name,
                    x,
                    column_definition,
                    table_type=table_type,
                    clustering_key=clustering_keys,
                    comment=comment,
                ),
                child,
                logical_plan,
<<<<<<< HEAD
                is_ddl_on_temp_object=is_temp_table_type,
=======
>>>>>>> c482c531
            )

    def limit(
        self,
        limit_expr: str,
        offset_expr: str,
        child: SnowflakePlan,
        on_top_of_oder_by: bool,
        source_plan: Optional[LogicalPlan],
    ) -> SnowflakePlan:
        return self.build(
            lambda x: limit_statement(limit_expr, offset_expr, x, on_top_of_oder_by),
            child,
            source_plan,
        )

    def pivot(
        self,
        pivot_column: str,
        pivot_values: Optional[Union[str, List[str]]],
        aggregate: str,
        default_on_null: Optional[str],
        child: SnowflakePlan,
        source_plan: Optional[LogicalPlan],
    ) -> SnowflakePlan:
        return self.build(
            lambda x: pivot_statement(
                pivot_column, pivot_values, aggregate, default_on_null, x
            ),
            child,
            source_plan,
        )

    def unpivot(
        self,
        value_column: str,
        name_column: str,
        column_list: List[str],
        child: SnowflakePlan,
        source_plan: Optional[LogicalPlan],
    ) -> SnowflakePlan:
        return self.build(
            lambda x: unpivot_statement(value_column, name_column, column_list, x),
            child,
            source_plan,
        )

    def rename(
        self,
        column_map: Dict[str, str],
        child: SnowflakePlan,
        source_plan: Optional[LogicalPlan],
    ) -> SnowflakePlan:
        return self.build(
            lambda x: rename_statement(column_map, x),
            child,
            source_plan,
        )

    def create_or_replace_view(
        self,
        name: str,
        child: SnowflakePlan,
        is_temp: bool,
        comment: Optional[str],
        source_plan: Optional[LogicalPlan],
    ) -> SnowflakePlan:
        if len(child.queries) != 1:
            raise SnowparkClientExceptionMessages.PLAN_CREATE_VIEW_FROM_DDL_DML_OPERATIONS()

        if not is_sql_select_statement(child.queries[0].sql.lower().strip()):
            raise SnowparkClientExceptionMessages.PLAN_CREATE_VIEWS_FROM_SELECT_ONLY()

        child = child.replace_repeated_subquery_with_cte()
        return self.build(
            lambda x: create_or_replace_view_statement(name, x, is_temp, comment),
            child,
            source_plan,
        )

    def create_or_replace_dynamic_table(
        self,
        name: str,
        warehouse: str,
        lag: str,
        comment: Optional[str],
        child: SnowflakePlan,
        source_plan: Optional[LogicalPlan],
    ) -> SnowflakePlan:
        if len(child.queries) != 1:
            raise SnowparkClientExceptionMessages.PLAN_CREATE_DYNAMIC_TABLE_FROM_DDL_DML_OPERATIONS()

        if not is_sql_select_statement(child.queries[0].sql.lower().strip()):
            raise SnowparkClientExceptionMessages.PLAN_CREATE_DYNAMIC_TABLE_FROM_SELECT_ONLY()

        child = child.replace_repeated_subquery_with_cte()
        return self.build(
            lambda x: create_or_replace_dynamic_table_statement(
                name, warehouse, lag, comment, x
            ),
            child,
            source_plan,
        )

    def read_file(
        self,
        path: str,
        format: str,
        options: Dict[str, str],
        schema: List[Attribute],
        schema_to_cast: Optional[List[Tuple[str, str]]] = None,
        transformations: Optional[List[str]] = None,
        metadata_project: Optional[List[str]] = None,
        metadata_schema: Optional[List[Attribute]] = None,
    ):
        format_type_options, copy_options = get_copy_into_table_options(options)
        pattern = options.get("PATTERN")
        # Can only infer the schema for parquet, orc and avro
        # csv and json in preview
        infer_schema = (
            options.get("INFER_SCHEMA", True)
            if format in INFER_SCHEMA_FORMAT_TYPES
            else False
        )
        # tracking usage of pattern, will refactor this function in future
        if pattern:
            self.session._conn._telemetry_client.send_copy_pattern_telemetry()

        if format_type_options.get("PARSE_HEADER", False):
            # This option is only available for CSV file format
            # The options is used when specified with INFER_SCHEMA( ..., FILE_FORMAT => (.., PARSE_HEADER)) see
            # https://docs.snowflake.com/en/sql-reference/sql/create-file-format#format-type-options-formattypeoptions
            # PARSE_HEADER does not work with FILE_FORMAT when used with SELECT FROM LOCATION(FILE_FORMAT ...). Thus,
            # if user has set option("PARSE_HEADER", True), we have already read the header in
            # DataframeReader._infer_schema_for_file_format so now we must set skip_header = 1 to skip the header line.
            format_type_options["SKIP_HEADER"] = 1
        format_type_options.pop("PARSE_HEADER", None)

        if not copy_options:  # use select
            queries: List[Query] = []
            post_queries: List[Query] = []
            use_temp_file_format: bool = "FORMAT_NAME" not in options
            if use_temp_file_format:
                format_name = self.session.get_fully_qualified_name_if_possible(
                    random_name_for_temp_object(TempObjectType.FILE_FORMAT)
                )
                queries.append(
                    Query(
                        create_file_format_statement(
                            format_name,
                            format,
                            format_type_options,
                            temp=True,
                            if_not_exist=True,
                            use_scoped_temp_objects=self.session._use_scoped_temp_objects,
                            is_generated=True,
                        ),
                        is_ddl_on_temp_object=True,
                    )
                )
                post_queries.append(
                    Query(
                        drop_file_format_if_exists_statement(format_name),
                        is_ddl_on_temp_object=True,
                    )
                )
            else:
                format_name = options["FORMAT_NAME"]

            if infer_schema:
                assert schema_to_cast is not None
                schema_project: List[str] = schema_cast_named(schema_to_cast)
            else:
                schema_project: List[str] = schema_cast_seq(schema)

            queries.append(
                Query(
                    select_from_path_with_format_statement(
                        (metadata_project or []) + schema_project,
                        path,
                        format_name,
                        pattern,
                    )
                )
            )

            return SnowflakePlan(
                queries,
                schema_value_statement((metadata_schema or []) + schema),
                post_queries,
                {},
                None,
                session=self.session,
            )
        else:  # otherwise use COPY
            if "FORCE" in copy_options and str(copy_options["FORCE"]).lower() != "true":
                raise SnowparkClientExceptionMessages.PLAN_COPY_DONT_SUPPORT_SKIP_LOADED_FILES(
                    copy_options["FORCE"]
                )

            # set force to true.
            # it is useless since we always create new temp table.
            # setting it helps users to understand generated queries.

            copy_options_with_force = {**copy_options, "FORCE": True}

            # If we have inferred the schema, we want to use those column names
            temp_table_schema = (
                schema
                if infer_schema
                else [
                    Attribute(f'"COL{index}"', att.datatype, att.nullable)
                    for index, att in enumerate(schema)
                ]
            )

            temp_table_name = self.session.get_fully_qualified_name_if_possible(
                random_name_for_temp_object(TempObjectType.TABLE)
            )
            queries = [
                Query(
                    create_table_statement(
                        temp_table_name,
                        attribute_to_schema_string(temp_table_schema),
                        replace=True,
                        table_type="temporary",
                        use_scoped_temp_objects=self.session._use_scoped_temp_objects,
                        is_generated=True,
                    ),
                    is_ddl_on_temp_object=True,
                ),
                Query(
                    copy_into_table(
                        temp_table_name,
                        path,
                        format,
                        format_type_options,
                        copy_options_with_force,
                        pattern,
                        transformations=transformations,
                    )
                ),
                Query(
                    project_statement(
                        [
                            f"{new_att.name} AS {input_att.name}"
                            for new_att, input_att in zip(temp_table_schema, schema)
                        ],
                        temp_table_name,
                    )
                ),
            ]

            post_actions = [
                Query(
                    drop_table_if_exists_statement(temp_table_name),
                    is_ddl_on_temp_object=True,
                )
            ]
            return SnowflakePlan(
                queries,
                schema_value_statement(schema),
                post_actions,
                {},
                None,
                session=self.session,
            )

    def copy_into_table(
        self,
        file_format: str,
        table_name: Iterable[str],
        path: str,
        source_plan: Optional[LogicalPlan],
        files: Optional[str] = None,
        pattern: Optional[str] = None,
        validation_mode: Optional[str] = None,
        column_names: Optional[List[str]] = None,
        transformations: Optional[List[str]] = None,
        user_schema: Optional[StructType] = None,
        create_table_from_infer_schema: bool = False,
        *,
        copy_options: Dict[str, Any],
        format_type_options: Dict[str, Any],
    ) -> SnowflakePlan:
        # tracking usage of pattern, will refactor this function in future
        if pattern:
            self.session._conn._telemetry_client.send_copy_pattern_telemetry()

        full_table_name = ".".join(table_name)
        copy_command = copy_into_table(
            table_name=full_table_name,
            file_path=path,
            files=files,
            file_format_type=file_format,
            format_type_options=format_type_options,
            copy_options=copy_options,
            pattern=pattern,
            validation_mode=validation_mode,
            column_names=column_names,
            transformations=transformations,
        )
        if self.session._table_exists(table_name):
            queries = [Query(copy_command)]
        elif user_schema and (
            (file_format.upper() == "CSV" and not transformations)
            or (
                create_table_from_infer_schema
                and file_format.upper() in INFER_SCHEMA_FORMAT_TYPES
            )
        ):
            attributes = user_schema._to_attributes()
            queries = [
                Query(
                    create_table_statement(
                        full_table_name,
                        attribute_to_schema_string(attributes),
                    ),
                    # This is an exception. The principle is to avoid surprising behavior and most of the time
                    # it applies to temp object. But this perm table creation is also one place where we create
                    # table on behalf of the user automatically.
                    is_ddl_on_temp_object=True,
                ),
                Query(copy_command),
            ]
        else:
            raise SnowparkClientExceptionMessages.DF_COPY_INTO_CANNOT_CREATE_TABLE(
                full_table_name
            )
        return SnowflakePlan(
            queries, copy_command, [], {}, source_plan, session=self.session
        )

    def copy_into_location(
        self,
        query: SnowflakePlan,
        stage_location: str,
        source_plan: Optional[LogicalPlan],
        partition_by: Optional[str] = None,
        file_format_name: Optional[str] = None,
        file_format_type: Optional[str] = None,
        format_type_options: Optional[Dict[str, Any]] = None,
        header: bool = False,
        **copy_options: Optional[Any],
    ) -> SnowflakePlan:
        query = query.replace_repeated_subquery_with_cte()
        return self.build(
            lambda x: copy_into_location(
                query=x,
                stage_location=stage_location,
                partition_by=partition_by,
                file_format_name=file_format_name,
                file_format_type=file_format_type,
                format_type_options=format_type_options,
                header=header,
                **copy_options,
            ),
            query,
            source_plan,
            query.schema_query,
        )

    def update(
        self,
        table_name: str,
        assignments: Dict[str, str],
        condition: Optional[str],
        source_data: Optional[SnowflakePlan],
        source_plan: Optional[LogicalPlan],
    ) -> SnowflakePlan:
        if source_data:
            source_data = source_data.replace_repeated_subquery_with_cte()
            return self.build(
                lambda x: update_statement(
                    table_name,
                    assignments,
                    condition,
                    x,
                ),
                source_data,
                source_plan,
            )
        else:
            return self.query(
                update_statement(
                    table_name,
                    assignments,
                    condition,
                    None,
                ),
                source_plan,
            )

    def delete(
        self,
        table_name: str,
        condition: Optional[str],
        source_data: Optional[SnowflakePlan],
        source_plan: Optional[LogicalPlan],
    ) -> SnowflakePlan:
        if source_data:
            source_data = source_data.replace_repeated_subquery_with_cte()
            return self.build(
                lambda x: delete_statement(
                    table_name,
                    condition,
                    x,
                ),
                source_data,
                source_plan,
            )
        else:
            return self.query(
                delete_statement(
                    table_name,
                    condition,
                    None,
                ),
                source_plan,
            )

    def merge(
        self,
        table_name: str,
        source_data: SnowflakePlan,
        join_expr: str,
        clauses: List[str],
        source_plan: Optional[LogicalPlan],
    ) -> SnowflakePlan:
        source_data = source_data.replace_repeated_subquery_with_cte()
        return self.build(
            lambda x: merge_statement(table_name, x, join_expr, clauses),
            source_data,
            source_plan,
        )

    def lateral(
        self,
        table_function: str,
        child: SnowflakePlan,
        source_plan: Optional[LogicalPlan],
    ) -> SnowflakePlan:
        return self.build(
            lambda x: lateral_statement(table_function, x),
            child,
            source_plan,
        )

    def from_table_function(
        self, func: str, source_plan: TableFunctionRelation
    ) -> SnowflakePlan:
        if isinstance(source_plan.table_function, GeneratorTableFunction):
            return self.query(
                table_function_statement(func, source_plan.table_function.operators),
                source_plan,
            )
        return self.query(table_function_statement(func), None)

    def join_table_function(
        self,
        func: str,
        child: SnowflakePlan,
        source_plan: Optional[LogicalPlan],
        left_cols: List[str],
        right_cols: List[str],
        use_constant_subquery_alias: bool,
    ) -> SnowflakePlan:
        return self.build(
            lambda x: join_table_function_statement(
                func, x, left_cols, right_cols, use_constant_subquery_alias
            ),
            child,
            source_plan,
        )

    def select_statement(self, selectable: "Selectable") -> SnowflakePlan:
        return selectable.snowflake_plan

    def add_result_scan_if_not_select(self, plan: SnowflakePlan) -> SnowflakePlan:
        if isinstance(plan.source_plan, SetOperation):
            return plan
        elif is_sql_select_statement(plan.queries[-1].sql):
            return plan
        else:
            new_queries = plan.queries + [
                Query(
                    result_scan_statement(plan.queries[-1].query_id_place_holder),
                )
            ]
            return SnowflakePlan(
                new_queries,
                schema_value_statement(plan.attributes),
                plan.post_actions,
                plan.expr_to_alias,
                plan.source_plan,
                api_calls=plan.api_calls,
                session=self.session,
            )


class PlanQueryType(Enum):
    # the queries to execute for the plan
    QUERIES = "queries"
    # the post action queries needs to be executed after the other queries associated
    # to the plan are finished
    POST_ACTIONS = "post_actions"


class Query:
    def __init__(
        self,
        sql: str,
        *,
        query_id_place_holder: Optional[str] = None,
        is_ddl_on_temp_object: bool = False,
        params: Optional[Sequence[Any]] = None,
    ) -> None:
        self.sql = sql
        self.query_id_place_holder = (
            query_id_place_holder
            if query_id_place_holder
            else f"query_id_place_holder_{generate_random_alphanumeric()}"
        )
        self.is_ddl_on_temp_object = is_ddl_on_temp_object
        self.params = params or []

    def __repr__(self) -> str:
        return (
            "Query("
            + f"{self.sql!r}, "
            + f"query_id_place_holder={self.query_id_place_holder!r}, "
            + f"is_ddl_on_temp_object={self.is_ddl_on_temp_object}, "
            + f"params={self.params}"
            + ")"
        )

    def __eq__(self, other: "Query") -> bool:
        return (
            self.sql == other.sql
            and self.query_id_place_holder == other.query_id_place_holder
            and self.is_ddl_on_temp_object == other.is_ddl_on_temp_object
        )


class BatchInsertQuery(Query):
    def __init__(
        self,
        sql: str,
        rows: Optional[List[Row]] = None,
    ) -> None:
        super().__init__(sql)
        self.rows = rows<|MERGE_RESOLUTION|>--- conflicted
+++ resolved
@@ -765,11 +765,8 @@
         comment: Optional[str],
         child: SnowflakePlan,
         logical_plan: Optional[LogicalPlan],
-<<<<<<< HEAD
         use_scoped_temp_objects: bool,
         is_generated: bool,  # true if the table is generated internally
-=======
->>>>>>> c482c531
     ) -> SnowflakePlan:
         full_table_name = ".".join(table_name)
         is_temp_table_type = table_type in TEMPORARY_STRING_SET
@@ -861,10 +858,7 @@
                     ),
                     child,
                     logical_plan,
-<<<<<<< HEAD
                     is_ddl_on_temp_object=is_temp_table_type,
-=======
->>>>>>> c482c531
                 )
         elif mode == SaveMode.OVERWRITE:
             return self.build(
@@ -879,10 +873,7 @@
                 ),
                 child,
                 logical_plan,
-<<<<<<< HEAD
                 is_ddl_on_temp_object=is_temp_table_type,
-=======
->>>>>>> c482c531
             )
         elif mode == SaveMode.IGNORE:
             return self.build(
@@ -897,10 +888,7 @@
                 ),
                 child,
                 logical_plan,
-<<<<<<< HEAD
                 is_ddl_on_temp_object=is_temp_table_type,
-=======
->>>>>>> c482c531
             )
         elif mode == SaveMode.ERROR_IF_EXISTS:
             if is_generated:
@@ -917,10 +905,7 @@
                 ),
                 child,
                 logical_plan,
-<<<<<<< HEAD
                 is_ddl_on_temp_object=is_temp_table_type,
-=======
->>>>>>> c482c531
             )
 
     def limit(

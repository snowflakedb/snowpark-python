#!/usr/bin/env python3
#
# Copyright (c) 2012-2024 Snowflake Computing Inc. All rights reserved.
#
import copy
import re
import sys
import uuid
from collections import defaultdict
from enum import Enum
from functools import cached_property
from typing import (
    TYPE_CHECKING,
    Any,
    Callable,
    DefaultDict,
    Dict,
    List,
    Optional,
    Sequence,
    Tuple,
    Union,
)

from snowflake.snowpark._internal.analyzer.query_plan_analysis_utils import (
    PlanNodeCategory,
    PlanState,
)
from snowflake.snowpark._internal.analyzer.table_function import (
    GeneratorTableFunction,
    TableFunctionRelation,
)

if TYPE_CHECKING:
    from snowflake.snowpark._internal.analyzer.select_statement import (
        Selectable,
    )  # pragma: no cover
    import snowflake.snowpark.session
    import snowflake.snowpark.dataframe

import snowflake.connector
import snowflake.snowpark
from snowflake.snowpark._internal.analyzer.analyzer_utils import (
    TEMPORARY_STRING_SET,
    aggregate_statement,
    attribute_to_schema_string,
    batch_insert_into_statement,
    copy_into_location,
    copy_into_table,
    create_file_format_statement,
    create_or_replace_dynamic_table_statement,
    create_or_replace_view_statement,
    create_table_as_select_statement,
    create_table_statement,
    delete_statement,
    drop_file_format_if_exists_statement,
    drop_table_if_exists_statement,
    file_operation_statement,
    filter_statement,
    insert_into_statement,
    join_statement,
    join_table_function_statement,
    lateral_statement,
    limit_statement,
    merge_statement,
    pivot_statement,
    project_statement,
    rename_statement,
    result_scan_statement,
    sample_statement,
    schema_cast_named,
    schema_cast_seq,
    schema_value_statement,
    select_from_path_with_format_statement,
    set_operator_statement,
    sort_statement,
    table_function_statement,
    unpivot_statement,
    update_statement,
)
from snowflake.snowpark._internal.analyzer.binary_plan_node import (
    JoinType,
    SetOperation,
)
from snowflake.snowpark._internal.analyzer.cte_utils import (
    create_cte_query,
    encode_node_id_with_query,
    encoded_query_id,
    find_duplicate_subtrees,
    merge_referenced_ctes,
)
from snowflake.snowpark._internal.analyzer.expression import Attribute
from snowflake.snowpark._internal.analyzer.metadata_utils import infer_metadata
from snowflake.snowpark._internal.analyzer.schema_utils import analyze_attributes
from snowflake.snowpark._internal.analyzer.snowflake_plan_node import (
    CopyIntoLocationNode,
    CopyIntoTableNode,
    DynamicTableCreateMode,
    LogicalPlan,
    SaveMode,
    SnowflakeCreateTable,
    TableCreationSource,
    WithQueryBlock,
)
from snowflake.snowpark._internal.analyzer.unary_plan_node import (
    CreateDynamicTableCommand,
    CreateViewCommand,
)
from snowflake.snowpark._internal.error_message import SnowparkClientExceptionMessages
from snowflake.snowpark._internal.utils import (
    INFER_SCHEMA_FORMAT_TYPES,
    TempObjectType,
    generate_random_alphanumeric,
    get_copy_into_table_options,
    is_sql_select_statement,
    random_name_for_temp_object,
)
from snowflake.snowpark.row import Row
from snowflake.snowpark.types import StructType

# Python 3.8 needs to use typing.Iterable because collections.abc.Iterable is not subscriptable
# Python 3.9 can use both
# Python 3.10 needs to use collections.abc.Iterable because typing.Iterable is removed
if sys.version_info <= (3, 9):
    from typing import Iterable
else:
    from collections.abc import Iterable


class SnowflakePlan(LogicalPlan):
    class Decorator:
        __wrap_exception_regex_match = re.compile(
            r"""(?s).*invalid identifier '"?([^'"]*)"?'.*"""
        )
        __wrap_exception_regex_sub = re.compile(r"""^"|"$""")

        @staticmethod
        def wrap_exception(func):
            def wrap(*args, **kwargs):
                try:
                    return func(*args, **kwargs)
                except snowflake.connector.errors.ProgrammingError as e:
                    query = getattr(e, "query", None)
                    tb = sys.exc_info()[2]
                    assert e.msg is not None
                    if "unexpected 'as'" in e.msg.lower():
                        ne = SnowparkClientExceptionMessages.SQL_PYTHON_REPORT_UNEXPECTED_ALIAS(
                            query
                        )
                        raise ne.with_traceback(tb) from None
                    elif e.sqlstate == "42000" and "invalid identifier" in e.msg:
                        match = (
                            SnowflakePlan.Decorator.__wrap_exception_regex_match.match(
                                e.msg
                            )
                        )
                        if not match:  # pragma: no cover
                            ne = SnowparkClientExceptionMessages.SQL_EXCEPTION_FROM_PROGRAMMING_ERROR(
                                e
                            )
                            raise ne.with_traceback(tb) from None
                        col = match.group(1)
                        children = [
                            arg for arg in args if isinstance(arg, SnowflakePlan)
                        ]
                        remapped = [
                            SnowflakePlan.Decorator.__wrap_exception_regex_sub.sub(
                                "", val
                            )
                            for child in children
                            for val in child.expr_to_alias.values()
                        ]
                        if col in remapped:
                            unaliased_cols = (
                                snowflake.snowpark.dataframe._get_unaliased(col)
                            )
                            orig_col_name = (
                                unaliased_cols[0] if unaliased_cols else "<colname>"
                            )
                            ne = SnowparkClientExceptionMessages.SQL_PYTHON_REPORT_INVALID_ID(
                                orig_col_name, query
                            )
                            raise ne.with_traceback(tb) from None
                        elif (
                            len(
                                [
                                    unaliased
                                    for item in remapped
                                    for unaliased in snowflake.snowpark.dataframe._get_unaliased(
                                        item
                                    )
                                    if unaliased == col
                                ]
                            )
                            > 1
                        ):
                            ne = SnowparkClientExceptionMessages.SQL_PYTHON_REPORT_JOIN_AMBIGUOUS(
                                col, col, query
                            )
                            raise ne.with_traceback(tb) from None
                        else:
                            ne = SnowparkClientExceptionMessages.SQL_EXCEPTION_FROM_PROGRAMMING_ERROR(
                                e
                            )
                            raise ne.with_traceback(tb) from None
                    else:
                        ne = SnowparkClientExceptionMessages.SQL_EXCEPTION_FROM_PROGRAMMING_ERROR(
                            e
                        )
                        raise ne.with_traceback(tb) from None

            return wrap

    def __init__(
        self,
        queries: List["Query"],
        # schema_query will be None for the SnowflakePlan node build
        # during the compilation stage.
        schema_query: Optional[str],
        post_actions: Optional[List["Query"]] = None,
        expr_to_alias: Optional[Dict[uuid.UUID, str]] = None,
        source_plan: Optional[LogicalPlan] = None,
        is_ddl_on_temp_object: bool = False,
        api_calls: Optional[List[Dict]] = None,
        df_aliased_col_name_to_real_col_name: Optional[
            DefaultDict[str, Dict[str, str]]
        ] = None,
        # TODO (SNOW-1541096): Remove placeholder_query once CTE is supported with the
        #               new compilation step.
        placeholder_query: Optional[str] = None,
        # This field records all the WithQueryBlocks and their reference count that are
        # referred by the current SnowflakePlan tree. This is needed for the final query
        # generation to generate the correct sql query with CTE definition.
        referenced_ctes: Optional[Dict[WithQueryBlock, int]] = None,
        *,
        session: "snowflake.snowpark.session.Session",
    ) -> None:
        super().__init__()
        self.queries = queries
        self.schema_query = schema_query
        self.post_actions = post_actions if post_actions else []
        self.expr_to_alias = expr_to_alias if expr_to_alias else {}
        self.session = session
        self.source_plan = source_plan
        self.is_ddl_on_temp_object = is_ddl_on_temp_object
        # We need to copy this list since we don't want to change it for the
        # previous SnowflakePlan objects
        self.api_calls = api_calls.copy() if api_calls else []
        self._output_dict = None
        # Used for dataframe alias
        if df_aliased_col_name_to_real_col_name:
            self.df_aliased_col_name_to_real_col_name = (
                df_aliased_col_name_to_real_col_name
            )
        else:
            self.df_aliased_col_name_to_real_col_name = defaultdict(dict)
        # In the placeholder query, subquery (child) is held by the ID of query plan
        # It is used for optimization, by replacing a subquery with a CTE
        self.placeholder_query = placeholder_query
        # encode an id for CTE optimization. This is generated based on the main
<<<<<<< HEAD
        # query and the associated query parameters. We use this id for equality comparison
        # to determine if two plans are the same.
        self._id = encode_id(queries[-1].sql, queries[-1].params)
        self.referenced_ctes: Dict[WithQueryBlock, int] = (
            referenced_ctes.copy() if referenced_ctes else dict()
=======
        # query, query parameters and the node type. We use this id for equality
        # comparison to determine if two plans are the same.
        self.encoded_node_id_with_query = encode_node_id_with_query(self)
        # encode id for the main query and query parameters, this is currently only used
        # by the create_cte_query process.
        # TODO (SNOW-1541096) remove this filed along removing the old cte implementation
        self.encoded_query_id = encoded_query_id(self)
        self.referenced_ctes: Set[WithQueryBlock] = (
            referenced_ctes.copy() if referenced_ctes else set()
>>>>>>> 016b063f
        )
        self._cumulative_node_complexity: Optional[Dict[PlanNodeCategory, int]] = None
        # UUID for the plan to uniquely identify the SnowflakePlan object. We also use this
        # to UUID track queries that are generated from the same plan.
        self._uuid = str(uuid.uuid4())
        # Metadata/Attributes for the plan
        self._attributes: Optional[List[Attribute]] = None
        if session.reduce_describe_query_enabled and self.source_plan is not None:
            self._attributes = infer_metadata(self.source_plan)

    @property
    def uuid(self) -> str:
        return self._uuid

    @property
    def execution_queries(self) -> Dict["PlanQueryType", List["Query"]]:
        """
        Get the list of queries that will be sent over to server evaluation. The queries
        have optimizations applied of optimizations are enabled.

        Returns
        -------
        A mapping between the PlanQueryType and the list of Queries corresponds to the type.
        """
        from snowflake.snowpark._internal.compiler.plan_compiler import PlanCompiler

        compiler = PlanCompiler(self)
        return compiler.compile()

    @property
    def children_plan_nodes(self) -> List[Union["Selectable", "SnowflakePlan"]]:
        """
        This property is currently only used for traversing the query plan tree
        when performing CTE optimization.
        """
        from snowflake.snowpark._internal.analyzer.select_statement import Selectable

        if self.source_plan:
            if isinstance(self.source_plan, Selectable):
                return self.source_plan.children_plan_nodes
            else:
                return self.source_plan.children
        else:
            return []

    def replace_repeated_subquery_with_cte(self) -> "SnowflakePlan":
        # parameter protection
        # the common subquery elimination will be applied if cte_optimization is not enabled
        # and the new compilation stage is not enabled. When new compilation stage is enabled,
        # the common subquery elimination will be done through the new plan transformation.
        if (
            not self.session._cte_optimization_enabled
            or self.session._query_compilation_stage_enabled
        ):
            return self

        # if source_plan or placeholder_query is none, it must be a leaf node,
        # no optimization is needed
        if self.source_plan is None or self.placeholder_query is None:
            return self

        # When the source plan node is an instance of nodes in pre_handled_logical_node,
        # the cte optimization has been pre-handled during the plan build step, skip the
        # optimization step for now.
        # TODO: Once SNOW-1541094 is done, we will be able to unify all the optimization steps, and
        #       there is no need for such check anymore.
        pre_handled_logical_node = (
            CreateDynamicTableCommand,
            CreateViewCommand,
            SnowflakeCreateTable,
            CopyIntoTableNode,
            CopyIntoLocationNode,
        )
        if isinstance(self.source_plan, pre_handled_logical_node):
            return self

        # only select statement can be converted to CTEs
        if not is_sql_select_statement(self.queries[-1].sql):
            return self

        # if there is no duplicate node, no optimization will be performed
        duplicate_plan_set = find_duplicate_subtrees(self)
        if not duplicate_plan_set:
            return self

        # create CTE query
        final_query = create_cte_query(self, duplicate_plan_set)

        # all other parts of query are unchanged, but just replace the original query
        plan = copy.copy(self)
        plan.queries[-1].sql = final_query
        return plan

    def with_subqueries(self, subquery_plans: List["SnowflakePlan"]) -> "SnowflakePlan":
        pre_queries = self.queries[:-1]
        new_schema_query = self.schema_query
        new_post_actions = [*self.post_actions]
        api_calls = [*self.api_calls]

        for plan in subquery_plans:
            for query in plan.queries[:-1]:
                if query not in pre_queries:
                    pre_queries.append(query)
            # when self.schema_query is None, that means no schema query is propagated during
            # the process, there is no need to update the schema query.
            if (new_schema_query is not None) and (plan.schema_query is not None):
                new_schema_query = new_schema_query.replace(
                    plan.queries[-1].sql, plan.schema_query
                )
            for action in plan.post_actions:
                if action not in new_post_actions:
                    new_post_actions.append(action)
            api_calls.extend(plan.api_calls)

        return SnowflakePlan(
            pre_queries + [self.queries[-1]],
            new_schema_query,
            post_actions=new_post_actions,
            expr_to_alias=self.expr_to_alias,
            session=self.session,
            source_plan=self.source_plan,
            api_calls=api_calls,
            df_aliased_col_name_to_real_col_name=self.df_aliased_col_name_to_real_col_name,
        )

    @property
    def attributes(self) -> List[Attribute]:
        if self._attributes is not None:
            return self._attributes
        assert (
            self.schema_query is not None
        ), "No schema query is available for the SnowflakePlan"
        self._attributes = analyze_attributes(self.schema_query, self.session)
        # No simplifier case relies on this schema_query change to update SHOW TABLES to a nested sql friendly query.
        if not self.schema_query or not self.session.sql_simplifier_enabled:
            self.schema_query = schema_value_statement(self._attributes)
        return self._attributes

    @cached_property
    def output(self) -> List[Attribute]:
        return [Attribute(a.name, a.datatype, a.nullable) for a in self.attributes]

    @property
    def output_dict(self) -> Dict[str, Any]:
        if self._output_dict is None:
            self._output_dict = {
                attr.name: (attr.datatype, attr.nullable) for attr in self.output
            }
        return self._output_dict

    @cached_property
    def num_duplicate_nodes(self) -> int:
        duplicated_nodes = find_duplicate_subtrees(self)
        return len(duplicated_nodes)

    @cached_property
    def plan_state(self) -> Dict[PlanState, Any]:
        from snowflake.snowpark._internal.analyzer.select_statement import (
            SelectStatement,
        )

        height = 0
        num_selects_with_complexity_merged = 0
        current_level = [self]
        while len(current_level) > 0:
            next_level = []
            for node in current_level:
                next_level.extend(node.children_plan_nodes)
                if (
                    isinstance(node, SelectStatement)
                    and node._merge_projection_complexity_with_subquery
                ):
                    num_selects_with_complexity_merged += 1
            height += 1
            current_level = next_level
        return {
            PlanState.PLAN_HEIGHT: height,
            PlanState.NUM_SELECTS_WITH_COMPLEXITY_MERGED: num_selects_with_complexity_merged,
        }

    @property
    def individual_node_complexity(self) -> Dict[PlanNodeCategory, int]:
        if self.source_plan:
            return self.source_plan.individual_node_complexity
        return {}

    @property
    def cumulative_node_complexity(self) -> Dict[PlanNodeCategory, int]:
        if self._cumulative_node_complexity is None:
            # if source plan is available, the source plan complexity
            # is the snowflake plan complexity.
            if self.source_plan:
                self._cumulative_node_complexity = (
                    self.source_plan.cumulative_node_complexity
                )
            else:
                self._cumulative_node_complexity = {}
        return self._cumulative_node_complexity

    @cumulative_node_complexity.setter
    def cumulative_node_complexity(self, value: Dict[PlanNodeCategory, int]):
        self._cumulative_node_complexity = value

    def reset_cumulative_node_complexity(self) -> None:
        super().reset_cumulative_node_complexity()
        if self.source_plan:
            self.source_plan.reset_cumulative_node_complexity()

    def __copy__(self) -> "SnowflakePlan":
        if self.session._cte_optimization_enabled:
            return SnowflakePlan(
                copy.deepcopy(self.queries) if self.queries else [],
                self.schema_query,
                copy.deepcopy(self.post_actions) if self.post_actions else None,
                dict(self.expr_to_alias) if self.expr_to_alias else None,
                self.source_plan,
                self.is_ddl_on_temp_object,
                copy.deepcopy(self.api_calls) if self.api_calls else None,
                self.df_aliased_col_name_to_real_col_name,
                session=self.session,
                placeholder_query=self.placeholder_query,
                referenced_ctes=self.referenced_ctes,
            )
        else:
            return SnowflakePlan(
                self.queries.copy() if self.queries else [],
                self.schema_query,
                self.post_actions.copy() if self.post_actions else None,
                dict(self.expr_to_alias) if self.expr_to_alias else None,
                self.source_plan,
                self.is_ddl_on_temp_object,
                self.api_calls.copy() if self.api_calls else None,
                self.df_aliased_col_name_to_real_col_name,
                session=self.session,
                placeholder_query=self.placeholder_query,
                referenced_ctes=self.referenced_ctes,
            )

    def __deepcopy__(self, memodict={}) -> "SnowflakePlan":  # noqa: B006
        if self.source_plan:
            copied_source_plan = copy.deepcopy(self.source_plan, memodict)
        else:
            copied_source_plan = None

        copied_plan = SnowflakePlan(
            queries=copy.deepcopy(self.queries) if self.queries else [],
            schema_query=self.schema_query,
            post_actions=copy.deepcopy(self.post_actions)
            if self.post_actions
            else None,
            expr_to_alias=copy.deepcopy(self.expr_to_alias)
            if self.expr_to_alias
            else None,
            source_plan=copied_source_plan,
            is_ddl_on_temp_object=self.is_ddl_on_temp_object,
            api_calls=copy.deepcopy(self.api_calls) if self.api_calls else None,
            df_aliased_col_name_to_real_col_name=copy.deepcopy(
                self.df_aliased_col_name_to_real_col_name
            )
            if self.df_aliased_col_name_to_real_col_name
            else None,
            placeholder_query=self.placeholder_query,
            # note that there is no copy of the session object, be careful when using the
            # session object after deepcopy
            session=self.session,
            referenced_ctes=self.referenced_ctes,
        )
        copied_plan._is_valid_for_replacement = True
        if copied_source_plan:
            copied_source_plan._is_valid_for_replacement = True

        return copied_plan

    def add_aliases(self, to_add: Dict) -> None:
        self.expr_to_alias = {**self.expr_to_alias, **to_add}


class SnowflakePlanBuilder:
    def __init__(
        self,
        session: "snowflake.snowpark.session.Session",
        skip_schema_query: bool = False,
    ) -> None:
        self.session = session
        # Whether skip the schema query build. If true, the schema_query associated
        # with the resolved plan will be None.
        # This option is currently only expected to be used for the query generator applied
        # on the optimized plan. During the final query generation, no schema query is needed,
        # this helps reduces un-necessary overhead for the describing call.
        self._skip_schema_query = skip_schema_query

    @SnowflakePlan.Decorator.wrap_exception
    def build(
        self,
        sql_generator: Callable[[str], str],
        child: SnowflakePlan,
        source_plan: Optional[LogicalPlan],
        schema_query: Optional[str] = None,
        is_ddl_on_temp_object: bool = False,
        # Whether propagate the referenced ctes from child to the new plan built.
        # In general, the referenced should be propagated from child, but for cases
        # like SnowflakeCreateTable, the CTEs should not be propagated, because
        # the CTEs are already embedded and consumed in the child.
        propagate_referenced_ctes: bool = True,
    ) -> SnowflakePlan:
        select_child = self.add_result_scan_if_not_select(child)
        queries = select_child.queries[:-1] + [
            Query(
                sql_generator(select_child.queries[-1].sql),
                query_id_place_holder="",
                is_ddl_on_temp_object=is_ddl_on_temp_object,
                params=select_child.queries[-1].params,
            )
        ]

        if self._skip_schema_query:
            new_schema_query = None
        else:
            assert (
                child.schema_query is not None
            ), "No schema query is available in child SnowflakePlan"
            new_schema_query = schema_query or sql_generator(child.schema_query)

        placeholder_query = (
            sql_generator(select_child.encoded_query_id)
            if self.session._cte_optimization_enabled
            and select_child.encoded_query_id is not None
            else None
        )

        return SnowflakePlan(
            queries,
            new_schema_query,
            select_child.post_actions,
            select_child.expr_to_alias,
            source_plan,
            is_ddl_on_temp_object,
            api_calls=select_child.api_calls,
            df_aliased_col_name_to_real_col_name=child.df_aliased_col_name_to_real_col_name,
            session=self.session,
            placeholder_query=placeholder_query,
            referenced_ctes=child.referenced_ctes
            if propagate_referenced_ctes
            else None,
        )

    @SnowflakePlan.Decorator.wrap_exception
    def build_binary(
        self,
        sql_generator: Callable[[str, str], str],
        left: SnowflakePlan,
        right: SnowflakePlan,
        source_plan: Optional[LogicalPlan],
    ) -> SnowflakePlan:
        select_left = self.add_result_scan_if_not_select(left)
        select_right = self.add_result_scan_if_not_select(right)
        if self._skip_schema_query:
            schema_query = None
        else:
            left_schema_query = schema_value_statement(select_left.attributes)
            right_schema_query = schema_value_statement(select_right.attributes)
            schema_query = sql_generator(left_schema_query, right_schema_query)

        placeholder_query = (
            sql_generator(select_left.encoded_query_id, select_right.encoded_query_id)
            if self.session._cte_optimization_enabled
            and select_left.encoded_query_id is not None
            and select_right.encoded_query_id is not None
            else None
        )

        common_columns = set(select_left.expr_to_alias.keys()).intersection(
            select_right.expr_to_alias.keys()
        )
        new_expr_to_alias = {
            k: v
            for k, v in {
                **select_left.expr_to_alias,
                **select_right.expr_to_alias,
            }.items()
            if k not in common_columns
        }
        api_calls = [*select_left.api_calls, *select_right.api_calls]

        # Need to do a deduplication to avoid repeated query.
        merged_queries = select_left.queries[:-1].copy()
        for query in select_right.queries[:-1]:
            if query not in merged_queries:
                merged_queries.append(copy.copy(query))

        post_actions = select_left.post_actions.copy()
        for post_action in select_right.post_actions:
            if post_action not in post_actions:
                post_actions.append(copy.copy(post_action))

        referenced_ctes: Dict[WithQueryBlock, int] = dict()
        if (
            self.session.cte_optimization_enabled
            and self.session._query_compilation_stage_enabled
        ):
            # When the cte optimization and the new compilation stage is enabled,
            # the referred cte tables are propagated from left and right can have
            # duplicated queries if there is a common CTE block referenced by
            # both left and right.
            referenced_ctes = merge_referenced_ctes(
                select_left.referenced_ctes, select_right.referenced_ctes
            )

        queries = merged_queries + [
            Query(
                sql_generator(
                    select_left.queries[-1].sql, select_right.queries[-1].sql
                ),
                params=[
                    *select_left.queries[-1].params,
                    *select_right.queries[-1].params,
                ],
            )
        ]

        return SnowflakePlan(
            queries,
            schema_query,
            post_actions,
            new_expr_to_alias,
            source_plan,
            api_calls=api_calls,
            session=self.session,
            placeholder_query=placeholder_query,
            referenced_ctes=referenced_ctes,
        )

    def query(
        self,
        sql: str,
        source_plan: Optional[LogicalPlan],
        api_calls: Optional[List[Dict]] = None,
        params: Optional[Sequence[Any]] = None,
        schema_query: Optional[str] = None,
    ) -> SnowflakePlan:
        return SnowflakePlan(
            queries=[Query(sql, params=params)],
            schema_query=schema_query or sql,
            session=self.session,
            source_plan=source_plan,
            api_calls=api_calls,
        )

    def large_local_relation_plan(
        self,
        output: List[Attribute],
        data: List[Row],
        source_plan: Optional[LogicalPlan],
        schema_query: Optional[str],
    ) -> SnowflakePlan:
        temp_table_name = random_name_for_temp_object(TempObjectType.TABLE)
        attributes = [
            Attribute(attr.name, attr.datatype, attr.nullable) for attr in output
        ]
        create_table_stmt = create_table_statement(
            temp_table_name,
            attribute_to_schema_string(attributes),
            replace=True,
            table_type="temporary",
            use_scoped_temp_objects=self.session._use_scoped_temp_objects,
            is_generated=True,
        )
        insert_stmt = batch_insert_into_statement(
            temp_table_name,
            [attr.name for attr in attributes],
            self.session._conn._conn._paramstyle,
        )
        select_stmt = project_statement([], temp_table_name)
        drop_table_stmt = drop_table_if_exists_statement(temp_table_name)
        if self._skip_schema_query:
            schema_query = None
        else:
            schema_query = schema_query or schema_value_statement(attributes)
        queries = [
            Query(create_table_stmt, is_ddl_on_temp_object=True),
            BatchInsertQuery(insert_stmt, data),
            Query(select_stmt),
        ]
        return SnowflakePlan(
            queries=queries,
            schema_query=schema_query,
            post_actions=[Query(drop_table_stmt, is_ddl_on_temp_object=True)],
            session=self.session,
            source_plan=source_plan,
        )

    def table(self, table_name: str, source_plan: LogicalPlan) -> SnowflakePlan:
        return self.query(project_statement([], table_name), source_plan)

    def file_operation_plan(
        self, command: str, file_name: str, stage_location: str, options: Dict[str, str]
    ) -> SnowflakePlan:
        return self.query(
            file_operation_statement(command, file_name, stage_location, options),
            None,
        )

    def project(
        self,
        project_list: List[str],
        child: SnowflakePlan,
        source_plan: Optional[LogicalPlan],
        is_distinct: bool = False,
    ) -> SnowflakePlan:
        return self.build(
            lambda x: project_statement(project_list, x, is_distinct=is_distinct),
            child,
            source_plan,
        )

    def aggregate(
        self,
        grouping_exprs: List[str],
        aggregate_exprs: List[str],
        child: SnowflakePlan,
        source_plan: Optional[LogicalPlan],
    ) -> SnowflakePlan:
        return self.build(
            lambda x: aggregate_statement(grouping_exprs, aggregate_exprs, x),
            child,
            source_plan,
        )

    def filter(
        self,
        condition: str,
        child: SnowflakePlan,
        source_plan: Optional[LogicalPlan],
    ) -> SnowflakePlan:
        return self.build(lambda x: filter_statement(condition, x), child, source_plan)

    def sample(
        self,
        child: SnowflakePlan,
        source_plan: Optional[LogicalPlan],
        probability_fraction: Optional[float] = None,
        row_count: Optional[int] = None,
    ) -> SnowflakePlan:
        """Builds the sample part of the resultant sql statement"""
        return self.build(
            lambda x: sample_statement(
                x, probability_fraction=probability_fraction, row_count=row_count
            ),
            child,
            source_plan,
        )

    def sort(
        self,
        order: List[str],
        child: SnowflakePlan,
        source_plan: Optional[LogicalPlan],
    ) -> SnowflakePlan:
        return self.build(lambda x: sort_statement(order, x), child, source_plan)

    def set_operator(
        self,
        left: SnowflakePlan,
        right: SnowflakePlan,
        op: str,
        source_plan: Optional[LogicalPlan],
    ) -> SnowflakePlan:
        return self.build_binary(
            lambda x, y: set_operator_statement(x, y, op),
            left,
            right,
            source_plan,
        )

    def join(
        self,
        left: SnowflakePlan,
        right: SnowflakePlan,
        join_type: JoinType,
        join_condition: str,
        match_condition: str,
        source_plan: Optional[LogicalPlan],
        use_constant_subquery_alias: bool,
    ):
        return self.build_binary(
            lambda x, y: join_statement(
                x,
                y,
                join_type,
                join_condition,
                match_condition,
                use_constant_subquery_alias,
            ),
            left,
            right,
            source_plan,
        )

    def save_as_table(
        self,
        table_name: Iterable[str],
        column_names: Optional[Iterable[str]],
        mode: SaveMode,
        table_type: str,
        clustering_keys: Iterable[str],
        comment: Optional[str],
        enable_schema_evolution: Optional[bool],
        data_retention_time: Optional[int],
        max_data_extension_time: Optional[int],
        change_tracking: Optional[bool],
        copy_grants: bool,
        child: SnowflakePlan,
        source_plan: Optional[LogicalPlan],
        use_scoped_temp_objects: bool,
        creation_source: TableCreationSource,
        child_attributes: Optional[List[Attribute]],
        iceberg_config: Optional[dict] = None,
        table_exists: Optional[bool] = None,
    ) -> SnowflakePlan:
        """Returns a SnowflakePlan to materialize the child plan into a table.

        Args:
            table_name: fully qualified table name
            column_names: names of columns for the table
            mode: APPEND, TRUNCATE, OVERWRITE, IGNORE, ERROR_IF_EXISTS
            table_type: temporary, transient, or permanent
            clustering_keys: list of clustering columns
            comment: comment associated with the table
            enable_schema_evolution: whether to enable schema evolution
            data_retention_time: data retention time in days
            max_data_extension_time: max data extension time in days
            change_tracking: whether to enable change tracking
            copy_grants: whether to copy grants
            child: the SnowflakePlan that is being materialized into a table
            source_plan: the source plan of the child
            use_scoped_temp_objects: should we use scoped temp objects
            creation_source: the creator for the SnowflakeCreateTable node, today it can come from the
                cache result api, compilation transformations like large query breakdown, or other like
                save_as_table call. This parameter is used to identify whether a table is internally
                generated with cache_result or by the compilation transformation, and some special
                check and handling needs to be applied to guarantee the correctness of generated query.
            child_attributes: child attributes will be none in the case of large query breakdown
                where we use ctas query to create the table which does not need to know the column
                metadata.
            iceberg_config: A dictionary that can contain the following iceberg configuration values:
                external_volume: specifies the identifier for the external volume where
                    the Iceberg table stores its metadata files and data in Parquet format
                catalog: specifies either Snowflake or a catalog integration to use for this table
                base_location: the base directory that snowflake can write iceberg metadata and files to
                catalog_sync: optionally sets the catalog integration configured for Polaris Catalog
                storage_serialization_policy: specifies the storage serialization policy for the table
            table_exists: whether the table already exists in the database.
                Only used for APPEND and TRUNCATE mode.
        """
        is_generated = creation_source in (
            TableCreationSource.CACHE_RESULT,
            TableCreationSource.LARGE_QUERY_BREAKDOWN,
        )
        if is_generated and mode != SaveMode.ERROR_IF_EXISTS:
            # an internally generated save_as_table comes from two sources:
            #   1. df.cache_result: plan is created with create table + insert statement
            #   2. large query breakdown: plan is created using a CTAS statement
            # For these cases, we must use mode ERROR_IF_EXISTS
            raise ValueError(
                "Internally generated tables must be called with mode ERROR_IF_EXISTS"
            )

        if (
            child_attributes is None
            and creation_source != TableCreationSource.LARGE_QUERY_BREAKDOWN
        ):
            raise ValueError(
                "child attribute must be provided when table creation source is not large query breakdown"
            )

        full_table_name = ".".join(table_name)
        is_temp_table_type = table_type in TEMPORARY_STRING_SET
        # here get the column definition from the child attributes. In certain cases we have
        # the attributes set to ($1, VariantType()) which cannot be used as valid column name
        # in save as table. So we rename ${number} with COL{number}.
        hidden_column_pattern = r"\"\$(\d+)\""
        column_definition = None
        if child_attributes is not None:
            column_definition_with_hidden_columns = attribute_to_schema_string(
                child_attributes or []
            )
            column_definition = re.sub(
                hidden_column_pattern,
                lambda match: f'"COL{match.group(1)}"',
                column_definition_with_hidden_columns,
            )

        child = child.replace_repeated_subquery_with_cte()

        def get_create_table_as_select_plan(child: SnowflakePlan, replace, error):
            return self.build(
                lambda x: create_table_as_select_statement(
                    full_table_name,
                    x,
                    column_definition,
                    replace=replace,
                    error=error,
                    table_type=table_type,
                    clustering_key=clustering_keys,
                    comment=comment,
                    enable_schema_evolution=enable_schema_evolution,
                    data_retention_time=data_retention_time,
                    max_data_extension_time=max_data_extension_time,
                    change_tracking=change_tracking,
                    copy_grants=copy_grants,
                    iceberg_config=iceberg_config,
                    use_scoped_temp_objects=use_scoped_temp_objects,
                    is_generated=is_generated,
                ),
                child,
                source_plan,
                is_ddl_on_temp_object=is_temp_table_type,
                propagate_referenced_ctes=False,
            )

        def get_create_and_insert_plan(child: SnowflakePlan, replace, error):
            assert (
                column_definition is not None
            ), "column definition is required for create table statement"
            create_table = create_table_statement(
                full_table_name,
                column_definition,
                replace=replace,
                error=error,
                table_type=table_type,
                clustering_key=clustering_keys,
                comment=comment,
                enable_schema_evolution=enable_schema_evolution,
                data_retention_time=data_retention_time,
                max_data_extension_time=max_data_extension_time,
                change_tracking=change_tracking,
                copy_grants=copy_grants,
                use_scoped_temp_objects=use_scoped_temp_objects,
                is_generated=is_generated,
                iceberg_config=iceberg_config,
            )

            # so that dataframes created from non-select statements,
            # such as table sprocs, work
            child = self.add_result_scan_if_not_select(child)
            return SnowflakePlan(
                [
                    *child.queries[0:-1],
                    Query(create_table, is_ddl_on_temp_object=is_temp_table_type),
                    Query(
                        insert_into_statement(
                            table_name=full_table_name,
                            child=child.queries[-1].sql,
                            column_names=column_names,
                        ),
                        params=child.queries[-1].params,
                        is_ddl_on_temp_object=is_temp_table_type,
                    ),
                ],
                create_table,
                child.post_actions,
                {},
                source_plan,
                api_calls=child.api_calls,
                session=self.session,
            )

        if mode == SaveMode.APPEND:
            assert table_exists is not None
            if table_exists:
                return self.build(
                    lambda x: insert_into_statement(
                        table_name=full_table_name,
                        child=x,
                        column_names=column_names,
                    ),
                    child,
                    source_plan,
                    propagate_referenced_ctes=False,
                )
            else:
                return get_create_and_insert_plan(child, replace=False, error=False)

        elif mode == SaveMode.TRUNCATE:
            assert table_exists is not None
            if table_exists:
                return self.build(
                    lambda x: insert_into_statement(
                        full_table_name, x, [x.name for x in child.attributes], True
                    ),
                    child,
                    source_plan,
                    propagate_referenced_ctes=False,
                )
            else:
                return get_create_table_as_select_plan(child, replace=True, error=True)

        elif mode == SaveMode.OVERWRITE:
            return get_create_table_as_select_plan(child, replace=True, error=True)

        elif mode == SaveMode.IGNORE:
            return get_create_table_as_select_plan(child, replace=False, error=False)

        elif mode == SaveMode.ERROR_IF_EXISTS:
            if creation_source == TableCreationSource.CACHE_RESULT:
                # if the table is created from cache result, we use create and replace
                # table in order to avoid breaking any current transaction.
                return get_create_and_insert_plan(child, replace=False, error=True)

            return get_create_table_as_select_plan(child, replace=False, error=True)

    def limit(
        self,
        limit_expr: str,
        offset_expr: str,
        child: SnowflakePlan,
        on_top_of_oder_by: bool,
        source_plan: Optional[LogicalPlan],
    ) -> SnowflakePlan:
        return self.build(
            lambda x: limit_statement(limit_expr, offset_expr, x, on_top_of_oder_by),
            child,
            source_plan,
        )

    def pivot(
        self,
        pivot_column: str,
        pivot_values: Optional[Union[str, List[str]]],
        aggregate: str,
        default_on_null: Optional[str],
        child: SnowflakePlan,
        source_plan: Optional[LogicalPlan],
    ) -> SnowflakePlan:
        return self.build(
            lambda x: pivot_statement(
                pivot_column, pivot_values, aggregate, default_on_null, x
            ),
            child,
            source_plan,
        )

    def unpivot(
        self,
        value_column: str,
        name_column: str,
        column_list: List[str],
        child: SnowflakePlan,
        source_plan: Optional[LogicalPlan],
    ) -> SnowflakePlan:
        return self.build(
            lambda x: unpivot_statement(value_column, name_column, column_list, x),
            child,
            source_plan,
        )

    def rename(
        self,
        column_map: Dict[str, str],
        child: SnowflakePlan,
        source_plan: Optional[LogicalPlan],
    ) -> SnowflakePlan:
        return self.build(
            lambda x: rename_statement(column_map, x),
            child,
            source_plan,
        )

    def create_or_replace_view(
        self,
        name: str,
        child: SnowflakePlan,
        is_temp: bool,
        comment: Optional[str],
        source_plan: Optional[LogicalPlan],
    ) -> SnowflakePlan:
        if len(child.queries) != 1:
            raise SnowparkClientExceptionMessages.PLAN_CREATE_VIEW_FROM_DDL_DML_OPERATIONS()

        if not is_sql_select_statement(child.queries[0].sql.lower().strip()):
            raise SnowparkClientExceptionMessages.PLAN_CREATE_VIEWS_FROM_SELECT_ONLY()

        child = child.replace_repeated_subquery_with_cte()
        return self.build(
            lambda x: create_or_replace_view_statement(name, x, is_temp, comment),
            child,
            source_plan,
            propagate_referenced_ctes=False,
        )

    def create_or_replace_dynamic_table(
        self,
        name: str,
        warehouse: str,
        lag: str,
        comment: Optional[str],
        create_mode: DynamicTableCreateMode,
        refresh_mode: Optional[str],
        initialize: Optional[str],
        clustering_keys: Iterable[str],
        is_transient: bool,
        data_retention_time: Optional[int],
        max_data_extension_time: Optional[int],
        child: SnowflakePlan,
        source_plan: Optional[LogicalPlan],
    ) -> SnowflakePlan:
        if len(child.queries) != 1:
            raise SnowparkClientExceptionMessages.PLAN_CREATE_DYNAMIC_TABLE_FROM_DDL_DML_OPERATIONS()

        if not is_sql_select_statement(child.queries[0].sql.lower().strip()):
            raise SnowparkClientExceptionMessages.PLAN_CREATE_DYNAMIC_TABLE_FROM_SELECT_ONLY()

        if create_mode == DynamicTableCreateMode.OVERWRITE:
            replace = True
            if_not_exists = False
        elif create_mode == DynamicTableCreateMode.ERROR_IF_EXISTS:
            replace = False
            if_not_exists = False
        elif create_mode == DynamicTableCreateMode.IGNORE:
            replace = False
            if_not_exists = True
        else:
            # should never reach here
            raise ValueError(f"Unknown create mode: {create_mode}")  # pragma: no cover

        child = child.replace_repeated_subquery_with_cte()
        return self.build(
            lambda x: create_or_replace_dynamic_table_statement(
                name=name,
                warehouse=warehouse,
                lag=lag,
                comment=comment,
                replace=replace,
                if_not_exists=if_not_exists,
                refresh_mode=refresh_mode,
                initialize=initialize,
                clustering_keys=clustering_keys,
                is_transient=is_transient,
                data_retention_time=data_retention_time,
                max_data_extension_time=max_data_extension_time,
                child=x,
            ),
            child,
            source_plan,
        )

    def _merge_file_format_options(
        self, file_format_options: Dict[str, Any], options: Dict[str, str]
    ) -> Dict[str, Any]:
        """
        Merges remotely defined file_format options with the local options set. This allows the client
        to override any locally defined options that are incompatible with the file format.
        """
        if "FORMAT_NAME" not in options:
            return file_format_options

        def process_list(list_property):
            split_list = list_property.lstrip("[").rstrip("]").split(", ")
            if len(split_list) == 1:
                return split_list[0]
            return tuple(split_list)

        type_map = {
            "String": str,
            "List": process_list,
            "Integer": int,
            "Boolean": bool,
        }
        new_options = {**file_format_options}
        # SNOW-1628625: This query and subsequent merge operations should be done lazily
        file_format = self.session.sql(
            f"DESCRIBE FILE FORMAT {options['FORMAT_NAME']}"
        ).collect()

        for setting in file_format:
            if (
                setting["property_value"] == setting["property_default"]
                or setting["property"] in new_options
            ):
                continue

            new_options[str(setting["property"])] = type_map.get(
                str(setting["property_type"]), str
            )(setting["property_value"])
        return new_options

    def read_file(
        self,
        path: str,
        format: str,
        options: Dict[str, str],
        schema: List[Attribute],
        schema_to_cast: Optional[List[Tuple[str, str]]] = None,
        transformations: Optional[List[str]] = None,
        metadata_project: Optional[List[str]] = None,
        metadata_schema: Optional[List[Attribute]] = None,
    ):
        format_type_options, copy_options = get_copy_into_table_options(options)
        format_type_options = self._merge_file_format_options(
            format_type_options, options
        )
        pattern = options.get("PATTERN")
        # Can only infer the schema for parquet, orc and avro
        # csv and json in preview
        infer_schema = (
            options.get("INFER_SCHEMA", True)
            if format in INFER_SCHEMA_FORMAT_TYPES
            else False
        )
        # tracking usage of pattern, will refactor this function in future
        if pattern:
            self.session._conn._telemetry_client.send_copy_pattern_telemetry()

        if format_type_options.get("PARSE_HEADER", False):
            # This option is only available for CSV file format
            # The options is used when specified with INFER_SCHEMA( ..., FILE_FORMAT => (.., PARSE_HEADER)) see
            # https://docs.snowflake.com/en/sql-reference/sql/create-file-format#format-type-options-formattypeoptions
            # PARSE_HEADER does not work with FILE_FORMAT when used with SELECT FROM LOCATION(FILE_FORMAT ...). Thus,
            # if user has set option("PARSE_HEADER", True), we have already read the header in
            # DataframeReader._infer_schema_for_file_format so now we must set skip_header = 1 to skip the header line.
            format_type_options["SKIP_HEADER"] = 1
        format_type_options.pop("PARSE_HEADER", None)

        if not copy_options:  # use select
            queries: List[Query] = []
            post_queries: List[Query] = []
            format_name = self.session.get_fully_qualified_name_if_possible(
                random_name_for_temp_object(TempObjectType.FILE_FORMAT)
            )
            queries.append(
                Query(
                    create_file_format_statement(
                        format_name,
                        format,
                        format_type_options,
                        temp=True,
                        if_not_exist=True,
                        use_scoped_temp_objects=self.session._use_scoped_temp_objects,
                        is_generated=True,
                    ),
                    is_ddl_on_temp_object=True,
                )
            )
            post_queries.append(
                Query(
                    drop_file_format_if_exists_statement(format_name),
                    is_ddl_on_temp_object=True,
                )
            )

            if infer_schema:
                assert schema_to_cast is not None
                schema_project: List[str] = schema_cast_named(schema_to_cast)
            else:
                schema_project: List[str] = schema_cast_seq(schema)

            queries.append(
                Query(
                    select_from_path_with_format_statement(
                        (metadata_project or []) + schema_project,
                        path,
                        format_name,
                        pattern,
                    )
                )
            )

            return SnowflakePlan(
                queries,
                schema_value_statement((metadata_schema or []) + schema),
                post_queries,
                {},
                None,
                session=self.session,
            )
        else:  # otherwise use COPY
            if "FORCE" in copy_options and str(copy_options["FORCE"]).lower() != "true":
                raise SnowparkClientExceptionMessages.PLAN_COPY_DONT_SUPPORT_SKIP_LOADED_FILES(
                    copy_options["FORCE"]
                )

            # set force to true.
            # it is useless since we always create new temp table.
            # setting it helps users to understand generated queries.

            copy_options_with_force = {**copy_options, "FORCE": True}

            # If we have inferred the schema, we want to use those column names
            temp_table_schema = (
                schema
                if infer_schema
                else [
                    Attribute(f'"COL{index}"', att.datatype, att.nullable)
                    for index, att in enumerate(schema)
                ]
            )

            temp_table_name = self.session.get_fully_qualified_name_if_possible(
                random_name_for_temp_object(TempObjectType.TABLE)
            )
            queries = [
                Query(
                    create_table_statement(
                        temp_table_name,
                        attribute_to_schema_string(temp_table_schema),
                        replace=True,
                        table_type="temporary",
                        use_scoped_temp_objects=self.session._use_scoped_temp_objects,
                        is_generated=True,
                    ),
                    is_ddl_on_temp_object=True,
                ),
                Query(
                    copy_into_table(
                        temp_table_name,
                        path,
                        format,
                        format_type_options,
                        copy_options_with_force,
                        pattern,
                        transformations=transformations,
                    )
                ),
                Query(
                    project_statement(
                        [
                            f"{new_att.name} AS {input_att.name}"
                            for new_att, input_att in zip(temp_table_schema, schema)
                        ],
                        temp_table_name,
                    )
                ),
            ]

            post_actions = [
                Query(
                    drop_table_if_exists_statement(temp_table_name),
                    is_ddl_on_temp_object=True,
                )
            ]
            return SnowflakePlan(
                queries,
                schema_value_statement(schema),
                post_actions,
                {},
                None,
                session=self.session,
            )

    def copy_into_table(
        self,
        file_format: str,
        table_name: Iterable[str],
        path: str,
        source_plan: Optional[LogicalPlan],
        files: Optional[str] = None,
        pattern: Optional[str] = None,
        validation_mode: Optional[str] = None,
        column_names: Optional[List[str]] = None,
        transformations: Optional[List[str]] = None,
        user_schema: Optional[StructType] = None,
        create_table_from_infer_schema: bool = False,
        *,
        copy_options: Dict[str, Any],
        format_type_options: Dict[str, Any],
        iceberg_config: Optional[dict] = None,
    ) -> SnowflakePlan:
        # tracking usage of pattern, will refactor this function in future
        if pattern:
            self.session._conn._telemetry_client.send_copy_pattern_telemetry()

        full_table_name = ".".join(table_name)
        copy_command = copy_into_table(
            table_name=full_table_name,
            file_path=path,
            files=files,
            file_format_type=file_format,
            format_type_options=format_type_options,
            copy_options=copy_options,
            pattern=pattern,
            validation_mode=validation_mode,
            column_names=column_names,
            transformations=transformations,
        )
        if self.session._table_exists(table_name):
            queries = [Query(copy_command)]
        elif user_schema and (
            (file_format.upper() == "CSV" and not transformations)
            or (
                create_table_from_infer_schema
                and file_format.upper() in INFER_SCHEMA_FORMAT_TYPES
            )
        ):
            attributes = user_schema._to_attributes()
            queries = [
                Query(
                    create_table_statement(
                        full_table_name,
                        attribute_to_schema_string(attributes),
                        iceberg_config=iceberg_config,
                    ),
                    # This is an exception. The principle is to avoid surprising behavior and most of the time
                    # it applies to temp object. But this perm table creation is also one place where we create
                    # table on behalf of the user automatically.
                    is_ddl_on_temp_object=True,
                ),
                Query(copy_command),
            ]
        else:
            raise SnowparkClientExceptionMessages.DF_COPY_INTO_CANNOT_CREATE_TABLE(
                full_table_name
            )
        return SnowflakePlan(
            queries, copy_command, [], {}, source_plan, session=self.session
        )

    def copy_into_location(
        self,
        query: SnowflakePlan,
        stage_location: str,
        source_plan: Optional[LogicalPlan],
        partition_by: Optional[str] = None,
        file_format_name: Optional[str] = None,
        file_format_type: Optional[str] = None,
        format_type_options: Optional[Dict[str, Any]] = None,
        header: bool = False,
        **copy_options: Optional[Any],
    ) -> SnowflakePlan:
        query = query.replace_repeated_subquery_with_cte()
        return self.build(
            lambda x: copy_into_location(
                query=x,
                stage_location=stage_location,
                partition_by=partition_by,
                file_format_name=file_format_name,
                file_format_type=file_format_type,
                format_type_options=format_type_options,
                header=header,
                **copy_options,
            ),
            query,
            source_plan,
            query.schema_query,
            propagate_referenced_ctes=False,
        )

    def update(
        self,
        table_name: str,
        assignments: Dict[str, str],
        condition: Optional[str],
        source_data: Optional[SnowflakePlan],
        source_plan: Optional[LogicalPlan],
    ) -> SnowflakePlan:
        if source_data:
            source_data = source_data.replace_repeated_subquery_with_cte()
            return self.build(
                lambda x: update_statement(
                    table_name,
                    assignments,
                    condition,
                    x,
                ),
                source_data,
                source_plan,
                propagate_referenced_ctes=False,
            )
        else:
            return self.query(
                update_statement(
                    table_name,
                    assignments,
                    condition,
                    None,
                ),
                source_plan,
            )

    def delete(
        self,
        table_name: str,
        condition: Optional[str],
        source_data: Optional[SnowflakePlan],
        source_plan: Optional[LogicalPlan],
    ) -> SnowflakePlan:
        if source_data:
            source_data = source_data.replace_repeated_subquery_with_cte()
            return self.build(
                lambda x: delete_statement(
                    table_name,
                    condition,
                    x,
                ),
                source_data,
                source_plan,
                propagate_referenced_ctes=False,
            )
        else:
            return self.query(
                delete_statement(
                    table_name,
                    condition,
                    None,
                ),
                source_plan,
            )

    def merge(
        self,
        table_name: str,
        source_data: SnowflakePlan,
        join_expr: str,
        clauses: List[str],
        source_plan: Optional[LogicalPlan],
    ) -> SnowflakePlan:
        source_data = source_data.replace_repeated_subquery_with_cte()
        return self.build(
            lambda x: merge_statement(table_name, x, join_expr, clauses),
            source_data,
            source_plan,
            propagate_referenced_ctes=False,
        )

    def lateral(
        self,
        table_function: str,
        child: SnowflakePlan,
        source_plan: Optional[LogicalPlan],
    ) -> SnowflakePlan:
        return self.build(
            lambda x: lateral_statement(table_function, x),
            child,
            source_plan,
        )

    def from_table_function(
        self, func: str, source_plan: TableFunctionRelation
    ) -> SnowflakePlan:
        if isinstance(source_plan.table_function, GeneratorTableFunction):
            return self.query(
                table_function_statement(func, source_plan.table_function.operators),
                source_plan,
            )
        return self.query(table_function_statement(func), None)

    def join_table_function(
        self,
        func: str,
        child: SnowflakePlan,
        source_plan: Optional[LogicalPlan],
        left_cols: List[str],
        right_cols: List[str],
        use_constant_subquery_alias: bool,
    ) -> SnowflakePlan:
        return self.build(
            lambda x: join_table_function_statement(
                func, x, left_cols, right_cols, use_constant_subquery_alias
            ),
            child,
            source_plan,
        )

    def select_statement(self, selectable: "Selectable") -> SnowflakePlan:
        return selectable.snowflake_plan

    def add_result_scan_if_not_select(self, plan: SnowflakePlan) -> SnowflakePlan:
        if isinstance(plan.source_plan, SetOperation):
            return plan
        elif is_sql_select_statement(plan.queries[-1].sql):
            return plan
        else:
            new_queries = plan.queries + [
                Query(
                    result_scan_statement(plan.queries[-1].query_id_place_holder),
                )
            ]
            return SnowflakePlan(
                new_queries,
                schema_value_statement(plan.attributes),
                plan.post_actions,
                plan.expr_to_alias,
                plan.source_plan,
                api_calls=plan.api_calls,
                session=self.session,
                referenced_ctes=plan.referenced_ctes,
            )

    def with_query_block(
        self,
        with_query_block: WithQueryBlock,
        child: SnowflakePlan,
        source_plan: LogicalPlan,
    ) -> SnowflakePlan:
        if not self._skip_schema_query:
            raise ValueError(
                "schema query for WithQueryBlock is currently not supported"
            )

        name = with_query_block.name
        new_query = project_statement([], name)

        # note we do not propagate the query parameter of the child here,
        # the query parameter will be propagate along with the definition during
        # query generation stage.
        queries = child.queries[:-1] + [Query(sql=new_query)]
        # propagate the WithQueryBlock references
        referenced_ctes = merge_referenced_ctes(
            child.referenced_ctes, {with_query_block: 1}
        )

        return SnowflakePlan(
            queries,
            schema_query=None,
            post_actions=child.post_actions,
            expr_to_alias=child.expr_to_alias,
            source_plan=source_plan,
            api_calls=child.api_calls,
            session=self.session,
            referenced_ctes=referenced_ctes,
        )


class PlanQueryType(Enum):
    # the queries to execute for the plan
    QUERIES = "queries"
    # the post action queries needs to be executed after the other queries associated
    # to the plan are finished
    POST_ACTIONS = "post_actions"


class Query:
    def __init__(
        self,
        sql: str,
        *,
        query_id_place_holder: Optional[str] = None,
        is_ddl_on_temp_object: bool = False,
        params: Optional[Sequence[Any]] = None,
    ) -> None:
        self.sql = sql
        self.query_id_place_holder = (
            query_id_place_holder
            if query_id_place_holder
            else f"query_id_place_holder_{generate_random_alphanumeric()}"
        )
        self.is_ddl_on_temp_object = is_ddl_on_temp_object
        self.params = params or []

    def __repr__(self) -> str:
        return (
            "Query("
            + f"{self.sql!r}, "
            + f"query_id_place_holder={self.query_id_place_holder!r}, "
            + f"is_ddl_on_temp_object={self.is_ddl_on_temp_object}, "
            + f"params={self.params}"
            + ")"
        )

    def __eq__(self, other: "Query") -> bool:
        return (
            self.sql == other.sql
            and self.query_id_place_holder == other.query_id_place_holder
            and self.is_ddl_on_temp_object == other.is_ddl_on_temp_object
            and self.params == other.params
        )


class BatchInsertQuery(Query):
    def __init__(
        self,
        sql: str,
        rows: Optional[List[Row]] = None,
    ) -> None:
        super().__init__(sql)
        self.rows = rows<|MERGE_RESOLUTION|>--- conflicted
+++ resolved
@@ -258,13 +258,6 @@
         # It is used for optimization, by replacing a subquery with a CTE
         self.placeholder_query = placeholder_query
         # encode an id for CTE optimization. This is generated based on the main
-<<<<<<< HEAD
-        # query and the associated query parameters. We use this id for equality comparison
-        # to determine if two plans are the same.
-        self._id = encode_id(queries[-1].sql, queries[-1].params)
-        self.referenced_ctes: Dict[WithQueryBlock, int] = (
-            referenced_ctes.copy() if referenced_ctes else dict()
-=======
         # query, query parameters and the node type. We use this id for equality
         # comparison to determine if two plans are the same.
         self.encoded_node_id_with_query = encode_node_id_with_query(self)
@@ -272,9 +265,8 @@
         # by the create_cte_query process.
         # TODO (SNOW-1541096) remove this filed along removing the old cte implementation
         self.encoded_query_id = encoded_query_id(self)
-        self.referenced_ctes: Set[WithQueryBlock] = (
-            referenced_ctes.copy() if referenced_ctes else set()
->>>>>>> 016b063f
+        self.referenced_ctes: Dict[WithQueryBlock, int] = (
+            referenced_ctes.copy() if referenced_ctes else dict()
         )
         self._cumulative_node_complexity: Optional[Dict[PlanNodeCategory, int]] = None
         # UUID for the plan to uniquely identify the SnowflakePlan object. We also use this

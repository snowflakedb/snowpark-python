--- conflicted
+++ resolved
@@ -89,11 +89,6 @@
 )
 from snowflake.snowpark._internal.analyzer.schema_utils import analyze_attributes
 from snowflake.snowpark._internal.analyzer.snowflake_plan_node import (
-<<<<<<< HEAD
-    CopyIntoLocationNode,
-    CopyIntoTableNode,
-=======
->>>>>>> d0eead29
     DynamicTableCreateMode,
     LogicalPlan,
     SaveMode,
@@ -227,11 +222,7 @@
         # This field records all the WithQueryBlocks and their reference count that are
         # referred by the current SnowflakePlan tree. This is needed for the final query
         # generation to generate the correct sql query with CTE definition.
-<<<<<<< HEAD
-        referenced_ctes: Optional[Set[WithQueryBlock]] = None,
-=======
         referenced_ctes: Optional[Dict[WithQueryBlock, int]] = None,
->>>>>>> d0eead29
         *,
         session: "snowflake.snowpark.session.Session",
     ) -> None:
@@ -256,29 +247,17 @@
             self.df_aliased_col_name_to_real_col_name = defaultdict(dict)
         # In the placeholder query, subquery (child) is held by the ID of query plan
         # It is used for optimization, by replacing a subquery with a CTE
-<<<<<<< HEAD
-        self.placeholder_query = placeholder_query
-        # encode an id for CTE optimization. This is generated based on the main
-        # query and the associated query parameters. We use this id for equality comparison
-        # to determine if two plans are the same.
-        self._id = encode_id(queries[-1].sql, queries[-1].params)
-        self.referenced_ctes: Set[WithQueryBlock] = (
-            referenced_ctes.copy() if referenced_ctes else set()
-=======
         # encode an id for CTE optimization. This is generated based on the main
         # query, query parameters and the node type. We use this id for equality
         # comparison to determine if two plans are the same.
         self.encoded_node_id_with_query = encode_node_id_with_query(self)
         self.referenced_ctes: Dict[WithQueryBlock, int] = (
             referenced_ctes.copy() if referenced_ctes else dict()
->>>>>>> d0eead29
         )
         self._cumulative_node_complexity: Optional[Dict[PlanNodeCategory, int]] = None
         # UUID for the plan to uniquely identify the SnowflakePlan object. We also use this
         # to UUID track queries that are generated from the same plan.
         self._uuid = str(uuid.uuid4())
-<<<<<<< HEAD
-=======
         # Metadata for the plan
         self._metadata: PlanMetadata = infer_metadata(
             self.source_plan,
@@ -286,11 +265,6 @@
             self.df_aliased_col_name_to_real_col_name,
         )
         self._plan_state: Optional[Dict[PlanState, Any]] = None
->>>>>>> d0eead29
-
-    @property
-    def uuid(self) -> str:
-        return self._uuid
 
     @property
     def uuid(self) -> str:
@@ -406,37 +380,6 @@
             }
         return self._output_dict
 
-<<<<<<< HEAD
-    @cached_property
-    def num_duplicate_nodes(self) -> int:
-        duplicated_nodes, _ = find_duplicate_subtrees(self)
-        return len(duplicated_nodes)
-
-    @cached_property
-    def plan_state(self) -> Dict[PlanState, Any]:
-        from snowflake.snowpark._internal.analyzer.select_statement import (
-            SelectStatement,
-        )
-
-        height = 0
-        num_selects_with_complexity_merged = 0
-        current_level = [self]
-        while len(current_level) > 0:
-            next_level = []
-            for node in current_level:
-                next_level.extend(node.children_plan_nodes)
-                if (
-                    isinstance(node, SelectStatement)
-                    and node._merge_projection_complexity_with_subquery
-                ):
-                    num_selects_with_complexity_merged += 1
-            height += 1
-            current_level = next_level
-        return {
-            PlanState.PLAN_HEIGHT: height,
-            PlanState.NUM_SELECTS_WITH_COMPLEXITY_MERGED: num_selects_with_complexity_merged,
-        }
-=======
     @property
     def plan_state(self) -> Dict[PlanState, Any]:
         with self.session._plan_lock:
@@ -476,7 +419,6 @@
                 PlanState.DUPLICATED_NODE_COMPLEXITY_DISTRIBUTION: duplicated_node_complexity_distribution,
             }
             return self._plan_state
->>>>>>> d0eead29
 
     @property
     def individual_node_complexity(self) -> Dict[PlanNodeCategory, int]:
@@ -486,18 +428,6 @@
 
     @property
     def cumulative_node_complexity(self) -> Dict[PlanNodeCategory, int]:
-<<<<<<< HEAD
-        if self._cumulative_node_complexity is None:
-            # if source plan is available, the source plan complexity
-            # is the snowflake plan complexity.
-            if self.source_plan:
-                self._cumulative_node_complexity = (
-                    self.source_plan.cumulative_node_complexity
-                )
-            else:
-                self._cumulative_node_complexity = {}
-        return self._cumulative_node_complexity
-=======
         with self.session._plan_lock:
             if self._cumulative_node_complexity is None:
                 # if source plan is available, the source plan complexity
@@ -509,7 +439,6 @@
                 else:
                     self._cumulative_node_complexity = {}
             return self._cumulative_node_complexity
->>>>>>> d0eead29
 
     @cumulative_node_complexity.setter
     def cumulative_node_complexity(self, value: Dict[PlanNodeCategory, int]):
@@ -688,11 +617,7 @@
             if post_action not in post_actions:
                 post_actions.append(copy.copy(post_action))
 
-<<<<<<< HEAD
-        referenced_ctes: Set[WithQueryBlock] = set()
-=======
         referenced_ctes: Dict[WithQueryBlock, int] = dict()
->>>>>>> d0eead29
         if (
             self.session.cte_optimization_enabled
             and self.session._query_compilation_stage_enabled
@@ -1229,10 +1154,6 @@
             # should never reach here
             raise ValueError(f"Unknown create mode: {create_mode}")  # pragma: no cover
 
-<<<<<<< HEAD
-        child = child.replace_repeated_subquery_with_cte()
-=======
->>>>>>> d0eead29
         return self.build(
             lambda x: create_or_replace_dynamic_table_statement(
                 name=name,
@@ -1719,15 +1640,10 @@
         # the query parameter will be propagate along with the definition during
         # query generation stage.
         queries = child.queries[:-1] + [Query(sql=new_query)]
-<<<<<<< HEAD
-        # propagate the cte table
-        referenced_ctes = {with_query_block}.union(child.referenced_ctes)
-=======
         # propagate the WithQueryBlock references
         referenced_ctes = merge_referenced_ctes(
             child.referenced_ctes, {with_query_block: 1}
         )
->>>>>>> d0eead29
 
         return SnowflakePlan(
             queries,

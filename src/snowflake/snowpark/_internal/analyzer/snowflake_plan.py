#!/usr/bin/env python3
#
# Copyright (c) 2012-2024 Snowflake Computing Inc. All rights reserved.
#
import copy
import re
import sys
import uuid
from collections import defaultdict
from enum import Enum
from functools import cached_property
from typing import (
    TYPE_CHECKING,
    Any,
    Callable,
    DefaultDict,
    Dict,
    List,
    Optional,
    Sequence,
    Set,
    Tuple,
    Union,
)

from snowflake.snowpark._internal.analyzer.query_plan_analysis_utils import (
    PlanNodeCategory,
    sum_node_complexities,
)
from snowflake.snowpark._internal.analyzer.table_function import (
    GeneratorTableFunction,
    TableFunctionRelation,
)

if TYPE_CHECKING:
    from snowflake.snowpark._internal.analyzer.select_statement import (
        Selectable,
    )  # pragma: no cover
    import snowflake.snowpark.session
    import snowflake.snowpark.dataframe

import snowflake.connector
import snowflake.snowpark
from snowflake.snowpark._internal.analyzer.analyzer_utils import (
    TEMPORARY_STRING_SET,
    aggregate_statement,
    attribute_to_schema_string,
    batch_insert_into_statement,
    copy_into_location,
    copy_into_table,
    create_file_format_statement,
    create_or_replace_dynamic_table_statement,
    create_or_replace_view_statement,
    create_table_as_select_statement,
    create_table_statement,
    delete_statement,
    drop_file_format_if_exists_statement,
    drop_table_if_exists_statement,
    file_operation_statement,
    filter_statement,
    insert_into_statement,
    join_statement,
    join_table_function_statement,
    lateral_statement,
    limit_statement,
    merge_statement,
    pivot_statement,
    project_statement,
    rename_statement,
    result_scan_statement,
    sample_statement,
    schema_cast_named,
    schema_cast_seq,
    schema_value_statement,
    select_from_path_with_format_statement,
    set_operator_statement,
    sort_statement,
    table_function_statement,
    unpivot_statement,
    update_statement,
)
from snowflake.snowpark._internal.analyzer.binary_plan_node import (
    JoinType,
    SetOperation,
)
from snowflake.snowpark._internal.analyzer.cte_utils import (
    create_cte_query,
    encode_id,
    find_duplicate_subtrees,
)
from snowflake.snowpark._internal.analyzer.expression import Attribute
from snowflake.snowpark._internal.analyzer.schema_utils import analyze_attributes
from snowflake.snowpark._internal.analyzer.snowflake_plan_node import (
    CopyIntoLocationNode,
    CopyIntoTableNode,
    DynamicTableCreateMode,
    LogicalPlan,
    SaveMode,
    SnowflakeCreateTable,
    TableCreationSource,
)
from snowflake.snowpark._internal.analyzer.unary_plan_node import (
    CreateDynamicTableCommand,
    CreateViewCommand,
)
from snowflake.snowpark._internal.error_message import SnowparkClientExceptionMessages
from snowflake.snowpark._internal.utils import (
    INFER_SCHEMA_FORMAT_TYPES,
    TempObjectType,
    generate_random_alphanumeric,
    get_copy_into_table_options,
    is_sql_select_statement,
    random_name_for_temp_object,
)
from snowflake.snowpark.row import Row
from snowflake.snowpark.types import StructType

# Python 3.8 needs to use typing.Iterable because collections.abc.Iterable is not subscriptable
# Python 3.9 can use both
# Python 3.10 needs to use collections.abc.Iterable because typing.Iterable is removed
if sys.version_info <= (3, 9):
    from typing import Iterable
else:
    from collections.abc import Iterable


class SnowflakePlan(LogicalPlan):
    class Decorator:
        __wrap_exception_regex_match = re.compile(
            r"""(?s).*invalid identifier '"?([^'"]*)"?'.*"""
        )
        __wrap_exception_regex_sub = re.compile(r"""^"|"$""")

        @staticmethod
        def wrap_exception(func):
            def wrap(*args, **kwargs):
                try:
                    return func(*args, **kwargs)
                except snowflake.connector.errors.ProgrammingError as e:
                    query = getattr(e, "query", None)
                    tb = sys.exc_info()[2]
                    assert e.msg is not None
                    if "unexpected 'as'" in e.msg.lower():
                        ne = SnowparkClientExceptionMessages.SQL_PYTHON_REPORT_UNEXPECTED_ALIAS(
                            query
                        )
                        raise ne.with_traceback(tb) from None
                    elif e.sqlstate == "42000" and "invalid identifier" in e.msg:
                        match = (
                            SnowflakePlan.Decorator.__wrap_exception_regex_match.match(
                                e.msg
                            )
                        )
                        if not match:  # pragma: no cover
                            ne = SnowparkClientExceptionMessages.SQL_EXCEPTION_FROM_PROGRAMMING_ERROR(
                                e
                            )
                            raise ne.with_traceback(tb) from None
                        col = match.group(1)
                        children = [
                            arg for arg in args if isinstance(arg, SnowflakePlan)
                        ]
                        remapped = [
                            SnowflakePlan.Decorator.__wrap_exception_regex_sub.sub(
                                "", val
                            )
                            for child in children
                            for val in child.expr_to_alias.values()
                        ]
                        if col in remapped:
                            unaliased_cols = (
                                snowflake.snowpark.dataframe._get_unaliased(col)
                            )
                            orig_col_name = (
                                unaliased_cols[0] if unaliased_cols else "<colname>"
                            )
                            ne = SnowparkClientExceptionMessages.SQL_PYTHON_REPORT_INVALID_ID(
                                orig_col_name, query
                            )
                            raise ne.with_traceback(tb) from None
                        elif (
                            len(
                                [
                                    unaliased
                                    for item in remapped
                                    for unaliased in snowflake.snowpark.dataframe._get_unaliased(
                                        item
                                    )
                                    if unaliased == col
                                ]
                            )
                            > 1
                        ):
                            ne = SnowparkClientExceptionMessages.SQL_PYTHON_REPORT_JOIN_AMBIGUOUS(
                                col, col, query
                            )
                            raise ne.with_traceback(tb) from None
                        else:
                            ne = SnowparkClientExceptionMessages.SQL_EXCEPTION_FROM_PROGRAMMING_ERROR(
                                e
                            )
                            raise ne.with_traceback(tb) from None
                    else:
                        ne = SnowparkClientExceptionMessages.SQL_EXCEPTION_FROM_PROGRAMMING_ERROR(
                            e
                        )
                        raise ne.with_traceback(tb) from None

            return wrap

    def __init__(
        self,
        queries: List["Query"],
        # schema_query will be None for the SnowflakePlan node build
        # during the compilation stage.
        schema_query: Optional[str],
        post_actions: Optional[List["Query"]] = None,
        expr_to_alias: Optional[Dict[uuid.UUID, str]] = None,
        source_plan: Optional[LogicalPlan] = None,
        is_ddl_on_temp_object: bool = False,
        api_calls: Optional[List[Dict]] = None,
        df_aliased_col_name_to_real_col_name: Optional[
            DefaultDict[str, Dict[str, str]]
        ] = None,
        # TODO (SNOW-1541096): Remove placeholder_query once CTE is supported with the
        #               new compilation step.
        placeholder_query: Optional[str] = None,
        # This field records all the CTE tables that are referred by the
        # current SnowflakePlan tree. This is needed for the final query
        # generation to generate the correct sql query with CTE definition.
        referenced_ctes: Optional[Set[str]] = None,
        *,
        session: "snowflake.snowpark.session.Session",
    ) -> None:
        super().__init__()
        self.queries = queries
        self.schema_query = schema_query
        self.post_actions = post_actions if post_actions else []
        self.expr_to_alias = expr_to_alias if expr_to_alias else {}
        self.session = session
        self.source_plan = source_plan
        self.is_ddl_on_temp_object = is_ddl_on_temp_object
        # We need to copy this list since we don't want to change it for the
        # previous SnowflakePlan objects
        self.api_calls = api_calls.copy() if api_calls else []
        self._output_dict = None
        # Used for dataframe alias
        if df_aliased_col_name_to_real_col_name:
            self.df_aliased_col_name_to_real_col_name = (
                df_aliased_col_name_to_real_col_name
            )
        else:
            self.df_aliased_col_name_to_real_col_name = defaultdict(dict)
        # In the placeholder query, subquery (child) is held by the ID of query plan
        # It is used for optimization, by replacing a subquery with a CTE
        self.placeholder_query = placeholder_query
        # encode an id for CTE optimization
        self._id = encode_id(queries[-1].sql, queries[-1].params)
        self.referenced_ctes: Set[str] = (
            referenced_ctes.copy() if referenced_ctes else set()
        )
        self._cumulative_node_complexity: Optional[Dict[PlanNodeCategory, int]] = None

    def __eq__(self, other: "SnowflakePlan") -> bool:
        if not isinstance(other, SnowflakePlan):
            return False
        if self._id is not None and other._id is not None:
            return isinstance(other, SnowflakePlan) and self._id == other._id
        else:
            return super().__eq__(other)

    def __hash__(self) -> int:
        return hash(self._id) if self._id else super().__hash__()

    @property
    def execution_queries(self) -> Dict["PlanQueryType", List["Query"]]:
        """
        Get the list of queries that will be sent over to server evaluation. The queries
        have optimizations applied of optimizations are enabled.

        Returns
        -------
        A mapping between the PlanQueryType and the list of Queries corresponds to the type.
        """
        from snowflake.snowpark._internal.compiler.plan_compiler import PlanCompiler

        compiler = PlanCompiler(self)
        return compiler.compile()

    @property
    def children_plan_nodes(self) -> List[Union["Selectable", "SnowflakePlan"]]:
        """
        This property is currently only used for traversing the query plan tree
        when performing CTE optimization.
        """
        from snowflake.snowpark._internal.analyzer.select_statement import Selectable

        if self.source_plan:
            if isinstance(self.source_plan, Selectable):
                return self.source_plan.children_plan_nodes
            else:
                return self.source_plan.children
        else:
            return []

    def replace_repeated_subquery_with_cte(self) -> "SnowflakePlan":
        # parameter protection
        # the common subquery elimination will be applied if cte_optimization is not enabled
        # and the new compilation stage is not enabled. When new compilation stage is enabled,
        # the common subquery elimination will be done through the new plan transformation.
        if (
            not self.session._cte_optimization_enabled
            or self.session._query_compilation_stage_enabled
        ):
            return self

        # if source_plan or placeholder_query is none, it must be a leaf node,
        # no optimization is needed
        if self.source_plan is None or self.placeholder_query is None:
            return self

        # When the source plan node is an instance of nodes in pre_handled_logical_node,
        # the cte optimization has been pre-handled during the plan build step, skip the
        # optimization step for now.
        # TODO: Once SNOW-1541094 is done, we will be able to unify all the optimization steps, and
        #       there is no need for such check anymore.
        pre_handled_logical_node = (
            CreateDynamicTableCommand,
            CreateViewCommand,
            SnowflakeCreateTable,
            CopyIntoTableNode,
            CopyIntoLocationNode,
        )
        if isinstance(self.source_plan, pre_handled_logical_node):
            return self

        # only select statement can be converted to CTEs
        if not is_sql_select_statement(self.queries[-1].sql):
            return self

        # if there is no duplicate node, no optimization will be performed
        duplicate_plan_set, _ = find_duplicate_subtrees(self)
        if not duplicate_plan_set:
            return self

        # create CTE query
        final_query = create_cte_query(self, duplicate_plan_set)

        # all other parts of query are unchanged, but just replace the original query
        plan = copy.copy(self)
        plan.queries[-1].sql = final_query
        return plan

    def with_subqueries(self, subquery_plans: List["SnowflakePlan"]) -> "SnowflakePlan":
        pre_queries = self.queries[:-1]
        new_schema_query = self.schema_query
        new_post_actions = [*self.post_actions]
        api_calls = [*self.api_calls]

        for plan in subquery_plans:
            for query in plan.queries[:-1]:
                if query not in pre_queries:
                    pre_queries.append(query)
            # when self.schema_query is None, that means no schema query is propagated during
            # the process, there is no need to update the schema query.
            if (new_schema_query is not None) and (plan.schema_query is not None):
                new_schema_query = new_schema_query.replace(
                    plan.queries[-1].sql, plan.schema_query
                )
            for action in plan.post_actions:
                if action not in new_post_actions:
                    new_post_actions.append(action)
            api_calls.extend(plan.api_calls)

        return SnowflakePlan(
            pre_queries + [self.queries[-1]],
            new_schema_query,
            post_actions=new_post_actions,
            expr_to_alias=self.expr_to_alias,
            session=self.session,
            source_plan=self.source_plan,
            api_calls=api_calls,
            df_aliased_col_name_to_real_col_name=self.df_aliased_col_name_to_real_col_name,
        )

    @cached_property
    def attributes(self) -> List[Attribute]:
        assert (
            self.schema_query is not None
        ), "No schema query is available for the SnowflakePlan"
        output = analyze_attributes(self.schema_query, self.session)
        # No simplifier case relies on this schema_query change to update SHOW TABLES to a nested sql friendly query.
        if not self.schema_query or not self.session.sql_simplifier_enabled:
            self.schema_query = schema_value_statement(output)
        return output

    @cached_property
    def output(self) -> List[Attribute]:
        return [Attribute(a.name, a.datatype, a.nullable) for a in self.attributes]

    @property
    def output_dict(self) -> Dict[str, Any]:
        if self._output_dict is None:
            self._output_dict = {
                attr.name: (attr.datatype, attr.nullable) for attr in self.output
            }
        return self._output_dict

    @cached_property
    def plan_height(self) -> int:
        height = 0
        current_level = [self]
        while len(current_level) > 0:
            next_level = []
            for node in current_level:
                next_level.extend(node.children_plan_nodes)
            height += 1
            current_level = next_level
        return height

    @cached_property
    def num_duplicate_nodes(self) -> int:
        duplicated_nodes, _ = find_duplicate_subtrees(self)
        return len(duplicated_nodes)

    @property
    def individual_node_complexity(self) -> Dict[PlanNodeCategory, int]:
        if self.source_plan:
            return self.source_plan.individual_node_complexity
        return {}

    @property
    def cumulative_node_complexity(self) -> Dict[PlanNodeCategory, int]:
        if self._cumulative_node_complexity is None:
            self._cumulative_node_complexity = sum_node_complexities(
                self.individual_node_complexity,
                *(node.cumulative_node_complexity for node in self.children_plan_nodes),
            )
        return self._cumulative_node_complexity

    @cumulative_node_complexity.setter
    def cumulative_node_complexity(self, value: Dict[PlanNodeCategory, int]):
        self._cumulative_node_complexity = value

    def __copy__(self) -> "SnowflakePlan":
        if self.session._cte_optimization_enabled:
            return SnowflakePlan(
                copy.deepcopy(self.queries) if self.queries else [],
                self.schema_query,
                copy.deepcopy(self.post_actions) if self.post_actions else None,
                dict(self.expr_to_alias) if self.expr_to_alias else None,
                self.source_plan,
                self.is_ddl_on_temp_object,
                copy.deepcopy(self.api_calls) if self.api_calls else None,
                self.df_aliased_col_name_to_real_col_name,
                session=self.session,
                placeholder_query=self.placeholder_query,
                referenced_ctes=self.referenced_ctes,
            )
        else:
            return SnowflakePlan(
                self.queries.copy() if self.queries else [],
                self.schema_query,
                self.post_actions.copy() if self.post_actions else None,
                dict(self.expr_to_alias) if self.expr_to_alias else None,
                self.source_plan,
                self.is_ddl_on_temp_object,
                self.api_calls.copy() if self.api_calls else None,
                self.df_aliased_col_name_to_real_col_name,
                session=self.session,
                placeholder_query=self.placeholder_query,
                referenced_ctes=self.referenced_ctes,
            )

    def __deepcopy__(self, memodict={}) -> "SnowflakePlan":  # noqa: B006
        copied_source_plan = (
            copy.deepcopy(self.source_plan) if self.source_plan else None
        )
        copied_plan = SnowflakePlan(
            queries=copy.deepcopy(self.queries) if self.queries else [],
            schema_query=self.schema_query,
            post_actions=copy.deepcopy(self.post_actions)
            if self.post_actions
            else None,
            expr_to_alias=copy.deepcopy(self.expr_to_alias)
            if self.expr_to_alias
            else None,
            source_plan=copied_source_plan,
            is_ddl_on_temp_object=self.is_ddl_on_temp_object,
            api_calls=copy.deepcopy(self.api_calls) if self.api_calls else None,
            df_aliased_col_name_to_real_col_name=copy.deepcopy(
                self.df_aliased_col_name_to_real_col_name
            )
            if self.df_aliased_col_name_to_real_col_name
            else None,
            placeholder_query=self.placeholder_query,
            # note that there is no copy of the session object, be careful when using the
            # session object after deepcopy
            session=self.session,
            referenced_ctes=self.referenced_ctes,
        )
        copied_plan._is_valid_for_replacement = True
        if copied_source_plan:
            copied_source_plan._is_valid_for_replacement = True

        return copied_plan

    def add_aliases(self, to_add: Dict) -> None:
        self.expr_to_alias = {**self.expr_to_alias, **to_add}


class SnowflakePlanBuilder:
    def __init__(
        self,
        session: "snowflake.snowpark.session.Session",
        skip_schema_query: bool = False,
    ) -> None:
        self.session = session
        # Whether skip the schema query build. If true, the schema_query associated
        # with the resolved plan will be None.
        # This option is currently only expected to be used for the query generator applied
        # on the optimized plan. During the final query generation, no schema query is needed,
        # this helps reduces un-necessary overhead for the describing call.
        self._skip_schema_query = skip_schema_query

    @SnowflakePlan.Decorator.wrap_exception
    def build(
        self,
        sql_generator: Callable[[str], str],
        child: SnowflakePlan,
        source_plan: Optional[LogicalPlan],
        schema_query: Optional[str] = None,
        is_ddl_on_temp_object: bool = False,
        # Whether propagate the referenced ctes from child to the new plan built.
        # In general, the referenced should be propagated from child, but for cases
        # like SnowflakeCreateTable, the CTEs should not be propagated, because
        # the CTEs are already embedded and consumed in the child.
        propagate_referenced_ctes: bool = True,
    ) -> SnowflakePlan:
        select_child = self.add_result_scan_if_not_select(child)
        queries = select_child.queries[:-1] + [
            Query(
                sql_generator(select_child.queries[-1].sql),
                query_id_place_holder="",
                is_ddl_on_temp_object=is_ddl_on_temp_object,
                params=select_child.queries[-1].params,
            )
        ]

        if self._skip_schema_query:
            new_schema_query = None
        else:
            assert (
                child.schema_query is not None
            ), "No schema query is available in child SnowflakePlan"
            new_schema_query = schema_query or sql_generator(child.schema_query)

        placeholder_query = (
            sql_generator(select_child._id)
            if self.session._cte_optimization_enabled and select_child._id is not None
            else None
        )

        return SnowflakePlan(
            queries,
            new_schema_query,
            select_child.post_actions,
            select_child.expr_to_alias,
            source_plan,
            is_ddl_on_temp_object,
            api_calls=select_child.api_calls,
            df_aliased_col_name_to_real_col_name=child.df_aliased_col_name_to_real_col_name,
            session=self.session,
            placeholder_query=placeholder_query,
            referenced_ctes=child.referenced_ctes
            if propagate_referenced_ctes
            else None,
        )

    @SnowflakePlan.Decorator.wrap_exception
    def build_binary(
        self,
        sql_generator: Callable[[str, str], str],
        left: SnowflakePlan,
        right: SnowflakePlan,
        source_plan: Optional[LogicalPlan],
    ) -> SnowflakePlan:
        select_left = self.add_result_scan_if_not_select(left)
        select_right = self.add_result_scan_if_not_select(right)
        if self._skip_schema_query:
            schema_query = None
        else:
            left_schema_query = schema_value_statement(select_left.attributes)
            right_schema_query = schema_value_statement(select_right.attributes)
            schema_query = sql_generator(left_schema_query, right_schema_query)

        placeholder_query = (
            sql_generator(select_left._id, select_right._id)
            if self.session._cte_optimization_enabled
            and select_left._id is not None
            and select_right._id is not None
            else None
        )

        common_columns = set(select_left.expr_to_alias.keys()).intersection(
            select_right.expr_to_alias.keys()
        )
        new_expr_to_alias = {
            k: v
            for k, v in {
                **select_left.expr_to_alias,
                **select_right.expr_to_alias,
            }.items()
            if k not in common_columns
        }
        api_calls = [*select_left.api_calls, *select_right.api_calls]

        # Need to do a deduplication to avoid repeated query.
        merged_queries = select_left.queries[:-1].copy()
        for query in select_right.queries[:-1]:
            if query not in merged_queries:
                merged_queries.append(copy.copy(query))

        post_actions = select_left.post_actions.copy()
        for post_action in select_right.post_actions:
            if post_action not in post_actions:
                post_actions.append(copy.copy(post_action))

        referenced_ctes: Set[str] = set()
        if (
            self.session.cte_optimization_enabled
            and self.session._query_compilation_stage_enabled
        ):
            # When the cte optimization and the new compilation stage is enabled,
            # the referred cte tables are propagated from left and right can have
            # duplicated queries if there is a common CTE block referenced by
            # both left and right.
            referenced_ctes.update(select_left.referenced_ctes)
            referenced_ctes.update(select_right.referenced_ctes)

        queries = merged_queries + [
            Query(
                sql_generator(
                    select_left.queries[-1].sql, select_right.queries[-1].sql
                ),
                params=[
                    *select_left.queries[-1].params,
                    *select_right.queries[-1].params,
                ],
            )
        ]

        return SnowflakePlan(
            queries,
            schema_query,
            post_actions,
            new_expr_to_alias,
            source_plan,
            api_calls=api_calls,
            session=self.session,
            placeholder_query=placeholder_query,
            referenced_ctes=referenced_ctes,
        )

    def query(
        self,
        sql: str,
        source_plan: Optional[LogicalPlan],
        api_calls: Optional[List[Dict]] = None,
        params: Optional[Sequence[Any]] = None,
        schema_query: Optional[str] = None,
    ) -> SnowflakePlan:
        return SnowflakePlan(
            queries=[Query(sql, params=params)],
            schema_query=schema_query or sql,
            session=self.session,
            source_plan=source_plan,
            api_calls=api_calls,
        )

    def large_local_relation_plan(
        self,
        output: List[Attribute],
        data: List[Row],
        source_plan: Optional[LogicalPlan],
        schema_query: Optional[str],
    ) -> SnowflakePlan:
        temp_table_name = random_name_for_temp_object(TempObjectType.TABLE)
        attributes = [
            Attribute(attr.name, attr.datatype, attr.nullable) for attr in output
        ]
        create_table_stmt = create_table_statement(
            temp_table_name,
            attribute_to_schema_string(attributes),
            replace=True,
            table_type="temporary",
            use_scoped_temp_objects=self.session._use_scoped_temp_objects,
            is_generated=True,
        )
        insert_stmt = batch_insert_into_statement(
            temp_table_name,
            [attr.name for attr in attributes],
            self.session._conn._conn._paramstyle,
        )
        select_stmt = project_statement([], temp_table_name)
        drop_table_stmt = drop_table_if_exists_statement(temp_table_name)
        if self._skip_schema_query:
            schema_query = None
        else:
            schema_query = schema_query or schema_value_statement(attributes)
        queries = [
            Query(create_table_stmt, is_ddl_on_temp_object=True),
            BatchInsertQuery(insert_stmt, data),
            Query(select_stmt),
        ]
        return SnowflakePlan(
            queries=queries,
            schema_query=schema_query,
            post_actions=[Query(drop_table_stmt, is_ddl_on_temp_object=True)],
            session=self.session,
            source_plan=source_plan,
        )

    def table(self, table_name: str, source_plan: LogicalPlan) -> SnowflakePlan:
        return self.query(project_statement([], table_name), source_plan)

    def file_operation_plan(
        self, command: str, file_name: str, stage_location: str, options: Dict[str, str]
    ) -> SnowflakePlan:
        return self.query(
            file_operation_statement(command, file_name, stage_location, options),
            None,
        )

    def project(
        self,
        project_list: List[str],
        child: SnowflakePlan,
        source_plan: Optional[LogicalPlan],
        is_distinct: bool = False,
    ) -> SnowflakePlan:
        return self.build(
            lambda x: project_statement(project_list, x, is_distinct=is_distinct),
            child,
            source_plan,
        )

    def aggregate(
        self,
        grouping_exprs: List[str],
        aggregate_exprs: List[str],
        child: SnowflakePlan,
        source_plan: Optional[LogicalPlan],
    ) -> SnowflakePlan:
        return self.build(
            lambda x: aggregate_statement(grouping_exprs, aggregate_exprs, x),
            child,
            source_plan,
        )

    def filter(
        self,
        condition: str,
        child: SnowflakePlan,
        source_plan: Optional[LogicalPlan],
    ) -> SnowflakePlan:
        return self.build(lambda x: filter_statement(condition, x), child, source_plan)

    def sample(
        self,
        child: SnowflakePlan,
        source_plan: Optional[LogicalPlan],
        probability_fraction: Optional[float] = None,
        row_count: Optional[int] = None,
    ) -> SnowflakePlan:
        """Builds the sample part of the resultant sql statement"""
        return self.build(
            lambda x: sample_statement(
                x, probability_fraction=probability_fraction, row_count=row_count
            ),
            child,
            source_plan,
        )

    def sort(
        self,
        order: List[str],
        child: SnowflakePlan,
        source_plan: Optional[LogicalPlan],
    ) -> SnowflakePlan:
        return self.build(lambda x: sort_statement(order, x), child, source_plan)

    def set_operator(
        self,
        left: SnowflakePlan,
        right: SnowflakePlan,
        op: str,
        source_plan: Optional[LogicalPlan],
    ) -> SnowflakePlan:
        return self.build_binary(
            lambda x, y: set_operator_statement(x, y, op),
            left,
            right,
            source_plan,
        )

    def join(
        self,
        left: SnowflakePlan,
        right: SnowflakePlan,
        join_type: JoinType,
        join_condition: str,
        match_condition: str,
        source_plan: Optional[LogicalPlan],
        use_constant_subquery_alias: bool,
    ):
        return self.build_binary(
            lambda x, y: join_statement(
                x,
                y,
                join_type,
                join_condition,
                match_condition,
                use_constant_subquery_alias,
            ),
            left,
            right,
            source_plan,
        )

    def save_as_table(
        self,
        table_name: Iterable[str],
        column_names: Optional[Iterable[str]],
        mode: SaveMode,
        table_type: str,
        clustering_keys: Iterable[str],
        comment: Optional[str],
        enable_schema_evolution: Optional[bool],
        data_retention_time: Optional[int],
        max_data_extension_time: Optional[int],
        change_tracking: Optional[bool],
        copy_grants: bool,
        child: SnowflakePlan,
        source_plan: Optional[LogicalPlan],
        use_scoped_temp_objects: bool,
        creation_source: TableCreationSource,
        child_attributes: Optional[List[Attribute]],
        iceberg_config: Optional[dict] = None,
    ) -> SnowflakePlan:
        """Returns a SnowflakePlan to materialize the child plan into a table.

        Args:
            table_name: fully qualified table name
            column_names: names of columns for the table
            mode: APPEND, TRUNCATE, OVERWRITE, IGNORE, ERROR_IF_EXISTS
            table_type: temporary, transient, or permanent
            clustering_keys: list of clustering columns
            comment: comment associated with the table
            enable_schema_evolution: whether to enable schema evolution
            data_retention_time: data retention time in days
            max_data_extension_time: max data extension time in days
            change_tracking: whether to enable change tracking
            copy_grants: whether to copy grants
            child: the SnowflakePlan that is being materialized into a table
            source_plan: the source plan of the child
            use_scoped_temp_objects: should we use scoped temp objects
            creation_source: the creator for the SnowflakeCreateTable node, today it can come from the
                cache result api, compilation transformations like large query breakdown, or other like
                save_as_table call. This parameter is used to identify whether a table is internally
                generated with cache_result or by the compilation transformation, and some special
                check and handling needs to be applied to guarantee the correctness of generated query.
            child_attributes: child attributes will be none in the case of large query breakdown
                where we use ctas query to create the table which does not need to know the column
                metadata.
            iceberg_config: A dictionary that can contain the following iceberg confiration values:
                external_volume: specifies the identifier for the external volume where
                    the Iceberg table stores its metadata files and data in Parquet format
                catalog: specifies either Snowflake or a catalog integration to use for this table
                base_location: the base directory that snowflake can write iceberg metadata and files to
                catalog_sync: optionally sets the catalog integration configured for Polaris Catalog
                storage_serialization_policy: specifies the storage serialization policy for the table
        """
        is_generated = creation_source in (
            TableCreationSource.CACHE_RESULT,
            TableCreationSource.LARGE_QUERY_BREAKDOWN,
        )
        if is_generated and mode != SaveMode.ERROR_IF_EXISTS:
            # an internally generated save_as_table comes from two sources:
            #   1. df.cache_result: plan is created with create table + insert statement
            #   2. large query breakdown: plan is created using a CTAS statement
            # For these cases, we must use mode ERROR_IF_EXISTS
            raise ValueError(
                "Internally generated tables must be called with mode ERROR_IF_EXISTS"
            )

        if (
            child_attributes is None
            and creation_source != TableCreationSource.LARGE_QUERY_BREAKDOWN
        ):
            raise ValueError(
                "child attribute must be provided when table creation source is not large query breakdown"
            )

        full_table_name = ".".join(table_name)
        is_temp_table_type = table_type in TEMPORARY_STRING_SET
        # here get the column definition from the child attributes. In certain cases we have
        # the attributes set to ($1, VariantType()) which cannot be used as valid column name
        # in save as table. So we rename ${number} with COL{number}.
        hidden_column_pattern = r"\"\$(\d+)\""
        column_definition = None
        if child_attributes is not None:
            column_definition_with_hidden_columns = attribute_to_schema_string(
                child_attributes or []
            )
            column_definition = re.sub(
                hidden_column_pattern,
                lambda match: f'"COL{match.group(1)}"',
                column_definition_with_hidden_columns,
            )

        child = child.replace_repeated_subquery_with_cte()

        def get_create_table_as_select_plan(child: SnowflakePlan, replace, error):
            return self.build(
                lambda x: create_table_as_select_statement(
                    full_table_name,
                    x,
                    column_definition,
                    replace=replace,
                    error=error,
                    table_type=table_type,
                    clustering_key=clustering_keys,
                    comment=comment,
                    enable_schema_evolution=enable_schema_evolution,
                    data_retention_time=data_retention_time,
                    max_data_extension_time=max_data_extension_time,
                    change_tracking=change_tracking,
                    copy_grants=copy_grants,
<<<<<<< HEAD
                    iceberg_config=iceberg_config,
=======
                    use_scoped_temp_objects=use_scoped_temp_objects,
                    is_generated=is_generated,
>>>>>>> ddd636bb
                ),
                child,
                source_plan,
                is_ddl_on_temp_object=is_temp_table_type,
                propagate_referenced_ctes=False,
            )

        def get_create_and_insert_plan(child: SnowflakePlan, replace, error):
            assert (
                column_definition is not None
            ), "column definition is required for create table statement"
            create_table = create_table_statement(
                full_table_name,
                column_definition,
                replace=replace,
                error=error,
                table_type=table_type,
                clustering_key=clustering_keys,
                comment=comment,
                enable_schema_evolution=enable_schema_evolution,
                data_retention_time=data_retention_time,
                max_data_extension_time=max_data_extension_time,
                change_tracking=change_tracking,
                copy_grants=copy_grants,
                use_scoped_temp_objects=use_scoped_temp_objects,
                is_generated=is_generated,
                iceberg_config=iceberg_config,
            )

            # so that dataframes created from non-select statements,
            # such as table sprocs, work
            child = self.add_result_scan_if_not_select(child)
            return SnowflakePlan(
                [
                    *child.queries[0:-1],
                    Query(create_table, is_ddl_on_temp_object=is_temp_table_type),
                    Query(
                        insert_into_statement(
                            table_name=full_table_name,
                            child=child.queries[-1].sql,
                            column_names=column_names,
                        ),
                        params=child.queries[-1].params,
                        is_ddl_on_temp_object=is_temp_table_type,
                    ),
                ],
                create_table,
                child.post_actions,
                {},
                source_plan,
                api_calls=child.api_calls,
                session=self.session,
            )

        if mode == SaveMode.APPEND:
            if self.session._table_exists(table_name):
                return self.build(
                    lambda x: insert_into_statement(
                        table_name=full_table_name,
                        child=x,
                        column_names=column_names,
                    ),
                    child,
                    source_plan,
                    propagate_referenced_ctes=False,
                )
            else:
                return get_create_and_insert_plan(child, replace=False, error=False)

        elif mode == SaveMode.TRUNCATE:
            if self.session._table_exists(table_name):
                return self.build(
                    lambda x: insert_into_statement(
                        full_table_name, x, [x.name for x in child.attributes], True
                    ),
                    child,
                    source_plan,
                    propagate_referenced_ctes=False,
                )
            else:
                return get_create_table_as_select_plan(child, replace=True, error=True)

        elif mode == SaveMode.OVERWRITE:
            return get_create_table_as_select_plan(child, replace=True, error=True)

        elif mode == SaveMode.IGNORE:
            return get_create_table_as_select_plan(child, replace=False, error=False)

        elif mode == SaveMode.ERROR_IF_EXISTS:
            if creation_source == TableCreationSource.CACHE_RESULT:
                # if the table is created from cache result, we use create and replace
                # table in order to avoid breaking any current transaction.
                return get_create_and_insert_plan(child, replace=False, error=True)

            return get_create_table_as_select_plan(child, replace=False, error=True)

    def limit(
        self,
        limit_expr: str,
        offset_expr: str,
        child: SnowflakePlan,
        on_top_of_oder_by: bool,
        source_plan: Optional[LogicalPlan],
    ) -> SnowflakePlan:
        return self.build(
            lambda x: limit_statement(limit_expr, offset_expr, x, on_top_of_oder_by),
            child,
            source_plan,
        )

    def pivot(
        self,
        pivot_column: str,
        pivot_values: Optional[Union[str, List[str]]],
        aggregate: str,
        default_on_null: Optional[str],
        child: SnowflakePlan,
        source_plan: Optional[LogicalPlan],
    ) -> SnowflakePlan:
        return self.build(
            lambda x: pivot_statement(
                pivot_column, pivot_values, aggregate, default_on_null, x
            ),
            child,
            source_plan,
        )

    def unpivot(
        self,
        value_column: str,
        name_column: str,
        column_list: List[str],
        child: SnowflakePlan,
        source_plan: Optional[LogicalPlan],
    ) -> SnowflakePlan:
        return self.build(
            lambda x: unpivot_statement(value_column, name_column, column_list, x),
            child,
            source_plan,
        )

    def rename(
        self,
        column_map: Dict[str, str],
        child: SnowflakePlan,
        source_plan: Optional[LogicalPlan],
    ) -> SnowflakePlan:
        return self.build(
            lambda x: rename_statement(column_map, x),
            child,
            source_plan,
        )

    def create_or_replace_view(
        self,
        name: str,
        child: SnowflakePlan,
        is_temp: bool,
        comment: Optional[str],
        source_plan: Optional[LogicalPlan],
    ) -> SnowflakePlan:
        if len(child.queries) != 1:
            raise SnowparkClientExceptionMessages.PLAN_CREATE_VIEW_FROM_DDL_DML_OPERATIONS()

        if not is_sql_select_statement(child.queries[0].sql.lower().strip()):
            raise SnowparkClientExceptionMessages.PLAN_CREATE_VIEWS_FROM_SELECT_ONLY()

        child = child.replace_repeated_subquery_with_cte()
        return self.build(
            lambda x: create_or_replace_view_statement(name, x, is_temp, comment),
            child,
            source_plan,
            propagate_referenced_ctes=False,
        )

    def create_or_replace_dynamic_table(
        self,
        name: str,
        warehouse: str,
        lag: str,
        comment: Optional[str],
        create_mode: DynamicTableCreateMode,
        refresh_mode: Optional[str],
        initialize: Optional[str],
        clustering_keys: Iterable[str],
        is_transient: bool,
        data_retention_time: Optional[int],
        max_data_extension_time: Optional[int],
        child: SnowflakePlan,
        source_plan: Optional[LogicalPlan],
    ) -> SnowflakePlan:
        if len(child.queries) != 1:
            raise SnowparkClientExceptionMessages.PLAN_CREATE_DYNAMIC_TABLE_FROM_DDL_DML_OPERATIONS()

        if not is_sql_select_statement(child.queries[0].sql.lower().strip()):
            raise SnowparkClientExceptionMessages.PLAN_CREATE_DYNAMIC_TABLE_FROM_SELECT_ONLY()

        if create_mode == DynamicTableCreateMode.OVERWRITE:
            replace = True
            if_not_exists = False
        elif create_mode == DynamicTableCreateMode.ERROR_IF_EXISTS:
            replace = False
            if_not_exists = False
        elif create_mode == DynamicTableCreateMode.IGNORE:
            replace = False
            if_not_exists = True
        else:
            # should never reach here
            raise ValueError(f"Unknown create mode: {create_mode}")  # pragma: no cover

        child = child.replace_repeated_subquery_with_cte()
        return self.build(
            lambda x: create_or_replace_dynamic_table_statement(
                name=name,
                warehouse=warehouse,
                lag=lag,
                comment=comment,
                replace=replace,
                if_not_exists=if_not_exists,
                refresh_mode=refresh_mode,
                initialize=initialize,
                clustering_keys=clustering_keys,
                is_transient=is_transient,
                data_retention_time=data_retention_time,
                max_data_extension_time=max_data_extension_time,
                child=x,
            ),
            child,
            source_plan,
        )

    def _merge_file_format_options(
        self, file_format_options: Dict[str, Any], options: Dict[str, str]
    ) -> Dict[str, Any]:
        """
        Merges remotely defined file_format options with the local options set. This allows the client
        to override any locally defined options that are incompatible with the file format.
        """
        if "FORMAT_NAME" not in options:
            return file_format_options

        def process_list(list_property):
            split_list = list_property.lstrip("[").rstrip("]").split(", ")
            if len(split_list) == 1:
                return split_list[0]
            return tuple(split_list)

        type_map = {
            "String": str,
            "List": process_list,
            "Integer": int,
            "Boolean": bool,
        }
        new_options = {**file_format_options}
        # SNOW-1628625: This query and subsequent merge operations should be done lazily
        file_format = self.session.sql(
            f"DESCRIBE FILE FORMAT {options['FORMAT_NAME']}"
        ).collect()

        for setting in file_format:
            if (
                setting["property_value"] == setting["property_default"]
                or setting["property"] in new_options
            ):
                continue

            new_options[str(setting["property"])] = type_map.get(
                str(setting["property_type"]), str
            )(setting["property_value"])
        return new_options

    def read_file(
        self,
        path: str,
        format: str,
        options: Dict[str, str],
        schema: List[Attribute],
        schema_to_cast: Optional[List[Tuple[str, str]]] = None,
        transformations: Optional[List[str]] = None,
        metadata_project: Optional[List[str]] = None,
        metadata_schema: Optional[List[Attribute]] = None,
    ):
        format_type_options, copy_options = get_copy_into_table_options(options)
        format_type_options = self._merge_file_format_options(
            format_type_options, options
        )
        pattern = options.get("PATTERN")
        # Can only infer the schema for parquet, orc and avro
        # csv and json in preview
        infer_schema = (
            options.get("INFER_SCHEMA", True)
            if format in INFER_SCHEMA_FORMAT_TYPES
            else False
        )
        # tracking usage of pattern, will refactor this function in future
        if pattern:
            self.session._conn._telemetry_client.send_copy_pattern_telemetry()

        if format_type_options.get("PARSE_HEADER", False):
            # This option is only available for CSV file format
            # The options is used when specified with INFER_SCHEMA( ..., FILE_FORMAT => (.., PARSE_HEADER)) see
            # https://docs.snowflake.com/en/sql-reference/sql/create-file-format#format-type-options-formattypeoptions
            # PARSE_HEADER does not work with FILE_FORMAT when used with SELECT FROM LOCATION(FILE_FORMAT ...). Thus,
            # if user has set option("PARSE_HEADER", True), we have already read the header in
            # DataframeReader._infer_schema_for_file_format so now we must set skip_header = 1 to skip the header line.
            format_type_options["SKIP_HEADER"] = 1
        format_type_options.pop("PARSE_HEADER", None)

        if not copy_options:  # use select
            queries: List[Query] = []
            post_queries: List[Query] = []
            format_name = self.session.get_fully_qualified_name_if_possible(
                random_name_for_temp_object(TempObjectType.FILE_FORMAT)
            )
            queries.append(
                Query(
                    create_file_format_statement(
                        format_name,
                        format,
                        format_type_options,
                        temp=True,
                        if_not_exist=True,
                        use_scoped_temp_objects=self.session._use_scoped_temp_objects,
                        is_generated=True,
                    ),
                    is_ddl_on_temp_object=True,
                )
            )
            post_queries.append(
                Query(
                    drop_file_format_if_exists_statement(format_name),
                    is_ddl_on_temp_object=True,
                )
            )

            if infer_schema:
                assert schema_to_cast is not None
                schema_project: List[str] = schema_cast_named(schema_to_cast)
            else:
                schema_project: List[str] = schema_cast_seq(schema)

            queries.append(
                Query(
                    select_from_path_with_format_statement(
                        (metadata_project or []) + schema_project,
                        path,
                        format_name,
                        pattern,
                    )
                )
            )

            return SnowflakePlan(
                queries,
                schema_value_statement((metadata_schema or []) + schema),
                post_queries,
                {},
                None,
                session=self.session,
            )
        else:  # otherwise use COPY
            if "FORCE" in copy_options and str(copy_options["FORCE"]).lower() != "true":
                raise SnowparkClientExceptionMessages.PLAN_COPY_DONT_SUPPORT_SKIP_LOADED_FILES(
                    copy_options["FORCE"]
                )

            # set force to true.
            # it is useless since we always create new temp table.
            # setting it helps users to understand generated queries.

            copy_options_with_force = {**copy_options, "FORCE": True}

            # If we have inferred the schema, we want to use those column names
            temp_table_schema = (
                schema
                if infer_schema
                else [
                    Attribute(f'"COL{index}"', att.datatype, att.nullable)
                    for index, att in enumerate(schema)
                ]
            )

            temp_table_name = self.session.get_fully_qualified_name_if_possible(
                random_name_for_temp_object(TempObjectType.TABLE)
            )
            queries = [
                Query(
                    create_table_statement(
                        temp_table_name,
                        attribute_to_schema_string(temp_table_schema),
                        replace=True,
                        table_type="temporary",
                        use_scoped_temp_objects=self.session._use_scoped_temp_objects,
                        is_generated=True,
                    ),
                    is_ddl_on_temp_object=True,
                ),
                Query(
                    copy_into_table(
                        temp_table_name,
                        path,
                        format,
                        format_type_options,
                        copy_options_with_force,
                        pattern,
                        transformations=transformations,
                    )
                ),
                Query(
                    project_statement(
                        [
                            f"{new_att.name} AS {input_att.name}"
                            for new_att, input_att in zip(temp_table_schema, schema)
                        ],
                        temp_table_name,
                    )
                ),
            ]

            post_actions = [
                Query(
                    drop_table_if_exists_statement(temp_table_name),
                    is_ddl_on_temp_object=True,
                )
            ]
            return SnowflakePlan(
                queries,
                schema_value_statement(schema),
                post_actions,
                {},
                None,
                session=self.session,
            )

    def copy_into_table(
        self,
        file_format: str,
        table_name: Iterable[str],
        path: str,
        source_plan: Optional[LogicalPlan],
        files: Optional[str] = None,
        pattern: Optional[str] = None,
        validation_mode: Optional[str] = None,
        column_names: Optional[List[str]] = None,
        transformations: Optional[List[str]] = None,
        user_schema: Optional[StructType] = None,
        create_table_from_infer_schema: bool = False,
        *,
        copy_options: Dict[str, Any],
        format_type_options: Dict[str, Any],
        iceberg_config: Optional[dict] = None,
    ) -> SnowflakePlan:
        # tracking usage of pattern, will refactor this function in future
        if pattern:
            self.session._conn._telemetry_client.send_copy_pattern_telemetry()

        full_table_name = ".".join(table_name)
        copy_command = copy_into_table(
            table_name=full_table_name,
            file_path=path,
            files=files,
            file_format_type=file_format,
            format_type_options=format_type_options,
            copy_options=copy_options,
            pattern=pattern,
            validation_mode=validation_mode,
            column_names=column_names,
            transformations=transformations,
        )
        if self.session._table_exists(table_name):
            queries = [Query(copy_command)]
        elif user_schema and (
            (file_format.upper() == "CSV" and not transformations)
            or (
                create_table_from_infer_schema
                and file_format.upper() in INFER_SCHEMA_FORMAT_TYPES
            )
        ):
            attributes = user_schema._to_attributes()
            queries = [
                Query(
                    create_table_statement(
                        full_table_name,
                        attribute_to_schema_string(attributes),
                        iceberg_config=iceberg_config,
                    ),
                    # This is an exception. The principle is to avoid surprising behavior and most of the time
                    # it applies to temp object. But this perm table creation is also one place where we create
                    # table on behalf of the user automatically.
                    is_ddl_on_temp_object=True,
                ),
                Query(copy_command),
            ]
        else:
            raise SnowparkClientExceptionMessages.DF_COPY_INTO_CANNOT_CREATE_TABLE(
                full_table_name
            )
        return SnowflakePlan(
            queries, copy_command, [], {}, source_plan, session=self.session
        )

    def copy_into_location(
        self,
        query: SnowflakePlan,
        stage_location: str,
        source_plan: Optional[LogicalPlan],
        partition_by: Optional[str] = None,
        file_format_name: Optional[str] = None,
        file_format_type: Optional[str] = None,
        format_type_options: Optional[Dict[str, Any]] = None,
        header: bool = False,
        **copy_options: Optional[Any],
    ) -> SnowflakePlan:
        query = query.replace_repeated_subquery_with_cte()
        return self.build(
            lambda x: copy_into_location(
                query=x,
                stage_location=stage_location,
                partition_by=partition_by,
                file_format_name=file_format_name,
                file_format_type=file_format_type,
                format_type_options=format_type_options,
                header=header,
                **copy_options,
            ),
            query,
            source_plan,
            query.schema_query,
            propagate_referenced_ctes=False,
        )

    def update(
        self,
        table_name: str,
        assignments: Dict[str, str],
        condition: Optional[str],
        source_data: Optional[SnowflakePlan],
        source_plan: Optional[LogicalPlan],
    ) -> SnowflakePlan:
        if source_data:
            source_data = source_data.replace_repeated_subquery_with_cte()
            return self.build(
                lambda x: update_statement(
                    table_name,
                    assignments,
                    condition,
                    x,
                ),
                source_data,
                source_plan,
                propagate_referenced_ctes=False,
            )
        else:
            return self.query(
                update_statement(
                    table_name,
                    assignments,
                    condition,
                    None,
                ),
                source_plan,
            )

    def delete(
        self,
        table_name: str,
        condition: Optional[str],
        source_data: Optional[SnowflakePlan],
        source_plan: Optional[LogicalPlan],
    ) -> SnowflakePlan:
        if source_data:
            source_data = source_data.replace_repeated_subquery_with_cte()
            return self.build(
                lambda x: delete_statement(
                    table_name,
                    condition,
                    x,
                ),
                source_data,
                source_plan,
                propagate_referenced_ctes=False,
            )
        else:
            return self.query(
                delete_statement(
                    table_name,
                    condition,
                    None,
                ),
                source_plan,
            )

    def merge(
        self,
        table_name: str,
        source_data: SnowflakePlan,
        join_expr: str,
        clauses: List[str],
        source_plan: Optional[LogicalPlan],
    ) -> SnowflakePlan:
        source_data = source_data.replace_repeated_subquery_with_cte()
        return self.build(
            lambda x: merge_statement(table_name, x, join_expr, clauses),
            source_data,
            source_plan,
            propagate_referenced_ctes=False,
        )

    def lateral(
        self,
        table_function: str,
        child: SnowflakePlan,
        source_plan: Optional[LogicalPlan],
    ) -> SnowflakePlan:
        return self.build(
            lambda x: lateral_statement(table_function, x),
            child,
            source_plan,
        )

    def from_table_function(
        self, func: str, source_plan: TableFunctionRelation
    ) -> SnowflakePlan:
        if isinstance(source_plan.table_function, GeneratorTableFunction):
            return self.query(
                table_function_statement(func, source_plan.table_function.operators),
                source_plan,
            )
        return self.query(table_function_statement(func), None)

    def join_table_function(
        self,
        func: str,
        child: SnowflakePlan,
        source_plan: Optional[LogicalPlan],
        left_cols: List[str],
        right_cols: List[str],
        use_constant_subquery_alias: bool,
    ) -> SnowflakePlan:
        return self.build(
            lambda x: join_table_function_statement(
                func, x, left_cols, right_cols, use_constant_subquery_alias
            ),
            child,
            source_plan,
        )

    def select_statement(self, selectable: "Selectable") -> SnowflakePlan:
        return selectable.snowflake_plan

    def add_result_scan_if_not_select(self, plan: SnowflakePlan) -> SnowflakePlan:
        if isinstance(plan.source_plan, SetOperation):
            return plan
        elif is_sql_select_statement(plan.queries[-1].sql):
            return plan
        else:
            new_queries = plan.queries + [
                Query(
                    result_scan_statement(plan.queries[-1].query_id_place_holder),
                )
            ]
            return SnowflakePlan(
                new_queries,
                schema_value_statement(plan.attributes),
                plan.post_actions,
                plan.expr_to_alias,
                plan.source_plan,
                api_calls=plan.api_calls,
                session=self.session,
                referenced_ctes=plan.referenced_ctes,
            )

    def with_query_block(
        self, name: str, child: SnowflakePlan, source_plan: LogicalPlan
    ) -> SnowflakePlan:
        if not self._skip_schema_query:
            raise ValueError(
                "schema query for WithQueryBlock is currently not supported"
            )

        new_query = project_statement([], name)

        # note we do not propagate the query parameter of the child here,
        # the query parameter will be propagate along with the definition during
        # query generation stage.
        queries = child.queries[:-1] + [Query(sql=new_query)]
        # propagate the cte table
        referenced_ctes = {name}.union(child.referenced_ctes)

        return SnowflakePlan(
            queries,
            schema_query=None,
            post_actions=child.post_actions,
            expr_to_alias=child.expr_to_alias,
            source_plan=source_plan,
            api_calls=child.api_calls,
            session=self.session,
            referenced_ctes=referenced_ctes,
        )


class PlanQueryType(Enum):
    # the queries to execute for the plan
    QUERIES = "queries"
    # the post action queries needs to be executed after the other queries associated
    # to the plan are finished
    POST_ACTIONS = "post_actions"


class Query:
    def __init__(
        self,
        sql: str,
        *,
        query_id_place_holder: Optional[str] = None,
        is_ddl_on_temp_object: bool = False,
        params: Optional[Sequence[Any]] = None,
    ) -> None:
        self.sql = sql
        self.query_id_place_holder = (
            query_id_place_holder
            if query_id_place_holder
            else f"query_id_place_holder_{generate_random_alphanumeric()}"
        )
        self.is_ddl_on_temp_object = is_ddl_on_temp_object
        self.params = params or []

    def __repr__(self) -> str:
        return (
            "Query("
            + f"{self.sql!r}, "
            + f"query_id_place_holder={self.query_id_place_holder!r}, "
            + f"is_ddl_on_temp_object={self.is_ddl_on_temp_object}, "
            + f"params={self.params}"
            + ")"
        )

    def __eq__(self, other: "Query") -> bool:
        return (
            self.sql == other.sql
            and self.query_id_place_holder == other.query_id_place_holder
            and self.is_ddl_on_temp_object == other.is_ddl_on_temp_object
            and self.params == other.params
        )


class BatchInsertQuery(Query):
    def __init__(
        self,
        sql: str,
        rows: Optional[List[Row]] = None,
    ) -> None:
        super().__init__(sql)
        self.rows = rows<|MERGE_RESOLUTION|>--- conflicted
+++ resolved
@@ -937,12 +937,9 @@
                     max_data_extension_time=max_data_extension_time,
                     change_tracking=change_tracking,
                     copy_grants=copy_grants,
-<<<<<<< HEAD
                     iceberg_config=iceberg_config,
-=======
                     use_scoped_temp_objects=use_scoped_temp_objects,
                     is_generated=is_generated,
->>>>>>> ddd636bb
                 ),
                 child,
                 source_plan,

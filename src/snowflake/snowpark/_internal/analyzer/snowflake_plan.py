--- conflicted
+++ resolved
@@ -177,11 +177,6 @@
                         children = [
                             arg for arg in args if isinstance(arg, SnowflakePlan)
                         ]
-
-                        if not children:
-                            # No context available to enhance error message
-                            raise e
-
                         remapped = [
                             SnowflakePlan.Decorator.__wrap_exception_regex_sub.sub(
                                 "", val
@@ -494,12 +489,9 @@
 
     @Decorator.wrap_exception
     def _analyze_attributes(self) -> List[Attribute]:
-<<<<<<< HEAD
-=======
         assert (
             self.schema_query is not None
         ), "No schema query is available for the SnowflakePlan"
->>>>>>> 10be4b1f
         return analyze_attributes(self.schema_query, self.session)
 
     @property

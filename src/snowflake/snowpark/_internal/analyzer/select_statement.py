#
# Copyright (c) 2012-2024 Snowflake Computing Inc. All rights reserved.
#

import sys
from abc import ABC, abstractmethod
from collections import UserDict, defaultdict
from copy import copy, deepcopy
from enum import Enum
from functools import cached_property, reduce
from typing import (
    TYPE_CHECKING,
    AbstractSet,
    Any,
    DefaultDict,
    Dict,
    List,
    Optional,
    Sequence,
    Set,
    Union,
)

import snowflake.snowpark._internal.utils
<<<<<<< HEAD
from snowflake.snowpark._internal.analyzer.cte_utils import (
    encode_node_id_with_query,
    encoded_query_id,
    merge_referenced_ctes,
)
=======
>>>>>>> eccc7532
from snowflake.snowpark._internal.analyzer.query_plan_analysis_utils import (
    PlanNodeCategory,
    PlanState,
    subtract_complexities,
    sum_node_complexities,
)
from snowflake.snowpark._internal.analyzer.table_function import (
    TableFunctionExpression,
    TableFunctionJoin,
    TableFunctionRelation,
)
from snowflake.snowpark._internal.analyzer.window_expression import WindowExpression
from snowflake.snowpark._internal.compiler.cte_utils import (
    encode_node_id_with_query,
    merge_referenced_ctes,
)
from snowflake.snowpark._internal.error_message import SnowparkClientExceptionMessages
from snowflake.snowpark.types import DataType

if TYPE_CHECKING:
    from snowflake.snowpark._internal.analyzer.analyzer import (
        Analyzer,
    )  # pragma: no cover

from snowflake.snowpark._internal.analyzer import analyzer_utils
from snowflake.snowpark._internal.analyzer.analyzer_utils import (
    result_scan_statement,
    schema_value_statement,
)
from snowflake.snowpark._internal.analyzer.binary_expression import And
from snowflake.snowpark._internal.analyzer.expression import (
    COLUMN_DEPENDENCY_ALL,
    COLUMN_DEPENDENCY_DOLLAR,
    COLUMN_DEPENDENCY_EMPTY,
    Attribute,
    Expression,
    FunctionExpression,
    Star,
    UnresolvedAttribute,
    derive_dependent_columns,
)
from snowflake.snowpark._internal.analyzer.schema_utils import analyze_attributes
from snowflake.snowpark._internal.analyzer.snowflake_plan import Query, SnowflakePlan
from snowflake.snowpark._internal.analyzer.snowflake_plan_node import (
    LogicalPlan,
    SnowflakeTable,
    WithQueryBlock,
)
from snowflake.snowpark._internal.analyzer.unary_expression import (
    Alias,
    UnresolvedAlias,
)
from snowflake.snowpark._internal.select_projection_complexity_utils import (
    has_invalid_projection_merge_functions,
)
from snowflake.snowpark._internal.utils import is_sql_select_statement

# Python 3.8 needs to use typing.Iterable because collections.abc.Iterable is not subscriptable
# Python 3.9 can use both
# Python 3.10 needs to use collections.abc.Iterable because typing.Iterable is removed
if sys.version_info <= (3, 9):
    from typing import Iterable
else:
    from collections.abc import Iterable

SET_UNION = analyzer_utils.UNION
SET_UNION_ALL = analyzer_utils.UNION_ALL
SET_INTERSECT = analyzer_utils.INTERSECT
SET_EXCEPT = analyzer_utils.EXCEPT
SEQUENCE_DEPENDENT_DATA_GENERATION = (
    "normal",
    "zipf",
    "uniform",
    "seq1",
    "seq2",
    "seq4",
    "seq8",
)


class ColumnChangeState(Enum):
    """The change state of a column when building a query from its subquery."""

    NEW = "new"  # The column is new in the query. The subquery doesn't have the column name.
    UNCHANGED_EXP = "unchanged"  # The same column name is in both the query and subquery and there is no value change.
    CHANGED_EXP = "changed"  # The same column name is in both the query and subquery and there is value change.
    DROPPED = "dropped"  # The column name doesn't exist in the query but exists in the subquery. So it's dropped.


class ColumnState:
    """The state of a column when building a query from its subquery.
    It's used to rule whether a query and the subquery can be flattened."""

    def __init__(
        self,
        col_name: str,
        change_state: ColumnChangeState,  # The relative status of this column against the subquery
        expression: Optional[
            Union[str, Expression]
        ] = None,  # used to infer dependent columns
        dependent_columns: Optional[
            AbstractSet[str]
        ] = COLUMN_DEPENDENCY_ALL,  # columns that this column has a dependency on.
        depend_on_same_level: bool = False,  # Whether this column has dependency on one or more columns of the same level instead of the subquery.
        referenced_by_same_level_columns: Optional[
            AbstractSet[str]
        ] = COLUMN_DEPENDENCY_EMPTY,  # Other same-level columns that use this column.
        *,
        state_dict: "ColumnStateDict",  # has states of all columns.
    ) -> None:
        self.col_name = col_name
        self.change_state = change_state
        self.expression = expression
        self.dependent_columns = dependent_columns
        self.depend_on_same_level = depend_on_same_level
        self.referenced_by_same_level_columns = referenced_by_same_level_columns
        self.state_dict = state_dict

    def add_referenced_by_same_level_column(self, col_name: str) -> None:
        """Add a column to the set if the column is referenced by other columns of the same level."""
        if self.referenced_by_same_level_columns in (
            COLUMN_DEPENDENCY_ALL,
            COLUMN_DEPENDENCY_EMPTY,
        ):
            self.referenced_by_same_level_columns = set(COLUMN_DEPENDENCY_EMPTY)
        assert isinstance(self.referenced_by_same_level_columns, set)
        self.referenced_by_same_level_columns.add(col_name)

    @property
    def is_referenced_by_same_level_column(self) -> bool:
        """Whether this column is referenced by any columns of the same-level query."""
        return (
            len(self.state_dict.columns_referencing_all_columns) > 1
            or (
                len(self.state_dict.columns_referencing_all_columns) == 1
                and self.col_name not in self.state_dict.columns_referencing_all_columns
            )
            or bool(self.referenced_by_same_level_columns)
        )


class ColumnStateDict(UserDict):
    """Store the column states of all columns."""

    def __init__(self) -> None:
        super().__init__(dict())
        self.projection: List[Attribute] = []
        # The following are useful aggregate information of all columns. Used to quickly rule if a query can be flattened.
        self.has_changed_columns: bool = False
        self.has_new_columns: bool = False
        self.dropped_columns: Optional[Set[str]] = None
        self.active_columns: Set[str] = set()
        self.columns_referencing_all_columns: Set[str] = set()

    @property
    def has_dropped_columns(self) -> bool:
        return bool(self.dropped_columns)

    def __setitem__(self, col_name: str, col_state: ColumnState) -> None:
        super().__setitem__(col_name, col_state)
        if col_state.change_state == ColumnChangeState.DROPPED:
            if self.dropped_columns is None:
                self.dropped_columns = set()
            self.dropped_columns.add(col_name)
        else:
            self.active_columns.add(col_name)
            if col_state.change_state == ColumnChangeState.CHANGED_EXP:
                self.has_changed_columns = True
            elif col_state.change_state == ColumnChangeState.NEW:
                self.has_new_columns = True


def _deepcopy_selectable_fields(
    from_selectable: "Selectable", to_selectable: "Selectable"
) -> None:
    """
    Make a deep copy of the fields from the from_selectable to the to_selectable
    """
    to_selectable.pre_actions = deepcopy(from_selectable.pre_actions)
    to_selectable.post_actions = deepcopy(from_selectable.post_actions)
    to_selectable.flatten_disabled = from_selectable.flatten_disabled
    to_selectable._column_states = deepcopy(from_selectable._column_states)
    to_selectable.expr_to_alias = deepcopy(from_selectable.expr_to_alias)
    to_selectable.df_aliased_col_name_to_real_col_name = deepcopy(
        from_selectable.df_aliased_col_name_to_real_col_name
    )
    to_selectable._cumulative_node_complexity = deepcopy(
        from_selectable._cumulative_node_complexity
    )
    # the snowflake plan for selectable typically point to self by default,
    # to avoid run into recursively copy problem, we do not copy the _snowflake_plan
    # field by default and let it rebuild when needed. As far as we have other fields
    # copied correctly, the plan can be recovered properly.
    to_selectable._is_valid_for_replacement = True


class Selectable(LogicalPlan, ABC):
    """The parent abstract class of a DataFrame's logical plan. It can be converted to and from a SnowflakePlan."""

    def __init__(
        self,
        analyzer: "Analyzer",
        api_calls: Optional[
            List[Dict[str, Any]]
        ] = None,  # Use Any because it's recursive.
    ) -> None:
        super().__init__()
        self.analyzer = analyzer
        self.pre_actions: Optional[List["Query"]] = None
        self.post_actions: Optional[List["Query"]] = None
        self.flatten_disabled: bool = False
        self._column_states: Optional[ColumnStateDict] = None
        self._snowflake_plan: Optional[SnowflakePlan] = None
        self.expr_to_alias = {}
        self.df_aliased_col_name_to_real_col_name: DefaultDict[
            str, Dict[str, str]
        ] = defaultdict(dict)
        self._api_calls = api_calls.copy() if api_calls is not None else None
        self._cumulative_node_complexity: Optional[Dict[PlanNodeCategory, int]] = None

    @property
    @abstractmethod
    def sql_query(self) -> str:
        """Returns the sql query of this Selectable logical plan."""
        pass

    @cached_property
    def encoded_node_id_with_query(self) -> str:
        """
        Returns an encoded node id of this Selectable logical plan.

        Note that the encoding algorithm uses queries as content, and returns the same id for
        two selectable node with same queries. This is currently used by repeated subquery
        elimination to detect two nodes with same query, please use it with careful.
        """
        return encode_node_id_with_query(self)

    @property
    @abstractmethod
    def query_params(self) -> Optional[Sequence[Any]]:
        """Returns the sql query of this Selectable logical plan."""
        pass  # pragma: no cover

    @property
    def sql_in_subquery(self) -> str:
        """Return the sql when this Selectable is used in a subquery."""
        return f"{analyzer_utils.LEFT_PARENTHESIS}{self.sql_query}{analyzer_utils.RIGHT_PARENTHESIS}"

    @property
    @abstractmethod
    def schema_query(self) -> str:
        """Returns the schema query that can be used to retrieve the schema information."""
        pass

    def to_subqueryable(self) -> "Selectable":
        """Some queries can be used in a subquery. Some can't. For details, refer to class SelectSQL."""
        return self

    @property
    def api_calls(self) -> List[Dict[str, Any]]:
        api_calls = self._api_calls if self._api_calls is not None else []
        return api_calls

    @api_calls.setter
    def api_calls(self, value: Optional[List[Dict[str, Any]]]) -> None:
        self._api_calls = value
        if self._snowflake_plan:
            assert value is not None
            self._snowflake_plan.api_calls = value

    @property
    def snowflake_plan(self):
        """Convert to a SnowflakePlan"""
        return self.get_snowflake_plan(skip_schema_query=False)

    def get_snowflake_plan(self, skip_schema_query) -> SnowflakePlan:
        if self._snowflake_plan is None:
            query = Query(self.sql_query, params=self.query_params)
            queries = [*self.pre_actions, query] if self.pre_actions else [query]
            schema_query = None if skip_schema_query else self.schema_query
            self._snowflake_plan = SnowflakePlan(
                queries,
                schema_query,
                post_actions=self.post_actions,
                session=self.analyzer.session,
                expr_to_alias=self.expr_to_alias,
                df_aliased_col_name_to_real_col_name=self.df_aliased_col_name_to_real_col_name,
                source_plan=self,
                referenced_ctes=self.referenced_ctes,
            )
            # set api_calls to self._snowflake_plan outside of the above constructor
            # because the constructor copy api_calls.
            # We want Selectable and SnowflakePlan to share the same api_calls.
            self._snowflake_plan.api_calls = self.api_calls
        return self._snowflake_plan

    @property
    def plan_state(self) -> Dict[PlanState, Any]:
        return self.snowflake_plan.plan_state

    @property
    def cumulative_node_complexity(self) -> Dict[PlanNodeCategory, int]:
        if self._cumulative_node_complexity is None:
            self._cumulative_node_complexity = sum_node_complexities(
                self.individual_node_complexity,
                *(node.cumulative_node_complexity for node in self.children_plan_nodes),
            )
        return self._cumulative_node_complexity

    @cumulative_node_complexity.setter
    def cumulative_node_complexity(self, value: Dict[PlanNodeCategory, int]):
        self._cumulative_node_complexity = value

    @property
    def children_plan_nodes(self) -> List[Union["Selectable", SnowflakePlan]]:
        """
        This property is currently only used for traversing the query plan tree
        when performing CTE optimization.
        """
        return (
            self.snowflake_plan.source_plan.children
            if self.snowflake_plan.source_plan
            else []
        )

    @property
    def column_states(self) -> ColumnStateDict:
        """A dictionary that contains the column states of a query.
        Refer to class ColumnStateDict.
        """
        if self._column_states is None:
            if self.analyzer.session.reduce_describe_query_enabled:
                # data types are not needed in SQL simplifier, so we
                # just create dummy data types here.
                column_attrs = [
                    Attribute(q, DataType())
                    for q in self.snowflake_plan.quoted_identifiers
                ]
            else:
                column_attrs = self.snowflake_plan.attributes
            self._column_states = initiate_column_states(
                column_attrs,
                self.analyzer,
                self.df_aliased_col_name_to_real_col_name,
            )
        return self._column_states

    @column_states.setter
    def column_states(self, value: ColumnStateDict):
        """A dictionary that contains the column states of a query.
        Refer to class ColumnStateDict.
        """
        self._column_states = deepcopy(value)

    @property
    @abstractmethod
    def referenced_ctes(self) -> Dict[WithQueryBlock, int]:
        """Return the dict of ctes referenced by the whole selectable subtree and the
        reference count of the cte. Includes itself and its children"""
        pass


class SelectableEntity(Selectable):
    """Query from a table, view, or any other Snowflake objects.
    Mainly used by session.table().
    """

    def __init__(
        self,
        entity: SnowflakeTable,
        *,
        analyzer: "Analyzer",
    ) -> None:
        # currently only selecting from a table or cte is supported
        # to read as entity
        assert isinstance(entity, SnowflakeTable)
        super().__init__(analyzer)
        self.entity = entity

    def __deepcopy__(self, memodict={}) -> "SelectableEntity":  # noqa: B006
        copied = SelectableEntity(
            deepcopy(self.entity, memodict), analyzer=self.analyzer
        )
        _deepcopy_selectable_fields(from_selectable=self, to_selectable=copied)

        return copied

    @property
    def sql_query(self) -> str:
        return f"{analyzer_utils.SELECT}{analyzer_utils.STAR}{analyzer_utils.FROM}{self.entity.name}"

    @property
    def sql_in_subquery(self) -> str:
        return self.entity.name

    @property
    def schema_query(self) -> str:
        return self.sql_query

    @property
    def plan_node_category(self) -> PlanNodeCategory:
        # SELECT * FROM entity
        return PlanNodeCategory.COLUMN

    @property
    def query_params(self) -> Optional[Sequence[Any]]:
        return None

    @property
    def referenced_ctes(self) -> Dict[WithQueryBlock, int]:
        # the SelectableEntity only allows select from base table. No
        # CTE table will be referred.
        return dict()


class SelectSQL(Selectable):
    """Query from a SQL. Mainly used by session.sql()"""

    def __init__(
        self,
        sql: str,
        *,
        convert_to_select: bool = False,
        analyzer: "Analyzer",
        params: Optional[Sequence[Any]] = None,
    ) -> None:
        """
        convert_to_select: If true the passed-in ``sql`` is not a select SQL, convert it to two SQLs in the logical plan.
        One is to execute the ``sql``. Another one is to `select * from result_scan(<query_id_of_the_first_sql>)`.
        So the query can be used in a subquery.
        """
        super().__init__(analyzer)
        self.convert_to_select = convert_to_select
        self.original_sql = sql
        is_select = is_sql_select_statement(sql)
        if not is_select and convert_to_select:
            self.pre_actions = [Query(sql, params=params)]
            self._sql_query = result_scan_statement(
                self.pre_actions[0].query_id_place_holder
            )
            self._schema_query = analyzer_utils.schema_value_statement(
                analyze_attributes(sql, self.analyzer.session)
            )  # Change to subqueryable schema query so downstream query plan can describe the SQL
            self._query_param = None
        else:
            self._sql_query = sql
            self._schema_query = sql
            self._query_param = params

    def __deepcopy__(self, memodict={}) -> "SelectSQL":  # noqa: B006
        copied = SelectSQL(
            sql=self.original_sql,
            # when convert_to_select is True, a describe call might be triggered
            # to construct the schema query. Since this is a pure copy method, and all
            # fields can be done with a pure copy, we set this parameter to False on
            # object construct, and correct the fields after.
            convert_to_select=False,
            analyzer=self.analyzer,
            params=deepcopy(self.query_params),
        )
        _deepcopy_selectable_fields(from_selectable=self, to_selectable=copied)
        # copy over the other fields
        copied.convert_to_select = self.convert_to_select
        copied._sql_query = self._sql_query
        copied._schema_query = self._schema_query
        copied._query_param = deepcopy(self._query_param)

        return copied

    @property
    def sql_query(self) -> str:
        return self._sql_query

    @property
    def query_params(self) -> Optional[Sequence[Any]]:
        return self._query_param

    @property
    def schema_query(self) -> str:
        return self._schema_query

    @property
    def plan_node_category(self) -> PlanNodeCategory:
        return PlanNodeCategory.COLUMN

    def to_subqueryable(self) -> "SelectSQL":
        """Convert this SelectSQL to a new one that can be used as a subquery. Refer to __init__."""
        if self.convert_to_select or is_sql_select_statement(self._sql_query):
            return self
        new = SelectSQL(
            self._sql_query,
            convert_to_select=True,
            analyzer=self.analyzer,
            params=self.query_params,
        )
        new.column_states = self.column_states
        new._api_calls = self._api_calls
        return new

    @property
    def referenced_ctes(self) -> Dict[WithQueryBlock, int]:
        # SelectSQL directly calls sql query, there will be no
        # auto created CTE tables referenced
        return dict()


class SelectSnowflakePlan(Selectable):
    """Wrap a SnowflakePlan to a subclass of Selectable."""

    def __init__(self, snowflake_plan: LogicalPlan, *, analyzer: "Analyzer") -> None:
        super().__init__(analyzer)
        self._snowflake_plan: SnowflakePlan = (
            snowflake_plan
            if isinstance(snowflake_plan, SnowflakePlan)
            else analyzer.resolve(snowflake_plan)
        )
        self.expr_to_alias.update(self._snowflake_plan.expr_to_alias)
        self.df_aliased_col_name_to_real_col_name.update(
            self._snowflake_plan.df_aliased_col_name_to_real_col_name
        )

        self.pre_actions = self._snowflake_plan.queries[:-1]
        self.post_actions = self._snowflake_plan.post_actions
        self._api_calls = self._snowflake_plan.api_calls
        self._query_params = []
        for query in self._snowflake_plan.queries:
            if query.params:
                self._query_params.extend(query.params)

    def __deepcopy__(self, memodict={}) -> "SelectSnowflakePlan":  # noqa: B006
        copied = SelectSnowflakePlan(
            snowflake_plan=deepcopy(self._snowflake_plan, memodict),
            analyzer=self.analyzer,
        )
        _deepcopy_selectable_fields(from_selectable=self, to_selectable=copied)
        copied._query_params = deepcopy(self._query_params)
        return copied

    @property
    def snowflake_plan(self):
        return self._snowflake_plan

    @property
    def sql_query(self) -> str:
        return self._snowflake_plan.queries[-1].sql

    @property
    def schema_query(self) -> Optional[str]:
        return self.snowflake_plan.schema_query

    @property
    def query_params(self) -> Optional[Sequence[Any]]:
        return self._query_params

    @property
    def individual_node_complexity(self) -> Dict[PlanNodeCategory, int]:
        return self.snowflake_plan.individual_node_complexity

    @property
    def cumulative_node_complexity(self) -> Dict[PlanNodeCategory, int]:
        if self._cumulative_node_complexity is None:
            self._cumulative_node_complexity = (
                self.snowflake_plan.cumulative_node_complexity
            )
        return self._cumulative_node_complexity

    @cumulative_node_complexity.setter
    def cumulative_node_complexity(self, value: Dict[PlanNodeCategory, int]):
        self._cumulative_node_complexity = value

    def reset_cumulative_node_complexity(self) -> None:
        super().reset_cumulative_node_complexity()
        self.snowflake_plan.reset_cumulative_node_complexity()

    @property
    def referenced_ctes(self) -> Dict[WithQueryBlock, int]:
        return self._snowflake_plan.referenced_ctes


class SelectStatement(Selectable):
    """The main logic plan to be used by a DataFrame.
    It structurally has the parts of a query and uses the ColumnState to decide whether a query can be flattened."""

    def __init__(
        self,
        *,
        projection: Optional[List[Expression]] = None,
        from_: Selectable,
        where: Optional[Expression] = None,
        order_by: Optional[List[Expression]] = None,
        limit_: Optional[int] = None,
        offset: Optional[int] = None,
        analyzer: "Analyzer",
        schema_query: Optional[str] = None,
    ) -> None:
        super().__init__(analyzer)
        self.projection: Optional[List[Expression]] = projection
        self.from_: "Selectable" = from_
        self.where: Optional[Expression] = where
        self.order_by: Optional[List[Expression]] = order_by
        self.limit_: Optional[int] = limit_
        self.offset = offset
        self.pre_actions = self.from_.pre_actions
        self.post_actions = self.from_.post_actions
        self._sql_query = None
        self._schema_query = schema_query
        self._projection_in_str = None
        self._query_params = None
        self.expr_to_alias.update(self.from_.expr_to_alias)
        self.df_aliased_col_name_to_real_col_name.update(
            self.from_.df_aliased_col_name_to_real_col_name
        )
        self.api_calls = (
            self.from_.api_calls.copy() if self.from_.api_calls is not None else None
        )  # will be replaced by new api calls if any operation.
        # indicate whether we should try to merge the projection complexity of the current
        # SelectStatement with the projection complexity of from_ during the calculation of
        # node complexity. For example:
        #   SELECT COL1 + 2 as COL1, COL2 FROM (SELECT COL1 + 3 AS COL1, COL2 FROM TABLE_TEST)
        # can be merged as follows with snowflake:
        #   SELECT (COL1 + 3) + 2 AS COL1, COLS FROM TABLE_TEST
        # Therefore, the plan complexity during compilation will change, and the result plan
        # complexity is can be calculated by merging the projection complexity of the two SELECTS.
        #
        # In Snowpark, we do not generate the query after merging two selects. Flag
        # _merge_projection_complexity_with_subquery is used to indicate that it is valid to merge
        # the projection complexity of current SelectStatement with subquery.
        self._merge_projection_complexity_with_subquery = False
        # cached list of projection complexities, each projection complexity is adjusted
        # with the subquery projection if _merge_projection_complexity_with_subquery is True.
        self._projection_complexities: Optional[
            List[Dict[PlanNodeCategory, int]]
        ] = None
        # Metadata/Attributes for the plan
        self._attributes: Optional[List[Attribute]] = None

    def __copy__(self):
        new = SelectStatement(
            projection=self.projection,
            from_=self.from_,
            where=self.where,
            order_by=self.order_by,
            limit_=self.limit_,
            offset=self.offset,
            analyzer=self.analyzer,
            schema_query=self.schema_query,
        )
        # The following values will change if they're None in the newly copied one so reset their values here
        # to avoid problems.
        new._projection_in_str = None
        new._schema_query = None
        new._column_states = None
        new._snowflake_plan = None
        new.flatten_disabled = False  # by default a SelectStatement can be flattened.
        new._api_calls = self._api_calls.copy() if self._api_calls is not None else None
        new.df_aliased_col_name_to_real_col_name = (
            self.df_aliased_col_name_to_real_col_name
        )
        new._merge_projection_complexity_with_subquery = (
            self._merge_projection_complexity_with_subquery
        )

        return new

    def __deepcopy__(self, memodict={}) -> "SelectStatement":  # noqa: B006
        copied = SelectStatement(
            projection=deepcopy(self.projection, memodict),
            from_=deepcopy(self.from_, memodict),
            where=deepcopy(self.where, memodict),
            order_by=deepcopy(self.order_by, memodict),
            limit_=self.limit_,
            offset=self.offset,
            analyzer=self.analyzer,
            # directly copy the current schema fields
            schema_query=self._schema_query,
        )

        _deepcopy_selectable_fields(from_selectable=self, to_selectable=copied)
        copied._projection_in_str = self._projection_in_str
        copied._query_params = deepcopy(self._query_params)
        copied._merge_projection_complexity_with_subquery = (
            self._merge_projection_complexity_with_subquery
        )
        copied._projection_complexities = (
            deepcopy(self._projection_complexities)
            if not self._projection_complexities
            else None
        )
        return copied

    @property
    def column_states(self) -> ColumnStateDict:
        if self._column_states is None:
            if not self.projection and not self.has_clause:
                self.column_states = self.from_.column_states
            else:
                super().column_states  # will assign value to self._column_states
        assert self._column_states is not None
        return self._column_states

    @column_states.setter
    def column_states(self, value: ColumnStateDict):
        """A dictionary that contains the column states of a query.
        Refer to class ColumnStateDict.
        """
        self._column_states = copy(value)
        self._column_states.projection = [copy(attr) for attr in value.projection]

    @property
    def has_clause_using_columns(self) -> bool:
        return any(
            (
                self.where is not None,
                self.order_by is not None,
            )
        )

    @property
    def has_clause(self) -> bool:
        return self.has_clause_using_columns or self.limit_ is not None

    @property
    def projection_in_str(self) -> str:
        if not self._projection_in_str:
            self._projection_in_str = (
                analyzer_utils.COMMA.join(
                    self.analyzer.analyze(x, self.df_aliased_col_name_to_real_col_name)
                    for x in self.projection
                )
                if self.projection
                else analyzer_utils.STAR
            )
        return self._projection_in_str

    @property
    def sql_query(self) -> str:
        if self._sql_query:
            return self._sql_query
        if not self.has_clause and not self.projection:
            self._sql_query = self.from_.sql_query
            return self._sql_query
        from_clause = self.from_.sql_in_subquery
        where_clause = (
            f"{analyzer_utils.WHERE}{self.analyzer.analyze(self.where, self.df_aliased_col_name_to_real_col_name)}"
            if self.where is not None
            else snowflake.snowpark._internal.utils.EMPTY_STRING
        )
        order_by_clause = (
            f"{analyzer_utils.ORDER_BY}{analyzer_utils.COMMA.join(self.analyzer.analyze(x, self.df_aliased_col_name_to_real_col_name) for x in self.order_by)}"
            if self.order_by
            else snowflake.snowpark._internal.utils.EMPTY_STRING
        )
        limit_clause = (
            f"{analyzer_utils.LIMIT}{self.limit_}"
            if self.limit_ is not None
            else snowflake.snowpark._internal.utils.EMPTY_STRING
        )
        offset_clause = (
            f"{analyzer_utils.OFFSET}{self.offset}"
            if self.offset
            else snowflake.snowpark._internal.utils.EMPTY_STRING
        )
        self._sql_query = f"{analyzer_utils.SELECT}{self.projection_in_str}{analyzer_utils.FROM}{from_clause}{where_clause}{order_by_clause}{limit_clause}{offset_clause}"
        return self._sql_query

    @property
    def query_params(self) -> Optional[Sequence[Any]]:
        return self.from_.query_params

    @property
    def schema_query(self) -> str:
        if self._schema_query:
            return self._schema_query
        if not self.projection:
            self._schema_query = self.from_.schema_query
            return self._schema_query
        self._schema_query = f"{analyzer_utils.SELECT}{self.projection_in_str}{analyzer_utils.FROM}({self.from_.schema_query})"
        return self._schema_query

    @property
    def children_plan_nodes(self) -> List[Union["Selectable", SnowflakePlan]]:
        return [self.from_]

    @property
    def individual_node_complexity(self) -> Dict[PlanNodeCategory, int]:
        complexity = {}
        # projection component
        complexity = (
            sum_node_complexities(*self.projection_complexities)
            if self.projection
            else complexity
        )

        # filter component - add +1 for WHERE clause and sum of expression complexity for where expression
        complexity = (
            sum_node_complexities(
                complexity,
                {PlanNodeCategory.FILTER: 1},
                self.where.cumulative_node_complexity,
            )
            if self.where
            else complexity
        )

        # order by component - add complexity for each sort expression
        complexity = (
            sum_node_complexities(
                complexity,
                *(expr.cumulative_node_complexity for expr in self.order_by),
                {PlanNodeCategory.ORDER_BY: 1},
            )
            if self.order_by
            else complexity
        )

        # limit/offset component
        complexity = (
            sum_node_complexities(complexity, {PlanNodeCategory.LOW_IMPACT: 1})
            if self.limit_
            else complexity
        )
        complexity = (
            sum_node_complexities(complexity, {PlanNodeCategory.LOW_IMPACT: 1})
            if self.offset
            else complexity
        )
        return complexity

    @property
    def cumulative_node_complexity(self) -> Dict[PlanNodeCategory, int]:
        if self._cumulative_node_complexity is None:
            self._cumulative_node_complexity = super().cumulative_node_complexity
            if self._merge_projection_complexity_with_subquery:
                # if _merge_projection_complexity_with_subquery is true, the subquery
                # projection complexity has already been merged with the current projection
                # complexity, and we need to adjust the cumulative_node_complexity by
                # subtracting the from_ projection complexity.
                assert isinstance(self.from_, SelectStatement)
                self._cumulative_node_complexity = subtract_complexities(
                    self._cumulative_node_complexity,
                    sum_node_complexities(*self.from_.projection_complexities),
                )

        return self._cumulative_node_complexity

    @cumulative_node_complexity.setter
    def cumulative_node_complexity(self, value: Dict[PlanNodeCategory, int]):
        self._cumulative_node_complexity = value

    @property
    def referenced_ctes(self) -> Dict[WithQueryBlock, int]:
        return self.from_.referenced_ctes

    def to_subqueryable(self) -> "Selectable":
        """When this SelectStatement's subquery is not subqueryable (can't be used in `from` clause of the sql),
        convert it to subqueryable and create a new SelectStatement with from_ being the new subqueryable。
        An example is "show tables", which will be converted to a pre-action "show tables" and "select from result_scan(query_id_of_show_tables)".
        """
        from_subqueryable = self.from_.to_subqueryable()
        if self.from_ is not from_subqueryable:
            new = copy(self)
            new.pre_actions = from_subqueryable.pre_actions
            new.post_actions = from_subqueryable.post_actions
            new.from_ = from_subqueryable
            new.column_states = self.column_states
            return new
        return self

    def get_projection_name_complexity_map(
        self,
    ) -> Optional[Dict[str, Dict[PlanNodeCategory, int]]]:
        """
        Get a map between the projection column name and its complexity. If name or
        projection complexity is missing for any column, None is returned.
        """
        if (
            (not self._column_states)
            or (not self.projection)
            or (not self._column_states.projection)
        ):
            return None

        if len(self.projection) != len(self._column_states.projection):
            return None

        projection_complexities = self.projection_complexities
        if len(self._column_states.projection) != len(projection_complexities):
            return None
        else:
            return {
                attribute.name: complexity
                for complexity, attribute in zip(
                    projection_complexities, self._column_states.projection
                )
            }

    @property
    def projection_complexities(self) -> List[Dict[PlanNodeCategory, int]]:
        """
        Return the cumulative complexity for each projection expression. The
        complexity is merged with the subquery projection complexity if
        _merge_projection_complexity_with_subquery is True.
        """
        if self.projection is None:
            return []

        if self._projection_complexities is None:
            if self._merge_projection_complexity_with_subquery:
                assert isinstance(
                    self.from_, SelectStatement
                ), "merge with none SelectStatement is not valid"
                subquery_projection_name_complexity_map = (
                    self.from_.get_projection_name_complexity_map()
                )
                assert (
                    subquery_projection_name_complexity_map is not None
                ), "failed to extract dependent column map from subquery"
                self._projection_complexities = []
                for proj in self.projection:
                    # For a projection expression that dependents on columns [col1, col2, col1],
                    # and whose original cumulative_node_complexity is proj_complexity, the
                    # new complexity can be calculated as
                    # proj_complexity - {PlanNodeCategory.COLUMN: 1} + col1_complexity
                    #       - {PlanNodeCategory.COLUMN: 1} + col2_complexity
                    #       - {PlanNodeCategory.COLUMN: 1} + col1_complexity
                    dependent_columns = proj.dependent_column_names_with_duplication()
                    projection_complexity = proj.cumulative_node_complexity
                    for dependent_column in dependent_columns:
                        dependent_column_complexity = (
                            subquery_projection_name_complexity_map[dependent_column]
                        )
                        projection_complexity[PlanNodeCategory.COLUMN] -= 1
                        projection_complexity = sum_node_complexities(
                            projection_complexity, dependent_column_complexity
                        )

                    self._projection_complexities.append(projection_complexity)
            else:
                self._projection_complexities = [
                    expr.cumulative_node_complexity for expr in self.projection
                ]

        return self._projection_complexities

    def select(self, cols: List[Expression]) -> "SelectStatement":
        """Build a new query. This SelectStatement will be the subquery of the new query.
        Possibly flatten the new query and the subquery (self) to form a new flattened query.
        """
        if (
            len(cols) == 1
            and isinstance(cols[0], UnresolvedAlias)
            and isinstance(cols[0].child, Star)
            and not cols[0].child.expressions
            and not cols[0].child.df_alias
            # df.select("*") doesn't have the child.expressions
            # df.select(df["*"]) has the child.expressions
        ):
            new = copy(self)  # it copies the api_calls
            new._projection_in_str = self._projection_in_str
            new._schema_query = self._schema_query
            new.column_states = self.column_states
            new._snowflake_plan = (
                None
                # To allow the original dataframe and the dataframe created from `df.select("*") to join,
                # They shouldn't share the same snowflake_plan.
                # Setting it to None so the new._snowflake_plan will be created later.
            )
            new.expr_to_alias = copy(
                self.expr_to_alias
            )  # use copy because we don't want two plans to share the same list. If one mutates, the other ones won't be impacted.
            new.flatten_disabled = self.flatten_disabled
            # no need to flatten the projection complexity since the select projection is already flattened.
            new._merge_projection_complexity_with_subquery = False
            return new
        disable_next_level_flatten = False
        new_column_states = derive_column_states_from_subquery(cols, self)
        if new_column_states is None:
            can_be_flattened = False
            disable_next_level_flatten = True
        elif len(new_column_states.active_columns) != len(new_column_states.projection):
            # There must be duplicate columns in the projection.
            # We don't flatten when there are duplicate columns.
            can_be_flattened = False
            disable_next_level_flatten = True
        elif self.flatten_disabled:
            can_be_flattened = False
        elif (
            self.has_clause_using_columns
            and self.snowflake_plan.session
            and not self.snowflake_plan.session.conf.get(
                "flatten_select_after_filter_and_orderby"
            )
        ):
            # TODO: Clean up, this entire if case is parameter protection
            can_be_flattened = False
        elif (self.where or self.order_by or self.limit_) and has_data_generator_exp(
            cols
        ):
            can_be_flattened = False
        elif self.where and (
            (subquery_dependent_columns := derive_dependent_columns(self.where))
            in (COLUMN_DEPENDENCY_DOLLAR, COLUMN_DEPENDENCY_ALL)
            or any(
                new_column_states[_col].change_state == ColumnChangeState.NEW
                for _col in (
                    subquery_dependent_columns & new_column_states.active_columns
                )
            )
        ):
            can_be_flattened = False
        elif self.order_by and (
            (subquery_dependent_columns := derive_dependent_columns(*self.order_by))
            in (COLUMN_DEPENDENCY_DOLLAR, COLUMN_DEPENDENCY_ALL)
            or any(
                new_column_states[_col].change_state
                in (ColumnChangeState.CHANGED_EXP, ColumnChangeState.NEW)
                for _col in (
                    subquery_dependent_columns & new_column_states.active_columns
                )
            )
        ):
            can_be_flattened = False
        else:
            can_be_flattened = can_select_statement_be_flattened(
                self.column_states, new_column_states
            )

        if can_be_flattened:
            new = copy(self)
            final_projection = []

            assert new_column_states is not None
            for col, state in new_column_states.items():
                if state.change_state in (
                    ColumnChangeState.CHANGED_EXP,
                    ColumnChangeState.NEW,
                ):
                    final_projection.append(copy(state.expression))
                elif state.change_state == ColumnChangeState.UNCHANGED_EXP:
                    final_projection.append(
                        copy(self.column_states[col].expression)
                    )  # add subquery's expression for this column name

            new.projection = final_projection
            new.from_ = self.from_.to_subqueryable()
            new.pre_actions = new.from_.pre_actions
            new.post_actions = new.from_.post_actions
            # there is no need to flatten the projection complexity since the child
            # select projection is already flattened with the current select.
            new._merge_projection_complexity_with_subquery = False
        else:
            new = SelectStatement(
                projection=cols, from_=self.to_subqueryable(), analyzer=self.analyzer
            )
            new._merge_projection_complexity_with_subquery = (
                can_select_projection_complexity_be_merged(
                    cols,
                    new_column_states,
                    self,
                )
            )

        new.flatten_disabled = disable_next_level_flatten
        assert new.projection is not None
        new._column_states = derive_column_states_from_subquery(
            new.projection, new.from_
        )
        # If new._column_states is None, when property `column_states` is called later,
        # a query will be described and an error like "invalid identifier" will be thrown.

        return new

    def filter(self, col: Expression) -> "SelectStatement":
        can_be_flattened = (
            (not self.flatten_disabled)
            and can_clause_dependent_columns_flatten(
                derive_dependent_columns(col), self.column_states
            )
            and not has_data_generator_exp(self.projection)
            and not (self.order_by and self.limit_ is not None)
        )
        if can_be_flattened:
            new = copy(self)
            new.from_ = self.from_.to_subqueryable()
            new.pre_actions = new.from_.pre_actions
            new.post_actions = new.from_.post_actions
            new.column_states = self.column_states
            new.where = And(self.where, col) if self.where is not None else col
            new._merge_projection_complexity_with_subquery = False
        else:
            new = SelectStatement(
                from_=self.to_subqueryable(), where=col, analyzer=self.analyzer
            )
        if self.analyzer.session.reduce_describe_query_enabled:
            new._attributes = self._attributes

        return new

    def sort(self, cols: List[Expression]) -> "SelectStatement":
        can_be_flattened = (
            (not self.flatten_disabled)
            # limit order by and order by limit can cause big performance
            # difference, because limit can stop table scanning whenever the
            # number of record is satisfied.
            # Therefore, disallow sql simplification when the
            # current SelectStatement has a limit clause to avoid moving
            # order by in front of limit.
            and (not self.limit_)
            and (not self.offset)
            and can_clause_dependent_columns_flatten(
                derive_dependent_columns(*cols), self.column_states
            )
            and not has_data_generator_exp(self.projection)
        )
        if can_be_flattened:
            new = copy(self)
            new.from_ = self.from_.to_subqueryable()
            new.pre_actions = new.from_.pre_actions
            new.post_actions = new.from_.post_actions
            new.order_by = cols + (self.order_by or [])
            new.column_states = self.column_states
            new._merge_projection_complexity_with_subquery = False
        else:
            new = SelectStatement(
                from_=self.to_subqueryable(),
                order_by=cols,
                analyzer=self.analyzer,
            )
        if self.analyzer.session.reduce_describe_query_enabled:
            new._attributes = self._attributes

        return new

    def set_operator(
        self,
        *selectables: Union[
            SelectSnowflakePlan,
            "SelectStatement",
        ],
        operator: str,
    ) -> "SelectStatement":
        if (
            isinstance(self.from_, SetStatement)
            and not self.has_clause
            and not self.projection
        ):
            last_operator = self.from_.set_operands[-1].operator
            if operator == last_operator:
                existing_set_operands = self.from_.set_operands
                set_operands = tuple(
                    SetOperand(x.to_subqueryable(), operator) for x in selectables
                )
            elif operator == SET_INTERSECT:
                # In Snowflake SQL, intersect has higher precedence than other set operators.
                # So we need to put all operands before intersect into a single operand.
                existing_set_operands = (
                    SetOperand(
                        SetStatement(*self.from_.set_operands, analyzer=self.analyzer)
                    ),
                )
                sub_statement = SetStatement(
                    *(SetOperand(x.to_subqueryable(), operator) for x in selectables),
                    analyzer=self.analyzer,
                )
                set_operands = (SetOperand(sub_statement.to_subqueryable(), operator),)
            else:
                existing_set_operands = self.from_.set_operands
                sub_statement = SetStatement(
                    *(SetOperand(x.to_subqueryable(), operator) for x in selectables),
                    analyzer=self.analyzer,
                )
                set_operands = (SetOperand(sub_statement.to_subqueryable(), operator),)
            set_statement = SetStatement(
                *existing_set_operands, *set_operands, analyzer=self.analyzer
            )
        else:
            set_operands = tuple(
                SetOperand(x.to_subqueryable(), operator) for x in selectables
            )
            set_statement = SetStatement(
                SetOperand(self.to_subqueryable()),
                *set_operands,
                analyzer=self.analyzer,
            )
        api_calls = self.api_calls.copy()
        for s in selectables:
            if s.api_calls:
                api_calls.extend(s.api_calls)
        set_statement.api_calls = api_calls
        new = SelectStatement(analyzer=self.analyzer, from_=set_statement)
        new.column_states = set_statement.column_states
        return new

    def limit(self, n: int, *, offset: int = 0) -> "SelectStatement":
        if (
            offset and self.limit_
        ):  # The new offset would impact the previous layer limit if flattened so no flatten.
            new = SelectStatement(
                from_=self.to_subqueryable(),
                limit_=n,
                offset=offset,
                analyzer=self.analyzer,
            )
        else:
            new = copy(self)
            new.from_ = self.from_.to_subqueryable()
            new.limit_ = min(self.limit_, n) if self.limit_ else n
            new.offset = offset or self.offset
            new.column_states = self.column_states
            new.pre_actions = new.from_.pre_actions
            new.post_actions = new.from_.post_actions
            new._merge_projection_complexity_with_subquery = False
        if self.analyzer.session.reduce_describe_query_enabled:
            new._attributes = self._attributes

        return new


class SelectTableFunction(Selectable):
    """Wrap table function related plan to a subclass of Selectable."""

    def __init__(
        self,
        func_expr: TableFunctionExpression,
        *,
        other_plan: Optional[LogicalPlan] = None,
        left_cols: Optional[List[str]] = None,
        right_cols: Optional[List[str]] = None,
        # snowflake_plan for SelectTableFunction if already known. This is
        # used during copy to avoid extra resolving step.
        snowflake_plan: Optional[SnowflakePlan] = None,
        analyzer: "Analyzer",
    ) -> None:
        super().__init__(analyzer)
        self.func_expr = func_expr
        self._snowflake_plan: SnowflakePlan
        if snowflake_plan is not None:
            self._snowflake_plan = snowflake_plan
        else:
            if other_plan:
                self._snowflake_plan = analyzer.resolve(
                    TableFunctionJoin(other_plan, func_expr, left_cols, right_cols)
                )
            else:
                self._snowflake_plan = analyzer.resolve(
                    TableFunctionRelation(func_expr)
                )
        self.pre_actions = self._snowflake_plan.queries[:-1]
        self.post_actions = self._snowflake_plan.post_actions
        self._api_calls = self._snowflake_plan.api_calls

    def __deepcopy__(self, memodict={}) -> "SelectTableFunction":  # noqa: B006
        copied = SelectTableFunction(
            func_expr=deepcopy(self.func_expr, memodict),
            snowflake_plan=deepcopy(self._snowflake_plan, memodict),
            analyzer=self.analyzer,
        )
        # copy over the other selectable fields, the snowflake plan has already been set correctly.
        _deepcopy_selectable_fields(from_selectable=self, to_selectable=copied)
        return copied

    @property
    def snowflake_plan(self):
        return self._snowflake_plan

    @property
    def sql_query(self) -> str:
        return self._snowflake_plan.queries[-1].sql

    @property
    def schema_query(self) -> Optional[str]:
        return self._snowflake_plan.schema_query

    @property
    def query_params(self) -> Optional[Sequence[Any]]:
        return self.snowflake_plan.queries[-1].params

    @property
    def individual_node_complexity(self) -> Dict[PlanNodeCategory, int]:
        return self.snowflake_plan.individual_node_complexity

    @property
    def cumulative_node_complexity(self) -> Dict[PlanNodeCategory, int]:
        if self._cumulative_node_complexity is None:
            self._cumulative_node_complexity = (
                self.snowflake_plan.cumulative_node_complexity
            )
        return self._cumulative_node_complexity

    @cumulative_node_complexity.setter
    def cumulative_node_complexity(self, value: Dict[PlanNodeCategory, int]):
        self._cumulative_node_complexity = value

    def reset_cumulative_node_complexity(self) -> None:
        super().reset_cumulative_node_complexity()
        self.snowflake_plan.reset_cumulative_node_complexity()

    @property
    def referenced_ctes(self) -> Dict[WithQueryBlock, int]:
        return self._snowflake_plan.referenced_ctes


class SetOperand:
    def __init__(self, selectable: Selectable, operator: Optional[str] = None) -> None:
        super().__init__()
        self.selectable = selectable
        self.operator = operator


class SetStatement(Selectable):
    def __init__(self, *set_operands: SetOperand, analyzer: "Analyzer") -> None:
        super().__init__(analyzer=analyzer)
        self._sql_query = None
        self.set_operands = set_operands
        self._nodes = []
        for operand in set_operands:
            if operand.selectable.pre_actions:
                if not self.pre_actions:
                    self.pre_actions = []
                for action in operand.selectable.pre_actions:
                    if action not in self.pre_actions:
                        self.pre_actions.append(copy(action))
            if operand.selectable.post_actions:
                if not self.post_actions:
                    self.post_actions = []
                for action in operand.selectable.post_actions:
                    if action not in self.post_actions:
                        self.post_actions.append(copy(action))
            self._nodes.append(operand.selectable)

    def __deepcopy__(self, memodict={}) -> "SetStatement":  # noqa: B006
        copied = SetStatement(
            *deepcopy(self.set_operands, memodict), analyzer=self.analyzer
        )
        _deepcopy_selectable_fields(from_selectable=self, to_selectable=copied)
        copied._sql_query = self._sql_query

        return copied

    @property
    def sql_query(self) -> str:
        if not self._sql_query:
            sql = f"({self.set_operands[0].selectable.sql_query})"
            for i in range(1, len(self.set_operands)):
                sql = f"{sql}{self.set_operands[i].operator}({self.set_operands[i].selectable.sql_query})"
            self._sql_query = sql
        return self._sql_query

    @property
    def schema_query(self) -> str:
        """The first operand decide the column attributes of a query with set operations.
        Refer to https://docs.snowflake.com/en/sql-reference/operators-query.html#general-usage-notes"""
        attributes = self.set_operands[0].selectable.snowflake_plan.attributes
        sql = f"({schema_value_statement(attributes)})"
        for i in range(1, len(self.set_operands)):
            attributes = self.set_operands[i].selectable.snowflake_plan.attributes
            sql = f"{sql}{self.set_operands[i].operator}({schema_value_statement(attributes)})"
        return sql

    @property
    def column_states(self) -> ColumnStateDict:
        if not self._column_states:
            self._column_states = initiate_column_states(
                self.set_operands[0].selectable.column_states.projection,
                self.analyzer,
                self.df_aliased_col_name_to_real_col_name,
            )
        return self._column_states

    @property
    def query_params(self) -> Optional[Sequence[Any]]:
        query_params = None
        for operand in self.set_operands:
            if operand.selectable.query_params:
                if query_params is None:
                    query_params = []
                query_params.extend(operand.selectable.query_params)
        return query_params

    @property
    def children_plan_nodes(self) -> List[Union["Selectable", SnowflakePlan]]:
        return self._nodes

    @property
    def individual_node_complexity(self) -> Dict[PlanNodeCategory, int]:
        # we add #set_operands - 1 additional operators in sql query
        return {PlanNodeCategory.SET_OPERATION: len(self.set_operands) - 1}

    @property
    def referenced_ctes(self) -> Dict[WithQueryBlock, int]:
        # get a union of referenced cte tables from all child nodes
        # and sum up the reference counts
        return reduce(
            merge_referenced_ctes, [node.referenced_ctes for node in self._nodes]
        )


class DeriveColumnDependencyError(Exception):
    """When deriving column dependencies from the subquery."""


def parse_column_name(
    column: Expression,
    analyzer: "Analyzer",
    df_aliased_col_name_to_real_col_name: DefaultDict[str, Dict[str, str]],
) -> Optional[str]:
    if isinstance(column, Expression):
        if isinstance(column, Attribute):
            # Use analyze for the case of
            #     df1 = session.create_dataframe([[1]], schema=["a"])
            #     df2 = df1.select(df1["a"].alias("b"))
            #     df3 = df2.select(df1["a"])  # df1["a"] converted to column name "b" instead of "a"
            #     df3.show()
            # some expressions converted to SQL text with extra preceeding and trailing spaces.
            # Snowflake SQL removes the spaces in the returned column names.
            # So we remove it at the client too.
            return analyzer.analyze(
                column, df_aliased_col_name_to_real_col_name, parse_local_name=True
            ).strip(" ")
        if isinstance(column, UnresolvedAttribute):
            if not column.is_sql_text:
                return column.name
        if isinstance(column, UnresolvedAlias):
            return analyzer.analyze(
                column, df_aliased_col_name_to_real_col_name, parse_local_name=True
            ).strip(" ")
        if isinstance(column, Alias):
            return column.name
    # We can parse column name from a column's SQL expression in the future.
    # When parsing column name isn't possible, the SelectStatement.select won't flatten and
    # disables the next level SelectStatement to flatten
    return None


def can_select_statement_be_flattened(
    subquery_column_states: ColumnStateDict, new_column_states: ColumnStateDict
) -> bool:
    for col, state in new_column_states.items():
        dependent_columns = state.dependent_columns
        if dependent_columns == COLUMN_DEPENDENCY_DOLLAR:
            return False
        if state.change_state in (
            ColumnChangeState.CHANGED_EXP,
            ColumnChangeState.NEW,
        ) and not can_projection_dependent_columns_be_flattened(
            dependent_columns, subquery_column_states
        ):
            return False
        elif state.change_state == ColumnChangeState.UNCHANGED_EXP and (
            col not in subquery_column_states
            or subquery_column_states[col].depend_on_same_level
        ):
            # query may change sequence of columns. If subquery has same-level reference, flattened sql may not work.
            return False
        elif (
            state.change_state == ColumnChangeState.DROPPED
            and (subquery_state := subquery_column_states.get(col))
            and subquery_state.change_state == ColumnChangeState.NEW
            and subquery_state.is_referenced_by_same_level_column
        ):
            return False
    return True


def can_projection_dependent_columns_be_flattened(
    dependent_columns: Optional[AbstractSet[str]],
    subquery_column_states: ColumnStateDict,
) -> bool:
    # COLUMN_DEPENDENCY_DOLLAR should already be handled before calling this function
    if dependent_columns == COLUMN_DEPENDENCY_DOLLAR:  # pragma: no cover
        return False
    elif (
        subquery_column_states.has_changed_columns
        or subquery_column_states.has_dropped_columns
        or subquery_column_states.has_new_columns
    ):
        if dependent_columns == COLUMN_DEPENDENCY_ALL:
            return False
        else:
            assert dependent_columns is not None
            for dc in dependent_columns:
                dc_state = subquery_column_states.get(dc)
                if dc_state and dc_state.change_state in (
                    (
                        ColumnChangeState.CHANGED_EXP,
                        ColumnChangeState.DROPPED,
                        ColumnChangeState.NEW,
                    )
                ):
                    return False
    return True


def can_clause_dependent_columns_flatten(
    dependent_columns: Optional[AbstractSet[str]],
    subquery_column_states: ColumnStateDict,
) -> bool:
    if dependent_columns == COLUMN_DEPENDENCY_DOLLAR:
        return False
    elif (
        subquery_column_states.has_changed_columns
        or subquery_column_states.has_new_columns
    ):
        if dependent_columns == COLUMN_DEPENDENCY_ALL:
            return False

        assert dependent_columns is not None
        for dc in dependent_columns:
            dc_state = subquery_column_states.get(dc)
            if dc_state:
                if dc_state.change_state == ColumnChangeState.CHANGED_EXP:
                    return False
                elif dc_state.change_state == ColumnChangeState.NEW:
                    # Most of the time this can be flattened. But if a new column uses window function and this column
                    # is used in a clause, the sql doesn't work in Snowflake.
                    # For instance `select a, rank() over(order by b) as d from test_table where d = 1` doesn't work.
                    # But `select a, b as d from test_table where d = 1` works
                    # We can inspect whether the referenced new column uses window function. Here we are being
                    # conservative for now to not flatten the SQL.
                    return False
    return True


def can_select_projection_complexity_be_merged(
    cols: List[Expression],
    column_states: Optional[ColumnStateDict],
    subquery: Selectable,
) -> bool:
    """
    Check whether projection complexity of subquery can be merged with the current
    projection columns.

    Args:
        cols: the projection column expressions of the current select
        column_states: the column states extracted out of the current projection column
            on top of subquery.
        subquery: the subquery where the current select is performed on top of
    """
    if not subquery.analyzer.session._large_query_breakdown_enabled:
        return False

    # only merge of nested select statement is supported, and subquery must be
    # a SelectStatement
    if column_states is None or (not isinstance(subquery, SelectStatement)):
        return False  # pragma: no cover

    if len(cols) != len(column_states.projection):
        # Failed to extract the attributes of some columns
        return False  # pragma: no cover

    if subquery._column_states is None:
        return False  # pragma: no cover

    # It is not valid to merge the projection complexity if:
    # 1) exist a column without state extracted
    # 2) exist a column that dependents on columns from the same level
    # 3) exist a column that dependents on $. Theoretically, this could be
    #       valid, but extra analysis is required to check the validness.
    # 4) all dependent column in the projection expression is an active column
    #    from the subquery
    for proj in column_states.projection:
        column_state = column_states.get(proj.name)
        if column_state is None:
            return False  # pragma: no cover
        if column_state.depend_on_same_level:
            return False
        if column_state.dependent_columns == COLUMN_DEPENDENCY_DOLLAR:
            return False
        if column_state.dependent_columns != COLUMN_DEPENDENCY_ALL:
            for dependent_col in column_state.dependent_columns:
                if dependent_col not in subquery._column_states.active_columns:
                    return False  # pragma: no cover

    # check if the current select have filter, order by, or limit
    if subquery.where or subquery.order_by or subquery.limit_ or subquery.offset:
        return False

    # check if the projection expression contain invalid functions
    if has_invalid_projection_merge_functions(cols):
        return False

    # check if subquery projection expression contain invalid functions
    if has_invalid_projection_merge_functions(subquery.projection):
        return False

    return True


def initiate_column_states(
    column_attrs: List[Attribute],
    analyzer: "Analyzer",
    df_aliased_col_name_to_real_col_name: DefaultDict[str, Dict[str, str]],
) -> ColumnStateDict:
    column_states = ColumnStateDict()
    for attr in column_attrs:
        # review later. should use parse_column_name
        name = analyzer.analyze(
            attr, df_aliased_col_name_to_real_col_name, parse_local_name=True
        ).strip(" ")
        column_states[name] = ColumnState(
            name,
            change_state=ColumnChangeState.UNCHANGED_EXP,
            expression=attr,
            dependent_columns=COLUMN_DEPENDENCY_EMPTY,
            depend_on_same_level=False,
            referenced_by_same_level_columns=COLUMN_DEPENDENCY_EMPTY,
            state_dict=column_states,
        )
    column_states.projection = [
        copy(attr) for attr in column_attrs
    ]  # copy to re-generate expr_id
    return column_states


def populate_column_dependency(
    exp: Expression,
    quoted_c_name: str,
    column_states: ColumnStateDict,
    subquery_column_states: ColumnStateDict,
) -> None:
    dependent_column_names = derive_dependent_columns(exp)
    column_states[quoted_c_name].dependent_columns = dependent_column_names
    if dependent_column_names == COLUMN_DEPENDENCY_DOLLAR:
        column_states[quoted_c_name].depend_on_same_level = False
    elif dependent_column_names == COLUMN_DEPENDENCY_ALL:
        column_states[quoted_c_name].depend_on_same_level = True
        column_states.columns_referencing_all_columns.add(quoted_c_name)
    else:
        assert dependent_column_names is not None
        for dependent_column in dependent_column_names:
            if dependent_column not in subquery_column_states.active_columns:
                column_states[quoted_c_name].depend_on_same_level = True
                if dependent_column in column_states:
                    column_states[dependent_column].add_referenced_by_same_level_column(
                        dependent_column
                    )
                else:  # A referenced column can't be found. The query has an error.
                    raise DeriveColumnDependencyError()


def derive_column_states_from_subquery(
    cols: Iterable[Expression], from_: Selectable
) -> Optional[ColumnStateDict]:
    analyzer = from_.analyzer
    column_states = ColumnStateDict()
    for c in cols:
        if isinstance(c, UnresolvedAlias) and isinstance(c.child, Star):
            if c.child.expressions:
                # df.select(df["*"]) will have child expressions. df.select("*") doesn't.
                columns_from_star = [copy(e) for e in c.child.expressions]
            elif c.child.df_alias:
                if c.child.df_alias not in from_.df_aliased_col_name_to_real_col_name:
                    raise SnowparkClientExceptionMessages.DF_ALIAS_NOT_RECOGNIZED(
                        c.child.df_alias
                    )
                aliased_cols = from_.df_aliased_col_name_to_real_col_name[
                    c.child.df_alias
                ].values()
                columns_from_star = [
                    copy(e)
                    for e in from_.column_states.projection
                    if e.name in aliased_cols
                ]
            else:
                columns_from_star = [copy(e) for e in from_.column_states.projection]
            column_states.update(
                initiate_column_states(
                    columns_from_star,
                    analyzer,
                    from_.df_aliased_col_name_to_real_col_name,
                )
            )
            column_states.projection.extend(
                [c for c in columns_from_star]
            )  # columns_from_star has copied exps.
            continue
        c_name = parse_column_name(
            c, analyzer, from_.df_aliased_col_name_to_real_col_name
        )
        if c_name is None:
            return None
        quoted_c_name = snowflake.snowpark._internal.utils.quote_name(c_name)
        # if c is not an Attribute object, we will only care about the column name,
        # so we can build a dummy Attribute with the column name and dummy type
        column_states.projection.append(
            copy(c)
            if isinstance(c, Attribute)
            else Attribute(quoted_c_name, DataType())
        )
        from_c_state = from_.column_states.get(quoted_c_name)
        if from_c_state and from_c_state.change_state != ColumnChangeState.DROPPED:
            # review later. should use parse_column_name
            if c_name != analyzer.analyze(
                c, from_.df_aliased_col_name_to_real_col_name, parse_local_name=True
            ).strip(" "):
                column_states[quoted_c_name] = ColumnState(
                    quoted_c_name,
                    ColumnChangeState.CHANGED_EXP,
                    c,
                    state_dict=column_states,
                )
            else:
                column_states[quoted_c_name] = ColumnState(
                    quoted_c_name,
                    ColumnChangeState.UNCHANGED_EXP,
                    c,
                    state_dict=column_states,
                )
        else:
            column_states[quoted_c_name] = ColumnState(
                quoted_c_name,
                ColumnChangeState.NEW,
                c,
                state_dict=column_states,
            )
        try:
            populate_column_dependency(
                c, quoted_c_name, column_states, from_.column_states
            )
        except DeriveColumnDependencyError:
            # downstream will not flatten when seeing None and disable next level SelectStatement to flatten.
            # The query will get an invalid column error.
            return None

    for dc in from_.column_states.active_columns - column_states.active_columns:
        # for dropped columns, we only care name
        column_states[dc] = ColumnState(
            col_name=dc,
            change_state=ColumnChangeState.DROPPED,
            state_dict=column_states,
        )
    return column_states


def has_data_generator_exp(expressions: Optional[List["Expression"]]) -> bool:
    if expressions is None:
        return False
    for exp in expressions:
        if isinstance(exp, WindowExpression):
            return True
        if isinstance(exp, FunctionExpression) and (
            exp.is_data_generator
            or exp.name.lower() in SEQUENCE_DEPENDENT_DATA_GENERATION
        ):
            # https://docs.snowflake.com/en/sql-reference/functions-data-generation
            return True
        if exp is not None and has_data_generator_exp(exp.children):
            return True
    return False<|MERGE_RESOLUTION|>--- conflicted
+++ resolved
@@ -22,14 +22,6 @@
 )
 
 import snowflake.snowpark._internal.utils
-<<<<<<< HEAD
-from snowflake.snowpark._internal.analyzer.cte_utils import (
-    encode_node_id_with_query,
-    encoded_query_id,
-    merge_referenced_ctes,
-)
-=======
->>>>>>> eccc7532
 from snowflake.snowpark._internal.analyzer.query_plan_analysis_utils import (
     PlanNodeCategory,
     PlanState,

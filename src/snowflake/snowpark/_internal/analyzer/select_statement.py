--- conflicted
+++ resolved
@@ -22,14 +22,6 @@
 )
 
 import snowflake.snowpark._internal.utils
-<<<<<<< HEAD
-from snowflake.snowpark._internal.analyzer.cte_utils import (
-    encode_node_id_with_query,
-    encoded_query_id,
-    merge_referenced_ctes,
-)
-=======
->>>>>>> 84434f16
 from snowflake.snowpark._internal.analyzer.query_plan_analysis_utils import (
     PlanNodeCategory,
     PlanState,
@@ -42,7 +34,10 @@
     TableFunctionRelation,
 )
 from snowflake.snowpark._internal.analyzer.window_expression import WindowExpression
-from snowflake.snowpark._internal.compiler.cte_utils import encode_node_id_with_query
+from snowflake.snowpark._internal.compiler.cte_utils import (
+    encode_node_id_with_query,
+    merge_referenced_ctes,
+)
 from snowflake.snowpark._internal.error_message import SnowparkClientExceptionMessages
 from snowflake.snowpark.types import DataType
 

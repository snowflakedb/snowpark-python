#
# Copyright (c) 2012-2024 Snowflake Computing Inc. All rights reserved.
#

import sys
from abc import ABC, abstractmethod
from collections import UserDict, defaultdict
from copy import copy, deepcopy
from enum import Enum
from functools import reduce
from typing import (
    TYPE_CHECKING,
    AbstractSet,
    Any,
    DefaultDict,
    Dict,
    List,
    Optional,
    Sequence,
    Set,
    Union,
)

import snowflake.snowpark._internal.utils
from snowflake.snowpark._internal.analyzer.query_plan_analysis_utils import (
    PlanNodeCategory,
    PlanState,
    subtract_complexities,
    sum_node_complexities,
)
from snowflake.snowpark._internal.analyzer.table_function import (
    TableFunctionExpression,
    TableFunctionJoin,
    TableFunctionRelation,
)
from snowflake.snowpark._internal.analyzer.window_expression import WindowExpression
from snowflake.snowpark._internal.compiler.cte_utils import (
    encode_node_id_with_query,
    merge_referenced_ctes,
)
from snowflake.snowpark._internal.error_message import SnowparkClientExceptionMessages
from snowflake.snowpark.types import DataType

if TYPE_CHECKING:
    from snowflake.snowpark._internal.analyzer.analyzer import (
        Analyzer,
    )  # pragma: no cover

from snowflake.snowpark._internal.analyzer import analyzer_utils
from snowflake.snowpark._internal.analyzer.analyzer_utils import (
    result_scan_statement,
    schema_value_statement,
)
from snowflake.snowpark._internal.analyzer.binary_expression import And
from snowflake.snowpark._internal.analyzer.expression import (
    COLUMN_DEPENDENCY_ALL,
    COLUMN_DEPENDENCY_DOLLAR,
    COLUMN_DEPENDENCY_EMPTY,
    Attribute,
    Expression,
    FunctionExpression,
    Star,
    UnresolvedAttribute,
    derive_dependent_columns,
)
from snowflake.snowpark._internal.analyzer.schema_utils import analyze_attributes
from snowflake.snowpark._internal.analyzer.snowflake_plan import Query, SnowflakePlan
from snowflake.snowpark._internal.analyzer.snowflake_plan_node import (
    LogicalPlan,
    SnowflakeTable,
    WithQueryBlock,
)
from snowflake.snowpark._internal.analyzer.unary_expression import (
    Alias,
    UnresolvedAlias,
)
from snowflake.snowpark._internal.select_projection_complexity_utils import (
    has_invalid_projection_merge_functions,
)
from snowflake.snowpark._internal.utils import is_sql_select_statement

# Python 3.8 needs to use typing.Iterable because collections.abc.Iterable is not subscriptable
# Python 3.9 can use both
# Python 3.10 needs to use collections.abc.Iterable because typing.Iterable is removed
if sys.version_info <= (3, 9):
    from typing import Iterable
else:
    from collections.abc import Iterable

SET_UNION = analyzer_utils.UNION
SET_UNION_ALL = analyzer_utils.UNION_ALL
SET_INTERSECT = analyzer_utils.INTERSECT
SET_EXCEPT = analyzer_utils.EXCEPT
SEQUENCE_DEPENDENT_DATA_GENERATION = (
    "normal",
    "zipf",
    "uniform",
    "seq1",
    "seq2",
    "seq4",
    "seq8",
)


class ColumnChangeState(Enum):
    """The change state of a column when building a query from its subquery."""

    NEW = "new"  # The column is new in the query. The subquery doesn't have the column name.
    UNCHANGED_EXP = "unchanged"  # The same column name is in both the query and subquery and there is no value change.
    CHANGED_EXP = "changed"  # The same column name is in both the query and subquery and there is value change.
    DROPPED = "dropped"  # The column name doesn't exist in the query but exists in the subquery. So it's dropped.


class ColumnState:
    """The state of a column when building a query from its subquery.
    It's used to rule whether a query and the subquery can be flattened."""

    def __init__(
        self,
        col_name: str,
        change_state: ColumnChangeState,  # The relative status of this column against the subquery
        expression: Optional[
            Union[str, Expression]
        ] = None,  # used to infer dependent columns
        dependent_columns: Optional[
            AbstractSet[str]
        ] = COLUMN_DEPENDENCY_ALL,  # columns that this column has a dependency on.
        depend_on_same_level: bool = False,  # Whether this column has dependency on one or more columns of the same level instead of the subquery.
        referenced_by_same_level_columns: Optional[
            AbstractSet[str]
        ] = COLUMN_DEPENDENCY_EMPTY,  # Other same-level columns that use this column.
        *,
        state_dict: "ColumnStateDict",  # has states of all columns.
    ) -> None:
        self.col_name = col_name
        self.change_state = change_state
        self.expression = expression
        self.dependent_columns = dependent_columns
        self.depend_on_same_level = depend_on_same_level
        self.referenced_by_same_level_columns = referenced_by_same_level_columns
        self.state_dict = state_dict

    def add_referenced_by_same_level_column(self, col_name: str) -> None:
        """Add a column to the set if the column is referenced by other columns of the same level."""
        if self.referenced_by_same_level_columns in (
            COLUMN_DEPENDENCY_ALL,
            COLUMN_DEPENDENCY_EMPTY,
        ):
            self.referenced_by_same_level_columns = set(COLUMN_DEPENDENCY_EMPTY)
        assert isinstance(self.referenced_by_same_level_columns, set)
        self.referenced_by_same_level_columns.add(col_name)

    @property
    def is_referenced_by_same_level_column(self) -> bool:
        """Whether this column is referenced by any columns of the same-level query."""
        return (
            len(self.state_dict.columns_referencing_all_columns) > 1
            or (
                len(self.state_dict.columns_referencing_all_columns) == 1
                and self.col_name not in self.state_dict.columns_referencing_all_columns
            )
            or bool(self.referenced_by_same_level_columns)
        )


class ColumnStateDict(UserDict):
    """Store the column states of all columns."""

    def __init__(self) -> None:
        super().__init__(dict())
        self.projection: List[Attribute] = []
        # The following are useful aggregate information of all columns. Used to quickly rule if a query can be flattened.
        self.has_changed_columns: bool = False
        self.has_new_columns: bool = False
        self.dropped_columns: Optional[Set[str]] = None
        self.active_columns: Set[str] = set()
        self.columns_referencing_all_columns: Set[str] = set()

    @property
    def has_dropped_columns(self) -> bool:
        return bool(self.dropped_columns)

    def __setitem__(self, col_name: str, col_state: ColumnState) -> None:
        super().__setitem__(col_name, col_state)
        if col_state.change_state == ColumnChangeState.DROPPED:
            if self.dropped_columns is None:
                self.dropped_columns = set()
            self.dropped_columns.add(col_name)
        else:
            self.active_columns.add(col_name)
            if col_state.change_state == ColumnChangeState.CHANGED_EXP:
                self.has_changed_columns = True
            elif col_state.change_state == ColumnChangeState.NEW:
                self.has_new_columns = True


def _deepcopy_selectable_fields(
    from_selectable: "Selectable", to_selectable: "Selectable"
) -> None:
    """
    Make a deep copy of the fields from the from_selectable to the to_selectable
    """
    to_selectable.pre_actions = deepcopy(from_selectable.pre_actions)
    to_selectable.post_actions = deepcopy(from_selectable.post_actions)
    to_selectable.flatten_disabled = from_selectable.flatten_disabled
    to_selectable._column_states = deepcopy(from_selectable._column_states)
    to_selectable.expr_to_alias = deepcopy(from_selectable.expr_to_alias)
    to_selectable.df_aliased_col_name_to_real_col_name = deepcopy(
        from_selectable.df_aliased_col_name_to_real_col_name
    )
    to_selectable._cumulative_node_complexity = deepcopy(
        from_selectable._cumulative_node_complexity
    )
    # the snowflake plan for selectable typically point to self by default,
    # to avoid run into recursively copy problem, we do not copy the _snowflake_plan
    # field by default and let it rebuild when needed. As far as we have other fields
    # copied correctly, the plan can be recovered properly.
    to_selectable._is_valid_for_replacement = True


class Selectable(LogicalPlan, ABC):
    """The parent abstract class of a DataFrame's logical plan. It can be converted to and from a SnowflakePlan."""

    def __init__(
        self,
        analyzer: "Analyzer",
        api_calls: Optional[
            List[Dict[str, Any]]
        ] = None,  # Use Any because it's recursive.
    ) -> None:
        super().__init__()
        self.analyzer = analyzer
        self.pre_actions: Optional[List["Query"]] = None
        self.post_actions: Optional[List["Query"]] = None
        self.flatten_disabled: bool = False
        self._column_states: Optional[ColumnStateDict] = None
        self._snowflake_plan: Optional[SnowflakePlan] = None
        self.expr_to_alias = {}
        self.df_aliased_col_name_to_real_col_name: DefaultDict[
            str, Dict[str, str]
        ] = defaultdict(dict)
        self._api_calls = api_calls.copy() if api_calls is not None else None
        self._cumulative_node_complexity: Optional[Dict[PlanNodeCategory, int]] = None
        self._encoded_node_id_with_query: Optional[str] = None

    @property
    @abstractmethod
    def sql_query(self) -> str:
        """Returns the sql query of this Selectable logical plan."""
        pass

    @property
    def encoded_node_id_with_query(self) -> str:
        """
        Returns an encoded node id of this Selectable logical plan.

        Note that the encoding algorithm uses queries as content, and returns the same id for
        two selectable node with same queries. This is currently used by repeated subquery
        elimination to detect two nodes with same query, please use it with careful.
        """
        with self.analyzer.session._plan_lock:
            if self._encoded_node_id_with_query is None:
                self._encoded_node_id_with_query = encode_node_id_with_query(self)
            return self._encoded_node_id_with_query

    @property
    @abstractmethod
    def query_params(self) -> Optional[Sequence[Any]]:
        """Returns the sql query of this Selectable logical plan."""
        pass  # pragma: no cover

    @property
    def sql_in_subquery(self) -> str:
        """Return the sql when this Selectable is used in a subquery."""
        return f"{analyzer_utils.LEFT_PARENTHESIS}{self.sql_query}{analyzer_utils.RIGHT_PARENTHESIS}"

    @property
    @abstractmethod
    def schema_query(self) -> str:
        """Returns the schema query that can be used to retrieve the schema information."""
        pass

    def to_subqueryable(self) -> "Selectable":
        """Some queries can be used in a subquery. Some can't. For details, refer to class SelectSQL."""
        return self

    @property
    def api_calls(self) -> List[Dict[str, Any]]:
        api_calls = self._api_calls if self._api_calls is not None else []
        return api_calls

    @api_calls.setter
    def api_calls(self, value: Optional[List[Dict[str, Any]]]) -> None:
        self._api_calls = value
        if self._snowflake_plan:
            assert value is not None
            self._snowflake_plan.api_calls = value

    @property
    def snowflake_plan(self):
        """Convert to a SnowflakePlan"""
        return self.get_snowflake_plan(skip_schema_query=False)

    def get_snowflake_plan(self, skip_schema_query) -> SnowflakePlan:
        if self._snowflake_plan is None:
            query = Query(self.sql_query, params=self.query_params)
            queries = [*self.pre_actions, query] if self.pre_actions else [query]
            schema_query = None if skip_schema_query else self.schema_query
            self._snowflake_plan = SnowflakePlan(
                queries,
                schema_query,
                post_actions=self.post_actions,
                session=self.analyzer.session,
                expr_to_alias=self.expr_to_alias,
                df_aliased_col_name_to_real_col_name=self.df_aliased_col_name_to_real_col_name,
                source_plan=self,
                referenced_ctes=self.referenced_ctes,
            )
            # set api_calls to self._snowflake_plan outside of the above constructor
            # because the constructor copy api_calls.
            # We want Selectable and SnowflakePlan to share the same api_calls.
            self._snowflake_plan.api_calls = self.api_calls
        return self._snowflake_plan

    @property
    def plan_state(self) -> Dict[PlanState, Any]:
        return self.snowflake_plan.plan_state
<<<<<<< HEAD

    @property
    def num_duplicate_nodes(self) -> int:
        return self.snowflake_plan.num_duplicate_nodes
=======
>>>>>>> 8b801cc2

    @property
    def cumulative_node_complexity(self) -> Dict[PlanNodeCategory, int]:
        with self.analyzer.session._plan_lock:
            if self._cumulative_node_complexity is None:
                self._cumulative_node_complexity = sum_node_complexities(
                    self.individual_node_complexity,
                    *(
                        node.cumulative_node_complexity
                        for node in self.children_plan_nodes
                    ),
                )
            return self._cumulative_node_complexity

    @cumulative_node_complexity.setter
    def cumulative_node_complexity(self, value: Dict[PlanNodeCategory, int]):
        self._cumulative_node_complexity = value

    @property
    def children_plan_nodes(self) -> List[Union["Selectable", SnowflakePlan]]:
        """
        This property is currently only used for traversing the query plan tree
        when performing CTE optimization.
        """
        return (
            self.snowflake_plan.source_plan.children
            if self.snowflake_plan.source_plan
            else []
        )

    @property
    def column_states(self) -> ColumnStateDict:
        """A dictionary that contains the column states of a query.
        Refer to class ColumnStateDict.
        """
        if self._column_states is None:
            if self.analyzer.session.reduce_describe_query_enabled:
                # data types are not needed in SQL simplifier, so we
                # just create dummy data types here.
                column_attrs = [
                    Attribute(q, DataType())
                    for q in self.snowflake_plan.quoted_identifiers
                ]
            else:
                column_attrs = self.snowflake_plan.attributes
            self._column_states = initiate_column_states(
                column_attrs,
                self.analyzer,
                self.df_aliased_col_name_to_real_col_name,
            )
        return self._column_states

    @column_states.setter
    def column_states(self, value: ColumnStateDict):
        """A dictionary that contains the column states of a query.
        Refer to class ColumnStateDict.
        """
        self._column_states = deepcopy(value)

    @property
    @abstractmethod
<<<<<<< HEAD
    def referenced_ctes(self) -> Set[WithQueryBlock]:
        """Return the set of ctes referenced by the whole selectable subtree, includes its-self and children"""
=======
    def referenced_ctes(self) -> Dict[WithQueryBlock, int]:
        """Return the dict of ctes referenced by the whole selectable subtree and the
        reference count of the cte. Includes itself and its children"""
>>>>>>> 8b801cc2
        pass

    def merge_into_pre_action(self, pre_action: "Query") -> None:
        """Method to merge a pre-action into the current Selectable's pre-actions if it
        is not already present. If pre_actions is None, new list will be initialized."""
        if self.pre_actions is None:
            self.pre_actions = [copy(pre_action)]
        elif pre_action not in self.pre_actions:
            self.pre_actions.append(copy(pre_action))

    def merge_into_post_action(self, post_action: "Query") -> None:
        """Method to merge a post-action into the current Selectable's post-actions if it
        is not already present. If post_actions is None, new list will be initialized."""
        if self.post_actions is None:
            self.post_actions = [copy(post_action)]
        elif post_action not in self.post_actions:
            self.post_actions.append(copy(post_action))

    def with_subqueries(
        self,
        subquery_plans: List[SnowflakePlan],
        resolved_snowflake_plan: SnowflakePlan,
    ) -> "Selectable":
        """Update pre-actions, post-actions and schema to capture necessary subquery_plans
        encountered during plan resolution. All updates are in-place.

        Args:
            subquery_plans: List of subquery plans encountered during plan resolution.
            snowflake_plan: The snowflake plan corresponding to the resolved plan of the
                current selectable which is created and updated using subquery plans
                during resolution stage.
        """
        for plan in subquery_plans:
            for query in plan.queries[:-1]:
                self.merge_into_pre_action(query)
            for query in plan.post_actions:
                self.merge_into_post_action(query)

        if self._snowflake_plan is not None:
            self._snowflake_plan = resolved_snowflake_plan

        return self


class SelectableEntity(Selectable):
    """Query from a table, view, or any other Snowflake objects.
    Mainly used by session.table().
    """

    def __init__(
        self,
        entity: SnowflakeTable,
        *,
        analyzer: "Analyzer",
    ) -> None:
        # currently only selecting from a table or cte is supported
        # to read as entity
        assert isinstance(entity, SnowflakeTable)
        super().__init__(analyzer)
        self.entity = entity

    def __deepcopy__(self, memodict={}) -> "SelectableEntity":  # noqa: B006
        copied = SelectableEntity(
            deepcopy(self.entity, memodict), analyzer=self.analyzer
        )
        _deepcopy_selectable_fields(from_selectable=self, to_selectable=copied)

        return copied

    @property
    def sql_query(self) -> str:
        return f"{analyzer_utils.SELECT}{analyzer_utils.STAR}{analyzer_utils.FROM}{self.entity.name}"

    @property
    def sql_in_subquery(self) -> str:
        return self.entity.name

    @property
    def schema_query(self) -> str:
        return self.sql_query

    @property
    def plan_node_category(self) -> PlanNodeCategory:
        # SELECT * FROM entity
        return PlanNodeCategory.COLUMN

    @property
    def query_params(self) -> Optional[Sequence[Any]]:
        return None

    @property
<<<<<<< HEAD
    def referenced_ctes(self) -> Set[WithQueryBlock]:
=======
    def referenced_ctes(self) -> Dict[WithQueryBlock, int]:
>>>>>>> 8b801cc2
        # the SelectableEntity only allows select from base table. No
        # CTE table will be referred.
        return dict()


class SelectSQL(Selectable):
    """Query from a SQL. Mainly used by session.sql()"""

    def __init__(
        self,
        sql: str,
        *,
        convert_to_select: bool = False,
        analyzer: "Analyzer",
        params: Optional[Sequence[Any]] = None,
    ) -> None:
        """
        convert_to_select: If true the passed-in ``sql`` is not a select SQL, convert it to two SQLs in the logical plan.
        One is to execute the ``sql``. Another one is to `select * from result_scan(<query_id_of_the_first_sql>)`.
        So the query can be used in a subquery.
        """
        super().__init__(analyzer)
        self.convert_to_select = convert_to_select
        self.original_sql = sql
        is_select = is_sql_select_statement(sql)
        if not is_select and convert_to_select:
            self.pre_actions = [Query(sql, params=params)]
            self._sql_query = result_scan_statement(
                self.pre_actions[0].query_id_place_holder
            )
            self._schema_query = analyzer_utils.schema_value_statement(
                analyze_attributes(sql, self.analyzer.session)
            )  # Change to subqueryable schema query so downstream query plan can describe the SQL
            self._query_param = None
        else:
            self._sql_query = sql
            self._schema_query = sql
            self._query_param = params

    def __deepcopy__(self, memodict={}) -> "SelectSQL":  # noqa: B006
        copied = SelectSQL(
            sql=self.original_sql,
            # when convert_to_select is True, a describe call might be triggered
            # to construct the schema query. Since this is a pure copy method, and all
            # fields can be done with a pure copy, we set this parameter to False on
            # object construct, and correct the fields after.
            convert_to_select=False,
            analyzer=self.analyzer,
            params=deepcopy(self.query_params),
        )
        _deepcopy_selectable_fields(from_selectable=self, to_selectable=copied)
        # copy over the other fields
        copied.convert_to_select = self.convert_to_select
        copied._sql_query = self._sql_query
        copied._schema_query = self._schema_query
        copied._query_param = deepcopy(self._query_param)

        return copied

    @property
    def sql_query(self) -> str:
        return self._sql_query

    @property
    def query_params(self) -> Optional[Sequence[Any]]:
        return self._query_param

    @property
    def schema_query(self) -> str:
        return self._schema_query

    @property
    def plan_node_category(self) -> PlanNodeCategory:
        return PlanNodeCategory.COLUMN

    def to_subqueryable(self) -> "SelectSQL":
        """Convert this SelectSQL to a new one that can be used as a subquery. Refer to __init__."""
        if self.convert_to_select or is_sql_select_statement(self._sql_query):
            return self
        new = SelectSQL(
            self._sql_query,
            convert_to_select=True,
            analyzer=self.analyzer,
            params=self.query_params,
        )
        new.column_states = self.column_states
        new._api_calls = self._api_calls
        return new

    @property
<<<<<<< HEAD
    def referenced_ctes(self) -> Set[WithQueryBlock]:
=======
    def referenced_ctes(self) -> Dict[WithQueryBlock, int]:
>>>>>>> 8b801cc2
        # SelectSQL directly calls sql query, there will be no
        # auto created CTE tables referenced
        return dict()


class SelectSnowflakePlan(Selectable):
    """Wrap a SnowflakePlan to a subclass of Selectable."""

    def __init__(self, snowflake_plan: LogicalPlan, *, analyzer: "Analyzer") -> None:
        super().__init__(analyzer)
        self._snowflake_plan: SnowflakePlan = (
            snowflake_plan
            if isinstance(snowflake_plan, SnowflakePlan)
            else analyzer.resolve(snowflake_plan)
        )
        self.expr_to_alias.update(self._snowflake_plan.expr_to_alias)
        self.df_aliased_col_name_to_real_col_name.update(
            self._snowflake_plan.df_aliased_col_name_to_real_col_name
        )

        self.pre_actions = self._snowflake_plan.queries[:-1]
        self.post_actions = self._snowflake_plan.post_actions
        self._api_calls = self._snowflake_plan.api_calls
        self._query_params = []
        for query in self._snowflake_plan.queries:
            if query.params:
                self._query_params.extend(query.params)

    def __deepcopy__(self, memodict={}) -> "SelectSnowflakePlan":  # noqa: B006
        copied = SelectSnowflakePlan(
            snowflake_plan=deepcopy(self._snowflake_plan, memodict),
            analyzer=self.analyzer,
        )
        _deepcopy_selectable_fields(from_selectable=self, to_selectable=copied)
        copied._query_params = deepcopy(self._query_params)
        return copied

    @property
    def snowflake_plan(self):
        return self._snowflake_plan

    @property
    def sql_query(self) -> str:
        return self._snowflake_plan.queries[-1].sql

    @property
    def schema_query(self) -> Optional[str]:
        return self.snowflake_plan.schema_query

    @property
    def query_params(self) -> Optional[Sequence[Any]]:
        return self._query_params

    @property
    def individual_node_complexity(self) -> Dict[PlanNodeCategory, int]:
        return self.snowflake_plan.individual_node_complexity

    @property
    def cumulative_node_complexity(self) -> Dict[PlanNodeCategory, int]:
        if self._cumulative_node_complexity is None:
            self._cumulative_node_complexity = (
                self.snowflake_plan.cumulative_node_complexity
            )
        return self._cumulative_node_complexity

    @cumulative_node_complexity.setter
    def cumulative_node_complexity(self, value: Dict[PlanNodeCategory, int]):
        self._cumulative_node_complexity = value

    def reset_cumulative_node_complexity(self) -> None:
        super().reset_cumulative_node_complexity()
        self.snowflake_plan.reset_cumulative_node_complexity()

    @property
<<<<<<< HEAD
    def referenced_ctes(self) -> Set[WithQueryBlock]:
=======
    def referenced_ctes(self) -> Dict[WithQueryBlock, int]:
>>>>>>> 8b801cc2
        return self._snowflake_plan.referenced_ctes


class SelectStatement(Selectable):
    """The main logic plan to be used by a DataFrame.
    It structurally has the parts of a query and uses the ColumnState to decide whether a query can be flattened."""

    def __init__(
        self,
        *,
        projection: Optional[List[Expression]] = None,
        from_: Selectable,
        where: Optional[Expression] = None,
        order_by: Optional[List[Expression]] = None,
        limit_: Optional[int] = None,
        offset: Optional[int] = None,
        analyzer: "Analyzer",
        schema_query: Optional[str] = None,
    ) -> None:
        super().__init__(analyzer)
        self.projection: Optional[List[Expression]] = projection
        self.from_: "Selectable" = from_
        self.where: Optional[Expression] = where
        self.order_by: Optional[List[Expression]] = order_by
        self.limit_: Optional[int] = limit_
        self.offset = offset
        self.pre_actions = self.from_.pre_actions
        self.post_actions = self.from_.post_actions
        self._sql_query = None
        self._schema_query = schema_query
        self._projection_in_str = None
        self._query_params = None
        self.expr_to_alias.update(self.from_.expr_to_alias)
        self.df_aliased_col_name_to_real_col_name.update(
            self.from_.df_aliased_col_name_to_real_col_name
        )
        self.api_calls = (
            self.from_.api_calls.copy() if self.from_.api_calls is not None else None
        )  # will be replaced by new api calls if any operation.
<<<<<<< HEAD
        self._placeholder_query = None
=======
>>>>>>> 8b801cc2
        # indicate whether we should try to merge the projection complexity of the current
        # SelectStatement with the projection complexity of from_ during the calculation of
        # node complexity. For example:
        #   SELECT COL1 + 2 as COL1, COL2 FROM (SELECT COL1 + 3 AS COL1, COL2 FROM TABLE_TEST)
        # can be merged as follows with snowflake:
        #   SELECT (COL1 + 3) + 2 AS COL1, COLS FROM TABLE_TEST
        # Therefore, the plan complexity during compilation will change, and the result plan
        # complexity is can be calculated by merging the projection complexity of the two SELECTS.
        #
        # In Snowpark, we do not generate the query after merging two selects. Flag
        # _merge_projection_complexity_with_subquery is used to indicate that it is valid to merge
        # the projection complexity of current SelectStatement with subquery.
        self._merge_projection_complexity_with_subquery = False
        # cached list of projection complexities, each projection complexity is adjusted
        # with the subquery projection if _merge_projection_complexity_with_subquery is True.
        self._projection_complexities: Optional[
            List[Dict[PlanNodeCategory, int]]
        ] = None
<<<<<<< HEAD
=======
        # Metadata/Attributes for the plan
        self._attributes: Optional[List[Attribute]] = None
>>>>>>> 8b801cc2

    def __copy__(self):
        new = SelectStatement(
            projection=self.projection,
            from_=self.from_,
            where=self.where,
            order_by=self.order_by,
            limit_=self.limit_,
            offset=self.offset,
            analyzer=self.analyzer,
            schema_query=self.schema_query,
        )
        # The following values will change if they're None in the newly copied one so reset their values here
        # to avoid problems.
        new._projection_in_str = None
        new._schema_query = None
        new._column_states = None
        new._snowflake_plan = None
        new.flatten_disabled = False  # by default a SelectStatement can be flattened.
        new._api_calls = self._api_calls.copy() if self._api_calls is not None else None
        new.df_aliased_col_name_to_real_col_name = (
            self.df_aliased_col_name_to_real_col_name
        )
        new._merge_projection_complexity_with_subquery = (
            self._merge_projection_complexity_with_subquery
        )

        return new

    def __deepcopy__(self, memodict={}) -> "SelectStatement":  # noqa: B006
        copied = SelectStatement(
            projection=deepcopy(self.projection, memodict),
            from_=deepcopy(self.from_, memodict),
            where=deepcopy(self.where, memodict),
            order_by=deepcopy(self.order_by, memodict),
            limit_=self.limit_,
            offset=self.offset,
            analyzer=self.analyzer,
            # directly copy the current schema fields
            schema_query=self._schema_query,
        )

        _deepcopy_selectable_fields(from_selectable=self, to_selectable=copied)
        copied._projection_in_str = self._projection_in_str
        copied._query_params = deepcopy(self._query_params)
        copied._merge_projection_complexity_with_subquery = (
            self._merge_projection_complexity_with_subquery
        )
        copied._projection_complexities = (
            deepcopy(self._projection_complexities)
            if not self._projection_complexities
            else None
        )
        return copied

    @property
    def column_states(self) -> ColumnStateDict:
        if self._column_states is None:
            if not self.projection and not self.has_clause:
                self.column_states = self.from_.column_states
            else:
                super().column_states  # will assign value to self._column_states
        assert self._column_states is not None
        return self._column_states

    @column_states.setter
    def column_states(self, value: ColumnStateDict):
        """A dictionary that contains the column states of a query.
        Refer to class ColumnStateDict.
        """
        self._column_states = copy(value)
        self._column_states.projection = [copy(attr) for attr in value.projection]

    @property
    def has_clause_using_columns(self) -> bool:
        return any(
            (
                self.where is not None,
                self.order_by is not None,
            )
        )

    @property
    def has_clause(self) -> bool:
        return self.has_clause_using_columns or self.limit_ is not None

    @property
    def projection_in_str(self) -> str:
        if not self._projection_in_str:
            self._projection_in_str = (
                analyzer_utils.COMMA.join(
                    self.analyzer.analyze(x, self.df_aliased_col_name_to_real_col_name)
                    for x in self.projection
                )
                if self.projection
                else analyzer_utils.STAR
            )
        return self._projection_in_str

    @property
    def sql_query(self) -> str:
        if self._sql_query:
            return self._sql_query
        if not self.has_clause and not self.projection:
            self._sql_query = self.from_.sql_query
            return self._sql_query
        from_clause = self.from_.sql_in_subquery
        where_clause = (
            f"{analyzer_utils.WHERE}{self.analyzer.analyze(self.where, self.df_aliased_col_name_to_real_col_name)}"
            if self.where is not None
            else snowflake.snowpark._internal.utils.EMPTY_STRING
        )
        order_by_clause = (
            f"{analyzer_utils.ORDER_BY}{analyzer_utils.COMMA.join(self.analyzer.analyze(x, self.df_aliased_col_name_to_real_col_name) for x in self.order_by)}"
            if self.order_by
            else snowflake.snowpark._internal.utils.EMPTY_STRING
        )
        limit_clause = (
            f"{analyzer_utils.LIMIT}{self.limit_}"
            if self.limit_ is not None
            else snowflake.snowpark._internal.utils.EMPTY_STRING
        )
        offset_clause = (
            f"{analyzer_utils.OFFSET}{self.offset}"
            if self.offset
            else snowflake.snowpark._internal.utils.EMPTY_STRING
        )
        self._sql_query = f"{analyzer_utils.SELECT}{self.projection_in_str}{analyzer_utils.FROM}{from_clause}{where_clause}{order_by_clause}{limit_clause}{offset_clause}"
        return self._sql_query

    @property
    def query_params(self) -> Optional[Sequence[Any]]:
        return self.from_.query_params

    @property
    def schema_query(self) -> str:
        if self._schema_query:
            return self._schema_query
        if not self.projection:
            self._schema_query = self.from_.schema_query
            return self._schema_query
        self._schema_query = f"{analyzer_utils.SELECT}{self.projection_in_str}{analyzer_utils.FROM}({self.from_.schema_query})"
        return self._schema_query

    @property
    def children_plan_nodes(self) -> List[Union["Selectable", SnowflakePlan]]:
        return [self.from_]

    @property
    def individual_node_complexity(self) -> Dict[PlanNodeCategory, int]:
        complexity = {}
        # projection component
        complexity = (
            sum_node_complexities(*self.projection_complexities)
            if self.projection
            else complexity
        )

        # filter component - add +1 for WHERE clause and sum of expression complexity for where expression
        complexity = (
            sum_node_complexities(
                complexity,
                {PlanNodeCategory.FILTER: 1},
                self.where.cumulative_node_complexity,
            )
            if self.where
            else complexity
        )

        # order by component - add complexity for each sort expression
        complexity = (
            sum_node_complexities(
                complexity,
                *(expr.cumulative_node_complexity for expr in self.order_by),
                {PlanNodeCategory.ORDER_BY: 1},
            )
            if self.order_by
            else complexity
        )

        # limit/offset component
        complexity = (
            sum_node_complexities(complexity, {PlanNodeCategory.LOW_IMPACT: 1})
            if self.limit_
            else complexity
        )
        complexity = (
            sum_node_complexities(complexity, {PlanNodeCategory.LOW_IMPACT: 1})
            if self.offset
            else complexity
        )
        return complexity

    @property
    def cumulative_node_complexity(self) -> Dict[PlanNodeCategory, int]:
        if self._cumulative_node_complexity is None:
            self._cumulative_node_complexity = super().cumulative_node_complexity
            if self._merge_projection_complexity_with_subquery:
                # if _merge_projection_complexity_with_subquery is true, the subquery
                # projection complexity has already been merged with the current projection
                # complexity, and we need to adjust the cumulative_node_complexity by
                # subtracting the from_ projection complexity.
                assert isinstance(self.from_, SelectStatement)
                self._cumulative_node_complexity = subtract_complexities(
                    self._cumulative_node_complexity,
                    sum_node_complexities(*self.from_.projection_complexities),
                )

        return self._cumulative_node_complexity

    @cumulative_node_complexity.setter
    def cumulative_node_complexity(self, value: Dict[PlanNodeCategory, int]):
        self._cumulative_node_complexity = value

    @property
<<<<<<< HEAD
    def referenced_ctes(self) -> Set[WithQueryBlock]:
=======
    def referenced_ctes(self) -> Dict[WithQueryBlock, int]:
>>>>>>> 8b801cc2
        return self.from_.referenced_ctes

    def to_subqueryable(self) -> "Selectable":
        """When this SelectStatement's subquery is not subqueryable (can't be used in `from` clause of the sql),
        convert it to subqueryable and create a new SelectStatement with from_ being the new subqueryable。
        An example is "show tables", which will be converted to a pre-action "show tables" and "select from result_scan(query_id_of_show_tables)".
        """
        from_subqueryable = self.from_.to_subqueryable()
        if self.from_ is not from_subqueryable:
            new = copy(self)
            new.pre_actions = from_subqueryable.pre_actions
            new.post_actions = from_subqueryable.post_actions
            new.from_ = from_subqueryable
            new.column_states = self.column_states
            return new
        return self

    def get_projection_name_complexity_map(
        self,
    ) -> Optional[Dict[str, Dict[PlanNodeCategory, int]]]:
        """
        Get a map between the projection column name and its complexity. If name or
        projection complexity is missing for any column, None is returned.
        """
        if (
            (not self._column_states)
            or (not self.projection)
            or (not self._column_states.projection)
        ):
            return None

        if len(self.projection) != len(self._column_states.projection):
            return None

        projection_complexities = self.projection_complexities
        if len(self._column_states.projection) != len(projection_complexities):
            return None
        else:
            return {
                attribute.name: complexity
                for complexity, attribute in zip(
                    projection_complexities, self._column_states.projection
                )
            }

    @property
    def projection_complexities(self) -> List[Dict[PlanNodeCategory, int]]:
        """
        Return the cumulative complexity for each projection expression. The
        complexity is merged with the subquery projection complexity if
        _merge_projection_complexity_with_subquery is True.
        """
        if self.projection is None:
            return []

        if self._projection_complexities is None:
            if self._merge_projection_complexity_with_subquery:
                assert isinstance(
                    self.from_, SelectStatement
                ), "merge with none SelectStatement is not valid"
                subquery_projection_name_complexity_map = (
                    self.from_.get_projection_name_complexity_map()
                )
                assert (
                    subquery_projection_name_complexity_map is not None
                ), "failed to extract dependent column map from subquery"
                self._projection_complexities = []
                for proj in self.projection:
                    # For a projection expression that dependents on columns [col1, col2, col1],
                    # and whose original cumulative_node_complexity is proj_complexity, the
                    # new complexity can be calculated as
                    # proj_complexity - {PlanNodeCategory.COLUMN: 1} + col1_complexity
                    #       - {PlanNodeCategory.COLUMN: 1} + col2_complexity
                    #       - {PlanNodeCategory.COLUMN: 1} + col1_complexity
                    dependent_columns = proj.dependent_column_names_with_duplication()
                    projection_complexity = proj.cumulative_node_complexity
                    for dependent_column in dependent_columns:
                        dependent_column_complexity = (
                            subquery_projection_name_complexity_map[dependent_column]
                        )
                        projection_complexity[PlanNodeCategory.COLUMN] -= 1
                        projection_complexity = sum_node_complexities(
                            projection_complexity, dependent_column_complexity
                        )

                    self._projection_complexities.append(projection_complexity)
            else:
                self._projection_complexities = [
                    expr.cumulative_node_complexity for expr in self.projection
                ]

        return self._projection_complexities

    def select(self, cols: List[Expression]) -> "SelectStatement":
        """Build a new query. This SelectStatement will be the subquery of the new query.
        Possibly flatten the new query and the subquery (self) to form a new flattened query.
        """
        if (
            len(cols) == 1
            and isinstance(cols[0], UnresolvedAlias)
            and isinstance(cols[0].child, Star)
            and not cols[0].child.expressions
            and not cols[0].child.df_alias
            # df.select("*") doesn't have the child.expressions
            # df.select(df["*"]) has the child.expressions
        ):
            new = copy(self)  # it copies the api_calls
            new._projection_in_str = self._projection_in_str
            new._schema_query = self._schema_query
            new.column_states = self.column_states
            new._snowflake_plan = (
                None
                # To allow the original dataframe and the dataframe created from `df.select("*") to join,
                # They shouldn't share the same snowflake_plan.
                # Setting it to None so the new._snowflake_plan will be created later.
            )
            new.expr_to_alias = copy(
                self.expr_to_alias
            )  # use copy because we don't want two plans to share the same list. If one mutates, the other ones won't be impacted.
            new.flatten_disabled = self.flatten_disabled
            # no need to flatten the projection complexity since the select projection is already flattened.
            new._merge_projection_complexity_with_subquery = False
            return new
        disable_next_level_flatten = False
        new_column_states = derive_column_states_from_subquery(cols, self)
        if new_column_states is None:
            can_be_flattened = False
            disable_next_level_flatten = True
        elif len(new_column_states.active_columns) != len(new_column_states.projection):
            # There must be duplicate columns in the projection.
            # We don't flatten when there are duplicate columns.
            can_be_flattened = False
            disable_next_level_flatten = True
        elif self.flatten_disabled:
            can_be_flattened = False
        elif (
            self.has_clause_using_columns
            and self.snowflake_plan.session
            and not self.snowflake_plan.session.conf.get(
                "flatten_select_after_filter_and_orderby"
            )
        ):
            # TODO: Clean up, this entire if case is parameter protection
            can_be_flattened = False
        elif (self.where or self.order_by or self.limit_) and has_data_generator_exp(
            cols
        ):
            can_be_flattened = False
        elif self.where and (
            (subquery_dependent_columns := derive_dependent_columns(self.where))
            in (COLUMN_DEPENDENCY_DOLLAR, COLUMN_DEPENDENCY_ALL)
            or any(
                new_column_states[_col].change_state == ColumnChangeState.NEW
                for _col in (
                    subquery_dependent_columns & new_column_states.active_columns
                )
            )
        ):
            can_be_flattened = False
        elif self.order_by and (
            (subquery_dependent_columns := derive_dependent_columns(*self.order_by))
            in (COLUMN_DEPENDENCY_DOLLAR, COLUMN_DEPENDENCY_ALL)
            or any(
                new_column_states[_col].change_state
                in (ColumnChangeState.CHANGED_EXP, ColumnChangeState.NEW)
                for _col in (
                    subquery_dependent_columns & new_column_states.active_columns
                )
            )
        ):
            can_be_flattened = False
        else:
            can_be_flattened = can_select_statement_be_flattened(
                self.column_states, new_column_states
            )

        if can_be_flattened:
            new = copy(self)
            final_projection = []

            assert new_column_states is not None
            for col, state in new_column_states.items():
                if state.change_state in (
                    ColumnChangeState.CHANGED_EXP,
                    ColumnChangeState.NEW,
                ):
                    final_projection.append(copy(state.expression))
                elif state.change_state == ColumnChangeState.UNCHANGED_EXP:
                    final_projection.append(
                        copy(self.column_states[col].expression)
                    )  # add subquery's expression for this column name

            new.projection = final_projection
            new.from_ = self.from_.to_subqueryable()
            new.pre_actions = new.from_.pre_actions
            new.post_actions = new.from_.post_actions
            # there is no need to flatten the projection complexity since the child
            # select projection is already flattened with the current select.
            new._merge_projection_complexity_with_subquery = False
        else:
            new = SelectStatement(
                projection=cols, from_=self.to_subqueryable(), analyzer=self.analyzer
            )
            new._merge_projection_complexity_with_subquery = (
                can_select_projection_complexity_be_merged(
                    cols,
                    new_column_states,
                    self,
                )
            )

        new.flatten_disabled = disable_next_level_flatten
        assert new.projection is not None
        new._column_states = derive_column_states_from_subquery(
            new.projection, new.from_
        )
        # If new._column_states is None, when property `column_states` is called later,
        # a query will be described and an error like "invalid identifier" will be thrown.

        return new

    def filter(self, col: Expression) -> "SelectStatement":
        can_be_flattened = (
            (not self.flatten_disabled)
            and can_clause_dependent_columns_flatten(
                derive_dependent_columns(col), self.column_states
            )
            and not has_data_generator_exp(self.projection)
            and not (self.order_by and self.limit_ is not None)
        )
        if can_be_flattened:
            new = copy(self)
            new.from_ = self.from_.to_subqueryable()
            new.pre_actions = new.from_.pre_actions
            new.post_actions = new.from_.post_actions
            new.column_states = self.column_states
            new.where = And(self.where, col) if self.where is not None else col
            new._merge_projection_complexity_with_subquery = False
        else:
            new = SelectStatement(
                from_=self.to_subqueryable(), where=col, analyzer=self.analyzer
            )
        if self.analyzer.session.reduce_describe_query_enabled:
            new._attributes = self._attributes

        return new

    def sort(self, cols: List[Expression]) -> "SelectStatement":
        can_be_flattened = (
            (not self.flatten_disabled)
            # limit order by and order by limit can cause big performance
            # difference, because limit can stop table scanning whenever the
            # number of record is satisfied.
            # Therefore, disallow sql simplification when the
            # current SelectStatement has a limit clause to avoid moving
            # order by in front of limit.
            and (not self.limit_)
            and (not self.offset)
            and can_clause_dependent_columns_flatten(
                derive_dependent_columns(*cols), self.column_states
            )
            and not has_data_generator_exp(self.projection)
        )
        if can_be_flattened:
            new = copy(self)
            new.from_ = self.from_.to_subqueryable()
            new.pre_actions = new.from_.pre_actions
            new.post_actions = new.from_.post_actions
            new.order_by = cols + (self.order_by or [])
            new.column_states = self.column_states
            new._merge_projection_complexity_with_subquery = False
        else:
            new = SelectStatement(
                from_=self.to_subqueryable(),
                order_by=cols,
                analyzer=self.analyzer,
            )
        if self.analyzer.session.reduce_describe_query_enabled:
            new._attributes = self._attributes

        return new

    def set_operator(
        self,
        *selectables: Union[
            SelectSnowflakePlan,
            "SelectStatement",
        ],
        operator: str,
    ) -> "SelectStatement":
        if (
            isinstance(self.from_, SetStatement)
            and not self.has_clause
            and not self.projection
        ):
            last_operator = self.from_.set_operands[-1].operator
            if operator == last_operator:
                existing_set_operands = self.from_.set_operands
                set_operands = tuple(
                    SetOperand(x.to_subqueryable(), operator) for x in selectables
                )
            elif operator == SET_INTERSECT:
                # In Snowflake SQL, intersect has higher precedence than other set operators.
                # So we need to put all operands before intersect into a single operand.
                existing_set_operands = (
                    SetOperand(
                        SetStatement(*self.from_.set_operands, analyzer=self.analyzer)
                    ),
                )
                sub_statement = SetStatement(
                    *(SetOperand(x.to_subqueryable(), operator) for x in selectables),
                    analyzer=self.analyzer,
                )
                set_operands = (SetOperand(sub_statement.to_subqueryable(), operator),)
            else:
                existing_set_operands = self.from_.set_operands
                sub_statement = SetStatement(
                    *(SetOperand(x.to_subqueryable(), operator) for x in selectables),
                    analyzer=self.analyzer,
                )
                set_operands = (SetOperand(sub_statement.to_subqueryable(), operator),)
            set_statement = SetStatement(
                *existing_set_operands, *set_operands, analyzer=self.analyzer
            )
        else:
            set_operands = tuple(
                SetOperand(x.to_subqueryable(), operator) for x in selectables
            )
            set_statement = SetStatement(
                SetOperand(self.to_subqueryable()),
                *set_operands,
                analyzer=self.analyzer,
            )
        api_calls = self.api_calls.copy()
        for s in selectables:
            if s.api_calls:
                api_calls.extend(s.api_calls)
        set_statement.api_calls = api_calls
        new = SelectStatement(analyzer=self.analyzer, from_=set_statement)
        new.column_states = set_statement.column_states
        return new

    def limit(self, n: int, *, offset: int = 0) -> "SelectStatement":
        if (
            offset and self.limit_
        ):  # The new offset would impact the previous layer limit if flattened so no flatten.
            new = SelectStatement(
                from_=self.to_subqueryable(),
                limit_=n,
                offset=offset,
                analyzer=self.analyzer,
            )
        else:
            new = copy(self)
            new.from_ = self.from_.to_subqueryable()
            new.limit_ = min(self.limit_, n) if self.limit_ else n
            new.offset = offset or self.offset
            new.column_states = self.column_states
            new.pre_actions = new.from_.pre_actions
            new.post_actions = new.from_.post_actions
            new._merge_projection_complexity_with_subquery = False
<<<<<<< HEAD
=======
        if self.analyzer.session.reduce_describe_query_enabled:
            new._attributes = self._attributes

>>>>>>> 8b801cc2
        return new


class SelectTableFunction(Selectable):
    """Wrap table function related plan to a subclass of Selectable."""

    def __init__(
        self,
        func_expr: TableFunctionExpression,
        *,
        other_plan: Optional[LogicalPlan] = None,
        left_cols: Optional[List[str]] = None,
        right_cols: Optional[List[str]] = None,
        # snowflake_plan for SelectTableFunction if already known. This is
        # used during copy to avoid extra resolving step.
        snowflake_plan: Optional[SnowflakePlan] = None,
        analyzer: "Analyzer",
    ) -> None:
        super().__init__(analyzer)
        self.func_expr = func_expr
        self._snowflake_plan: SnowflakePlan
        if snowflake_plan is not None:
            self._snowflake_plan = snowflake_plan
        else:
            if other_plan:
                self._snowflake_plan = analyzer.resolve(
                    TableFunctionJoin(other_plan, func_expr, left_cols, right_cols)
                )
            else:
                self._snowflake_plan = analyzer.resolve(
                    TableFunctionRelation(func_expr)
                )
        self.pre_actions = self._snowflake_plan.queries[:-1]
        self.post_actions = self._snowflake_plan.post_actions
        self._api_calls = self._snowflake_plan.api_calls

    def __deepcopy__(self, memodict={}) -> "SelectTableFunction":  # noqa: B006
        copied = SelectTableFunction(
            func_expr=deepcopy(self.func_expr, memodict),
            snowflake_plan=deepcopy(self._snowflake_plan, memodict),
            analyzer=self.analyzer,
        )
        # copy over the other selectable fields, the snowflake plan has already been set correctly.
        _deepcopy_selectable_fields(from_selectable=self, to_selectable=copied)
        return copied

    @property
    def snowflake_plan(self):
        return self._snowflake_plan

    @property
    def sql_query(self) -> str:
        return self._snowflake_plan.queries[-1].sql

    @property
    def schema_query(self) -> Optional[str]:
        return self._snowflake_plan.schema_query

    @property
    def query_params(self) -> Optional[Sequence[Any]]:
        return self.snowflake_plan.queries[-1].params

    @property
    def individual_node_complexity(self) -> Dict[PlanNodeCategory, int]:
        return self.snowflake_plan.individual_node_complexity

    @property
    def cumulative_node_complexity(self) -> Dict[PlanNodeCategory, int]:
        if self._cumulative_node_complexity is None:
            self._cumulative_node_complexity = (
                self.snowflake_plan.cumulative_node_complexity
            )
        return self._cumulative_node_complexity

    @cumulative_node_complexity.setter
    def cumulative_node_complexity(self, value: Dict[PlanNodeCategory, int]):
        self._cumulative_node_complexity = value

    def reset_cumulative_node_complexity(self) -> None:
        super().reset_cumulative_node_complexity()
        self.snowflake_plan.reset_cumulative_node_complexity()

    @property
<<<<<<< HEAD
    def referenced_ctes(self) -> Set[WithQueryBlock]:
=======
    def referenced_ctes(self) -> Dict[WithQueryBlock, int]:
>>>>>>> 8b801cc2
        return self._snowflake_plan.referenced_ctes


class SetOperand:
    def __init__(self, selectable: Selectable, operator: Optional[str] = None) -> None:
        super().__init__()
        self.selectable = selectable
        self.operator = operator


class SetStatement(Selectable):
    def __init__(self, *set_operands: SetOperand, analyzer: "Analyzer") -> None:
        super().__init__(analyzer=analyzer)
        self._sql_query = None
        self.set_operands = set_operands
        self._nodes = []
        for operand in set_operands:
            if operand.selectable.pre_actions:
                for action in operand.selectable.pre_actions:
                    self.merge_into_pre_action(action)
            if operand.selectable.post_actions:
                for action in operand.selectable.post_actions:
                    self.merge_into_post_action(action)
            self._nodes.append(operand.selectable)

    def __deepcopy__(self, memodict={}) -> "SetStatement":  # noqa: B006
        copied = SetStatement(
            *deepcopy(self.set_operands, memodict), analyzer=self.analyzer
        )
        _deepcopy_selectable_fields(from_selectable=self, to_selectable=copied)
        copied._sql_query = self._sql_query

        return copied

    @property
    def sql_query(self) -> str:
        if not self._sql_query:
            sql = f"({self.set_operands[0].selectable.sql_query})"
            for i in range(1, len(self.set_operands)):
                sql = f"{sql}{self.set_operands[i].operator}({self.set_operands[i].selectable.sql_query})"
            self._sql_query = sql
        return self._sql_query

    @property
    def schema_query(self) -> str:
        """The first operand decide the column attributes of a query with set operations.
        Refer to https://docs.snowflake.com/en/sql-reference/operators-query.html#general-usage-notes"""
        attributes = self.set_operands[0].selectable.snowflake_plan.attributes
        sql = f"({schema_value_statement(attributes)})"
        for i in range(1, len(self.set_operands)):
            attributes = self.set_operands[i].selectable.snowflake_plan.attributes
            sql = f"{sql}{self.set_operands[i].operator}({schema_value_statement(attributes)})"
        return sql

    @property
    def column_states(self) -> ColumnStateDict:
        if not self._column_states:
            self._column_states = initiate_column_states(
                self.set_operands[0].selectable.column_states.projection,
                self.analyzer,
                self.df_aliased_col_name_to_real_col_name,
            )
        return self._column_states

    @property
    def query_params(self) -> Optional[Sequence[Any]]:
        query_params = None
        for operand in self.set_operands:
            if operand.selectable.query_params:
                if query_params is None:
                    query_params = []
                query_params.extend(operand.selectable.query_params)
        return query_params

    @property
    def children_plan_nodes(self) -> List[Union["Selectable", SnowflakePlan]]:
        return self._nodes

    @property
    def individual_node_complexity(self) -> Dict[PlanNodeCategory, int]:
        # we add #set_operands - 1 additional operators in sql query
        return {PlanNodeCategory.SET_OPERATION: len(self.set_operands) - 1}

    @property
<<<<<<< HEAD
    def referenced_ctes(self) -> Set[WithQueryBlock]:
=======
    def referenced_ctes(self) -> Dict[WithQueryBlock, int]:
>>>>>>> 8b801cc2
        # get a union of referenced cte tables from all child nodes
        # and sum up the reference counts
        return reduce(
            merge_referenced_ctes, [node.referenced_ctes for node in self._nodes]
        )


class DeriveColumnDependencyError(Exception):
    """When deriving column dependencies from the subquery."""


def parse_column_name(
    column: Expression,
    analyzer: "Analyzer",
    df_aliased_col_name_to_real_col_name: DefaultDict[str, Dict[str, str]],
) -> Optional[str]:
    if isinstance(column, Expression):
        if isinstance(column, Attribute):
            # Use analyze for the case of
            #     df1 = session.create_dataframe([[1]], schema=["a"])
            #     df2 = df1.select(df1["a"].alias("b"))
            #     df3 = df2.select(df1["a"])  # df1["a"] converted to column name "b" instead of "a"
            #     df3.show()
            # some expressions converted to SQL text with extra preceeding and trailing spaces.
            # Snowflake SQL removes the spaces in the returned column names.
            # So we remove it at the client too.
            return analyzer.analyze(
                column, df_aliased_col_name_to_real_col_name, parse_local_name=True
            ).strip(" ")
        if isinstance(column, UnresolvedAttribute):
            if not column.is_sql_text:
                return column.name
        if isinstance(column, UnresolvedAlias):
            return analyzer.analyze(
                column, df_aliased_col_name_to_real_col_name, parse_local_name=True
            ).strip(" ")
        if isinstance(column, Alias):
            return column.name
    # We can parse column name from a column's SQL expression in the future.
    # When parsing column name isn't possible, the SelectStatement.select won't flatten and
    # disables the next level SelectStatement to flatten
    return None


def can_select_statement_be_flattened(
    subquery_column_states: ColumnStateDict, new_column_states: ColumnStateDict
) -> bool:
    for col, state in new_column_states.items():
        dependent_columns = state.dependent_columns
        if dependent_columns == COLUMN_DEPENDENCY_DOLLAR:
            return False
        if state.change_state in (
            ColumnChangeState.CHANGED_EXP,
            ColumnChangeState.NEW,
        ) and not can_projection_dependent_columns_be_flattened(
            dependent_columns, subquery_column_states
        ):
            return False
        elif state.change_state == ColumnChangeState.UNCHANGED_EXP and (
            col not in subquery_column_states
            or subquery_column_states[col].depend_on_same_level
        ):
            # query may change sequence of columns. If subquery has same-level reference, flattened sql may not work.
            return False
        elif (
            state.change_state == ColumnChangeState.DROPPED
            and (subquery_state := subquery_column_states.get(col))
            and subquery_state.change_state == ColumnChangeState.NEW
            and subquery_state.is_referenced_by_same_level_column
        ):
            return False
    return True


def can_projection_dependent_columns_be_flattened(
    dependent_columns: Optional[AbstractSet[str]],
    subquery_column_states: ColumnStateDict,
) -> bool:
    # COLUMN_DEPENDENCY_DOLLAR should already be handled before calling this function
    if dependent_columns == COLUMN_DEPENDENCY_DOLLAR:  # pragma: no cover
        return False
    elif (
        subquery_column_states.has_changed_columns
        or subquery_column_states.has_dropped_columns
        or subquery_column_states.has_new_columns
    ):
        if dependent_columns == COLUMN_DEPENDENCY_ALL:
            return False
        else:
            assert dependent_columns is not None
            for dc in dependent_columns:
                dc_state = subquery_column_states.get(dc)
                if dc_state and dc_state.change_state in (
                    (
                        ColumnChangeState.CHANGED_EXP,
                        ColumnChangeState.DROPPED,
                        ColumnChangeState.NEW,
                    )
                ):
                    return False
    return True


def can_clause_dependent_columns_flatten(
    dependent_columns: Optional[AbstractSet[str]],
    subquery_column_states: ColumnStateDict,
) -> bool:
    if dependent_columns == COLUMN_DEPENDENCY_DOLLAR:
        return False
    elif (
        subquery_column_states.has_changed_columns
        or subquery_column_states.has_new_columns
    ):
        if dependent_columns == COLUMN_DEPENDENCY_ALL:
            return False

        assert dependent_columns is not None
        for dc in dependent_columns:
            dc_state = subquery_column_states.get(dc)
            if dc_state:
                if dc_state.change_state == ColumnChangeState.CHANGED_EXP:
                    return False
                elif dc_state.change_state == ColumnChangeState.NEW:
                    # Most of the time this can be flattened. But if a new column uses window function and this column
                    # is used in a clause, the sql doesn't work in Snowflake.
                    # For instance `select a, rank() over(order by b) as d from test_table where d = 1` doesn't work.
                    # But `select a, b as d from test_table where d = 1` works
                    # We can inspect whether the referenced new column uses window function. Here we are being
                    # conservative for now to not flatten the SQL.
                    return False
    return True


def can_select_projection_complexity_be_merged(
    cols: List[Expression],
    column_states: Optional[ColumnStateDict],
    subquery: Selectable,
) -> bool:
    """
    Check whether projection complexity of subquery can be merged with the current
    projection columns.

    Args:
        cols: the projection column expressions of the current select
        column_states: the column states extracted out of the current projection column
            on top of subquery.
        subquery: the subquery where the current select is performed on top of
    """
    if not subquery.analyzer.session._large_query_breakdown_enabled:
        return False

    # only merge of nested select statement is supported, and subquery must be
    # a SelectStatement
    if column_states is None or (not isinstance(subquery, SelectStatement)):
        return False  # pragma: no cover

    if len(cols) != len(column_states.projection):
        # Failed to extract the attributes of some columns
        return False  # pragma: no cover

    if subquery._column_states is None:
        return False  # pragma: no cover

    # It is not valid to merge the projection complexity if:
    # 1) exist a column without state extracted
    # 2) exist a column that dependents on columns from the same level
    # 3) exist a column that dependents on $. Theoretically, this could be
    #       valid, but extra analysis is required to check the validness.
    # 4) all dependent column in the projection expression is an active column
    #    from the subquery
    for proj in column_states.projection:
        column_state = column_states.get(proj.name)
        if column_state is None:
            return False  # pragma: no cover
        if column_state.depend_on_same_level:
            return False
        if column_state.dependent_columns == COLUMN_DEPENDENCY_DOLLAR:
            return False
        if column_state.dependent_columns != COLUMN_DEPENDENCY_ALL:
            for dependent_col in column_state.dependent_columns:
                if dependent_col not in subquery._column_states.active_columns:
                    return False  # pragma: no cover

    # check if the current select have filter, order by, or limit
    if subquery.where or subquery.order_by or subquery.limit_ or subquery.offset:
        return False

    # check if the projection expression contain invalid functions
    if has_invalid_projection_merge_functions(cols):
        return False

    # check if subquery projection expression contain invalid functions
    if has_invalid_projection_merge_functions(subquery.projection):
        return False

    return True


def initiate_column_states(
    column_attrs: List[Attribute],
    analyzer: "Analyzer",
    df_aliased_col_name_to_real_col_name: DefaultDict[str, Dict[str, str]],
) -> ColumnStateDict:
    column_states = ColumnStateDict()
    for attr in column_attrs:
        # review later. should use parse_column_name
        name = analyzer.analyze(
            attr, df_aliased_col_name_to_real_col_name, parse_local_name=True
        ).strip(" ")
        column_states[name] = ColumnState(
            name,
            change_state=ColumnChangeState.UNCHANGED_EXP,
            expression=attr,
            dependent_columns=COLUMN_DEPENDENCY_EMPTY,
            depend_on_same_level=False,
            referenced_by_same_level_columns=COLUMN_DEPENDENCY_EMPTY,
            state_dict=column_states,
        )
    column_states.projection = [
        copy(attr) for attr in column_attrs
    ]  # copy to re-generate expr_id
    return column_states


def populate_column_dependency(
    exp: Expression,
    quoted_c_name: str,
    column_states: ColumnStateDict,
    subquery_column_states: ColumnStateDict,
) -> None:
    dependent_column_names = derive_dependent_columns(exp)
    column_states[quoted_c_name].dependent_columns = dependent_column_names
    if dependent_column_names == COLUMN_DEPENDENCY_DOLLAR:
        column_states[quoted_c_name].depend_on_same_level = False
    elif dependent_column_names == COLUMN_DEPENDENCY_ALL:
        column_states[quoted_c_name].depend_on_same_level = True
        column_states.columns_referencing_all_columns.add(quoted_c_name)
    else:
        assert dependent_column_names is not None
        for dependent_column in dependent_column_names:
            if dependent_column not in subquery_column_states.active_columns:
                column_states[quoted_c_name].depend_on_same_level = True
                if dependent_column in column_states:
                    column_states[dependent_column].add_referenced_by_same_level_column(
                        dependent_column
                    )
                else:  # A referenced column can't be found. The query has an error.
                    raise DeriveColumnDependencyError()


def derive_column_states_from_subquery(
    cols: Iterable[Expression], from_: Selectable
) -> Optional[ColumnStateDict]:
    analyzer = from_.analyzer
    column_states = ColumnStateDict()
    for c in cols:
        if isinstance(c, UnresolvedAlias) and isinstance(c.child, Star):
            if c.child.expressions:
                # df.select(df["*"]) will have child expressions. df.select("*") doesn't.
                columns_from_star = [copy(e) for e in c.child.expressions]
            elif c.child.df_alias:
                if c.child.df_alias not in from_.df_aliased_col_name_to_real_col_name:
                    raise SnowparkClientExceptionMessages.DF_ALIAS_NOT_RECOGNIZED(
                        c.child.df_alias
                    )
                aliased_cols = from_.df_aliased_col_name_to_real_col_name[
                    c.child.df_alias
                ].values()
                columns_from_star = [
                    copy(e)
                    for e in from_.column_states.projection
                    if e.name in aliased_cols
                ]
            else:
                columns_from_star = [copy(e) for e in from_.column_states.projection]
            column_states.update(
                initiate_column_states(
                    columns_from_star,
                    analyzer,
                    from_.df_aliased_col_name_to_real_col_name,
                )
            )
            column_states.projection.extend(
                [c for c in columns_from_star]
            )  # columns_from_star has copied exps.
            continue
        c_name = parse_column_name(
            c, analyzer, from_.df_aliased_col_name_to_real_col_name
        )
        if c_name is None:
            return None
        quoted_c_name = snowflake.snowpark._internal.utils.quote_name(c_name)
        # if c is not an Attribute object, we will only care about the column name,
        # so we can build a dummy Attribute with the column name and dummy type
        column_states.projection.append(
            copy(c)
            if isinstance(c, Attribute)
            else Attribute(quoted_c_name, DataType())
        )
        from_c_state = from_.column_states.get(quoted_c_name)
        if from_c_state and from_c_state.change_state != ColumnChangeState.DROPPED:
            # review later. should use parse_column_name
            if c_name != analyzer.analyze(
                c, from_.df_aliased_col_name_to_real_col_name, parse_local_name=True
            ).strip(" "):
                column_states[quoted_c_name] = ColumnState(
                    quoted_c_name,
                    ColumnChangeState.CHANGED_EXP,
                    c,
                    state_dict=column_states,
                )
            else:
                column_states[quoted_c_name] = ColumnState(
                    quoted_c_name,
                    ColumnChangeState.UNCHANGED_EXP,
                    c,
                    state_dict=column_states,
                )
        else:
            column_states[quoted_c_name] = ColumnState(
                quoted_c_name,
                ColumnChangeState.NEW,
                c,
                state_dict=column_states,
            )
        try:
            populate_column_dependency(
                c, quoted_c_name, column_states, from_.column_states
            )
        except DeriveColumnDependencyError:
            # downstream will not flatten when seeing None and disable next level SelectStatement to flatten.
            # The query will get an invalid column error.
            return None

    for dc in from_.column_states.active_columns - column_states.active_columns:
        # for dropped columns, we only care name
        column_states[dc] = ColumnState(
            col_name=dc,
            change_state=ColumnChangeState.DROPPED,
            state_dict=column_states,
        )
    return column_states


def has_data_generator_exp(expressions: Optional[List["Expression"]]) -> bool:
    if expressions is None:
        return False
    for exp in expressions:
        if isinstance(exp, WindowExpression):
            return True
        if isinstance(exp, FunctionExpression) and (
            exp.is_data_generator
            or exp.name.lower() in SEQUENCE_DEPENDENT_DATA_GENERATION
        ):
            # https://docs.snowflake.com/en/sql-reference/functions-data-generation
            return True
        if exp is not None and has_data_generator_exp(exp.children):
            return True
    return False<|MERGE_RESOLUTION|>--- conflicted
+++ resolved
@@ -325,13 +325,6 @@
     @property
     def plan_state(self) -> Dict[PlanState, Any]:
         return self.snowflake_plan.plan_state
-<<<<<<< HEAD
-
-    @property
-    def num_duplicate_nodes(self) -> int:
-        return self.snowflake_plan.num_duplicate_nodes
-=======
->>>>>>> 8b801cc2
 
     @property
     def cumulative_node_complexity(self) -> Dict[PlanNodeCategory, int]:
@@ -393,14 +386,9 @@
 
     @property
     @abstractmethod
-<<<<<<< HEAD
-    def referenced_ctes(self) -> Set[WithQueryBlock]:
-        """Return the set of ctes referenced by the whole selectable subtree, includes its-self and children"""
-=======
     def referenced_ctes(self) -> Dict[WithQueryBlock, int]:
         """Return the dict of ctes referenced by the whole selectable subtree and the
         reference count of the cte. Includes itself and its children"""
->>>>>>> 8b801cc2
         pass
 
     def merge_into_pre_action(self, pre_action: "Query") -> None:
@@ -492,11 +480,7 @@
         return None
 
     @property
-<<<<<<< HEAD
-    def referenced_ctes(self) -> Set[WithQueryBlock]:
-=======
     def referenced_ctes(self) -> Dict[WithQueryBlock, int]:
->>>>>>> 8b801cc2
         # the SelectableEntity only allows select from base table. No
         # CTE table will be referred.
         return dict()
@@ -587,11 +571,7 @@
         return new
 
     @property
-<<<<<<< HEAD
-    def referenced_ctes(self) -> Set[WithQueryBlock]:
-=======
     def referenced_ctes(self) -> Dict[WithQueryBlock, int]:
->>>>>>> 8b801cc2
         # SelectSQL directly calls sql query, there will be no
         # auto created CTE tables referenced
         return dict()
@@ -666,11 +646,7 @@
         self.snowflake_plan.reset_cumulative_node_complexity()
 
     @property
-<<<<<<< HEAD
-    def referenced_ctes(self) -> Set[WithQueryBlock]:
-=======
     def referenced_ctes(self) -> Dict[WithQueryBlock, int]:
->>>>>>> 8b801cc2
         return self._snowflake_plan.referenced_ctes
 
 
@@ -710,10 +686,6 @@
         self.api_calls = (
             self.from_.api_calls.copy() if self.from_.api_calls is not None else None
         )  # will be replaced by new api calls if any operation.
-<<<<<<< HEAD
-        self._placeholder_query = None
-=======
->>>>>>> 8b801cc2
         # indicate whether we should try to merge the projection complexity of the current
         # SelectStatement with the projection complexity of from_ during the calculation of
         # node complexity. For example:
@@ -732,11 +704,8 @@
         self._projection_complexities: Optional[
             List[Dict[PlanNodeCategory, int]]
         ] = None
-<<<<<<< HEAD
-=======
         # Metadata/Attributes for the plan
         self._attributes: Optional[List[Attribute]] = None
->>>>>>> 8b801cc2
 
     def __copy__(self):
         new = SelectStatement(
@@ -952,11 +921,7 @@
         self._cumulative_node_complexity = value
 
     @property
-<<<<<<< HEAD
-    def referenced_ctes(self) -> Set[WithQueryBlock]:
-=======
     def referenced_ctes(self) -> Dict[WithQueryBlock, int]:
->>>>>>> 8b801cc2
         return self.from_.referenced_ctes
 
     def to_subqueryable(self) -> "Selectable":
@@ -1318,12 +1283,9 @@
             new.pre_actions = new.from_.pre_actions
             new.post_actions = new.from_.post_actions
             new._merge_projection_complexity_with_subquery = False
-<<<<<<< HEAD
-=======
         if self.analyzer.session.reduce_describe_query_enabled:
             new._attributes = self._attributes
 
->>>>>>> 8b801cc2
         return new
 
 
@@ -1407,11 +1369,7 @@
         self.snowflake_plan.reset_cumulative_node_complexity()
 
     @property
-<<<<<<< HEAD
-    def referenced_ctes(self) -> Set[WithQueryBlock]:
-=======
     def referenced_ctes(self) -> Dict[WithQueryBlock, int]:
->>>>>>> 8b801cc2
         return self._snowflake_plan.referenced_ctes
 
 
@@ -1496,11 +1454,7 @@
         return {PlanNodeCategory.SET_OPERATION: len(self.set_operands) - 1}
 
     @property
-<<<<<<< HEAD
-    def referenced_ctes(self) -> Set[WithQueryBlock]:
-=======
     def referenced_ctes(self) -> Dict[WithQueryBlock, int]:
->>>>>>> 8b801cc2
         # get a union of referenced cte tables from all child nodes
         # and sum up the reference counts
         return reduce(

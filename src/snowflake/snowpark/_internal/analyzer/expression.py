--- conflicted
+++ resolved
@@ -604,7 +604,6 @@
     def dependent_column_names(self) -> Optional[AbstractSet[str]]:
         return derive_dependent_columns(self.col)
 
-<<<<<<< HEAD
     @property
     def plan_node_category(self) -> PlanNodeCategory:
         return PlanNodeCategory.FUNCTION
@@ -614,7 +613,7 @@
         return sum_node_complexities(
             {self.plan_node_category: 1}, self.col.cumulative_node_complexity
         )
-=======
+
 
 class ColumnSum(Expression):
     def __init__(self, exprs: List[Expression]) -> None:
@@ -623,4 +622,9 @@
 
     def dependent_column_names(self) -> Optional[AbstractSet[str]]:
         return derive_dependent_columns(*self.exprs)
->>>>>>> 9614031a
+
+    @property
+    def individual_node_complexity(self) -> Dict[PlanNodeCategory, int]:
+        return sum_node_complexities(
+            *(expr.cumulative_node_complexity for expr in self.exprs)
+        )
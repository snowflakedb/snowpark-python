#!/usr/bin/env python3
#
# Copyright (c) 2012-2024 Snowflake Computing Inc. All rights reserved.
#
# flake8: noqa

import base64
import itertools
import json
import sys
import uuid
<<<<<<< HEAD
from decimal import Decimal
from inspect import signature
from typing import Callable, Tuple

from numpy import datetime64, float64, int32, int64
from pandas import Timestamp
from pandas.core.dtypes.inference import is_list_like
=======
from typing import Any, Sequence, Tuple

from google.protobuf.json_format import ParseDict
>>>>>>> 922881bd

import snowflake.snowpark._internal.proto.ast_pb2 as proto
from snowflake.connector.arrow_context import ArrowConverterContext
from snowflake.connector.cursor import ResultMetadataV2
from snowflake.connector.result_batch import ArrowResultBatch
from snowflake.snowpark._internal.error_message import SnowparkClientExceptionMessages
from snowflake.snowpark.exceptions import SnowparkSQLException


# TODO: currently unused.
def expr_to_dataframe_expr(expr):
    dfe = proto.SpDataframeExpr()
    variant = expr.WhichOneof("variant")
    getattr(dfe, variant).CopyFrom(getattr(expr, variant))
    return dfe


<<<<<<< HEAD
# Map from python type to its corresponding IR entity. The entities below all have the 'v' attribute.
TYPE_TO_IR_TYPE_NAME = {
    bytes: "binary_val",
    bool: "bool_val",
    datetime64: "date_val",
    Decimal: "big_decimal_val",
    float64: "float_64_val",
    int32: "int_32_val",
    int64: "int_64_val",
    str: "string_val",
    Timestamp: "timestamp_val",
}


def ast_expr_from_python_val(expr, val):
    """
    Converts a Python value to an IR expression.
    This IR expression is set to an attribute of `expr`.

    Parameters
    ----------
    expr : IR entity protobuf builder
    val : Python value that needs to be converted to IR expression.
    """
    if val is None:
        expr.none_val = val
    val_type = type(val)
    if val_type not in TYPE_TO_IR_TYPE_NAME:
        # Modin is imported here to prevent circular import issues.
        from snowflake.snowpark.modin.pandas import DataFrame, Series

        if isinstance(val, Callable):
            expr.fn_val.params = signature(val).parameters
            expr.fn_val.body = val
        if isinstance(val, slice):
            expr.slice_val.start = val.start
            expr.slice_val.stop = val.stop
            expr.slice_val.step = val.step
        elif not isinstance(val, Series) and is_list_like(val):
            # Checking that val is not a Series since Series objects are considered list-like.
            expr.list_val.vs = val
        elif isinstance(val, Series):
            expr.series_val.ref = val
        elif isinstance(val, DataFrame):
            expr.dataframe_val.ref = val
    else:
        ir_type_name = TYPE_TO_IR_TYPE_NAME[val_type]
        setattr(getattr(expr, ir_type_name), "v", val)
=======
def check_response(response: Any) -> None:
    # TODO SNOW-1474659: Add logic here to check whether response is a valid result,
    # else raise client-compatible exceptions.
    pass


def decode_ast_response_from_snowpark(res: dict, session_parameters: Any) -> Any:
    """
    Decodes Snowpark REST response to protobuf response message.
    Args:
        res: Dictionary representing a snowpark REST response.

    Returns:
        Protobuf response message.
    """

    # Check if response resulted in error code, if so decode.
    data = res["data"]

    # Similar to existing Snowpark client, surface errors as SnowparkSQLException.
    if "errorCode" in data.keys():
        is_internal_error = data["internalError"]
        error_code = data["errorCode"]
        sfqid = data["queryId"]
        error_message = res["message"]

        if is_internal_error:
            error_message = "INTERNAL ERROR: " + error_message

        raise SnowparkSQLException(error_message, error_code=error_code, sfqid=sfqid)

    # `data` is given as b64 encoded rowset result.
    # First retrieve response from Snowpark Python connector format,
    # then convert to IR compatible protobuf message.

    if data["queryResultFormat"] == "arrow" and "rowsetBase64" in data.keys():
        # This code is a stripped down version from the Snowflake Python connector.
        # The response object of the IR is delivered as a single STRING column at the moment.
        # We may change this in the near future.
        rowset_b64 = data["rowsetBase64"]

        total_len: int = data.get("total", 0)
        first_chunk_len = total_len
        arrow_context = ArrowConverterContext(session_parameters)

        schema: Sequence[ResultMetadataV2] = [
            ResultMetadataV2.from_column(col) for col in data["rowtype"]
        ]

        if "chunks" in data:
            raise NotImplementedError("decoding chunks not yet supported")

        first_chunk = ArrowResultBatch.from_data(
            rowset_b64,
            first_chunk_len,
            arrow_context,
            True,
            True,  # does not matter
            schema,
            True,  # does not matter
        )

        assert (
            first_chunk.rowcount == 1
        ), "Result should consist of single row holding protobuf response"

        dict_result = first_chunk.to_arrow().to_pydict()

        # should be single key, value pair:
        response_as_json: str = list(dict_result.values())[0][0]

        response_as_dict = json.loads(response_as_json)

        if response_as_dict["status"] != 200:
            raise SnowparkClientExceptionMessages.IR_MESSAGE(
                f"Coprocessor returned status {response_as_dict['status']}"
            )

        # Should be also able to load the json directly into a python dict via json.loads(...),
        # however map here to protobuf to make sure contents align with protobuf message.
        response = ParseDict(response_as_dict["data"], proto.Response())
        return response
    else:
        raise NotImplementedError(
            "Only inline arrow result decode supported at the moment."
        )
>>>>>>> 922881bd


class AstBatch:
    def __init__(self, session) -> None:
        self._session = session
        self._id_gen = itertools.count(start=1)
        self._init_batch()

    def assign(self, symbol=None):
        stmt = self._request.body.add()
        # TODO: extended BindingId spec from the branch snowpark-ir.
        stmt.assign.uid = next(self._id_gen)
        stmt.assign.var_id.bitfield1 = stmt.assign.uid
        stmt.assign.symbol.value = symbol if isinstance(symbol, str) else ""
        return stmt.assign

    def eval(self, target):
        stmt = self._request.body.add()
        stmt.eval.uid = next(self._id_gen)
        stmt.eval.var_id.CopyFrom(target.var_id)

    def flush(self) -> Tuple[str, str]:
        """Ties off a batch and starts a new one. Returns the tied-off batch."""
        batch = str(base64.b64encode(self._request.SerializeToString()), "utf-8")
        self._init_batch()
        return (str(self._request_id), batch)

    def _init_batch(self):
        self._request_id = uuid.uuid4()  # Generate a new unique ID.
        self._request = proto.Request()
        self._request.client_version.major = 42
        self._request.client_version.minor = 0
        (major, minor, micro, releaselevel, serial) = sys.version_info
        self._request.client_language.python_language.version.major = major
        self._request.client_language.python_language.version.minor = minor<|MERGE_RESOLUTION|>--- conflicted
+++ resolved
@@ -2,26 +2,15 @@
 #
 # Copyright (c) 2012-2024 Snowflake Computing Inc. All rights reserved.
 #
-# flake8: noqa
 
 import base64
 import itertools
 import json
 import sys
 import uuid
-<<<<<<< HEAD
-from decimal import Decimal
-from inspect import signature
-from typing import Callable, Tuple
-
-from numpy import datetime64, float64, int32, int64
-from pandas import Timestamp
-from pandas.core.dtypes.inference import is_list_like
-=======
 from typing import Any, Sequence, Tuple
 
 from google.protobuf.json_format import ParseDict
->>>>>>> 922881bd
 
 import snowflake.snowpark._internal.proto.ast_pb2 as proto
 from snowflake.connector.arrow_context import ArrowConverterContext
@@ -39,56 +28,6 @@
     return dfe
 
 
-<<<<<<< HEAD
-# Map from python type to its corresponding IR entity. The entities below all have the 'v' attribute.
-TYPE_TO_IR_TYPE_NAME = {
-    bytes: "binary_val",
-    bool: "bool_val",
-    datetime64: "date_val",
-    Decimal: "big_decimal_val",
-    float64: "float_64_val",
-    int32: "int_32_val",
-    int64: "int_64_val",
-    str: "string_val",
-    Timestamp: "timestamp_val",
-}
-
-
-def ast_expr_from_python_val(expr, val):
-    """
-    Converts a Python value to an IR expression.
-    This IR expression is set to an attribute of `expr`.
-
-    Parameters
-    ----------
-    expr : IR entity protobuf builder
-    val : Python value that needs to be converted to IR expression.
-    """
-    if val is None:
-        expr.none_val = val
-    val_type = type(val)
-    if val_type not in TYPE_TO_IR_TYPE_NAME:
-        # Modin is imported here to prevent circular import issues.
-        from snowflake.snowpark.modin.pandas import DataFrame, Series
-
-        if isinstance(val, Callable):
-            expr.fn_val.params = signature(val).parameters
-            expr.fn_val.body = val
-        if isinstance(val, slice):
-            expr.slice_val.start = val.start
-            expr.slice_val.stop = val.stop
-            expr.slice_val.step = val.step
-        elif not isinstance(val, Series) and is_list_like(val):
-            # Checking that val is not a Series since Series objects are considered list-like.
-            expr.list_val.vs = val
-        elif isinstance(val, Series):
-            expr.series_val.ref = val
-        elif isinstance(val, DataFrame):
-            expr.dataframe_val.ref = val
-    else:
-        ir_type_name = TYPE_TO_IR_TYPE_NAME[val_type]
-        setattr(getattr(expr, ir_type_name), "v", val)
-=======
 def check_response(response: Any) -> None:
     # TODO SNOW-1474659: Add logic here to check whether response is a valid result,
     # else raise client-compatible exceptions.
@@ -175,7 +114,6 @@
         raise NotImplementedError(
             "Only inline arrow result decode supported at the moment."
         )
->>>>>>> 922881bd
 
 
 class AstBatch:

--- conflicted
+++ resolved
@@ -51,16 +51,12 @@
             self.ref_count_map[name] -= 1
             current_ref_count = self.ref_count_map[name]
         if current_ref_count == 0:
-<<<<<<< HEAD
-            if self.session.auto_clean_up_temp_table_enabled:
-=======
             if (
                 self.session.auto_clean_up_temp_table_enabled
                 # if the session is already closed before garbage collection,
                 # we have no way to drop the table
                 and not self.session._conn.is_closed()
             ):
->>>>>>> eafc5586
                 self.drop_table(name)
         elif current_ref_count < 0:
             logging.debug(

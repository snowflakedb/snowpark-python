#
# Copyright (c) 2012-2024 Snowflake Computing Inc. All rights reserved.
#
import logging
import threading
import weakref
from collections import defaultdict
from typing import TYPE_CHECKING, Dict

from snowflake.snowpark._internal.analyzer.snowflake_plan_node import SnowflakeTable
from snowflake.snowpark._internal.utils import DummyLock

if TYPE_CHECKING:
    from snowflake.snowpark.session import Session  # pragma: no cover


DROP_TABLE_STATEMENT_PARAM_NAME = "auto_clean_up_temp_table"


class TempTableAutoCleaner:
    """
    Automatically cleans up unused temporary tables created in the current session
    when it is no longer referenced (i.e., its `SnowflakeTable` object gets garbage collected).

    Temporary tables are typically used for intermediate computations (e.g., df.cache_result) and
    are not needed when they are no longer referenced. Removing these tables helps maintain a
    clean working environment and reduce storage cost for a long-running session.
    """

    def __init__(self, session: "Session") -> None:
        self.session = session
        # this dict maintains key-value pair from Snowpark-generated temp table fully-qualified name
        # to its reference count for later temp table management
        # this dict will still be maintained even if the cleaner is stopped (`stop()` is called)
        self.ref_count_map: Dict[str, int] = defaultdict(int)
        # Lock to protect the ref_count_map
<<<<<<< HEAD
        self.lock = (
            threading.RLock()
            if session._conn._thread_safe_session_enabled
            else DummyLock()
        )
=======
        self.lock = threading.RLock()
>>>>>>> a44f7d26

    def add(self, table: SnowflakeTable) -> None:
        with self.lock:
            self.ref_count_map[table.name] += 1
        # the finalizer will be triggered when it gets garbage collected
        # and this table will be dropped finally
        _ = weakref.finalize(table, self._delete_ref_count, table.name)

    def _delete_ref_count(self, name: str) -> None:  # pragma: no cover
        """
        Decrements the reference count of a temporary table,
        and if the count reaches zero, puts this table in the queue for cleanup.
        """
        with self.lock:
            self.ref_count_map[name] -= 1
            current_ref_count = self.ref_count_map[name]
        if current_ref_count == 0:
<<<<<<< HEAD
            if self.session.auto_clean_up_temp_table_enabled:
=======
            if (
                self.session.auto_clean_up_temp_table_enabled
                # if the session is already closed before garbage collection,
                # we have no way to drop the table
                and not self.session._conn.is_closed()
            ):
>>>>>>> a44f7d26
                self.drop_table(name)
        elif current_ref_count < 0:
            logging.debug(
                f"Unexpected reference count {current_ref_count} for table {name}"
            )

    def drop_table(self, name: str) -> None:  # pragma: no cover
        common_log_text = f"temp table {name} in session {self.session.session_id}"
        logging.debug(f"Ready to drop {common_log_text}")
        query_id = None
        try:
            async_job = self.session.sql(
                f"drop table if exists {name} /* internal query to drop unused temp table */",
            )._internal_collect_with_tag_no_telemetry(
                block=False, statement_params={DROP_TABLE_STATEMENT_PARAM_NAME: name}
            )
            query_id = async_job.query_id
            logging.debug(f"Dropping {common_log_text} with query id {query_id}")
        except Exception as ex:  # pragma: no cover
            warning_message = f"Failed to drop {common_log_text}, exception: {ex}"
            logging.warning(warning_message)
            if query_id is None:
                # If no query_id is available, it means the query haven't been accepted by gs,
                # and it won't occur in our job_etl_view, send a separate telemetry for recording.
                self.session._conn._telemetry_client.send_temp_table_cleanup_abnormal_exception_telemetry(
                    self.session.session_id,
                    name,
                    str(ex),
                )

    def stop(self) -> None:
        """
        Stops the cleaner (no-op) and sends the telemetry.
        """
        if not self.session._conn.is_closed():
            self.session._conn._telemetry_client.send_temp_table_cleanup_telemetry(
                self.session.session_id,
                temp_table_cleaner_enabled=self.session.auto_clean_up_temp_table_enabled,
                num_temp_tables_cleaned=self.num_temp_tables_cleaned,
                num_temp_tables_created=self.num_temp_tables_created,
            )

    @property
    def num_temp_tables_created(self) -> int:
        with self.lock:
            return len(self.ref_count_map)

    @property
    def num_temp_tables_cleaned(self) -> int:
        # TODO SNOW-1662536: we may need a separate counter for the number of tables cleaned when parameter is enabled
        with self.lock:
            return sum(v == 0 for v in self.ref_count_map.values())<|MERGE_RESOLUTION|>--- conflicted
+++ resolved
@@ -34,15 +34,11 @@
         # this dict will still be maintained even if the cleaner is stopped (`stop()` is called)
         self.ref_count_map: Dict[str, int] = defaultdict(int)
         # Lock to protect the ref_count_map
-<<<<<<< HEAD
         self.lock = (
             threading.RLock()
             if session._conn._thread_safe_session_enabled
             else DummyLock()
         )
-=======
-        self.lock = threading.RLock()
->>>>>>> a44f7d26
 
     def add(self, table: SnowflakeTable) -> None:
         with self.lock:
@@ -60,16 +56,12 @@
             self.ref_count_map[name] -= 1
             current_ref_count = self.ref_count_map[name]
         if current_ref_count == 0:
-<<<<<<< HEAD
-            if self.session.auto_clean_up_temp_table_enabled:
-=======
             if (
                 self.session.auto_clean_up_temp_table_enabled
                 # if the session is already closed before garbage collection,
                 # we have no way to drop the table
                 and not self.session._conn.is_closed()
             ):
->>>>>>> a44f7d26
                 self.drop_table(name)
         elif current_ref_count < 0:
             logging.debug(

--- conflicted
+++ resolved
@@ -401,11 +401,7 @@
     ) -> List[Optional[str]]:
         if default_values is None:
             return EMPTY_DEFAULT_VALUES
-<<<<<<< HEAD
-        num_optional_args = len(default_values) if default_values is not None else 0
-=======
         num_optional_args = len(default_values)
->>>>>>> 8b801cc2
         num_positional_args = len(input_types) - num_optional_args
         input_types_for_default_args = input_types[-num_optional_args:]
         if convert_python_str_to_object:

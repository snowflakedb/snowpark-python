#!/usr/bin/env python3
#
# Copyright (c) 2012-2024 Snowflake Computing Inc. All rights reserved.
#

import functools
from enum import Enum, unique
from typing import Any, Dict, List, Optional

from snowflake.connector import SnowflakeConnection
from snowflake.connector.telemetry import (
    TelemetryClient as PCTelemetryClient,
    TelemetryData as PCTelemetryData,
    TelemetryField as PCTelemetryField,
)
from snowflake.connector.time_util import get_time_millis
from snowflake.snowpark._internal.compiler.telemetry_constants import (
    CompilationStageTelemetryField,
)
from snowflake.snowpark._internal.utils import (
    get_application_name,
    get_os_name,
    get_python_version,
    get_version,
    is_in_stored_procedure,
)


@unique
class TelemetryField(Enum):
    # constants
    MESSAGE = "message"
    NAME = "name"
    ERROR_CODE = "error_code"
    STACK_TRACE = "stack_trace"
    # Types of telemetry
    TYPE_PERFORMANCE_DATA = "snowpark_performance_data"
    TYPE_FUNCTION_USAGE = "snowpark_function_usage"
    TYPE_SESSION_CREATED = "snowpark_session_created"
    TYPE_SQL_SIMPLIFIER_ENABLED = "snowpark_sql_simplifier_enabled"
    TYPE_CTE_OPTIMIZATION_ENABLED = "snowpark_cte_optimization_enabled"
    # telemetry for optimization that eliminates the extra cast expression generated for expressions
    TYPE_ELIMINATE_NUMERIC_SQL_VALUE_CAST_ENABLED = (
        "snowpark_eliminate_numeric_sql_value_cast_enabled"
    )
    TYPE_AUTO_CLEAN_UP_TEMP_TABLE_ENABLED = "snowpark_auto_clean_up_temp_table_enabled"
    TYPE_LARGE_QUERY_BREAKDOWN_ENABLED = "snowpark_large_query_breakdown_enabled"
    TYPE_COMPILATION_STAGE_STATISTICS = "snowpark_compilation_stage_statistics"
    TYPE_ERROR = "snowpark_error"
    # Message keys for telemetry
    KEY_START_TIME = "start_time"
    KEY_DURATION = "duration"
    KEY_FUNC_NAME = "func_name"
    KEY_MSG = "msg"
    KEY_ERROR_MSG = "error_msg"
    KEY_VERSION = "version"
    KEY_PYTHON_VERSION = "python_version"
    KEY_CLIENT_LANGUAGE = "client_language"
    KEY_OS = "operating_system"
    KEY_DATA = "data"
    KEY_CATEGORY = "category"
    KEY_CREATED_BY_SNOWPARK = "created_by_snowpark"
    KEY_API_CALLS = "api_calls"
    KEY_SFQIDS = "sfqids"
    KEY_SUBCALLS = "subcalls"
    # function categories
    FUNC_CAT_ACTION = "action"
    FUNC_CAT_USAGE = "usage"
    FUNC_CAT_JOIN = "join"
    FUNC_CAT_COPY = "copy"
    FUNC_CAT_CREATE = "create"
    # performance categories
    PERF_CAT_UPLOAD_FILE = "upload_file"
    # optimizations
    SESSION_ID = "session_id"
    SQL_SIMPLIFIER_ENABLED = "sql_simplifier_enabled"
    CTE_OPTIMIZATION_ENABLED = "cte_optimization_enabled"
    LARGE_QUERY_BREAKDOWN_ENABLED = "large_query_breakdown_enabled"
    # dataframe query stats
    QUERY_PLAN_HEIGHT = "query_plan_height"
    QUERY_PLAN_NUM_DUPLICATE_NODES = "query_plan_num_duplicate_nodes"
    QUERY_PLAN_COMPLEXITY = "query_plan_complexity"
    BEFORE_COMPLEXITY_SCORE = "before_complexity_score"
    AFTER_COMPLEXITY_SCORES = "after_complexity_scores"


# These DataFrame APIs call other DataFrame APIs
# and so we remove those API calls and move them
# inside the original API call
API_CALLS_TO_ADJUST = {
    "to_df": 1,
    "select_expr": 1,
    "drop": 1,
    "agg": 2,
    "distinct": 2,
    "with_column": 1,
    "with_columns": 1,
    "with_column_renamed": 1,
}
APIS_WITH_MULTIPLE_CALLS = list(API_CALLS_TO_ADJUST.keys())


# Adjust API calls into subcalls for certain APIs that call other APIs
def adjust_api_subcalls(
    df,
    func_name: str,
    len_subcalls: Optional[int] = None,
    precalls: Optional[List[Dict]] = None,
    subcalls: Optional[List[Dict]] = None,
) -> None:
    plan = df._select_statement or df._plan
    if len_subcalls:
        plan.api_calls = [
            *plan.api_calls[:-len_subcalls],
            {
                TelemetryField.NAME.value: func_name,
                TelemetryField.KEY_SUBCALLS.value: [*plan.api_calls[-len_subcalls:]],
            },
        ]
    elif precalls is not None and subcalls is not None:
        plan.api_calls = [
            *precalls,
            {
                TelemetryField.NAME.value: func_name,
                TelemetryField.KEY_SUBCALLS.value: [*subcalls],
            },
        ]


def add_api_call(df, func_name: str) -> None:
    plan = df._select_statement or df._plan
    plan.api_calls.append({TelemetryField.NAME.value: func_name})


def set_api_call_source(df, func_name: str) -> None:
    plan = df._select_statement or df._plan
    plan.api_calls = [{TelemetryField.NAME.value: func_name}]


# A decorator to use in the Telemetry client to make sure operations
# don't cause exceptions to be raised
def safe_telemetry(func):
    @functools.wraps(func)
    def wrap(*args, **kwargs):
        try:
            func(*args, **kwargs)
        except Exception:
            # We don't really care if telemetry fails, just want to be safe for the user
            pass

    return wrap


# Action telemetry decorator for DataFrame class
def df_collect_api_telemetry(func):
    @functools.wraps(func)
    def wrap(*args, **kwargs):
        with args[0]._session.query_history() as query_history:
            result = func(*args, **kwargs)
        plan = args[0]._select_statement or args[0]._plan
        api_calls = [
            *plan.api_calls,
            {TelemetryField.NAME.value: f"DataFrame.{func.__name__}"},
        ]
        # The first api call will indicate following:
        # - sql simplifier is enabled.
        # - height of the query plan
        # - number of unique duplicate subtrees in the query plan
        api_calls[0][TelemetryField.SQL_SIMPLIFIER_ENABLED.value] = args[
            0
        ]._session.sql_simplifier_enabled
        try:
            api_calls[0][TelemetryField.QUERY_PLAN_HEIGHT.value] = plan.plan_height
            api_calls[0][
                TelemetryField.QUERY_PLAN_NUM_DUPLICATE_NODES.value
            ] = plan.num_duplicate_nodes
            api_calls[0][TelemetryField.QUERY_PLAN_COMPLEXITY.value] = {
                key.value: value
                for key, value in plan.cumulative_node_complexity.items()
            }
        except Exception:
            pass
        args[0]._session._conn._telemetry_client.send_function_usage_telemetry(
            f"action_{func.__name__}",
            TelemetryField.FUNC_CAT_ACTION.value,
            api_calls=api_calls,
            sfqids=[q.query_id for q in query_history.queries],
        )
        return result

    return wrap


def dfw_collect_api_telemetry(func):
    @functools.wraps(func)
    def wrap(*args, **kwargs):
        with args[0]._dataframe._session.query_history() as query_history:
            result = func(*args, **kwargs)
        plan = args[0]._dataframe._select_statement or args[0]._dataframe._plan
        api_calls = [
            *plan.api_calls,
            {TelemetryField.NAME.value: f"DataFrameWriter.{func.__name__}"},
        ]
        args[
            0
        ]._dataframe._session._conn._telemetry_client.send_function_usage_telemetry(
            f"action_{func.__name__}",
            TelemetryField.FUNC_CAT_ACTION.value,
            api_calls=api_calls,
            sfqids=[q.query_id for q in query_history.queries],
        )
        return result

    return wrap


def df_api_usage(func):
    @functools.wraps(func)
    def wrap(*args, **kwargs):
        r = func(*args, **kwargs)
        plan = r._select_statement or r._plan
        # Some DataFrame APIs call other DataFrame APIs, so we need to remove the extra call
        if (
            func.__name__ in APIS_WITH_MULTIPLE_CALLS
            and len(plan.api_calls) >= API_CALLS_TO_ADJUST[func.__name__]
        ):
            len_api_calls_to_adjust = API_CALLS_TO_ADJUST[func.__name__]
            subcalls = plan.api_calls[-len_api_calls_to_adjust:]
            # remove inner calls
            plan.api_calls = plan.api_calls[:-len_api_calls_to_adjust]
            # Add in new API call and subcalls
            plan.api_calls.append(
                {
                    TelemetryField.NAME.value: f"DataFrame.{func.__name__}",
                    TelemetryField.KEY_SUBCALLS.value: subcalls,
                }
            )
        else:
            plan.api_calls.append(
                {TelemetryField.NAME.value: f"DataFrame.{func.__name__}"}
            )
        return r

    return wrap


def df_to_relational_group_df_api_usage(func):
    @functools.wraps(func)
    def wrap(*args, **kwargs):
        r = func(*args, **kwargs)
        r._df_api_call = {TelemetryField.NAME.value: f"DataFrame.{func.__name__}"}
        return r

    return wrap


# For relational-grouped dataframe
def relational_group_df_api_usage(func):
    @functools.wraps(func)
    def wrap(*args, **kwargs):
        r = func(*args, **kwargs)
        plan = r._select_statement or r._plan
        if args[0]._df_api_call:
            plan.api_calls.append(args[0]._df_api_call)
        plan.api_calls.append(
            {TelemetryField.NAME.value: f"RelationalGroupedDataFrame.{func.__name__}"}
        )
        return r

    return wrap


class TelemetryClient:
    def __init__(self, conn: SnowflakeConnection) -> None:
        self.telemetry: PCTelemetryClient = (
            None if is_in_stored_procedure() else conn._telemetry
        )
        self.source: str = get_application_name()
        self.version: str = get_version()
        self.python_version: str = get_python_version()
        self.os: str = get_os_name()

    def send(self, msg: Dict, timestamp: Optional[int] = None):
        if self.telemetry:
            if not timestamp:
                timestamp = get_time_millis()
            telemetry_data = PCTelemetryData(message=msg, timestamp=timestamp)
            self.telemetry.try_add_log_to_batch(telemetry_data)

    def _create_basic_telemetry_data(self, telemetry_type: str) -> Dict[str, Any]:
        message = {
            PCTelemetryField.KEY_SOURCE.value: self.source,
            TelemetryField.KEY_VERSION.value: self.version,
            TelemetryField.KEY_PYTHON_VERSION.value: self.python_version,
            TelemetryField.KEY_OS.value: self.os,
            PCTelemetryField.KEY_TYPE.value: telemetry_type,
        }
        return message

    @safe_telemetry
    def send_session_created_telemetry(self, created_by_snowpark: bool):
        message = {
            **self._create_basic_telemetry_data(
                TelemetryField.TYPE_SESSION_CREATED.value
            ),
            TelemetryField.KEY_DATA.value: {
                TelemetryField.KEY_START_TIME.value: get_time_millis(),
                TelemetryField.KEY_CREATED_BY_SNOWPARK.value: PCTelemetryData.TRUE
                if created_by_snowpark
                else PCTelemetryData.FALSE,
            },
        }
        self.send(message)

    @safe_telemetry
    def send_upload_file_perf_telemetry(
        self, func_name: str, duration: float, sfqid: str
    ):
        message = {
            **self._create_basic_telemetry_data(
                TelemetryField.TYPE_PERFORMANCE_DATA.value
            ),
            TelemetryField.KEY_DATA.value: {
                PCTelemetryField.KEY_SFQID.value: sfqid,
                TelemetryField.KEY_CATEGORY.value: TelemetryField.PERF_CAT_UPLOAD_FILE.value,
                TelemetryField.KEY_FUNC_NAME.value: func_name,
                TelemetryField.KEY_DURATION.value: duration,
            },
        }
        self.send(message)

    @safe_telemetry
    def send_function_usage_telemetry(
        self,
        func_name: str,
        function_category: str,
        api_calls: Optional[List[str]] = None,
        sfqids: Optional[List[str]] = None,
    ):
        data = {
            TelemetryField.KEY_FUNC_NAME.value: func_name,
            TelemetryField.KEY_CATEGORY.value: function_category,
        }
        if api_calls is not None:
            data[TelemetryField.KEY_API_CALLS.value] = api_calls
        if sfqids is not None:
            data[TelemetryField.KEY_SFQIDS.value] = sfqids
        message = {
            **self._create_basic_telemetry_data(
                TelemetryField.TYPE_FUNCTION_USAGE.value
            ),
            TelemetryField.KEY_DATA.value: data,
        }
        self.send(message)

    def send_alias_in_join_telemetry(self):
        self.send_function_usage_telemetry(
            "name_alias_in_join", TelemetryField.FUNC_CAT_JOIN.value
        )

    def send_copy_pattern_telemetry(self):
        self.send_function_usage_telemetry(
            "copy_pattern", TelemetryField.FUNC_CAT_COPY.value
        )

    def send_sql_simplifier_telemetry(
        self, session_id: str, sql_simplifier_enabled: bool
    ) -> None:
        message = {
            **self._create_basic_telemetry_data(
                TelemetryField.TYPE_SQL_SIMPLIFIER_ENABLED.value
            ),
            TelemetryField.KEY_DATA.value: {
                TelemetryField.SESSION_ID.value: session_id,
                TelemetryField.SQL_SIMPLIFIER_ENABLED.value: True,
            },
        }
        self.send(message)

    def send_cte_optimization_telemetry(self, session_id: str) -> None:
        message = {
            **self._create_basic_telemetry_data(
                TelemetryField.TYPE_CTE_OPTIMIZATION_ENABLED.value
            ),
            TelemetryField.KEY_DATA.value: {
                TelemetryField.SESSION_ID.value: session_id,
                TelemetryField.CTE_OPTIMIZATION_ENABLED.value: True,
            },
        }
        self.send(message)

    def send_eliminate_numeric_sql_value_cast_telemetry(
        self, session_id: str, value: bool
    ) -> None:
        message = {
            **self._create_basic_telemetry_data(
                TelemetryField.TYPE_ELIMINATE_NUMERIC_SQL_VALUE_CAST_ENABLED.value
            ),
            TelemetryField.KEY_DATA.value: {
                TelemetryField.SESSION_ID.value: session_id,
                TelemetryField.TYPE_ELIMINATE_NUMERIC_SQL_VALUE_CAST_ENABLED.value: value,
            },
        }
        self.send(message)

    def send_auto_clean_up_temp_table_telemetry(
        self, session_id: str, value: bool
    ) -> None:
        message = {
            **self._create_basic_telemetry_data(
                TelemetryField.TYPE_AUTO_CLEAN_UP_TEMP_TABLE_ENABLED.value
            ),
            TelemetryField.KEY_DATA.value: {
                TelemetryField.SESSION_ID.value: session_id,
                TelemetryField.TYPE_AUTO_CLEAN_UP_TEMP_TABLE_ENABLED.value: value,
            },
        }
        self.send(message)

    def send_large_query_breakdown_telemetry(
        self, session_id: str, value: bool
    ) -> None:
        message = {
            **self._create_basic_telemetry_data(
                TelemetryField.TYPE_LARGE_QUERY_BREAKDOWN_ENABLED.value
            ),
            TelemetryField.KEY_DATA.value: {
                TelemetryField.SESSION_ID.value: session_id,
                TelemetryField.LARGE_QUERY_BREAKDOWN_ENABLED.value: True,
            },
        }
        self.send(message)

<<<<<<< HEAD
    def send_complexity_breakdown_post_compilation_stage(
        self,
        session_id: int,
        plan_uuid: str,
        before_complexity_score: int,
        after_complexity_scores: List[int],
    ) -> None:
        message = {
            **self._create_basic_telemetry_data(
                TelemetryField.TYPE_COMPILATION_STAGE_STATISTICS.value
            ),
            TelemetryField.KEY_DATA.value: {
                TelemetryField.SESSION_ID.value: session_id,
                TelemetryField.PLAN_UUID.value: plan_uuid,
                TelemetryField.BEFORE_COMPLEXITY_SCORE.value: before_complexity_score,
                TelemetryField.AFTER_COMPLEXITY_SCORES.value: after_complexity_scores,
=======
    def send_large_query_optimization_skipped_telemetry(
        self, session_id: int, reason: str
    ) -> None:
        message = {
            **self._create_basic_telemetry_data(
                CompilationStageTelemetryField.TYPE_LARGE_QUERY_BREAKDOWN_OPTIMIZATION_SKIPPED.value
            ),
            TelemetryField.KEY_DATA.value: {
                TelemetryField.SESSION_ID.value: session_id,
                CompilationStageTelemetryField.KEY_REASON.value: reason,
>>>>>>> 88abf690
            },
        }
        self.send(message)<|MERGE_RESOLUTION|>--- conflicted
+++ resolved
@@ -45,7 +45,6 @@
     )
     TYPE_AUTO_CLEAN_UP_TEMP_TABLE_ENABLED = "snowpark_auto_clean_up_temp_table_enabled"
     TYPE_LARGE_QUERY_BREAKDOWN_ENABLED = "snowpark_large_query_breakdown_enabled"
-    TYPE_COMPILATION_STAGE_STATISTICS = "snowpark_compilation_stage_statistics"
     TYPE_ERROR = "snowpark_error"
     # Message keys for telemetry
     KEY_START_TIME = "start_time"
@@ -80,8 +79,6 @@
     QUERY_PLAN_HEIGHT = "query_plan_height"
     QUERY_PLAN_NUM_DUPLICATE_NODES = "query_plan_num_duplicate_nodes"
     QUERY_PLAN_COMPLEXITY = "query_plan_complexity"
-    BEFORE_COMPLEXITY_SCORE = "before_complexity_score"
-    AFTER_COMPLEXITY_SCORES = "after_complexity_scores"
 
 
 # These DataFrame APIs call other DataFrame APIs
@@ -431,7 +428,6 @@
         }
         self.send(message)
 
-<<<<<<< HEAD
     def send_complexity_breakdown_post_compilation_stage(
         self,
         session_id: int,
@@ -441,14 +437,17 @@
     ) -> None:
         message = {
             **self._create_basic_telemetry_data(
-                TelemetryField.TYPE_COMPILATION_STAGE_STATISTICS.value
+                CompilationStageTelemetryField.TYPE_COMPILATION_STAGE_STATISTICS.value
             ),
             TelemetryField.KEY_DATA.value: {
                 TelemetryField.SESSION_ID.value: session_id,
                 TelemetryField.PLAN_UUID.value: plan_uuid,
-                TelemetryField.BEFORE_COMPLEXITY_SCORE.value: before_complexity_score,
-                TelemetryField.AFTER_COMPLEXITY_SCORES.value: after_complexity_scores,
-=======
+                CompilationStageTelemetryField.BEFORE_COMPLEXITY_SCORE.value: before_complexity_score,
+                CompilationStageTelemetryField.AFTER_COMPLEXITY_SCORES.value: after_complexity_scores,
+            },
+        }
+        self.send(message)
+
     def send_large_query_optimization_skipped_telemetry(
         self, session_id: int, reason: str
     ) -> None:
@@ -459,7 +458,6 @@
             TelemetryField.KEY_DATA.value: {
                 TelemetryField.SESSION_ID.value: session_id,
                 CompilationStageTelemetryField.KEY_REASON.value: reason,
->>>>>>> 88abf690
             },
         }
         self.send(message)
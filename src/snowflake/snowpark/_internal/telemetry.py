#!/usr/bin/env python3
#
# Copyright (c) 2012-2024 Snowflake Computing Inc. All rights reserved.
#

import functools
from enum import Enum, unique
from typing import Any, Dict, List, Optional

from snowflake.connector import SnowflakeConnection
from snowflake.connector.telemetry import (
    TelemetryClient as PCTelemetryClient,
    TelemetryData as PCTelemetryData,
    TelemetryField as PCTelemetryField,
)
from snowflake.connector.time_util import get_time_millis
from snowflake.snowpark._internal.compiler.telemetry_constants import (
    CompilationStageTelemetryField,
)
from snowflake.snowpark._internal.utils import (
    get_application_name,
    get_os_name,
    get_python_version,
    get_version,
    is_in_stored_procedure,
)


@unique
class TelemetryField(Enum):
    # constants
    MESSAGE = "message"
    NAME = "name"
    ERROR_CODE = "error_code"
    STACK_TRACE = "stack_trace"
    # Types of telemetry
    TYPE_PERFORMANCE_DATA = "snowpark_performance_data"
    TYPE_FUNCTION_USAGE = "snowpark_function_usage"
    TYPE_SESSION_CREATED = "snowpark_session_created"
    TYPE_SQL_SIMPLIFIER_ENABLED = "snowpark_sql_simplifier_enabled"
    TYPE_CTE_OPTIMIZATION_ENABLED = "snowpark_cte_optimization_enabled"
    # telemetry for optimization that eliminates the extra cast expression generated for expressions
    TYPE_ELIMINATE_NUMERIC_SQL_VALUE_CAST_ENABLED = (
        "snowpark_eliminate_numeric_sql_value_cast_enabled"
    )
    TYPE_AUTO_CLEAN_UP_TEMP_TABLE_ENABLED = "snowpark_auto_clean_up_temp_table_enabled"
    TYPE_LARGE_QUERY_BREAKDOWN_ENABLED = "snowpark_large_query_breakdown_enabled"
    TYPE_COMPILATION_STAGE_STATISTICS = "snowpark_compilation_stage_statistics"
    TYPE_ERROR = "snowpark_error"
    # Message keys for telemetry
    KEY_START_TIME = "start_time"
    KEY_DURATION = "duration"
    KEY_FUNC_NAME = "func_name"
    KEY_MSG = "msg"
    KEY_ERROR_MSG = "error_msg"
    KEY_VERSION = "version"
    KEY_PYTHON_VERSION = "python_version"
    KEY_CLIENT_LANGUAGE = "client_language"
    KEY_OS = "operating_system"
    KEY_DATA = "data"
    KEY_CATEGORY = "category"
    KEY_CREATED_BY_SNOWPARK = "created_by_snowpark"
    KEY_API_CALLS = "api_calls"
    KEY_SFQIDS = "sfqids"
    KEY_SUBCALLS = "subcalls"
    # function categories
    FUNC_CAT_ACTION = "action"
    FUNC_CAT_USAGE = "usage"
    FUNC_CAT_JOIN = "join"
    FUNC_CAT_COPY = "copy"
    FUNC_CAT_CREATE = "create"
    # performance categories
    PERF_CAT_UPLOAD_FILE = "upload_file"
    # optimizations
    SESSION_ID = "session_id"
    SQL_SIMPLIFIER_ENABLED = "sql_simplifier_enabled"
    CTE_OPTIMIZATION_ENABLED = "cte_optimization_enabled"
    LARGE_QUERY_BREAKDOWN_ENABLED = "large_query_breakdown_enabled"
    # dataframe query stats
    QUERY_PLAN_HEIGHT = "query_plan_height"
    QUERY_PLAN_NUM_DUPLICATE_NODES = "query_plan_num_duplicate_nodes"
    QUERY_PLAN_COMPLEXITY = "query_plan_complexity"
    BEFORE_COMPLEXITY_SCORE = "before_complexity_score"
    AFTER_COMPLEXITY_SCORES = "after_complexity_scores"


# These DataFrame APIs call other DataFrame APIs
# and so we remove those API calls and move them
# inside the original API call
API_CALLS_TO_ADJUST = {
    "to_df": 1,
    "select_expr": 1,
    "drop": 1,
    "agg": 2,
    "distinct": 2,
    "with_column": 1,
    "with_columns": 1,
    "with_column_renamed": 1,
}
APIS_WITH_MULTIPLE_CALLS = list(API_CALLS_TO_ADJUST.keys())


# Adjust API calls into subcalls for certain APIs that call other APIs
def adjust_api_subcalls(
    df,
    func_name: str,
    len_subcalls: Optional[int] = None,
    precalls: Optional[List[Dict]] = None,
    subcalls: Optional[List[Dict]] = None,
) -> None:
    plan = df._select_statement or df._plan
    if len_subcalls:
        plan.api_calls = [
            *plan.api_calls[:-len_subcalls],
            {
                TelemetryField.NAME.value: func_name,
                TelemetryField.KEY_SUBCALLS.value: [*plan.api_calls[-len_subcalls:]],
            },
        ]
    elif precalls is not None and subcalls is not None:
        plan.api_calls = [
            *precalls,
            {
                TelemetryField.NAME.value: func_name,
                TelemetryField.KEY_SUBCALLS.value: [*subcalls],
            },
        ]


def add_api_call(df, func_name: str) -> None:
    plan = df._select_statement or df._plan
    plan.api_calls.append({TelemetryField.NAME.value: func_name})


def set_api_call_source(df, func_name: str) -> None:
    plan = df._select_statement or df._plan
    plan.api_calls = [{TelemetryField.NAME.value: func_name}]


# A decorator to use in the Telemetry client to make sure operations
# don't cause exceptions to be raised
def safe_telemetry(func):
    @functools.wraps(func)
    def wrap(*args, **kwargs):
        try:
            func(*args, **kwargs)
        except Exception:
            # We don't really care if telemetry fails, just want to be safe for the user
            pass

    return wrap


# Action telemetry decorator for DataFrame class
def df_collect_api_telemetry(func):
    @functools.wraps(func)
    def wrap(*args, **kwargs):
        with args[0]._session.query_history() as query_history:
            result = func(*args, **kwargs)
        plan = args[0]._select_statement or args[0]._plan
        api_calls = [
            *plan.api_calls,
            {TelemetryField.NAME.value: f"DataFrame.{func.__name__}"},
        ]
        # The first api call will indicate following:
        # - sql simplifier is enabled.
        # - height of the query plan
        # - number of unique duplicate subtrees in the query plan
        api_calls[0][TelemetryField.SQL_SIMPLIFIER_ENABLED.value] = args[
            0
        ]._session.sql_simplifier_enabled
        try:
            api_calls[0][TelemetryField.QUERY_PLAN_HEIGHT.value] = plan.plan_height
            api_calls[0][
                TelemetryField.QUERY_PLAN_NUM_DUPLICATE_NODES.value
            ] = plan.num_duplicate_nodes
            api_calls[0][TelemetryField.QUERY_PLAN_COMPLEXITY.value] = {
                key.value: value
                for key, value in plan.cumulative_node_complexity.items()
            }
        except Exception:
            pass
        args[0]._session._conn._telemetry_client.send_function_usage_telemetry(
            f"action_{func.__name__}",
            TelemetryField.FUNC_CAT_ACTION.value,
            api_calls=api_calls,
            sfqids=[q.query_id for q in query_history.queries],
        )
        return result

    return wrap


def dfw_collect_api_telemetry(func):
    @functools.wraps(func)
    def wrap(*args, **kwargs):
        with args[0]._dataframe._session.query_history() as query_history:
            result = func(*args, **kwargs)
        plan = args[0]._dataframe._select_statement or args[0]._dataframe._plan
        api_calls = [
            *plan.api_calls,
            {TelemetryField.NAME.value: f"DataFrameWriter.{func.__name__}"},
        ]
        args[
            0
        ]._dataframe._session._conn._telemetry_client.send_function_usage_telemetry(
            f"action_{func.__name__}",
            TelemetryField.FUNC_CAT_ACTION.value,
            api_calls=api_calls,
            sfqids=[q.query_id for q in query_history.queries],
        )
        return result

    return wrap


def df_api_usage(func):
    @functools.wraps(func)
    def wrap(*args, **kwargs):
        r = func(*args, **kwargs)
        plan = r._select_statement or r._plan
        # Some DataFrame APIs call other DataFrame APIs, so we need to remove the extra call
        if (
            func.__name__ in APIS_WITH_MULTIPLE_CALLS
            and len(plan.api_calls) >= API_CALLS_TO_ADJUST[func.__name__]
        ):
            len_api_calls_to_adjust = API_CALLS_TO_ADJUST[func.__name__]
            subcalls = plan.api_calls[-len_api_calls_to_adjust:]
            # remove inner calls
            plan.api_calls = plan.api_calls[:-len_api_calls_to_adjust]
            # Add in new API call and subcalls
            plan.api_calls.append(
                {
                    TelemetryField.NAME.value: f"DataFrame.{func.__name__}",
                    TelemetryField.KEY_SUBCALLS.value: subcalls,
                }
            )
        else:
            plan.api_calls.append(
                {TelemetryField.NAME.value: f"DataFrame.{func.__name__}"}
            )
        return r

    return wrap


def df_to_relational_group_df_api_usage(func):
    @functools.wraps(func)
    def wrap(*args, **kwargs):
        r = func(*args, **kwargs)
        r._df_api_call = {TelemetryField.NAME.value: f"DataFrame.{func.__name__}"}
        return r

    return wrap


# For relational-grouped dataframe
def relational_group_df_api_usage(func):
    @functools.wraps(func)
    def wrap(*args, **kwargs):
        r = func(*args, **kwargs)
        plan = r._select_statement or r._plan
        if args[0]._df_api_call:
            plan.api_calls.append(args[0]._df_api_call)
        plan.api_calls.append(
            {TelemetryField.NAME.value: f"RelationalGroupedDataFrame.{func.__name__}"}
        )
        return r

    return wrap


class TelemetryClient:
    def __init__(self, conn: SnowflakeConnection) -> None:
        self.telemetry: PCTelemetryClient = (
            None if is_in_stored_procedure() else conn._telemetry
        )
        self.source: str = get_application_name()
        self.version: str = get_version()
        self.python_version: str = get_python_version()
        self.os: str = get_os_name()

    def send(self, msg: Dict, timestamp: Optional[int] = None):
        if self.telemetry:
            if not timestamp:
                timestamp = get_time_millis()
            telemetry_data = PCTelemetryData(message=msg, timestamp=timestamp)
            self.telemetry.try_add_log_to_batch(telemetry_data)

    def _create_basic_telemetry_data(self, telemetry_type: str) -> Dict[str, Any]:
        message = {
            PCTelemetryField.KEY_SOURCE.value: self.source,
            TelemetryField.KEY_VERSION.value: self.version,
            TelemetryField.KEY_PYTHON_VERSION.value: self.python_version,
            TelemetryField.KEY_OS.value: self.os,
            PCTelemetryField.KEY_TYPE.value: telemetry_type,
        }
        return message

    @safe_telemetry
    def send_session_created_telemetry(self, created_by_snowpark: bool):
        message = {
            **self._create_basic_telemetry_data(
                TelemetryField.TYPE_SESSION_CREATED.value
            ),
            TelemetryField.KEY_DATA.value: {
                TelemetryField.KEY_START_TIME.value: get_time_millis(),
                TelemetryField.KEY_CREATED_BY_SNOWPARK.value: PCTelemetryData.TRUE
                if created_by_snowpark
                else PCTelemetryData.FALSE,
            },
        }
        self.send(message)

    @safe_telemetry
    def send_upload_file_perf_telemetry(
        self, func_name: str, duration: float, sfqid: str
    ):
        message = {
            **self._create_basic_telemetry_data(
                TelemetryField.TYPE_PERFORMANCE_DATA.value
            ),
            TelemetryField.KEY_DATA.value: {
                PCTelemetryField.KEY_SFQID.value: sfqid,
                TelemetryField.KEY_CATEGORY.value: TelemetryField.PERF_CAT_UPLOAD_FILE.value,
                TelemetryField.KEY_FUNC_NAME.value: func_name,
                TelemetryField.KEY_DURATION.value: duration,
            },
        }
        self.send(message)

    @safe_telemetry
    def send_function_usage_telemetry(
        self,
        func_name: str,
        function_category: str,
        api_calls: Optional[List[str]] = None,
        sfqids: Optional[List[str]] = None,
    ):
        data = {
            TelemetryField.KEY_FUNC_NAME.value: func_name,
            TelemetryField.KEY_CATEGORY.value: function_category,
        }
        if api_calls is not None:
            data[TelemetryField.KEY_API_CALLS.value] = api_calls
        if sfqids is not None:
            data[TelemetryField.KEY_SFQIDS.value] = sfqids
        message = {
            **self._create_basic_telemetry_data(
                TelemetryField.TYPE_FUNCTION_USAGE.value
            ),
            TelemetryField.KEY_DATA.value: data,
        }
        self.send(message)

    def send_alias_in_join_telemetry(self):
        self.send_function_usage_telemetry(
            "name_alias_in_join", TelemetryField.FUNC_CAT_JOIN.value
        )

    def send_copy_pattern_telemetry(self):
        self.send_function_usage_telemetry(
            "copy_pattern", TelemetryField.FUNC_CAT_COPY.value
        )

    def send_sql_simplifier_telemetry(
        self, session_id: str, sql_simplifier_enabled: bool
    ) -> None:
        message = {
            **self._create_basic_telemetry_data(
                TelemetryField.TYPE_SQL_SIMPLIFIER_ENABLED.value
            ),
            TelemetryField.KEY_DATA.value: {
                TelemetryField.SESSION_ID.value: session_id,
                TelemetryField.SQL_SIMPLIFIER_ENABLED.value: True,
            },
        }
        self.send(message)

    def send_cte_optimization_telemetry(self, session_id: str) -> None:
        message = {
            **self._create_basic_telemetry_data(
                TelemetryField.TYPE_CTE_OPTIMIZATION_ENABLED.value
            ),
            TelemetryField.KEY_DATA.value: {
                TelemetryField.SESSION_ID.value: session_id,
                TelemetryField.CTE_OPTIMIZATION_ENABLED.value: True,
            },
        }
        self.send(message)

    def send_eliminate_numeric_sql_value_cast_telemetry(
        self, session_id: str, value: bool
    ) -> None:
        message = {
            **self._create_basic_telemetry_data(
                TelemetryField.TYPE_ELIMINATE_NUMERIC_SQL_VALUE_CAST_ENABLED.value
            ),
            TelemetryField.KEY_DATA.value: {
                TelemetryField.SESSION_ID.value: session_id,
                TelemetryField.TYPE_ELIMINATE_NUMERIC_SQL_VALUE_CAST_ENABLED.value: value,
            },
        }
        self.send(message)

    def send_auto_clean_up_temp_table_telemetry(
        self, session_id: str, value: bool
    ) -> None:
        message = {
            **self._create_basic_telemetry_data(
                TelemetryField.TYPE_AUTO_CLEAN_UP_TEMP_TABLE_ENABLED.value
            ),
            TelemetryField.KEY_DATA.value: {
                TelemetryField.SESSION_ID.value: session_id,
                TelemetryField.TYPE_AUTO_CLEAN_UP_TEMP_TABLE_ENABLED.value: value,
            },
        }
        self.send(message)

    def send_large_query_breakdown_telemetry(
        self, session_id: str, value: bool
    ) -> None:
        message = {
            **self._create_basic_telemetry_data(
                TelemetryField.TYPE_LARGE_QUERY_BREAKDOWN_ENABLED.value
            ),
            TelemetryField.KEY_DATA.value: {
                TelemetryField.SESSION_ID.value: session_id,
                TelemetryField.LARGE_QUERY_BREAKDOWN_ENABLED.value: True,
            },
        }
        self.send(message)

<<<<<<< HEAD
    def send_complexity_breakdown_post_compilation_stage(
        self,
        session_id: int,
        plan_uuid: str,
        before_complexity_score: int,
        after_complexity_scores: List[int],
    ) -> None:
        message = {
            **self._create_basic_telemetry_data(
                TelemetryField.TYPE_COMPILATION_STAGE_STATISTICS.value
            ),
            TelemetryField.KEY_DATA.value: {
                TelemetryField.SESSION_ID.value: session_id,
                TelemetryField.PLAN_UUID.value: plan_uuid,
                TelemetryField.BEFORE_COMPLEXITY_SCORE.value: before_complexity_score,
                TelemetryField.AFTER_COMPLEXITY_SCORES.value: after_complexity_scores,
=======
    def send_large_query_optimization_skipped_telemetry(
        self, session_id: int, reason: str
    ) -> None:
        message = {
            **self._create_basic_telemetry_data(
                CompilationStageTelemetryField.TYPE_LARGE_QUERY_BREAKDOWN_OPTIMIZATION_SKIPPED.value
            ),
            TelemetryField.KEY_DATA.value: {
                TelemetryField.SESSION_ID.value: session_id,
                CompilationStageTelemetryField.KEY_REASON.value: reason,
>>>>>>> 51ab4d95
            },
        }
        self.send(message)<|MERGE_RESOLUTION|>--- conflicted
+++ resolved
@@ -431,7 +431,20 @@
         }
         self.send(message)
 
-<<<<<<< HEAD
+    def send_large_query_optimization_skipped_telemetry(
+        self, session_id: int, reason: str
+    ) -> None:
+        message = {
+            **self._create_basic_telemetry_data(
+                CompilationStageTelemetryField.TYPE_LARGE_QUERY_BREAKDOWN_OPTIMIZATION_SKIPPED.value
+            ),
+            TelemetryField.KEY_DATA.value: {
+                TelemetryField.SESSION_ID.value: session_id,
+                CompilationStageTelemetryField.KEY_REASON.value: reason,
+            },
+        }
+        self.send(message)
+
     def send_complexity_breakdown_post_compilation_stage(
         self,
         session_id: int,
@@ -448,18 +461,6 @@
                 TelemetryField.PLAN_UUID.value: plan_uuid,
                 TelemetryField.BEFORE_COMPLEXITY_SCORE.value: before_complexity_score,
                 TelemetryField.AFTER_COMPLEXITY_SCORES.value: after_complexity_scores,
-=======
-    def send_large_query_optimization_skipped_telemetry(
-        self, session_id: int, reason: str
-    ) -> None:
-        message = {
-            **self._create_basic_telemetry_data(
-                CompilationStageTelemetryField.TYPE_LARGE_QUERY_BREAKDOWN_OPTIMIZATION_SKIPPED.value
-            ),
-            TelemetryField.KEY_DATA.value: {
-                TelemetryField.SESSION_ID.value: session_id,
-                CompilationStageTelemetryField.KEY_REASON.value: reason,
->>>>>>> 51ab4d95
             },
         }
         self.send(message)
#!/usr/bin/env python3
#
# Copyright (c) 2012-2024 Snowflake Computing Inc. All rights reserved.
#

import functools
from enum import Enum, unique
from typing import Any, Dict, List, Optional

from snowflake.connector import SnowflakeConnection
from snowflake.connector.telemetry import (
    TelemetryClient as PCTelemetryClient,
    TelemetryData as PCTelemetryData,
    TelemetryField as PCTelemetryField,
)
from snowflake.connector.time_util import get_time_millis
from snowflake.snowpark._internal.utils import (
    get_application_name,
    get_os_name,
    get_python_version,
    get_version,
    is_in_stored_procedure,
)


@unique
class TelemetryField(Enum):
    # constants
    MESSAGE = "message"
    NAME = "name"
    ERROR_CODE = "error_code"
    STACK_TRACE = "stack_trace"
    # Types of telemetry
    TYPE_PERFORMANCE_DATA = "snowpark_performance_data"
    TYPE_FUNCTION_USAGE = "snowpark_function_usage"
    TYPE_SESSION_CREATED = "snowpark_session_created"
    TYPE_SQL_SIMPLIFIER_ENABLED = "snowpark_sql_simplifier_enabled"
    TYPE_CTE_OPTIMIZATION_ENABLED = "snowpark_cte_optimization_enabled"
    TYPE_ERROR = "snowpark_error"
    # Message keys for telemetry
    KEY_START_TIME = "start_time"
    KEY_DURATION = "duration"
    KEY_FUNC_NAME = "func_name"
    KEY_MSG = "msg"
    KEY_ERROR_MSG = "error_msg"
    KEY_VERSION = "version"
    KEY_PYTHON_VERSION = "python_version"
    KEY_CLIENT_LANGUAGE = "client_language"
    KEY_OS = "operating_system"
    KEY_DATA = "data"
    KEY_CATEGORY = "category"
    KEY_CREATED_BY_SNOWPARK = "created_by_snowpark"
    KEY_API_CALLS = "api_calls"
    KEY_SFQIDS = "sfqids"
    KEY_SUBCALLS = "subcalls"
    # function categories
    FUNC_CAT_ACTION = "action"
    FUNC_CAT_USAGE = "usage"
    FUNC_CAT_JOIN = "join"
    FUNC_CAT_COPY = "copy"
    FUNC_CAT_CREATE = "create"
    # performance categories
    PERF_CAT_UPLOAD_FILE = "upload_file"
    # sql simplifier
    SESSION_ID = "session_id"
    SQL_SIMPLIFIER_ENABLED = "sql_simplifier_enabled"
    CTE_OPTIMIZATION_ENABLED = "cte_optimization_enabled"
    # dataframe query stats
    QUERY_PLAN_HEIGHT = "query_plan_height"
    QUERY_PLAN_NUM_DUPLICATE_NODES = "query_plan_num_duplicate_nodes"
    QUERY_PLAN_COMPLEXITY = "query_plan_complexity"


# These DataFrame APIs call other DataFrame APIs
# and so we remove those API calls and move them
# inside the original API call
API_CALLS_TO_ADJUST = {
    "to_df": 1,
    "select_expr": 1,
    "drop": 1,
    "agg": 2,
    "distinct": 2,
    "with_column": 1,
    "with_columns": 1,
    "with_column_renamed": 1,
}
APIS_WITH_MULTIPLE_CALLS = list(API_CALLS_TO_ADJUST.keys())


# Adjust API calls into subcalls for certain APIs that call other APIs
def adjust_api_subcalls(
    df,
    func_name: str,
    len_subcalls: Optional[int] = None,
    precalls: Optional[List[Dict]] = None,
    subcalls: Optional[List[Dict]] = None,
) -> None:
    plan = df._select_statement or df._plan
    if len_subcalls:
        plan.api_calls = [
            *plan.api_calls[:-len_subcalls],
            {
                TelemetryField.NAME.value: func_name,
                TelemetryField.KEY_SUBCALLS.value: [*plan.api_calls[-len_subcalls:]],
            },
        ]
    elif precalls is not None and subcalls is not None:
        plan.api_calls = [
            *precalls,
            {
                TelemetryField.NAME.value: func_name,
                TelemetryField.KEY_SUBCALLS.value: [*subcalls],
            },
        ]


def add_api_call(df, func_name: str) -> None:
    plan = df._select_statement or df._plan
    plan.api_calls.append({TelemetryField.NAME.value: func_name})


def set_api_call_source(df, func_name: str) -> None:
    plan = df._select_statement or df._plan
    plan.api_calls = [{TelemetryField.NAME.value: func_name}]


# A decorator to use in the Telemetry client to make sure operations
# don't cause exceptions to be raised
def safe_telemetry(func):
    @functools.wraps(func)
    def wrap(*args, **kwargs):
        try:
            func(*args, **kwargs)
        except Exception:
            # We don't really care if telemetry fails, just want to be safe for the user
            pass

    return wrap


# Action telemetry decorator for DataFrame class
def df_collect_api_telemetry(func):
    @functools.wraps(func)
    def wrap(*args, **kwargs):
        with args[0]._session.query_history() as query_history:
            result = func(*args, **kwargs)
        plan = args[0]._select_statement or args[0]._plan
        api_calls = [
            *plan.api_calls,
            {TelemetryField.NAME.value: f"DataFrame.{func.__name__}"},
        ]
        # The first api call will indicate following:
        # - sql simplifier is enabled.
        # - height of the query plan
        # - number of unique duplicate subtrees in the query plan
        api_calls[0][TelemetryField.SQL_SIMPLIFIER_ENABLED.value] = args[
            0
        ]._session.sql_simplifier_enabled
<<<<<<< HEAD
        try:
            api_calls[0][TelemetryField.QUERY_PLAN_HEIGHT.value] = plan.plan_height
            api_calls[0][
                TelemetryField.QUERY_PLAN_NUM_DUPLICATE_NODES.value
            ] = plan.num_duplicate_nodes
            api_calls[0][TelemetryField.QUERY_PLAN_COMPLEXITY.value] = {
                key.value: value
                for key, value in plan.cumulative_node_complexity.items()
            }
        except Exception:
            pass
=======
>>>>>>> 9614031a
        args[0]._session._conn._telemetry_client.send_function_usage_telemetry(
            f"action_{func.__name__}",
            TelemetryField.FUNC_CAT_ACTION.value,
            api_calls=api_calls,
            sfqids=[q.query_id for q in query_history.queries],
        )
        return result

    return wrap


def dfw_collect_api_telemetry(func):
    @functools.wraps(func)
    def wrap(*args, **kwargs):
        with args[0]._dataframe._session.query_history() as query_history:
            result = func(*args, **kwargs)
        plan = args[0]._dataframe._select_statement or args[0]._dataframe._plan
        api_calls = [
            *plan.api_calls,
            {TelemetryField.NAME.value: f"DataFrameWriter.{func.__name__}"},
        ]
        args[
            0
        ]._dataframe._session._conn._telemetry_client.send_function_usage_telemetry(
            f"action_{func.__name__}",
            TelemetryField.FUNC_CAT_ACTION.value,
            api_calls=api_calls,
            sfqids=[q.query_id for q in query_history.queries],
        )
        return result

    return wrap


def df_api_usage(func):
    @functools.wraps(func)
    def wrap(*args, **kwargs):
        r = func(*args, **kwargs)
        plan = r._select_statement or r._plan
        # Some DataFrame APIs call other DataFrame APIs, so we need to remove the extra call
        if (
            func.__name__ in APIS_WITH_MULTIPLE_CALLS
            and len(plan.api_calls) >= API_CALLS_TO_ADJUST[func.__name__]
        ):
            len_api_calls_to_adjust = API_CALLS_TO_ADJUST[func.__name__]
            subcalls = plan.api_calls[-len_api_calls_to_adjust:]
            # remove inner calls
            plan.api_calls = plan.api_calls[:-len_api_calls_to_adjust]
            # Add in new API call and subcalls
            plan.api_calls.append(
                {
                    TelemetryField.NAME.value: f"DataFrame.{func.__name__}",
                    TelemetryField.KEY_SUBCALLS.value: subcalls,
                }
            )
        else:
            plan.api_calls.append(
                {TelemetryField.NAME.value: f"DataFrame.{func.__name__}"}
            )
        return r

    return wrap


def df_to_relational_group_df_api_usage(func):
    @functools.wraps(func)
    def wrap(*args, **kwargs):
        r = func(*args, **kwargs)
        r._df_api_call = {TelemetryField.NAME.value: f"DataFrame.{func.__name__}"}
        return r

    return wrap


# For relational-grouped dataframe
def relational_group_df_api_usage(func):
    @functools.wraps(func)
    def wrap(*args, **kwargs):
        r = func(*args, **kwargs)
        plan = r._select_statement or r._plan
        if args[0]._df_api_call:
            plan.api_calls.append(args[0]._df_api_call)
        plan.api_calls.append(
            {TelemetryField.NAME.value: f"RelationalGroupedDataFrame.{func.__name__}"}
        )
        return r

    return wrap


class TelemetryClient:
    def __init__(self, conn: SnowflakeConnection) -> None:
        self.telemetry: PCTelemetryClient = (
            None if is_in_stored_procedure() else conn._telemetry
        )
        self.source: str = get_application_name()
        self.version: str = get_version()
        self.python_version: str = get_python_version()
        self.os: str = get_os_name()

    def send(self, msg: Dict, timestamp: Optional[int] = None):
        if self.telemetry:
            if not timestamp:
                timestamp = get_time_millis()
            telemetry_data = PCTelemetryData(message=msg, timestamp=timestamp)
            self.telemetry.try_add_log_to_batch(telemetry_data)

    def _create_basic_telemetry_data(self, telemetry_type: str) -> Dict[str, Any]:
        message = {
            PCTelemetryField.KEY_SOURCE.value: self.source,
            TelemetryField.KEY_VERSION.value: self.version,
            TelemetryField.KEY_PYTHON_VERSION.value: self.python_version,
            TelemetryField.KEY_OS.value: self.os,
            PCTelemetryField.KEY_TYPE.value: telemetry_type,
        }
        return message

    @safe_telemetry
    def send_session_created_telemetry(self, created_by_snowpark: bool):
        message = {
            **self._create_basic_telemetry_data(
                TelemetryField.TYPE_SESSION_CREATED.value
            ),
            TelemetryField.KEY_DATA.value: {
                TelemetryField.KEY_START_TIME.value: get_time_millis(),
                TelemetryField.KEY_CREATED_BY_SNOWPARK.value: PCTelemetryData.TRUE
                if created_by_snowpark
                else PCTelemetryData.FALSE,
            },
        }
        self.send(message)

    @safe_telemetry
    def send_upload_file_perf_telemetry(
        self, func_name: str, duration: float, sfqid: str
    ):
        message = {
            **self._create_basic_telemetry_data(
                TelemetryField.TYPE_PERFORMANCE_DATA.value
            ),
            TelemetryField.KEY_DATA.value: {
                PCTelemetryField.KEY_SFQID.value: sfqid,
                TelemetryField.KEY_CATEGORY.value: TelemetryField.PERF_CAT_UPLOAD_FILE.value,
                TelemetryField.KEY_FUNC_NAME.value: func_name,
                TelemetryField.KEY_DURATION.value: duration,
            },
        }
        self.send(message)

    @safe_telemetry
    def send_function_usage_telemetry(
        self,
        func_name: str,
        function_category: str,
        api_calls: Optional[List[str]] = None,
        sfqids: Optional[List[str]] = None,
    ):
        data = {
            TelemetryField.KEY_FUNC_NAME.value: func_name,
            TelemetryField.KEY_CATEGORY.value: function_category,
        }
        if api_calls is not None:
            data[TelemetryField.KEY_API_CALLS.value] = api_calls
        if sfqids is not None:
            data[TelemetryField.KEY_SFQIDS.value] = sfqids
        message = {
            **self._create_basic_telemetry_data(
                TelemetryField.TYPE_FUNCTION_USAGE.value
            ),
            TelemetryField.KEY_DATA.value: data,
        }
        self.send(message)

    def send_alias_in_join_telemetry(self):
        self.send_function_usage_telemetry(
            "name_alias_in_join", TelemetryField.FUNC_CAT_JOIN.value
        )

    def send_copy_pattern_telemetry(self):
        self.send_function_usage_telemetry(
            "copy_pattern", TelemetryField.FUNC_CAT_COPY.value
        )

    def send_sql_simplifier_telemetry(
        self, session_id: str, sql_simplifier_enabled: bool
    ) -> None:
        message = {
            **self._create_basic_telemetry_data(
                TelemetryField.TYPE_SQL_SIMPLIFIER_ENABLED.value
            ),
            TelemetryField.KEY_DATA.value: {
                TelemetryField.SESSION_ID.value: session_id,
                TelemetryField.SQL_SIMPLIFIER_ENABLED.value: True,
            },
        }
        self.send(message)

    def send_cte_optimization_telemetry(self, session_id: str) -> None:
        message = {
            **self._create_basic_telemetry_data(
                TelemetryField.TYPE_CTE_OPTIMIZATION_ENABLED.value
            ),
            TelemetryField.KEY_DATA.value: {
                TelemetryField.SESSION_ID.value: session_id,
                TelemetryField.CTE_OPTIMIZATION_ENABLED.value: True,
            },
        }
        self.send(message)<|MERGE_RESOLUTION|>--- conflicted
+++ resolved
@@ -156,20 +156,13 @@
         api_calls[0][TelemetryField.SQL_SIMPLIFIER_ENABLED.value] = args[
             0
         ]._session.sql_simplifier_enabled
-<<<<<<< HEAD
         try:
-            api_calls[0][TelemetryField.QUERY_PLAN_HEIGHT.value] = plan.plan_height
-            api_calls[0][
-                TelemetryField.QUERY_PLAN_NUM_DUPLICATE_NODES.value
-            ] = plan.num_duplicate_nodes
             api_calls[0][TelemetryField.QUERY_PLAN_COMPLEXITY.value] = {
                 key.value: value
                 for key, value in plan.cumulative_node_complexity.items()
             }
         except Exception:
             pass
-=======
->>>>>>> 9614031a
         args[0]._session._conn._telemetry_client.send_function_usage_telemetry(
             f"action_{func.__name__}",
             TelemetryField.FUNC_CAT_ACTION.value,

--- conflicted
+++ resolved
@@ -555,8 +555,6 @@
                 TelemetryField.THREAD_IDENTIFIER.value: thread_id,
             },
         }
-<<<<<<< HEAD
-=======
         self.send(message)
 
     def send_reduce_describe_query_telemetry(
@@ -571,5 +569,4 @@
                 TelemetryField.TYPE_REDUCE_DESCRIBE_QUERY_ENABLED.value: value,
             },
         }
->>>>>>> 09c5f4d8
         self.send(message)
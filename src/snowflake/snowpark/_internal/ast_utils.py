--- conflicted
+++ resolved
@@ -386,7 +386,6 @@
     build_fn_apply_args(ast, *args, **kwargs)
 
 
-<<<<<<< HEAD
 def build_sproc_apply(
     ast: proto.Expr,
     sproc_id: int,
@@ -400,10 +399,7 @@
     build_fn_apply_args(ast, *args, **kwargs)
 
 
-def build_session_table_fn_apply(
-=======
 def build_call_table_function_apply(
->>>>>>> 7993692a
     ast: proto.Expr,
     name: str,
     *args: Tuple[Union[proto.Expr, Any]],
@@ -1214,7 +1210,27 @@
         build_expr_from_python_val(t._2, v)
 
 
-<<<<<<< HEAD
+def add_intermediate_stmt(ast_batch: AstBatch, o: Any) -> None:
+    """
+    Helper function that takes an object AST as input and creates an assignment for it.
+
+    This is useful for capturing a potentially complex expression and referring to it from multiple places without
+    inlining it everywhere.
+
+    Args:
+        ast_batch: The AstBatch instance in which to create the assignment.
+        o: The input object. If the object is of type TableFunctionCall, or a callable created by
+         functions.table_function, it must have a field named _ast, of type proto.Expr.
+    """
+    if not isinstance(
+        o, (snowflake.snowpark.table_function.TableFunctionCall, Callable)
+    ):
+        return
+    stmt = ast_batch.assign()
+    stmt.expr.CopyFrom(o._ast)
+    o._ast_stmt = stmt
+
+
 def build_sproc(
     ast: proto.StoredProcedure,
     func: Union[Callable, Tuple[str, str]],
@@ -1293,25 +1309,4 @@
     for k, v in kwargs.items():
         t = ast.kwargs.add()
         t._1 = k
-        build_expr_from_python_val(t._2, v)
-=======
-def add_intermediate_stmt(ast_batch: AstBatch, o: Any) -> None:
-    """
-    Helper function that takes an object AST as input and creates an assignment for it.
-
-    This is useful for capturing a potentially complex expression and referring to it from multiple places without
-    inlining it everywhere.
-
-    Args:
-        ast_batch: The AstBatch instance in which to create the assignment.
-        o: The input object. If the object is of type TableFunctionCall, or a callable created by
-         functions.table_function, it must have a field named _ast, of type proto.Expr.
-    """
-    if not isinstance(
-        o, (snowflake.snowpark.table_function.TableFunctionCall, Callable)
-    ):
-        return
-    stmt = ast_batch.assign()
-    stmt.expr.CopyFrom(o._ast)
-    o._ast_stmt = stmt
->>>>>>> 7993692a
+        build_expr_from_python_val(t._2, v)
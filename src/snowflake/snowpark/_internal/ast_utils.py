--- conflicted
+++ resolved
@@ -9,12 +9,8 @@
 import sys
 from functools import reduce
 from pathlib import Path
-<<<<<<< HEAD
 from types import ModuleType
 from typing import Any, Callable, Dict, Iterable, List, Optional, Tuple, Union
-=======
-from typing import Any, Callable, Dict, Iterable, Optional, Tuple, Union
->>>>>>> 4b3cb8f0
 
 import snowflake.snowpark
 import snowflake.snowpark._internal.proto.ast_pb2 as proto
@@ -182,11 +178,8 @@
     elif isinstance(obj, snowflake.snowpark._internal.type_utils.DataType):
         ast = with_src_position(expr_builder.sp_datatype_val)
         obj._fill_ast(ast.datatype)
-<<<<<<< HEAD
-=======
     elif isinstance(obj, snowflake.snowpark._internal.analyzer.expression.Literal):
         build_expr_from_python_val(expr_builder, obj.value)
->>>>>>> 4b3cb8f0
     else:
         raise NotImplementedError("not supported type: %s" % type(obj))
 
@@ -738,12 +731,25 @@
             build_expr_from_python_val(t._2, v)
 
 
+def build_proto_from_pivot_values(
+    expr_builder: proto.SpPivotValue,
+    values: Optional[Union[Iterable["LiteralType"], "DataFrame"]],  # noqa: F821
+):
+    """Helper function to encode Snowpark pivot values that are used in various pivot operations to AST."""
+    if not values:
+        return
+
+    if isinstance(values, snowflake.snowpark.dataframe.DataFrame):
+        expr_builder.sp_pivot_value__dataframe.v.id.bitfield1 = values._ast_id
+    else:
+        build_expr_from_python_val(expr_builder.sp_pivot_value__expr.v, values)
+
+
 def build_proto_from_callable(
     expr_builder: proto.SpCallable, func: Callable, ast_batch: Optional[AstBatch] = None
 ):
     """Registers a python callable (i.e., a function or lambda) to the AstBatch and encodes it as SpCallable protobuf."""
 
-<<<<<<< HEAD
     udf_id = None
     if ast_batch is not None:
         udf_id = ast_batch.register_callable(func)
@@ -849,22 +855,4 @@
     for k, v in kwargs.items():
         t = ast.kwargs.add()
         t._1 = k
-        build_expr_from_python_val(t._2, v)
-=======
-    # TODO SNOW-1514712: This will be filled in as part of UDF ticket.
-    expr_builder.name = func.__name__
-
-
-def build_proto_from_pivot_values(
-    expr_builder: proto.SpPivotValue,
-    values: Optional[Union[Iterable["LiteralType"], "DataFrame"]],  # noqa: F821
-):
-    """Helper function to encode Snowpark pivot values that are used in various pivot operations to AST."""
-    if not values:
-        return
-
-    if isinstance(values, snowflake.snowpark.dataframe.DataFrame):
-        expr_builder.sp_pivot_value__dataframe.v.id.bitfield1 = values._ast_id
-    else:
-        build_expr_from_python_val(expr_builder.sp_pivot_value__expr.v, values)
->>>>>>> 4b3cb8f0
+        build_expr_from_python_val(t._2, v)
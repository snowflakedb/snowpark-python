--- conflicted
+++ resolved
@@ -7,11 +7,8 @@
     "SqlServerDialect",
     "OracledbDialect",
     "DatabricksDialect",
-<<<<<<< HEAD
     "PostgresDialect",
-=======
     "MysqlDialect",
->>>>>>> 44f0db74
 ]
 
 from snowflake.snowpark._internal.data_source.dbms_dialects.base_dialect import (
@@ -29,11 +26,9 @@
 from snowflake.snowpark._internal.data_source.dbms_dialects.databricks_dialect import (
     DatabricksDialect,
 )
-<<<<<<< HEAD
 from snowflake.snowpark._internal.data_source.dbms_dialects.postgresql_dialect import (
     PostgresDialect,
-=======
+)
 from snowflake.snowpark._internal.data_source.dbms_dialects.mysql_dialect import (
     MysqlDialect,
->>>>>>> 44f0db74
 )
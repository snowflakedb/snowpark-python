--- conflicted
+++ resolved
@@ -13,22 +13,16 @@
     OracledbDialect,
     SqlServerDialect,
     DatabricksDialect,
-<<<<<<< HEAD
     PostgresDialect,
-=======
     MysqlDialect,
->>>>>>> 44f0db74
 )
 from snowflake.snowpark._internal.data_source.drivers import (
     SqliteDriver,
     OracledbDriver,
     PyodbcDriver,
     DatabricksDriver,
-<<<<<<< HEAD
     Psycopg2Driver,
-=======
     PymysqlDriver,
->>>>>>> 44f0db74
 )
 import snowflake
 from snowflake.snowpark._internal.data_source import DataSourceReader
@@ -51,11 +45,8 @@
     ORACLE_DB = "ORACLE_DB"
     SQLITE_DB = "SQLITE3_DB"
     DATABRICKS_DB = "DATABRICKS_DB"
-<<<<<<< HEAD
     POSTGRES_DB = "POSTGRES_DB"
-=======
     MYSQL_DB = "MYSQL_DB"
->>>>>>> 44f0db74
     UNKNOWN = "UNKNOWN"
 
 
@@ -64,11 +55,8 @@
     ORACLEDB = "oracledb"
     SQLITE3 = "sqlite3"
     DATABRICKS = "databricks.sql.client"
-<<<<<<< HEAD
     PSYCOPG2 = "psycopg2.extensions"
-=======
     PYMYSQL = "pymysql.connections"
->>>>>>> 44f0db74
     UNKNOWN = "unknown"
 
 
@@ -77,11 +65,8 @@
     DBMS_TYPE.ORACLE_DB: OracledbDialect,
     DBMS_TYPE.SQLITE_DB: Sqlite3Dialect,
     DBMS_TYPE.DATABRICKS_DB: DatabricksDialect,
-<<<<<<< HEAD
     DBMS_TYPE.POSTGRES_DB: PostgresDialect,
-=======
     DBMS_TYPE.MYSQL_DB: MysqlDialect,
->>>>>>> 44f0db74
 }
 
 DRIVER_MAP = {
@@ -89,11 +74,8 @@
     DRIVER_TYPE.ORACLEDB: OracledbDriver,
     DRIVER_TYPE.SQLITE3: SqliteDriver,
     DRIVER_TYPE.DATABRICKS: DatabricksDriver,
-<<<<<<< HEAD
     DRIVER_TYPE.PSYCOPG2: Psycopg2Driver,
-=======
     DRIVER_TYPE.PYMYSQL: PymysqlDriver,
->>>>>>> 44f0db74
 }
 
 UDTF_PACKAGE_MAP = {
@@ -104,15 +86,12 @@
         "msodbcsql",
         "snowflake-snowpark-python",
     ],
-<<<<<<< HEAD
     DBMS_TYPE.POSTGRES_DB: ["psycopg2>=2.0.0,<3.0.0", "snowflake-snowpark-python"],
-=======
     DBMS_TYPE.DATABRICKS_DB: [
         "snowflake-snowpark-python",
         "databricks-sql-connector>=4.0.0,<5.0.0",
     ],
     DBMS_TYPE.MYSQL_DB: ["pymysql>=1.0.0,<2.0.0", "snowflake-snowpark-python"],
->>>>>>> 44f0db74
 }
 
 
@@ -157,11 +136,8 @@
     DRIVER_TYPE.ORACLEDB: lambda conn: DBMS_TYPE.ORACLE_DB,
     DRIVER_TYPE.SQLITE3: lambda conn: DBMS_TYPE.SQLITE_DB,
     DRIVER_TYPE.DATABRICKS: lambda conn: DBMS_TYPE.DATABRICKS_DB,
-<<<<<<< HEAD
     DRIVER_TYPE.PSYCOPG2: lambda conn: DBMS_TYPE.POSTGRES_DB,
-=======
     DRIVER_TYPE.PYMYSQL: lambda conn: DBMS_TYPE.MYSQL_DB,
->>>>>>> 44f0db74
 }
 
 

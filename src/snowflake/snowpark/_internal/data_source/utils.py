--- conflicted
+++ resolved
@@ -553,7 +553,6 @@
     return fetch_to_local_end_time, upload_to_sf_start_time, upload_to_sf_end_time
 
 
-<<<<<<< HEAD
 def create_data_source_table_and_stage(
     session: "snowflake.snowpark.Session",
     schema: StructType,
@@ -583,7 +582,8 @@
     session.sql(sql_create_temp_stage, _emit_ast=False).collect(
         statement_params=statements_params_for_telemetry, _emit_ast=False
     )
-=======
+    
+    
 def track_data_source_statement_params(
     dataframe, statement_params: Optional[Dict] = None
 ) -> Optional[Dict]:
@@ -599,5 +599,4 @@
         # Track data source ingestion
         statement_params[STATEMENT_PARAMS_DATA_SOURCE] = "1"
 
-    return statement_params if statement_params else None
->>>>>>> 642f7a8c
+    return statement_params if statement_params else None
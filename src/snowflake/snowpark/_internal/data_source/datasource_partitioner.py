--- conflicted
+++ resolved
@@ -60,12 +60,8 @@
         self.session_init_statement = session_init_statement
         self.fetch_merge_count = fetch_merge_count
         conn = create_connection()
-<<<<<<< HEAD
         dbms_type, driver_type = detect_dbms(conn)
-=======
-        dbms_type, driver = detect_dbms(conn)
         self.dbms_type = dbms_type
->>>>>>> 90bed34d
         self.dialect_class = DBMS_MAP.get(dbms_type, BaseDialect)
         self.driver_class = DRIVER_MAP.get(driver_type, BaseDriver)
         self.dialect = self.dialect_class()

--- conflicted
+++ resolved
@@ -1,29 +1,16 @@
 #
 # Copyright (c) 2012-2025 Snowflake Computing Inc. All rights reserved.
 #
-<<<<<<< HEAD
-
+from enum import Enum
+import time
 import datetime
 from typing import List, Callable, Any, Optional, TYPE_CHECKING
-from snowflake.snowpark._internal.data_source.datasource_typing import (
-    Connection,
-)
-from snowflake.snowpark._internal.utils import get_sorted_key_for_version
-from snowflake.snowpark.exceptions import SnowparkDataframeReaderException
-from snowflake.snowpark.types import StructType
 from snowflake.connector.options import pandas as pd
-
-if TYPE_CHECKING:
-    from snowflake.snowpark.session import Session
-    from snowflake.snowpark.dataframe import DataFrame
-=======
-import time
-from enum import Enum
-from typing import List, Callable, Any, Optional
 from snowflake.snowpark._internal.data_source.datasource_typing import (
     Connection,
 )
 from snowflake.snowpark._internal.utils import generate_random_alphanumeric
+from snowflake.snowpark._internal.utils import get_sorted_key_for_version
 from snowflake.snowpark.exceptions import SnowparkDataframeReaderException
 from snowflake.snowpark.types import StructType, StructField, VariantType
 import snowflake.snowpark
@@ -32,7 +19,10 @@
 PARTITION_TABLE_COLUMN_NAME = "partition"
 
 logger = logging.getLogger(__name__)
->>>>>>> 90bed34d
+
+if TYPE_CHECKING:
+    from snowflake.snowpark.session import Session
+    from snowflake.snowpark.dataframe import DataFrame
 
 
 class BaseDriver:

#
# Copyright (c) 2012-2025 Snowflake Computing Inc. All rights reserved.
#
import logging
from typing import List, Any, TYPE_CHECKING

from snowflake.snowpark._internal.data_source.drivers import BaseDriver
from snowflake.snowpark._internal.type_utils import type_string_to_type_object
<<<<<<< HEAD
from snowflake.snowpark.exceptions import SnowparkDataframeReaderException
from snowflake.snowpark.functions import column, to_variant, parse_json
=======
from snowflake.snowpark._internal.utils import PythonObjJSONEncoder
from snowflake.snowpark._internal.data_source.datasource_typing import (
    Cursor,
)
>>>>>>> 8370e4e0
from snowflake.snowpark.types import (
    StructType,
    MapType,
    StructField,
    ArrayType,
    VariantType,
    TimestampType,
    TimestampTimeZone,
)

if TYPE_CHECKING:
    from snowflake.snowpark.session import Session  # pragma: no cover
    from snowflake.snowpark.dataframe import DataFrame  # pragma: no cover


logger = logging.getLogger(__name__)


class DatabricksDriver(BaseDriver):
<<<<<<< HEAD
    def infer_schema_from_description(self, table_or_query: str) -> StructType:
        conn = self.create_connection()
        cursor = conn.cursor()
        try:
            # The following query gives a more detailed schema information than
            # just running "SELECT * FROM {table_or_query} WHERE 1 = 0"
            query = f"DESCRIBE QUERY SELECT * FROM ({table_or_query})"
            logger.debug(f"trying to get schema using query: {query}")
            raw_schema = cursor.execute(query).fetchall()
            self.raw_schema = raw_schema
            return self.to_snow_type(raw_schema)
        except Exception as exc:
            raise SnowparkDataframeReaderException(
                f"Failed to infer Snowpark DataFrame schema from '{table_or_query}' due to {exc!r}.\n"
                f"To avoid auto inference, you can manually specify the Snowpark DataFrame schema using 'custom_schema' in `DataFrameReader.dbapi`.\n"
                f"Please check the stack trace for more details."
            ) from exc
        finally:
            cursor.close()
            conn.close()
=======
    def infer_schema_from_description(
        self, table_or_query: str, cursor: "Cursor", is_query: bool
    ) -> StructType:
        # The following query gives a more detailed schema information than
        # just running "SELECT * FROM {table_or_query} WHERE 1 = 0"
        query = f"DESCRIBE QUERY SELECT * FROM ({table_or_query})"
        logger.debug(f"trying to get schema using query: {query}")
        raw_schema = cursor.execute(query).fetchall()
        return self.to_snow_type(raw_schema)
>>>>>>> 8370e4e0

    def to_snow_type(self, schema: List[Any]) -> StructType:
        # https://docs.databricks.com/aws/en/sql/language-manual/sql-ref-syntax-aux-describe-query
        # https://docs.databricks.com/aws/en/dev-tools/python-sql-connector#type-conversions
        # other types are the same as snowflake
        convert_map_to_use = {
            "tinyint": "byteint",
            "interval year to month": "string",
            "interval day to second": "string",
        }
        # TODO: SNOW-2044265 today we store databricks structured data as variant in regular table, in the
        #  future we might want native structured data support on iceberg table
        all_columns = []
        for column_name, column_type, _ in schema:
            column_type = convert_map_to_use.get(column_type, column_type)
            data_type = type_string_to_type_object(column_type)
            if column_type.lower() == "timestamp":
                # by default https://docs.databricks.com/aws/en/sql/language-manual/data-types/timestamp-type
                data_type = TimestampType(TimestampTimeZone.LTZ)
            all_columns.append(StructField(column_name, data_type, True))
        return StructType(all_columns)

    def udtf_class_builder(self, fetch_size: int = 1000) -> type:
        create_connection = self.create_connection

        class UDTFIngestion:
            def process(self, query: str):
                conn = create_connection()
                cursor = conn.cursor()

                # First get schema information
                describe_query = f"DESCRIBE QUERY SELECT * FROM ({query})"
                cursor.execute(describe_query)
                schema_info = cursor.fetchall()

                # Find which columns are array types based on column type description
                # databricks-sql-connector does not provide built-in output handler nor databricks provide simple
                # built-in function to do the transformation meeting our snowflake table requirement
                # from nd.array to list
                array_column_indices = []
                for idx, (_, column_type, _) in enumerate(schema_info):
                    if column_type.startswith("array<"):
                        array_column_indices.append(idx)

                # Execute the actual query
                cursor.execute(query)
                while True:
                    rows = cursor.fetchmany(fetch_size)
                    if not rows:
                        break
                    processed_rows = []
                    for row in rows:
                        processed_row = list(row)
                        # Handle array columns - convert ndarray to list
                        for idx in array_column_indices:
                            if (
                                idx < len(processed_row)
                                and processed_row[idx] is not None
                            ):
                                processed_row[idx] = processed_row[idx].tolist()

                        processed_rows.append(tuple(processed_row))
                    yield from processed_rows

        return UDTFIngestion

    @staticmethod
    def to_result_snowpark_df(
        session: "Session", table_name, schema, _emit_ast: bool = True
    ) -> "DataFrame":
        project_columns = []
        for field in schema.fields:
            if isinstance(
                field.datatype, (MapType, ArrayType, StructType, VariantType)
            ):
                project_columns.append(to_variant(column(field.name)).as_(field.name))
            else:
                project_columns.append(
                    column(field.name).cast(field.datatype).alias(field.name)
                )
        return session.table(table_name, _emit_ast=_emit_ast).select(
            project_columns, _emit_ast=_emit_ast
        )

    @staticmethod
    def to_result_snowpark_df_udtf(
        res_df: "DataFrame",
        schema: StructType,
        _emit_ast: bool = True,
    ):
        cols = []
        for field in schema.fields:
            if isinstance(
                field.datatype, (MapType, ArrayType, StructType, VariantType)
            ):
                cols.append(to_variant(parse_json(column(field.name))).as_(field.name))
            else:
                cols.append(res_df[field.name].cast(field.datatype).alias(field.name))
        return res_df.select(cols, _emit_ast=_emit_ast)<|MERGE_RESOLUTION|>--- conflicted
+++ resolved
@@ -4,17 +4,12 @@
 import logging
 from typing import List, Any, TYPE_CHECKING
 
-from snowflake.snowpark._internal.data_source.drivers import BaseDriver
-from snowflake.snowpark._internal.type_utils import type_string_to_type_object
-<<<<<<< HEAD
-from snowflake.snowpark.exceptions import SnowparkDataframeReaderException
-from snowflake.snowpark.functions import column, to_variant, parse_json
-=======
-from snowflake.snowpark._internal.utils import PythonObjJSONEncoder
 from snowflake.snowpark._internal.data_source.datasource_typing import (
     Cursor,
 )
->>>>>>> 8370e4e0
+from snowflake.snowpark._internal.data_source.drivers import BaseDriver
+from snowflake.snowpark._internal.type_utils import type_string_to_type_object
+from snowflake.snowpark.functions import column, to_variant, parse_json
 from snowflake.snowpark.types import (
     StructType,
     MapType,
@@ -34,28 +29,6 @@
 
 
 class DatabricksDriver(BaseDriver):
-<<<<<<< HEAD
-    def infer_schema_from_description(self, table_or_query: str) -> StructType:
-        conn = self.create_connection()
-        cursor = conn.cursor()
-        try:
-            # The following query gives a more detailed schema information than
-            # just running "SELECT * FROM {table_or_query} WHERE 1 = 0"
-            query = f"DESCRIBE QUERY SELECT * FROM ({table_or_query})"
-            logger.debug(f"trying to get schema using query: {query}")
-            raw_schema = cursor.execute(query).fetchall()
-            self.raw_schema = raw_schema
-            return self.to_snow_type(raw_schema)
-        except Exception as exc:
-            raise SnowparkDataframeReaderException(
-                f"Failed to infer Snowpark DataFrame schema from '{table_or_query}' due to {exc!r}.\n"
-                f"To avoid auto inference, you can manually specify the Snowpark DataFrame schema using 'custom_schema' in `DataFrameReader.dbapi`.\n"
-                f"Please check the stack trace for more details."
-            ) from exc
-        finally:
-            cursor.close()
-            conn.close()
-=======
     def infer_schema_from_description(
         self, table_or_query: str, cursor: "Cursor", is_query: bool
     ) -> StructType:
@@ -64,8 +37,8 @@
         query = f"DESCRIBE QUERY SELECT * FROM ({table_or_query})"
         logger.debug(f"trying to get schema using query: {query}")
         raw_schema = cursor.execute(query).fetchall()
+        self.raw_schema = raw_schema
         return self.to_snow_type(raw_schema)
->>>>>>> 8370e4e0
 
     def to_snow_type(self, schema: List[Any]) -> StructType:
         # https://docs.databricks.com/aws/en/sql/language-manual/sql-ref-syntax-aux-describe-query

#!/usr/bin/env python3
#
# Copyright (c) 2012-2024 Snowflake Computing Inc. All rights reserved.
#

import functools
import importlib
import inspect
import os
import sys
import threading
import time
from logging import getLogger
from typing import (
    IO,
    TYPE_CHECKING,
    Any,
    Dict,
    Iterator,
    List,
    Optional,
    Sequence,
    Set,
    Tuple,
    Union,
)

from snowflake.connector import SnowflakeConnection, connect
from snowflake.connector.constants import ENV_VAR_PARTNER, FIELD_ID_TO_NAME
from snowflake.connector.cursor import ResultMetadata, SnowflakeCursor
from snowflake.connector.errors import NotSupportedError, ProgrammingError
from snowflake.connector.network import ReauthenticationRequest
from snowflake.connector.options import pandas
from snowflake.snowpark._internal.analyzer.analyzer_utils import (
    quote_name_without_upper_casing,
)
from snowflake.snowpark._internal.analyzer.datatype_mapper import str_to_sql
from snowflake.snowpark._internal.analyzer.expression import Attribute
from snowflake.snowpark._internal.analyzer.schema_utils import (
    convert_result_meta_to_attribute,
    get_new_description,
    run_new_describe,
)
from snowflake.snowpark._internal.analyzer.snowflake_plan import (
    BatchInsertQuery,
    PlanQueryType,
    SnowflakePlan,
)
from snowflake.snowpark._internal.error_message import SnowparkClientExceptionMessages
from snowflake.snowpark._internal.telemetry import TelemetryClient
from snowflake.snowpark._internal.utils import (
<<<<<<< HEAD
    DummyLock,
    DummyThreadLocal,
=======
    create_rlock,
    create_thread_local,
>>>>>>> 1d631313
    escape_quotes,
    get_application_name,
    get_version,
    is_in_stored_procedure,
    normalize_local_file,
    normalize_remote_file_or_dir,
    result_set_to_iter,
    result_set_to_rows,
    unwrap_stage_location_single_quote,
)
from snowflake.snowpark.async_job import AsyncJob, _AsyncResultType
from snowflake.snowpark.query_history import QueryHistory, QueryRecord
from snowflake.snowpark.row import Row

if TYPE_CHECKING:
    try:
        from snowflake.connector.cursor import ResultMetadataV2
    except ImportError:
        ResultMetadataV2 = ResultMetadata

logger = getLogger(__name__)

# parameters needed for usage tracking
PARAM_APPLICATION = "application"
PARAM_INTERNAL_APPLICATION_NAME = "internal_application_name"
PARAM_INTERNAL_APPLICATION_VERSION = "internal_application_version"
DEFAULT_STRING_SIZE = 16777216


def _build_target_path(stage_location: str, dest_prefix: str = "") -> str:
    qualified_stage_name = unwrap_stage_location_single_quote(stage_location)
    dest_prefix_name = (
        dest_prefix
        if not dest_prefix or dest_prefix.startswith("/")
        else f"/{dest_prefix}"
    )
    return f"{qualified_stage_name}{dest_prefix_name if dest_prefix_name else ''}"


def _build_put_statement(
    local_path: str,
    stage_location: str,
    dest_prefix: str = "",
    parallel: int = 4,
    compress_data: bool = True,
    source_compression: str = "AUTO_DETECT",
    overwrite: bool = False,
) -> str:
    target_path = normalize_remote_file_or_dir(
        _build_target_path(stage_location, dest_prefix)
    )
    parallel_str = f"PARALLEL = {parallel}"
    compress_str = f"AUTO_COMPRESS = {str(compress_data).upper()}"
    source_compression_str = f"SOURCE_COMPRESSION = {source_compression.upper()}"
    overwrite_str = f"OVERWRITE = {str(overwrite).upper()}"
    final_statement = f"PUT {local_path} {target_path} {parallel_str} {compress_str} {source_compression_str} {overwrite_str}"
    return final_statement


class ServerConnection:
    class _Decorator:
        @classmethod
        def wrap_exception(cls, func):
            def wrap(*args, **kwargs):
                # self._conn.is_closed()
                if args[0]._conn.is_closed():
                    raise SnowparkClientExceptionMessages.SERVER_SESSION_HAS_BEEN_CLOSED()
                try:
                    return func(*args, **kwargs)
                except ReauthenticationRequest as ex:
                    raise SnowparkClientExceptionMessages.SERVER_SESSION_EXPIRED(
                        ex.cause
                    )
                except Exception as ex:
                    raise ex

            return wrap

        @classmethod
        def log_msg_and_perf_telemetry(cls, msg):
            def log_and_telemetry(func):
                @functools.wraps(func)
                def wrap(*args, **kwargs):
                    logger.debug(msg)
                    start_time = time.perf_counter()
                    result = func(*args, **kwargs)
                    end_time = time.perf_counter()
                    duration = end_time - start_time
                    sfqid = result["sfqid"] if result and "sfqid" in result else None
                    # If we don't have a query id, then its pretty useless to send perf telemetry
                    if sfqid:
                        args[0]._telemetry_client.send_upload_file_perf_telemetry(
                            func.__name__, duration, sfqid
                        )
                    logger.debug(f"Finished in {duration:.4f} secs")
                    return result

                return wrap

            return log_and_telemetry

    def __init__(
        self,
        options: Dict[str, Union[int, str]],
        conn: Optional[SnowflakeConnection] = None,
    ) -> None:
        self._lower_case_parameters = {k.lower(): v for k, v in options.items()}
        self._add_application_parameters()
        self._conn = conn if conn else connect(**self._lower_case_parameters)
        self.max_string_size = DEFAULT_STRING_SIZE
        if self._conn._session_parameters:
            try:
                self.max_string_size = int(
                    self._conn._session_parameters.get(
                        "VARCHAR_AND_BINARY_MAX_SIZE_IN_RESULT", self.max_string_size
                    )
                )
            except TypeError:
                pass

        # thread safe param protection
        self._thread_safe_session_enabled = self._lower_case_parameters.get(
            "python_snowpark_enable_thread_safe_session",
            self._get_client_side_session_parameter(
                "PYTHON_SNOWPARK_ENABLE_THREAD_SAFE_SESSION", False
            ),
        )
<<<<<<< HEAD
        self._lock = (
            threading.RLock() if self._thread_safe_session_enabled else DummyLock()
        )
        self._thread_store = (
            threading.local()
            if self._thread_safe_session_enabled
            else DummyThreadLocal()
        )
=======
        self._lock = create_rlock(self._thread_safe_session_enabled)
        self._thread_store = create_thread_local(self._thread_safe_session_enabled)
>>>>>>> 1d631313

        if "password" in self._lower_case_parameters:
            self._lower_case_parameters["password"] = None
        self._telemetry_client = TelemetryClient(self._conn)
        self._query_listener: Set[QueryHistory] = set()
        # The session in this case refers to a Snowflake session, not a
        # Snowpark session
        self._telemetry_client.send_session_created_telemetry(not bool(conn))

        # check if cursor.execute supports _skip_upload_on_content_match
        signature = inspect.signature(self._cursor.execute)
        self._supports_skip_upload_on_content_match = (
            "_skip_upload_on_content_match" in signature.parameters
        )

    @property
    def _cursor(self) -> SnowflakeCursor:
        if not hasattr(self._thread_store, "cursor"):
            self._thread_store.cursor = self._conn.cursor()
            self._telemetry_client.send_cursor_created_telemetry(
                self.get_session_id(), threading.get_ident()
            )
        return self._thread_store.cursor

    def _add_application_parameters(self) -> None:
        if PARAM_APPLICATION not in self._lower_case_parameters:
            # Mirrored from snowflake-connector-python/src/snowflake/connector/connection.py#L295
            if ENV_VAR_PARTNER in os.environ.keys():
                self._lower_case_parameters[PARAM_APPLICATION] = os.environ[
                    ENV_VAR_PARTNER
                ]
            else:
                applications = []
                if importlib.util.find_spec("streamlit"):
                    applications.append("streamlit")
                if importlib.util.find_spec("snowflake.ml"):
                    applications.append("SnowparkML")
                self._lower_case_parameters[PARAM_APPLICATION] = (
                    ":".join(applications) or get_application_name()
                )

        if PARAM_INTERNAL_APPLICATION_NAME not in self._lower_case_parameters:
            self._lower_case_parameters[
                PARAM_INTERNAL_APPLICATION_NAME
            ] = get_application_name()
        if PARAM_INTERNAL_APPLICATION_VERSION not in self._lower_case_parameters:
            self._lower_case_parameters[
                PARAM_INTERNAL_APPLICATION_VERSION
            ] = get_version()

    def add_query_listener(self, listener: QueryHistory) -> None:
        with self._lock:
            self._query_listener.add(listener)

    def remove_query_listener(self, listener: QueryHistory) -> None:
        with self._lock:
            self._query_listener.remove(listener)

    def close(self) -> None:
        if self._conn:
            self._conn.close()

    def is_closed(self) -> bool:
        return self._conn.is_closed()

    @_Decorator.wrap_exception
    def get_session_id(self) -> int:
        return self._conn.session_id

    @_Decorator.wrap_exception
    def _get_current_parameter(self, param: str, quoted: bool = True) -> Optional[str]:
        name = getattr(self._conn, param) or self._get_string_datum(
            f"SELECT CURRENT_{param.upper()}()"
        )
        return (
            (quote_name_without_upper_casing(name) if quoted else escape_quotes(name))
            if name
            else None
        )

    def _get_string_datum(self, query: str) -> Optional[str]:
        rows = result_set_to_rows(self.run_query(query)["data"])
        return rows[0][0] if len(rows) > 0 else None

    @SnowflakePlan.Decorator.wrap_exception
    def get_result_attributes(self, query: str) -> List[Attribute]:
        return convert_result_meta_to_attribute(
            self._run_new_describe(self._cursor, query), self.max_string_size
        )

    def _run_new_describe(
        self, cursor: SnowflakeCursor, query: str
    ) -> Union[List[ResultMetadata], List["ResultMetadataV2"]]:
        result_metadata = run_new_describe(cursor, query)

        with self._lock:
            for listener in filter(
                lambda listener: hasattr(listener, "include_describe")
                and listener.include_describe,
                self._query_listener,
            ):
                thread_id = (
                    threading.get_ident()
                    if getattr(listener, "include_thread_id", False)
                    else None
                )
                query_record = QueryRecord(
                    cursor.sfqid, query, True, thread_id=thread_id
                )
                listener._add_query(query_record)

        return result_metadata

    @_Decorator.log_msg_and_perf_telemetry("Uploading file to stage")
    def upload_file(
        self,
        path: str,
        stage_location: str,
        dest_prefix: str = "",
        parallel: int = 4,
        compress_data: bool = True,
        source_compression: str = "AUTO_DETECT",
        overwrite: bool = False,
        skip_upload_on_content_match: bool = False,
    ) -> Optional[Dict[str, Any]]:
        if is_in_stored_procedure():  # pragma: no cover
            file_name = os.path.basename(path)
            target_path = _build_target_path(stage_location, dest_prefix)
            try:
                # upload_stream directly consume stage path, so we don't need to normalize it
                self._cursor.upload_stream(
                    open(path, "rb"), f"{target_path}/{file_name}"
                )
            except ProgrammingError as pe:
                tb = sys.exc_info()[2]
                ne = SnowparkClientExceptionMessages.SQL_EXCEPTION_FROM_PROGRAMMING_ERROR(
                    pe
                )
                raise ne.with_traceback(tb) from None
        else:
            uri = normalize_local_file(path)
            if self._supports_skip_upload_on_content_match:
                kwargs = {"_skip_upload_on_content_match": skip_upload_on_content_match}
            else:
                kwargs = {}
            return self.run_query(
                _build_put_statement(
                    uri,
                    stage_location,
                    dest_prefix,
                    parallel,
                    compress_data,
                    source_compression,
                    overwrite,
                ),
                **kwargs,
            )

    @_Decorator.log_msg_and_perf_telemetry("Uploading stream to stage")
    def upload_stream(
        self,
        input_stream: IO[bytes],
        stage_location: str,
        dest_filename: str,
        dest_prefix: str = "",
        parallel: int = 4,
        compress_data: bool = True,
        source_compression: str = "AUTO_DETECT",
        overwrite: bool = False,
        is_in_udf: bool = False,
        skip_upload_on_content_match: bool = False,
        statement_params: Optional[Dict[str, str]] = None,
    ) -> Optional[Dict[str, Any]]:
        uri = normalize_local_file(f"/tmp/placeholder/{dest_filename}")
        try:
            if is_in_stored_procedure():  # pragma: no cover
                input_stream.seek(0)
                target_path = _build_target_path(stage_location, dest_prefix)
                try:
                    # upload_stream directly consume stage path, so we don't need to normalize it
                    self._cursor.upload_stream(
                        input_stream, f"{target_path}/{dest_filename}"
                    )
                except ProgrammingError as pe:
                    tb = sys.exc_info()[2]
                    ne = SnowparkClientExceptionMessages.SQL_EXCEPTION_FROM_PROGRAMMING_ERROR(
                        pe
                    )
                    raise ne.with_traceback(tb) from None
            else:
                if self._supports_skip_upload_on_content_match:
                    kwargs = {
                        "_skip_upload_on_content_match": skip_upload_on_content_match,
                        "file_stream": input_stream,
                    }
                else:
                    kwargs = {"file_stream": input_stream}
                return self.run_query(
                    _build_put_statement(
                        uri,
                        stage_location,
                        dest_prefix,
                        parallel,
                        compress_data,
                        source_compression,
                        overwrite,
                    ),
                    _statement_params=statement_params,
                    **kwargs,
                )
        # If ValueError is raised and the stream is closed, we throw the error.
        # https://docs.python.org/3/library/io.html#io.IOBase.close
        except ValueError as ex:
            if input_stream.closed:
                if is_in_udf:
                    raise SnowparkClientExceptionMessages.SERVER_UDF_UPLOAD_FILE_STREAM_CLOSED(
                        dest_filename
                    )
                else:
                    raise SnowparkClientExceptionMessages.SERVER_UPLOAD_FILE_STREAM_CLOSED(
                        dest_filename
                    )
            else:
                raise ex

    def notify_query_listeners(self, query_record: QueryRecord) -> None:
        with self._lock:
            for listener in self._query_listener:
                if getattr(listener, "include_thread_id", False):
                    new_record = QueryRecord(
                        query_record.query_id,
                        query_record.sql_text,
                        query_record.is_describe,
                        thread_id=threading.get_ident(),
                    )
                    listener._add_query(new_record)
                else:
                    listener._add_query(query_record)

    def execute_and_notify_query_listener(
        self, query: str, **kwargs: Any
    ) -> SnowflakeCursor:
        results_cursor = self._cursor.execute(query, **kwargs)
        self.notify_query_listeners(
            QueryRecord(results_cursor.sfqid, results_cursor.query)
        )
        return results_cursor

    def execute_async_and_notify_query_listener(
        self, query: str, **kwargs: Any
    ) -> Dict[str, Any]:
        results_cursor = self._cursor.execute_async(query, **kwargs)
        self.notify_query_listeners(QueryRecord(results_cursor["queryId"], query))
        return results_cursor

    def execute_and_get_sfqid(
        self,
        query: str,
        statement_params: Optional[Dict[str, str]] = None,
    ) -> str:
        results_cursor = self.execute_and_notify_query_listener(
            query, _statement_params=statement_params
        )
        return results_cursor.sfqid

    @_Decorator.wrap_exception
    def run_query(
        self,
        query: str,
        to_pandas: bool = False,
        to_iter: bool = False,
        is_ddl_on_temp_object: bool = False,
        block: bool = True,
        data_type: _AsyncResultType = _AsyncResultType.ROW,
        async_job_plan: Optional[
            SnowflakePlan
        ] = None,  # this argument is currently only used by AsyncJob
        log_on_exception: bool = False,
        case_sensitive: bool = True,
        params: Optional[Sequence[Any]] = None,
        num_statements: Optional[int] = None,
        ignore_results: bool = False,
        **kwargs,
    ) -> Union[Dict[str, Any], AsyncJob]:
        try:
            # Set SNOWPARK_SKIP_TXN_COMMIT_IN_DDL to True to avoid DDL commands to commit the open transaction
            if is_ddl_on_temp_object:
                if not kwargs.get("_statement_params"):
                    kwargs["_statement_params"] = {}
                kwargs["_statement_params"]["SNOWPARK_SKIP_TXN_COMMIT_IN_DDL"] = True
            if block:
                results_cursor = self.execute_and_notify_query_listener(
                    query, params=params, **kwargs
                )
                logger.debug(f"Execute query [queryID: {results_cursor.sfqid}] {query}")
            else:
                results_cursor = self.execute_async_and_notify_query_listener(
                    query, params=params, num_statements=num_statements, **kwargs
                )
                logger.debug(
                    f"Execute async query [queryID: {results_cursor['queryId']}] {query}"
                )
        except Exception as ex:
            if log_on_exception:
                query_id_log = f" [queryID: {ex.sfqid}]" if hasattr(ex, "sfqid") else ""
                logger.error(f"Failed to execute query{query_id_log} {query}\n{ex}")
            raise ex

        # fetch_pandas_all/batches() only works for SELECT statements
        # We call fetchall() if fetch_pandas_all/batches() fails,
        # because when the query plan has multiple queries, it will
        # have non-select statements, and it shouldn't fail if the user
        # calls to_pandas() to execute the query.
        if block:
            if ignore_results:
                return {"data": None, "sfqid": results_cursor.sfqid}
            return self._to_data_or_iter(
                results_cursor=results_cursor, to_pandas=to_pandas, to_iter=to_iter
            )
        else:
            return AsyncJob(
                results_cursor["queryId"],
                query,
                async_job_plan.session,
                data_type,
                async_job_plan.post_actions,
                log_on_exception,
                case_sensitive=case_sensitive,
                num_statements=num_statements,
                **kwargs,
            )

    def _to_data_or_iter(
        self,
        results_cursor: SnowflakeCursor,
        to_pandas: bool = False,
        to_iter: bool = False,
    ) -> Dict[str, Any]:
        qid = results_cursor.sfqid
        if to_iter:
            new_cursor = results_cursor.connection.cursor()
            new_cursor.get_results_from_sfqid(qid)
            results_cursor = new_cursor

        if to_pandas:
            try:
                data_or_iter = (
                    map(
                        functools.partial(
                            _fix_pandas_df_fixed_type, results_cursor=results_cursor
                        ),
                        results_cursor.fetch_pandas_batches(split_blocks=True),
                    )
                    if to_iter
                    else _fix_pandas_df_fixed_type(
                        results_cursor.fetch_pandas_all(split_blocks=True),
                        results_cursor,
                    )
                )
            except NotSupportedError:
                data_or_iter = (
                    iter(results_cursor) if to_iter else results_cursor.fetchall()
                )
            except KeyboardInterrupt:
                raise
            except BaseException as ex:
                raise SnowparkClientExceptionMessages.SERVER_FAILED_FETCH_PANDAS(
                    str(ex)
                )
        else:
            data_or_iter = (
                iter(results_cursor) if to_iter else results_cursor.fetchall()
            )

        return {"data": data_or_iter, "sfqid": qid}

    def execute(
        self,
        plan: SnowflakePlan,
        to_pandas: bool = False,
        to_iter: bool = False,
        block: bool = True,
        data_type: _AsyncResultType = _AsyncResultType.ROW,
        log_on_exception: bool = False,
        case_sensitive: bool = True,
        **kwargs,
    ) -> Union[
        List[Row], "pandas.DataFrame", Iterator[Row], Iterator["pandas.DataFrame"]
    ]:
        if (
            is_in_stored_procedure()
            and not block
            and not self._get_client_side_session_parameter(
                "ENABLE_ASYNC_QUERY_IN_PYTHON_STORED_PROCS", False
            )
        ):  # pragma: no cover
            raise NotImplementedError(
                "Async query is not supported in stored procedure yet"
            )
        result_set, result_meta = self.get_result_set(
            plan,
            to_pandas,
            to_iter,
            **kwargs,
            block=block,
            data_type=data_type,
            log_on_exception=log_on_exception,
            case_sensitive=case_sensitive,
        )
        if not block:
            return result_set
        elif to_pandas:
            return result_set["data"]
        else:
            if to_iter:
                return result_set_to_iter(
                    result_set["data"], result_meta, case_sensitive=case_sensitive
                )
            else:
                return result_set_to_rows(
                    result_set["data"], result_meta, case_sensitive=case_sensitive
                )

    @SnowflakePlan.Decorator.wrap_exception
    def get_result_set(
        self,
        plan: SnowflakePlan,
        to_pandas: bool = False,
        to_iter: bool = False,
        block: bool = True,
        data_type: _AsyncResultType = _AsyncResultType.ROW,
        log_on_exception: bool = False,
        case_sensitive: bool = True,
        ignore_results: bool = False,
        **kwargs,
    ) -> Tuple[
        Dict[
            str,
            Union[
                List[Any],
                "pandas.DataFrame",
                SnowflakeCursor,
                Iterator["pandas.DataFrame"],
                str,
            ],
        ],
        Union[List[ResultMetadata], List["ResultMetadataV2"]],
    ]:
        action_id = plan.session._generate_new_action_id()
        plan_queries = plan.execution_queries
        result, result_meta = None, None
        statement_params = kwargs.get("_statement_params", None) or {}
        statement_params["_PLAN_UUID"] = plan.uuid
        kwargs["_statement_params"] = statement_params
        try:
            main_queries = plan_queries[PlanQueryType.QUERIES]
            placeholders = {}
            is_batch_insert = False
            for q in main_queries:
                if isinstance(q, BatchInsertQuery):
                    is_batch_insert = True
                    break
            # since batch insert does not support async execution (? in the query), we handle it separately here
            if len(main_queries) > 1 and not block and not is_batch_insert:
                params = []
                final_queries = []
                last_place_holder = None
                for q in main_queries:
                    final_queries.append(
                        q.sql.replace(f"'{last_place_holder}'", "LAST_QUERY_ID()")
                        if last_place_holder
                        else q.sql
                    )
                    last_place_holder = q.query_id_place_holder
                    params.extend(q.params)

                result = self.run_query(
                    ";".join(final_queries),
                    to_pandas,
                    to_iter,
                    is_ddl_on_temp_object=main_queries[0].is_ddl_on_temp_object,
                    block=block,
                    data_type=data_type,
                    async_job_plan=plan,
                    log_on_exception=log_on_exception,
                    case_sensitive=case_sensitive,
                    num_statements=len(main_queries),
                    params=params,
                    ignore_results=ignore_results,
                    **kwargs,
                )

                # since we will return a AsyncJob instance, result_meta is not needed, we will create result_meta in
                # AsyncJob instance when needed
                result_meta = None
                if action_id < plan.session._last_canceled_id:
                    raise SnowparkClientExceptionMessages.SERVER_QUERY_IS_CANCELLED()
            else:
                for i, query in enumerate(main_queries):
                    if isinstance(query, BatchInsertQuery):
                        self.run_batch_insert(query.sql, query.rows, **kwargs)
                    else:
                        is_last = i == len(main_queries) - 1 and not block
                        final_query = query.sql
                        for holder, id_ in placeholders.items():
                            final_query = final_query.replace(holder, id_)
                        result = self.run_query(
                            final_query,
                            to_pandas,
                            to_iter and (i == len(main_queries) - 1),
                            is_ddl_on_temp_object=query.is_ddl_on_temp_object,
                            block=not is_last,
                            data_type=data_type,
                            async_job_plan=plan,
                            log_on_exception=log_on_exception,
                            case_sensitive=case_sensitive,
                            params=query.params,
                            ignore_results=ignore_results,
                            **kwargs,
                        )
                        placeholders[query.query_id_place_holder] = (
                            result["sfqid"] if not is_last else result.query_id
                        )
                        result_meta = get_new_description(self._cursor)
                    if action_id < plan.session._last_canceled_id:
                        raise SnowparkClientExceptionMessages.SERVER_QUERY_IS_CANCELLED()
        finally:
            # delete created tmp object
            if block:
                for action in plan_queries[PlanQueryType.POST_ACTIONS]:
                    self.run_query(
                        action.sql,
                        is_ddl_on_temp_object=action.is_ddl_on_temp_object,
                        block=block,
                        log_on_exception=log_on_exception,
                        case_sensitive=case_sensitive,
                        **kwargs,
                    )

        if result is None:
            raise SnowparkClientExceptionMessages.SQL_LAST_QUERY_RETURN_RESULTSET()

        return result, result_meta

    def get_result_and_metadata(
        self, plan: SnowflakePlan, **kwargs
    ) -> Tuple[List[Row], List[Attribute]]:
        result_set, result_meta = self.get_result_set(plan, **kwargs)
        result = result_set_to_rows(result_set["data"])
        attributes = convert_result_meta_to_attribute(result_meta, self.max_string_size)
        return result, attributes

    def get_result_query_id(self, plan: SnowflakePlan, **kwargs) -> str:
        # get the iterator such that the data is not fetched
        result_set, _ = self.get_result_set(plan, ignore_results=True, **kwargs)
        return result_set["sfqid"]

    @_Decorator.wrap_exception
    def run_batch_insert(self, query: str, rows: List[Row], **kwargs) -> None:
        # with qmark, Python data type will be dynamically mapped to Snowflake data type
        # https://docs.snowflake.com/en/user-guide/python-connector-api.html#data-type-mappings-for-qmark-and-numeric-bindings
        params = [list(row) for row in rows]
        statement_params = kwargs.get("_statement_params")
        query_tag = (
            statement_params["QUERY_TAG"]
            if statement_params is not None
            and "QUERY_TAG" in statement_params
            and not is_in_stored_procedure()
            else None
        )
        if query_tag:
            self.execute_and_notify_query_listener(
                f"alter session set query_tag = {str_to_sql(query_tag)}"
            )
        results_cursor = self._cursor.executemany(query, params)
        self.notify_query_listeners(
            QueryRecord(results_cursor.sfqid, results_cursor.query)
        )
        if query_tag:
            self.execute_and_notify_query_listener("alter session unset query_tag")
        logger.debug("Execute batch insertion query %s", query)

    def _get_client_side_session_parameter(self, name: str, default_value: Any) -> Any:
        """It doesn't go to Snowflake to retrieve the session parameter.
        Use this only when you know the Snowflake session parameter is sent to the client when a session/connection is created.
        """
        return (
            self._conn._session_parameters.get(name, default_value)
            if self._conn._session_parameters
            else default_value
        )


def _fix_pandas_df_fixed_type(
    pd_df: "pandas.DataFrame", results_cursor: SnowflakeCursor
) -> "pandas.DataFrame":
    """The compiler does not make any guarantees about the return types - only that they will be large enough for the result.
    As a result, the ResultMetadata may contain precision=38, scale=0 for result of a column which may only contain single
    digit numbers. Then the returned pandas DataFrame has dtype "object" with a str value for that column instead of int64.

    Based on the Result Metadata characteristics, this functions tries to make a best effort conversion to int64 without losing
    precision.

    We need to get rid of this workaround because this causes a performance hit.
    """
    for column_metadata, pandas_dtype, pandas_col_name in zip(
        results_cursor.description, pd_df.dtypes, pd_df.columns
    ):
        if (
            FIELD_ID_TO_NAME.get(column_metadata.type_code) == "FIXED"
            and column_metadata.precision is not None
        ):
            if column_metadata.scale == 0 and not str(pandas_dtype).startswith("int"):
                # When scale = 0 and precision values are between 10-20, the integers fit into int64.
                # If we rely only on pandas.to_numeric, it loses precision value on large integers, therefore
                # we try to strictly use astype("int64") in this scenario. If the values are too large to
                # fit in int64, an OverflowError is thrown and we rely on to_numeric to choose and appropriate
                # floating datatype to represent the number.
                if (
                    column_metadata.precision > 10
                    and not pd_df[pandas_col_name].hasnans
                ):
                    try:
                        pd_df[pandas_col_name] = pd_df[pandas_col_name].astype("int64")
                    except OverflowError:
                        pd_df[pandas_col_name] = pandas.to_numeric(
                            pd_df[pandas_col_name]
                        )
                else:
                    pd_df[pandas_col_name] = pandas.to_numeric(
                        pd_df[pandas_col_name], downcast="integer"
                    )
            elif column_metadata.scale > 0 and not str(pandas_dtype).startswith(
                "float"
            ):
                # For decimal columns, we want to cast it into float64 because pandas doesn't
                # recognize decimal type.
                pandas.to_numeric(pd_df[pandas_col_name], downcast="float")
                if pd_df[pandas_col_name].dtype == "O":
                    pd_df[pandas_col_name] = pd_df[pandas_col_name].astype("float64")

    return pd_df<|MERGE_RESOLUTION|>--- conflicted
+++ resolved
@@ -49,13 +49,8 @@
 from snowflake.snowpark._internal.error_message import SnowparkClientExceptionMessages
 from snowflake.snowpark._internal.telemetry import TelemetryClient
 from snowflake.snowpark._internal.utils import (
-<<<<<<< HEAD
-    DummyLock,
-    DummyThreadLocal,
-=======
     create_rlock,
     create_thread_local,
->>>>>>> 1d631313
     escape_quotes,
     get_application_name,
     get_version,
@@ -183,19 +178,8 @@
                 "PYTHON_SNOWPARK_ENABLE_THREAD_SAFE_SESSION", False
             ),
         )
-<<<<<<< HEAD
-        self._lock = (
-            threading.RLock() if self._thread_safe_session_enabled else DummyLock()
-        )
-        self._thread_store = (
-            threading.local()
-            if self._thread_safe_session_enabled
-            else DummyThreadLocal()
-        )
-=======
         self._lock = create_rlock(self._thread_safe_session_enabled)
         self._thread_store = create_thread_local(self._thread_safe_session_enabled)
->>>>>>> 1d631313
 
         if "password" in self._lower_case_parameters:
             self._lower_case_parameters["password"] = None

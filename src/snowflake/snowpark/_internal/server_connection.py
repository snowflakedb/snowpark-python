--- conflicted
+++ resolved
@@ -156,11 +156,7 @@
         conn: Optional[SnowflakeConnection] = None,
     ) -> None:
         self._lock = threading.RLock()
-<<<<<<< HEAD
-        self._thread_stored = threading.local()
-=======
         self._thread_store = threading.local()
->>>>>>> 42d6e19d
         self._lower_case_parameters = {k.lower(): v for k, v in options.items()}
         self._add_application_parameters()
         self._conn = conn if conn else connect(**self._lower_case_parameters)
@@ -191,15 +187,9 @@
 
     @property
     def _cursor(self) -> SnowflakeCursor:
-<<<<<<< HEAD
-        if not hasattr(self._thread_stored, "cursor"):
-            self._thread_stored.cursor = self._conn.cursor()
-        return self._thread_stored.cursor
-=======
         if not hasattr(self._thread_store, "cursor"):
             self._thread_store.cursor = self._conn.cursor()
         return self._thread_store.cursor
->>>>>>> 42d6e19d
 
     def _add_application_parameters(self) -> None:
         if PARAM_APPLICATION not in self._lower_case_parameters:

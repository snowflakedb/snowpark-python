#!/usr/bin/env python3
#
# Copyright (c) 2012-2024 Snowflake Computing Inc. All rights reserved.
#

import functools
import importlib
import inspect
import os
import sys
import threading
import time
from logging import getLogger
from typing import (
    IO,
    TYPE_CHECKING,
    Any,
    Dict,
    Iterator,
    List,
    Optional,
    Sequence,
    Set,
    Tuple,
    Union,
)

from snowflake.connector import SnowflakeConnection, connect
from snowflake.connector.constants import ENV_VAR_PARTNER, FIELD_ID_TO_NAME
from snowflake.connector.cursor import ResultMetadata, SnowflakeCursor
from snowflake.connector.errors import NotSupportedError, ProgrammingError
from snowflake.connector.network import ReauthenticationRequest
from snowflake.connector.options import pandas
from snowflake.snowpark._internal.analyzer.analyzer_utils import (
    quote_name_without_upper_casing,
)
from snowflake.snowpark._internal.analyzer.datatype_mapper import str_to_sql
from snowflake.snowpark._internal.analyzer.expression import Attribute
from snowflake.snowpark._internal.analyzer.schema_utils import (
    convert_result_meta_to_attribute,
    get_new_description,
    run_new_describe,
)
from snowflake.snowpark._internal.analyzer.snowflake_plan import (
    BatchInsertQuery,
    PlanQueryType,
    SnowflakePlan,
)
from snowflake.snowpark._internal.error_message import SnowparkClientExceptionMessages
from snowflake.snowpark._internal.telemetry import TelemetryClient
from snowflake.snowpark._internal.utils import (
    escape_quotes,
    get_application_name,
    get_version,
    is_in_stored_procedure,
    normalize_local_file,
    normalize_remote_file_or_dir,
    result_set_to_iter,
    result_set_to_rows,
    unwrap_stage_location_single_quote,
)
from snowflake.snowpark.async_job import AsyncJob, _AsyncResultType
from snowflake.snowpark.query_history import QueryListener, QueryRecord
from snowflake.snowpark.row import Row

if TYPE_CHECKING:
    try:
        from snowflake.connector.cursor import ResultMetadataV2
    except ImportError:
        ResultMetadataV2 = ResultMetadata

logger = getLogger(__name__)

# parameters needed for usage tracking
PARAM_APPLICATION = "application"
PARAM_INTERNAL_APPLICATION_NAME = "internal_application_name"
PARAM_INTERNAL_APPLICATION_VERSION = "internal_application_version"
DEFAULT_STRING_SIZE = 16777216


def _build_target_path(stage_location: str, dest_prefix: str = "") -> str:
    qualified_stage_name = unwrap_stage_location_single_quote(stage_location)
    dest_prefix_name = (
        dest_prefix
        if not dest_prefix or dest_prefix.startswith("/")
        else f"/{dest_prefix}"
    )
    return f"{qualified_stage_name}{dest_prefix_name if dest_prefix_name else ''}"


def _build_put_statement(
    local_path: str,
    stage_location: str,
    dest_prefix: str = "",
    parallel: int = 4,
    compress_data: bool = True,
    source_compression: str = "AUTO_DETECT",
    overwrite: bool = False,
) -> str:
    target_path = normalize_remote_file_or_dir(
        _build_target_path(stage_location, dest_prefix)
    )
    parallel_str = f"PARALLEL = {parallel}"
    compress_str = f"AUTO_COMPRESS = {str(compress_data).upper()}"
    source_compression_str = f"SOURCE_COMPRESSION = {source_compression.upper()}"
    overwrite_str = f"OVERWRITE = {str(overwrite).upper()}"
    final_statement = f"PUT {local_path} {target_path} {parallel_str} {compress_str} {source_compression_str} {overwrite_str}"
    return final_statement


class ServerConnection:
    class _Decorator:
        @classmethod
        def wrap_exception(cls, func):
            def wrap(*args, **kwargs):
                # self._conn.is_closed()
                if args[0]._conn.is_closed():
                    raise SnowparkClientExceptionMessages.SERVER_SESSION_HAS_BEEN_CLOSED()
                try:
                    return func(*args, **kwargs)
                except ReauthenticationRequest as ex:
                    raise SnowparkClientExceptionMessages.SERVER_SESSION_EXPIRED(
                        ex.cause
                    )
                except Exception as ex:
                    raise ex

            return wrap

        @classmethod
        def log_msg_and_perf_telemetry(cls, msg):
            def log_and_telemetry(func):
                @functools.wraps(func)
                def wrap(*args, **kwargs):
                    logger.debug(msg)
                    start_time = time.perf_counter()
                    result = func(*args, **kwargs)
                    end_time = time.perf_counter()
                    duration = end_time - start_time
                    sfqid = result["sfqid"] if result and "sfqid" in result else None
                    # If we don't have a query id, then its pretty useless to send perf telemetry
                    if sfqid:
                        args[0]._telemetry_client.send_upload_file_perf_telemetry(
                            func.__name__, duration, sfqid
                        )
                    logger.debug(f"Finished in {duration:.4f} secs")
                    return result

                return wrap

            return log_and_telemetry

    def __init__(
        self,
        options: Dict[str, Union[int, str]],
        conn: Optional[SnowflakeConnection] = None,
    ) -> None:
        self._lower_case_parameters = {k.lower(): v for k, v in options.items()}
        self._add_application_parameters()
        self._conn = conn if conn else connect(**self._lower_case_parameters)
        self.max_string_size = DEFAULT_STRING_SIZE
        if self._conn._session_parameters:
            try:
                self.max_string_size = int(
                    self._conn._session_parameters.get(
                        "VARCHAR_AND_BINARY_MAX_SIZE_IN_RESULT", self.max_string_size
                    )
                )
            except TypeError:
                pass

        if "password" in self._lower_case_parameters:
            self._lower_case_parameters["password"] = None
        self._cursor = self._conn.cursor()
        self._telemetry_client = TelemetryClient(self._conn)
        self._query_listeners: Set[QueryListener] = set()
        # The session in this case refers to a Snowflake session, not a
        # Snowpark session
        self._telemetry_client.send_session_created_telemetry(not bool(conn))

        # check if cursor.execute supports _skip_upload_on_content_match
        signature = inspect.signature(self._cursor.execute)
        self._supports_skip_upload_on_content_match = (
            "_skip_upload_on_content_match" in signature.parameters
        )

    def _add_application_parameters(self) -> None:
        if PARAM_APPLICATION not in self._lower_case_parameters:
            # Mirrored from snowflake-connector-python/src/snowflake/connector/connection.py#L295
            if ENV_VAR_PARTNER in os.environ.keys():
                self._lower_case_parameters[PARAM_APPLICATION] = os.environ[
                    ENV_VAR_PARTNER
                ]
            else:
                applications = []
                if importlib.util.find_spec("streamlit"):
                    applications.append("streamlit")
                if importlib.util.find_spec("snowflake.ml"):
                    applications.append("SnowparkML")
                self._lower_case_parameters[PARAM_APPLICATION] = (
                    ":".join(applications) or get_application_name()
                )

        if PARAM_INTERNAL_APPLICATION_NAME not in self._lower_case_parameters:
            self._lower_case_parameters[
                PARAM_INTERNAL_APPLICATION_NAME
            ] = get_application_name()
        if PARAM_INTERNAL_APPLICATION_VERSION not in self._lower_case_parameters:
            self._lower_case_parameters[
                PARAM_INTERNAL_APPLICATION_VERSION
            ] = get_version()

    def add_query_listener(self, listener: QueryListener) -> None:
        self._query_listeners.add(listener)

    def remove_query_listener(self, listener: QueryListener) -> None:
        self._query_listeners.remove(listener)

    def close(self) -> None:
        if self._conn:
            self._conn.close()

    def is_closed(self) -> bool:
        return self._conn.is_closed()

    @_Decorator.wrap_exception
    def get_session_id(self) -> int:
        return self._conn.session_id

    @_Decorator.wrap_exception
    def _get_current_parameter(self, param: str, quoted: bool = True) -> Optional[str]:
        name = getattr(self._conn, param) or self._get_string_datum(
            f"SELECT CURRENT_{param.upper()}()"
        )
        return (
            (quote_name_without_upper_casing(name) if quoted else escape_quotes(name))
            if name
            else None
        )

    def _get_string_datum(self, query: str) -> Optional[str]:
        rows = result_set_to_rows(self.run_query(query)["data"])
        return rows[0][0] if len(rows) > 0 else None

    @SnowflakePlan.Decorator.wrap_exception
    def get_result_attributes(self, query: str) -> List[Attribute]:
        return convert_result_meta_to_attribute(
            self._run_new_describe(self._cursor, query), self.max_string_size
        )

    def _run_new_describe(
        self, cursor: SnowflakeCursor, query: str
    ) -> Union[List[ResultMetadata], List["ResultMetadataV2"]]:
        result_metadata = run_new_describe(cursor, query)

        for listener in filter(
            lambda listener: hasattr(listener, "include_describe")
            and listener.include_describe,
            self._query_listener,
        ):
            query_record = QueryRecord(cursor.sfqid, query, True)
            if getattr(listener, "include_thread_id", False):
                query_record = QueryRecord(
                    cursor.sfqid, query, True, threading.get_ident()
                )
            listener._add_query(query_record)

        return result_metadata

    @_Decorator.log_msg_and_perf_telemetry("Uploading file to stage")
    def upload_file(
        self,
        path: str,
        stage_location: str,
        dest_prefix: str = "",
        parallel: int = 4,
        compress_data: bool = True,
        source_compression: str = "AUTO_DETECT",
        overwrite: bool = False,
        skip_upload_on_content_match: bool = False,
    ) -> Optional[Dict[str, Any]]:
        if is_in_stored_procedure():  # pragma: no cover
            file_name = os.path.basename(path)
            target_path = _build_target_path(stage_location, dest_prefix)
            try:
                # upload_stream directly consume stage path, so we don't need to normalize it
                self._cursor.upload_stream(
                    open(path, "rb"), f"{target_path}/{file_name}"
                )
            except ProgrammingError as pe:
                tb = sys.exc_info()[2]
                ne = SnowparkClientExceptionMessages.SQL_EXCEPTION_FROM_PROGRAMMING_ERROR(
                    pe
                )
                raise ne.with_traceback(tb) from None
        else:
            uri = normalize_local_file(path)
            if self._supports_skip_upload_on_content_match:
                kwargs = {"_skip_upload_on_content_match": skip_upload_on_content_match}
            else:
                kwargs = {}
            return self.run_query(
                _build_put_statement(
                    uri,
                    stage_location,
                    dest_prefix,
                    parallel,
                    compress_data,
                    source_compression,
                    overwrite,
                ),
                **kwargs,
            )

    @_Decorator.log_msg_and_perf_telemetry("Uploading stream to stage")
    def upload_stream(
        self,
        input_stream: IO[bytes],
        stage_location: str,
        dest_filename: str,
        dest_prefix: str = "",
        parallel: int = 4,
        compress_data: bool = True,
        source_compression: str = "AUTO_DETECT",
        overwrite: bool = False,
        is_in_udf: bool = False,
        skip_upload_on_content_match: bool = False,
        statement_params: Optional[Dict[str, str]] = None,
    ) -> Optional[Dict[str, Any]]:
        uri = normalize_local_file(f"/tmp/placeholder/{dest_filename}")
        try:
            if is_in_stored_procedure():  # pragma: no cover
                input_stream.seek(0)
                target_path = _build_target_path(stage_location, dest_prefix)
                try:
                    # upload_stream directly consume stage path, so we don't need to normalize it
                    self._cursor.upload_stream(
                        input_stream, f"{target_path}/{dest_filename}"
                    )
                except ProgrammingError as pe:
                    tb = sys.exc_info()[2]
                    ne = SnowparkClientExceptionMessages.SQL_EXCEPTION_FROM_PROGRAMMING_ERROR(
                        pe
                    )
                    raise ne.with_traceback(tb) from None
            else:
                if self._supports_skip_upload_on_content_match:
                    kwargs = {
                        "_skip_upload_on_content_match": skip_upload_on_content_match,
                        "file_stream": input_stream,
                    }
                else:
                    kwargs = {"file_stream": input_stream}
                return self.run_query(
                    _build_put_statement(
                        uri,
                        stage_location,
                        dest_prefix,
                        parallel,
                        compress_data,
                        source_compression,
                        overwrite,
                    ),
                    _statement_params=statement_params,
                    **kwargs,
                )
        # If ValueError is raised and the stream is closed, we throw the error.
        # https://docs.python.org/3/library/io.html#io.IOBase.close
        except ValueError as ex:
            if input_stream.closed:
                if is_in_udf:
                    raise SnowparkClientExceptionMessages.SERVER_UDF_UPLOAD_FILE_STREAM_CLOSED(
                        dest_filename
                    )
                else:
                    raise SnowparkClientExceptionMessages.SERVER_UPLOAD_FILE_STREAM_CLOSED(
                        dest_filename
                    )
            else:
                raise ex

<<<<<<< HEAD
    def notify_query_listeners(self, query_record: QueryRecord, **kwargs) -> None:
        for listener in self._query_listeners:
            listener._notify(query_record, **kwargs)
=======
    def notify_query_listeners(self, query_record: QueryRecord) -> None:
        for listener in self._query_listener:
            if getattr(listener, "include_thread_id", False):
                new_record = QueryRecord(
                    query_record.query_id,
                    query_record.sql_text,
                    query_record.is_describe,
                    thread_id=threading.get_ident(),
                )
                listener._add_query(new_record)
            else:
                listener._add_query(query_record)
>>>>>>> 0571ad88

    def execute_and_notify_query_listener(
        self, query: str, **kwargs: Any
    ) -> SnowflakeCursor:

        results_cursor = self._cursor.execute(query, **kwargs)
        notify_kwargs = {"requestId": str(results_cursor._request_id)}
        if "_dataframe_ast" in kwargs:
            notify_kwargs["dataframeAst"] = kwargs["_dataframe_ast"]

        self.notify_query_listeners(
            QueryRecord(results_cursor.sfqid, results_cursor.query), **notify_kwargs
        )
        return results_cursor

    def execute_async_and_notify_query_listener(
        self, query: str, **kwargs: Any
    ) -> Dict[str, Any]:
        results_cursor = self._cursor.execute_async(query, **kwargs)
        self.notify_query_listeners(QueryRecord(results_cursor["queryId"], query))
        return results_cursor

    def execute_and_get_sfqid(
        self,
        query: str,
        statement_params: Optional[Dict[str, str]] = None,
    ) -> str:
        results_cursor = self.execute_and_notify_query_listener(
            query, _statement_params=statement_params
        )
        return results_cursor.sfqid

    @_Decorator.wrap_exception
    def run_query(
        self,
        query: str,
        to_pandas: bool = False,
        to_iter: bool = False,
        is_ddl_on_temp_object: bool = False,
        block: bool = True,
        data_type: _AsyncResultType = _AsyncResultType.ROW,
        async_job_plan: Optional[
            SnowflakePlan
        ] = None,  # this argument is currently only used by AsyncJob
        log_on_exception: bool = False,
        case_sensitive: bool = True,
        params: Optional[Sequence[Any]] = None,
        num_statements: Optional[int] = None,
        ignore_results: bool = False,
        **kwargs,
    ) -> Union[Dict[str, Any], AsyncJob]:
        try:
            # Set SNOWPARK_SKIP_TXN_COMMIT_IN_DDL to True to avoid DDL commands to commit the open transaction
            if is_ddl_on_temp_object:
                if not kwargs.get("_statement_params"):
                    kwargs["_statement_params"] = {}
                kwargs["_statement_params"]["SNOWPARK_SKIP_TXN_COMMIT_IN_DDL"] = True
            if block:
                results_cursor = self.execute_and_notify_query_listener(
                    query, params=params, **kwargs
                )
                logger.debug(f"Execute query [queryID: {results_cursor.sfqid}] {query}")
            else:
                results_cursor = self.execute_async_and_notify_query_listener(
                    query, params=params, num_statements=num_statements, **kwargs
                )
                logger.debug(
                    f"Execute async query [queryID: {results_cursor['queryId']}] {query}"
                )
        except Exception as ex:
            if log_on_exception:
                query_id_log = f" [queryID: {ex.sfqid}]" if hasattr(ex, "sfqid") else ""
                logger.error(f"Failed to execute query{query_id_log} {query}\n{ex}")
            raise ex

        # fetch_pandas_all/batches() only works for SELECT statements
        # We call fetchall() if fetch_pandas_all/batches() fails,
        # because when the query plan has multiple queries, it will
        # have non-select statements, and it shouldn't fail if the user
        # calls to_pandas() to execute the query.
        if block:
            if ignore_results:
                return {"data": None, "sfqid": results_cursor.sfqid}
            return self._to_data_or_iter(
                results_cursor=results_cursor, to_pandas=to_pandas, to_iter=to_iter
            )
        else:
            return AsyncJob(
                results_cursor["queryId"],
                query,
                async_job_plan.session,
                data_type,
                async_job_plan.post_actions,
                log_on_exception,
                case_sensitive=case_sensitive,
                num_statements=num_statements,
                **kwargs,
            )

    def _to_data_or_iter(
        self,
        results_cursor: SnowflakeCursor,
        to_pandas: bool = False,
        to_iter: bool = False,
    ) -> Dict[str, Any]:
        qid = results_cursor.sfqid
        if to_iter:
            new_cursor = results_cursor.connection.cursor()
            new_cursor.get_results_from_sfqid(qid)
            results_cursor = new_cursor

        if to_pandas:
            try:
                data_or_iter = (
                    map(
                        functools.partial(
                            _fix_pandas_df_fixed_type, results_cursor=results_cursor
                        ),
                        results_cursor.fetch_pandas_batches(split_blocks=True),
                    )
                    if to_iter
                    else _fix_pandas_df_fixed_type(
                        results_cursor.fetch_pandas_all(split_blocks=True),
                        results_cursor,
                    )
                )
            except NotSupportedError:
                data_or_iter = (
                    iter(results_cursor) if to_iter else results_cursor.fetchall()
                )
            except KeyboardInterrupt:
                raise
            except BaseException as ex:
                raise SnowparkClientExceptionMessages.SERVER_FAILED_FETCH_PANDAS(
                    str(ex)
                )
        else:
            data_or_iter = (
                iter(results_cursor) if to_iter else results_cursor.fetchall()
            )

        return {"data": data_or_iter, "sfqid": qid}

    def execute(
        self,
        plan: SnowflakePlan,
        to_pandas: bool = False,
        to_iter: bool = False,
        block: bool = True,
        data_type: _AsyncResultType = _AsyncResultType.ROW,
        log_on_exception: bool = False,
        case_sensitive: bool = True,
        **kwargs,
    ) -> Union[
        List[Row], "pandas.DataFrame", Iterator[Row], Iterator["pandas.DataFrame"]
    ]:
        if (
            is_in_stored_procedure()
            and not block
            and not self._get_client_side_session_parameter(
                "ENABLE_ASYNC_QUERY_IN_PYTHON_STORED_PROCS", False
            )
        ):  # pragma: no cover
            raise NotImplementedError(
                "Async query is not supported in stored procedure yet"
            )
        result_set, result_meta = self.get_result_set(
            plan,
            to_pandas,
            to_iter,
            **kwargs,
            block=block,
            data_type=data_type,
            log_on_exception=log_on_exception,
            case_sensitive=case_sensitive,
        )
        if not block:
            return result_set
        elif to_pandas:
            return result_set["data"]
        else:
            if to_iter:
                return result_set_to_iter(
                    result_set["data"], result_meta, case_sensitive=case_sensitive
                )
            else:
                return result_set_to_rows(
                    result_set["data"], result_meta, case_sensitive=case_sensitive
                )

    @SnowflakePlan.Decorator.wrap_exception
    def get_result_set(
        self,
        plan: SnowflakePlan,
        to_pandas: bool = False,
        to_iter: bool = False,
        block: bool = True,
        data_type: _AsyncResultType = _AsyncResultType.ROW,
        log_on_exception: bool = False,
        case_sensitive: bool = True,
        ignore_results: bool = False,
        **kwargs,
    ) -> Tuple[
        Dict[
            str,
            Union[
                List[Any],
                "pandas.DataFrame",
                SnowflakeCursor,
                Iterator["pandas.DataFrame"],
                str,
            ],
        ],
        Union[List[ResultMetadata], List["ResultMetadataV2"]],
    ]:
        action_id = plan.session._generate_new_action_id()
        plan_queries = plan.execution_queries
        result, result_meta = None, None
        statement_params = kwargs.get("_statement_params", None) or {}
        statement_params["_PLAN_UUID"] = plan.uuid
        kwargs["_statement_params"] = statement_params
        try:
            main_queries = plan_queries[PlanQueryType.QUERIES]
            placeholders = {}
            is_batch_insert = False
            for q in main_queries:
                if isinstance(q, BatchInsertQuery):
                    is_batch_insert = True
                    break
            # since batch insert does not support async execution (? in the query), we handle it separately here
            if len(main_queries) > 1 and not block and not is_batch_insert:
                params = []
                final_queries = []
                last_place_holder = None
                for q in main_queries:
                    final_queries.append(
                        q.sql.replace(f"'{last_place_holder}'", "LAST_QUERY_ID()")
                        if last_place_holder
                        else q.sql
                    )
                    last_place_holder = q.query_id_place_holder
                    params.extend(q.params)

                result = self.run_query(
                    ";".join(final_queries),
                    to_pandas,
                    to_iter,
                    is_ddl_on_temp_object=main_queries[0].is_ddl_on_temp_object,
                    block=block,
                    data_type=data_type,
                    async_job_plan=plan,
                    log_on_exception=log_on_exception,
                    case_sensitive=case_sensitive,
                    num_statements=len(main_queries),
                    params=params,
                    ignore_results=ignore_results,
                    **kwargs,
                )

                # since we will return a AsyncJob instance, result_meta is not needed, we will create result_meta in
                # AsyncJob instance when needed
                result_meta = None
                if action_id < plan.session._last_canceled_id:
                    raise SnowparkClientExceptionMessages.SERVER_QUERY_IS_CANCELLED()
            else:
                for i, query in enumerate(main_queries):
                    if isinstance(query, BatchInsertQuery):
                        self.run_batch_insert(query.sql, query.rows, **kwargs)
                    else:
                        is_last = i == len(main_queries) - 1 and not block
                        final_query = query.sql
                        for holder, id_ in placeholders.items():
                            final_query = final_query.replace(holder, id_)
                        result = self.run_query(
                            final_query,
                            to_pandas,
                            to_iter and (i == len(main_queries) - 1),
                            is_ddl_on_temp_object=query.is_ddl_on_temp_object,
                            block=not is_last,
                            data_type=data_type,
                            async_job_plan=plan,
                            log_on_exception=log_on_exception,
                            case_sensitive=case_sensitive,
                            params=query.params,
                            ignore_results=ignore_results,
                            **kwargs,
                        )
                        placeholders[query.query_id_place_holder] = (
                            result["sfqid"] if not is_last else result.query_id
                        )
                        result_meta = get_new_description(self._cursor)
                    if action_id < plan.session._last_canceled_id:
                        raise SnowparkClientExceptionMessages.SERVER_QUERY_IS_CANCELLED()
        finally:
            # delete created tmp object
            if block:
                for action in plan_queries[PlanQueryType.POST_ACTIONS]:
                    self.run_query(
                        action.sql,
                        is_ddl_on_temp_object=action.is_ddl_on_temp_object,
                        block=block,
                        log_on_exception=log_on_exception,
                        case_sensitive=case_sensitive,
                        **kwargs,
                    )

        if result is None:
            raise SnowparkClientExceptionMessages.SQL_LAST_QUERY_RETURN_RESULTSET()

        return result, result_meta

    def get_result_and_metadata(
        self, plan: SnowflakePlan, **kwargs
    ) -> Tuple[List[Row], List[Attribute]]:
        result_set, result_meta = self.get_result_set(plan, **kwargs)
        result = result_set_to_rows(result_set["data"])
        attributes = convert_result_meta_to_attribute(result_meta, self.max_string_size)
        return result, attributes

    def get_result_query_id(self, plan: SnowflakePlan, **kwargs) -> str:
        # get the iterator such that the data is not fetched
        result_set, _ = self.get_result_set(plan, ignore_results=True, **kwargs)
        return result_set["sfqid"]

    @_Decorator.wrap_exception
    def run_batch_insert(self, query: str, rows: List[Row], **kwargs) -> None:
        # with qmark, Python data type will be dynamically mapped to Snowflake data type
        # https://docs.snowflake.com/en/user-guide/python-connector-api.html#data-type-mappings-for-qmark-and-numeric-bindings
        params = [list(row) for row in rows]
        statement_params = kwargs.get("_statement_params")
        query_tag = (
            statement_params["QUERY_TAG"]
            if statement_params is not None
            and "QUERY_TAG" in statement_params
            and not is_in_stored_procedure()
            else None
        )
        if query_tag:
            self.execute_and_notify_query_listener(
                f"alter session set query_tag = {str_to_sql(query_tag)}"
            )
        results_cursor = self._cursor.executemany(query, params)
        self.notify_query_listeners(
            QueryRecord(results_cursor.sfqid, results_cursor.query)
        )
        if query_tag:
            self.execute_and_notify_query_listener("alter session unset query_tag")
        logger.debug("Execute batch insertion query %s", query)

    def _get_client_side_session_parameter(self, name: str, default_value: Any) -> Any:
        """It doesn't go to Snowflake to retrieve the session parameter.
        Use this only when you know the Snowflake session parameter is sent to the client when a session/connection is created.
        """
        return (
            self._conn._session_parameters.get(name, default_value)
            if self._conn._session_parameters
            else default_value
        )


def _fix_pandas_df_fixed_type(
    pd_df: "pandas.DataFrame", results_cursor: SnowflakeCursor
) -> "pandas.DataFrame":
    """The compiler does not make any guarantees about the return types - only that they will be large enough for the result.
    As a result, the ResultMetadata may contain precision=38, scale=0 for result of a column which may only contain single
    digit numbers. Then the returned pandas DataFrame has dtype "object" with a str value for that column instead of int64.

    Based on the Result Metadata characteristics, this functions tries to make a best effort conversion to int64 without losing
    precision.

    We need to get rid of this workaround because this causes a performance hit.
    """
    for column_metadata, pandas_dtype, pandas_col_name in zip(
        results_cursor.description, pd_df.dtypes, pd_df.columns
    ):
        if (
            FIELD_ID_TO_NAME.get(column_metadata.type_code) == "FIXED"
            and column_metadata.precision is not None
        ):
            if column_metadata.scale == 0 and not str(pandas_dtype).startswith("int"):
                # When scale = 0 and precision values are between 10-20, the integers fit into int64.
                # If we rely only on pandas.to_numeric, it loses precision value on large integers, therefore
                # we try to strictly use astype("int64") in this scenario. If the values are too large to
                # fit in int64, an OverflowError is thrown and we rely on to_numeric to choose and appropriate
                # floating datatype to represent the number.
                if (
                    column_metadata.precision > 10
                    and not pd_df[pandas_col_name].hasnans
                ):
                    try:
                        pd_df[pandas_col_name] = pd_df[pandas_col_name].astype("int64")
                    except OverflowError:
                        pd_df[pandas_col_name] = pandas.to_numeric(
                            pd_df[pandas_col_name]
                        )
                else:
                    pd_df[pandas_col_name] = pandas.to_numeric(
                        pd_df[pandas_col_name], downcast="integer"
                    )
            elif column_metadata.scale > 0 and not str(pandas_dtype).startswith(
                "float"
            ):
                # For decimal columns, we want to cast it into float64 because pandas doesn't
                # recognize decimal type.
                pandas.to_numeric(pd_df[pandas_col_name], downcast="float")
                if pd_df[pandas_col_name].dtype == "O":
                    pd_df[pandas_col_name] = pd_df[pandas_col_name].astype("float64")

    return pd_df<|MERGE_RESOLUTION|>--- conflicted
+++ resolved
@@ -379,13 +379,8 @@
             else:
                 raise ex
 
-<<<<<<< HEAD
     def notify_query_listeners(self, query_record: QueryRecord, **kwargs) -> None:
         for listener in self._query_listeners:
-            listener._notify(query_record, **kwargs)
-=======
-    def notify_query_listeners(self, query_record: QueryRecord) -> None:
-        for listener in self._query_listener:
             if getattr(listener, "include_thread_id", False):
                 new_record = QueryRecord(
                     query_record.query_id,
@@ -393,10 +388,9 @@
                     query_record.is_describe,
                     thread_id=threading.get_ident(),
                 )
-                listener._add_query(new_record)
+                listener._notify(new_record, **kwargs)
             else:
-                listener._add_query(query_record)
->>>>>>> 0571ad88
+                listener._notify(query_record, **kwargs)
 
     def execute_and_notify_query_listener(
         self, query: str, **kwargs: Any

#
# Copyright (c) 2012-2023 Snowflake Computing Inc. All rights reserved.
#
# The code in this file is largely a copy of https://github.com/Snowflake-Labs/snowcli/blob/main/src/snowcli/utils.py
import glob
import os
import platform
import re
import subprocess
import sys
import zipfile
from logging import getLogger
from pathlib import Path
from typing import AnyStr, Dict, List, Optional, Set, Tuple

import pkg_resources
from pkg_resources import Requirement

_logger = getLogger(__name__)
<<<<<<< HEAD
PIP_ENVIRONMENT_VARIABLE = "PIP_NAME"
IMPLICIT_ZIP_FILE_NAME = "zipped_packages"
SNOWPARK_PACKAGE_NAME = "snowflake-snowpark-python"

# Default packages (already available) that we do not upload
# TODO: This is very hacky, how can errors with default packages be avoided?
DEFAULT_PACKAGES = {
    "numpy",
    "pandas",
    "pyarrow",
    "python-dateutil",
    "pytz",
    "cloudpickle",
    "streamlit",  # not default, but is available on import
=======
PIP_ENVIRONMENT_VARIABLE: str = "PIP_NAME"
IMPLICIT_ZIP_FILE_NAME: str = "zipped_packages"
SNOWPARK_PACKAGE_NAME: str = "snowflake-snowpark-python"
NATIVE_FILE_EXTENSIONS: Set[str] = {
    ".pyd",
    ".pyx",
    ".pxd",
    ".dll" if platform.system() == "Windows" else ".so",
>>>>>>> 738d21ef
}


def get_package_name_from_metadata(metadata_file_path: str) -> Optional[str]:
    """
    Loads a METADATA file from the dist-info directory of an installed Python package, finds the name and version of the
    package. The name is found on the line containing "Name: package_name" and version can be found on the line containing
    "Version: package_version".

    Args:
        metadata_file_path (str): The path to the METADATA file.

    Returns:
        Optional[str]: The name and (if present) version of the package formatted as f"{package}==[version]". Returns
        None if package name cannot be found.
    """

    with open(metadata_file_path, encoding="utf-8") as metadata_file:
        contents: AnyStr = metadata_file.read()
        regex_results = re.search("^Name: (.*)$", contents, flags=re.MULTILINE)
        if regex_results is None:
            return None
        requirement_line: str = regex_results.group(1)

        regex_results = re.search("^Version: (.*)$", contents, flags=re.MULTILINE)
        if regex_results is not None:
            version: str = regex_results.group(1)
            requirement_line += f"=={version}"

        return requirement_line.strip().lower()


def map_python_packages_to_files_and_folders(
    directory: str,
) -> Dict[Requirement, List[str]]:
    """
    Records correspondence between installed python packages and their folder structure, using the RECORD file present
    in most pypi packages. We use the METADATA file to deduce the package name and version, and RECORD file to map
    correspondence between package names and folders/files.

    Args:
        directory (str): Target folder in which pip installed the packages.

    Returns:
        Dict[Requirement, List[str]: Mapping from package to a list of unique folder/file names that correspond to it.
    """

    package_name_to_record_entries_map: Dict[Requirement, List[str]] = {}

    metadata_files: List[str] = glob.glob(
        os.path.join(directory, "*dist-info", "METADATA")
    )
    for metadata_file in metadata_files:
        parent_folder: str = os.path.dirname(metadata_file)
        package: Optional[str] = get_package_name_from_metadata(metadata_file)

        if package is not None:
            # Determine which folders or files belong to this package
            record_file_path = os.path.join(parent_folder, "RECORD")
            if os.path.exists(record_file_path):
                # Get unique root folder names
                with open(record_file_path, encoding="utf-8") as record_file:
                    record_entries = set()

                    # Read in all record entries
                    for line in record_file.readlines():
                        entry = os.path.split(line)[0].split(",")[0]
                        if entry == "":  # If true, a file present in the root folder
                            entry = line.split(",")[0]
                        record_entries.add(entry)

                    # Only select unique base folders or files
                    included_record_entries = []
                    for record_entry in record_entries:
                        record_entry_full_path = os.path.abspath(
                            os.path.join(directory, record_entry),
                        )
                        # RECORD file might contain relative paths to items outside target folder. (ignore these)
                        if (
                            os.path.exists(record_entry_full_path)
                            and directory in record_entry_full_path
                            and len(record_entry) > 0
                        ):
                            included_record_entries.append(record_entry)

                    # Create Requirement objects and store in map
                    package_name_to_record_entries_map[
                        Requirement.parse(package)
                    ] = included_record_entries

    return package_name_to_record_entries_map


def identify_supported_packages(
    packages: List[Requirement],
    valid_packages: Dict[str, List[str]],
    native_packages: Set[str],
) -> Tuple[List[Requirement], List[Requirement], List[Requirement]]:
    """
    Detects which `packages` are present in the Snowpark Anaconda channel using the `valid_packages` mapping.
    If a package is a native dependency (belongs to `native_packages` set) and supported in Anaconda, we switch to
    the latest available version in Anaconda.

    Note that we also update the native_packages set to reflect genuinely problematic native dependencies, i.e.
    packages that are not present in Anaconda and are likely to cause errors.

    Args:
        packages (List[Requirement]): List of python packages.
        valid_packages (Dict[str, List[str]): Mapping from package name to a list of versions available on the Anaconda
        channel.
        native_packages (Set[str]): Set of native dependency package names.

    Returns:
        Tuple[List[Requirement], List[Requirement], List[Requirement]]: Tuple containing dependencies that are present
        in Anaconda, dependencies that should be dropped from the package list and dependencies that should be added.
    """

    supported_dependencies: List[Requirement] = []
    dropped_dependencies: List[Requirement] = []
    new_dependencies: List[Requirement] = []

    for package in packages:
        package_name: str = package.name
        package_version_required: Optional[str] = (
            package.specs[0][1] if package.specs else None
        )

        if package_name in valid_packages:
            # Detect supported packages
            if (
                package_version_required is None
                or package_version_required in valid_packages[package_name]
            ):
                supported_dependencies.append(package)

            # Native packages should be anaconda dependencies, even if the requested version is not available.
            elif package_name in native_packages:
                _logger.warning(
                    f"Package {package_name}(version {package_version_required}) is an unavailable native "
                    f"dependency, switching to latest available version "
                    f"{valid_packages[package_name][-1]} instead."
                )
                dropped_dependencies.append(package)
                new_dependencies.append(Requirement.parse(package_name))

            # Remove any native package that can be supported by Anaconda
            if package_name in native_packages:
                native_packages.remove(package_name)

    return supported_dependencies, dropped_dependencies, new_dependencies


def pip_install_packages_to_target_folder(packages: List[str], target: str) -> None:
    """
    Pip installs specified `packages at folder specified as `target`.

    Args:
        packages (List[str]): List of pypi packages.
        target (str): Target directory (absolute path).

    Raises:
        ModuleNotFoundError: If pip is not present.
        RuntimeError: If pip fails to install the packages.
    """
    try:
        pip_executable: str = os.getenv(PIP_ENVIRONMENT_VARIABLE)
        pip_command: List[str] = (
            [sys.executable, "-m", "pip"] if not pip_executable else [pip_executable]
        )

        process = subprocess.Popen(
            pip_command + ["install", "-t", target, *packages],
            stdout=subprocess.PIPE,
            universal_newlines=True,
        )
        process.wait()

        pip_install_result: int = process.returncode
        process_output: str = "\n".join([line.strip() for line in process.stdout])
        _logger.debug(process_output)
    except FileNotFoundError:
        raise ModuleNotFoundError(
            f"Pip not found. Please install pip in your environment or specify the path to your pip executable as "
            f"'{PIP_ENVIRONMENT_VARIABLE}' environment variable and try again."
        )

    if pip_install_result is not None and pip_install_result != 0:
        raise RuntimeError(f"Pip failed with return code {pip_install_result}.")


def detect_native_dependencies(
    target: str, downloaded_packages_dict: Dict[Requirement, List[str]]
) -> Set[str]:
    """
    Detects files with native extensions present at the `target` folder, and deduces which packages own these files.
    Native dependencies use C/C++ code that won't work when uploaded via a zip file. We detect these so that we can
    switch to Anaconda-supported versions of these packages, where possible (or warn the user if it is not possible).

    We detect native dependency by looking for file extensions that correspond to native code usage (Note that this
    method is best-effort and will result in both false positives and negatives).

    Args:
        target (str): Target directory which contains packages installed by pip.
        downloaded_packages_dict (Dict[Requirement, List[str]]): Mapping between packages and a list of files or
        folders corresponding to it.

    Returns:
        Set[str]: Set of native dependency names. Note that we only return a set of strings here rather than Requirement
        objects because the specific version of a native package is irrelevant.
    """

    def invert_downloaded_package_to_entry_map(
        packages_dict: Dict[Requirement, List[str]]
    ) -> Dict[str, Set[str]]:
<<<<<<< HEAD
        inverted_dictionary: Dict[str, Set[str]] = {}
        for requirement, root_folders in downloaded_packages_dict.items():
            for root_folder in root_folders:
                if root_folder not in inverted_dictionary:
                    inverted_dictionary[root_folder] = {requirement.name}
                else:
                    inverted_dictionary[root_folder].add(requirement.name)
        return inverted_dictionary

    native_libraries = set()
    native_extensions = {
        ".pyd",
        ".pxd",
        ".dll" if platform.system() == "Windows" else ".so",
    }
    for native_extension in native_extensions:
        glob_output = glob.glob(os.path.join(target, "**", f"*{native_extension}"))
        if glob_output:
            folder_to_package_map = invert_package_map(downloaded_packages_dict)
=======
        """
        Invert dictionary mapping packages to files/folders. We need this dictionary to be inverted because we first
        discover files with native dependency extensions and then need to deduce the packages corresponding to these
        files.

        Args:
            packages_dict (Dict[Requirement, List[str]]): Mapping between packages and a list of files or folders
            corresponding to it.

        Returns:
            Dict[str, Set[str]]: The inverse mapping from a file or folder to the packages it corresponds to. Note that
            it is unlikely a file corresponds to multiple packages (but we allow for the possibility). We only need
            to return a set of strings here rather than Requirement objects because the specific version of a native
            package is irrelevant.
        """
        record_entry_to_package_name_map: Dict[str, Set[str]] = {}
        for requirement, record_entries in packages_dict.items():
            for record in record_entries:
                record_entry_to_package_name_map.setdefault(record, set()).add(
                    requirement.name
                )

        return record_entry_to_package_name_map

    native_libraries: Set[str] = set()
    for native_extension in NATIVE_FILE_EXTENSIONS:
        base_search_string: str = os.path.join(target, f"*{native_extension}")
        recursive_search_string: str = os.path.join(
            target, "**", f"*{native_extension}"
        )

        glob_output: List[str] = glob.glob(base_search_string) + glob.glob(
            recursive_search_string
        )
        if glob_output and len(glob_output) > 0:
            record_entries_to_package_map = invert_downloaded_package_to_entry_map(
                downloaded_packages_dict
            )

>>>>>>> 738d21ef
            for path in glob_output:
                relative_path = os.path.relpath(path, target)

                # Fetch record entry (either base directory or a file name)
                record_entry = os.path.split(relative_path)[0]
                if (
                    record_entry == ""
                ):  # Implies the relative_path is a file name at the base directory
                    record_entry = relative_path

                # Check which packages own this record entry
                if record_entry in record_entries_to_package_map:
                    library_set = record_entries_to_package_map[record_entry]
                    native_libraries.update(library_set)

    _logger.info(f"Potential native libraries: {native_libraries}")
    return native_libraries


def zip_directory_contents(target: str, output_path: str) -> None:
    """
    Zips all files/folders inside the directory path as well as those installed one level up from the directory path.

    Args:
        target (str): Target directory (absolute path) which contains packages installed by pip.
        output_path (str): Absolute path for output zip file.
    """
    target = Path(target)
    output_path = Path(output_path)
    with zipfile.ZipFile(
        output_path, "w", zipfile.ZIP_DEFLATED, allowZip64=True
    ) as zipf:
        for file in target.rglob("*"):
            zipf.write(file, file.relative_to(target))

        parent_directory = target.parent

        for file in parent_directory.iterdir():
            if (
                file.is_file()
                and not file.match(".*")
                and file != output_path
                and file != target
            ):
                zipf.write(file, file.relative_to(parent_directory))


def add_snowpark_package(
    package_dict: Dict[str, str], valid_packages: Dict[str, List[str]]
) -> None:
    """
    Adds the Snowpark Python package to package dictionary, if not present. We either choose the version available in
    the local environemnt or latest available on Anaconda.

    Args:
        package_dict (Dict[str, str]): Package dictionary passed in from Session object.
        valid_packages (Dict[str, List[str]]): Mapping from package name to a list of versions available on the Anaconda
        channel.

    Raises:
        pkg_resources.DistributionNotFound: If the Snowpark Python Package is not installed in the local environment.
    """
    if SNOWPARK_PACKAGE_NAME not in package_dict:
        package_dict[SNOWPARK_PACKAGE_NAME] = SNOWPARK_PACKAGE_NAME
        try:
            package_client_version = pkg_resources.get_distribution(
                SNOWPARK_PACKAGE_NAME
            ).version
            if package_client_version in valid_packages[SNOWPARK_PACKAGE_NAME]:
                package_dict[
                    SNOWPARK_PACKAGE_NAME
                ] = f"{SNOWPARK_PACKAGE_NAME}=={package_client_version}"
            else:
                _logger.warning(
                    f"The version of package '{SNOWPARK_PACKAGE_NAME}=={package_client_version}' in the local environment is "
                    f"{package_client_version}, which is not available in Snowflake. Your UDF might not work when "
                    f"the package version is different between the server and your local environment."
                )
        except pkg_resources.DistributionNotFound:
            _logger.warning(
                f"Package '{SNOWPARK_PACKAGE_NAME}' is not installed in the local environment. "
                f"Your UDF might not work when the package is installed on the server "
                f"but not on your local environment."
            )
        except Exception as ex:  # pragma: no cover
            _logger.warning(
                "Failed to get the local distribution of package %s: %s",
                SNOWPARK_PACKAGE_NAME,
                ex,
            )<|MERGE_RESOLUTION|>--- conflicted
+++ resolved
@@ -17,22 +17,6 @@
 from pkg_resources import Requirement
 
 _logger = getLogger(__name__)
-<<<<<<< HEAD
-PIP_ENVIRONMENT_VARIABLE = "PIP_NAME"
-IMPLICIT_ZIP_FILE_NAME = "zipped_packages"
-SNOWPARK_PACKAGE_NAME = "snowflake-snowpark-python"
-
-# Default packages (already available) that we do not upload
-# TODO: This is very hacky, how can errors with default packages be avoided?
-DEFAULT_PACKAGES = {
-    "numpy",
-    "pandas",
-    "pyarrow",
-    "python-dateutil",
-    "pytz",
-    "cloudpickle",
-    "streamlit",  # not default, but is available on import
-=======
 PIP_ENVIRONMENT_VARIABLE: str = "PIP_NAME"
 IMPLICIT_ZIP_FILE_NAME: str = "zipped_packages"
 SNOWPARK_PACKAGE_NAME: str = "snowflake-snowpark-python"
@@ -41,7 +25,6 @@
     ".pyx",
     ".pxd",
     ".dll" if platform.system() == "Windows" else ".so",
->>>>>>> 738d21ef
 }
 
 
@@ -256,27 +239,6 @@
     def invert_downloaded_package_to_entry_map(
         packages_dict: Dict[Requirement, List[str]]
     ) -> Dict[str, Set[str]]:
-<<<<<<< HEAD
-        inverted_dictionary: Dict[str, Set[str]] = {}
-        for requirement, root_folders in downloaded_packages_dict.items():
-            for root_folder in root_folders:
-                if root_folder not in inverted_dictionary:
-                    inverted_dictionary[root_folder] = {requirement.name}
-                else:
-                    inverted_dictionary[root_folder].add(requirement.name)
-        return inverted_dictionary
-
-    native_libraries = set()
-    native_extensions = {
-        ".pyd",
-        ".pxd",
-        ".dll" if platform.system() == "Windows" else ".so",
-    }
-    for native_extension in native_extensions:
-        glob_output = glob.glob(os.path.join(target, "**", f"*{native_extension}"))
-        if glob_output:
-            folder_to_package_map = invert_package_map(downloaded_packages_dict)
-=======
         """
         Invert dictionary mapping packages to files/folders. We need this dictionary to be inverted because we first
         discover files with native dependency extensions and then need to deduce the packages corresponding to these
@@ -316,7 +278,6 @@
                 downloaded_packages_dict
             )
 
->>>>>>> 738d21ef
             for path in glob_output:
                 relative_path = os.path.relpath(path, target)
 

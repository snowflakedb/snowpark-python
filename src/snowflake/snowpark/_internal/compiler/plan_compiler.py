#
# Copyright (c) 2012-2024 Snowflake Computing Inc. All rights reserved.
#

import copy
import time
from typing import Any, Dict, List

from snowflake.snowpark._internal.analyzer.query_plan_analysis_utils import (
    get_complexity_score,
)
from snowflake.snowpark._internal.analyzer.snowflake_plan import (
    PlanQueryType,
    Query,
    SnowflakePlan,
)
from snowflake.snowpark._internal.analyzer.snowflake_plan_node import LogicalPlan
from snowflake.snowpark._internal.compiler.large_query_breakdown import (
    LargeQueryBreakdown,
)
from snowflake.snowpark._internal.compiler.repeated_subquery_elimination import (
    RepeatedSubqueryElimination,
)
from snowflake.snowpark._internal.compiler.telemetry_constants import (
    CompilationStageTelemetryField,
)
from snowflake.snowpark._internal.compiler.utils import (
    create_query_generator,
    plot_plan_if_enabled,
)
from snowflake.snowpark._internal.telemetry import TelemetryField
from snowflake.snowpark._internal.utils import random_name_for_temp_object
from snowflake.snowpark.mock._connection import MockServerConnection


class PlanCompiler:
    """
    This class is responsible for compiling a SnowflakePlan to list of queries and post actions that
    will be sent over to the server for execution.

    The entry point function is compile(), which applies the following steps:
    1) Run pre-check for the Snowflake plan, which mainly checks if optimizations can be applied.
    2) Run pre-process step if optimization can be applied, which extracts and copies the set of
        logical plans associated with the original plan to apply optimizations on.
    3) Applies steps of optimizations. Each optimization takes a set of logical plan and produces a
        new set of logical plans. Note that the optimizations will not maintain schema/attributes,
        so none of the optimizations should rely on the schema/attributes.
    4) Generate queries.
    """

    def __init__(self, plan: SnowflakePlan) -> None:
        self._plan = plan

    def should_start_query_compilation(self) -> bool:
        """
        Whether optimization should be applied to the plan or not.
        Optimization can be applied if
        1) there is source logical plan attached to the current snowflake plan
        2) the query compilation stage is enabled
        3) optimizations are enabled in the current session, such as cte_optimization_enabled


        Returns
        -------
        True if optimization should be applied. Otherwise, return False.
        """

        current_session = self._plan.session
        return (
            not isinstance(current_session._conn, MockServerConnection)
            and (self._plan.source_plan is not None)
            and current_session._query_compilation_stage_enabled
            and (
                current_session.cte_optimization_enabled
                or current_session.large_query_breakdown_enabled
            )
        )

    def compile(self) -> Dict[PlanQueryType, List[Query]]:
        if self.should_start_query_compilation():
            session = self._plan.session
            # preparation for compilation
            # 1. make a copy of the original plan
            start_time = time.time()
            complexity_score_before_compilation = get_complexity_score(self._plan)
            logical_plans: List[LogicalPlan] = [copy.deepcopy(self._plan)]
            plot_plan_if_enabled(self._plan, "original_plan")
            plot_plan_if_enabled(logical_plans[0], "deep_copied_plan")
            deep_copy_end_time = time.time()

            # 2. create a code generator with the original plan
            query_generator = create_query_generator(self._plan)

            extra_optimization_status: Dict[str, Any] = {}
            # 3. apply each optimizations if needed
            # CTE optimization
            cte_start_time = time.time()
            if session.cte_optimization_enabled:
                repeated_subquery_eliminator = RepeatedSubqueryElimination(
                    logical_plans, query_generator
                )
                elimination_result = repeated_subquery_eliminator.apply()
                logical_plans = elimination_result.logical_plans
                # add the extra repeated subquery elimination status
                extra_optimization_status[
                    CompilationStageTelemetryField.CTE_NODE_CREATED.value
                ] = elimination_result.total_num_of_ctes

            cte_end_time = time.time()
            complexity_scores_after_cte = [
                get_complexity_score(logical_plan) for logical_plan in logical_plans
            ]
            for i, plan in enumerate(logical_plans):
                plot_plan_if_enabled(plan, f"cte_optimized_plan_{i}")

            # Large query breakdown
            if session.large_query_breakdown_enabled:
                large_query_breakdown = LargeQueryBreakdown(
                    session,
                    query_generator,
                    logical_plans,
                    session.large_query_breakdown_complexity_bounds,
                )
                logical_plans = large_query_breakdown.apply()

            large_query_breakdown_end_time = time.time()
            complexity_scores_after_large_query_breakdown = [
                get_complexity_score(logical_plan) for logical_plan in logical_plans
            ]
            for i, plan in enumerate(logical_plans):
                plot_plan_if_enabled(plan, f"large_query_breakdown_plan_{i}")

            # 4. do a final pass of code generation
            queries = query_generator.generate_queries(logical_plans)

            # log telemetry data
            deep_copy_time = deep_copy_end_time - start_time
            cte_time = cte_end_time - cte_start_time
            large_query_breakdown_time = large_query_breakdown_end_time - cte_end_time
            total_time = time.time() - start_time
            summary_value = {
                TelemetryField.CTE_OPTIMIZATION_ENABLED.value: session.cte_optimization_enabled,
                TelemetryField.LARGE_QUERY_BREAKDOWN_ENABLED.value: session.large_query_breakdown_enabled,
                CompilationStageTelemetryField.COMPLEXITY_SCORE_BOUNDS.value: session.large_query_breakdown_complexity_bounds,
                CompilationStageTelemetryField.TIME_TAKEN_FOR_COMPILATION.value: total_time,
                CompilationStageTelemetryField.TIME_TAKEN_FOR_DEEP_COPY_PLAN.value: deep_copy_time,
                CompilationStageTelemetryField.TIME_TAKEN_FOR_CTE_OPTIMIZATION.value: cte_time,
                CompilationStageTelemetryField.TIME_TAKEN_FOR_LARGE_QUERY_BREAKDOWN.value: large_query_breakdown_time,
                CompilationStageTelemetryField.COMPLEXITY_SCORE_BEFORE_COMPILATION.value: complexity_score_before_compilation,
                CompilationStageTelemetryField.COMPLEXITY_SCORE_AFTER_CTE_OPTIMIZATION.value: complexity_scores_after_cte,
                CompilationStageTelemetryField.COMPLEXITY_SCORE_AFTER_LARGE_QUERY_BREAKDOWN.value: complexity_scores_after_large_query_breakdown,
            }
            # add the extra optimization status
            summary_value.update(extra_optimization_status)
            session._conn._telemetry_client.send_query_compilation_summary_telemetry(
                session_id=session.session_id,
                plan_uuid=self._plan.uuid,
                compilation_stage_summary=summary_value,
            )
        else:
            final_plan = self._plan
<<<<<<< HEAD
            final_plan = final_plan.replace_repeated_subquery_with_cte()
            queries = {
=======
            return {
>>>>>>> 84434f16
                PlanQueryType.QUERIES: final_plan.queries,
                PlanQueryType.POST_ACTIONS: final_plan.post_actions,
            }

        return self.replace_temp_obj_placeholders(queries)

    def replace_temp_obj_placeholders(
        self, queries: Dict[PlanQueryType, List[Query]]
    ) -> Dict[PlanQueryType, List[Query]]:
        """
        When thread-safe session is enabled, we use temporary object name placeholders instead of a temporary name
        when generating snowflake plan. We replace the temporary object name placeholders with actual temporary object
        names here. This is done to prevent the following scenario:

        1. A dataframe is created and resolved in main thread.
        2. The resolve plan contains queries that create and drop temp objects.
        3. If the plan with same temp object names is executed my multiple threads, the temp object names will conflict.
           One thread can drop the object before another thread finished using it.

        To prevent this, we generate queries with temp object name placeholders and replace them with actual temp object
        here.
        """
        session = self._plan.session
        if session._conn._thread_safe_session_enabled:
            # This dictionary will store the mapping between placeholder name and actual temp object name.
            placeholders = {}
            # Final execution queries
            execution_queries = {}
            for query_type, query_list in queries.items():
                execution_queries[query_type] = []
                for query in query_list:
                    # If the query contains a temp object name placeholder, we generate a random
                    # name for the temp object and add it to the placeholders dictionary.
                    if query.temp_obj_name_placeholder:
                        (
                            placeholder_name,
                            temp_obj_type,
                        ) = query.temp_obj_name_placeholder
                        placeholders[placeholder_name] = random_name_for_temp_object(
                            temp_obj_type
                        )

                    copied_query = copy.copy(query)
                    for placeholder_name, target_temp_name in placeholders.items():
                        # Copy the original query and replace all the placeholder names with the
                        # actual temp object names.
                        copied_query.sql = copied_query.sql.replace(
                            placeholder_name, target_temp_name
                        )

                    execution_queries[query_type].append(copied_query)
            return execution_queries

        return queries<|MERGE_RESOLUTION|>--- conflicted
+++ resolved
@@ -159,12 +159,7 @@
             )
         else:
             final_plan = self._plan
-<<<<<<< HEAD
-            final_plan = final_plan.replace_repeated_subquery_with_cte()
             queries = {
-=======
-            return {
->>>>>>> 84434f16
                 PlanQueryType.QUERIES: final_plan.queries,
                 PlanQueryType.POST_ACTIONS: final_plan.post_actions,
             }

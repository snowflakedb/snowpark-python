--- conflicted
+++ resolved
@@ -11,18 +11,14 @@
     SnowflakePlan,
 )
 from snowflake.snowpark._internal.analyzer.snowflake_plan_node import LogicalPlan
-<<<<<<< HEAD
 from snowflake.snowpark._internal.compiler.large_query_breakdown import (
     LargeQueryBreakdown,
 )
-from snowflake.snowpark._internal.compiler.utils import create_query_generator
-from snowflake.snowpark.mock._connection import MockServerConnection
-=======
 from snowflake.snowpark._internal.compiler.repeated_subquery_elimination import (
     RepeatedSubqueryElimination,
 )
 from snowflake.snowpark._internal.compiler.utils import create_query_generator
->>>>>>> b96234e7
+from snowflake.snowpark.mock._connection import MockServerConnection
 
 
 class PlanCompiler:
@@ -59,47 +55,13 @@
 
         current_session = self._plan.session
         return (
-            (self._plan.source_plan is not None)
-<<<<<<< HEAD
+            not isinstance(current_session.connection, MockServerConnection)
+            and (self._plan.source_plan is not None)
+            and current_session._query_compilation_stage_enabled
             and (
                 current_session.cte_optimization_enabled
                 or current_session.large_query_breakdown_enabled
             )
-            and not isinstance(current_session, MockServerConnection)
-        )
-
-    def should_apply_cte_optimization(self) -> bool:
-        session = self._plan.session
-        return session.cte_optimization_enabled
-
-    def should_apply_large_query_breakdown(self) -> bool:
-        session = self._plan.session
-        return session.large_query_breakdown_enabled
-
-    def compile(self) -> Dict[PlanQueryType, List[Query]]:
-        final_plan = self._plan
-        if self.should_apply_optimizations():
-            plans: List[LogicalPlan] = [copy.deepcopy(final_plan)]
-            # apply optimizations
-            query_generator = create_query_generator(final_plan)
-
-            if self.should_apply_cte_optimization():
-                plans = [plan.replace_repeated_subquery_with_cte() for plan in plans]
-            if self.should_apply_large_query_breakdown():
-                large_query_breakdown = LargeQueryBreakdown(
-                    final_plan.session, query_generator, plans
-                )
-                plans = large_query_breakdown.apply()
-
-            return query_generator.generate_queries(plans)
-
-        return {
-            PlanQueryType.QUERIES: final_plan.queries,
-            PlanQueryType.POST_ACTIONS: final_plan.post_actions,
-        }
-=======
-            and current_session._query_compilation_stage_enabled
-            and current_session.cte_optimization_enabled
         )
 
     def compile(self) -> Dict[PlanQueryType, List[Query]]:
@@ -116,6 +78,11 @@
                     logical_plans, query_generator
                 )
                 logical_plans = repeated_subquery_eliminator.apply()
+            if self.should_apply_large_query_breakdown():
+                large_query_breakdown = LargeQueryBreakdown(
+                    self._plan.session, query_generator, logical_plans
+                )
+                logical_plans = large_query_breakdown.apply()
 
             # do a final pass of code generation
             return query_generator.generate_queries(logical_plans)
@@ -126,5 +93,4 @@
             return {
                 PlanQueryType.QUERIES: final_plan.queries,
                 PlanQueryType.POST_ACTIONS: final_plan.post_actions,
-            }
->>>>>>> b96234e7
+            }
#
# Copyright (c) 2012-2024 Snowflake Computing Inc. All rights reserved.
#

import copy
import time
from typing import Dict, List

from snowflake.snowpark._internal.analyzer.query_plan_analysis_utils import (
    get_complexity_score,
)
from snowflake.snowpark._internal.analyzer.snowflake_plan import (
    PlanQueryType,
    Query,
    SnowflakePlan,
)
from snowflake.snowpark._internal.analyzer.snowflake_plan_node import LogicalPlan
from snowflake.snowpark._internal.compiler.large_query_breakdown import (
    LargeQueryBreakdown,
)
from snowflake.snowpark._internal.compiler.repeated_subquery_elimination import (
    RepeatedSubqueryElimination,
)
from snowflake.snowpark._internal.compiler.telemetry_constants import (
    CompilationStageTelemetryField,
)
from snowflake.snowpark._internal.compiler.utils import (
    create_query_generator,
    plot_plan_if_enabled,
)
from snowflake.snowpark._internal.telemetry import TelemetryField
from snowflake.snowpark.mock._connection import MockServerConnection


class PlanCompiler:
    """
    This class is responsible for compiling a SnowflakePlan to list of queries and post actions that
    will be sent over to the server for execution.

    The entry point function is compile(), which applies the following steps:
    1) Run pre-check for the Snowflake plan, which mainly checks if optimizations can be applied.
    2) Run pre-process step if optimization can be applied, which extracts and copies the set of
        logical plans associated with the original plan to apply optimizations on.
    3) Applies steps of optimizations. Each optimization takes a set of logical plan and produces a
        new set of logical plans. Note that the optimizations will not maintain schema/attributes,
        so none of the optimizations should rely on the schema/attributes.
    4) Generate queries.
    """

    def __init__(self, plan: SnowflakePlan) -> None:
        self._plan = plan
        current_session = self._plan.session
        self.cte_optimization_enabled = current_session.cte_optimization_enabled
        self.large_query_breakdown_enabled = (
            current_session.large_query_breakdown_enabled
        )
        self.query_compilation_stage_enabled = (
            current_session._query_compilation_stage_enabled
        )
        self.complexity_bounds = current_session.large_query_breakdown_complexity_bounds

    def should_start_query_compilation(self) -> bool:
        """
        Whether optimization should be applied to the plan or not.
        Optimization can be applied if
        1) there is source logical plan attached to the current snowflake plan
        2) the query compilation stage is enabled
        3) optimizations are enabled in the current session, such as cte_optimization_enabled


        Returns
        -------
        True if optimization should be applied. Otherwise, return False.
        """

        current_session = self._plan.session
        return (
            not isinstance(current_session._conn, MockServerConnection)
            and (self._plan.source_plan is not None)
            and self.query_compilation_stage_enabled
            and (self.cte_optimization_enabled or self.large_query_breakdown_enabled)
        )

    def compile(self) -> Dict[PlanQueryType, List[Query]]:
        if self.should_start_query_compilation():
            session = self._plan.session
            # preparation for compilation
            # 1. make a copy of the original plan
            start_time = time.time()
            complexity_score_before_compilation = get_complexity_score(
                self._plan.cumulative_node_complexity
            )
            logical_plans: List[LogicalPlan] = [copy.deepcopy(self._plan)]
            plot_plan_if_enabled(self._plan, "original_plan")
            deep_copy_end_time = time.time()

            # 2. create a code generator with the original plan
            query_generator = create_query_generator(self._plan)

            # 3. apply each optimizations if needed
            # CTE optimization
            cte_start_time = time.time()
<<<<<<< HEAD
            if self.cte_optimization_enabled:
=======
            if session.cte_optimization_enabled:
>>>>>>> bd0528de
                repeated_subquery_eliminator = RepeatedSubqueryElimination(
                    logical_plans, query_generator
                )
                logical_plans = repeated_subquery_eliminator.apply()

            cte_end_time = time.time()
            complexity_scores_after_cte = [
                get_complexity_score(logical_plan.cumulative_node_complexity)
                for logical_plan in logical_plans
            ]
            for i, plan in enumerate(logical_plans):
                plot_plan_if_enabled(plan, f"cte_optimized_plan_{i}")

            # Large query breakdown
<<<<<<< HEAD
            if self.large_query_breakdown_enabled:
                large_query_breakdown = LargeQueryBreakdown(
                    self._plan.session,
                    query_generator,
                    logical_plans,
                    self.complexity_bounds,
=======
            if session.large_query_breakdown_enabled:
                large_query_breakdown = LargeQueryBreakdown(
                    session,
                    query_generator,
                    logical_plans,
                    session.large_query_breakdown_complexity_bounds,
>>>>>>> bd0528de
                )
                logical_plans = large_query_breakdown.apply()

            large_query_breakdown_end_time = time.time()
            complexity_scores_after_large_query_breakdown = [
                get_complexity_score(logical_plan.cumulative_node_complexity)
                for logical_plan in logical_plans
            ]
            for i, plan in enumerate(logical_plans):
                plot_plan_if_enabled(plan, f"large_query_breakdown_plan_{i}")

            # 4. do a final pass of code generation
            queries = query_generator.generate_queries(logical_plans)

            # log telemetry data
            deep_copy_time = deep_copy_end_time - start_time
            cte_time = cte_end_time - cte_start_time
            large_query_breakdown_time = large_query_breakdown_end_time - cte_end_time
            total_time = time.time() - start_time
            summary_value = {
                TelemetryField.CTE_OPTIMIZATION_ENABLED.value: self.cte_optimization_enabled,
                TelemetryField.LARGE_QUERY_BREAKDOWN_ENABLED.value: self.large_query_breakdown_enabled,
                CompilationStageTelemetryField.COMPLEXITY_SCORE_BOUNDS.value: self.complexity_bounds,
                CompilationStageTelemetryField.TIME_TAKEN_FOR_COMPILATION.value: total_time,
                CompilationStageTelemetryField.TIME_TAKEN_FOR_DEEP_COPY_PLAN.value: deep_copy_time,
                CompilationStageTelemetryField.TIME_TAKEN_FOR_CTE_OPTIMIZATION.value: cte_time,
                CompilationStageTelemetryField.TIME_TAKEN_FOR_LARGE_QUERY_BREAKDOWN.value: large_query_breakdown_time,
                CompilationStageTelemetryField.COMPLEXITY_SCORE_BEFORE_COMPILATION.value: complexity_score_before_compilation,
                CompilationStageTelemetryField.COMPLEXITY_SCORE_AFTER_CTE_OPTIMIZATION.value: complexity_scores_after_cte,
                CompilationStageTelemetryField.COMPLEXITY_SCORE_AFTER_LARGE_QUERY_BREAKDOWN.value: complexity_scores_after_large_query_breakdown,
            }
            session._conn._telemetry_client.send_query_compilation_summary_telemetry(
                session_id=session.session_id,
                plan_uuid=self._plan.uuid,
                compilation_stage_summary=summary_value,
            )
            return queries
        else:
            final_plan = self._plan
<<<<<<< HEAD
            final_plan = final_plan.replace_repeated_subquery_with_cte(
                self.cte_optimization_enabled, self.query_compilation_stage_enabled
            )
=======
            final_plan = final_plan.replace_repeated_subquery_with_cte()
>>>>>>> bd0528de
            return {
                PlanQueryType.QUERIES: final_plan.queries,
                PlanQueryType.POST_ACTIONS: final_plan.post_actions,
            }<|MERGE_RESOLUTION|>--- conflicted
+++ resolved
@@ -49,15 +49,6 @@
 
     def __init__(self, plan: SnowflakePlan) -> None:
         self._plan = plan
-        current_session = self._plan.session
-        self.cte_optimization_enabled = current_session.cte_optimization_enabled
-        self.large_query_breakdown_enabled = (
-            current_session.large_query_breakdown_enabled
-        )
-        self.query_compilation_stage_enabled = (
-            current_session._query_compilation_stage_enabled
-        )
-        self.complexity_bounds = current_session.large_query_breakdown_complexity_bounds
 
     def should_start_query_compilation(self) -> bool:
         """
@@ -77,8 +68,11 @@
         return (
             not isinstance(current_session._conn, MockServerConnection)
             and (self._plan.source_plan is not None)
-            and self.query_compilation_stage_enabled
-            and (self.cte_optimization_enabled or self.large_query_breakdown_enabled)
+            and current_session._query_compilation_stage_enabled
+            and (
+                current_session.cte_optimization_enabled
+                or current_session.large_query_breakdown_enabled
+            )
         )
 
     def compile(self) -> Dict[PlanQueryType, List[Query]]:
@@ -100,11 +94,7 @@
             # 3. apply each optimizations if needed
             # CTE optimization
             cte_start_time = time.time()
-<<<<<<< HEAD
-            if self.cte_optimization_enabled:
-=======
             if session.cte_optimization_enabled:
->>>>>>> bd0528de
                 repeated_subquery_eliminator = RepeatedSubqueryElimination(
                     logical_plans, query_generator
                 )
@@ -119,21 +109,12 @@
                 plot_plan_if_enabled(plan, f"cte_optimized_plan_{i}")
 
             # Large query breakdown
-<<<<<<< HEAD
-            if self.large_query_breakdown_enabled:
-                large_query_breakdown = LargeQueryBreakdown(
-                    self._plan.session,
-                    query_generator,
-                    logical_plans,
-                    self.complexity_bounds,
-=======
             if session.large_query_breakdown_enabled:
                 large_query_breakdown = LargeQueryBreakdown(
                     session,
                     query_generator,
                     logical_plans,
                     session.large_query_breakdown_complexity_bounds,
->>>>>>> bd0528de
                 )
                 logical_plans = large_query_breakdown.apply()
 
@@ -154,9 +135,9 @@
             large_query_breakdown_time = large_query_breakdown_end_time - cte_end_time
             total_time = time.time() - start_time
             summary_value = {
-                TelemetryField.CTE_OPTIMIZATION_ENABLED.value: self.cte_optimization_enabled,
-                TelemetryField.LARGE_QUERY_BREAKDOWN_ENABLED.value: self.large_query_breakdown_enabled,
-                CompilationStageTelemetryField.COMPLEXITY_SCORE_BOUNDS.value: self.complexity_bounds,
+                TelemetryField.CTE_OPTIMIZATION_ENABLED.value: session.cte_optimization_enabled,
+                TelemetryField.LARGE_QUERY_BREAKDOWN_ENABLED.value: session.large_query_breakdown_enabled,
+                CompilationStageTelemetryField.COMPLEXITY_SCORE_BOUNDS.value: session.complexity_bounds,
                 CompilationStageTelemetryField.TIME_TAKEN_FOR_COMPILATION.value: total_time,
                 CompilationStageTelemetryField.TIME_TAKEN_FOR_DEEP_COPY_PLAN.value: deep_copy_time,
                 CompilationStageTelemetryField.TIME_TAKEN_FOR_CTE_OPTIMIZATION.value: cte_time,
@@ -173,13 +154,7 @@
             return queries
         else:
             final_plan = self._plan
-<<<<<<< HEAD
-            final_plan = final_plan.replace_repeated_subquery_with_cte(
-                self.cte_optimization_enabled, self.query_compilation_stage_enabled
-            )
-=======
             final_plan = final_plan.replace_repeated_subquery_with_cte()
->>>>>>> bd0528de
             return {
                 PlanQueryType.QUERIES: final_plan.queries,
                 PlanQueryType.POST_ACTIONS: final_plan.post_actions,

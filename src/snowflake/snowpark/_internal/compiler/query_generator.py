--- conflicted
+++ resolved
@@ -121,14 +121,7 @@
             # overwrite the SnowflakeCreateTable resolving, because the child
             # attribute will be pulled directly from the cache
             resolved_child = resolved_children[logical_plan.children[0]]
-<<<<<<< HEAD
-            # when the plan is for SnowflakeCreateTable, there must be a snowflake_create_table_plan_info
-            # associated with the current query generator.
-
-            child_attributes = []
-=======
             child_attributes = None
->>>>>>> 667db8d8
             if (
                 self._snowflake_create_table_plan_info
                 and self._snowflake_create_table_plan_info.table_name

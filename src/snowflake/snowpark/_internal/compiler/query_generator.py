#
# Copyright (c) 2012-2024 Snowflake Computing Inc. All rights reserved.
#
import copy
from typing import DefaultDict, Dict, Iterable, List, NamedTuple, Optional

from snowflake.snowpark._internal.analyzer.analyzer import Analyzer
from snowflake.snowpark._internal.analyzer.expression import Attribute
from snowflake.snowpark._internal.analyzer.select_statement import Selectable
from snowflake.snowpark._internal.analyzer.snowflake_plan import (
    CreateViewCommand,
    PlanQueryType,
    Query,
    SnowflakePlan,
    SnowflakePlanBuilder,
)
from snowflake.snowpark._internal.analyzer.snowflake_plan_node import (
    CopyIntoLocationNode,
    LogicalPlan,
    SnowflakeCreateTable,
    WithQueryBlock,
)
from snowflake.snowpark._internal.analyzer.table_merge_expression import (
    TableDelete,
    TableMerge,
    TableUpdate,
)
from snowflake.snowpark.session import Session


class SnowflakeCreateTablePlanInfo(NamedTuple):
    """
    Cached information that can be used resolve the plan for SnowflakeCreateTable.
    """

    table_name: Iterable[str]
    child_attributes: List[Attribute]


class QueryGenerator(Analyzer):
    """
    Query Generation class that is used re-build the sql query for given logical plans
    during the compilation stage.

    Note that this query generator only rebuild the sql query, not the schema queries.
    """

    def __init__(
        self,
        session: Session,
        snowflake_create_table_plan_info: Optional[SnowflakeCreateTablePlanInfo] = None,
    ) -> None:
        super().__init__(session)
        # overwrite the plan_builder initiated in the super to skip the building of schema query
        self.plan_builder = SnowflakePlanBuilder(self.session, skip_schema_query=True)
        # cached information that can be used resolve the SnowflakeCreateTable node
        self._snowflake_create_table_plan_info: Optional[
            SnowflakeCreateTablePlanInfo
        ] = snowflake_create_table_plan_info
        # Records the definition of all the with query blocks encountered during the code generation.
        # This information will be used to generate the final query of a SnowflakePlan with the
        # correct CTE definition.
        # NOTE: the dict used here is an ordered dict, all with query block definition is recorded in the
        # order of when the with query block is visited. The order is important to make sure the dependency
        # between the CTE definition is satisfied.
        self.resolved_with_query_block: Dict[str, str] = {}

    def generate_queries(
        self, logical_plans: List[LogicalPlan]
    ) -> Dict[PlanQueryType, List[Query]]:
        """
        Generate final queries for the given set of logical plans.

        Returns
        -------

        """
        from snowflake.snowpark._internal.compiler.utils import (
            get_snowflake_plan_queries,
        )

        # generate queries for each logical plan
        snowflake_plans = [self.resolve(logical_plan) for logical_plan in logical_plans]
        # merge all results into final set of queries
        queries = []
        post_actions = []
        for snowflake_plan in snowflake_plans:
            plan_queries = get_snowflake_plan_queries(
                snowflake_plan, self.resolved_with_query_block
            )
            queries.extend(plan_queries[PlanQueryType.QUERIES])
            post_actions.extend(plan_queries[PlanQueryType.POST_ACTIONS])

        return {
            PlanQueryType.QUERIES: queries,
            PlanQueryType.POST_ACTIONS: post_actions,
        }

    def do_resolve_with_resolved_children(
        self,
        logical_plan: LogicalPlan,
        resolved_children: Dict[LogicalPlan, SnowflakePlan],
        df_aliased_col_name_to_real_col_name: DefaultDict[str, Dict[str, str]],
    ) -> SnowflakePlan:
        if isinstance(logical_plan, SnowflakePlan):
            if logical_plan.queries is None:
                assert logical_plan.source_plan is not None
                # when encounter a SnowflakePlan with no queries, try to re-resolve
                # the source plan to construct the result
                res = self.do_resolve(logical_plan.source_plan)
                resolved_children[logical_plan] = res
                resolved_plan = res
            else:
                resolved_plan = logical_plan

        elif isinstance(logical_plan, SnowflakeCreateTable):
            from snowflake.snowpark._internal.compiler.utils import (
                get_snowflake_plan_queries,
            )

            # overwrite the SnowflakeCreateTable resolving, because the child
            # attribute will be pulled directly from the cache
            resolved_child = resolved_children[logical_plan.children[0]]
            # when the plan is for SnowflakeCreateTable, there must be a snowflake_create_table_plan_info
            # associated with the current query generator.
            # TODO: this check need to be relaxed when large query breakdown with temp table
            #       is implemented, because the child attributes are not necessary to create
            #       the temp table
            # assert self._snowflake_create_table_plan_info is not None
            # assert (
            #     self._snowflake_create_table_plan_info.table_name
            #     == logical_plan.table_name
            # )

            child_attributes = []
            if (
                self._snowflake_create_table_plan_info
                and self._snowflake_create_table_plan_info.table_name
                == logical_plan.table_name
            ):
                child_attributes = (
                    self._snowflake_create_table_plan_info.child_attributes
                )

<<<<<<< HEAD
            plan = self.plan_builder.save_as_table(
=======
            # update the resolved child
            copied_resolved_child = copy.deepcopy(resolved_child)
            final_queries = get_snowflake_plan_queries(
                copied_resolved_child, self.resolved_with_query_block
            )
            copied_resolved_child.queries = final_queries[PlanQueryType.QUERIES]
            resolved_plan = self.plan_builder.save_as_table(
>>>>>>> b96234e7
                logical_plan.table_name,
                logical_plan.column_names,
                logical_plan.mode,
                logical_plan.table_type,
                [
                    self.analyze(x, df_aliased_col_name_to_real_col_name)
                    for x in logical_plan.clustering_exprs
                ],
                logical_plan.comment,
                copied_resolved_child,
                logical_plan,
                self.session._use_scoped_temp_objects,
                logical_plan.is_generated,
                child_attributes,
            )
            plan._is_valid_for_replacement = True
            return plan

        elif isinstance(
            logical_plan,
            (
                CreateViewCommand,
                TableUpdate,
                TableDelete,
                TableMerge,
                CopyIntoLocationNode,
            ),
        ):
            from snowflake.snowpark._internal.compiler.utils import (
                get_snowflake_plan_queries,
            )

            # for CreateViewCommand, TableUpdate, TableDelete, TableMerge and CopyIntoLocationNode,
            # the with definition must be generated before create, update, delete, merge and copy into
            # query.
            resolved_child = resolved_children[logical_plan.children[0]]
            copied_resolved_child = copy.deepcopy(resolved_child)
            final_queries = get_snowflake_plan_queries(
                copied_resolved_child, self.resolved_with_query_block
            )
            copied_resolved_child.queries = final_queries[PlanQueryType.QUERIES]
            resolved_children[logical_plan.children[0]] = copied_resolved_child
            resolved_plan = super().do_resolve_with_resolved_children(
                logical_plan, resolved_children, df_aliased_col_name_to_real_col_name
            )

        elif isinstance(logical_plan, Selectable):
            # overwrite the Selectable resolving to make sure we are triggering
            # any schema query build
<<<<<<< HEAD
            plan = logical_plan.get_snowflake_plan(skip_schema_query=True)
            plan._is_valid_for_replacement = True
            return plan

        plan = super().do_resolve_with_resolved_children(
            logical_plan, resolved_children, df_aliased_col_name_to_real_col_name
        )
        plan._is_valid_for_replacement = True
        return plan
=======
            resolved_plan = logical_plan.get_snowflake_plan(skip_schema_query=True)

        elif isinstance(logical_plan, WithQueryBlock):
            resolved_child = resolved_children[logical_plan.children[0]]
            # record the CTE definition of the current block
            if logical_plan.name not in self.resolved_with_query_block:
                self.resolved_with_query_block[
                    logical_plan.name
                ] = resolved_child.queries[-1].sql

            resolved_plan = self.plan_builder.with_query_block(
                logical_plan.name,
                resolved_child,
                logical_plan,
            )

        else:
            resolved_plan = super().do_resolve_with_resolved_children(
                logical_plan, resolved_children, df_aliased_col_name_to_real_col_name
            )

        resolved_plan._is_valid_for_replacement = True

        return resolved_plan
>>>>>>> b96234e7
<|MERGE_RESOLUTION|>--- conflicted
+++ resolved
@@ -142,9 +142,6 @@
                     self._snowflake_create_table_plan_info.child_attributes
                 )
 
-<<<<<<< HEAD
-            plan = self.plan_builder.save_as_table(
-=======
             # update the resolved child
             copied_resolved_child = copy.deepcopy(resolved_child)
             final_queries = get_snowflake_plan_queries(
@@ -152,7 +149,6 @@
             )
             copied_resolved_child.queries = final_queries[PlanQueryType.QUERIES]
             resolved_plan = self.plan_builder.save_as_table(
->>>>>>> b96234e7
                 logical_plan.table_name,
                 logical_plan.column_names,
                 logical_plan.mode,
@@ -168,8 +164,6 @@
                 logical_plan.is_generated,
                 child_attributes,
             )
-            plan._is_valid_for_replacement = True
-            return plan
 
         elif isinstance(
             logical_plan,
@@ -202,17 +196,6 @@
         elif isinstance(logical_plan, Selectable):
             # overwrite the Selectable resolving to make sure we are triggering
             # any schema query build
-<<<<<<< HEAD
-            plan = logical_plan.get_snowflake_plan(skip_schema_query=True)
-            plan._is_valid_for_replacement = True
-            return plan
-
-        plan = super().do_resolve_with_resolved_children(
-            logical_plan, resolved_children, df_aliased_col_name_to_real_col_name
-        )
-        plan._is_valid_for_replacement = True
-        return plan
-=======
             resolved_plan = logical_plan.get_snowflake_plan(skip_schema_query=True)
 
         elif isinstance(logical_plan, WithQueryBlock):
@@ -236,5 +219,4 @@
 
         resolved_plan._is_valid_for_replacement = True
 
-        return resolved_plan
->>>>>>> b96234e7
+        return resolved_plan
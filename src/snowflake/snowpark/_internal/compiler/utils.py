#!/usr/bin/env python3
#
# Copyright (c) 2012-2024 Snowflake Computing Inc. All rights reserved.
#
import copy
from typing import Dict, List, Optional, Union

<<<<<<< HEAD
from typing import Optional, Union as UnionType

from snowflake.snowpark._internal.analyzer.analyzer import Analyzer
=======
>>>>>>> b96234e7
from snowflake.snowpark._internal.analyzer.binary_plan_node import BinaryNode
from snowflake.snowpark._internal.analyzer.query_plan_analysis_utils import (
    get_complexity_score,
)
from snowflake.snowpark._internal.analyzer.select_statement import (
    Selectable,
    SelectSnowflakePlan,
    SelectStatement,
    SelectTableFunction,
    SetStatement,
)
from snowflake.snowpark._internal.analyzer.snowflake_plan import (
    PlanQueryType,
    Query,
    SnowflakePlan,
)
from snowflake.snowpark._internal.analyzer.snowflake_plan_node import (
    CopyIntoLocationNode,
    Limit,
    LogicalPlan,
    SnowflakeCreateTable,
)
from snowflake.snowpark._internal.analyzer.table_merge_expression import (
    TableDelete,
    TableMerge,
    TableUpdate,
)
from snowflake.snowpark._internal.analyzer.unary_plan_node import UnaryNode
from snowflake.snowpark._internal.compiler.query_generator import (
    QueryGenerator,
    SnowflakeCreateTablePlanInfo,
)

TreeNode = Union[SnowflakePlan, Selectable]


def create_query_generator(plan: SnowflakePlan) -> QueryGenerator:
    """
    Helper function to construct the query generator for a given valid SnowflakePlan.
    """
    snowflake_create_table_plan_info: Optional[SnowflakeCreateTablePlanInfo] = None
    # When the root node of source plan is SnowflakeCreateTable, we need to extract the
    # child attributes for the table that is used for later query generation process.
    # This relies on the fact that SnowflakeCreateTable is an eager evaluation, and
    # SnowflakeCreateTable is always the root node of the logical plan.
    if plan.source_plan is not None and isinstance(
        plan.source_plan, SnowflakeCreateTable
    ):
        create_table_node = plan.source_plan
        # resolve the node child to get the child attribute that is needed for later code
        # generation. Typically, the query attached to the create_table_node is already a
        # resolved plan, and the resolve will be a no-op.
        # NOTE that here we rely on the fact that the SnowflakeCreateTable node is the root
        # of a source plan. Test will fail if that assumption is broken.
        resolved_child = plan.session._analyzer.resolve(create_table_node.query)
        snowflake_create_table_plan_info = SnowflakeCreateTablePlanInfo(
            create_table_node.table_name, resolved_child.attributes
        )

    return QueryGenerator(plan.session, snowflake_create_table_plan_info)


<<<<<<< HEAD
def is_active_transaction(session):
    """Check is the session has an active transaction."""
    return session._run_query("SELECT CURRENT_TRANSACTION()")[0][0] is not None


def re_resolve_plan(
    plan: UnionType[SnowflakePlan, Selectable], analyzer: Analyzer
) -> None:
    """Reset the snowflake plan associated with given plan."""
    if isinstance(plan, SnowflakePlan):
        if plan.source_plan is None:
            return
        if isinstance(plan.source_plan, Selectable):
            re_resolve_plan(plan.source_plan, analyzer)

        resolved_plan = analyzer.resolve(plan.source_plan)
        plan.queries = resolved_plan.queries
        plan.post_actions = resolved_plan.post_actions
        plan.expr_to_alias = resolved_plan.expr_to_alias
        plan.is_ddl_on_temp_object = resolved_plan.is_ddl_on_temp_object
        plan._output_dict = resolved_plan._output_dict
        plan.df_aliased_col_name_to_real_col_name = (
            resolved_plan.df_aliased_col_name_to_real_col_name
        )
        plan.placeholder_query = resolved_plan.placeholder_query
        plan._cumulative_node_complexity = resolved_plan._cumulative_node_complexity

    elif isinstance(plan, (SelectSnowflakePlan, SelectTableFunction)):
        if plan.snowflake_plan.source_plan:
            plan._snowflake_plan = analyzer.resolve(plan.snowflake_plan)
        return

    elif isinstance(plan, SelectStatement):
        plan._sql_query = None
        plan._snowflake_plan = None
        re_resolve_plan(plan.from_, analyzer)

    elif isinstance(plan, SetStatement):
        plan._sql_query = None
        plan._snowflake_plan = None
        for operand in plan.set_operands:
            re_resolve_plan(operand.selectable, analyzer)

    elif isinstance(plan, Selectable):
        plan._snowflake_plan = None
    else:
        raise ValueError(
            f"plan type {type(plan)} not supported to have its snowflake plan reset."
        )
=======
def resolve_and_update_snowflake_plan(
    node: SnowflakePlan, query_generator: QueryGenerator
) -> None:
    """
    Re-resolve the current snowflake plan if it has a source plan attached, and update the fields with
    newly resolved value.
    """

    if node.source_plan is None:
        return

    new_snowflake_plan = query_generator.resolve(node.source_plan)

    # copy over the newly resolved fields to make it an in-place update
    node.queries = new_snowflake_plan.queries
    node.post_actions = new_snowflake_plan.post_actions
    node.expr_to_alias = new_snowflake_plan.expr_to_alias
    node.is_ddl_on_temp_object = new_snowflake_plan.is_ddl_on_temp_object
    node._output_dict = new_snowflake_plan._output_dict
    node.df_aliased_col_name_to_real_col_name = (
        new_snowflake_plan.df_aliased_col_name_to_real_col_name
    )
    node.placeholder_query = new_snowflake_plan.placeholder_query
    node.referenced_ctes = new_snowflake_plan.referenced_ctes
    node._cumulative_node_complexity = new_snowflake_plan._cumulative_node_complexity
>>>>>>> b96234e7


def replace_child(
    parent: LogicalPlan,
    old_child: LogicalPlan,
    new_child: LogicalPlan,
    query_generator: QueryGenerator,
) -> None:
    """
    Helper function to replace the child node of a plan node with a new child.

    Whenever necessary, we convert the new_child into a Selectable or SnowflakePlan
    based on the parent node type.
    """

    def to_selectable(plan: LogicalPlan, query_generator: QueryGenerator) -> Selectable:
        """Given a LogicalPlan, convert it to a Selectable."""
        if isinstance(plan, Selectable):
            return plan

<<<<<<< HEAD
        snowflake_plan = analyzer.resolve(plan)
        snowflake_plan._is_valid_for_replacement = plan._is_valid_for_replacement
        return SelectSnowflakePlan(snowflake_plan, analyzer=analyzer)
=======
        snowflake_plan = query_generator.resolve(plan)
        return SelectSnowflakePlan(snowflake_plan, analyzer=query_generator)
>>>>>>> b96234e7

    if not parent._is_valid_for_replacement:
        raise ValueError(f"parent node {parent} is not valid for replacement.")

    if old_child not in getattr(parent, "children_plan_nodes", parent.children):
        raise ValueError(f"old_child {old_child} is not a child of parent {parent}.")

    if isinstance(parent, SnowflakePlan):
        assert parent.source_plan is not None
        replace_child(parent.source_plan, old_child, new_child, query_generator)

    elif isinstance(parent, SelectStatement):
        parent.from_ = to_selectable(new_child, query_generator)

    elif isinstance(parent, SetStatement):
        new_child_as_selectable = to_selectable(new_child, query_generator)
        parent._nodes = [
            node if node != old_child else new_child_as_selectable
            for node in parent._nodes
        ]
        for operand in parent.set_operands:
            if operand.selectable == old_child:
                operand.selectable = new_child_as_selectable

    elif isinstance(parent, Selectable):
        assert parent.snowflake_plan is not None
        replace_child(parent.snowflake_plan, old_child, new_child, query_generator)

    elif isinstance(parent, (UnaryNode, Limit, CopyIntoLocationNode)):
        parent.children = [new_child]
        parent.child = new_child

    elif isinstance(parent, BinaryNode):
        parent.children = [
            node if node != old_child else new_child for node in parent.children
        ]
        if parent.left == old_child:
            parent.left = new_child
        if parent.right == old_child:
            parent.right = new_child

    elif isinstance(parent, SnowflakeCreateTable):
        parent.children = [new_child]
        parent.query = new_child

    elif isinstance(parent, (TableUpdate, TableDelete)):
        snowflake_plan = query_generator.resolve(new_child)
        parent.children = [snowflake_plan]
        parent.source_data = snowflake_plan

    elif isinstance(parent, TableMerge):
        snowflake_plan = query_generator.resolve(new_child)
        parent.children = [snowflake_plan]
        parent.source = snowflake_plan

    elif isinstance(parent, LogicalPlan):
        parent.children = [
            node if node != old_child else new_child for node in parent.children
        ]

<<<<<<< HEAD
    raise ValueError(f"parent type {type(parent)} not supported")


def _plot_plan_if_enabled(root, path) -> None:
    """A helper function to plot the query plan tree using graphviz useful for debugging."""
    import os

    if not os.environ.get("ENABLE_SNOWFLAKE_OPTIMIZATION_PLAN_PLOTTING"):
        return

    import graphviz  # pyright: ignore[reportMissingImports]

    def get_stat(node):
        def get_name(node) -> str:
            addr = hex(id(node))
            name = str(type(node)).split(".")[-1].split("'")[0]
            return f"{name}({addr})"

        name = get_name(node)
        if isinstance(node, SnowflakePlan):
            name = f"{name} :: ({get_name(node.source_plan)})"
        elif isinstance(node, SelectSnowflakePlan):
            name = f"{name} :: ({get_name(node.snowflake_plan.source_plan)})"

        score = get_complexity_score(node.cumulative_node_complexity)
        sql_size = (
            len(node.queries[-1].sql)  # pyright: ignore[reportGeneralTypeIssues]
            if hasattr(node, "queries")
            else len(node.sql_query)  # pyright: ignore[reportGeneralTypeIssues]
        )
        sql_preview = (
            node.queries[-1].sql[:50]  # pyright: ignore[reportGeneralTypeIssues]
            if hasattr(node, "queries")
            else node.sql_query[:50]  # pyright: ignore[reportGeneralTypeIssues]
        )

        return f"{name=}\n" f"{score=}, {sql_size=}\n" f"{sql_preview=}"

    g = graphviz.Graph(format="png")

    g.node(root._id, get_stat(root))

    curr_level = [root]
    while curr_level:
        next_level = []
        for node in curr_level:
            for child in node.children_plan_nodes:
                g.node(child._id, get_stat(child))
                g.edge(node._id, child._id, dir="back")
                next_level.append(child)
        curr_level = next_level

    os.makedirs(os.path.dirname(path), exist_ok=True)
    g.render(path, format="png", cleanup=True)
=======
    else:
        raise ValueError(f"parent type {type(parent)} not supported")


def update_resolvable_node(
    node: TreeNode,
    query_generator: QueryGenerator,
):
    """
    Helper function to re-resolve the resolvable node and do an in-place update for cached fields.
    The re-resolve is only needed for SnowflakePlan node and Selectable node, because only those nodes
    are resolved node with sql query state.

    Note the update is done recursively until it reach to the child to the children_plan_nodes,
    this is to make sure all nodes in between current node and child are updated
    correctly. For example, with the following plan
                  SelectSnowflakePlan
                          |
                     SnowflakePlan
                          |
                        JOIN
    resolve_node(SelectSnowflakePlan, query_generator) will resolve both SelectSnowflakePlan and SnowflakePlan nodes.
    """

    if not node._is_valid_for_replacement:
        raise ValueError(f"node {node} is not valid for update.")

    if not isinstance(node, (SnowflakePlan, Selectable)):
        raise ValueError(f"It is not valid to update node with type {type(node)}.")

    if isinstance(node, SnowflakePlan):
        assert node.source_plan is not None
        if isinstance(node.source_plan, (SnowflakePlan, Selectable)):
            update_resolvable_node(node.source_plan, query_generator)
        resolve_and_update_snowflake_plan(node, query_generator)

    elif isinstance(node, (SelectStatement, SetStatement)):
        # clean up the cached sql query and snowflake plan to allow
        # re-calculation of the sql query and snowflake plan
        node._sql_query = None
        node._snowflake_plan = None
        node.analyzer = query_generator

    elif isinstance(node, (SelectSnowflakePlan, SelectTableFunction)):
        assert node.snowflake_plan is not None
        update_resolvable_node(node.snowflake_plan, query_generator)
        node.analyzer = query_generator

    elif isinstance(node, Selectable):
        node.analyzer = query_generator


def get_snowflake_plan_queries(
    plan: SnowflakePlan, resolved_with_query_blocks: Dict[str, str]
) -> Dict[PlanQueryType, List[Query]]:

    from snowflake.snowpark._internal.analyzer.analyzer_utils import cte_statement

    plan_queries = plan.queries
    post_action_queries = plan.post_actions
    if len(plan.referenced_ctes) > 0:
        # make a copy of the original query to avoid any update to the
        # original query object
        plan_queries = copy.deepcopy(plan.queries)
        post_action_queries = copy.deepcopy(plan.post_actions)
        table_names = []
        definition_queries = []
        for name, definition_query in resolved_with_query_blocks.items():
            if name in plan.referenced_ctes:
                table_names.append(name)
                definition_queries.append(definition_query)
        with_query = cte_statement(definition_queries, table_names)
        plan_queries[-1].sql = with_query + plan_queries[-1].sql

    return {
        PlanQueryType.QUERIES: plan_queries,
        PlanQueryType.POST_ACTIONS: post_action_queries,
    }
>>>>>>> b96234e7
<|MERGE_RESOLUTION|>--- conflicted
+++ resolved
@@ -5,12 +5,6 @@
 import copy
 from typing import Dict, List, Optional, Union
 
-<<<<<<< HEAD
-from typing import Optional, Union as UnionType
-
-from snowflake.snowpark._internal.analyzer.analyzer import Analyzer
-=======
->>>>>>> b96234e7
 from snowflake.snowpark._internal.analyzer.binary_plan_node import BinaryNode
 from snowflake.snowpark._internal.analyzer.query_plan_analysis_utils import (
     get_complexity_score,
@@ -73,57 +67,6 @@
     return QueryGenerator(plan.session, snowflake_create_table_plan_info)
 
 
-<<<<<<< HEAD
-def is_active_transaction(session):
-    """Check is the session has an active transaction."""
-    return session._run_query("SELECT CURRENT_TRANSACTION()")[0][0] is not None
-
-
-def re_resolve_plan(
-    plan: UnionType[SnowflakePlan, Selectable], analyzer: Analyzer
-) -> None:
-    """Reset the snowflake plan associated with given plan."""
-    if isinstance(plan, SnowflakePlan):
-        if plan.source_plan is None:
-            return
-        if isinstance(plan.source_plan, Selectable):
-            re_resolve_plan(plan.source_plan, analyzer)
-
-        resolved_plan = analyzer.resolve(plan.source_plan)
-        plan.queries = resolved_plan.queries
-        plan.post_actions = resolved_plan.post_actions
-        plan.expr_to_alias = resolved_plan.expr_to_alias
-        plan.is_ddl_on_temp_object = resolved_plan.is_ddl_on_temp_object
-        plan._output_dict = resolved_plan._output_dict
-        plan.df_aliased_col_name_to_real_col_name = (
-            resolved_plan.df_aliased_col_name_to_real_col_name
-        )
-        plan.placeholder_query = resolved_plan.placeholder_query
-        plan._cumulative_node_complexity = resolved_plan._cumulative_node_complexity
-
-    elif isinstance(plan, (SelectSnowflakePlan, SelectTableFunction)):
-        if plan.snowflake_plan.source_plan:
-            plan._snowflake_plan = analyzer.resolve(plan.snowflake_plan)
-        return
-
-    elif isinstance(plan, SelectStatement):
-        plan._sql_query = None
-        plan._snowflake_plan = None
-        re_resolve_plan(plan.from_, analyzer)
-
-    elif isinstance(plan, SetStatement):
-        plan._sql_query = None
-        plan._snowflake_plan = None
-        for operand in plan.set_operands:
-            re_resolve_plan(operand.selectable, analyzer)
-
-    elif isinstance(plan, Selectable):
-        plan._snowflake_plan = None
-    else:
-        raise ValueError(
-            f"plan type {type(plan)} not supported to have its snowflake plan reset."
-        )
-=======
 def resolve_and_update_snowflake_plan(
     node: SnowflakePlan, query_generator: QueryGenerator
 ) -> None:
@@ -149,7 +92,6 @@
     node.placeholder_query = new_snowflake_plan.placeholder_query
     node.referenced_ctes = new_snowflake_plan.referenced_ctes
     node._cumulative_node_complexity = new_snowflake_plan._cumulative_node_complexity
->>>>>>> b96234e7
 
 
 def replace_child(
@@ -170,14 +112,8 @@
         if isinstance(plan, Selectable):
             return plan
 
-<<<<<<< HEAD
-        snowflake_plan = analyzer.resolve(plan)
-        snowflake_plan._is_valid_for_replacement = plan._is_valid_for_replacement
-        return SelectSnowflakePlan(snowflake_plan, analyzer=analyzer)
-=======
         snowflake_plan = query_generator.resolve(plan)
         return SelectSnowflakePlan(snowflake_plan, analyzer=query_generator)
->>>>>>> b96234e7
 
     if not parent._is_valid_for_replacement:
         raise ValueError(f"parent node {parent} is not valid for replacement.")
@@ -238,62 +174,6 @@
             node if node != old_child else new_child for node in parent.children
         ]
 
-<<<<<<< HEAD
-    raise ValueError(f"parent type {type(parent)} not supported")
-
-
-def _plot_plan_if_enabled(root, path) -> None:
-    """A helper function to plot the query plan tree using graphviz useful for debugging."""
-    import os
-
-    if not os.environ.get("ENABLE_SNOWFLAKE_OPTIMIZATION_PLAN_PLOTTING"):
-        return
-
-    import graphviz  # pyright: ignore[reportMissingImports]
-
-    def get_stat(node):
-        def get_name(node) -> str:
-            addr = hex(id(node))
-            name = str(type(node)).split(".")[-1].split("'")[0]
-            return f"{name}({addr})"
-
-        name = get_name(node)
-        if isinstance(node, SnowflakePlan):
-            name = f"{name} :: ({get_name(node.source_plan)})"
-        elif isinstance(node, SelectSnowflakePlan):
-            name = f"{name} :: ({get_name(node.snowflake_plan.source_plan)})"
-
-        score = get_complexity_score(node.cumulative_node_complexity)
-        sql_size = (
-            len(node.queries[-1].sql)  # pyright: ignore[reportGeneralTypeIssues]
-            if hasattr(node, "queries")
-            else len(node.sql_query)  # pyright: ignore[reportGeneralTypeIssues]
-        )
-        sql_preview = (
-            node.queries[-1].sql[:50]  # pyright: ignore[reportGeneralTypeIssues]
-            if hasattr(node, "queries")
-            else node.sql_query[:50]  # pyright: ignore[reportGeneralTypeIssues]
-        )
-
-        return f"{name=}\n" f"{score=}, {sql_size=}\n" f"{sql_preview=}"
-
-    g = graphviz.Graph(format="png")
-
-    g.node(root._id, get_stat(root))
-
-    curr_level = [root]
-    while curr_level:
-        next_level = []
-        for node in curr_level:
-            for child in node.children_plan_nodes:
-                g.node(child._id, get_stat(child))
-                g.edge(node._id, child._id, dir="back")
-                next_level.append(child)
-        curr_level = next_level
-
-    os.makedirs(os.path.dirname(path), exist_ok=True)
-    g.render(path, format="png", cleanup=True)
-=======
     else:
         raise ValueError(f"parent type {type(parent)} not supported")
 
@@ -372,4 +252,61 @@
         PlanQueryType.QUERIES: plan_queries,
         PlanQueryType.POST_ACTIONS: post_action_queries,
     }
->>>>>>> b96234e7
+
+
+def is_active_transaction(session):
+    """Check is the session has an active transaction."""
+    return session._run_query("SELECT CURRENT_TRANSACTION()")[0][0] is not None
+
+
+def _plot_plan_if_enabled(root, path) -> None:
+    """A helper function to plot the query plan tree using graphviz useful for debugging."""
+    import os
+
+    if not os.environ.get("ENABLE_SNOWFLAKE_OPTIMIZATION_PLAN_PLOTTING"):
+        return
+
+    import graphviz  # pyright: ignore[reportMissingImports]
+
+    def get_stat(node):
+        def get_name(node) -> str:
+            addr = hex(id(node))
+            name = str(type(node)).split(".")[-1].split("'")[0]
+            return f"{name}({addr})"
+
+        name = get_name(node)
+        if isinstance(node, SnowflakePlan):
+            name = f"{name} :: ({get_name(node.source_plan)})"
+        elif isinstance(node, SelectSnowflakePlan):
+            name = f"{name} :: ({get_name(node.snowflake_plan.source_plan)})"
+
+        score = get_complexity_score(node.cumulative_node_complexity)
+        sql_size = (
+            len(node.queries[-1].sql)  # pyright: ignore[reportGeneralTypeIssues]
+            if hasattr(node, "queries")
+            else len(node.sql_query)  # pyright: ignore[reportGeneralTypeIssues]
+        )
+        sql_preview = (
+            node.queries[-1].sql[:50]  # pyright: ignore[reportGeneralTypeIssues]
+            if hasattr(node, "queries")
+            else node.sql_query[:50]  # pyright: ignore[reportGeneralTypeIssues]
+        )
+
+        return f"{name=}\n" f"{score=}, {sql_size=}\n" f"{sql_preview=}"
+
+    g = graphviz.Graph(format="png")
+
+    g.node(root._id, get_stat(root))
+
+    curr_level = [root]
+    while curr_level:
+        next_level = []
+        for node in curr_level:
+            for child in node.children_plan_nodes:
+                g.node(child._id, get_stat(child))
+                g.edge(node._id, child._id, dir="back")
+                next_level.append(child)
+        curr_level = next_level
+
+    os.makedirs(os.path.dirname(path), exist_ok=True)
+    g.render(path, format="png", cleanup=True)
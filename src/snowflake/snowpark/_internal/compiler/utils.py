#!/usr/bin/env python3
#
# Copyright (c) 2012-2024 Snowflake Computing Inc. All rights reserved.
#
import copy
from typing import Dict, List, Optional, Union

from snowflake.snowpark._internal.analyzer.binary_plan_node import BinaryNode
from snowflake.snowpark._internal.analyzer.select_statement import (
    Selectable,
    SelectSnowflakePlan,
    SelectStatement,
    SelectTableFunction,
    SetStatement,
)
from snowflake.snowpark._internal.analyzer.snowflake_plan import (
    PlanQueryType,
    Query,
    SnowflakePlan,
)
from snowflake.snowpark._internal.analyzer.snowflake_plan_node import (
    CopyIntoLocationNode,
    Limit,
    LogicalPlan,
    SnowflakeCreateTable,
)
from snowflake.snowpark._internal.analyzer.table_merge_expression import (
    TableDelete,
    TableMerge,
    TableUpdate,
)
from snowflake.snowpark._internal.analyzer.unary_plan_node import UnaryNode
from snowflake.snowpark._internal.compiler.query_generator import (
    QueryGenerator,
    SnowflakeCreateTablePlanInfo,
)

TreeNode = Union[SnowflakePlan, Selectable]


def create_query_generator(plan: SnowflakePlan) -> QueryGenerator:
    """
    Helper function to construct the query generator for a given valid SnowflakePlan.
    """
    snowflake_create_table_plan_info: Optional[SnowflakeCreateTablePlanInfo] = None
    # When the root node of source plan is SnowflakeCreateTable, we need to extract the
    # child attributes for the table that is used for later query generation process.
    # This relies on the fact that SnowflakeCreateTable is an eager evaluation, and
    # SnowflakeCreateTable is always the root node of the logical plan.
    if plan.source_plan is not None and isinstance(
        plan.source_plan, SnowflakeCreateTable
    ):
        create_table_node = plan.source_plan
        # resolve the node child to get the child attribute that is needed for later code
        # generation. Typically, the query attached to the create_table_node is already a
        # resolved plan, and the resolve will be a no-op.
        # NOTE that here we rely on the fact that the SnowflakeCreateTable node is the root
        # of a source plan. Test will fail if that assumption is broken.
        resolved_child = plan.session._analyzer.resolve(create_table_node.query)
        snowflake_create_table_plan_info = SnowflakeCreateTablePlanInfo(
            create_table_node.table_name, resolved_child.attributes
        )

    return QueryGenerator(plan.session, snowflake_create_table_plan_info)


def resolve_and_update_snowflake_plan(
    node: SnowflakePlan, query_generator: QueryGenerator
) -> None:
    """
    Re-resolve the current snowflake plan if it has a source plan attached, and update the fields with
    newly resolved value.
    """

    if node.source_plan is None:
        return

    new_snowflake_plan = query_generator.resolve(node.source_plan)

    # copy over the newly resolved fields to make it an in-place update
    node.queries = new_snowflake_plan.queries
    node.post_actions = new_snowflake_plan.post_actions
    node.expr_to_alias = new_snowflake_plan.expr_to_alias
    node.is_ddl_on_temp_object = new_snowflake_plan.is_ddl_on_temp_object
    node._output_dict = new_snowflake_plan._output_dict
    node.df_aliased_col_name_to_real_col_name = (
        new_snowflake_plan.df_aliased_col_name_to_real_col_name
    )
    node.placeholder_query = new_snowflake_plan.placeholder_query
    node.referenced_ctes = new_snowflake_plan.referenced_ctes
    node._cumulative_node_complexity = new_snowflake_plan._cumulative_node_complexity


def replace_child(
    parent: LogicalPlan,
    old_child: LogicalPlan,
    new_child: LogicalPlan,
    query_generator: QueryGenerator,
) -> None:
    """
    Helper function to replace the child node of a plan node with a new child.

    Whenever necessary, we convert the new_child into a Selectable or SnowflakePlan
    based on the parent node type.
    """

    def to_selectable(plan: LogicalPlan, query_generator: QueryGenerator) -> Selectable:
        """Given a LogicalPlan, convert it to a Selectable."""
        if isinstance(plan, Selectable):
            return plan

        snowflake_plan = query_generator.resolve(plan)
        return SelectSnowflakePlan(snowflake_plan, analyzer=query_generator)

    if not parent._is_valid_for_replacement:
        raise ValueError(f"parent node {parent} is not valid for replacement.")

    if old_child not in getattr(parent, "children_plan_nodes", parent.children):
        raise ValueError(f"old_child {old_child} is not a child of parent {parent}.")

    if isinstance(parent, SnowflakePlan):
        assert parent.source_plan is not None
        replace_child(parent.source_plan, old_child, new_child, query_generator)

    elif isinstance(parent, SelectStatement):
        parent.from_ = to_selectable(new_child, query_generator)

    elif isinstance(parent, SetStatement):
        new_child_as_selectable = to_selectable(new_child, query_generator)
        parent._nodes = [
            node if node != old_child else new_child_as_selectable
            for node in parent._nodes
        ]
        for operand in parent.set_operands:
            if operand.selectable == old_child:
                operand.selectable = new_child_as_selectable

    elif isinstance(parent, Selectable):
        assert parent.snowflake_plan is not None
        replace_child(parent.snowflake_plan, old_child, new_child, query_generator)

    elif isinstance(parent, (UnaryNode, Limit, CopyIntoLocationNode)):
        parent.children = [new_child]
        parent.child = new_child

    elif isinstance(parent, BinaryNode):
        parent.children = [
            node if node != old_child else new_child for node in parent.children
        ]
        if parent.left == old_child:
            parent.left = new_child
        if parent.right == old_child:
            parent.right = new_child

    elif isinstance(parent, SnowflakeCreateTable):
        parent.children = [new_child]
        parent.query = new_child

    elif isinstance(parent, (TableUpdate, TableDelete)):
        snowflake_plan = query_generator.resolve(new_child)
        parent.children = [snowflake_plan]
        parent.source_data = snowflake_plan

    elif isinstance(parent, TableMerge):
        snowflake_plan = query_generator.resolve(new_child)
        parent.children = [snowflake_plan]
        parent.source = snowflake_plan

    elif isinstance(parent, LogicalPlan):
        parent.children = [
            node if node != old_child else new_child for node in parent.children
        ]

    else:
        raise ValueError(f"parent type {type(parent)} not supported")


def update_resolvable_node(
    node: TreeNode,
    query_generator: QueryGenerator,
):
    """
    Helper function to make an in-place update for a node that has had its child updated.
    It works in two parts:
      1. Re-resolve the proper fields based on the child.
      2. Resets re-calculable fields such as _sql_query, _snowflake_plan, _cumulative_node_complexity.

    The re-resolve is only needed for SnowflakePlan node and Selectable node, because only those nodes
    are resolved node with sql query state.

    Note the update is done recursively until it reach to the child to the children_plan_nodes,
    this is to make sure all nodes in between current node and child are updated
    correctly. For example, with the following plan
                  SelectSnowflakePlan
                          |
                     SnowflakePlan
                          |
                        JOIN
    resolve_node(SelectSnowflakePlan, query_generator) will resolve both SelectSnowflakePlan and SnowflakePlan nodes.

    This operation also resets the previously calculated cumulative_node_complexity for the node so a
    re-calculation will be triggered when this property is accessed next time.
    """

    if not node._is_valid_for_replacement:
        raise ValueError(f"node {node} is not valid for update.")

    if not isinstance(node, (SnowflakePlan, Selectable)):
        raise ValueError(f"It is not valid to update node with type {type(node)}.")

    # reset the cumulative_node_complexity for all nodes
    node.reset_cumulative_node_complexity()

    if isinstance(node, SnowflakePlan):
        assert node.source_plan is not None
        if isinstance(node.source_plan, (SnowflakePlan, Selectable)):
            update_resolvable_node(node.source_plan, query_generator)
        resolve_and_update_snowflake_plan(node, query_generator)

    elif isinstance(node, SelectStatement):
        # clean up the cached sql query and snowflake plan to allow
        # re-calculation of the sql query and snowflake plan
        node._sql_query = None
        node._snowflake_plan = None
        node.analyzer = query_generator

        # update the pre_actions and post_actions for the select statement
        node.pre_actions = node.from_.pre_actions
        node.post_actions = node.from_.post_actions
        node.expr_to_alias = node.from_.expr_to_alias
        node.df_aliased_col_name_to_real_col_name.clear()
        node.df_aliased_col_name_to_real_col_name.update(
            node.from_.df_aliased_col_name_to_real_col_name
        )
<<<<<<< HEAD
        node.reset_cumulative_node_complexity()

    elif isinstance(node, SetStatement):
=======

    elif isinstance(node, SetStatement):
        # clean up the cached sql query and snowflake plan to allow
        # re-calculation of the sql query and snowflake plan
>>>>>>> 2f90a481
        node._sql_query = None
        node._snowflake_plan = None
        node.analyzer = query_generator

        # update the pre_actions and post_actions for the set statement
        node.pre_actions, node.post_actions = [], []
        for operand in node.set_operands:
            if operand.selectable.pre_actions:
                node.pre_actions.extend(operand.selectable.pre_actions)
            if operand.selectable.post_actions:
                node.post_actions.extend(operand.selectable.post_actions)
<<<<<<< HEAD
        node.reset_cumulative_node_complexity()
=======
>>>>>>> 2f90a481

    elif isinstance(node, (SelectSnowflakePlan, SelectTableFunction)):
        assert node.snowflake_plan is not None
        update_resolvable_node(node.snowflake_plan, query_generator)
        node.analyzer = query_generator
        node.reset_cumulative_node_complexity()

    elif isinstance(node, Selectable):
        node.reset_cumulative_node_complexity()
        node.analyzer = query_generator


def get_snowflake_plan_queries(
    plan: SnowflakePlan, resolved_with_query_blocks: Dict[str, str]
) -> Dict[PlanQueryType, List[Query]]:

    from snowflake.snowpark._internal.analyzer.analyzer_utils import cte_statement

    plan_queries = plan.queries
    post_action_queries = plan.post_actions
    if len(plan.referenced_ctes) > 0:
        # make a copy of the original query to avoid any update to the
        # original query object
        plan_queries = copy.deepcopy(plan.queries)
        post_action_queries = copy.deepcopy(plan.post_actions)
        table_names = []
        definition_queries = []
        for name, definition_query in resolved_with_query_blocks.items():
            if name in plan.referenced_ctes:
                table_names.append(name)
                definition_queries.append(definition_query)
        with_query = cte_statement(definition_queries, table_names)
        plan_queries[-1].sql = with_query + plan_queries[-1].sql

    return {
        PlanQueryType.QUERIES: plan_queries,
        PlanQueryType.POST_ACTIONS: post_action_queries,
    }


def is_active_transaction(session):
    """Check is the session has an active transaction."""
    return session._run_query("SELECT CURRENT_TRANSACTION()")[0][0] is not None<|MERGE_RESOLUTION|>--- conflicted
+++ resolved
@@ -232,16 +232,10 @@
         node.df_aliased_col_name_to_real_col_name.update(
             node.from_.df_aliased_col_name_to_real_col_name
         )
-<<<<<<< HEAD
-        node.reset_cumulative_node_complexity()
-
-    elif isinstance(node, SetStatement):
-=======
 
     elif isinstance(node, SetStatement):
         # clean up the cached sql query and snowflake plan to allow
         # re-calculation of the sql query and snowflake plan
->>>>>>> 2f90a481
         node._sql_query = None
         node._snowflake_plan = None
         node.analyzer = query_generator
@@ -253,10 +247,6 @@
                 node.pre_actions.extend(operand.selectable.pre_actions)
             if operand.selectable.post_actions:
                 node.post_actions.extend(operand.selectable.post_actions)
-<<<<<<< HEAD
-        node.reset_cumulative_node_complexity()
-=======
->>>>>>> 2f90a481
 
     elif isinstance(node, (SelectSnowflakePlan, SelectTableFunction)):
         assert node.snowflake_plan is not None

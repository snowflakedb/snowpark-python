--- conflicted
+++ resolved
@@ -53,10 +53,10 @@
     return QueryGenerator(plan.session, snowflake_create_table_plan_info)
 
 
-<<<<<<< HEAD
 def is_active_transaction(session):
     return session._run_query("SELECT CURRENT_TRANSACTION()")[0][0] is not None
-=======
+
+
 def replace_child(
     parent: PlanTreeNode, old_node: PlanTreeNode, new_node: Selectable
 ) -> None:
@@ -115,5 +115,4 @@
         ]
         return
 
-    raise ValueError(f"parent type {type(parent)} not supported")
->>>>>>> 279eb570
+    raise ValueError(f"parent type {type(parent)} not supported")
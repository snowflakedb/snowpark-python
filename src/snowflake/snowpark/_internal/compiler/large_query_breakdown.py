--- conflicted
+++ resolved
@@ -69,27 +69,18 @@
     logical_plans: List[LogicalPlan]
     # breakdown summary for each root plan
     breakdown_summary: List[Dict[str, int]]
-<<<<<<< HEAD
-=======
     # skipped summary for each root plan
     skipped_summary: Dict[str, int]
->>>>>>> ce43c5a5
 
     def __init__(
         self,
         logical_plans: List[LogicalPlan],
         breakdown_summary: List[dict],
-<<<<<<< HEAD
-    ) -> None:
-        self.logical_plans = logical_plans
-        self.breakdown_summary = breakdown_summary
-=======
         skipped_summary: Dict[str, int],
     ) -> None:
         self.logical_plans = logical_plans
         self.breakdown_summary = breakdown_summary
         self.skipped_summary = skipped_summary
->>>>>>> ce43c5a5
 
 
 class LargeQueryBreakdown:
@@ -157,20 +148,6 @@
         # partition could not proceed, it contains how the nodes in this partitions
         # were classified.
         self._breakdown_summary: list = list()
-<<<<<<< HEAD
-
-    def apply(self) -> LargeQueryBreakdownResult:
-        if is_active_transaction(self.session):
-            # Skip optimization if the session is in an active transaction.
-            _logger.debug(
-                "Skipping large query breakdown optimization due to active transaction."
-            )
-            self.session._conn._telemetry_client.send_large_query_optimization_skipped_telemetry(
-                self.session.session_id,
-                SkipLargeQueryBreakdownCategory.ACTIVE_TRANSACTION.value,
-            )
-            return LargeQueryBreakdownResult(self.logical_plans, [])
-=======
         # This is used to track the summary of reason why the optimization was skipped
         # on a root plan.
         self._skipped_summary: dict = defaultdict(int)
@@ -179,7 +156,6 @@
         reason = self._should_skip_optimization_for_session()
         if reason is not None:
             return LargeQueryBreakdownResult(self.logical_plans, [], {reason.value: 1})
->>>>>>> ce43c5a5
 
         resulting_plans = []
         for logical_plan in self.logical_plans:
@@ -190,9 +166,6 @@
             partition_plans = self._try_to_breakdown_plan(resolved_plan)
             resulting_plans.extend(partition_plans)
 
-<<<<<<< HEAD
-        return LargeQueryBreakdownResult(resulting_plans, self._breakdown_summary)
-=======
         return LargeQueryBreakdownResult(
             resulting_plans, self._breakdown_summary, self._skipped_summary
         )
@@ -252,7 +225,6 @@
             return SkipLargeQueryBreakdownCategory.VIEW_DYNAMIC_TABLE
 
         return None
->>>>>>> ce43c5a5
 
     def _try_to_breakdown_plan(self, root: TreeNode) -> List[LogicalPlan]:
         """Method to breakdown a single plan into smaller partitions based on
@@ -289,17 +261,7 @@
             if child is None:
                 final_partition_breakdown_summary = {
                     k.value: validity_statistics.get(k, 0)
-<<<<<<< HEAD
-                    for k in [
-                        InvalidNodesInBreakdownCategory.SCORE_BELOW_LOWER_BOUND,
-                        InvalidNodesInBreakdownCategory.SCORE_ABOVE_UPPER_BOUND,
-                        InvalidNodesInBreakdownCategory.NON_PIPELINE_BREAKER,
-                        InvalidNodesInBreakdownCategory.EXTERNAL_CTE_REF,
-                        InvalidNodesInBreakdownCategory.VALID_NODE,
-                    ]
-=======
                     for k in InvalidNodesInBreakdownCategory
->>>>>>> ce43c5a5
                 }
                 _logger.debug(
                     f"Could not find a valid node for partitioning. "
@@ -331,14 +293,9 @@
             4. Return the statistics of partition for the current root.
         """
         current_level = [root]
-<<<<<<< HEAD
         candidate_node, relaxed_candidate_node = None, None
         # start with -1 since score is always > 0
         candidate_score, relaxed_candidate_score = -1, -1
-=======
-        candidate_node = None
-        candidate_score = -1  # start with -1 since score is always > 0
->>>>>>> ce43c5a5
         current_node_validity_statistics = defaultdict(int)
 
         while current_level:
@@ -348,11 +305,7 @@
                 for child in node.children_plan_nodes:
                     self._parent_map[child].add(node)
                     validity_status, score = self._is_node_valid_to_breakdown(
-<<<<<<< HEAD
                         child, root, relaxed=False
-=======
-                        child, root
->>>>>>> ce43c5a5
                     )
                     if validity_status == InvalidNodesInBreakdownCategory.VALID_NODE:
                         # If the score for valid node is higher than the last candidate,
@@ -364,7 +317,6 @@
                         # don't traverse subtrees if parent is a valid candidate
                         next_level.append(child)
 
-<<<<<<< HEAD
                     relaxed_validity_status, _ = self._is_node_valid_to_breakdown(
                         child, root, relaxed=True
                     )
@@ -379,8 +331,6 @@
                             relaxed_candidate_score = score
                             relaxed_candidate_node = child
 
-=======
->>>>>>> ce43c5a5
                     # Update the statistics for the current node.
                     current_node_validity_statistics[validity_status] += 1
 
@@ -388,14 +338,10 @@
 
         # If no valid node is found, candidate_node will be None.
         # Otherwise, return the node with the highest complexity score.
-<<<<<<< HEAD
         return (
             candidate_node or relaxed_candidate_node,
             current_node_validity_statistics,
         )
-=======
-        return candidate_node, current_node_validity_statistics
->>>>>>> ce43c5a5
 
     def _get_partitioned_plan(self, root: TreeNode, child: TreeNode) -> SnowflakePlan:
         """This method takes cuts the child out from the root, creates a temp table plan for the
@@ -428,11 +374,7 @@
         return temp_table_plan
 
     def _is_node_valid_to_breakdown(
-<<<<<<< HEAD
         self, node: TreeNode, root: TreeNode, relaxed: bool
-=======
-        self, node: TreeNode, root: TreeNode
->>>>>>> ce43c5a5
     ) -> Tuple[InvalidNodesInBreakdownCategory, int]:
         """Method to check if a node is valid to breakdown based on complexity score and node type.
 
@@ -444,15 +386,11 @@
         """
         score = get_complexity_score(node)
         is_valid = True
-<<<<<<< HEAD
         validity_status = (
             InvalidNodesInBreakdownCategory.VALID_NODE
             if not relaxed
             else InvalidNodesInBreakdownCategory.VALID_NODE_RELAXED
         )
-=======
-        validity_status = InvalidNodesInBreakdownCategory.VALID_NODE
->>>>>>> ce43c5a5
         if score < self.complexity_score_lower_bound:
             is_valid = False
             validity_status = InvalidNodesInBreakdownCategory.SCORE_BELOW_LOWER_BOUND
@@ -461,11 +399,7 @@
             is_valid = False
             validity_status = InvalidNodesInBreakdownCategory.SCORE_ABOVE_UPPER_BOUND
 
-<<<<<<< HEAD
         if is_valid and not self._is_node_pipeline_breaker(node, relaxed):
-=======
-        if is_valid and not self._is_node_pipeline_breaker(node):
->>>>>>> ce43c5a5
             is_valid = False
             validity_status = InvalidNodesInBreakdownCategory.NON_PIPELINE_BREAKER
 
@@ -477,8 +411,6 @@
             _logger.debug(
                 f"Added node of type {type(node)} with score {score} to pipeline breaker list."
             )
-<<<<<<< HEAD
-=======
 
         return validity_status, score
 
@@ -541,65 +473,6 @@
                 return True
 
         return False
->>>>>>> ce43c5a5
-
-        return validity_status, score
-
-    def _contains_external_cte_ref(self, node: TreeNode, root: TreeNode) -> bool:
-        """Method to check if a node contains a CTE in its subtree that is also referenced
-        by a different node that lies outside the subtree. An example situation is:
-
-                                   root
-                                /       \
-                            node1       node5
-                            /    \
-                        node2    node3
-                       /    |      |
-                   node4  SelectSnowflakePlan
-                                |
-                           SnowflakePlan
-                                |
-                           WithQueryBlock
-                                |
-                              node6
-
-        In this example, node2 contains a WithQueryBlock node that is also referenced
-        externally by node3.
-        Similarly, node3 contains a WithQueryBlock node that is also referenced externally
-        by node2.
-        However, node1 contains WithQueryBlock node that is not referenced externally.
-
-        If we compare the count of WithQueryBlock for different nodes, we get:
-          NODE:                 COUNT:    Externally Referenced:
-          ======================================================
-          node1                 2         False
-          node2                 1         True
-          node3                 1         True
-          root                  2         False
-          SelectSnowflakePlan   1         False
-          SnowflakePlan         1         False
-
-        We determine if a node contains an externally referenced CTE by comparing the
-        number of times each unique WithQueryBlock node is referenced in the subtree compared
-        to the number of times it is referenced in the root node.
-        """
-
-        # Checks for SnowflakePlan and SelectSnowflakePlan is to prevent marking a WithQueryBlock, which is a pipeline breaker
-        # node as an external CTE ref.
-        if isinstance(node, SelectSnowflakePlan):
-            return self._contains_external_cte_ref(node.snowflake_plan, root)
-
-        if isinstance(node, SnowflakePlan) and isinstance(
-            node.source_plan, WithQueryBlock
-        ):
-            return False
-
-        for with_query_block, node_count in node.referenced_ctes.items():
-            root_count = root.referenced_ctes[with_query_block]
-            if node_count != root_count:
-                return True
-
-        return False
 
     def _is_node_pipeline_breaker(
         self, node: LogicalPlan, allow_select_statement: bool

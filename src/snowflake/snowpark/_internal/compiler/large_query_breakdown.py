#
# Copyright (c) 2012-2024 Snowflake Computing Inc. All rights reserved.
#

import logging
from collections import defaultdict
from typing import Dict, List, Optional, Tuple

from snowflake.snowpark._internal.analyzer.analyzer_utils import (
    drop_table_if_exists_statement,
)
from snowflake.snowpark._internal.analyzer.binary_plan_node import (
    Except,
    Intersect,
    Union,
)
from snowflake.snowpark._internal.analyzer.query_plan_analysis_utils import (
    get_complexity_score,
)
from snowflake.snowpark._internal.analyzer.select_statement import (
    SET_INTERSECT,
    SET_UNION_ALL,
    Selectable,
    SelectSnowflakePlan,
    SelectStatement,
    SetStatement,
)
from snowflake.snowpark._internal.analyzer.snowflake_plan import Query, SnowflakePlan
from snowflake.snowpark._internal.analyzer.snowflake_plan_node import (
    LogicalPlan,
    SaveMode,
    SnowflakeCreateTable,
    SnowflakeTable,
    TableCreationSource,
    WithQueryBlock,
)
from snowflake.snowpark._internal.analyzer.unary_plan_node import (
    Aggregate,
    CreateDynamicTableCommand,
    CreateViewCommand,
    Pivot,
    Sample,
    Sort,
    Unpivot,
)
from snowflake.snowpark._internal.compiler.query_generator import QueryGenerator
from snowflake.snowpark._internal.compiler.telemetry_constants import (
    CompilationStageTelemetryField,
    InvalidNodesInBreakdownCategory,
    SkipLargeQueryBreakdownCategory,
)
from snowflake.snowpark._internal.compiler.utils import (
    TreeNode,
    is_active_transaction,
    replace_child,
    update_resolvable_node,
)
from snowflake.snowpark._internal.utils import (
    TempObjectType,
    random_name_for_temp_object,
)
from snowflake.snowpark.session import Session

_logger = logging.getLogger(__name__)


class LargeQueryBreakdownResult:
    # the resulting logical plans after large query breakdown
    logical_plans: List[LogicalPlan]
    # breakdown summary for each root plan
    breakdown_summary: List[Dict[str, int]]
    # skipped summary for each root plan
    skipped_summary: Dict[str, int]

    def __init__(
        self,
        logical_plans: List[LogicalPlan],
        breakdown_summary: List[dict],
        skipped_summary: Dict[str, int],
    ) -> None:
        self.logical_plans = logical_plans
        self.breakdown_summary = breakdown_summary
        self.skipped_summary = skipped_summary


class LargeQueryBreakdown:
    r"""Optimization to break down large query plans into smaller partitions based on
    estimated complexity score of the plan nodes.

    This optimization works by analyzing computed query complexity score for each input
    plan and breaking down the plan into smaller partitions if we detect valid node
    candidates for partitioning. The partitioning is done by creating temp tables for the
    partitioned nodes and replacing the partitioned subtree with the temp table selectable.

    Example:
        For a data pipeline with a large query plan created like so:

            base_df = session.sql("select 1 as A, 2 as B")
            df1 = base_df.with_column("A", F.col("A") + F.lit(1))
            df2 = base_df.with_column("B", F.col("B") + F.lit(1))

            for i in range(100):
                df1 = df1.with_column("A", F.col("A") + F.lit(i))
                df2 = df2.with_column("B", F.col("B") + F.lit(i))

            df1 = df1.group_by(F.col("A")).agg(F.sum(F.col("B")).alias("B"))
            df2 = df2.group_by(F.col("B")).agg(F.sum(F.col("A")).alias("A"))

            union_df = df1.union_all(df2)
            final_df = union_df.with_column("A", F.col("A") + F.lit(1))

        The corresponding query plan has the following structure:

                                 projection on result
                                           |
                                       UNION ALL
        Groupby + Agg (A) ---------------/   \------------------ Groupby + Agg (B)
        with columns set 1                                      with columns set 2



        Given the right complexity bounds, large query breakdown optimization will break down
        the plan into smaller partition and give us the following plan:


           Create Temp table (T1)                                    projection on result
                    |                      ,                                   |
            Groupby + Agg (A)                                              UNION ALL
            with columns set 1                  Select * from T1 -----------/  \-----------  Groupby + Agg (B)
                                                                                             with columns set 2
    """

    def __init__(
        self,
        session: Session,
        query_generator: QueryGenerator,
        logical_plans: List[LogicalPlan],
        complexity_bounds: Tuple[int, int],
    ) -> None:
        self.session = session
        self._query_generator = query_generator
        self.logical_plans = logical_plans
        self._parent_map = defaultdict(set)
        self.complexity_score_lower_bound = complexity_bounds[0]
        self.complexity_score_upper_bound = complexity_bounds[1]
<<<<<<< HEAD
        # This is used to track the breakdown summary for each root plan.
        # It contains the statistics for number of partitions made. If the final
        # partition could not proceed, it contains how the nodes in this partitions
        # were classified.
        self._breakdown_summary: list = list()
        # This is used to track the summary of reason why the optimization was skipped
        # on a root plan.
        self._skipped_summary: dict = defaultdict(int)

    def apply(self) -> LargeQueryBreakdownResult:
        if is_active_transaction(self.session):
=======

    def apply(self) -> List[LogicalPlan]:
        reason = self._should_skip_optimization_for_session()
        if reason is not None:
>>>>>>> cd8f1602
            # Skip optimization if the session is in an active transaction.
            _logger.debug(
                "Skipping large query breakdown optimization due to active transaction."
            )
<<<<<<< HEAD
            return LargeQueryBreakdownResult(
                self.logical_plans,
                [],
                {SkipLargeQueryBreakdownCategory.ACTIVE_TRANSACTION.value: 1},
=======
            self.session._conn._telemetry_client.send_large_query_optimization_skipped_telemetry(
                self.session.session_id,
                reason.value,
>>>>>>> cd8f1602
            )

        resulting_plans = []
        for logical_plan in self.logical_plans:
            # Similar to the repeated subquery elimination, we rely on
            # nodes of the plan to be SnowflakePlan or Selectable. Here,
            # we resolve the plan to make sure we get a valid plan tree.
            resolved_plan = self._query_generator.resolve(logical_plan)
            partition_plans = self._try_to_breakdown_plan(resolved_plan)
            resulting_plans.extend(partition_plans)

        return LargeQueryBreakdownResult(
            resulting_plans, self._breakdown_summary, self._skipped_summary
        )

    def _should_skip_optimization_for_session(
        self,
    ) -> Optional[SkipLargeQueryBreakdownCategory]:
        """Method to check if the optimization should be skipped based on the session state.

        Returns:
            SkipLargeQueryBreakdownCategory: enum indicating the reason for skipping the optimization.
                if the optimization should be skipped, otherwise None.
        """
        if self.session.get_current_database() is None:
            # Skip optimization if there is no active database.
            _logger.debug(
                "Skipping large query breakdown optimization since there is no active database."
            )
            return SkipLargeQueryBreakdownCategory.NO_ACTIVE_DATABASE

        if self.session.get_current_schema() is None:
            # Skip optimization if there is no active schema.
            _logger.debug(
                "Skipping large query breakdown optimization since there is no active schema."
            )
            return SkipLargeQueryBreakdownCategory.NO_ACTIVE_SCHEMA

        if is_active_transaction(self.session):
            # Skip optimization if the session is in an active transaction.
            _logger.debug(
                "Skipping large query breakdown optimization due to active transaction."
            )
            return SkipLargeQueryBreakdownCategory.ACTIVE_TRANSACTION

        return None

    def _should_skip_optimization_for_root(
        self, root: TreeNode
    ) -> Optional[SkipLargeQueryBreakdownCategory]:
        """Method to check if the optimization should be skipped based on the root node type.

        Returns:
            SkipLargeQueryBreakdownCategory enum indicating the reason for skipping the optimization
                if the optimization should be skipped, otherwise None.
        """
        if (
            isinstance(root, SnowflakePlan)
            and root.source_plan is not None
            and isinstance(
                root.source_plan, (CreateViewCommand, CreateDynamicTableCommand)
            )
        ):
            # Skip optimization if the root is a view or a dynamic table.
            _logger.debug(
                "Skipping large query breakdown optimization for view/dynamic table plan."
            )
            return SkipLargeQueryBreakdownCategory.VIEW_DYNAMIC_TABLE

        return None

    def _try_to_breakdown_plan(self, root: TreeNode) -> List[LogicalPlan]:
        """Method to breakdown a single plan into smaller partitions based on
        cumulative complexity score and node type.

        This method tried to breakdown the root plan into smaller partitions until the root complexity
        score is within the upper bound. To do this, we follow these steps until the root complexity is
        above the upper bound:

        1. Find a valid node for partitioning.
        2. If not node if found, break the partitioning loop and return all partitioned plans.
        3. For each valid node, cut the node out from the root and create a temp table plan for the partition.
        4. Update the ancestors snowflake plans to generate the correct queries.
        """
        _logger.debug(
            f"Applying large query breakdown optimization for root of type {type(root)}"
        )
<<<<<<< HEAD
        if (
            isinstance(root, SnowflakePlan)
            and root.source_plan is not None
            and isinstance(
                root.source_plan, (CreateViewCommand, CreateDynamicTableCommand)
            )
        ):
            # Skip optimization if the root is a view or a dynamic table.
            _logger.debug(
                "Skipping large query breakdown optimization for view/dynamic table plan."
            )
            self._skipped_summary[
                SkipLargeQueryBreakdownCategory.VIEW_DYNAMIC_TABLE.value
            ] += 1
=======
        reason = self._should_skip_optimization_for_root(root)
        if reason is not None:
            self.session._conn._telemetry_client.send_large_query_optimization_skipped_telemetry(
                self.session.session_id,
                reason.value,
            )
>>>>>>> cd8f1602
            return [root]

        complexity_score = get_complexity_score(root)
        _logger.debug(f"Complexity score for root {type(root)} is: {complexity_score}")

        if complexity_score <= self.complexity_score_upper_bound:
            # Skip optimization if the complexity score is within the upper bound.
            return [root]

        plans = []
        final_partition_breakdown_summary = {}
        while complexity_score > self.complexity_score_upper_bound:
            child, validity_statistics = self._find_node_to_breakdown(root)
            if child is None:
                final_partition_breakdown_summary = {
                    k.value: validity_statistics.get(k, 0)
                    for k in InvalidNodesInBreakdownCategory
                }
                _logger.debug(
                    f"Could not find a valid node for partitioning. "
                    f"Skipping with root {complexity_score=} {final_partition_breakdown_summary=}"
                )
                break

            partition = self._get_partitioned_plan(root, child)
            plans.append(partition)
            complexity_score = get_complexity_score(root)

        final_partition_breakdown_summary[
            CompilationStageTelemetryField.NUM_PARTITIONS_MADE.value
        ] = len(plans)
        self._breakdown_summary.append(final_partition_breakdown_summary)

        plans.append(root)
        return plans

    def _find_node_to_breakdown(
        self, root: TreeNode
    ) -> Tuple[Optional[TreeNode], Dict[InvalidNodesInBreakdownCategory, int]]:
        """This method traverses the plan tree and partitions the plan based if a valid partition node
        if found. The steps involved are:

            1. Traverse the plan tree and find the valid nodes for partitioning.
            2. If no valid node is found, return None.
            3. Return the node with the highest complexity score.
            4. Return the statistics of partition for the current root.
        """
        current_level = [root]
        candidate_node = None
        candidate_score = -1  # start with -1 since score is always > 0
        current_node_validity_statistics = defaultdict(int)

        while current_level:
            next_level = []
            for node in current_level:
                assert isinstance(node, (Selectable, SnowflakePlan))
                for child in node.children_plan_nodes:
                    self._parent_map[child].add(node)
                    validity_status, score = self._is_node_valid_to_breakdown(
                        child, root
                    )
                    if validity_status == InvalidNodesInBreakdownCategory.VALID_NODE:
                        # If the score for valid node is higher than the last candidate,
                        # update the candidate node and score.
                        if score > candidate_score:
                            candidate_score = score
                            candidate_node = child
                    else:
                        # don't traverse subtrees if parent is a valid candidate
                        next_level.append(child)

                    # Update the statistics for the current node.
                    current_node_validity_statistics[validity_status] += 1

            current_level = next_level

        # If no valid node is found, candidate_node will be None.
        # Otherwise, return the node with the highest complexity score.
        return candidate_node, current_node_validity_statistics

    def _get_partitioned_plan(self, root: TreeNode, child: TreeNode) -> SnowflakePlan:
        """This method takes cuts the child out from the root, creates a temp table plan for the
        partitioned child and returns the plan. The steps involved are:

        1. Create a temp table for the partition.
        2. Update the parent with the temp table selectable
        3. Reset snowflake plans for all ancestors so they contain correct queries.
        3. Return the temp table plan.
        """

        # Create a temp table for the partitioned node
        temp_table_name = self.session.get_fully_qualified_name_if_possible(
            f'"{random_name_for_temp_object(TempObjectType.TABLE)}"'
        )
        temp_table_plan = self._query_generator.resolve(
            SnowflakeCreateTable(
                [temp_table_name],
                None,
                SaveMode.ERROR_IF_EXISTS,
                child,
                table_type="temp",
                creation_source=TableCreationSource.LARGE_QUERY_BREAKDOWN,
            )
        )

        # Update the ancestors with the temp table selectable
        self._replace_child_and_update_ancestors(child, temp_table_name)

        return temp_table_plan

    def _is_node_valid_to_breakdown(
        self, node: TreeNode, root: TreeNode
    ) -> Tuple[InvalidNodesInBreakdownCategory, int]:
        """Method to check if a node is valid to breakdown based on complexity score and node type.

        Returns:
            A tuple of =>
                InvalidNodesInBreakdownCategory: indicating the primary reason
                    for invalidity if the node is invalid.
                int: the complexity score of the node.
        """
        score = get_complexity_score(node)
        is_valid = True
        validity_status = InvalidNodesInBreakdownCategory.VALID_NODE
        if score < self.complexity_score_lower_bound:
            is_valid = False
            validity_status = InvalidNodesInBreakdownCategory.SCORE_BELOW_LOWER_BOUND

        if score > self.complexity_score_upper_bound:
            is_valid = False
            validity_status = InvalidNodesInBreakdownCategory.SCORE_ABOVE_UPPER_BOUND

        if is_valid and not self._is_node_pipeline_breaker(node):
            is_valid = False
            validity_status = InvalidNodesInBreakdownCategory.NON_PIPELINE_BREAKER

        if is_valid and self._contains_external_cte_ref(node, root):
            is_valid = False
            validity_status = InvalidNodesInBreakdownCategory.EXTERNAL_CTE_REF

        if is_valid:
            _logger.debug(
                f"Added node of type {type(node)} with score {score} to pipeline breaker list."
            )

        return validity_status, score

    def _contains_external_cte_ref(self, node: TreeNode, root: TreeNode) -> bool:
        """Method to check if a node contains a CTE in its subtree that is also referenced
        by a different node that lies outside the subtree. An example situation is:

                                   root
                                /       \
                            node1       node5
                            /    \
                        node2    node3
                       /    |      |
                   node4  SelectSnowflakePlan
                                |
                           SnowflakePlan
                                |
                           WithQueryBlock
                                |
                              node6

        In this example, node2 contains a WithQueryBlock node that is also referenced
        externally by node3.
        Similarly, node3 contains a WithQueryBlock node that is also referenced externally
        by node2.
        However, node1 contains WithQueryBlock node that is not referenced externally.

        If we compare the count of WithQueryBlock for different nodes, we get:
          NODE:                 COUNT:    Externally Referenced:
          ======================================================
          node1                 2         False
          node2                 1         True
          node3                 1         True
          root                  2         False
          SelectSnowflakePlan   1         False
          SnowflakePlan         1         False

        We determine if a node contains an externally referenced CTE by comparing the
        number of times each unique WithQueryBlock node is referenced in the subtree compared
        to the number of times it is referenced in the root node.
        """

        # Checks for SnowflakePlan and SelectSnowflakePlan is to prevent marking a WithQueryBlock, which is a pipeline breaker
        # node as an external CTE ref.
        if isinstance(node, SelectSnowflakePlan):
            return self._contains_external_cte_ref(node.snowflake_plan, root)

        if isinstance(node, SnowflakePlan) and isinstance(
            node.source_plan, WithQueryBlock
        ):
            ignore_with_query_block = node.source_plan
        else:
            ignore_with_query_block = None

        for with_query_block, node_count in node.referenced_ctes.items():
            if with_query_block is ignore_with_query_block:
                continue
            root_count = root.referenced_ctes[with_query_block]
            if node_count != root_count:
                return True

        return False

    def _is_node_pipeline_breaker(self, node: LogicalPlan) -> bool:
        """Method to check if a node is a pipeline breaker based on the node type.

        If the node contains a SnowflakePlan, we check its source plan recursively.
        """
        # Pivot/Unpivot, Sort, and GroupBy+Aggregate are pipeline breakers.
        if isinstance(node, (Pivot, Unpivot, Sort, Aggregate, WithQueryBlock)):
            return True

        if isinstance(node, Sample):
            # Row sampling is a pipeline breaker
            return node.row_count is not None

        if isinstance(node, Union):
            # Union is a pipeline breaker since it is a UNION ALL + distinct
            return not node.is_all

        if isinstance(node, (Except, Intersect)):
            # Except and Intersect are pipeline breakers since they are join + distinct
            return True

        if isinstance(node, SelectStatement):
            # SelectStatement is a pipeline breaker if it contains an order by clause since sorting
            # is a pipeline breaker.
            return node.order_by is not None

        if isinstance(node, SetStatement):
            # If the last operator applied in the SetStatement is a pipeline breaker, then the
            # SetStatement is a pipeline breaker. We determine the last operator by checking the
            # operands in the operator list. The last operator is the last operator to be executed
            # in the query based on precedence. Since INTERSECT has the highest precedence and
            # other operators have equal precedence, we make a list of non-INTERSECT operators
            # to determine the last operator.

            # operands[0].operator is ignored in generating the query
            operators = [operand.operator for operand in node.set_operands[1:]]

            # INTERSECT has the highest precedence. EXCEPT, UNION, UNION ALL have the same precedence.
            non_intersect_operators = list(
                filter(lambda x: x != SET_INTERSECT, operators)
            )
            if len(non_intersect_operators) == 0:
                # If all operators are INTERSECT, then the SetStatement is a pipeline breaker.
                return True

            return non_intersect_operators[-1] != SET_UNION_ALL

        if isinstance(node, SnowflakePlan):
            return node.source_plan is not None and self._is_node_pipeline_breaker(
                node.source_plan
            )

        if isinstance(node, (SelectSnowflakePlan)):
            return self._is_node_pipeline_breaker(node.snowflake_plan)

        return False

    def _replace_child_and_update_ancestors(
        self, child: LogicalPlan, temp_table_name: str
    ) -> None:
        """This method replaces the child node with a temp table selectable, resets
        the snowflake plan and cumulative complexity score for the ancestors, and
        updates the ancestors with the correct snowflake query corresponding to the
        new plan tree.
        """
        temp_table_node = SnowflakeTable(temp_table_name, session=self.session)
        temp_table_selectable = self._query_generator.create_selectable_entity(
            temp_table_node, analyzer=self._query_generator
        )

        # add drop table in post action since the temp table created here
        # is only used for the current query.
        drop_table_query = Query(
            drop_table_if_exists_statement(temp_table_name), is_ddl_on_temp_object=True
        )
        temp_table_selectable.post_actions = [drop_table_query]

        parents = self._parent_map[child]
        updated_nodes = set()
        for parent in parents:
            replace_child(parent, child, temp_table_selectable, self._query_generator)

        nodes_to_reset = list(parents)
        while nodes_to_reset:
            node = nodes_to_reset.pop()
            if node in updated_nodes:
                # Skip if the node is already updated.
                continue

            update_resolvable_node(node, self._query_generator)
            updated_nodes.add(node)

            parents = self._parent_map[node]
            nodes_to_reset.extend(parents)<|MERGE_RESOLUTION|>--- conflicted
+++ resolved
@@ -143,7 +143,6 @@
         self._parent_map = defaultdict(set)
         self.complexity_score_lower_bound = complexity_bounds[0]
         self.complexity_score_upper_bound = complexity_bounds[1]
-<<<<<<< HEAD
         # This is used to track the breakdown summary for each root plan.
         # It contains the statistics for number of partitions made. If the final
         # partition could not proceed, it contains how the nodes in this partitions
@@ -154,28 +153,9 @@
         self._skipped_summary: dict = defaultdict(int)
 
     def apply(self) -> LargeQueryBreakdownResult:
-        if is_active_transaction(self.session):
-=======
-
-    def apply(self) -> List[LogicalPlan]:
         reason = self._should_skip_optimization_for_session()
         if reason is not None:
->>>>>>> cd8f1602
-            # Skip optimization if the session is in an active transaction.
-            _logger.debug(
-                "Skipping large query breakdown optimization due to active transaction."
-            )
-<<<<<<< HEAD
-            return LargeQueryBreakdownResult(
-                self.logical_plans,
-                [],
-                {SkipLargeQueryBreakdownCategory.ACTIVE_TRANSACTION.value: 1},
-=======
-            self.session._conn._telemetry_client.send_large_query_optimization_skipped_telemetry(
-                self.session.session_id,
-                reason.value,
->>>>>>> cd8f1602
-            )
+            return LargeQueryBreakdownResult(self.logical_plans, [], {reason.value: 1})
 
         resulting_plans = []
         for logical_plan in self.logical_plans:
@@ -262,29 +242,9 @@
         _logger.debug(
             f"Applying large query breakdown optimization for root of type {type(root)}"
         )
-<<<<<<< HEAD
-        if (
-            isinstance(root, SnowflakePlan)
-            and root.source_plan is not None
-            and isinstance(
-                root.source_plan, (CreateViewCommand, CreateDynamicTableCommand)
-            )
-        ):
-            # Skip optimization if the root is a view or a dynamic table.
-            _logger.debug(
-                "Skipping large query breakdown optimization for view/dynamic table plan."
-            )
-            self._skipped_summary[
-                SkipLargeQueryBreakdownCategory.VIEW_DYNAMIC_TABLE.value
-            ] += 1
-=======
         reason = self._should_skip_optimization_for_root(root)
         if reason is not None:
-            self.session._conn._telemetry_client.send_large_query_optimization_skipped_telemetry(
-                self.session.session_id,
-                reason.value,
-            )
->>>>>>> cd8f1602
+            self._skipped_summary[reason.value] += 1
             return [root]
 
         complexity_score = get_complexity_score(root)

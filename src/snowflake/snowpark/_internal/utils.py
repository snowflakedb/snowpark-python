--- conflicted
+++ resolved
@@ -939,11 +939,7 @@
     USER_SET = auto()
     """The flag has been set by USER."""
     FINALIZED = auto()
-<<<<<<< HEAD
-    """The flag state can only be changed by TEST or USER sources."""
-=======
     """The flag state can only be changed by TEST sources."""
->>>>>>> f201c453
 
 
 class _AstState:
@@ -1005,7 +1001,7 @@
                 source,
                 enable,
             )
-            if source in (AstFlagSource.TEST, AstFlagSource.USER):
+            if source == AstFlagSource.TEST:
                 # TEST/USER behaviors override everything.
                 # If you see this code path running in production, the calling code is broken.
                 self._state = _AstFlagState.FINALIZED
@@ -1013,15 +1009,12 @@
                 return
             if self._state == _AstFlagState.FINALIZED and self._ast_enabled != enable:
                 _logger.warning(
-                    "Cannot change AST state after it has been finalized. Frozen ast_enabled = %s. Ignoring value %s from source %s.",
+                    "Cannot change AST state after it has been finalized. Frozen ast_enabled = %s. Ignoring value %s.",
                     self._ast_enabled,
                     enable,
-                    source,
                 )
                 return
 
-<<<<<<< HEAD
-=======
             # User is allowed to make the disabled -> enabled transition which is considered unsafe.
             # This is only intended for case when the user wants to enable AST immediately after session
             # is initialized.
@@ -1032,7 +1025,6 @@
                 self._state = _AstFlagState.USER_SET
                 return
 
->>>>>>> f201c453
             # If the current state is TENTATIVE, and the value is transitioning from disabled -> enabled,
             # then the transition is unsafe.
             safe_transition: bool = not (
@@ -1047,10 +1039,7 @@
                     _logger.warning(
                         "Server cannot enable AST after treating it as disabled locally. Ignoring request."
                     )
-<<<<<<< HEAD
-=======
                 self._state = _AstFlagState.SERVER_SET
->>>>>>> f201c453
             elif source == AstFlagSource.LOCAL:
                 if safe_transition:
                     self._ast_enabled = enable

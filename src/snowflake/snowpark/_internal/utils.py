#!/usr/bin/env python3
#
# Copyright (c) 2012-2024 Snowflake Computing Inc. All rights reserved.
#

import array
import contextlib
import datetime
import decimal
import functools
import hashlib
import importlib
import io
import logging
import os
import platform
import random
import re
import string
import threading
import traceback
import zipfile
from enum import Enum
from functools import lru_cache
from json import JSONEncoder
from random import choice
from typing import (
    IO,
    TYPE_CHECKING,
    Any,
    Callable,
    Dict,
    Iterable,
    Iterator,
    List,
    Literal,
    Optional,
    Tuple,
    Type,
    Union,
)

import snowflake.snowpark
from snowflake.connector.cursor import ResultMetadata, SnowflakeCursor
from snowflake.connector.description import OPERATING_SYSTEM, PLATFORM
from snowflake.connector.options import (
    MissingOptionalDependency,
    ModuleLikeObject,
    pandas,
)
from snowflake.connector.version import VERSION as connector_version
from snowflake.snowpark._internal.error_message import SnowparkClientExceptionMessages
from snowflake.snowpark.row import Row
from snowflake.snowpark.version import VERSION as snowpark_version

if TYPE_CHECKING:
    try:
        from snowflake.connector.cursor import ResultMetadataV2
    except ImportError:
        ResultMetadataV2 = ResultMetadata

STAGE_PREFIX = "@"
SNOWURL_PREFIX = "snow://"
SNOWFLAKE_PATH_PREFIXES = [
    STAGE_PREFIX,
    SNOWURL_PREFIX,
]

# Scala uses 3 but this can be larger. Consider allowing users to configure it.
QUERY_TAG_TRACEBACK_LIMIT = 3

# https://docs.snowflake.com/en/sql-reference/identifiers-syntax.html
SNOWFLAKE_UNQUOTED_ID_PATTERN = r"([a-zA-Z_][\w\$]{0,255})"
SNOWFLAKE_QUOTED_ID_PATTERN = '("([^"]|""){1,255}")'
SNOWFLAKE_ID_PATTERN = (
    f"({SNOWFLAKE_UNQUOTED_ID_PATTERN}|{SNOWFLAKE_QUOTED_ID_PATTERN})"
)
SNOWFLAKE_CASE_INSENSITIVE_QUOTED_ID_PATTERN = r'("([A-Z_][A-Z0-9_\$]{0,255})")'
SNOWFLAKE_CASE_INSENSITIVE_UNQUOTED_SUFFIX_PATTERN = r"([a-zA-Z0-9_\$]{0,255})"

# Valid name can be:
#   identifier
#   identifier.identifier
#   identifier.identifier.identifier
#   identifier..identifier
SNOWFLAKE_OBJECT_RE_PATTERN = re.compile(
    f"^(({SNOWFLAKE_ID_PATTERN}\\.){{0,2}}|({SNOWFLAKE_ID_PATTERN}\\.\\.)){SNOWFLAKE_ID_PATTERN}$"
)

SNOWFLAKE_CASE_INSENSITIVE_QUOTED_ID_RE_PATTERN = re.compile(
    SNOWFLAKE_CASE_INSENSITIVE_QUOTED_ID_PATTERN
)
SNOWFLAKE_CASE_INSENSITIVE_UNQUOTED_SUFFIX_RE_PATTERN = re.compile(
    SNOWFLAKE_CASE_INSENSITIVE_UNQUOTED_SUFFIX_PATTERN
)

# "%?" is for table stage
SNOWFLAKE_STAGE_NAME_PATTERN = f"(%?{SNOWFLAKE_ID_PATTERN})"

# Prefix for allowed temp object names in stored proc
TEMP_OBJECT_NAME_PREFIX = "SNOWPARK_TEMP_"
ALPHANUMERIC = string.digits + string.ascii_lowercase

# select and CTE (https://docs.snowflake.com/en/sql-reference/constructs/with.html) are select statements in Snowflake.
SNOWFLAKE_SELECT_SQL_PREFIX_PATTERN = re.compile(
    r"^(\s|\()*(select|with)", re.IGNORECASE
)

# Anonymous stored procedures: https://docs.snowflake.com/en/sql-reference/sql/call-with
SNOWFLAKE_ANONYMOUS_CALL_WITH_PATTERN = re.compile(
    r"^\s*with\s+\w+\s+as\s+procedure", re.IGNORECASE
)

# A set of widely-used packages,
# whose names in pypi are different from their package name
PACKAGE_NAME_TO_MODULE_NAME_MAP = {
    "absl-py": "absl",
    "async-timeout": "async_timeout",
    "attrs": "attr",
    "brotlipy": "brotli",
    "charset-normalizer": "charset_normalizer",
    "google-auth": "google.auth",
    "google-auth-oauthlib": "google_auth_oauthlib",
    "google-pasta": "pasta",
    "grpcio": "grpc",
    "importlib-metadata": "importlib_metadata",
    "ncurses": "curses",
    "py-xgboost": "xgboost",
    "pyasn1-modules": "pyasn1_modules",
    "pyjwt": "jwt",
    "pyopenssl": "OpenSSL",
    "pysocks": "socks",
    "python-dateutil": "dateutil",
    "python-flatbuffers": "flatbuffers",
    "pytorch": "torch",
    "pyyaml": "yaml",
    "requests-oauthlib": "requests_oauthlib",
    "scikit-learn": "sklearn",
    "sqlite": "sqlite3",
    "tensorboard-plugin-wit": "tensorboard_plugin_wit",
    "tensorflow-estimator": "tensorflow_estimator",
    "typing-extensions": "typing_extensions",
}

MODULE_NAME_TO_PACKAGE_NAME_MAP = {
    v: k for k, v in PACKAGE_NAME_TO_MODULE_NAME_MAP.items()
}

GENERATED_PY_FILE_EXT = (".pyc", ".pyo", ".pyd", ".pyi")

INFER_SCHEMA_FORMAT_TYPES = ("PARQUET", "ORC", "AVRO", "JSON", "CSV")

COPY_OPTIONS = {
    "ON_ERROR",
    "SIZE_LIMIT",
    "PURGE",
    "RETURN_FAILED_ONLY",
    "MATCH_BY_COLUMN_NAME",
    "ENFORCE_LENGTH",
    "TRUNCATECOLUMNS",
    "FORCE",
    "LOAD_UNCERTAIN_FILES",
}

NON_FORMAT_TYPE_OPTIONS = {
    "PATTERN",
    "VALIDATION_MODE",
    "FILE_FORMAT",
    "FORMAT_NAME",
    "FILES",
    # The following are not copy into SQL command options but client side options.
    "INFER_SCHEMA",
    "INFER_SCHEMA_OPTIONS",
    "FORMAT_TYPE_OPTIONS",
    "TARGET_COLUMNS",
    "TRANSFORMATIONS",
    "COPY_OPTIONS",
}

QUERY_TAG_STRING = "QUERY_TAG"
SKIP_LEVELS_TWO = (
    2  # limit traceback to return up to 2 stack trace entries from traceback object tb
)
SKIP_LEVELS_THREE = (
    3  # limit traceback to return up to 3 stack trace entries from traceback object tb
)
TEMPORARY_STRING = "TEMPORARY"
SCOPED_TEMPORARY_STRING = "SCOPED TEMPORARY"

SUPPORTED_TABLE_TYPES = ["temp", "temporary", "transient"]

PIVOT_VALUES_NONE_OR_DATAFRAME_WARNING = (
    "Calling pivot() with the `value` parameter set to None or to a Snowpark "
    + "DataFrame is in private preview since v1.15.0. Do not use this feature "
    + "in production."
)
PIVOT_DEFAULT_ON_NULL_WARNING = (
    "Calling pivot() with a non-None value for `default_on_null` is in "
    + "private preview since v1.15.0. Do not use this feature in production."
)


class TempObjectType(Enum):
    TABLE = "TABLE"
    VIEW = "VIEW"
    STAGE = "STAGE"
    FUNCTION = "FUNCTION"
    FILE_FORMAT = "FILE_FORMAT"
    QUERY_TAG = "QUERY_TAG"
    COLUMN = "COLUMN"
    PROCEDURE = "PROCEDURE"
    TABLE_FUNCTION = "TABLE_FUNCTION"
    DYNAMIC_TABLE = "DYNAMIC_TABLE"
    AGGREGATE_FUNCTION = "AGGREGATE_FUNCTION"
    CTE = "CTE"


def validate_object_name(name: str):
    if not SNOWFLAKE_OBJECT_RE_PATTERN.match(name):
        raise SnowparkClientExceptionMessages.GENERAL_INVALID_OBJECT_NAME(name)


@lru_cache
def get_version() -> str:
    return ".".join([str(d) for d in snowpark_version if d is not None])


@lru_cache
def get_python_version() -> str:
    return platform.python_version()


@lru_cache
def get_connector_version() -> str:
    return ".".join([str(d) for d in connector_version if d is not None])


@lru_cache
def get_os_name() -> str:
    return platform.system()


@lru_cache
def get_application_name() -> str:
    return "PythonSnowpark"


def is_single_quoted(name: str) -> bool:
    return name.startswith("'") and name.endswith("'")


def is_snowflake_quoted_id_case_insensitive(name: str) -> bool:
    return SNOWFLAKE_CASE_INSENSITIVE_QUOTED_ID_RE_PATTERN.fullmatch(name) is not None


def is_snowflake_unquoted_suffix_case_insensitive(name: str) -> bool:
    return (
        SNOWFLAKE_CASE_INSENSITIVE_UNQUOTED_SUFFIX_RE_PATTERN.fullmatch(name)
        is not None
    )


def unwrap_single_quote(name: str) -> str:
    new_name = name.strip()
    if is_single_quoted(new_name):
        new_name = new_name[1:-1]
    new_name = new_name.replace("\\'", "'")
    return new_name


def escape_single_quotes(input_str):
    return input_str.replace("'", r"\'")


def is_sql_select_statement(sql: str) -> bool:
    return (
        SNOWFLAKE_SELECT_SQL_PREFIX_PATTERN.match(sql) is not None
        and SNOWFLAKE_ANONYMOUS_CALL_WITH_PATTERN.match(sql) is None
    )


def normalize_path(path: str, is_local: bool) -> str:
    """
    Get a normalized path of a local file or remote stage location for PUT/GET commands.
    If there are any special characters including spaces in the path, it needs to be
    quoted with single quote. For example, 'file:///tmp/load data' for a path containing
    a directory named "load data". Therefore, if `path` is already wrapped by single quotes,
    we do nothing.
    """
    prefixes = ["file://"] if is_local else SNOWFLAKE_PATH_PREFIXES
    if is_single_quoted(path):
        return path
    if is_local and OPERATING_SYSTEM == "Windows":
        path = path.replace("\\", "/")
    path = path.strip().replace("'", "\\'")
    if not any(path.startswith(prefix) for prefix in prefixes):
        path = f"{prefixes[0]}{path}"
    return f"'{path}'"


<<<<<<< HEAD
def warn_session_config_update_in_multithreaded_mode(
    config: str, thread_safe_mode_enabled: bool
) -> None:
    if not thread_safe_mode_enabled:
        return

=======
def warn_session_config_update_in_multithreaded_mode(config) -> None:
>>>>>>> 2d61a4b6
    if threading.active_count() > 1:
        logger.warning(
            "You might have more than one threads sharing the Session object trying to update "
            f"{config}. Updating this while other tasks are running can potentially cause "
            "unexpected behavior. Please update the session configuration before starting the threads."
        )


def normalize_remote_file_or_dir(name: str) -> str:
    return normalize_path(name, is_local=False)


def normalize_local_file(file: str) -> str:
    return normalize_path(file, is_local=True)


def split_path(path: str) -> Tuple[str, str]:
    """Split a file path into directory and file name."""
    path = unwrap_single_quote(path)
    return path.rsplit("/", maxsplit=1)


def unwrap_stage_location_single_quote(name: str) -> str:
    new_name = unwrap_single_quote(name)
    if any(new_name.startswith(prefix) for prefix in SNOWFLAKE_PATH_PREFIXES):
        return new_name
    return f"{STAGE_PREFIX}{new_name}"


def get_local_file_path(file: str) -> str:
    trim_file = file.strip()
    if is_single_quoted(trim_file):
        trim_file = trim_file[1:-1]  # remove the pair of single quotes
    if trim_file.startswith("file://"):
        return trim_file[7:]  # remove "file://"
    return trim_file


def get_udf_upload_prefix(udf_name: str) -> str:
    """Get the valid stage prefix when uploading a UDF."""
    if re.match("[\\w]+$", udf_name):
        return udf_name
    else:
        return "{}_{}".format(re.sub("\\W", "", udf_name), abs(hash(udf_name)))


def random_number() -> int:
    """Get a random unsigned integer."""
    return random.randint(0, 2**31)


@contextlib.contextmanager
def zip_file_or_directory_to_stream(
    path: str,
    leading_path: Optional[str] = None,
    add_init_py: bool = False,
    ignore_generated_py_file: bool = True,
) -> IO[bytes]:
    """Compresses the file or directory as a zip file to a binary stream.
    Args:
        path: The absolute path to a file or directory.
        leading_path: This argument is used to determine where directory should
            start in the zip file. Basically, this argument works as the role
            of `start` argument in os.path.relpath(path, start), i.e.,
            absolute path = [leading path]/[relative path]. For example,
            when the path is "/tmp/dir1/dir2/test.py", and the leading path
            is "/tmp/dir1", the generated filesystem structure in the zip file
            will be "dir2/test.py". The leading path will compose a namespace package
            that is used for zipimport on the server side.
        ignore_generated_py_file: Whether to ignore some generated python files
            in the directory.

    Returns:
        A byte stream.
    """
    if not os.path.exists(path):
        raise FileNotFoundError(f"{path} is not found")
    if leading_path and not path.startswith(leading_path):
        raise ValueError(f"{leading_path} doesn't lead to {path}")
    # if leading_path is not provided, just use the parent path,
    # and the compression will start from the parent directory
    start_path = leading_path if leading_path else os.path.join(path, "..")

    input_stream = io.BytesIO()
    with zipfile.ZipFile(
        input_stream, mode="w", compression=zipfile.ZIP_DEFLATED
    ) as zf:
        # Write the folders on the leading path to the zip file to build a namespace package
        cur_path = os.path.dirname(path)
        while os.path.realpath(cur_path) != os.path.realpath(start_path):
            # according to .zip file format specification, only / is valid
            zf.writestr(f"{os.path.relpath(cur_path, start_path)}/", "")
            cur_path = os.path.dirname(cur_path)

        if os.path.isdir(path):
            for dirname, _, files in os.walk(path):
                # ignore __pycache__
                if ignore_generated_py_file and "__pycache__" in dirname:
                    continue
                zf.write(dirname, os.path.relpath(dirname, start_path))
                for file in files:
                    # ignore generated python files
                    if ignore_generated_py_file and file.endswith(
                        GENERATED_PY_FILE_EXT
                    ):
                        continue
                    filename = os.path.join(dirname, file)
                    zf.write(filename, os.path.relpath(filename, start_path))
        else:
            zf.write(path, os.path.relpath(path, start_path))

    yield input_stream
    input_stream.close()


def parse_positional_args_to_list(*inputs: Any) -> List:
    """Convert the positional arguments to a list."""
    if len(inputs) == 1:
        return (
            [*inputs[0]] if isinstance(inputs[0], (list, tuple, set)) else [inputs[0]]
        )
    else:
        return [*inputs]


def _hash_file(
    hash_algo: "hashlib._hashlib.HASH",
    path: str,
    chunk_size: int,
    whole_file_hash: bool,
):
    """
    Reads from a file and updates the given hash algorithm with the read text.

    Args:
        hash_algo: The hash algorithm to updated.
        path: The path to the file to be read.
        chunk_size: How much of the file to read at a time.
        whole_file_hash: When True the whole file is hashed rather than stopping after the first chunk.
    """
    with open(path, "rb") as f:
        data = f.read(chunk_size)
        hash_algo.update(data)
        while data and whole_file_hash:
            data = f.read(chunk_size)
            hash_algo.update(data)


def calculate_checksum(
    path: str,
    chunk_size: int = 8192,
    ignore_generated_py_file: bool = True,
    additional_info: Optional[str] = None,
    algorithm: str = "sha256",
    whole_file_hash: bool = False,
) -> str:
    """Calculates the checksum of a file or a directory.

    Args:
        path: the path to a local file or directory.
            If it points to a file, we read a small chunk from the file and
            calculate the checksum based on it.
            If it points to a directory, the names of all files and subdirectories
            in this directory will also be included for checksum computation.
        chunk_size: The size in byte we will read from the file/directory for
            checksum computation.
        ignore_generated_py_file: Whether to ignore some generated python files
            in the directory.
        additional_info: Any additional information we might want to include
            for checksum computation.
        algorithm: the hash algorithm.
        whole_file_hash: When set to True the files will be completely read while hashing.

    Returns:
        The result checksum.
    """
    if not os.path.exists(path):
        raise FileNotFoundError(f"{path} is not found")

    hash_algo = hashlib.new(algorithm)
    if os.path.isfile(path):
        _hash_file(hash_algo, path, chunk_size, whole_file_hash)
    elif os.path.isdir(path):
        current_size = 0
        for dirname, dirs, files in os.walk(path):
            # ignore __pycache__
            if ignore_generated_py_file and "__pycache__" in dirname:
                continue
            # sort dirs and files so the result is consistent across different os
            for dir in sorted(dirs):
                if ignore_generated_py_file and dir == "__pycache__":
                    continue
                hash_algo.update(dir.encode("utf8"))
            for file in sorted(files):
                # ignore generated python files
                if ignore_generated_py_file and file.endswith(GENERATED_PY_FILE_EXT):
                    continue

                hash_algo.update(file.encode("utf8"))

                filename = os.path.join(dirname, file)
                file_size = os.path.getsize(filename)

                if whole_file_hash:
                    _hash_file(hash_algo, filename, chunk_size, whole_file_hash)
                    current_size += file_size
                elif current_size < chunk_size:
                    read_size = min(file_size, chunk_size - current_size)
                    current_size += read_size
                    _hash_file(hash_algo, filename, read_size, False)
    else:
        raise ValueError(f"{algorithm} can only be calculated for a file or directory")

    if additional_info:
        hash_algo.update(additional_info.encode("utf8"))

    return hash_algo.hexdigest()


def str_to_enum(value: str, enum_class: Type[Enum], except_str: str) -> Enum:
    try:
        return enum_class(value)
    except ValueError:
        raise ValueError(
            f"{except_str} must be one of {', '.join([e.value for e in enum_class])}"
        )


def create_statement_query_tag(skip_levels: int = 0) -> str:
    stack = traceback.format_stack(limit=QUERY_TAG_TRACEBACK_LIMIT + skip_levels)
    return "".join(stack[:-skip_levels] if skip_levels else stack)


def create_or_update_statement_params_with_query_tag(
    statement_params: Optional[Dict[str, str]] = None,
    exists_session_query_tag: Optional[str] = None,
    skip_levels: int = 0,
) -> Dict[str, str]:
    if exists_session_query_tag or (
        statement_params and QUERY_TAG_STRING in statement_params
    ):
        return statement_params

    ret = statement_params or {}
    # as create_statement_query_tag is called by the method, skip_levels needs to +1 to skip the current call
    ret[QUERY_TAG_STRING] = create_statement_query_tag(skip_levels + 1)
    return ret


def get_stage_file_prefix_length(stage_location: str) -> int:
    normalized = unwrap_stage_location_single_quote(stage_location)
    if not normalized.endswith("/"):
        normalized = f"{normalized}/"

    # Remove the first three characters from @~/...
    if normalized.startswith(f"{STAGE_PREFIX}~"):
        return len(normalized) - 3

    is_quoted = False
    for i, c in enumerate(normalized):
        if c == '"':
            is_quoted = not is_quoted
        elif c == "/" and not is_quoted:
            # Find the first unquoted '/', then the stage name is before it,
            # the path is after it
            full_stage_name = normalized[:i]
            path = normalized[i + 1 :]
            # Find the last match of the first group, which should be the stage name.
            # If not found, the stage name should be invalid
            res = re.findall(SNOWFLAKE_STAGE_NAME_PATTERN, full_stage_name)
            if not res:
                break
            stage_name = res[-1][0]
            # For a table stage, stage name is not in the prefix,
            # so the prefix is path. Otherwise, the prefix is stageName + "/" + path
            return (
                len(path)
                if stage_name.startswith("%")
                else len(path) + len(stage_name.strip('"')) + 1
            )

    raise ValueError(f"Invalid stage {stage_location}")


def is_in_stored_procedure():
    return PLATFORM == "XP"


def random_name_for_temp_object(object_type: TempObjectType) -> str:
    return f"{TEMP_OBJECT_NAME_PREFIX}{object_type.value}_{generate_random_alphanumeric().upper()}"


def generate_random_alphanumeric(length: int = 10) -> str:
    return "".join(choice(ALPHANUMERIC) for _ in range(length))


def column_to_bool(col_):
    """A replacement to bool(col_) to check if ``col_`` is None or Empty.

    ``Column.__bool__` raises an exception to remind users to use &, |, ~ instead of and, or, not for logical operations.
    The side-effect is the implicit call like ``if col_`` also raises an exception.
    Our internal code sometimes needs to check an input column is None, "", or []. So this method will help it by writeint ``if column_to_bool(col_): ...``
    """
    if isinstance(col_, snowflake.snowpark.Column):
        return True
    return bool(col_)


def result_set_to_rows(
    result_set: List[Any],
    result_meta: Optional[Union[List[ResultMetadata], List["ResultMetadataV2"]]] = None,
    case_sensitive: bool = True,
) -> List[Row]:
    col_names = [col.name for col in result_meta] if result_meta else None
    rows = []
    row_struct = Row
    if col_names:
        row_struct = (
            Row._builder.build(*col_names).set_case_sensitive(case_sensitive).to_row()
        )
    for data in result_set:
        if data is None:
            raise ValueError("Result returned from Python connector is None")
        row = row_struct(*data)
        rows.append(row)
    return rows


def result_set_to_iter(
    result_set: SnowflakeCursor,
    result_meta: Optional[List[ResultMetadata]] = None,
    case_sensitive: bool = True,
) -> Iterator[Row]:
    col_names = [col.name for col in result_meta] if result_meta else None
    row_struct = Row
    if col_names:
        row_struct = (
            Row._builder.build(*col_names).set_case_sensitive(case_sensitive).to_row()
        )
    for data in result_set:
        if data is None:
            raise ValueError("Result returned from Python connector is None")
        row = row_struct(*data)
        yield row


class PythonObjJSONEncoder(JSONEncoder):
    """Converts common Python objects to json serializable objects."""

    def default(self, value):
        if isinstance(value, (bytes, bytearray)):
            return value.hex()
        elif isinstance(value, decimal.Decimal):
            return float(value)
        elif isinstance(value, (datetime.date, datetime.time, datetime.datetime)):
            return value.isoformat()
        elif isinstance(value, array.array):
            return value.tolist()
        else:
            return super().default(value)


logger = logging.getLogger("snowflake.snowpark")


class WarningHelper:
    def __init__(self, warning_times: int) -> None:
        self.warning_times = warning_times
        self.count = 0

    def warning(self, text: str) -> None:
        if self.count < self.warning_times:
            logger.warning(text)
        self.count += 1


# TODO: SNOW-1720855: Remove DummyLock and DummyThreadLocal after the rollout
class DummyLock:
    def __enter__(self):
        pass

    def __exit__(self, exc_type, exc_val, exc_tb):
        pass


class DummyThreadLocal:
    pass


warning_dict: Dict[str, WarningHelper] = {}


def warning(name: str, text: str, warning_times: int = 1) -> None:
    if name not in warning_dict:
        warning_dict[name] = WarningHelper(warning_times)
    warning_dict[name].warning(text)


def func_decorator(
    decorator_type: Literal["deprecated", "experimental", "in private preview"],
    *,
    version: str,
    extra_warning_text: str,
    extra_doc_string: str,
) -> Callable:
    def wrapper(func):
        warning_text = (
            f"{func.__qualname__}() is {decorator_type} since {version}. "
            f"{'Do not use it in production. ' if decorator_type in ('experimental', 'in private preview') else ''}"
            f"{extra_warning_text}"
        )
        doc_string_text = f"This function or method is {decorator_type} since {version}. {extra_doc_string} \n\n"
        func.__doc__ = f"{func.__doc__ or ''}\n\n{' '*8}{doc_string_text}\n"

        @functools.wraps(func)
        def func_call_wrapper(*args, **kwargs):
            warning(func.__qualname__, warning_text)
            return func(*args, **kwargs)

        return func_call_wrapper

    return wrapper


def param_decorator(
    decorator_type: Literal["deprecated", "experimental", "in private preview"],
    *,
    version: str,
) -> Callable:
    def wrapper(param_setter_function):
        warning_text = (
            f"Parameter {param_setter_function.__name__} is {decorator_type} since {version}. "
            f"{'Do not use it in production. ' if decorator_type in ('experimental', 'in private preview') else ''}"
        )

        @functools.wraps(param_setter_function)
        def func_call_wrapper(*args, **kwargs):
            warning(param_setter_function.__name__, warning_text)
            return param_setter_function(*args, **kwargs)

        return func_call_wrapper

    return wrapper


def deprecated(
    *, version: str, extra_warning_text: str = "", extra_doc_string: str = ""
) -> Callable:
    return func_decorator(
        "deprecated",
        version=version,
        extra_warning_text=extra_warning_text,
        extra_doc_string=extra_doc_string,
    )


def experimental(
    *, version: str, extra_warning_text: str = "", extra_doc_string: str = ""
) -> Callable:
    return func_decorator(
        "experimental",
        version=version,
        extra_warning_text=extra_warning_text,
        extra_doc_string=extra_doc_string,
    )


def experimental_parameter(*, version: str) -> Callable:
    return param_decorator(
        "experimental",
        version=version,
    )


def private_preview(
    *, version: str, extra_warning_text: str = "", extra_doc_string: str = ""
) -> Callable:
    return func_decorator(
        "in private preview",
        version=version,
        extra_warning_text=extra_warning_text,
        extra_doc_string=extra_doc_string,
    )


def get_temp_type_for_object(use_scoped_temp_objects: bool, is_generated: bool) -> str:
    return (
        SCOPED_TEMPORARY_STRING
        if use_scoped_temp_objects and is_generated
        else TEMPORARY_STRING
    )


def check_is_pandas_dataframe_in_to_pandas(result: Any) -> None:
    if not isinstance(result, pandas.DataFrame):
        raise SnowparkClientExceptionMessages.SERVER_FAILED_FETCH_PANDAS(
            "to_pandas() did not return a pandas DataFrame. "
            "If you use session.sql(...).to_pandas(), the input query can only be a "
            "SELECT statement. Or you can use session.sql(...).collect() to get a "
            "list of Row objects for a non-SELECT statement, then convert it to a "
            "pandas DataFrame."
        )


def get_copy_into_table_options(
    options: Dict[str, Any]
) -> Tuple[Dict[str, Any], Dict[str, Any]]:
    file_format_type_options = options.get("FORMAT_TYPE_OPTIONS", {})
    copy_options = options.get("COPY_OPTIONS", {})
    for k, v in options.items():
        if k in COPY_OPTIONS:
            copy_options[k] = v
        elif k not in NON_FORMAT_TYPE_OPTIONS:
            file_format_type_options[k] = v
    return file_format_type_options, copy_options


def get_aliased_option_name(
    key: str,
    alias_map: Dict[str, str],
) -> str:
    """Method that takes a key and an option alias map as arguments and returns
    the aliased key if the key is present in the alias map. Also raise a warning
    if alias key is applied.
    """
    upper_key = key.strip().upper()
    aliased_key = alias_map.get(upper_key, upper_key)
    if aliased_key != upper_key:
        logger.warning(
            f"Option '{key}' is aliased to '{aliased_key}'. You may see unexpected behavior."
            " Please refer to format specific options for more information"
        )

    return aliased_key


def strip_double_quotes_in_like_statement_in_table_name(table_name: str) -> str:
    """
    this function is used by method _table_exists to handle double quotes in table name when calling
    SHOW TABLES LIKE
    """
    if not table_name or len(table_name) < 2:
        return table_name

    # escape double quotes, e.g. users pass """a.b""" as table name:
    # df.write.save_as_table('"""a.b"""', mode="append")
    # and we should call SHOW TABLES LIKE '"a.b"'
    table_name = table_name.replace('""', '"')

    # if table_name == '"a.b"', then we should call SHOW TABLES LIKE 'a.b'
    return table_name[1:-1] if table_name[0] == table_name[-1] == '"' else table_name


def parse_table_name(table_name: str) -> List[str]:
    """
    This function implements the algorithm to parse a table name.

    We parse the table name according to the following rules:
    https://docs.snowflake.com/en/sql-reference/identifiers-syntax

    - Unquoted object identifiers:
        - Start with a letter (A-Z, a-z) or an underscore (“_”).
        - Contain only letters, underscores, decimal digits (0-9), and dollar signs (“$”).
        - Are stored and resolved as uppercase characters (e.g. id is stored and resolved as ID).

    - If you put double quotes around an identifier (e.g. “My identifier with blanks and punctuation.”),
        the following rules apply:
        - The case of the identifier is preserved when storing and resolving the identifier (e.g. "id" is
            stored and resolved as id).
        - The identifier can contain and start with ASCII, extended ASCII, and non-ASCII characters.
    """
    validate_object_name(table_name)
    str_len = len(table_name)
    ret = []

    in_double_quotes = False
    i = 0
    cur_word_start_idx = 0

    while i < str_len:
        cur_char = table_name[i]
        if cur_char == '"':
            if in_double_quotes:
                # we have to check whether this `"` is the ending of a double-quoted identifier
                # or it's an escaping double quote
                # to achieve this, we need to preload one more char
                if i < str_len - 1 and table_name[i + 1] == '"':
                    # two consecutive '"', this is an escaping double quotes
                    # the pointer just keeps moving forward
                    i += 1
                else:
                    # the double quotes indicates the ending of an identifier
                    in_double_quotes = False
                    # it should be followed by a '.' for splitting, or it should reach the end of the str
            else:
                # this is the beginning of another double-quoted identifier
                in_double_quotes = True
        elif cur_char == ".":
            if not in_double_quotes:
                # this dot is to split db.schema.database
                # we concatenate the processed chars into a string
                # and append the string to the return list, and set our cur_word_start_idx to position after the dot
                ret.append(table_name[cur_word_start_idx:i])
                cur_word_start_idx = i + 1
            # else dot is part of the table name
        # else cur_char is part of the name
        i += 1

    ret.append(table_name[cur_word_start_idx:i])
    return ret


EMPTY_STRING = ""
DOUBLE_QUOTE = '"'
# Quoted values may also include newlines, so '.' must match _everything_ within quotes
ALREADY_QUOTED = re.compile('^(".+")$', re.DOTALL)
UNQUOTED_CASE_INSENSITIVE = re.compile("^([_A-Za-z]+[_A-Za-z0-9$]*)$")


def quote_name(name: str, keep_case: bool = False) -> str:
    if ALREADY_QUOTED.match(name):
        return validate_quoted_name(name)
    elif UNQUOTED_CASE_INSENSITIVE.match(name) and not keep_case:
        return DOUBLE_QUOTE + escape_quotes(name.upper()) + DOUBLE_QUOTE
    else:
        return DOUBLE_QUOTE + escape_quotes(name) + DOUBLE_QUOTE


def validate_quoted_name(name: str) -> str:
    if DOUBLE_QUOTE in name[1:-1].replace(DOUBLE_QUOTE + DOUBLE_QUOTE, EMPTY_STRING):
        raise SnowparkClientExceptionMessages.PLAN_ANALYZER_INVALID_IDENTIFIER(name)
    else:
        return name


def escape_quotes(unescaped: str) -> str:
    return unescaped.replace(DOUBLE_QUOTE, DOUBLE_QUOTE + DOUBLE_QUOTE)


should_warn_dynamic_pivot_is_in_private_preview = True


def prepare_pivot_arguments(
    df: "snowflake.snowpark.DataFrame",
    df_name: str,
    pivot_col: "snowflake.snowpark._internal.type_utils.ColumnOrName",
    values: Optional[
        Union[
            Iterable["snowflake.snowpark._internal.type_utils.LiteralType"],
            "snowflake.snowpark.DataFrame",
        ]
    ],
    default_on_null: Optional["snowflake.snowpark._internal.type_utils.LiteralType"],
):
    """
    Prepare dataframe pivot arguments to use in the underlying pivot call.  This includes issuing any applicable
    warnings, ensuring column types and valid arguments.
    Returns:
        DateFrame, pivot column, pivot_values and default_on_null value.
    """
    from snowflake.snowpark.dataframe import DataFrame

    if should_warn_dynamic_pivot_is_in_private_preview:
        if values is None or isinstance(values, DataFrame):
            warning(
                df_name,
                PIVOT_VALUES_NONE_OR_DATAFRAME_WARNING,
            )
        if default_on_null is not None:
            warning(
                df_name,
                PIVOT_DEFAULT_ON_NULL_WARNING,
            )

    if values is not None and not values:
        raise ValueError("values cannot be empty")

    pc = df._convert_cols_to_exprs(f"{df_name}()", pivot_col)

    from snowflake.snowpark._internal.analyzer.expression import Literal, ScalarSubquery
    from snowflake.snowpark.column import Column

    if isinstance(values, Iterable):
        pivot_values = [
            v._expression if isinstance(v, Column) else Literal(v) for v in values
        ]
    else:
        if isinstance(values, DataFrame):
            pivot_values = ScalarSubquery(values._plan)
        else:
            pivot_values = None

        if len(df.queries.get("post_actions", [])) > 0:
            df = df.cache_result()

    if default_on_null is not None:
        default_on_null = (
            default_on_null._expression
            if isinstance(default_on_null, Column)
            else Literal(default_on_null)
        )

    return df, pc, pivot_values, default_on_null


class MissingModin(MissingOptionalDependency):
    """The class is specifically for modin optional dependency."""

    _dep_name = "modin"


def import_or_missing_modin_pandas() -> Tuple[ModuleLikeObject, bool]:
    """This function tries importing the following packages: modin.pandas

    If available it returns modin package with a flag of whether it was imported.
    """
    try:
        modin = importlib.import_module("modin.pandas")
        return modin, True
    except ImportError:
        return MissingModin(), False<|MERGE_RESOLUTION|>--- conflicted
+++ resolved
@@ -298,16 +298,12 @@
     return f"'{path}'"
 
 
-<<<<<<< HEAD
 def warn_session_config_update_in_multithreaded_mode(
     config: str, thread_safe_mode_enabled: bool
 ) -> None:
     if not thread_safe_mode_enabled:
         return
 
-=======
-def warn_session_config_update_in_multithreaded_mode(config) -> None:
->>>>>>> 2d61a4b6
     if threading.active_count() > 1:
         logger.warning(
             "You might have more than one threads sharing the Session object trying to update "
@@ -686,6 +682,9 @@
 
 # TODO: SNOW-1720855: Remove DummyLock and DummyThreadLocal after the rollout
 class DummyLock:
+    """This is a dummy lock that is used in place of threading.Rlock when multithreading is
+    disabled."""
+
     def __enter__(self):
         pass
 
@@ -694,6 +693,9 @@
 
 
 class DummyThreadLocal:
+    """This is a dummy thread local class that is used in place of threading.local when
+    multithreading is disabled."""
+
     pass
 
 

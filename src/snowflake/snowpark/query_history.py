#
# Copyright (c) 2012-2024 Snowflake Computing Inc. All rights reserved.
#
<<<<<<< HEAD
from abc import abstractmethod
=======
>>>>>>> d0eead29
from typing import List, NamedTuple

import snowflake.snowpark


class QueryRecord(NamedTuple):
    """Contains the query information returned from the Snowflake database after the query is run."""

    query_id: str
    sql_text: str
    is_describe: bool = None
    thread_id: int = None

    def __repr__(self) -> str:
        if self.is_describe is None and self.thread_id is None:
            return f"QueryRecord(query_id={self.query_id}, sql_text={self.sql_text})"
        elif self.is_describe is not None and self.thread_id is None:
            return f"QueryRecord(query_id={self.query_id}, sql_text={self.sql_text}, is_describe={self.is_describe})"
        elif self.is_describe is None and self.thread_id is not None:
            return f"QueryRecord(query_id={self.query_id}, sql_text={self.sql_text}, thread_id={self.thread_id})"
        else:
            return f"QueryRecord(query_id={self.query_id}, sql_text={self.sql_text}, is_describe={self.is_describe}, thread_id={self.thread_id})"
<<<<<<< HEAD

=======
>>>>>>> d0eead29

class QueryListener:
    @abstractmethod
    def _notify(self, query_record: QueryRecord, *args, **kwargs) -> None:
        """
        notify query listener of a query event
        Args:
            query_record: record of the query to notify the listener of
            *args: optional arguments
            **kwargs: optional keyword arguments
        Returns:
            None
        """
        pass  # pragma: no cover


class QueryHistory(QueryListener):
    """A context manager that listens to and records SQL queries that are pushed down to the Snowflake database.

    See also:
        :meth:`snowflake.snowpark.Session.query_history`.
    """

    def __init__(
        self,
        session: "snowflake.snowpark.session.Session",
        include_describe: bool = False,
        include_thread_id: bool = False,
<<<<<<< HEAD
=======
        include_error: bool = False,
>>>>>>> d0eead29
    ) -> None:
        self.session = session
        self._queries: List[QueryRecord] = []
        self._include_describe = include_describe
        self._include_thread_id = include_thread_id
<<<<<<< HEAD
=======
        self._include_error = include_error
>>>>>>> d0eead29

    def __enter__(self):
        return self

    def __exit__(self, exc_type, exc_val, exc_tb):
        self.session._conn.remove_query_listener(self)

    def _notify(self, query_record: QueryRecord, *args, **kwargs) -> None:
        self._queries.append(query_record)

    @property
    def queries(self) -> List[QueryRecord]:
        return self._queries

    @property
    def include_describe(self) -> bool:
<<<<<<< HEAD
=======
        """When True, QueryRecords for describe queries are recorded by this listener."""
>>>>>>> d0eead29
        return self._include_describe

    @property
    def include_thread_id(self) -> bool:
<<<<<<< HEAD
        return self._include_thread_id


class AstListener(QueryListener):
    def __init__(
        self,
        session: "snowflake.snowpark.session.Session",
        include_failures: bool = False,
    ) -> None:
        self.session = session
        self._ast_batches: List[str] = []
        self._include_failures = include_failures

    def __enter__(self):
        return self

    def __exit__(self, exc_type, exc_val, exc_tb):
        self.session._conn.remove_query_listener(self)

    def _notify(self, query_record: QueryRecord, *args, **kwargs) -> None:
        if "dataframeAst" in kwargs:
            self._ast_batches.append(kwargs["dataframeAst"])

    @property
    def include_failures(self) -> bool:
        return self._include_failures

    @property
    def base64_batches(self) -> List[str]:
        return self._ast_batches
=======
        """When True, thread id of the query are recorded by this listener."""
        return self._include_thread_id

    @property
    def include_error(self) -> bool:
        """When True, queries that have error during execution are recorded by this listener."""
        return self._include_error
>>>>>>> d0eead29
<|MERGE_RESOLUTION|>--- conflicted
+++ resolved
@@ -1,10 +1,7 @@
 #
 # Copyright (c) 2012-2024 Snowflake Computing Inc. All rights reserved.
 #
-<<<<<<< HEAD
 from abc import abstractmethod
-=======
->>>>>>> d0eead29
 from typing import List, NamedTuple
 
 import snowflake.snowpark
@@ -27,10 +24,7 @@
             return f"QueryRecord(query_id={self.query_id}, sql_text={self.sql_text}, thread_id={self.thread_id})"
         else:
             return f"QueryRecord(query_id={self.query_id}, sql_text={self.sql_text}, is_describe={self.is_describe}, thread_id={self.thread_id})"
-<<<<<<< HEAD
 
-=======
->>>>>>> d0eead29
 
 class QueryListener:
     @abstractmethod
@@ -59,19 +53,13 @@
         session: "snowflake.snowpark.session.Session",
         include_describe: bool = False,
         include_thread_id: bool = False,
-<<<<<<< HEAD
-=======
         include_error: bool = False,
->>>>>>> d0eead29
     ) -> None:
         self.session = session
         self._queries: List[QueryRecord] = []
         self._include_describe = include_describe
         self._include_thread_id = include_thread_id
-<<<<<<< HEAD
-=======
         self._include_error = include_error
->>>>>>> d0eead29
 
     def __enter__(self):
         return self
@@ -88,16 +76,18 @@
 
     @property
     def include_describe(self) -> bool:
-<<<<<<< HEAD
-=======
         """When True, QueryRecords for describe queries are recorded by this listener."""
->>>>>>> d0eead29
         return self._include_describe
 
     @property
     def include_thread_id(self) -> bool:
-<<<<<<< HEAD
+        """When True, thread id of the query are recorded by this listener."""
         return self._include_thread_id
+
+    @property
+    def include_error(self) -> bool:
+        """When True, queries that have error during execution are recorded by this listener."""
+        return self._include_error
 
 
 class AstListener(QueryListener):
@@ -126,13 +116,4 @@
 
     @property
     def base64_batches(self) -> List[str]:
-        return self._ast_batches
-=======
-        """When True, thread id of the query are recorded by this listener."""
-        return self._include_thread_id
-
-    @property
-    def include_error(self) -> bool:
-        """When True, queries that have error during execution are recorded by this listener."""
-        return self._include_error
->>>>>>> d0eead29
+        return self._ast_batches
--- conflicted
+++ resolved
@@ -43,11 +43,8 @@
 def configure_development_features(
     *,
     enable_dataframe_trace_on_error: bool = True,
-<<<<<<< HEAD
     enable_eager_schema_validation: bool = True,
-=======
     enable_trace_sql_errors_to_dataframe: bool = True,
->>>>>>> cc18d6f3
 ) -> None:
     """
     Configure development features for the session.
@@ -56,13 +53,9 @@
         enable_dataframe_trace_on_error: If True, upon failure, we will add most recent dataframe
             operations to the error trace. This requires AST collection to be enabled in the
             session which can be done using `session.ast_enabled = True`.
-<<<<<<< HEAD
         enable_eager_schema_validation: If True, dataframe schemas are eagerly validated by querying
             for column metadata after every dataframe operation. This adds additional query overhead.
-
-=======
         enable_trace_sql_errors_to_dataframe: If True, we will enable query line tracking.
->>>>>>> cc18d6f3
     Note:
         This feature is experimental since 1.33.0. Do not use it in production.
     """
@@ -70,13 +63,10 @@
         "configure_development_features() is experimental since 1.33.0. Do not use it in production.",
     )
     global _enable_dataframe_trace_on_error, _enable_trace_sql_errors_to_dataframe
+    global _debug_eager_schema_validation
     _enable_dataframe_trace_on_error = enable_dataframe_trace_on_error
-<<<<<<< HEAD
-    global _debug_eager_schema_validation
     _debug_eager_schema_validation = enable_eager_schema_validation
-=======
     _enable_trace_sql_errors_to_dataframe = enable_trace_sql_errors_to_dataframe
->>>>>>> cc18d6f3
 
 
 def _should_use_structured_type_semantics():

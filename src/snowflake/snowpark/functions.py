#!/usr/bin/env python3
#
# Copyright (c) 2012-2025 Snowflake Computing Inc. All rights reserved.
#

"""
Provides utility and SQL functions that generate :class:`~snowflake.snowpark.Column` expressions that you can pass to :class:`~snowflake.snowpark.DataFrame` transformation methods.

These utility functions generate references to columns, literals, and SQL expressions (e.g. "c + 1").

  - Use :func:`col()` to convert a column name to a :class:`Column` object. Refer to the API docs of :class:`Column` to know more ways of referencing a column.
  - Use :func:`lit()` to convert a Python value to a :class:`Column` object that represents a constant value in Snowflake SQL.
  - Use :func:`sql_expr()` to convert a Snowflake SQL expression to a :class:`Column`.

    >>> df = session.create_dataframe([[1, 'a', True, '2022-03-16'], [3, 'b', False, '2023-04-17']], schema=["a", "b", "c", "d"])
    >>> res1 = df.filter(col("a") == 1).collect()
    >>> res2 = df.filter(lit(1) == col("a")).collect()
    >>> res3 = df.filter(sql_expr("a = 1")).collect()
    >>> assert res1 == res2 == res3
    >>> res1
    [Row(A=1, B='a', C=True, D='2022-03-16')]

Some :class:`DataFrame` methods accept column names or SQL expressions text aside from a Column object for convenience.
For instance:

    >>> df.filter("a = 1").collect()  # use the SQL expression directly in filter
    [Row(A=1, B='a', C=True, D='2022-03-16')]
    >>> df.select("a").collect()
    [Row(A=1), Row(A=3)]

whereas :class:`Column` objects enable you to use chained column operators and transformations with
Python code fluently:

    >>> # Use columns and literals in expressions.
    >>> df.select(((col("a") + 1).cast("string")).alias("add_one")).show()
    -------------
    |"ADD_ONE"  |
    -------------
    |2          |
    |4          |
    -------------
    <BLANKLINE>

The Snowflake database has hundreds of `SQL functions <https://docs.snowflake.com/en/sql-reference-functions.html>`_
This module provides Python functions that correspond to the Snowflake SQL functions. They typically accept :class:`Column`
objects or column names as input parameters and return a new :class:`Column` objects.
The following examples demonstrate the use of some of these functions:

    >>> # This example calls the function that corresponds to the TO_DATE() SQL function.
    >>> df.select(dateadd('day', lit(1), to_date(col("d")))).show()
    ---------------------------------------
    |"DATEADD('DAY', 1, TO_DATE(""D""))"  |
    ---------------------------------------
    |2022-03-17                           |
    |2023-04-18                           |
    ---------------------------------------
    <BLANKLINE>

If you want to use a SQL function in Snowflake but can't find the corresponding Python function here,
you can create your own Python function with :func:`function`:

    >>> my_radians = function("radians")  # "radians" is the SQL function name.
    >>> df.select(my_radians(col("a")).alias("my_radians")).show()
    ------------------------
    |"MY_RADIANS"          |
    ------------------------
    |0.017453292519943295  |
    |0.05235987755982988   |
    ------------------------
    <BLANKLINE>

or call the SQL function directly:

    >>> df.select(call_function("radians", col("a")).as_("call_function_radians")).show()
    ---------------------------
    |"CALL_FUNCTION_RADIANS"  |
    ---------------------------
    |0.017453292519943295     |
    |0.05235987755982988      |
    ---------------------------
    <BLANKLINE>

Similarly, to call a table function, you can use :func:`~snowflake.snowpark.functions.table_function`, or :func:`~snowflake.snowpark.functions.call_table_function`.

**How to find help on input parameters of the Python functions for SQL functions**
The Python functions have the same name as the corresponding `SQL functions <https://docs.snowflake.com/en/sql-reference-functions.html>`_.

By reading the API docs or the source code of a Python function defined in this module, you'll see the type hints of the input parameters and return type.
The return type is always ``Column``. The input types tell you the acceptable values:

  - ``ColumnOrName`` accepts a :class:`Column` object, or a column name in str. Most functions accept this type.
    If you still want to pass a literal to it, use `lit(value)`, which returns a ``Column`` object that represents a literal value.

    >>> df.select(avg("a")).show()
    ----------------
    |"AVG(""A"")"  |
    ----------------
    |2.000000      |
    ----------------
    <BLANKLINE>
    >>> df.select(avg(col("a"))).show()
    ----------------
    |"AVG(""A"")"  |
    ----------------
    |2.000000      |
    ----------------
    <BLANKLINE>

  - ``LiteralType`` accepts a value of type ``bool``, ``int``, ``float``, ``str``, ``bytearray``, ``decimal.Decimal``,
    ``datetime.date``, ``datetime.datetime``, ``datetime.time``, or ``bytes``. An example is the third parameter of :func:`lead`.

    >>> import datetime
    >>> from snowflake.snowpark.window import Window
    >>> df.select(col("d"), lead("d", 1, datetime.date(2024, 5, 18), False).over(Window.order_by("d")).alias("lead_day")).show()
    ---------------------------
    |"D"         |"LEAD_DAY"  |
    ---------------------------
    |2022-03-16  |2023-04-17  |
    |2023-04-17  |2024-05-18  |
    ---------------------------
    <BLANKLINE>

  - ``ColumnOrLiteral`` accepts a ``Column`` object, or a value of ``LiteralType`` mentioned above.
    The difference from ``ColumnOrLiteral`` is ``ColumnOrLiteral`` regards a str value as a SQL string value instead of
    a column name. When a function is much more likely to accept a SQL constant value than a column expression, ``ColumnOrLiteral``
    is used. Yet you can still pass in a ``Column`` object if you need to. An example is the second parameter of
    :func:``when``.

    >>> df.select(when(df["a"] > 2, "Greater than 2").else_("Less than 2").alias("compare_with_2")).show()
    --------------------
    |"COMPARE_WITH_2"  |
    --------------------
    |Less than 2       |
    |Greater than 2    |
    --------------------
    <BLANKLINE>

  - ``int``, ``bool``, ``str``, or another specific type accepts a value of that type. An example is :func:`to_decimal`.

    >>> df.with_column("e", lit("1.2")).select(to_decimal("e", 5, 2)).show()
    -----------------------------
    |"TO_DECIMAL(""E"", 5, 2)"  |
    -----------------------------
    |1.20                       |
    |1.20                       |
    -----------------------------
    <BLANKLINE>

  - ``ColumnOrSqlExpr`` accepts a ``Column`` object, or a SQL expression. For instance, the first parameter in :func:``when``.

    >>> df.select(when("a > 2", "Greater than 2").else_("Less than 2").alias("compare_with_2")).show()
    --------------------
    |"COMPARE_WITH_2"  |
    --------------------
    |Less than 2       |
    |Greater than 2    |
    --------------------
    <BLANKLINE>
"""
import functools
import sys
import typing
from functools import reduce
from random import randint
from types import ModuleType
from typing import Callable, Dict, List, Optional, Tuple, Union, overload

import snowflake.snowpark
import snowflake.snowpark._internal.proto.generated.ast_pb2 as proto
import snowflake.snowpark.table_function
from snowflake.snowpark._internal.analyzer.expression import (
    CaseWhen,
    Expression,
    FunctionExpression,
    Interval,
    ListAgg,
    Literal,
    MultipleExpression,
    Star,
)
from snowflake.snowpark._internal.analyzer.unary_expression import Alias
from snowflake.snowpark._internal.analyzer.window_expression import (
    FirstValue,
    Lag,
    LastValue,
    Lead,
    NthValue,
)
from snowflake.snowpark._internal.ast.utils import (
    build_builtin_fn_apply,
    build_call_table_function_apply,
    build_expr_from_snowpark_column_or_python_val,
    build_expr_from_snowpark_column_or_sql_str,
    create_ast_for_column,
    set_builtin_fn_alias,
    snowpark_expression_to_ast,
    with_src_position,
    build_function_expr,
)
from snowflake.snowpark._internal.type_utils import (
    ColumnOrLiteral,
    ColumnOrLiteralStr,
    ColumnOrName,
    ColumnOrSqlExpr,
    LiteralType,
    type_string_to_type_object,
)
from snowflake.snowpark._internal.udf_utils import check_decorator_args
from snowflake.snowpark._internal.utils import (
    parse_duration_string,
    parse_positional_args_to_list,
    publicapi,
    validate_object_name,
    check_create_map_parameter,
)
from snowflake.snowpark.column import (
    CaseExpr,
    Column,
    _to_col_if_lit,
    _to_col_if_sql_expr,
    _to_col_if_str,
    _to_col_if_str_or_int,
)
from snowflake.snowpark.stored_procedure import (
    StoredProcedure,
    StoredProcedureRegistration,
)
from snowflake.snowpark.types import (
    ArrayType,
    DataType,
    FloatType,
    PandasDataFrameType,
    StringType,
    StructType,
    TimestampTimeZone,
    TimestampType,
)
from snowflake.snowpark.udaf import UDAFRegistration, UserDefinedAggregateFunction
from snowflake.snowpark.udf import UDFRegistration, UserDefinedFunction
from snowflake.snowpark.udtf import UDTFRegistration, UserDefinedTableFunction

# Python 3.8 needs to use typing.Iterable because collections.abc.Iterable is not subscriptable
# Python 3.9 can use both
# Python 3.10 needs to use collections.abc.Iterable because typing.Iterable is removed
if sys.version_info <= (3, 9):
    from typing import Iterable
else:
    from collections.abc import Iterable


# check function to allow test_dataframe_alias_negative to pass in AST mode.
def _check_column_parameters(name1: str, name2: Optional[str]) -> None:
    if not isinstance(name1, str):
        raise ValueError(
            f"Expects first argument to be of type str, got {type(name1)}."
        )

    if name2 is not None and not isinstance(name2, str):
        raise ValueError(
            f"Expects second argument to be of type str or None, got {type(name1)}."
        )


@overload
@publicapi
def col(
    col_name: str, _emit_ast: bool = True, *, _is_qualified_name: bool = False
) -> Column:
    """Returns the :class:`~snowflake.snowpark.Column` with the specified name.

    Args:
        col_name: The name of the column.

    Example::
        >>> df = session.sql("select 1 as a")
        >>> df.select(col("a")).collect()
        [Row(A=1)]
    """
    ...  # pragma: no cover


@overload
@publicapi
def col(
    df_alias: str,
    col_name: str,
    _emit_ast: bool = True,
    *,
    _is_qualified_name: bool = False,
) -> Column:
    """Returns the :class:`~snowflake.snowpark.Column` with the specified dataframe alias and column name.

    Example::
        >>> df = session.sql("select 1 as a")
        >>> df.alias("df").select(col("df", "a")).collect()
        [Row(A=1)]
    """
    ...  # pragma: no cover


@publicapi
def col(
    name1: str,
    name2: Optional[str] = None,
    _emit_ast: bool = True,
    *,
    _is_qualified_name: bool = False,
) -> Column:

    _check_column_parameters(name1, name2)

    ast = None
    if _emit_ast:
        ast = create_ast_for_column(name1, name2, "col")

    if name2 is None:
        return Column(name1, _is_qualified_name=_is_qualified_name, _ast=ast)
    else:
        return Column(name1, name2, _is_qualified_name=_is_qualified_name, _ast=ast)


@overload
@publicapi
def column(
    col_name: str, _emit_ast: bool = True, *, _is_qualified_name: bool = False
) -> Column:
    """Returns a :class:`~snowflake.snowpark.Column` with the specified name. Alias for col.

    Args:
         col_name: The name of the column.

    Example::
         >>> df = session.sql("select 1 as a")
         >>> df.select(column("a")).collect()
         [Row(A=1)]
    """
    ...  # pragma: no cover


@overload
@publicapi
def column(
    df_alias: str,
    col_name: str,
    _emit_ast: bool = True,
    *,
    _is_qualified_name: bool = False,
) -> Column:
    """Returns a :class:`~snowflake.snowpark.Column` with the specified name and dataframe alias name. Alias for col.

    Example::
        >>> df = session.sql("select 1 as a")
        >>> df.alias("df").select(column("df", "a")).collect()
        [Row(A=1)]
    """
    ...  # pragma: no cover


@publicapi
def column(
    name1: str,
    name2: Optional[str] = None,
    _emit_ast: bool = True,
    *,
    _is_qualified_name: bool = False,
) -> Column:
    _check_column_parameters(name1, name2)

    ast = create_ast_for_column(name1, name2, "column") if _emit_ast else None

    if name2 is None:
        return Column(name1, _is_qualified_name=_is_qualified_name, _ast=ast)
    else:
        return Column(name1, name2, _is_qualified_name=_is_qualified_name, _ast=ast)


@publicapi
def lit(
    literal: ColumnOrLiteral,
    datatype: Optional[DataType] = None,
    _emit_ast: bool = True,
) -> Column:
    """
    Creates a :class:`~snowflake.snowpark.Column` expression for a literal value.
    It supports basic Python data types, including ``int``, ``float``, ``str``,
    ``bool``, ``bytes``, ``bytearray``, ``datetime.time``, ``datetime.date``,
    ``datetime.datetime`` and ``decimal.Decimal``. Also, it supports Python structured data types,
    including ``list``, ``tuple`` and ``dict``, but this container must
    be JSON serializable. If a ``Column`` object is passed, it is returned as is.

    Example::

        >>> import datetime
        >>> columns = [lit(1), lit("1"), lit(1.0), lit(True), lit(b'snow'), lit(datetime.date(2023, 2, 2)), lit([1, 2]), lit({"snow": "flake"}), lit(lit(1))]
        >>> session.create_dataframe([[]]).select([c.as_(str(i)) for i, c in enumerate(columns)]).show()
        ---------------------------------------------------------------------------------------------
        |"0"  |"1"  |"2"  |"3"   |"4"                 |"5"         |"6"   |"7"                |"8"  |
        ---------------------------------------------------------------------------------------------
        |1    |1    |1.0  |True  |bytearray(b'snow')  |2023-02-02  |[     |{                  |1    |
        |     |     |     |      |                    |            |  1,  |  "snow": "flake"  |     |
        |     |     |     |      |                    |            |  2   |}                  |     |
        |     |     |     |      |                    |            |]     |                   |     |
        ---------------------------------------------------------------------------------------------
        <BLANKLINE>
    """

    if _emit_ast:
        ast = proto.Expr()
        if datatype is None:
            build_builtin_fn_apply(ast, "lit", literal)
        else:
            build_builtin_fn_apply(ast, "lit", literal, datatype)

        if isinstance(literal, Column):
            # Create new Column, and assign expression of current Column object.
            # This will encode AST correctly.
            c = Column("", _emit_ast=False)
            c._expression = literal._expression
            c._ast = ast
            return c
        return Column(Literal(literal, datatype=datatype), _ast=ast, _emit_ast=True)

    if isinstance(literal, Column):
        return literal

    return Column(Literal(literal, datatype=datatype), _ast=None, _emit_ast=False)


@publicapi
def sql_expr(sql: str, _emit_ast: bool = True) -> Column:
    """Creates a :class:`~snowflake.snowpark.Column` expression from raw SQL text.
    Note that the function does not interpret or check the SQL text.

    Example::
        >>> df = session.create_dataframe([[1, 2], [3, 4]], schema=["A", "B"])
        >>> df.filter("a > 1").collect()  # use SQL expression
        [Row(A=3, B=4)]
    """
    ast = None
    if _emit_ast:
        sql_expr_ast = proto.Expr()
        ast = with_src_position(sql_expr_ast.sp_column_sql_expr)
        ast.sql = sql

        # Capture with ApplyFn in order to restore sql_expr(...) function.
        ast = proto.Expr()
        build_builtin_fn_apply(ast, "sql_expr", sql_expr_ast)

    return Column._expr(sql, ast=ast)


@publicapi
def system_reference(
    object_type: str,
    object_identifier: str,
    scope: str = "CALL",
    privileges: Optional[List[str]] = None,
    _emit_ast: bool = True,
):
    """
    Returns a reference to an object (a table, view, or function). When you execute SQL actions on a
    reference to an object, the actions are performed using the role of the user who created the
    reference.

    Example::
        >>> df = session.create_dataframe([(1,)], schema=["A"])
        >>> df.write.save_as_table("my_table", mode="overwrite", table_type="temporary")
        >>> df.select(substr(system_reference("table", "my_table"), 1, 14).alias("identifier")).collect()
        [Row(IDENTIFIER='ENT_REF_TABLE_')]
    """
    privileges = privileges or []
    return builtin("system$reference", _emit_ast=_emit_ast)(
        object_type, object_identifier, scope, *privileges
    )


@publicapi
def current_session(_emit_ast: bool = True) -> Column:
    """
    Returns a unique system identifier for the Snowflake session corresponding to the present connection.
    This will generally be a system-generated alphanumeric string. It is NOT derived from the user name or user account.

    Example:
        >>> # Return result is tied to session, so we only test if the result exists
        >>> result = session.create_dataframe([1]).select(current_session()).collect()
        >>> assert result[0]['CURRENT_SESSION()'] is not None
    """
    return builtin("current_session", _emit_ast=_emit_ast)()


@publicapi
def current_statement(_emit_ast: bool = True) -> Column:
    """
    Returns the SQL text of the statement that is currently executing.

    Example:
        >>> # Return result is tied to session, so we only test if the result exists
        >>> session.create_dataframe([1]).select(current_statement()).collect()
        [Row(CURRENT_STATEMENT()='SELECT current_statement() FROM ( SELECT "_1" FROM ( SELECT $1 AS "_1" FROM  VALUES (1 :: INT)))')]
    """
    return builtin("current_statement", _emit_ast=_emit_ast)()


@publicapi
def current_user(_emit_ast: bool = True) -> Column:
    """
    Returns the name of the user currently logged into the system.

    Example:
        >>> # Return result is tied to session, so we only test if the result exists
        >>> result = session.create_dataframe([1]).select(current_user()).collect()
        >>> assert result[0]['CURRENT_USER()'] is not None
    """
    return builtin("current_user", _emit_ast=_emit_ast)()


@publicapi
def current_version(_emit_ast: bool = True) -> Column:
    """
    Returns the current Snowflake version.

    Example:
        >>> # Return result is tied to session, so we only test if the result exists
        >>> result = session.create_dataframe([1]).select(current_version()).collect()
        >>> assert result[0]['CURRENT_VERSION()'] is not None
    """
    return builtin("current_version", _emit_ast=_emit_ast)()


@publicapi
def current_warehouse(_emit_ast: bool = True) -> Column:
    """
    Returns the name of the warehouse in use for the current session.

    Example:
        >>> # Return result is tied to session, so we only test if the result exists
        >>> result = session.create_dataframe([1]).select(current_warehouse()).collect()
        >>> assert result[0]['CURRENT_WAREHOUSE()'] is not None
    """
    return builtin("current_warehouse", _emit_ast=_emit_ast)()


@publicapi
def current_database(_emit_ast: bool = True) -> Column:
    """Returns the name of the database in use for the current session.

    Example:
        >>> # Return result is tied to session, so we only test if the result exists
        >>> result = session.create_dataframe([1]).select(current_database()).collect()
        >>> assert result[0]['CURRENT_DATABASE()'] is not None
    """
    return builtin("current_database", _emit_ast=_emit_ast)()


@publicapi
def current_role(_emit_ast: bool = True) -> Column:
    """Returns the name of the role in use for the current session.

    Example:
        >>> # Return result is tied to session, so we only test if the result exists
        >>> result = session.create_dataframe([1]).select(current_role()).collect()
        >>> assert result[0]['CURRENT_ROLE()'] is not None
    """
    return builtin("current_role", _emit_ast=_emit_ast)()


@publicapi
def current_schema(_emit_ast: bool = True) -> Column:
    """Returns the name of the schema in use for the current session.

    Example:
        >>> # Return result is tied to session, so we only test if the result exists
        >>> result = session.create_dataframe([1]).select(current_schema()).collect()
        >>> assert result[0]['CURRENT_SCHEMA()'] is not None
    """
    return builtin("current_schema", _emit_ast=_emit_ast)()


@publicapi
def current_schemas(_emit_ast: bool = True) -> Column:
    """Returns active search path schemas.

    Example:
        >>> # Return result is tied to session, so we only test if the result exists
        >>> result = session.create_dataframe([1]).select(current_schemas()).collect()
        >>> assert result[0]['CURRENT_SCHEMAS()'] is not None
    """
    return builtin("current_schemas", _emit_ast=_emit_ast)()


@publicapi
def current_region(_emit_ast: bool = True) -> Column:
    """Returns the name of the region for the account where the current user is logged in.

    Example:
        >>> # Return result is tied to session, so we only test if the result exists
        >>> result = session.create_dataframe([1]).select(current_region()).collect()
        >>> assert result[0]['CURRENT_REGION()'] is not None
    """
    return builtin("current_region", _emit_ast=_emit_ast)()


@publicapi
def current_account(_emit_ast: bool = True) -> Column:
    """Returns the name of the account used in the current session.

    Example:
        >>> # Return result is tied to session, so we only test if the result exists
        >>> result = session.create_dataframe([1]).select(current_account()).collect()
        >>> assert result[0]['CURRENT_ACCOUNT()'] is not None
    """
    return builtin("current_account", _emit_ast=_emit_ast)()


@publicapi
def current_available_roles(_emit_ast: bool = True) -> Column:
    """Returns a JSON string that lists all roles granted to the current user.

    Example:
        >>> # Return result is tied to session, so we only test if the result exists
        >>> result = session.create_dataframe([1]).select(current_available_roles()).collect()
        >>> assert result[0]['CURRENT_AVAILABLE_ROLES()'] is not None
    """
    return builtin("current_available_roles", _emit_ast=_emit_ast)()


@publicapi
def add_months(
    date_or_timestamp: ColumnOrName,
    number_of_months: Union[Column, int],
    _emit_ast: bool = True,
) -> Column:
    """Adds or subtracts a specified number of months to a date or timestamp, preserving the end-of-month information.

    Example:
        >>> import datetime
        >>> df = session.create_dataframe([datetime.date(2022, 4, 6)], schema=["d"])
        >>> df.select(add_months("d", 4)).collect()[0][0]
        datetime.date(2022, 8, 6)
    """
    c = _to_col_if_str(date_or_timestamp, "add_months")
    return builtin("add_months", _emit_ast=_emit_ast)(c, number_of_months)


@publicapi
def any_value(e: ColumnOrName, _emit_ast: bool = True) -> Column:
    """Returns a non-deterministic any value for the specified column.
    This is an aggregate and window function.

    Example:
        >>> df = session.create_dataframe([[1, 2], [3, 4]], schema=["a", "b"])
        >>> result = df.select(any_value("a")).collect()
        >>> assert len(result) == 1  # non-deterministic value in result.
    """
    c = _to_col_if_str(e, "any_value")
    return call_builtin("any_value", c, _emit_ast=_emit_ast)


@publicapi
def bitnot(e: ColumnOrName, _emit_ast: bool = True) -> Column:
    """Returns the bitwise negation of a numeric expression.

    Example:
        >>> df = session.create_dataframe([1], schema=["a"])
        >>> df.select(bitnot("a")).collect()[0][0]
        -2
    """
    c = _to_col_if_str(e, "bitnot")
    return call_builtin("bitnot", c, _emit_ast=_emit_ast)


@publicapi
def bitshiftleft(
    to_shift_column: ColumnOrName, n: Union[Column, int], _emit_ast: bool = True
) -> Column:
    """Returns the bitwise negation of a numeric expression.

    Example:
        >>> df = session.create_dataframe([2], schema=["a"])
        >>> df.select(bitshiftleft("a", 1)).collect()[0][0]
        4
    """
    c = _to_col_if_str(to_shift_column, "bitshiftleft")
    return call_builtin("bitshiftleft", c, n, _emit_ast=_emit_ast)


@publicapi
def bitshiftright_unsigned(
    to_shift_column: ColumnOrName, n: Union[Column, int], _emit_ast: bool = True
) -> Column:
    """Returns the bitwise negation of a numeric expression.

    Example:
        >>> df = session.createDataFrame([(-1999)], ['a'])
        >>> df.select(bitshiftright_unsigned('a', 1)).collect()[0][0]
        9223372036854774808

        >>> df = session.createDataFrame([(42)], ['a'])
        >>> df.select(bitshiftright_unsigned('a', 1)).collect()[0][0]
        21

        >>> df = session.createDataFrame([(-21)], ['a'])
        >>> df.select(bitshiftright_unsigned('a', 1)).collect()[0][0]
        9223372036854775797
    """
    # AST.
    ast = None
    if _emit_ast:
        ast = proto.Expr()
        build_builtin_fn_apply(ast, "bitshiftright_unsigned", to_shift_column, n)

    c = _to_col_if_str(to_shift_column, "bitshiftright_unsigned")
    max_bit = bitshiftleft(lit(1, _emit_ast=False), 64, _emit_ast=False)
    unsigned_c = iff(
        c < 0,
        bitshiftright(c + max_bit, n, _emit_ast=False),
        bitshiftright(c, n, _emit_ast=False),
        _emit_ast=False,
    )
    col = call_builtin("bitand", unsigned_c, max_bit - 1, _emit_ast=False)
    col._ast = ast
    return col


@publicapi
def bitshiftright(
    to_shift_column: ColumnOrName, n: Union[Column, int], _emit_ast: bool = True
) -> Column:
    """Returns the bitwise negation of a numeric expression.

    Example:
        >>> df = session.create_dataframe([2], schema=["a"])
        >>> df.select(bitshiftright("a", 1)).collect()[0][0]
        1
    """
    c = _to_col_if_str(to_shift_column, "bitshiftright")
    return call_builtin("bitshiftright", c, n, _emit_ast=_emit_ast)


@publicapi
def bround(
    col: ColumnOrName, scale: Union[Column, int], _emit_ast: bool = True
) -> Column:
    """
    Rounds the number using `HALF_TO_EVEN` option. The `HALF_TO_EVEN` rounding mode rounds the given decimal value to the specified scale (number of decimal places) as follows:
    * If scale is greater than or equal to 0, round to the specified number of decimal places using half-even rounding. This rounds towards the nearest value with ties (equally close values) rounding to the nearest even digit.
    * If scale is less than 0, round to the integral part of the decimal. This rounds towards 0 and truncates the decimal places.

    Note:

        1. The data type of the expression must be one of the `data types for a fixed-point number
        <https://docs.snowflake.com/en/sql-reference/data-types-numeric.html#label-data-types-for-fixed-point-numbers>`_.

        2. Data types for floating point numbers (e.g. FLOAT) are not supported with this argument.

        3. If the expression data type is not supported, the expression must be explicitly cast to decimal before calling.

    Example:
        >>> import decimal
        >>> data = [(decimal.Decimal(1.235)),(decimal.Decimal(3.5))]
        >>> df = session.createDataFrame(data, ["value"])
        >>> df.select(bround('VALUE',1).alias("VALUE")).show() # Rounds to 1 decimal place
        -----------
        |"VALUE"  |
        -----------
        |1.2      |
        |3.5      |
        -----------
        <BLANKLINE>
        >>> df.select(bround('VALUE',0).alias("VALUE")).show() # Rounds to 1 decimal place
        -----------
        |"VALUE"  |
        -----------
        |1        |
        |4        |
        -----------
        <BLANKLINE>
    """
    # AST.
    ast = None
    if _emit_ast:
        ast = proto.Expr()
        build_builtin_fn_apply(ast, "bround", col, scale)

    col = _to_col_if_str(col, "bround")
    scale = _to_col_if_lit(scale, "bround")

    # Note: Original Snowpark python code capitalized here.
    col = call_builtin(
        "ROUND", col, scale, lit("HALF_TO_EVEN", _emit_ast=False), _emit_ast=False
    )
    col._ast = ast
    return col


@publicapi
def convert_timezone(
    target_timezone: ColumnOrName,
    source_time: ColumnOrName,
    source_timezone: Optional[ColumnOrName] = None,
    _emit_ast: bool = True,
) -> Column:
    """Converts the given source_time to the target timezone.

    For timezone information, refer to the `Snowflake SQL convert_timezone notes <https://docs.snowflake.com/en/sql-reference/functions/convert_timezone.html#usage-notes>`_

        Args:
            target_timezone: The time zone to which the input timestamp should be converted.=
            source_time: The timestamp to convert. When it's a TIMESTAMP_LTZ, use ``None`` for ``source_timezone``.
            source_timezone: The time zone for the ``source_time``. Required for timestamps with no time zone (i.e. TIMESTAMP_NTZ). Use ``None`` if the timestamps have a time zone (i.e. TIMESTAMP_LTZ). Default is ``None``.

        Note:
            The sequence of the 3 params is different from the SQL function, which two overloads:

              - ``CONVERT_TIMEZONE( <source_tz> , <target_tz> , <source_timestamp_ntz> )``
              - ``CONVERT_TIMEZONE( <target_tz> , <source_timestamp> )``

            The first parameter ``source_tz`` is optional. But in Python an optional argument shouldn't be placed at the first.
            So ``source_timezone`` is after ``source_time``.

        Example:
            >>> import datetime
            >>> from dateutil import tz
            >>> datetime_with_tz = datetime.datetime(2022, 4, 6, 9, 0, 0, tzinfo=tz.tzoffset("myzone", -3600*7))
            >>> datetime_with_no_tz = datetime.datetime(2022, 4, 6, 9, 0, 0)
            >>> df = session.create_dataframe([[datetime_with_tz, datetime_with_no_tz]], schema=["a", "b"])
            >>> result = df.select(convert_timezone(lit("UTC"), col("a")), convert_timezone(lit("UTC"), col("b"), lit("Asia/Shanghai"))).collect()
            >>> result[0][0]
            datetime.datetime(2022, 4, 6, 16, 0, tzinfo=<UTC>)
            >>> result[0][1]
            datetime.datetime(2022, 4, 6, 1, 0)
    """
    source_tz = (
        _to_col_if_str(source_timezone, "convert_timezone")
        if source_timezone is not None
        else None
    )
    target_tz = _to_col_if_str(target_timezone, "convert_timezone")
    source_time_to_convert = _to_col_if_str(source_time, "convert_timezone")
    # Build AST here to prevent rearrangement of args in the encoded AST.
    ast = (
        build_function_expr(
            "convert_timezone",
            [target_timezone, source_time, source_timezone],
            ignore_null_args=True,
        )
        if _emit_ast
        else None
    )
    if source_timezone is None:
        return call_builtin(
            "convert_timezone",
            target_tz,
            source_time_to_convert,
            _ast=ast,
            _emit_ast=False,
        )
    return call_builtin(
        "convert_timezone",
        source_tz,
        target_tz,
        source_time_to_convert,
        _ast=ast,
        _emit_ast=False,
    )


@publicapi
def approx_count_distinct(e: ColumnOrName, _emit_ast: bool = True) -> Column:
    """Uses HyperLogLog to return an approximation of the distinct cardinality of the input (i.e. HLL(col1, col2, ... )
    returns an approximation of COUNT(DISTINCT col1, col2, ... )).

    Example::
        >>> df = session.create_dataframe([[1, 2], [3, 4], [5, 6]], schema=["a", "b"])
        >>> df.select(approx_count_distinct("a").alias("result")).show()
        ------------
        |"RESULT"  |
        ------------
        |3         |
        ------------
        <BLANKLINE>

    """
    c = _to_col_if_str(e, "approx_count_distinct")
    return builtin("approx_count_distinct", _emit_ast=_emit_ast)(c)


@publicapi
def avg(e: ColumnOrName, _emit_ast: bool = True) -> Column:
    """Returns the average of non-NULL records. If all records inside a group are NULL,
    the function returns NULL.

    Example::
        >>> df = session.create_dataframe([[1], [2], [2]], schema=["d"])
        >>> df.select(avg(df.d).alias("result")).show()
        ------------
        |"RESULT"  |
        ------------
        |1.666667  |
        ------------
        <BLANKLINE>
    """
    c = _to_col_if_str(e, "avg")
    return builtin("avg", _emit_ast=_emit_ast)(c)


@publicapi
def corr(
    column1: ColumnOrName, column2: ColumnOrName, _emit_ast: bool = True
) -> Column:
    """Returns the correlation coefficient for non-null pairs in a group.

    Example:
        >>> df = session.create_dataframe([[1, 2], [1, 2], [4, 5], [2, 3], [3, None], [4, None], [6,4]], schema=["a", "b"])
        >>> df.select(corr(col("a"), col("b")).alias("result")).show()
        ---------------------
        |"RESULT"           |
        ---------------------
        |0.813681508328809  |
        ---------------------
        <BLANKLINE>
    """
    c1 = _to_col_if_str(column1, "corr")
    c2 = _to_col_if_str(column2, "corr")
    return builtin("corr", _emit_ast=_emit_ast)(c1, c2)


@publicapi
def count(e: ColumnOrName, _emit_ast: bool = True) -> Column:
    """Returns either the number of non-NULL records for the specified columns, or the
    total number of records.

    Example:
        >>> df = session.create_dataframe([[1], [None], [3], [4], [None]], schema=["a"])
        >>> df.select(count(col("a")).alias("result")).show()
        ------------
        |"RESULT"  |
        ------------
        |3         |
        ------------
        <BLANKLINE>
        >>> df.select(count("*").alias("result")).show()
        ------------
        |"RESULT"  |
        ------------
        |5         |
        ------------
        <BLANKLINE>
    """

    ast = None
    if _emit_ast:
        ast = proto.Expr()
        build_builtin_fn_apply(ast, "count", e)

    c = _to_col_if_str(e, "count")
    expr = Literal(1) if isinstance(c._expression, Star) else c._expression
    ans = builtin("count", _emit_ast=False)(expr)
    ans._ast = ast
    return ans


@publicapi
def count_distinct(*cols: ColumnOrName, _emit_ast: bool = True) -> Column:
    """Returns either the number of non-NULL distinct records for the specified columns,
    or the total number of the distinct records.

    Example:

        >>> df = session.create_dataframe([[1, 2], [1, 2], [3, None], [2, 3], [3, None], [4, None]], schema=["a", "b"])
        >>> df.select(count_distinct(col("a"), col("b")).alias("result")).show()
        ------------
        |"RESULT"  |
        ------------
        |2         |
        ------------
        <BLANKLINE>
        >>> #  The result should be 2 for {[1,2],[2,3]} since the rest are either duplicate or NULL records
    """

    ast = None
    if _emit_ast:
        ast = proto.Expr()
        build_builtin_fn_apply(ast, "count_distinct", *cols)

    cs = [_to_col_if_str(c, "count_distinct") for c in cols]
    return Column(
        FunctionExpression("count", [c._expression for c in cs], is_distinct=True),
        _ast=ast,
        _emit_ast=False,
    )


@publicapi
def covar_pop(
    column1: ColumnOrName, column2: ColumnOrName, _emit_ast: bool = True
) -> Column:
    """Returns the population covariance for non-null pairs in a group.

    Example:
        >>> from snowflake.snowpark.types import DecimalType
        >>> df = session.create_dataframe([[1, 2], [1, 2], [4, 5], [2, 3], [3, None], [4, None], [6,4]], schema=["a", "b"])
        >>> df.select(covar_pop(col("a"), col("b")).cast(DecimalType(scale=3)).alias("result")).show()
        ------------
        |"RESULT"  |
        ------------
        |1.840     |
        ------------
        <BLANKLINE>
    """
    col1 = _to_col_if_str(column1, "covar_pop")
    col2 = _to_col_if_str(column2, "covar_pop")
    return builtin("covar_pop", _emit_ast=_emit_ast)(col1, col2)


@publicapi
def covar_samp(
    column1: ColumnOrName, column2: ColumnOrName, _emit_ast: bool = True
) -> Column:
    """Returns the sample covariance for non-null pairs in a group.

    Example:
        >>> from snowflake.snowpark.types import DecimalType
        >>> df = session.create_dataframe([[1, 2], [1, 2], [4, 5], [2, 3], [3, None], [4, None], [6,4]], schema=["a", "b"])
        >>> df.select(covar_samp(col("a"), col("b")).cast(DecimalType(scale=3)).alias("result")).show()
        ------------
        |"RESULT"  |
        ------------
        |2.300     |
        ------------
        <BLANKLINE>
    """
    col1 = _to_col_if_str(column1, "covar_samp")
    col2 = _to_col_if_str(column2, "covar_samp")
    return builtin("covar_samp", _emit_ast=_emit_ast)(col1, col2)


@publicapi
def create_map(
    *cols: Union[ColumnOrName, List[ColumnOrName], Tuple[ColumnOrName]],
    _emit_ast: bool = True,
) -> Column:
    """Transforms multiple column pairs into a single map :class:`~snowflake.snowpark.Column` where each pair of
    columns is treated as a key-value pair in the resulting map.

    Args:
        *cols: A variable number of column names or :class:`~snowflake.snowpark.Column` objects that can also be
               expressed as a list of columns.
               The function expects an even number of arguments, where each pair of arguments represents a key-value
               pair for the map.

    Returns:
        A :class:`~snowflake.snowpark.Column` where each row contains a map created from the provided column pairs.

    Example:
        >>> from snowflake.snowpark.functions import create_map
        >>> df = session.create_dataframe([("Paris", "France"), ("Tokyo", "Japan")], ("city", "country"))
        >>> df.select(create_map("city", "country").alias("map")).show()
        -----------------------
        |"MAP"                |
        -----------------------
        |{                    |
        |  "Paris": "France"  |
        |}                    |
        |{                    |
        |  "Tokyo": "Japan"   |
        |}                    |
        -----------------------
        <BLANKLINE>

        >>> df.select(create_map([df.city, df.country]).alias("map")).show()
        -----------------------
        |"MAP"                |
        -----------------------
        |{                    |
        |  "Paris": "France"  |
        |}                    |
        |{                    |
        |  "Tokyo": "Japan"   |
        |}                    |
        -----------------------
        <BLANKLINE>
    """

    check_create_map_parameter(*cols)

    # TODO SNOW-1790918: Remove as part of refactoring with alias.
    if len(cols) == 1 and isinstance(cols[0], (list, tuple)):
        cols = cols[0]

    col = object_construct_keep_null(*cols, _emit_ast=_emit_ast)

    if _emit_ast:
        # Alias to create_map.
        set_builtin_fn_alias(col._ast, "create_map")

    return col


@publicapi
def kurtosis(e: ColumnOrName, _emit_ast: bool = True) -> Column:
    """
    Returns the population excess kurtosis of non-NULL records. If all records
    inside a group are NULL, the function returns NULL.

    Example::

        >>> from snowflake.snowpark.functions import kurtosis
        >>> df = session.create_dataframe([1, 3, 10, 1, 3], schema=["x"])
        >>> df.select(kurtosis("x").as_("x")).collect()
        [Row(X=Decimal('3.613736609956'))]
    """
    c = _to_col_if_str(e, "kurtosis")
    return builtin("kurtosis", _emit_ast=_emit_ast)(c)


@publicapi
def max(e: ColumnOrName, _emit_ast: bool = True) -> Column:
    """
    Returns the maximum value for the records in a group. NULL values are ignored
    unless all the records are NULL, in which case a NULL value is returned.

    Example::

        >>> df = session.create_dataframe([1, 3, 10, 1, 3], schema=["x"])
        >>> df.select(max("x").as_("x")).collect()
        [Row(X=10)]
    """
    c = _to_col_if_str(e, "max")
    return builtin("max", _emit_ast=_emit_ast)(c)


@publicapi
def mean(e: ColumnOrName, _emit_ast: bool = True) -> Column:
    """
    Return the average for the specific numeric columns. Alias of :func:`avg`.

    Example::

        >>> df = session.create_dataframe([1, 3, 10, 1, 3], schema=["x"])
        >>> df.select(mean("x").as_("x")).collect()
        [Row(X=Decimal('3.600000'))]
    """
    c = _to_col_if_str(e, "mean")
    return avg(c, _emit_ast=_emit_ast)


@publicapi
def median(e: ColumnOrName, _emit_ast: bool = True) -> Column:
    """
    Returns the median value for the records in a group. NULL values are ignored
    unless all the records are NULL, in which case a NULL value is returned.

    Example::

        >>> df = session.create_dataframe([1, 3, 10, 1, 3], schema=["x"])
        >>> df.select(median("x").as_("x")).collect()
        [Row(X=Decimal('3.000'))]
    """
    c = _to_col_if_str(e, "median")
    return builtin("median", _emit_ast=_emit_ast)(c)


@publicapi
def min(e: ColumnOrName, _emit_ast: bool = True) -> Column:
    """
    Returns the minimum value for the records in a group. NULL values are ignored
    unless all the records are NULL, in which case a NULL value is returned.

    Example::

        >>> df = session.create_dataframe([1, 3, 10, 1, 3], schema=["x"])
        >>> df.select(min("x").as_("x")).collect()
        [Row(X=1)]
    """
    c = _to_col_if_str(e, "min")
    return builtin("min", _emit_ast=_emit_ast)(c)


@publicapi
def mode(e: ColumnOrName, _emit_ast: bool = True) -> Column:
    """
    Returns the most frequent value for the records in a group. NULL values are ignored.
    If all the values are NULL, or there are 0 rows, then the function returns NULL.

    Example::

        >>> df = session.create_dataframe([1, 3, 10, 1, 4], schema=["x"])
        >>> df.select(mode("x").as_("x")).collect()
        [Row(X=1)]
    """
    c = _to_col_if_str(e, "mode")
    return builtin("mode", _emit_ast=_emit_ast)(c)


@publicapi
def skew(e: ColumnOrName, _emit_ast: bool = True) -> Column:
    """Returns the sample skewness of non-NULL records. If all records inside a group
    are NULL, the function returns NULL.

    Example::
        >>> from snowflake.snowpark.types import DecimalType
        >>> df = session.create_dataframe(
        ...     [10, 10, 20, 25, 30],
        ...     schema=["a"]
        ... ).select(skew("a").cast(DecimalType(scale=4)))
        >>> df.collect()
        [Row(CAST (SKEW("A") AS NUMBER(38, 4))=Decimal('0.0524'))]
    """
    c = _to_col_if_str(e, "skew")
    return builtin("skew", _emit_ast=_emit_ast)(c)


@publicapi
def stddev(e: ColumnOrName, _emit_ast: bool = True) -> Column:
    """Returns the sample standard deviation (square root of sample variance) of
    non-NULL values. If all records inside a group are NULL, returns NULL.

    Example::
        >>> from snowflake.snowpark.types import DecimalType
        >>> df = session.create_dataframe(
        ...     [4, 9],
        ...     schema=["N"],
        ... ).select(stddev(col("N")).cast(DecimalType(scale=4)))
        >>> df.collect()
        [Row(CAST (STDDEV("N") AS NUMBER(38, 4))=Decimal('3.5355'))]
    """
    c = _to_col_if_str(e, "stddev")
    return builtin("stddev", _emit_ast=_emit_ast)(c)


@publicapi
def stddev_samp(e: ColumnOrName, _emit_ast: bool = True) -> Column:
    """Returns the sample standard deviation (square root of sample variance) of
    non-NULL values. If all records inside a group are NULL, returns NULL. Alias of
    :func:`stddev`.

    Example::
        >>> from snowflake.snowpark.types import DecimalType
        >>> df = session.create_dataframe(
        ...     [4, 9],
        ...     schema=["N"],
        ... ).select(stddev_samp(col("N")).cast(DecimalType(scale=4)))
        >>> df.collect()
        [Row(CAST (STDDEV_SAMP("N") AS NUMBER(38, 4))=Decimal('3.5355'))]
    """
    c = _to_col_if_str(e, "stddev_samp")
    return builtin("stddev_samp", _emit_ast=_emit_ast)(c)


@publicapi
def stddev_pop(e: ColumnOrName, _emit_ast: bool = True) -> Column:
    """Returns the population standard deviation (square root of variance) of non-NULL
    values. If all records inside a group are NULL, returns NULL.

    Example::
        >>> df = session.create_dataframe(
        ...     [4, 9],
        ...     schema=["N"],
        ... ).select(stddev_pop(col("N")))
        >>> df.collect()
        [Row(STDDEV_POP("N")=2.5)]
    """
    c = _to_col_if_str(e, "stddev_pop")
    return builtin("stddev_pop", _emit_ast=_emit_ast)(c)


@publicapi
def sum(e: ColumnOrName, _emit_ast: bool = True) -> Column:
    """Returns the sum of non-NULL records in a group. You can use the DISTINCT keyword
    to compute the sum of unique non-null values. If all records inside a group are
    NULL, the function returns NULL.

    Example::
        >>> df = session.create_dataframe(
        ...     [4, 9],
        ...     schema=["N"],
        ... ).select(sum(col("N")))
        >>> df.collect()
        [Row(SUM("N")=13)]
    """
    c = _to_col_if_str(e, "sum")
    return builtin("sum", _emit_ast=_emit_ast)(c)


@publicapi
def sum_distinct(e: ColumnOrName, _emit_ast: bool = True) -> Column:
    """Returns the sum of non-NULL distinct records in a group. You can use the
    DISTINCT keyword to compute the sum of unique non-null values. If all records
    inside a group are NULL, the function returns NULL.

    Example::
        >>> df = session.create_dataframe(
        ...     [1, 2, None, 3],
        ...     schema=["N"],
        ... ).select(sum_distinct(col("N")))
        >>> df.collect()
        [Row(SUM( DISTINCT "N")=6)]
    """
    c = _to_col_if_str(e, "sum_distinct")
    col = _call_function("sum", True, c, _emit_ast=_emit_ast)

    # alias to keep sum_distinct
    if _emit_ast:
        set_builtin_fn_alias(col._ast, "sum_distinct")

    return col


@publicapi
def variance(e: ColumnOrName, _emit_ast: bool = True) -> Column:
    """Returns the sample variance of non-NULL records in a group. If all records
    inside a group are NULL, a NULL is returned. For a single row, NULL is returned as sample variance.

    Example::

        >>> df = session.create_dataframe([1, -1, 1, -1, -1], schema=["a"])
        >>> df.select(variance(col("a"))).collect()
        [Row(VARIANCE("A")=Decimal('1.200000'))]

        >>> df = session.create_dataframe([1, None, 2, 3, None, 5, 6], schema=["a"])
        >>> df.select(variance(col("a"))).collect()
        [Row(VARIANCE("A")=Decimal('4.300000'))]

        >>> df = session.create_dataframe([None, None, None], schema=["a"])
        >>> df.select(variance(col("a"))).collect()
        [Row(VARIANCE("A")=None)]

        >>> df = session.create_dataframe([42], schema=["a"])
        >>> df.select(variance(col("a"))).collect()
        [Row(VARIANCE("A")=None)]

    """
    c = _to_col_if_str(e, "variance")
    return builtin("variance", _emit_ast=_emit_ast)(c)


@publicapi
def var_samp(e: ColumnOrName, _emit_ast: bool = True) -> Column:
    """Returns the sample variance of non-NULL records in a group. If all records
    inside a group are NULL, a NULL is returned. For a single row, NULL is returned as sample variance.
    Alias of :func:`variance`

    Example::

        >>> df = session.create_dataframe([1, -1, 1, -1, -1], schema=["a"])
        >>> df.select(var_samp(col("a"))).collect()
        [Row(VARIANCE("A")=Decimal('1.200000'))]

        >>> df = session.create_dataframe([1, None, 2, 3, None, 5, 6], schema=["a"])
        >>> df.select(var_samp(col("a"))).collect()
        [Row(VARIANCE("A")=Decimal('4.300000'))]

        >>> df = session.create_dataframe([None, None, None], schema=["a"])
        >>> df.select(var_samp(col("a"))).collect()
        [Row(VARIANCE("A")=None)]

        >>> df = session.create_dataframe([42], schema=["a"])
        >>> df.select(var_samp(col("a"))).collect()
        [Row(VARIANCE("A")=None)]

    """
    c = _to_col_if_str(e, "var_samp")
    return variance(c, _emit_ast=_emit_ast)


@publicapi
def var_pop(e: ColumnOrName, _emit_ast: bool = True) -> Column:
    """Returns the population variance of non-NULL records in a group. If all records
    inside a group are NULL, a NULL is returned. The population variance of a single row is 0.0.

    Example::

        >>> df = session.create_dataframe([1, -1, 1, -1, -1], schema=["a"])
        >>> df.select(var_pop(col("a"))).collect()
        [Row(VAR_POP("A")=Decimal('0.960000'))]

        >>> df = session.create_dataframe([1, None, 2, 3, None, 5, 6], schema=["a"])
        >>> df.select(var_pop(col("a"))).collect()
        [Row(VAR_POP("A")=Decimal('3.440000'))]

        >>> df = session.create_dataframe([None, None, None], schema=["a"])
        >>> df.select(var_pop(col("a"))).collect()
        [Row(VAR_POP("A")=None)]

        >>> df = session.create_dataframe([42], schema=["a"])
        >>> df.select(var_pop(col("a"))).collect()
        [Row(VAR_POP("A")=Decimal('0.000000'))]

    """
    c = _to_col_if_str(e, "var_pop")
    return builtin("var_pop", _emit_ast=_emit_ast)(c)


@publicapi
def approx_percentile(
    col: ColumnOrName, percentile: float, _emit_ast: bool = True
) -> Column:
    """Returns an approximated value for the desired percentile. This function uses the t-Digest algorithm.

    Example::
        >>> df = session.create_dataframe([0,1,2,3,4,5,6,7,8,9], schema=["a"])
        >>> df.select(approx_percentile("a", 0.5).alias("result")).show()
        ------------
        |"RESULT"  |
        ------------
        |4.5       |
        ------------
        <BLANKLINE>
    """
    c = _to_col_if_str(col, "approx_percentile")
    # Build AST here to prevent `percentile` from being recorded as a literal instead of float.
    ast = (
        build_function_expr("approx_percentile", [c, percentile]) if _emit_ast else None
    )
    return builtin("approx_percentile", _ast=ast, _emit_ast=False)(
        c, lit(percentile, _emit_ast=False)
    )


percentile_approx = approx_percentile


@publicapi
def approx_percentile_accumulate(col: ColumnOrName, _emit_ast: bool = True) -> Column:
    """Returns the internal representation of the t-Digest state (as a JSON object) at the end of aggregation.
    This function uses the t-Digest algorithm.

    Example::
        >>> df = session.create_dataframe([1,2,3,4,5], schema=["a"])
        >>> df.select(approx_percentile_accumulate("a").alias("result")).show()
        ------------------------------
        |"RESULT"                    |
        ------------------------------
        |{                           |
        |  "state": [                |
        |    1.000000000000000e+00,  |
        |    1.000000000000000e+00,  |
        |    2.000000000000000e+00,  |
        |    1.000000000000000e+00,  |
        |    3.000000000000000e+00,  |
        |    1.000000000000000e+00,  |
        |    4.000000000000000e+00,  |
        |    1.000000000000000e+00,  |
        |    5.000000000000000e+00,  |
        |    1.000000000000000e+00   |
        |  ],                        |
        |  "type": "tdigest",        |
        |  "version": 1              |
        |}                           |
        ------------------------------
        <BLANKLINE>
    """
    c = _to_col_if_str(col, "approx_percentile_accumulate")
    return builtin("approx_percentile_accumulate", _emit_ast=_emit_ast)(c)


@publicapi
def approx_percentile_estimate(
    state: ColumnOrName, percentile: float, _emit_ast: bool = True
) -> Column:
    """Returns the desired approximated percentile value for the specified t-Digest state.
    APPROX_PERCENTILE_ESTIMATE(APPROX_PERCENTILE_ACCUMULATE(.)) is equivalent to
    APPROX_PERCENTILE(.).

    Example::
        >>> df = session.create_dataframe([1,2,3,4,5], schema=["a"])
        >>> df_accu = df.select(approx_percentile_accumulate("a").alias("app_percentile_accu"))
        >>> df_accu.select(approx_percentile_estimate("app_percentile_accu", 0.5).alias("result")).show()
        ------------
        |"RESULT"  |
        ------------
        |3.0       |
        ------------
        <BLANKLINE>
    """
    c = _to_col_if_str(state, "approx_percentile_estimate")
    # Build AST here to prevent `percentile` from being recorded as a literal instead of float.
    ast = (
        build_function_expr("approx_percentile_estimate", [c, percentile])
        if _emit_ast
        else None
    )
    return builtin("approx_percentile_estimate", _ast=ast, _emit_ast=False)(
        c, lit(percentile, _emit_ast=False)
    )


@publicapi
def approx_percentile_combine(state: ColumnOrName, _emit_ast: bool = True) -> Column:
    """Combines (merges) percentile input states into a single output state.
    This allows scenarios where APPROX_PERCENTILE_ACCUMULATE is run over horizontal partitions
    of the same table, producing an algorithm state for each table partition. These states can
    later be combined using APPROX_PERCENTILE_COMBINE, producing the same output state as a
    single run of APPROX_PERCENTILE_ACCUMULATE over the entire table.

    Example::
        >>> df1 = session.create_dataframe([1,2,3,4,5], schema=["a"])
        >>> df2 = session.create_dataframe([6,7,8,9,10], schema=["b"])
        >>> df_accu1 = df1.select(approx_percentile_accumulate("a").alias("app_percentile_accu"))
        >>> df_accu2 = df2.select(approx_percentile_accumulate("b").alias("app_percentile_accu"))
        >>> df_accu1.union(df_accu2).select(approx_percentile_combine("app_percentile_accu").alias("result")).show()
        ------------------------------
        |"RESULT"                    |
        ------------------------------
        |{                           |
        |  "state": [                |
        |    1.000000000000000e+00,  |
        |    1.000000000000000e+00,  |
        |    2.000000000000000e+00,  |
        |    1.000000000000000e+00,  |
        |    3.000000000000000e+00,  |
        |    1.000000000000000e+00,  |
        |    4.000000000000000e+00,  |
        |    1.000000000000000e+00,  |
        |    5.000000000000000e+00,  |
        |    1.000000000000000e+00,  |
        |    6.000000000000000e+00,  |
        |    1.000000000000000e+00,  |
        |    7.000000000000000e+00,  |
        |    1.000000000000000e+00,  |
        |    8.000000000000000e+00,  |
        |    1.000000000000000e+00,  |
        |    9.000000000000000e+00,  |
        |    1.000000000000000e+00,  |
        |    1.000000000000000e+01,  |
        |    1.000000000000000e+00   |
        |  ],                        |
        |  "type": "tdigest",        |
        |  "version": 1              |
        |}                           |
        ------------------------------
        <BLANKLINE>
    """
    c = _to_col_if_str(state, "approx_percentile_combine")
    return builtin("approx_percentile_combine", _emit_ast=_emit_ast)(c)


@publicapi
def explode(
    col: ColumnOrName, _emit_ast: bool = True
) -> "snowflake.snowpark.table_function.TableFunctionCall":
    """Flattens a given array or map type column into individual rows. The default
    column name for the output column in case of array input column is ``VALUE``,
    and is ``KEY`` and ``VALUE`` in case of map input column.

    Examples::
        >>> df = session.create_dataframe([[1, [1, 2, 3], {"Ashi Garami": "Single Leg X"}, "Kimura"],
        ...                                [2, [11, 22], {"Sankaku": "Triangle"}, "Coffee"]],
        ...                                schema=["idx", "lists", "maps", "strs"])
        >>> df.select(df.idx, explode(df.lists)).sort(col("idx")).show()
        -------------------
        |"IDX"  |"VALUE"  |
        -------------------
        |1      |1        |
        |1      |2        |
        |1      |3        |
        |2      |11       |
        |2      |22       |
        -------------------
        <BLANKLINE>

        >>> df.select(df.strs, explode(df.maps)).sort(col("strs")).show()
        -----------------------------------------
        |"STRS"  |"KEY"        |"VALUE"         |
        -----------------------------------------
        |Coffee  |Sankaku      |"Triangle"      |
        |Kimura  |Ashi Garami  |"Single Leg X"  |
        -----------------------------------------
        <BLANKLINE>

        >>> df.select(explode(col("lists")).alias("uno")).sort(col("uno")).show()
        ---------
        |"UNO"  |
        ---------
        |1      |
        |2      |
        |3      |
        |11     |
        |22     |
        ---------
        <BLANKLINE>

        >>> df.select(explode('maps').as_("primo", "secundo")).sort(col("primo")).show()
        --------------------------------
        |"PRIMO"      |"SECUNDO"       |
        --------------------------------
        |Ashi Garami  |"Single Leg X"  |
        |Sankaku      |"Triangle"      |
        --------------------------------
        <BLANKLINE>
    """
    col = _to_col_if_str(col, "explode")
    # AST.
    ast = None
    if _emit_ast:
        ast = proto.Expr()
        build_builtin_fn_apply(ast, "explode", col)

    func_call = snowflake.snowpark.table_function._ExplodeFunctionCall(col, lit(False))
    func_call._set_api_call_source("functions.explode")
    func_call._ast = ast

    return func_call


@publicapi
def explode_outer(
    col: ColumnOrName, _emit_ast: bool = True
) -> "snowflake.snowpark.table_function.TableFunctionCall":
    """Flattens a given array or map type column into individual rows. Unlike :func:`explode`,
    if array or map is empty, null or empty, then null values are produced. The default column
    name for the output column in case of array input column is ``VALUE``, and is ``KEY`` and
    ``VALUE`` in case of map input column.

    Args:
        col: Column object or string name of the desired column

    Examples::
        >>> df = session.create_dataframe([[1, [1, 2, 3], {"Ashi Garami": "Single Leg X"}],
        ...                                [2, [11, 22], {"Sankaku": "Triangle"}],
        ...                                [3, [], {}]],
        ...                                schema=["idx", "lists", "maps"])
        >>> df.select(df.idx, explode_outer(df.lists)).sort(col("idx")).show()
        -------------------
        |"IDX"  |"VALUE"  |
        -------------------
        |1      |1        |
        |1      |2        |
        |1      |3        |
        |2      |11       |
        |2      |22       |
        |3      |NULL     |
        -------------------
        <BLANKLINE>

        >>> df.select(df.idx, explode_outer(df.maps)).sort(col("idx")).show()
        ----------------------------------------
        |"IDX"  |"KEY"        |"VALUE"         |
        ----------------------------------------
        |1      |Ashi Garami  |"Single Leg X"  |
        |2      |Sankaku      |"Triangle"      |
        |3      |NULL         |NULL            |
        ----------------------------------------
        <BLANKLINE>

    See Also:
        :func:`explode`
    """
    col = _to_col_if_str(col, "explode_outer")

    # AST.
    ast = None
    if _emit_ast:
        ast = proto.Expr()
        build_builtin_fn_apply(ast, "explode_outer", col)

    func_call = snowflake.snowpark.table_function._ExplodeFunctionCall(col, lit(True))
    func_call._set_api_call_source("functions.explode_outer")
    func_call._ast = ast

    return func_call


@publicapi
def flatten(
    col: ColumnOrName,
    path: str = "",
    outer: bool = False,
    recursive: bool = False,
    mode: typing.Literal["object", "array", "both"] = "both",
    _emit_ast: bool = True,
) -> "snowflake.snowpark.table_function.TableFunctionCall":
    """FLATTEN explodes compound values into multiple rows. This table function takes a
    VARIANT, OBJECT, or ARRAY column and produces a lateral view.

    Args:
        col: Column object or string name of the desired column.
        path: The path to the element within VARIANT data structure which needs to be
            flattened. Defaults to "".
        outer: When ``False``, any input rows that cannot be expanded are completely
            omitted from the output. When ``True``, exactly one row s generated for
            zero-row expansions. Defaults to ``False``.
        recursive: When ``False``, only the reference by ``path`` is expanded. When
            ``True``, the expansion is performed for all sub-elements recursively.
            Defaults to ``False``.
        mode: Specifies whether only objects, arrays, or both should be flattened.
            Defaults to "both".

    Examples::
        >>> df = session.create_dataframe([[1, [1, 2, 3], {"Ashi Garami": ["X", "Leg Entanglement"]}, "Kimura"],
        ...                                [2, [11, 22], {"Sankaku": ["Triangle"]}, "Coffee"],
        ...                                [3, [], {}, "empty"]],
        ...                                schema=["idx", "lists", "maps", "strs"])
        >>> df.select(df.idx, flatten(df.lists, outer=True)).select("idx", "value").sort("idx").show()
        -------------------
        |"IDX"  |"VALUE"  |
        -------------------
        |1      |1        |
        |1      |2        |
        |1      |3        |
        |2      |11       |
        |2      |22       |
        |3      |NULL     |
        -------------------
        <BLANKLINE>

        >>> df.select(df.strs, flatten(df.maps, recursive=True)).select("strs", "key", "value").where("key is not NULL").sort("strs").show()
        -----------------------------------------------
        |"STRS"  |"KEY"        |"VALUE"               |
        -----------------------------------------------
        |Coffee  |Sankaku      |[                     |
        |        |             |  "Triangle"          |
        |        |             |]                     |
        |Kimura  |Ashi Garami  |[                     |
        |        |             |  "X",                |
        |        |             |  "Leg Entanglement"  |
        |        |             |]                     |
        -----------------------------------------------
        <BLANKLINE>

        >>> df.select(df.strs, flatten(df.maps, recursive=True)).select("strs", "key", "value").where("key is NULL").sort("strs", "value").show()
        ---------------------------------------
        |"STRS"  |"KEY"  |"VALUE"             |
        ---------------------------------------
        |Coffee  |NULL   |"Triangle"          |
        |Kimura  |NULL   |"Leg Entanglement"  |
        |Kimura  |NULL   |"X"                 |
        ---------------------------------------
        <BLANKLINE>

    See Also:
        - :func:`explode`
        - `Flatten <https://docs.snowflake.com/en/sql-reference/functions/flatten>`_
    """
    col = _to_col_if_str(col, "flatten")

    # AST.
    ast = None
    if _emit_ast:
        ast = proto.Expr()
        build_builtin_fn_apply(ast, "flatten", col, path, outer, recursive, mode)

    func_call = snowflake.snowpark.table_function.TableFunctionCall(
        "flatten",
        input=col,
        path=lit(path),
        outer=lit(outer),
        recursive=lit(recursive),
        mode=lit(mode),
    )
    func_call._set_api_call_source("functions.flatten")
    func_call._ast = ast

    return func_call


@publicapi
def grouping(*cols: ColumnOrName, _emit_ast: bool = True) -> Column:
    """
    Describes which of a list of expressions are grouped in a row produced by a GROUP BY query.

    :func:`grouping_id` is an alias of :func:`grouping`.

    Example::
        >>> from snowflake.snowpark import GroupingSets
        >>> df = session.create_dataframe([[1, 2, 3], [4, 5, 6]],schema=["a", "b", "c"])
        >>> grouping_sets = GroupingSets([col("a")], [col("b")], [col("a"), col("b")])
        >>> df.group_by_grouping_sets(grouping_sets).agg([count("c"), grouping("a"), grouping("b"), grouping("a", "b")]).collect()
        [Row(A=1, B=2, COUNT(C)=1, GROUPING(A)=0, GROUPING(B)=0, GROUPING(A, B)=0), \
Row(A=4, B=5, COUNT(C)=1, GROUPING(A)=0, GROUPING(B)=0, GROUPING(A, B)=0), \
Row(A=1, B=None, COUNT(C)=1, GROUPING(A)=0, GROUPING(B)=1, GROUPING(A, B)=1), \
Row(A=4, B=None, COUNT(C)=1, GROUPING(A)=0, GROUPING(B)=1, GROUPING(A, B)=1), \
Row(A=None, B=2, COUNT(C)=1, GROUPING(A)=1, GROUPING(B)=0, GROUPING(A, B)=2), \
Row(A=None, B=5, COUNT(C)=1, GROUPING(A)=1, GROUPING(B)=0, GROUPING(A, B)=2)]
    """
    columns = [_to_col_if_str(c, "grouping") for c in cols]
    return builtin("grouping", _emit_ast=_emit_ast)(*columns)


grouping_id = grouping


@publicapi
def coalesce(*e: ColumnOrName, _emit_ast: bool = True) -> Column:
    """Returns the first non-NULL expression among its arguments, or NULL if all its
    arguments are NULL.

    Example::

        >>> df = session.create_dataframe([[1, 2, 3], [None, 2, 3], [None, None, 3], [None, None, None]], schema=['a', 'b', 'c'])
        >>> df.select(df.a, df.b, df.c, coalesce(df.a, df.b, df.c).as_("COALESCE")).show()
        -----------------------------------
        |"A"   |"B"   |"C"   |"COALESCE"  |
        -----------------------------------
        |1     |2     |3     |1           |
        |NULL  |2     |3     |2           |
        |NULL  |NULL  |3     |3           |
        |NULL  |NULL  |NULL  |NULL        |
        -----------------------------------
        <BLANKLINE>
    """
    c = [_to_col_if_str(ex, "coalesce") for ex in e]
    return builtin("coalesce", _emit_ast=_emit_ast)(*c)


@publicapi
def equal_nan(e: ColumnOrName, _emit_ast: bool = True) -> Column:
    """
    Return true if the value in the column is not a number (NaN).

    Example::

        >>> import math
        >>> df = session.create_dataframe([1.1, math.nan, 2.3], schema=["a"])
        >>> df.select(equal_nan(df["a"]).alias("equal_nan")).collect()
        [Row(EQUAL_NAN=False), Row(EQUAL_NAN=True), Row(EQUAL_NAN=False)]
    """
    # AST.
    ast = None
    if _emit_ast:
        ast = proto.Expr()
        build_builtin_fn_apply(ast, "equal_nan", e)

    c = _to_col_if_str(e, "equal_nan")
    ans = c.equal_nan(_emit_ast=False)
    ans._ast = ast
    return ans


@publicapi
def is_null(e: ColumnOrName, _emit_ast: bool = True) -> Column:
    """
    Return true if the value in the column is null.

    Example::

        >>> from snowflake.snowpark.functions import is_null
        >>> df = session.create_dataframe([1.2, float("nan"), None, 1.0], schema=["a"])
        >>> df.select(is_null("a").as_("a")).collect()
        [Row(A=False), Row(A=False), Row(A=True), Row(A=False)]
    """
    # AST
    ast = None
    if _emit_ast:
        ast = proto.Expr()
        build_builtin_fn_apply(ast, "is_null", e)

    c = _to_col_if_str(e, "is_null")
    ans = c.is_null(_emit_ast=False)
    ans._ast = ast
    return ans


@publicapi
def negate(e: ColumnOrName, _emit_ast: bool = True) -> Column:
    """Returns the negation of the value in the column (equivalent to a unary minus).

    Example::

        >>> df = session.create_dataframe([[1]], schema=["a"])
        >>> df.select(negate(col("a").alias("result"))).show()
        ------------
        |"RESULT"  |
        ------------
        |-1        |
        ------------
        <BLANKLINE>
    """
    # AST
    ast = None
    if _emit_ast:
        ast = proto.Expr()
        build_builtin_fn_apply(ast, "negate", e)

    c = _to_col_if_str(e, "negate")
    ans = -c
    ans._ast = ast
    return ans


@publicapi
def not_(e: ColumnOrName, _emit_ast: bool = True) -> Column:
    """Returns the inverse of a boolean expression.

    Example::

        >>> df = session.create_dataframe([[True]], schema=["a"])
        >>> df.select(not_(col("a").alias("result"))).show()
        ------------
        |"RESULT"  |
        ------------
        |False     |
        ------------
        <BLANKLINE>
    """
    # AST
    ast = None
    if _emit_ast:
        ast = proto.Expr()
        build_builtin_fn_apply(ast, "not_", e)

    c = _to_col_if_str(e, "not_")
    ans = ~c
    ans._ast = ast
    return ans


@publicapi
def random(seed: Optional[int] = None, _emit_ast: bool = True) -> Column:
    """Each call returns a pseudo-random 64-bit integer.

    Example::
        >>> df = session.sql("select 1")
        >>> df = df.select(random(123).alias("result"))
    """

    # Create AST here to encode whether a seed was supplied by the user or not.
    ast = None
    if _emit_ast:
        ast = proto.Expr()
        args = (seed,) if seed is not None else ()
        build_builtin_fn_apply(ast, "random", *args)

    s = seed if seed is not None else randint(-(2**63), 2**63 - 1)
    col = builtin("random", _emit_ast=False)(Literal(s))
    if _emit_ast:
        col._ast = ast

    return col


@publicapi
def uniform(
    min_: Union[ColumnOrName, int, float],
    max_: Union[ColumnOrName, int, float],
    gen: Union[ColumnOrName, int, float],
    _emit_ast: bool = True,
) -> Column:
    """
    Returns a uniformly random number.

    Example::
        >>> import datetime
        >>> df = session.create_dataframe(
        ...     [[1]],
        ...     schema=["a"],
        ... )
        >>> df.select(uniform(1, 100, col("a")).alias("UNIFORM")).collect()
        [Row(UNIFORM=62)]
    """

    def convert_limit_to_col(limit):
        if isinstance(limit, int):
            return lit(limit)
        elif isinstance(limit, float):
            return lit(limit).cast(FloatType())
        return _to_col_if_str(limit, "uniform")

    min_col = convert_limit_to_col(min_)
    max_col = convert_limit_to_col(max_)
    gen_col = (
        lit(gen) if isinstance(gen, (int, float)) else _to_col_if_str(gen, "uniform")
    )
    return _call_function(
        "uniform",
        False,
        min_col,
        max_col,
        gen_col,
        is_data_generator=True,
        _emit_ast=_emit_ast,
    )


@publicapi
def seq1(sign: int = 0, _emit_ast: bool = True) -> Column:
    """Returns a sequence of monotonically increasing integers, with wrap-around
    which happens after largest representable integer of integer width 1 byte.

    Args:
        sign: When 0, the sequence continues at 0 after wrap-around. When 1, the sequence
            continues at smallest representable 1 byte integer. Defaults to 0.

    See Also:
        - :meth:`Session.generator`, which can be used to generate in tandem with `seq1` to
            generate sequences.

    Example::
        >>> df = session.generator(seq1(0), rowcount=3)
        >>> df.collect()
        [Row(SEQ1(0)=0), Row(SEQ1(0)=1), Row(SEQ1(0)=2)]
    """
    return _call_function(
        "seq1", False, Literal(sign), is_data_generator=True, _emit_ast=_emit_ast
    )


@publicapi
def seq2(sign: int = 0, _emit_ast: bool = True) -> Column:
    """Returns a sequence of monotonically increasing integers, with wrap-around
    which happens after largest representable integer of integer width 2 byte.

    Args:
        sign: When 0, the sequence continues at 0 after wrap-around. When 1, the sequence
            continues at smallest representable 2 byte integer. Defaults to 0.

    See Also:
        - :meth:`Session.generator`, which can be used to generate in tandem with `seq2` to
            generate sequences.

    Example::
        >>> df = session.generator(seq2(0), rowcount=3)
        >>> df.collect()
        [Row(SEQ2(0)=0), Row(SEQ2(0)=1), Row(SEQ2(0)=2)]
    """
    return _call_function(
        "seq2", False, Literal(sign), is_data_generator=True, _emit_ast=_emit_ast
    )


@publicapi
def seq4(sign: int = 0, _emit_ast: bool = True) -> Column:
    """Returns a sequence of monotonically increasing integers, with wrap-around
    which happens after largest representable integer of integer width 4 byte.

    Args:
        sign: When 0, the sequence continues at 0 after wrap-around. When 1, the sequence
            continues at smallest representable 4 byte integer. Defaults to 0.

    See Also:
        - :meth:`Session.generator`, which can be used to generate in tandem with `seq4` to
            generate sequences.

    Example::
        >>> df = session.generator(seq4(0), rowcount=3)
        >>> df.collect()
        [Row(SEQ4(0)=0), Row(SEQ4(0)=1), Row(SEQ4(0)=2)]
    """
    return _call_function(
        "seq4", False, Literal(sign), is_data_generator=True, _emit_ast=_emit_ast
    )


@publicapi
def seq8(sign: int = 0, _emit_ast: bool = True) -> Column:
    """Returns a sequence of monotonically increasing integers, with wrap-around
    which happens after largest representable integer of integer width 8 byte.

    Args:
        sign: When 0, the sequence continues at 0 after wrap-around. When 1, the sequence
            continues at smallest representable 8 byte integer. Defaults to 0.

    See Also:
        - :meth:`Session.generator`, which can be used to generate in tandem with `seq8` to
            generate sequences.

    Example::
        >>> df = session.generator(seq8(0), rowcount=3)
        >>> df.collect()
        [Row(SEQ8(0)=0), Row(SEQ8(0)=1), Row(SEQ8(0)=2)]
    """
    return _call_function(
        "seq8", False, Literal(sign), is_data_generator=True, _emit_ast=_emit_ast
    )


@publicapi
def to_boolean(e: ColumnOrName, _emit_ast: bool = True) -> Column:
    """Converts an input expression to a boolean.

    Example::
        >>> df = session.create_dataframe(['yes', 'no'], schema=['a'])
        >>> df.select(to_boolean(col('a')).as_('ans')).collect()
        [Row(ANS=True), Row(ANS=False)]
    """
    c = _to_col_if_str(e, "to_boolean")
    return builtin("to_boolean", _emit_ast=_emit_ast)(c)


@publicapi
def to_decimal(
    e: ColumnOrName, precision: int, scale: int, _emit_ast: bool = True
) -> Column:
    """Converts an input expression to a decimal.

    Example::
        >>> df = session.create_dataframe(['12', '11.3', '-90.12345'], schema=['a'])
        >>> df.select(to_decimal(col('a'), 38, 0).as_('ans')).collect()
        [Row(ANS=12), Row(ANS=11), Row(ANS=-90)]

        >>> df.select(to_decimal(col('a'), 38, 2).as_('ans')).collect()
        [Row(ANS=Decimal('12.00')), Row(ANS=Decimal('11.30')), Row(ANS=Decimal('-90.12'))]
    """
    c = _to_col_if_str(e, "to_decimal")
    # Build AST here to prevent `precision` and `scale` from being recorded as a literal instead of int.
    ast = (
        build_function_expr("to_decimal", [c, precision, scale]) if _emit_ast else None
    )
    return builtin("to_decimal", _ast=ast, _emit_ast=False)(
        c, lit(precision, _emit_ast=False), lit(scale, _emit_ast=False)
    )


@publicapi
def to_double(
    e: ColumnOrName, fmt: Optional[ColumnOrLiteralStr] = None, _emit_ast: bool = True
) -> Column:
    """Converts an input expression to a decimal.

    Example::
        >>> df = session.create_dataframe(['12', '11.3', '-90.12345'], schema=['a'])
        >>> df.select(to_double(col('a')).as_('ans')).collect()
        [Row(ANS=12.0), Row(ANS=11.3), Row(ANS=-90.12345)]

    Example::
        >>> df = session.create_dataframe(['12+', '11.3+', '90.12-'], schema=['a'])
        >>> df.select(to_double(col('a'), "999.99MI").as_('ans')).collect()
        [Row(ANS=12.0), Row(ANS=11.3), Row(ANS=-90.12)]
    """

    # AST.
    ast = None
    if _emit_ast:
        ast = proto.Expr()
        build_builtin_fn_apply(ast, "to_double", e, fmt)

    c = _to_col_if_str(e, "to_double")
    fmt_col = c if fmt is None else _to_col_if_lit(fmt, "to_double")
    ans = (
        builtin("to_double", _emit_ast=False)(c)
        if fmt is None
        else builtin("to_double", _emit_ast=False)(c, fmt_col)
    )
    ans._ast = ast
    return ans


@publicapi
def div0(
    dividend: Union[ColumnOrName, int, float],
    divisor: Union[ColumnOrName, int, float],
    _emit_ast: bool = True,
) -> Column:
    """
    Performs division like the division operator (/),
    but returns 0 when the divisor is 0 (rather than reporting an error).

    Example::

        >>> df = session.create_dataframe([1], schema=["a"])
        >>> df.select(div0(df["a"], 1).alias("divided_by_one"), div0(df["a"], 0).alias("divided_by_zero")).collect()
        [Row(DIVIDED_BY_ONE=Decimal('1.000000'), DIVIDED_BY_ZERO=Decimal('0.000000'))]
    """
    # Build AST here to prevent `dividend` and `divisor` from being recorded as a literal instead of int/float.
    ast = build_function_expr("div0", [dividend, divisor]) if _emit_ast else None
    dividend_col = (
        lit(dividend, _emit_ast=False)
        if isinstance(dividend, (int, float))
        else _to_col_if_str(dividend, "div0")
    )
    divisor_col = (
        lit(divisor, _emit_ast=False)
        if isinstance(divisor, (int, float))
        else _to_col_if_str(divisor, "div0")
    )
    return builtin("div0", _ast=ast, _emit_ast=False)(dividend_col, divisor_col)


@publicapi
def divnull(
    dividend: Union[ColumnOrName, int, float],
    divisor: Union[ColumnOrName, int, float],
    _emit_ast: bool = True,
) -> Column:
    """Performs division like the division operator (/),
    but returns NULL when the divisor is 0 (rather then reporting error).

    Example::

        >>> df = session.create_dataframe([1], schema=["a"])
        >>> df.select(divnull(df["a"], 1).alias("divided_by_one"), divnull(df["a"], 0).alias("divided_by_zero")).collect()
        [Row(DIVIDED_BY_ONE=Decimal('1.000000'), DIVIDED_BY_ZERO=None)]
    """
    # TODO SNOW-1864578: find a way to encode divnull.
    dividend_col = (
        lit(dividend, _emit_ast=False)
        if isinstance(dividend, (int, float))
        else _to_col_if_str(dividend, "divnull")
    )
    divisor_col = (
        lit(divisor, _emit_ast=False)
        if isinstance(divisor, (int, float))
        else _to_col_if_str(divisor, "divnull")
    )
    ans = dividend_col / nullifzero(divisor_col, _emit_ast=False)
    ans._ast = (
        build_function_expr("divnull", [dividend, divisor]) if _emit_ast else None
    )
    return ans


@publicapi
def nullifzero(e: ColumnOrName, _emit_ast: bool = True) -> Column:
    """Returns NULL if the argument evaluates to 0; otherwise, returns the argument.

    Example::
        >>> df = session.create_dataframe([0, 1], schema=["a"])
        >>> df.select(nullifzero(df["a"]).alias("result")).collect()
        [Row(RESULT=None), Row(RESULT=1)]
    """
    c = _to_col_if_str(e, "nullifzero")
    return builtin("nullifzero", _emit_ast=_emit_ast)(c)


@publicapi
def sqrt(e: ColumnOrName, _emit_ast: bool = True) -> Column:
    """Returns the square-root of a non-negative numeric expression.

    Example::
        >>> df = session.create_dataframe(
        ...     [4, 9],
        ...     schema=["N"],
        ... ).select(sqrt(col("N")))
        >>> df.collect()
        [Row(SQRT("N")=2.0), Row(SQRT("N")=3.0)]
    """
    c = _to_col_if_str(e, "sqrt")
    return builtin("sqrt", _emit_ast=_emit_ast)(c)


@publicapi
def abs(e: ColumnOrName, _emit_ast: bool = True) -> Column:
    """Returns the absolute value of a numeric expression.

    Example::
        >>> df = session.create_dataframe([[-1]], schema=["a"])
        >>> df.select(abs(col("a")).alias("result")).show()
        ------------
        |"RESULT"  |
        ------------
        |1         |
        ------------
        <BLANKLINE>
    """
    c = _to_col_if_str(e, "abs")
    return builtin("abs", _emit_ast=_emit_ast)(c)


@publicapi
def acos(e: ColumnOrName, _emit_ast: bool = True) -> Column:
    """Computes the inverse cosine (arc cosine) of its input;
    the result is a number in the interval [-pi, pi].

    Example::
        >>> from snowflake.snowpark.types import DecimalType
        >>> df = session.create_dataframe([[0.5]], schema=["deg"])
        >>> df.select(acos(col("deg")).cast(DecimalType(scale=3)).alias("result")).show()
        ------------
        |"RESULT"  |
        ------------
        |1.047     |
        ------------
        <BLANKLINE>
    """
    c = _to_col_if_str(e, "acos")
    return builtin("acos", _emit_ast=_emit_ast)(c)


@publicapi
def asin(e: ColumnOrName, _emit_ast: bool = True) -> Column:
    """Computes the inverse sine (arc sine) of its input;
    the result is a number in the interval [-pi, pi].

    Example::
        >>> from snowflake.snowpark.types import DecimalType
        >>> df = session.create_dataframe([[1]], schema=["deg"])
        >>> df.select(asin(col("deg")).cast(DecimalType(scale=3)).alias("result")).show()
        ------------
        |"RESULT"  |
        ------------
        |1.571     |
        ------------
        <BLANKLINE>
    """
    c = _to_col_if_str(e, "asin")
    return builtin("asin", _emit_ast=_emit_ast)(c)


@publicapi
def atan(e: ColumnOrName, _emit_ast: bool = True) -> Column:
    """Computes the inverse tangent (arc tangent) of its input;
    the result is a number in the interval [-pi, pi].

    Example::
        >>> from snowflake.snowpark.types import DecimalType
        >>> df = session.create_dataframe([[1]], schema=["deg"])
        >>> df.select(atan(col("deg")).cast(DecimalType(scale=3)).alias("result")).show()
        ------------
        |"RESULT"  |
        ------------
        |0.785     |
        ------------
        <BLANKLINE>
    """
    c = _to_col_if_str(e, "atan")
    return builtin("atan", _emit_ast=_emit_ast)(c)


@publicapi
def atan2(y: ColumnOrName, x: ColumnOrName, _emit_ast: bool = True) -> Column:
    """Computes the inverse tangent (arc tangent) of its input;
    the result is a number in the interval [-pi, pi].

    Example::
        >>> from snowflake.snowpark.types import DecimalType
        >>> df = session.create_dataframe([[1, 2]], schema=["x", "y"])
        >>> df.select(atan2(df.x, df.y).cast(DecimalType(scale=3)).alias("result")).show()
        ------------
        |"RESULT"  |
        ------------
        |0.464     |
        ------------
        <BLANKLINE>
    """
    y_col = _to_col_if_str(y, "atan2")
    x_col = _to_col_if_str(x, "atan2")
    return builtin("atan2", _emit_ast=_emit_ast)(y_col, x_col)


@publicapi
def ceil(e: ColumnOrName, _emit_ast: bool = True) -> Column:
    """Returns values from the specified column rounded to the nearest equal or larger
    integer.

    Example::

        >>> df = session.create_dataframe([135.135, -975.975], schema=["a"])
        >>> df.select(ceil(df["a"]).alias("ceil")).collect()
        [Row(CEIL=136.0), Row(CEIL=-975.0)]
    """
    c = _to_col_if_str(e, "ceil")
    return builtin("ceil", _emit_ast=_emit_ast)(c)


@publicapi
def cos(e: ColumnOrName, _emit_ast: bool = True) -> Column:
    """Computes the cosine of its argument; the argument should be expressed in radians.

    Example:
        >>> from math import pi
        >>> df = session.create_dataframe([[pi]], schema=["deg"])
        >>> df.select(cos(col("deg")).alias("result")).show()
        ------------
        |"RESULT"  |
        ------------
        |-1.0      |
        ------------
        <BLANKLINE>
    """
    c = _to_col_if_str(e, "cos")
    return builtin("cos", _emit_ast=_emit_ast)(c)


@publicapi
def cosh(e: ColumnOrName, _emit_ast: bool = True) -> Column:
    """Computes the hyperbolic cosine of its argument.

    Example:
        >>> from snowflake.snowpark.types import DecimalType
        >>> df = session.create_dataframe([[0]], schema=["deg"])
        >>> df.select(cosh(col("deg")).alias("result")).show()
        ------------
        |"RESULT"  |
        ------------
        |1.0       |
        ------------
        <BLANKLINE>
    """
    c = _to_col_if_str(e, "cosh")
    return builtin("cosh", _emit_ast=_emit_ast)(c)


@publicapi
def exp(e: ColumnOrName, _emit_ast: bool = True) -> Column:
    """
    Computes Euler's number e raised to a floating-point value.

    Example::

        >>> import math
        >>> from snowflake.snowpark.types import IntegerType
        >>> df = session.create_dataframe([0.0, math.log(10)], schema=["a"])
        >>> df.select(exp(df["a"]).cast(IntegerType()).alias("exp")).collect()
        [Row(EXP=1), Row(EXP=10)]
    """
    c = _to_col_if_str(e, "exp")
    return builtin("exp", _emit_ast=_emit_ast)(c)


@publicapi
def factorial(e: ColumnOrName, _emit_ast: bool = True) -> Column:
    """
    Computes the factorial of its input. The input argument must be an integer
    expression in the range of 0 to 33.

    Example::

        >>> df = session.create_dataframe([0, 1, 5, 10], schema=["a"])
        >>> df.select(factorial(df["a"]).alias("factorial")).collect()
        [Row(FACTORIAL=1), Row(FACTORIAL=1), Row(FACTORIAL=120), Row(FACTORIAL=3628800)]
    """
    c = _to_col_if_str(e, "factorial")
    return builtin("factorial", _emit_ast=_emit_ast)(c)


@publicapi
def floor(e: ColumnOrName, _emit_ast: bool = True) -> Column:
    """
    Returns values from the specified column rounded to the nearest equal or
    smaller integer.

    Examples::

        >>> df = session.create_dataframe([135.135, -975.975], schema=["a"])
        >>> df.select(floor(df["a"]).alias("floor")).collect()
        [Row(FLOOR=135.0), Row(FLOOR=-976.0)]
    """
    c = _to_col_if_str(e, "floor")
    return builtin("floor", _emit_ast=_emit_ast)(c)


@publicapi
def format_number(col: ColumnOrName, d: Union[Column, int], _emit_ast: bool = True):
    """Format numbers to a specific number of decimal places with HALF_TO_EVEN rounding.

    Note:
        1. The data type of the expression must be one of the `data types for a fixed-point number
        <https://docs.snowflake.com/en/sql-reference/data-types-numeric.html#label-data-types-for-fixed-point-numbers>`_.

        2. Data types for floating point numbers (e.g. FLOAT) are not supported with this argument.

        3. If the expression data type is not supported, the expression must be explicitly cast to decimal before calling.

    Example::
            >>> import decimal
            >>> from snowflake.snowpark.functions import format_number
            >>> data = [(1, decimal.Decimal(3.14159)), (2, decimal.Decimal(2.71828)), (3, decimal.Decimal(1.41421))]
            >>> df = session.createDataFrame(data, ["id", "value"])
            >>> df.select("id",format_number("value",2).alias("value")).show()
            ------------------
            |"ID"  |"VALUE"  |
            ------------------
            |1     |3.14     |
            |2     |2.72     |
            |3     |1.41     |
            ------------------
            <BLANKLINE>
    """
    col = _to_col_if_str(col, "format_number")

    c = bround(col, d, _emit_ast=False).cast(StringType(), _emit_ast=False)

    # AST.
    if _emit_ast:
        ast = proto.Expr()
        build_builtin_fn_apply(ast, "format_number", col, d)
        c._ast = ast

    return c


@publicapi
def sin(e: ColumnOrName, _emit_ast: bool = True) -> Column:
    """Computes the sine of its argument; the argument should be expressed in radians.

    Example::
        >>> from snowflake.snowpark.types import DecimalType
        >>> df = session.generator(seq1(0), rowcount=3).select(sin(seq1(0)).cast(DecimalType(scale=4)))
        >>> df.collect()
        [Row(CAST (SIN(SEQ1(0)) AS NUMBER(38, 4))=Decimal('0.0000')), Row(CAST (SIN(SEQ1(0)) AS NUMBER(38, 4))=Decimal('0.8415')), Row(CAST (SIN(SEQ1(0)) AS NUMBER(38, 4))=Decimal('0.9093'))]
    """
    c = _to_col_if_str(e, "sin")
    return builtin("sin", _emit_ast=_emit_ast)(c)


@publicapi
def sinh(e: ColumnOrName, _emit_ast: bool = True) -> Column:
    """Computes the hyperbolic sine of its argument.

    Example::
        >>> from snowflake.snowpark.types import DecimalType
        >>> df = session.generator(seq1(0), rowcount=3).select(sinh(seq1(0)).cast(DecimalType(scale=4)))
        >>> df.collect()
        [Row(CAST (SINH(SEQ1(0)) AS NUMBER(38, 4))=Decimal('0.0000')), Row(CAST (SINH(SEQ1(0)) AS NUMBER(38, 4))=Decimal('1.1752')), Row(CAST (SINH(SEQ1(0)) AS NUMBER(38, 4))=Decimal('3.6269'))]
    """
    c = _to_col_if_str(e, "sinh")
    return builtin("sinh", _emit_ast=_emit_ast)(c)


@publicapi
def tan(e: ColumnOrName, _emit_ast: bool = True) -> Column:
    """Computes the tangent of its argument; the argument should be expressed in radians.

    Example::
       >>> from snowflake.snowpark.types import DecimalType
       >>> df = session.create_dataframe([0, 1], schema=["N"]).select(
       ...     tan(col("N")).cast(DecimalType(scale=4))
       ... )
       >>> df.collect()
       [Row(CAST (TAN("N") AS NUMBER(38, 4))=Decimal('0.0000')), Row(CAST (TAN("N") AS NUMBER(38, 4))=Decimal('1.5574'))]
    """
    c = _to_col_if_str(e, "tan")
    return builtin("tan", _emit_ast=_emit_ast)(c)


@publicapi
def tanh(e: ColumnOrName, _emit_ast: bool = True) -> Column:
    """Computes the hyperbolic tangent of its argument.

    Example::
        >>> from snowflake.snowpark.types import DecimalType
        >>> df = session.create_dataframe([0, 1], schema=["N"]).select(
        ...     tanh(col("N").cast(DecimalType(scale=4)))
        ... )
        >>> df.collect()
        [Row(TANH( CAST ("N" AS NUMBER(38, 4)))=0.0), Row(TANH( CAST ("N" AS NUMBER(38, 4)))=0.7615941559557649)]
    """
    c = _to_col_if_str(e, "tanh")
    return builtin("tanh", _emit_ast=_emit_ast)(c)


@publicapi
def degrees(e: ColumnOrName, _emit_ast: bool = True) -> Column:
    """
    Converts radians to degrees.

    Example::

        >>> import math
        >>> from snowflake.snowpark.types import StructType, StructField, DoubleType, IntegerType
        >>> df = session.create_dataframe(
        ...     [math.pi / 3, math.pi, 3 * math.pi],
        ...     schema=StructType([StructField("a", DoubleType())]),
        ... )
        >>> df.select(degrees(col("a")).cast(IntegerType()).alias("DEGREES")).collect()
        [Row(DEGREES=60), Row(DEGREES=180), Row(DEGREES=540)]
    """
    c = _to_col_if_str(e, "degrees")
    return builtin("degrees", _emit_ast=_emit_ast)(c)


@publicapi
def radians(e: ColumnOrName, _emit_ast: bool = True) -> Column:
    """Converts degrees to radians.

    Examples::

        >>> df = session.create_dataframe([[1.111], [2.222], [3.333]], schema=["a"])
        >>> df.select(radians(col("a")).cast("number(38, 5)").alias("result")).show()
        ------------
        |"RESULT"  |
        ------------
        |0.01939   |
        |0.03878   |
        |0.05817   |
        ------------
        <BLANKLINE>
    """
    c = _to_col_if_str(e, "radians")
    return builtin("radians", _emit_ast=_emit_ast)(c)


@publicapi
def md5(e: ColumnOrName, _emit_ast: bool = True) -> Column:
    """
    Returns a 32-character hex-encoded string containing the 128-bit MD5 message digest.

     Example::

        >>> df = session.create_dataframe(["a", "b"], schema=["col"]).select(md5("col"))
        >>> df.collect()
        [Row(MD5("COL")='0cc175b9c0f1b6a831c399e269772661'), Row(MD5("COL")='92eb5ffee6ae2fec3ad71c777531578f')]
    """
    c = _to_col_if_str(e, "md5")
    return builtin("md5", _emit_ast=_emit_ast)(c)


@publicapi
def sha1(e: ColumnOrName, _emit_ast: bool = True) -> Column:
    """Returns a 40-character hex-encoded string containing the 160-bit SHA-1 message digest.

    Example::
        >>> df = session.create_dataframe(["a", "b"], schema=["col"]).select(sha1("col"))
        >>> df.collect()
        [Row(SHA1("COL")='86f7e437faa5a7fce15d1ddcb9eaeaea377667b8'), Row(SHA1("COL")='e9d71f5ee7c92d6dc9e92ffdad17b8bd49418f98')]
    """
    c = _to_col_if_str(e, "sha1")
    return builtin("sha1", _emit_ast=_emit_ast)(c)


@publicapi
def sha2(e: ColumnOrName, num_bits: int, _emit_ast: bool = True) -> Column:
    """Returns a hex-encoded string containing the N-bit SHA-2 message digest,
    where N is the specified output digest size.

    Example::
        >>> df = session.create_dataframe(["a", "b"], schema=["col"]).select(sha2("col", 256))
        >>> df.collect()
        [Row(SHA2("COL", 256)='ca978112ca1bbdcafac231b39a23dc4da786eff8147c4e72b9807785afee48bb'), Row(SHA2("COL", 256)='3e23e8160039594a33894f6564e1b1348bbd7a0088d42c4acb73eeaed59c009d')]
    """
    permitted_values = [0, 224, 256, 384, 512]
    if num_bits not in permitted_values:
        raise ValueError(
            f"num_bits {num_bits} is not in the permitted values {permitted_values}"
        )
    c = _to_col_if_str(e, "sha2")
    return builtin("sha2", _emit_ast=_emit_ast)(c, num_bits)


@publicapi
def hash(*cols: ColumnOrName, _emit_ast: bool = True) -> Column:
    """
    Returns a signed 64-bit hash value. Note that HASH never returns NULL, even for NULL inputs.

    Examples::

        >>> import decimal
        >>> df = session.create_dataframe([[10, "10", decimal.Decimal(10), 10.0]], schema=["a", "b", "c", "d"])
        >>> df.select(hash("a").alias("hash_a"), hash("b").alias("hash_b"), hash("c").alias("hash_c"), hash("d").alias("hash_d")).collect()
        [Row(HASH_A=1599627706822963068, HASH_B=3622494980440108984, HASH_C=1599627706822963068, HASH_D=1599627706822963068)]
        >>> df.select(hash(lit(None)).alias("one"), hash(lit(None), lit(None)).alias("two"), hash(lit(None), lit(None), lit(None)).alias("three")).collect()
        [Row(ONE=8817975702393619368, TWO=953963258351104160, THREE=2941948363845684412)]
    """
    columns = [_to_col_if_str(c, "hash") for c in cols]
    return builtin("hash", _emit_ast=_emit_ast)(columns)


@publicapi
def ascii(e: ColumnOrName, _emit_ast: bool = True) -> Column:
    """Returns the ASCII code for the first character of a string. If the string is empty,
    a value of 0 is returned.

    Example::

        >>> df = session.create_dataframe(['!', 'A', 'a', '', 'bcd', None], schema=['a'])
        >>> df.select(df.a, ascii(df.a).as_('ascii')).collect()
        [Row(A='!', ASCII=33), Row(A='A', ASCII=65), Row(A='a', ASCII=97), Row(A='', ASCII=0), Row(A='bcd', ASCII=98), Row(A=None, ASCII=None)]
    """
    c = _to_col_if_str(e, "ascii")
    return builtin("ascii", _emit_ast=_emit_ast)(c)


@publicapi
def initcap(
    e: ColumnOrName, delimiters: ColumnOrName = None, _emit_ast: bool = True
) -> Column:
    """
    Returns the input string with the first letter of each word in uppercase
    and the subsequent letters in lowercase.

    ``delimiters`` is an optional argument specifying a string of one or more
    characters that ``initcap`` uses as separators for words in the input expression.

    If ``delimiters`` is not specified, any of the following characters in the
    input expressions are treated as word separators:

        ``<whitespace> ! ? @ " ^ # $ & ~ _ , . : ; + - * % / | \\ [ ] ( ) { } < >``

    Examples::

        >>> df = session.create_dataframe(["the sky is blue", "WE CAN HANDLE THIS", "ÄäÖößÜü", None], schema=["a"])
        >>> df.select(initcap(df["a"]).alias("initcap")).collect()
        [Row(INITCAP='The Sky Is Blue'), Row(INITCAP='We Can Handle This'), Row(INITCAP='Ääöößüü'), Row(INITCAP=None)]
        >>> df.select(initcap(df["a"], lit('')).alias("initcap")).collect()
        [Row(INITCAP='The sky is blue'), Row(INITCAP='We can handle this'), Row(INITCAP='Ääöößüü'), Row(INITCAP=None)]
    """
    c = _to_col_if_str(e, "initcap")
    if delimiters is None:
        return builtin("initcap", _emit_ast=_emit_ast)(c)

    delimiter_col = _to_col_if_str(delimiters, "initcap")
    return builtin("initcap", _emit_ast=_emit_ast)(c, delimiter_col)


@publicapi
def length(e: ColumnOrName, _emit_ast: bool = True) -> Column:
    """
    Returns the length of an input string or binary value. For strings,
    the length is the number of characters, and UTF-8 characters are counted as a
    single character. For binary, the length is the number of bytes.

    Example::

        >>> df = session.create_dataframe(["the sky is blue", "WE CAN HANDLE THIS", "ÄäÖößÜü", None], schema=["a"])
        >>> df.select(length(df["a"]).alias("length")).collect()
        [Row(LENGTH=15), Row(LENGTH=18), Row(LENGTH=7), Row(LENGTH=None)]
    """
    c = _to_col_if_str(e, "length")
    return builtin("length", _emit_ast=_emit_ast)(c)


@publicapi
def lower(e: ColumnOrName, _emit_ast: bool = True) -> Column:
    """
    Returns the input string with all characters converted to lowercase.

    Example::

        >>> df = session.create_dataframe(['abc', 'Abc', 'aBC', 'Anführungszeichen', '14.95 €'], schema=["a"])
        >>> df.select(lower(col("a"))).collect()
        [Row(LOWER("A")='abc'), Row(LOWER("A")='abc'), Row(LOWER("A")='abc'), Row(LOWER("A")='anführungszeichen'), Row(LOWER("A")='14.95 €')]
    """
    c = _to_col_if_str(e, "lower")
    return builtin("lower", _emit_ast=_emit_ast)(c)


@publicapi
def lpad(
    e: ColumnOrName, len: Union[Column, int], pad: ColumnOrName, _emit_ast: bool = True
) -> Column:
    """
    Left-pads a string with characters from another string, or left-pads a
    binary value with bytes from another binary value.

    Example::

        >>> from snowflake.snowpark.functions import lit
        >>> df = session.create_dataframe([["a"], ["b"], ["c"]], schema=["a"])
        >>> df.select(lpad(col("a"), 3, lit("k")).alias("result")).show()
        ------------
        |"RESULT"  |
        ------------
        |kka       |
        |kkb       |
        |kkc       |
        ------------
        <BLANKLINE>
    """
    c = _to_col_if_str(e, "lpad")
    p = _to_col_if_str(pad, "lpad")
    # Build AST here to prevent `len` from being recorded as a literal instead of int.
    ast = build_function_expr("lpad", [c, len, p]) if _emit_ast else None
    return builtin("lpad", _ast=ast, _emit_ast=False)(
        c, len if isinstance(len, Column) else lit(len), p
    )


@publicapi
def ltrim(
    e: ColumnOrName, trim_string: Optional[ColumnOrName] = None, _emit_ast: bool = True
) -> Column:
    """
    Removes leading characters, including whitespace, from a string.

    Example::

        >>> from snowflake.snowpark.functions import lit
        >>> df = session.create_dataframe([["asss"], ["bsss"], ["csss"]], schema=["a"])
        >>> df.select(rtrim(col("a"), trim_string=lit("sss")).alias("result")).show()
        ------------
        |"RESULT"  |
        ------------
        |a         |
        |b         |
        |c         |
        ------------
        <BLANKLINE>
    """
    c = _to_col_if_str(e, "ltrim")
    t = _to_col_if_str(trim_string, "ltrim") if trim_string is not None else None
    return (
        builtin("ltrim", _emit_ast=_emit_ast)(c, t)
        if t is not None
        else builtin("ltrim", _emit_ast=_emit_ast)(c)
    )


@publicapi
def rpad(
    e: ColumnOrName, len: Union[Column, int], pad: ColumnOrName, _emit_ast: bool = True
) -> Column:
    """Right-pads a string with characters from another string, or right-pads a
    binary value with bytes from another binary value. When called, `e` is padded to length `len`
    with characters/bytes from `pad`.

    Example::

        >>> from snowflake.snowpark.functions import lit
        >>> df = session.create_dataframe([["a"], ["b"], ["c"]], schema=["a"])
        >>> df.select(rpad(col("a"), 3, lit("k")).alias("result")).show()
        ------------
        |"RESULT"  |
        ------------
        |akk       |
        |bkk       |
        |ckk       |
        ------------
        <BLANKLINE>
    """
    c = _to_col_if_str(e, "rpad")
    p = _to_col_if_str(pad, "rpad")
    # Build AST here to prevent `len` from being recorded as a literal instead of int.
    ast = build_function_expr("rpad", [c, len, p]) if _emit_ast else None
    return builtin("rpad", _ast=ast, _emit_ast=False)(
        c, len if isinstance(len, Column) else lit(len), p
    )


@publicapi
def rtrim(
    e: ColumnOrName, trim_string: Optional[ColumnOrName] = None, _emit_ast: bool = True
) -> Column:
    """Removes trailing characters, including whitespace, from a string.

    Example::

        >>> from snowflake.snowpark.functions import lit
        >>> df = session.create_dataframe([["asss"], ["bsss"], ["csss"]], schema=["a"])
        >>> df.select(rtrim(col("a"), trim_string=lit("sss")).alias("result")).show()
        ------------
        |"RESULT"  |
        ------------
        |a         |
        |b         |
        |c         |
        ------------
        <BLANKLINE>
    """
    c = _to_col_if_str(e, "rtrim")
    t = _to_col_if_str(trim_string, "rtrim") if trim_string is not None else None
    return (
        builtin("rtrim", _emit_ast=_emit_ast)(c, t)
        if t is not None
        else builtin("rtrim", _emit_ast=_emit_ast)(c)
    )


@publicapi
def repeat(s: ColumnOrName, n: Union[Column, int], _emit_ast: bool = True) -> Column:
    """Builds a string by repeating the input for the specified number of times.

    Example::

        >>> df = session.create_dataframe([["a"], ["b"], ["c"]], schema=["a"])
        >>> df.select(repeat(col("a"), 3).alias("result")).show()
        ------------
        |"RESULT"  |
        ------------
        |aaa       |
        |bbb       |
        |ccc       |
        ------------
        <BLANKLINE>
    """
    c = _to_col_if_str(s, "repeat")
    # Build AST here to prevent `n` from being recorded as a literal instead of int.
    ast = build_function_expr("repeat", [c, n]) if _emit_ast else None
    return builtin("repeat", _ast=ast, _emit_ast=False)(
        c, n if isinstance(n, Column) else lit(n)
    )


@publicapi
def reverse(col: ColumnOrName, _emit_ast: bool = True) -> Column:
    """Reverses the order of characters in a string, or of bytes in a binary value.

    Example::

        >>> df = session.create_dataframe([["Hello"], ["abc"]], schema=["col1"])
        >>> df.select(reverse(col("col1"))).show()
        -----------------------
        |"REVERSE(""COL1"")"  |
        -----------------------
        |olleH                |
        |cba                  |
        -----------------------
        <BLANKLINE>
    """
    col = _to_col_if_str(col, "reverse")
    return builtin("reverse", _emit_ast=_emit_ast)(col)


@publicapi
def soundex(e: ColumnOrName, _emit_ast: bool = True) -> Column:
    """Returns a string that contains a phonetic representation of the input string.

    Example::
        >>> df = session.create_dataframe(["Marsha", "Marcia"], schema=["V"]).select(soundex(col("V")))
        >>> df.collect()
        [Row(SOUNDEX("V")='M620'), Row(SOUNDEX("V")='M620')]
    """
    c = _to_col_if_str(e, "soundex")
    return builtin("soundex", _emit_ast=_emit_ast)(c)


@publicapi
def trim(
    e: ColumnOrName, trim_string: Optional[ColumnOrName] = None, _emit_ast: bool = True
) -> Column:
    """Removes leading and trailing characters from a string. Per default only whitespace ' ' characters are removed.

    Example::

        >>> df = session.create_dataframe(['hello', ' world', '   !   '], schema=["a"])
        >>> df.collect()
        [Row(A='hello'), Row(A=' world'), Row(A='   !   ')]
        >>> df.select(trim(col("a"))).collect()
        [Row(TRIM("A")='hello'), Row(TRIM("A")='world'), Row(TRIM("A")='!')]

    Example::

        >>> df = session.create_dataframe(['EUR 12.96', '7.89USD', '5.99E'], schema=["a"])
        >>> df.select(trim(col("a"), lit("EURUSD ")).as_("ans")).collect()
        [Row(ANS='12.96'), Row(ANS='7.89'), Row(ANS='5.99')]

    Example::

        >>> df = session.create_dataframe(['abc12 45a 79bc!'], schema=["a"])
        >>> df.select(trim(col("a"), lit("abc!")).as_("ans")).collect()
        [Row(ANS='12 45a 79')]

    """
    c = _to_col_if_str(e, "trim")
    t = _to_col_if_str(trim_string, "trim") if trim_string is not None else None
    return (
        builtin("trim", _emit_ast=_emit_ast)(c, t)
        if t is not None
        else builtin("trim", _emit_ast=_emit_ast)(c)
    )


@publicapi
def upper(e: ColumnOrName, _emit_ast: bool = True) -> Column:
    """Returns the input string with all characters converted to uppercase.
       Unicode characters are supported.

    Example::

        >>> df = session.create_dataframe(['abc', 'Abc', 'aBC', 'Anführungszeichen', '14.95 €'], schema=["a"])
        >>> df.select(upper(col("a"))).collect()
        [Row(UPPER("A")='ABC'), Row(UPPER("A")='ABC'), Row(UPPER("A")='ABC'), Row(UPPER("A")='ANFÜHRUNGSZEICHEN'), Row(UPPER("A")='14.95 €')]
    """
    c = _to_col_if_str(e, "upper")
    return builtin("upper", _emit_ast=_emit_ast)(c)


@publicapi
def strtok_to_array(
    text: ColumnOrName, delimiter: Optional[ColumnOrName] = None, _emit_ast: bool = True
) -> Column:
    """
    Tokenizes the given string using the given set of delimiters and returns the tokens as an array.

    If either parameter is a NULL, a NULL is returned. An empty array is returned if tokenization produces no tokens.

    Example::
        >>> df = session.create_dataframe(
        ...     [["a.b.c", "."], ["1,2.3", ","]],
        ...     schema=["text", "delimiter"],
        ... )
        >>> df.select(strtok_to_array("text", "delimiter").alias("TIME_FROM_PARTS")).collect()
        [Row(TIME_FROM_PARTS='[\\n  "a",\\n  "b",\\n  "c"\\n]'), Row(TIME_FROM_PARTS='[\\n  "1",\\n  "2.3"\\n]')]
    """
    t = _to_col_if_str(text, "strtok_to_array")
    d = (
        _to_col_if_str(delimiter, "strtok_to_array")
        if (delimiter is not None)
        else None
    )
    return (
        builtin("strtok_to_array", _emit_ast=_emit_ast)(t, d)
        if (delimiter is not None)
        else builtin("strtok_to_array", _emit_ast=_emit_ast)(t)
    )


@publicapi
def struct(*cols: ColumnOrName, _emit_ast: bool = True) -> Column:
    """
    Returns an OBJECT constructed with the given columns.

    Example::
        >>> from snowflake.snowpark.functions import struct
        >>> df = session.createDataFrame([("Bob", 80), ("Alice", None)], ["name", "age"])
        >>> res = df.select(struct("age", "name").alias("struct")).show()
        ---------------------
        |"STRUCT"           |
        ---------------------
        |{                  |
        |  "age": 80,       |
        |  "name": "Bob"    |
        |}                  |
        |{                  |
        |  "age": null,     |
        |  "name": "Alice"  |
        |}                  |
        ---------------------
        <BLANKLINE>
    """
    # AST.
    ast = None
    if _emit_ast:
        ast = proto.Expr()
        build_builtin_fn_apply(ast, "struct", *cols)

    def flatten_col_list(obj):
        if isinstance(obj, str) or isinstance(obj, Column):
            return [obj]
        elif hasattr(obj, "__iter__"):
            acc = []
            for innerObj in obj:
                acc = acc + flatten_col_list(innerObj)
            return acc

    new_cols = []
    for c in flatten_col_list(cols):
        # first insert field_name
        if isinstance(c, str):
            new_cols.append(lit(c))
        else:
            name = c._expression.name
            name = name[1:] if name.startswith('"') else name
            name = name[:-1] if name.endswith('"') else name
            new_cols.append(lit(name, _emit_ast=False))
        # next insert field value
        c = _to_col_if_str(c, "struct")
        if isinstance(c, Column) and isinstance(c._expression, Alias):
            new_cols.append(Column(c._expression.children[0], _emit_ast=False))
        else:
            new_cols.append(c)
    ans = object_construct_keep_null(*new_cols, _emit_ast=False)
    ans._ast = ast

    return ans


@publicapi
def log(
    base: Union[ColumnOrName, int, float],
    x: Union[ColumnOrName, int, float],
    _emit_ast: bool = True,
    _ast: Optional[proto.Expr] = None,
) -> Column:
    """
    Returns the logarithm of a numeric expression.

    Example::

        >>> from snowflake.snowpark.types import IntegerType
        >>> df = session.create_dataframe([1, 10], schema=["a"])
        >>> df.select(log(10, df["a"]).cast(IntegerType()).alias("log")).collect()
        [Row(LOG=0), Row(LOG=1)]
    """
    # Build AST here to prevent `base` and `x` from being recorded as a literal instead of int/float.
    ast = build_function_expr("log", [base, x]) if _emit_ast else _ast
    b = (
        lit(base, _emit_ast=False)
        if isinstance(base, (int, float))
        else _to_col_if_str(base, "log")
    )
    arg = (
        lit(x, _emit_ast=False)
        if isinstance(x, (int, float))
        else _to_col_if_str(x, "log")
    )
    return builtin("log", _ast=ast, _emit_ast=False)(b, arg)


@publicapi
def log1p(
    x: Union[ColumnOrName, int, float],
    _emit_ast: bool = True,
) -> Column:
    """
    Returns the natural logarithm of (1 + x).

    Example::

        >>> df = session.create_dataframe([0, 1], schema=["a"])
        >>> df.select(log1p(df["a"]).alias("log1p")).collect()
        [Row(LOG1P=0.0), Row(LOG1P=0.6931471805599453)]
    """
    ast = build_function_expr("log1p", [x]) if _emit_ast else None
    x = (
        lit(x, _emit_ast=False)
        if isinstance(x, (int, float))
        else _to_col_if_str(x, "log")
    )
    one_plus_x = _to_col_if_str(x, "log1p") + lit(1, _emit_ast=False)
    return ln(one_plus_x, _emit_ast=False, _ast=ast)


@publicapi
def log10(
    x: Union[ColumnOrName, int, float],
    _emit_ast: bool = True,
) -> Column:
    """
    Returns the base-10 logarithm of x.

    Example::

        >>> df = session.create_dataframe([1, 10], schema=["a"])
        >>> df.select(log10(df["a"]).alias("log10")).collect()
        [Row(LOG10=0.0), Row(LOG10=1.0)]
    """
    ast = build_function_expr("log10", [x]) if _emit_ast else None
    return _log10(x, _emit_ast=False, _ast=ast)


@publicapi
def log2(
    x: Union[ColumnOrName, int, float],
    _emit_ast: bool = True,
) -> Column:
    """
    Returns the base-2 logarithm of x.

    Example::

        >>> df = session.create_dataframe([1, 2, 8], schema=["a"])
        >>> df.select(log2(df["a"]).alias("log2")).collect()
        [Row(LOG2=0.0), Row(LOG2=1.0), Row(LOG2=3.0)]
    """
    ast = build_function_expr("log2", [x]) if _emit_ast else None
    return _log2(x, _emit_ast=False, _ast=ast)


# Create base 2 and base 10 wrappers for use with the Modin log2 and log10 functions
def _log2(
    x: Union[ColumnOrName, int, float],
    _emit_ast: bool = True,
    _ast: Optional[proto.Expr] = None,
) -> Column:
    return log(2, x, _emit_ast=_emit_ast, _ast=_ast)


def _log10(
    x: Union[ColumnOrName, int, float],
    _emit_ast: bool = True,
    _ast: Optional[proto.Expr] = None,
) -> Column:
    return log(10, x, _emit_ast=_emit_ast, _ast=_ast)


@publicapi
def pow(
    left: Union[ColumnOrName, int, float],
    right: Union[ColumnOrName, int, float],
    _emit_ast: bool = True,
) -> Column:
    """Returns a number (left) raised to the specified power (right).

    Example::
        >>> df = session.create_dataframe([[2, 3], [3, 4]], schema=["x", "y"])
        >>> df.select(pow(col("x"), col("y")).alias("result")).show()
        ------------
        |"RESULT"  |
        ------------
        |8.0       |
        |81.0      |
        ------------
        <BLANKLINE>
    """
    # Build AST here to prevent `left` and `right` from being recorded as a literal instead of int/float.
    ast = build_function_expr("pow", [left, right]) if _emit_ast else None
    number = (
        lit(left, _emit_ast=False)
        if isinstance(left, (int, float))
        else _to_col_if_str(left, "pow")
    )
    power = (
        lit(right, _emit_ast=False)
        if isinstance(right, (int, float))
        else _to_col_if_str(right, "pow")
    )
    return builtin("pow", _ast=ast, _emit_ast=False)(number, power)


@publicapi
def round(
    e: ColumnOrName, scale: Union[ColumnOrName, int, float] = 0, _emit_ast: bool = True
) -> Column:
    """Returns rounded values from the specified column.

    Example::

        >>> df = session.create_dataframe([[1.11], [2.22], [3.33]], schema=["a"])
        >>> df.select(round(col("a")).alias("result")).show()
        ------------
        |"RESULT"  |
        ------------
        |1.0       |
        |2.0       |
        |3.0       |
        ------------
        <BLANKLINE>
    """
    c = _to_col_if_str(e, "round")
    # Build AST here to prevent `scale` from being recorded as a literal instead of int/float.
    ast = build_function_expr("round", [c, scale]) if _emit_ast else None
    scale_col = (
        lit(scale, _emit_ast=False)
        if isinstance(scale, (int, float))
        else _to_col_if_str(scale, "round")
    )

    ast = None
    if _emit_ast:
        ast = proto.Expr()
        build_builtin_fn_apply(ast, "round", e, scale)

    col = builtin("round", _ast=ast, _emit_ast=False)(c, scale_col)
    col._ast = ast
    return col


@publicapi
def sign(col: ColumnOrName, _emit_ast: bool = True) -> Column:
    """
    Returns the sign of its argument:

        - -1 if the argument is negative.
        - 1 if it is positive.
        - 0 if it is 0.

    Args:
        col: The column to evaluate its sign

    Example::
        >>> df = session.create_dataframe([(-2, 2, 0)], ["a", "b", "c"])
        >>> df.select(sign("a").alias("a_sign"), sign("b").alias("b_sign"), sign("c").alias("c_sign")).show()
        ----------------------------------
        |"A_SIGN"  |"B_SIGN"  |"C_SIGN"  |
        ----------------------------------
        |-1        |1         |0         |
        ----------------------------------
        <BLANKLINE>
    """
    return builtin("sign", _emit_ast=_emit_ast)(_to_col_if_str(col, "sign"))


@publicapi
def split(str: ColumnOrName, pattern: ColumnOrName, _emit_ast: bool = True) -> Column:
    """Splits a given string with a given separator and returns the result in an array
    of strings. To specify a string separator, use the :func:`lit()` function.

    Example 1::

        >>> df = session.create_dataframe(
        ...     [["many-many-words", "-"], ["hello--hello", "--"]],
        ...     schema=["V", "D"],
        ... ).select(split(col("V"), col("D")))
        >>> df.show()
        -------------------------
        |"SPLIT(""V"", ""D"")"  |
        -------------------------
        |[                      |
        |  "many",              |
        |  "many",              |
        |  "words"              |
        |]                      |
        |[                      |
        |  "hello",             |
        |  "hello"              |
        |]                      |
        -------------------------
        <BLANKLINE>

    Example 2::

        >>> df = session.create_dataframe([["many-many-words"],["hello-hi-hello"]],schema=["V"],)
        >>> df.select(split(col("V"), lit("-"))).show()
        -----------------------
        |"SPLIT(""V"", '-')"  |
        -----------------------
        |[                    |
        |  "many",            |
        |  "many",            |
        |  "words"            |
        |]                    |
        |[                    |
        |  "hello",           |
        |  "hi",              |
        |  "hello"            |
        |]                    |
        -----------------------
        <BLANKLINE>
    """
    s = _to_col_if_str(str, "split")
    p = _to_col_if_str(pattern, "split")
    return builtin("split", _emit_ast=_emit_ast)(s, p)


@publicapi
def substring(
    str: ColumnOrName,
    pos: Union[Column, int],
    len: Optional[Union[Column, int]] = None,
    _emit_ast: bool = True,
) -> Column:
    """Returns the portion of the string or binary value str, starting from the
    character/byte specified by pos, with limited length. The length should be greater
    than or equal to zero. If the length is a negative number, the function returns an
    empty string.

    Note:
        For ``pos``, 1 is the first character of the string in Snowflake database.

    :func:`substr` is an alias of :func:`substring`.

    Example 1::
        >>> df = session.create_dataframe(
        ...     ["abc", "def"],
        ...     schema=["S"],
        ... )
        >>> df.select(substring(col("S"), 1, 1)).collect()
        [Row(SUBSTRING("S", 1, 1)='a'), Row(SUBSTRING("S", 1, 1)='d')]

    Example 2::
        >>> df = session.create_dataframe(
        ...     ["abc", "def"],
        ...     schema=["S"],
        ... )
        >>> df.select(substring(col("S"), 2)).collect()
        [Row(SUBSTRING("S", 2)='bc'), Row(SUBSTRING("S", 2)='ef')]
    """
    s = _to_col_if_str(str, "substring")
    # Build AST here to prevent `pos` and `len` from being recorded as a literal instead of int/None.
    ast = (
        build_function_expr("substring", [s, pos, len], ignore_null_args=True)
        if _emit_ast
        else None
    )
    p = pos if isinstance(pos, Column) else lit(pos, _emit_ast=False)
    if len is None:
        return builtin("substring", _emit_ast=False)(s, p)
    length = len if isinstance(len, Column) else lit(len, _emit_ast=False)
    return builtin("substring", _ast=ast, _emit_ast=False)(s, p, length)


@publicapi
def substring_index(
    text: ColumnOrName, delim: ColumnOrLiteralStr, count: int, _emit_ast: bool = True
) -> Column:
    """
    Returns the substring from string ``text`` before ``count`` occurrences of the delimiter ``delim``.
    If ``count`` is positive, everything to the left of the final delimiter (counting from left) is
    returned. If ``count`` is negative, everything to the right of the final delimiter (counting from the
    right) is returned. If ``count`` is zero, returns empty string.

    Example 1::
        >>> df = session.create_dataframe(
        ...     ["a.b.c.d"],
        ...     schema=["S"],
        ... ).select(substring_index(col("S"), ".", 2).alias("result"))
        >>> df.show()
        ------------
        |"RESULT"  |
        ------------
        |a.b       |
        ------------
        <BLANKLINE>

    Example 2::
        >>> df = session.create_dataframe(
        ...     [["a.b.c.d", "."]],
        ...     schema=["S", "delimiter"],
        ... ).select(substring_index(col("S"), col("delimiter"), 2).alias("result"))
        >>> df.show()
        ------------
        |"RESULT"  |
        ------------
        |a.b       |
        ------------
        <BLANKLINE>
    """

    # AST.
    ast = None
    if _emit_ast:
        ast = proto.Expr()
        build_builtin_fn_apply(ast, "substring_index", text, delim, count)

    s = _to_col_if_str(text, "substring_index")
    strtok_array = builtin("strtok_to_array", _emit_ast=False)(s, delim)
    c = builtin("array_to_string", _emit_ast=False)(
        builtin("array_slice", _emit_ast=False)(
            strtok_array,
            0
            if count >= 0
            else builtin("array_size", _emit_ast=False)(strtok_array) + count,
            count
            if count >= 0
            else builtin("array_size", _emit_ast=False)(strtok_array),
        ),
        delim,
    )

    c._ast = ast

    return c


@publicapi
def regexp_count(
    subject: ColumnOrName,
    pattern: ColumnOrLiteralStr,
    position: Union[Column, int] = 1,
    *parameters: ColumnOrLiteral,
    _emit_ast: bool = True,
) -> Column:
    """Returns the number of times that a pattern occurs in the subject.

    Example::

        >>> df = session.sql("select * from values('apple'),('banana'),('peach') as T(a)")
        >>> df.select(regexp_count(col("a"), "a").alias("result")).show()
        ------------
        |"RESULT"  |
        ------------
        |1         |
        |3         |
        |1         |
        ------------
        <BLANKLINE>
    """
    sql_func_name = "regexp_count"
    sub = _to_col_if_str(subject, sql_func_name)

    # Build AST here to prevent `pattern` and `position` from being recorded as a literal instead of int/str.
    ast = (
        build_function_expr(sql_func_name, [sub, pattern, position] + list(parameters))
        if _emit_ast
        else None
    )

    pat = pattern if isinstance(pattern, Column) else lit(pattern, _emit_ast=False)
    pos = position if isinstance(position, Column) else lit(position, _emit_ast=False)

    params = [lit(p, _emit_ast=False) for p in parameters]
    return builtin(sql_func_name, _ast=ast, _emit_ast=False)(sub, pat, pos, *params)


@publicapi
def regexp_extract(
    value: ColumnOrLiteralStr,
    regexp: ColumnOrLiteralStr,
    idx: int,
    _emit_ast: bool = True,
) -> Column:
    r"""
    Extract a specific group matched by a regex, from the specified string column.
    If the regex did not match, or the specified group did not match,
    an empty string is returned.

    Example::

        >>> from snowflake.snowpark.functions import regexp_extract
        >>> df = session.createDataFrame([["id_20_30", 10], ["id_40_50", 30]], ["id", "age"])
        >>> df.select(regexp_extract("id", r"(\d+)", 1).alias("RES")).show()
        ---------
        |"RES"  |
        ---------
        |20     |
        |40     |
        ---------
        <BLANKLINE>
    """

    # AST.
    ast = None
    if _emit_ast:
        ast = proto.Expr()
        build_builtin_fn_apply(ast, "regexp_extract", value, regexp, idx)

    value = _to_col_if_str(value, "regexp_extract")
    regexp = _to_col_if_lit(regexp, "regexp_extract")
    idx = _to_col_if_lit(idx, "regexp_extract")
    c = coalesce(
        call_builtin(
            "regexp_substr",
            value,
            regexp,
            lit(1),
            lit(1),
            lit("e"),
            idx,
            _emit_ast=False,
        ),
        lit("", _emit_ast=False),
        _emit_ast=False,
    )

    c._ast = ast

    return c


@publicapi
def regexp_replace(
    subject: ColumnOrName,
    pattern: ColumnOrLiteralStr,
    replacement: ColumnOrLiteralStr = "",
    position: Union[Column, int] = 1,
    occurrences: Union[Column, int] = 0,
    *parameters: ColumnOrLiteral,
    _emit_ast: bool = True,
) -> Column:
    """Returns the subject with the specified pattern (or all occurrences of the pattern) either removed or replaced by a replacement string.
    If no matches are found, returns the original subject.

    Example::
        >>> df = session.create_dataframe(
        ...     [["It was the best of times, it was the worst of times"]], schema=["a"]
        ... )
        >>> df.select(regexp_replace(col("a"), lit("( ){1,}"), lit("")).alias("result")).show()
        --------------------------------------------
        |"RESULT"                                  |
        --------------------------------------------
        |Itwasthebestoftimes,itwastheworstoftimes  |
        --------------------------------------------
        <BLANKLINE>
    """
    sql_func_name = "regexp_replace"
    sub = _to_col_if_str(subject, sql_func_name)
    # Build AST here to prevent `pattern`, `replacement`, `position`, `occurrences` from being recorded as a literal
    # instead of int/str.
    ast = (
        build_function_expr(
            sql_func_name,
            [sub, pattern, replacement, position, occurrences] + list(parameters),
        )
        if _emit_ast
        else None
    )

    pat = pattern if isinstance(pattern, Column) else lit(pattern, _emit_ast=False)
    rep = (
        replacement
        if isinstance(replacement, Column)
        else lit(replacement, _emit_ast=False)
    )
    pos = position if isinstance(position, Column) else lit(position, _emit_ast=False)
    occ = (
        occurrences
        if isinstance(occurrences, Column)
        else lit(occurrences, _emit_ast=False)
    )

    params = [
        p if isinstance(p, Column) else lit(p, _emit_ast=False) for p in parameters
    ]
    return builtin(sql_func_name, _ast=ast, _emit_ast=False)(
        sub, pat, rep, pos, occ, *params
    )


@publicapi
def replace(
    subject: ColumnOrName,
    pattern: ColumnOrLiteralStr,
    replacement: ColumnOrLiteralStr = "",
    _emit_ast: bool = True,
) -> Column:
    """
    Removes all occurrences of a specified subject and optionally replaces them with replacement.

    Example::

        >>> df = session.create_dataframe([["apple"], ["apple pie"], ["apple juice"]], schema=["a"])
        >>> df.select(replace(col("a"), "apple", "orange").alias("result")).show()
        ----------------
        |"RESULT"      |
        ----------------
        |orange        |
        |orange pie    |
        |orange juice  |
        ----------------
        <BLANKLINE>
    """
    sql_func_name = "replace"
    sub = _to_col_if_str(subject, sql_func_name)
    # Build AST here to prevent `pattern` and `replacement` from being recorded as a literal instead of str.
    ast = (
        build_function_expr(sql_func_name, [sub, pattern, replacement])
        if _emit_ast
        else None
    )
    pat = pattern if isinstance(pattern, Column) else lit(pattern, _emit_ast=_emit_ast)
    rep = (
        replacement
        if isinstance(replacement, Column)
        else lit(replacement, _emit_ast=_emit_ast)
    )
    return builtin(sql_func_name, _ast=ast, _emit_ast=False)(sub, pat, rep)


@publicapi
def charindex(
    target_expr: ColumnOrName,
    source_expr: ColumnOrName,
    position: Optional[Union[Column, int]] = None,
    _emit_ast: bool = True,
) -> Column:
    """Searches for ``target_expr`` in ``source_expr`` and, if successful,
    returns the position (1-based) of the ``target_expr`` in ``source_expr``.

    Args:
        target_expr: A string or binary expression representing the value to look for.
        source_expr: A string or binary expression representing the value to search.
        position: A number indication the position (1-based) from where to start the search. Defaults to None.

    Examples::
        >>> df = session.create_dataframe(["banana"], schema=['a'])
        >>> df.select(charindex(lit("an"), df.a, 1).as_("result")).show()
        ------------
        |"RESULT"  |
        ------------
        |2         |
        ------------
        <BLANKLINE>

        >>> df.select(charindex(lit("an"), df.a, 3).as_("result")).show()
        ------------
        |"RESULT"  |
        ------------
        |4         |
        ------------
        <BLANKLINE>
    """
    t = _to_col_if_str(target_expr, "charindex")
    s = _to_col_if_str(source_expr, "charindex")
    # Build AST here to prevent `position` from being recorded as a literal instead of int/None.
    ast = (
        build_function_expr("charindex", [t, s, position], ignore_null_args=True)
        if _emit_ast
        else None
    )
    return (
        builtin("charindex", _ast=ast, _emit_ast=False)(
            t,
            s,
            position
            if isinstance(position, Column)
            else lit(position, _emit_ast=False),
        )
        if position is not None
        else builtin("charindex", _emit_ast=False)(t, s)
    )


@publicapi
def collate(e: Column, collation_spec: str, _emit_ast: bool = True) -> Column:
    """Returns a copy of the original :class:`Column` with the specified ``collation_spec``
    property, rather than the original collation specification property.

    For details, see the Snowflake documentation on
    `collation specifications <https://docs.snowflake.com/en/sql-reference/collation.html#label-collation-specification>`_.

    Example::
        >>> df = session.create_dataframe(['ñ'], schema=['v'])
        >>> df.select(df.v == lit('Ñ'), collate(df.v, 'sp-upper') == lit('Ñ')).show()
        ----------------------------------------------------------
        |"(""V"" = 'Ñ')"  |"(COLLATE(""V"", 'SP-UPPER') = 'Ñ')"  |
        ----------------------------------------------------------
        |False            |True                                  |
        ----------------------------------------------------------
        <BLANKLINE>
    """
    c = _to_col_if_str(e, "collate")
    return builtin("collate", _emit_ast=_emit_ast)(c, collation_spec)


@publicapi
def collation(e: ColumnOrName, _emit_ast: bool = True) -> Column:
    """Returns the collation specification of expr.

    Example::
        >>> df = session.create_dataframe(['ñ'], schema=['v'])
        >>> df.select(collation(collate(df.v, 'sp-upper'))).show()
        -------------------------------------------
        |"COLLATION(COLLATE(""V"", 'SP-UPPER'))"  |
        -------------------------------------------
        |sp-upper                                 |
        -------------------------------------------
        <BLANKLINE>
    """
    c = _to_col_if_str(e, "collation")
    return builtin("collation", _emit_ast=_emit_ast)(c)


@publicapi
def concat(*cols: ColumnOrName, _emit_ast: bool = True) -> Column:
    """Concatenates one or more strings, or concatenates one or more binary values. If any of the values is null, the result is also null.

    Example::
        >>> df = session.create_dataframe([['Hello', 'World']], schema=['a', 'b'])
        >>> df.select(concat(df.a, df.b)).show()
        --------------------------
        |"CONCAT(""A"", ""B"")"  |
        --------------------------
        |HelloWorld              |
        --------------------------
        <BLANKLINE>
    """

    columns = [_to_col_if_str(c, "concat") for c in cols]
    return builtin("concat", _emit_ast=_emit_ast)(*columns)


@publicapi
def concat_ws(*cols: ColumnOrName, _emit_ast: bool = True) -> Column:
    """Concatenates two or more strings, or concatenates two or more binary values. If any of the values is null, the result is also null.
    The CONCAT_WS operator requires at least two arguments, and uses the first argument to separate all following arguments.

    Examples::
        >>> from snowflake.snowpark.functions import lit
        >>> df = session.create_dataframe([['Hello', 'World']], schema=['a', 'b'])
        >>> df.select(concat_ws(lit(','), df.a, df.b)).show()
        ----------------------------------
        |"CONCAT_WS(',', ""A"", ""B"")"  |
        ----------------------------------
        |Hello,World                     |
        ----------------------------------
        <BLANKLINE>

        >>> df = session.create_dataframe([['Hello', 'World', ',']], schema=['a', 'b', 'sep'])
        >>> df.select(concat_ws('sep', df.a, df.b)).show()
        --------------------------------------
        |"CONCAT_WS(""SEP"", ""A"", ""B"")"  |
        --------------------------------------
        |Hello,World                         |
        --------------------------------------
        <BLANKLINE>
    """
    columns = [_to_col_if_str(c, "concat_ws") for c in cols]
    return builtin("concat_ws", _emit_ast=_emit_ast)(*columns)


def _concat_ws_ignore_nulls(sep: str, *cols: ColumnOrName) -> Column:
    """Concatenates two or more strings, or concatenates two or more binary values. Null values are ignored.

    Args:
        sep: The separator to use between the strings.

    Examples::
        >>> df = session.create_dataframe([
        ...     ['Hello', 'World', None],
        ...     [None, None, None],
        ...     ['Hello', None, None],
        ... ], schema=['a', 'b', 'c'])
        >>> df.select(_concat_ws_ignore_nulls(',', df.a, df.b, df.c)).show()
        ----------------------------------------------------
        |"CONCAT_WS_IGNORE_NULLS(',', ""A"",""B"",""C"")"  |
        ----------------------------------------------------
        |Hello,World                                       |
        |                                                  |
        |Hello                                             |
        ----------------------------------------------------
        <BLANKLINE>

        >>> df.select(_concat_ws_ignore_nulls('--', df.a, df.b, df.c)).show()
        -----------------------------------------------------
        |"CONCAT_WS_IGNORE_NULLS('--', ""A"",""B"",""C"")"  |
        -----------------------------------------------------
        |Hello--World                                       |
        |                                                   |
        |Hello                                              |
        -----------------------------------------------------
        <BLANKLINE>

        >>> df = session.create_dataframe([
        ...     (['Hello', 'World', None], None, '!'),
        ...     (['Hi', 'World', "."], "I'm Dad", '.'),
        ... ], schema=['a', 'b', 'c'])
        >>> df.select(_concat_ws_ignore_nulls(", ", "a", "b", "c")).show()
        -----------------------------------------------------
        |"CONCAT_WS_IGNORE_NULLS(', ', ""A"",""B"",""C"")"  |
        -----------------------------------------------------
        |Hello, World, !                                    |
        |Hi, World, ., I'm Dad, .                           |
        -----------------------------------------------------
        <BLANKLINE>
    """
    # TODO: SNOW-1831917 create ast
    columns = [_to_col_if_str(c, "_concat_ws_ignore_nulls") for c in cols]
    names = ",".join([c.get_name() for c in columns])

    # The implementation of this function is as follows with example input of
    # sep = "," and row = [a, NULL], b, NULL, c:
    # 1. Cast all columns to array.
    #   [a, NULL], [b], NULL, [c]
    # 2. Combine all arrays into a array of arrays after removing nulls (array_construct_compact).
    #   [[a, NULL], [b], [c]]
    # 3. Flatten the array of arrays into a single array (array_flatten).
    #   [a, NULL, b, c]
    # 4. Filter out nulls (array_remove_nulls).
    #   [a, b, c]
    # 5. Concatenate the non-null values into a single string (concat_strings_with_sep).
    #   "a,b,c"

    def array_remove_nulls(col: Column) -> Column:
        """Expects an array and returns an array with nulls removed."""
        return builtin("filter", _emit_ast=False)(
            col, sql_expr("x -> NOT IS_NULL_VALUE(x)", _emit_ast=False)
        )

    def concat_strings_with_sep(col: Column) -> Column:
        """
        Expects an array of strings and returns a single string
        with the values concatenated with the separator.
        """
        return substring(
            builtin("reduce", _emit_ast=False)(
                col, lit(""), sql_expr(f"(l, r) -> l || '{sep}' || r", _emit_ast=False)
            ),
            len(sep) + 1,
            _emit_ast=False,
        )

    return concat_strings_with_sep(
        array_remove_nulls(
            array_flatten(
                array_construct_compact(
                    *[c.cast(ArrayType(), _emit_ast=False) for c in columns],
                    _emit_ast=False,
                ),
                _emit_ast=False,
            )
        )
    ).alias(f"CONCAT_WS_IGNORE_NULLS('{sep}', {names})", _emit_ast=False)


@publicapi
def translate(
    src: ColumnOrName,
    source_alphabet: ColumnOrName,
    target_alphabet: ColumnOrName,
    _emit_ast: bool = True,
) -> Column:
    """Translates src from the characters in source_alphabet to the characters in
    target_alphabet. Each character matching a character at position i in the source_alphabet is replaced
    with the character at position i in the target_alphabet. If target_alphabet is shorter, and there is no corresponding
    character the character is omitted. target_alphabet can not be longer than source_alphabet.

    Example::

        >>> df = session.create_dataframe(["abcdef", "abba"], schema=["a"])
        >>> df.select(translate(col("a"), lit("abc"), lit("ABC")).as_("ans")).collect()
        [Row(ANS='ABCdef'), Row(ANS='ABBA')]

        >>> df = session.create_dataframe(["file with spaces.txt", "\\ttest"], schema=["a"])
        >>> df.select(translate(col("a"), lit(" \\t"), lit("_")).as_("ans")).collect()
        [Row(ANS='file_with_spaces.txt'), Row(ANS='test')]

    """
    source = _to_col_if_str(src, "translate")
    source_alphabet = _to_col_if_str(source_alphabet, "translate")
    target_alphabet = _to_col_if_str(target_alphabet, "translate")
    return builtin("translate", _emit_ast=_emit_ast)(
        source, source_alphabet, target_alphabet
    )


@publicapi
def contains(col: ColumnOrName, string: ColumnOrName, _emit_ast: bool = True) -> Column:
    """Returns if `col` contains `string` for each row. See `CONTAINS <https://docs.snowflake.com/en/sql-reference/functions/contains>`

    Example:
        >>> df = session.create_dataframe([[1,2], [3,4], [5,5] ], schema=["a","b"])
        >>> df.select(contains(col("a"), col("b")).alias("result")).show()
        ------------
        |"RESULT"  |
        ------------
        |False     |
        |False     |
        |True      |
        ------------
        <BLANKLINE>
    """
    c = _to_col_if_str(col, "contains")
    s = _to_col_if_str(string, "contains")
    return builtin("contains", _emit_ast=_emit_ast)(c, s)


@publicapi
def startswith(col: ColumnOrName, str: ColumnOrName, _emit_ast: bool = True) -> Column:
    """Returns true if col starts with str.

    Example::
        >>> df = session.create_dataframe(
        ...     [["abc", "a"], ["abc", "s"]],
        ...     schema=["S", "P"],
        ... ).select(startswith(col("S"), col("P")))
        >>> df.collect()
        [Row(STARTSWITH("S", "P")=True), Row(STARTSWITH("S", "P")=False)]
    """
    c = _to_col_if_str(col, "startswith")
    s = _to_col_if_str(str, "startswith")
    return builtin("startswith", _emit_ast=_emit_ast)(c, s)


@publicapi
def endswith(col: ColumnOrName, str: ColumnOrName, _emit_ast: bool = True) -> Column:
    """
    Returns true if col ends with str.

    Example::

        >>> df = session.create_dataframe(["apple", "banana", "peach"], schema=["a"])
        >>> df.select(endswith(df["a"], lit("ana")).alias("endswith")).collect()
        [Row(ENDSWITH=False), Row(ENDSWITH=True), Row(ENDSWITH=False)]
    """
    c = _to_col_if_str(col, "endswith")
    s = _to_col_if_str(str, "endswith")
    return builtin("endswith", _emit_ast=_emit_ast)(c, s)


@publicapi
def insert(
    base_expr: ColumnOrName,
    position: Union[Column, int],
    length: Union[Column, int],
    insert_expr: ColumnOrName,
    _emit_ast: bool = True,
) -> Column:
    """
    Replaces a substring of the specified length, starting at the specified position,
    with a new string or binary value.

    Examples::

        >>> df = session.create_dataframe(["abc"], schema=["a"])
        >>> df.select(insert(df["a"], 1, 2, lit("Z")).alias("insert")).collect()
        [Row(INSERT='Zc')]
    """
    b = _to_col_if_str(base_expr, "insert")
    i = _to_col_if_str(insert_expr, "insert")
    # Build AST here to prevent `position` and `length` from being recorded as a literal instead of int.
    ast = build_function_expr("insert", [b, position, length, i]) if _emit_ast else None
    return builtin("insert", _ast=ast, _emit_ast=False)(
        b,
        position if isinstance(position, Column) else lit(position, _emit_ast=False),
        length if isinstance(length, Column) else lit(length, _emit_ast=False),
        i,
    )


@publicapi
def left(
    str_expr: ColumnOrName, length: Union[Column, int], _emit_ast: bool = True
) -> Column:
    """Returns a left most substring of ``str_expr``.

    Example::

        >>> df = session.create_dataframe([["abc"], ["def"]], schema=["a"])
        >>> df.select(left(col("a"), 2).alias("result")).show()
        ------------
        |"RESULT"  |
        ------------
        |ab        |
        |de        |
        ------------
        <BLANKLINE>
    """
    s = _to_col_if_str(str_expr, "left")
    # Build AST here to prevent `length` from being recorded as a literal instead of int.
    ast = build_function_expr("left", [s, length]) if _emit_ast else None
    return builtin("left", _ast=ast, _emit_ast=False)(
        s, length if isinstance(length, Column) else lit(length, _emit_ast=False)
    )


@publicapi
def right(
    str_expr: ColumnOrName, length: Union[Column, int], _emit_ast: bool = True
) -> Column:
    """Returns a right most substring of ``str_expr``.

    Example::

        >>> df = session.create_dataframe([["abc"], ["def"]], schema=["a"])
        >>> df.select(right(col("a"), 2).alias("result")).show()
        ------------
        |"RESULT"  |
        ------------
        |bc        |
        |ef        |
        ------------
        <BLANKLINE>
    """
    s = _to_col_if_str(str_expr, "right")
    # Build AST here to prevent `length` from being recorded as a literal instead of int.
    ast = build_function_expr("right", [s, length]) if _emit_ast else None
    return builtin("right", _ast=ast, _emit_ast=False)(
        s, length if isinstance(length, Column) else lit(length, _emit_ast=False)
    )


@publicapi
def char(col: ColumnOrName, _emit_ast: bool = True) -> Column:
    """Converts a Unicode code point (including 7-bit ASCII) into the character that
    matches the input Unicode.

    Example::

        >>> df = session.create_dataframe([83, 33, 169, 8364, None], schema=['a'])
        >>> df.select(df.a, char(df.a).as_('char')).sort(df.a).show()
        -----------------
        |"A"   |"CHAR"  |
        -----------------
        |NULL  |NULL    |
        |33    |!       |
        |83    |S       |
        |169   |©       |
        |8364  |€       |
        -----------------
        <BLANKLINE>
    """
    c = _to_col_if_str(col, "char")
    return builtin("char", _emit_ast=_emit_ast)(c)


@publicapi
def to_char(
    c: ColumnOrName, format: Optional[str] = None, _emit_ast: bool = True
) -> Column:
    """Converts a Unicode code point (including 7-bit ASCII) into the character that
    matches the input Unicode.

    Example::
        >>> df = session.create_dataframe([1, 2, 3, 4], schema=['a'])
        >>> df.select(to_char(col('a')).as_('ans')).collect()
        [Row(ANS='1'), Row(ANS='2'), Row(ANS='3'), Row(ANS='4')]

    Example::

        >>> import datetime
        >>> df = session.create_dataframe([datetime.datetime(2023, 4, 16), datetime.datetime(2017, 4, 3, 2, 59, 37, 153)], schema=['a'])
        >>> df.select(to_char(col('a')).as_('ans')).collect()
        [Row(ANS='2023-04-16 00:00:00.000'), Row(ANS='2017-04-03 02:59:37.000')]

    """
    c = _to_col_if_str(c, "to_char")
    # Build AST here to prevent `format` from being recorded as a literal instead of str/None.
    ast = build_function_expr("to_char", [c, format]) if _emit_ast else None
    return (
        builtin("to_char", _ast=ast, _emit_ast=False)(
            c, format if isinstance(format, Column) else lit(format, _emit_ast=False)
        )
        if format is not None
        else builtin("to_char", _emit_ast=False)(c)
    )


@publicapi
def date_format(
    c: ColumnOrName, fmt: ColumnOrLiteralStr, _emit_ast: bool = True
) -> Column:
    """Converts an input expression into the corresponding date in the specified date format.

    Example::
        >>> df = session.create_dataframe([("2023-10-10",), ("2022-05-15",), ("invalid",)], schema=['date'])
        >>> df.select(date_format('date', 'YYYY/MM/DD').as_('formatted_date')).show()
        --------------------
        |"FORMATTED_DATE"  |
        --------------------
        |2023/10/10        |
        |2022/05/15        |
        |NULL              |
        --------------------
        <BLANKLINE>

    Example::
        >>> df = session.create_dataframe([("2023-10-10 15:30:00",), ("2022-05-15 10:45:00",)], schema=['timestamp'])
        >>> df.select(date_format('timestamp', 'YYYY/MM/DD HH:mi:ss').as_('formatted_ts')).show()
        -----------------------
        |"FORMATTED_TS"       |
        -----------------------
        |2023/10/10 15:30:00  |
        |2022/05/15 10:45:00  |
        -----------------------
        <BLANKLINE>

    Example::
        >>> df = session.sql("select '2023-10-10'::DATE as date_col, '2023-10-10 15:30:00'::TIMESTAMP as timestamp_col")
        >>> df.select(
        ...     date_format('date_col', 'YYYY/MM/DD').as_('formatted_dt'),
        ...     date_format('timestamp_col', 'YYYY/MM/DD HH:mi:ss').as_('formatted_ts')
        ... ).show()
        ----------------------------------------
        |"FORMATTED_DT"  |"FORMATTED_TS"       |
        ----------------------------------------
        |2023/10/10      |2023/10/10 15:30:00  |
        ----------------------------------------
        <BLANKLINE>
    """

    # AST.
    ast = None
    if _emit_ast:
        ast = proto.Expr()
        build_builtin_fn_apply(ast, "date_format", c, fmt)

    ans = to_char(
        try_cast(to_char(c, _emit_ast=False), TimestampType(), _emit_ast=False),
        fmt,
        _emit_ast=False,
    )
    ans._ast = ast
    return ans


@publicapi
def to_time(
    e: ColumnOrName, fmt: Optional[ColumnOrLiteralStr] = None, _emit_ast: bool = True
) -> Column:
    """Converts an input expression into the corresponding time.

    Example::

        >>> df = session.create_dataframe(['04:15:29.999'], schema=['a'])
        >>> df.select(to_time(col("a"))).collect()
        [Row(TO_TIME("A")=datetime.time(4, 15, 29, 999000))]
    """
    c = _to_col_if_str(e, "to_time")
    return (
        builtin("to_time", _emit_ast=_emit_ast)(c, fmt)
        if fmt is not None
        else builtin("to_time", _emit_ast=_emit_ast)(c)
    )


@publicapi
def to_timestamp(
    e: ColumnOrName, fmt: Optional["Column"] = None, _emit_ast: bool = True
) -> Column:
    """Converts an input expression into the corresponding timestamp.

    Per default fmt is set to auto, which makes Snowflake detect the format automatically. With `to_timestamp` strings
    can be converted to timestamps. The format has to be specified according to the rules set forth in
    <https://docs.snowflake.com/en/sql-reference/functions-conversion#date-and-time-formats-in-conversion-functions>

    Example::
        >>> df = session.create_dataframe(['2019-01-31 01:02:03.004'], schema=['a'])
        >>> df.select(to_timestamp(col("a")).as_("ans")).collect()
        [Row(ANS=datetime.datetime(2019, 1, 31, 1, 2, 3, 4000))]
        >>> df = session.create_dataframe(["2020-05-01 13:11:20.000"], schema=['a'])
        >>> df.select(to_timestamp(col("a"), lit("YYYY-MM-DD HH24:MI:SS.FF3")).as_("ans")).collect()
        [Row(ANS=datetime.datetime(2020, 5, 1, 13, 11, 20))]

    Another option is to convert dates into timestamps

    Example::
        >>> import datetime
        >>> df = session.createDataFrame([datetime.datetime(2022, 12, 25, 13, 59, 38, 467)], schema=["a"])
        >>> df.select(to_timestamp(col("a"))).collect()
        [Row(TO_TIMESTAMP("A")=datetime.datetime(2022, 12, 25, 13, 59, 38, 467))]
        >>> df = session.createDataFrame([datetime.date(2023, 3, 1)], schema=["a"])
        >>> df.select(to_timestamp(col("a"))).collect()
        [Row(TO_TIMESTAMP("A")=datetime.datetime(2023, 3, 1, 0, 0))]

    Integers can be converted into a timestamp as well, by providing optionally a scale as an integer as lined out in
    <https://docs.snowflake.com/en/sql-reference/functions/to_timestamp#usage-notes>. Currently Snowpark does support
    integers in the range of an 8-byte signed integer only.

    Example::
        >>> df = session.createDataFrame([20, 31536000000], schema=['a'])
        >>> df.select(to_timestamp(col("a"))).collect()
        [Row(TO_TIMESTAMP("A")=datetime.datetime(1970, 1, 1, 0, 0, 20)), Row(TO_TIMESTAMP("A")=datetime.datetime(2969, 5, 3, 0, 0))]
        >>> df.select(to_timestamp(col("a"), lit(9))).collect()
        [Row(TO_TIMESTAMP("A", 9)=datetime.datetime(1970, 1, 1, 0, 0)), Row(TO_TIMESTAMP("A", 9)=datetime.datetime(1970, 1, 1, 0, 0, 31, 536000))]

    Larger numbers stored in a string can be also converted via this approach

    Example::
        >>> df = session.createDataFrame(['20', '31536000000', '31536000000000', '31536000000000000'], schema=['a'])
        >>> df.select(to_timestamp(col("a")).as_("ans")).collect()
        [Row(ANS=datetime.datetime(1970, 1, 1, 0, 0, 20)), Row(ANS=datetime.datetime(1971, 1, 1, 0, 0)), Row(ANS=datetime.datetime(1971, 1, 1, 0, 0)), Row(ANS=datetime.datetime(1971, 1, 1, 0, 0))]
    """
    c = _to_col_if_str(e, "to_timestamp")
    return (
        builtin("to_timestamp", _emit_ast=_emit_ast)(c, fmt)
        if fmt is not None
        else builtin("to_timestamp", _emit_ast=_emit_ast)(c)
    )


@publicapi
def to_timestamp_ntz(
    e: ColumnOrName, fmt: Optional[ColumnOrLiteralStr] = None, _emit_ast: bool = True
) -> Column:
    """Converts an input expression into the corresponding timestamp without a timezone.

    Per default fmt is set to auto, which makes Snowflake detect the format automatically. With `to_timestamp` strings
    can be converted to timestamps. The format has to be specified according to the rules set forth in
    <https://docs.snowflake.com/en/sql-reference/functions-conversion#date-and-time-formats-in-conversion-functions>

    Example::
        >>> import datetime
        >>> df = session.createDataFrame([datetime.datetime(2022, 12, 25, 13, 59, 38, 467)], schema=["a"])
        >>> df.select(to_timestamp_ntz(col("a"))).collect()
        [Row(TO_TIMESTAMP_NTZ("A")=datetime.datetime(2022, 12, 25, 13, 59, 38, 467))]
        >>> df = session.createDataFrame([datetime.date(2023, 3, 1)], schema=["a"])
        >>> df.select(to_timestamp_ntz(col("a"))).collect()
        [Row(TO_TIMESTAMP_NTZ("A")=datetime.datetime(2023, 3, 1, 0, 0))]
    """

    # AST.
    ast = None
    if _emit_ast:
        ast = proto.Expr()
        build_builtin_fn_apply(ast, "to_timestamp_ntz", e, fmt)

    c = _to_col_if_str(e, "to_timestamp_ntz")
    ans = (
        builtin("to_timestamp_ntz", _emit_ast=False)(
            c, _to_col_if_lit(fmt, "to_timestamp_ntz")
        )
        if fmt is not None
        else builtin("to_timestamp_ntz", _emit_ast=False)(c)
    )
    ans._ast = ast
    return ans


@publicapi
def to_timestamp_ltz(
    e: ColumnOrName, fmt: Optional[ColumnOrLiteralStr] = None, _emit_ast: bool = True
) -> Column:
    """Converts an input expression into the corresponding timestamp using the local timezone.

    Per default fmt is set to auto, which makes Snowflake detect the format automatically. With `to_timestamp` strings
    can be converted to timestamps. The format has to be specified according to the rules set forth in
    <https://docs.snowflake.com/en/sql-reference/functions-conversion#date-and-time-formats-in-conversion-functions>
    """

    # AST.
    ast = None
    if _emit_ast:
        ast = proto.Expr()
        build_builtin_fn_apply(ast, "to_timestamp_ltz", e, fmt)

    c = _to_col_if_str(e, "to_timestamp_ltz")
    ans = (
        builtin("to_timestamp_ltz", _emit_ast=False)(
            c, _to_col_if_lit(fmt, "to_timestamp_ltz")
        )
        if fmt is not None
        else builtin("to_timestamp_ltz", _emit_ast=False)(c)
    )
    ans._ast = ast
    return ans


@publicapi
def to_timestamp_tz(
    e: ColumnOrName, fmt: Optional[ColumnOrLiteralStr] = None, _emit_ast: bool = True
) -> Column:
    """Converts an input expression into the corresponding timestamp with the timezone represented in each row.

    Per default fmt is set to auto, which makes Snowflake detect the format automatically. With `to_timestamp` strings
    can be converted to timestamps. The format has to be specified according to the rules set forth in
    <https://docs.snowflake.com/en/sql-reference/functions-conversion#date-and-time-formats-in-conversion-functions>
    """

    # AST.
    ast = None
    if _emit_ast:
        ast = proto.Expr()
        build_builtin_fn_apply(ast, "to_timestamp_tz", e, fmt)

    c = _to_col_if_str(e, "to_timestamp_tz")
    ans = (
        builtin("to_timestamp_tz", _emit_ast=False)(
            c, _to_col_if_lit(fmt, "to_timestamp_tz")
        )
        if fmt is not None
        else builtin("to_timestamp_tz", _emit_ast=False)(c)
    )
    ans._ast = ast
    return ans


@publicapi
def from_utc_timestamp(
    e: ColumnOrName, tz: ColumnOrLiteral, _emit_ast: bool = True
) -> Column:
    """Interprets an input expression as a UTC timestamp and converts it to the given time zone.

    Note:
        Time zone names are case-sensitive.
        Snowflake does not support the majority of timezone abbreviations (e.g. PDT, EST, etc.). Instead you can
        specify a time zone name or a link name from release 2021a of the IANA Time Zone Database (e.g.
        America/Los_Angeles, Europe/London, UTC, Etc/GMT, etc.).
        See the following for more information:
        <https://data.iana.org/time-zones/tzdb-2021a/zone1970.tab>
        <https://data.iana.org/time-zones/tzdb-2021a/backward>

    Example::
        >>> df = session.create_dataframe(['2019-01-31 01:02:03.004'], schema=['t'])
        >>> df.select(from_utc_timestamp(col("t"), "America/Los_Angeles").alias("ans")).collect()
        [Row(ANS=datetime.datetime(2019, 1, 30, 17, 2, 3, 4000))]

    Example::
        >>> df = session.create_dataframe([('2019-01-31 01:02:03.004', "America/Los_Angeles")], schema=['t', 'tz'])
        >>> df.select(from_utc_timestamp(col("t"), col("tz")).alias("ans")).collect()
        [Row(ANS=datetime.datetime(2019, 1, 30, 17, 2, 3, 4000))]
    """

    # AST.
    ast = None
    if _emit_ast:
        ast = proto.Expr()
        build_builtin_fn_apply(ast, "from_utc_timestamp", e, tz)

    c = _to_col_if_str(e, "from_utc_timestamp")
    tz_c = _to_col_if_lit(tz, "from_utc_timestamp")
    ans = builtin("convert_timezone", _emit_ast=False)("UTC", tz_c, c)
    ans._ast = ast
    return ans


@publicapi
def to_utc_timestamp(
    e: ColumnOrName, tz: ColumnOrLiteral, _emit_ast: bool = True
) -> Column:
    """Interprets an input expression as a timestamp and converts from given time zone to UTC.

    Note:
        Time zone names are case-sensitive.
        Snowflake does not support the majority of timezone abbreviations (e.g. PDT, EST, etc.). Instead you can
        specify a time zone name or a link name from release 2021a of the IANA Time Zone Database (e.g.
        America/Los_Angeles, Europe/London, UTC, Etc/GMT, etc.).
        See the following for more information:
        <https://data.iana.org/time-zones/tzdb-2021a/zone1970.tab>
        <https://data.iana.org/time-zones/tzdb-2021a/backward>

    Example::
        >>> df = session.create_dataframe(['2019-01-31 01:02:03.004'], schema=['t'])
        >>> df.select(to_utc_timestamp(col("t"), "America/Los_Angeles").alias("ans")).collect()
        [Row(ANS=datetime.datetime(2019, 1, 31, 9, 2, 3, 4000))]

    Example::
        >>> df = session.create_dataframe([('2019-01-31 01:02:03.004', "America/Los_Angeles")], schema=['t', 'tz'])
        >>> df.select(to_utc_timestamp(col("t"), col("tz")).alias("ans")).collect()
        [Row(ANS=datetime.datetime(2019, 1, 31, 9, 2, 3, 4000))]
    """

    # AST.
    ast = None
    if _emit_ast:
        ast = proto.Expr()
        build_builtin_fn_apply(ast, "to_utc_timestamp", e, tz)

    c = _to_col_if_str(e, "to_utc_timestamp")
    tz_c = _to_col_if_lit(tz, "to_utc_timestamp")
    ans = builtin("convert_timezone", _emit_ast=False)(tz_c, "UTC", c)
    ans._ast = ast
    return ans


@publicapi
def to_date(
    e: ColumnOrName, fmt: Optional[ColumnOrLiteral] = None, _emit_ast: bool = True
) -> Column:
    """Converts an input expression into a date.

    Example::

        >>> df = session.create_dataframe(['2013-05-17', '2013-05-17'], schema=['a'])
        >>> df.select(to_date(col('a')).as_('ans')).collect()
        [Row(ANS=datetime.date(2013, 5, 17)), Row(ANS=datetime.date(2013, 5, 17))]

        >>> df = session.create_dataframe(['2013-05-17', '2013-05-17'], schema=['a'])
        >>> df.select(to_date(col('a'), 'YYYY-MM-DD').as_('ans')).collect()
        [Row(ANS=datetime.date(2013, 5, 17)), Row(ANS=datetime.date(2013, 5, 17))]

        >>> df = session.create_dataframe(['2013-05-17', '2013-05-17'], schema=['a'])
        >>> df.select(to_date(col('a'), 'YYYY-MM-DD').as_('ans')).collect()
        [Row(ANS=datetime.date(2013, 5, 17)), Row(ANS=datetime.date(2013, 5, 17))]

        >>> df = session.create_dataframe(['31536000000000', '71536004000000'], schema=['a'])
        >>> df.select(to_date(col('a')).as_('ans')).collect()
        [Row(ANS=datetime.date(1971, 1, 1)), Row(ANS=datetime.date(1972, 4, 7))]

    """
    c = _to_col_if_str(e, "to_date")

    ans = (
        builtin("to_date", _emit_ast=False)(c)
        if fmt is None
        else builtin("to_date", _emit_ast=False)(c, Column._to_expr(fmt))
    )

    ast = None
    if _emit_ast:
        ast = proto.Expr()
        args = (e, fmt) if fmt is not None else (e,)
        build_builtin_fn_apply(ast, "to_date", *args)
    ans._ast = ast

    return ans


@publicapi
def current_timestamp(_emit_ast: bool = True) -> Column:
    """Returns the current timestamp for the system.

    Example:
        >>> import datetime
        >>> result = session.create_dataframe([1]).select(current_timestamp()).collect()
        >>> assert isinstance(result[0]["CURRENT_TIMESTAMP()"], datetime.datetime)
    """

    return builtin("current_timestamp", _emit_ast=_emit_ast)()


@publicapi
def current_date(_emit_ast: bool = True) -> Column:
    """Returns the current date for the system.

    Example:
        >>> import datetime
        >>> result = session.create_dataframe([1]).select(current_date()).collect()
        >>> assert isinstance(result[0]["CURRENT_DATE()"], datetime.date)
    """
    return builtin("current_date", _emit_ast=_emit_ast)()


@publicapi
def current_time(_emit_ast: bool = True) -> Column:
    """Returns the current time for the system.

    Example:
        >>> import datetime
        >>> result = session.create_dataframe([1]).select(current_time()).collect()
        >>> assert isinstance(result[0]["CURRENT_TIME()"], datetime.time)
    """
    return builtin("current_time", _emit_ast=_emit_ast)()


@publicapi
def hour(e: ColumnOrName, _emit_ast: bool = True) -> Column:
    """
    Extracts the hour from a date or timestamp.

    Example::

        >>> import datetime
        >>> df = session.create_dataframe([
        ...     datetime.datetime.strptime("2020-05-01 13:11:20.000", "%Y-%m-%d %H:%M:%S.%f"),
        ...     datetime.datetime.strptime("2020-08-21 01:30:05.000", "%Y-%m-%d %H:%M:%S.%f")
        ... ], schema=["a"])
        >>> df.select(hour("a")).collect()
        [Row(HOUR("A")=13), Row(HOUR("A")=1)]
    """
    c = _to_col_if_str(e, "hour")
    return builtin("hour", _emit_ast=_emit_ast)(c)


@publicapi
def last_day(
    expr: ColumnOrName, part: Optional[ColumnOrName] = None, _emit_ast: bool = True
) -> Column:
    """
    Returns the last day of the specified date part for a date or timestamp.
    Commonly used to return the last day of the month for a date or timestamp.

    Args:
        expr: The array column
        part: The date part used to compute the last day of the given array column, default is "MONTH".
            Valid values are "YEAR", "MONTH", "QUARTER", "WEEK" or any of their supported variations.

    Example::

        >>> import datetime
        >>> df = session.create_dataframe([
        ...     datetime.datetime.strptime("2020-05-01 13:11:20.000", "%Y-%m-%d %H:%M:%S.%f"),
        ...     datetime.datetime.strptime("2020-08-21 01:30:05.000", "%Y-%m-%d %H:%M:%S.%f")
        ... ], schema=["a"])
        >>> df.select(last_day("a")).collect()
        [Row(LAST_DAY("A")=datetime.date(2020, 5, 31)), Row(LAST_DAY("A")=datetime.date(2020, 8, 31))]
        >>> df.select(last_day("a", "YEAR")).collect()
        [Row(LAST_DAY("A", "YEAR")=datetime.date(2020, 12, 31)), Row(LAST_DAY("A", "YEAR")=datetime.date(2020, 12, 31))]
    """
    expr_col = _to_col_if_str(expr, "last_day")
    if part is None:
        # Ensure we do not change the column name
        return builtin("last_day", _emit_ast=_emit_ast)(expr_col)

    part_col = _to_col_if_str(part, "last_day")
    return builtin("last_day", _emit_ast=_emit_ast)(expr_col, part_col)


@publicapi
def minute(e: ColumnOrName, _emit_ast: bool = True) -> Column:
    """
    Extracts the minute from a date or timestamp.

    Example::

        >>> import datetime
        >>> df = session.create_dataframe([
        ...     datetime.datetime.strptime("2020-05-01 13:11:20.000", "%Y-%m-%d %H:%M:%S.%f"),
        ...     datetime.datetime.strptime("2020-08-21 01:30:05.000", "%Y-%m-%d %H:%M:%S.%f")
        ... ], schema=["a"])
        >>> df.select(minute("a")).collect()
        [Row(MINUTE("A")=11), Row(MINUTE("A")=30)]
    """
    c = _to_col_if_str(e, "minute")
    return builtin("minute", _emit_ast=_emit_ast)(c)


@publicapi
def next_day(
    date: ColumnOrName, day_of_week: ColumnOrLiteral, _emit_ast: bool = True
) -> Column:
    """
    Returns the date of the first specified DOW (day of week) that occurs after the input date.

    Example::

        >>> import datetime
        >>> df = session.create_dataframe([
        ...     (datetime.date.fromisoformat("2020-08-01"), "mo"),
        ...     (datetime.date.fromisoformat("2020-12-01"), "we"),
        ... ], schema=["a", "b"])
        >>> df.select(next_day("a", col("b"))).collect()
        [Row(NEXT_DAY("A", "B")=datetime.date(2020, 8, 3)), Row(NEXT_DAY("A", "B")=datetime.date(2020, 12, 2))]
        >>> df.select(next_day("a", "fr")).collect()
        [Row(NEXT_DAY("A", 'FR')=datetime.date(2020, 8, 7)), Row(NEXT_DAY("A", 'FR')=datetime.date(2020, 12, 4))]
    """
    c = _to_col_if_str(date, "next_day")
    # Build AST here to prevent `date` from being recorded as a Column instead of a literal and
    # `day_of_week` from being recorded as a literal instead of Column.
    ast = build_function_expr("next_day", [date, day_of_week]) if _emit_ast else None
    return builtin("next_day", _ast=ast, _emit_ast=False)(
        c, Column._to_expr(day_of_week)
    )


@publicapi
def previous_day(
    date: ColumnOrName, day_of_week: ColumnOrLiteral, _emit_ast: bool = True
) -> Column:
    """
    Returns the date of the first specified DOW (day of week) that occurs before the input date.

    Example::

        >>> import datetime
        >>> df = session.create_dataframe([
        ...     (datetime.date.fromisoformat("2020-08-01"), "mo"),
        ...     (datetime.date.fromisoformat("2020-12-01"), "we"),
        ... ], schema=["a", "b"])
        >>> df.select(previous_day("a", col("b"))).collect()
        [Row(PREVIOUS_DAY("A", "B")=datetime.date(2020, 7, 27)), Row(PREVIOUS_DAY("A", "B")=datetime.date(2020, 11, 25))]
        >>> df.select(previous_day("a", "fr")).collect()
        [Row(PREVIOUS_DAY("A", 'FR')=datetime.date(2020, 7, 31)), Row(PREVIOUS_DAY("A", 'FR')=datetime.date(2020, 11, 27))]
    """
    c = _to_col_if_str(date, "previous_day")
    # Build AST here to prevent `date` from being recorded as a Column instead of a literal and
    # `day_of_week` from being recorded as a literal instead of Column.
    ast = (
        build_function_expr("previous_day", [date, day_of_week]) if _emit_ast else None
    )
    return builtin("previous_day", _ast=ast, _emit_ast=False)(
        c, Column._to_expr(day_of_week)
    )


@publicapi
def second(e: ColumnOrName, _emit_ast: bool = True) -> Column:
    """
    Extracts the second from a date or timestamp.

    Example::

        >>> import datetime
        >>> df = session.create_dataframe([
        ...     datetime.datetime.strptime("2020-05-01 13:11:20.000", "%Y-%m-%d %H:%M:%S.%f"),
        ...     datetime.datetime.strptime("2020-08-21 01:30:05.000", "%Y-%m-%d %H:%M:%S.%f")
        ... ], schema=["a"])
        >>> df.select(second("a")).collect()
        [Row(SECOND("A")=20), Row(SECOND("A")=5)]
    """
    c = _to_col_if_str(e, "second")
    return builtin("second", _emit_ast=_emit_ast)(c)


@publicapi
def month(e: ColumnOrName, _emit_ast: bool = True) -> Column:
    """
    Extracts the month from a date or timestamp.

    Example::

        >>> import datetime
        >>> df = session.create_dataframe([
        ...     datetime.datetime.strptime("2020-05-01 13:11:20.000", "%Y-%m-%d %H:%M:%S.%f"),
        ...     datetime.datetime.strptime("2020-08-21 01:30:05.000", "%Y-%m-%d %H:%M:%S.%f")
        ... ], schema=["a"])
        >>> df.select(month("a")).collect()
        [Row(MONTH("A")=5), Row(MONTH("A")=8)]
    """
    c = _to_col_if_str(e, "month")
    return builtin("month", _emit_ast=_emit_ast)(c)


@publicapi
def monthname(e: ColumnOrName, _emit_ast: bool = True) -> Column:
    """
    Extracts the three-letter month name from the specified date or timestamp.

    Example::

        >>> import datetime
        >>> df = session.create_dataframe([
        ...     datetime.datetime.strptime("2020-05-01 13:11:20.000", "%Y-%m-%d %H:%M:%S.%f"),
        ...     datetime.datetime.strptime("2020-08-21 01:30:05.000", "%Y-%m-%d %H:%M:%S.%f")
        ... ], schema=["a"])
        >>> df.select(monthname("a")).collect()
        [Row(MONTHNAME("A")='May'), Row(MONTHNAME("A")='Aug')]
    """
    c = _to_col_if_str(e, "monthname")
    return builtin("monthname", _emit_ast=_emit_ast)(c)


@publicapi
def quarter(e: ColumnOrName, _emit_ast: bool = True) -> Column:
    """
    Extracts the quarter from a date or timestamp.

    Example::

        >>> import datetime
        >>> df = session.create_dataframe([
        ...     datetime.datetime.strptime("2020-05-01 13:11:20.000", "%Y-%m-%d %H:%M:%S.%f"),
        ...     datetime.datetime.strptime("2020-08-21 01:30:05.000", "%Y-%m-%d %H:%M:%S.%f")
        ... ], schema=["a"])
        >>> df.select(quarter("a")).collect()
        [Row(QUARTER("A")=2), Row(QUARTER("A")=3)]
    """
    c = _to_col_if_str(e, "quarter")
    return builtin("quarter", _emit_ast=_emit_ast)(c)


@publicapi
def year(e: ColumnOrName, _emit_ast: bool = True) -> Column:
    """
    Extracts the year from a date or timestamp.

    Example::

        >>> import datetime
        >>> df = session.create_dataframe([
        ...     datetime.datetime.strptime("2020-05-01 13:11:20.000", "%Y-%m-%d %H:%M:%S.%f"),
        ...     datetime.datetime.strptime("2020-08-21 01:30:05.000", "%Y-%m-%d %H:%M:%S.%f")
        ... ], schema=["a"])
        >>> df.select(year("a")).collect()
        [Row(YEAR("A")=2020), Row(YEAR("A")=2020)]
    """
    c = _to_col_if_str(e, "year")
    return builtin("year", _emit_ast=_emit_ast)(c)


@publicapi
def sysdate(_emit_ast: bool = True) -> Column:
    """
    Returns the current timestamp for the system, but in the UTC time zone.

    Example::

        >>> df = session.create_dataframe([1], schema=["a"])
        >>> df.select(sysdate()).collect() is not None
        True
    """
    return builtin("sysdate", _emit_ast=_emit_ast)()


@publicapi
def months_between(
    date1: ColumnOrName, date2: ColumnOrName, _emit_ast: bool = True
) -> Column:
    """
    Returns the number of months between two DATE or TIMESTAMP values.

    Example::

        >>> import datetime
        >>> df = session.create_dataframe([[
        ...     datetime.datetime.strptime("2020-05-01 13:11:20.000", "%Y-%m-%d %H:%M:%S.%f"),
        ...     datetime.datetime.strptime("2020-08-21 01:30:05.000", "%Y-%m-%d %H:%M:%S.%f")
        ... ]], schema=["a", "b"])
        >>> df.select(months_between("a", "b")).collect()
        [Row(MONTHS_BETWEEN("A", "B")=Decimal('-3.629452'))]
    """
    c1 = _to_col_if_str(date1, "months_between")
    c2 = _to_col_if_str(date2, "months_between")
    return builtin("months_between", _emit_ast=_emit_ast)(c1, c2)


@publicapi
def to_geography(e: ColumnOrName, _emit_ast: bool = True) -> Column:
    """Parses an input and returns a value of type GEOGRAPHY. Supported inputs are strings in

        - WKT (well-known text).
        - WKB (well-known binary) in hexadecimal format (without a leading 0x).
        - EWKT (extended well-known text).
        - EWKB (extended well-known binary) in hexadecimal format (without a leading 0x).
        - GeoJSON.

    format.

    Example::
        >>> df = session.create_dataframe(['POINT(-122.35 37.55)', 'POINT(20.92 43.33)'], schema=['a'])
        >>> df.select(to_geography(col("a"))).collect()
        [Row(TO_GEOGRAPHY("A")='{\\n  "coordinates": [\\n    -122.35,\\n    37.55\\n  ],\\n  "type": "Point"\\n}'), Row(TO_GEOGRAPHY("A")='{\\n  "coordinates": [\\n    20.92,\\n    43.33\\n  ],\\n  "type": "Point"\\n}')]

    Besides strings, binary representation in WKB and EWKB format can be parsed, or objects adhering to GeoJSON format.
    For all supported formats confer https://docs.snowflake.com/en/sql-reference/data-types-geospatial#supported-geospatial-object-types.
    """
    c = _to_col_if_str(e, "to_geography")
    return builtin("to_geography", _emit_ast=_emit_ast)(c)


@publicapi
def to_geometry(e: ColumnOrName, _emit_ast: bool = True) -> Column:
    """Parses an input and returns a value of type GEOMETRY. Supported inputs are strings in

        - WKT (well-known text).
        - WKB (well-known binary) in hexadecimal format (without a leading 0x).
        - EWKT (extended well-known text).
        - EWKB (extended well-known binary) in hexadecimal format (without a leading 0x).
        - GeoJSON.

    format.

    Example::
        >>> df = session.create_dataframe(['POINT(-122.35 37.55)', 'POINT(20.92 43.33)'], schema=['a'])
        >>> df.select(to_geometry(col("a"))).collect(statement_params={"GEOMETRY_OUTPUT_FORMAT": "WKT"})
        [Row(TO_GEOMETRY("A")='POINT(-122.35 37.55)'), Row(TO_GEOMETRY("A")='POINT(20.92 43.33)')]

    Besides strings, binary representation in WKB and EWKB format can be parsed, or objects adhering to GeoJSON format.
    For all supported formats confer https://docs.snowflake.com/en/sql-reference/data-types-geospatial#supported-geospatial-object-types.
    """
    c = _to_col_if_str(e, "to_geometry")
    return builtin("to_geometry", _emit_ast=_emit_ast)(c)


@publicapi
def arrays_overlap(
    array1: ColumnOrName, array2: ColumnOrName, _emit_ast: bool = True
) -> Column:
    """Compares whether two ARRAYs have at least one element in common. Returns TRUE
    if there is at least one element in common; otherwise returns FALSE. The function
    is NULL-safe, meaning it treats NULLs as known values for comparing equality.

    Example::
        >>> from snowflake.snowpark import Row
        >>> df = session.create_dataframe([Row([1, 2], [1, 3]), Row([1, 2], [3, 4])], schema=["a", "b"])
        >>> df.select(arrays_overlap("a", "b").alias("result")).show()
        ------------
        |"RESULT"  |
        ------------
        |True      |
        |False     |
        ------------
        <BLANKLINE>
    """
    a1 = _to_col_if_str(array1, "arrays_overlap")
    a2 = _to_col_if_str(array2, "arrays_overlap")
    return builtin("arrays_overlap", _emit_ast=_emit_ast)(a1, a2)


@publicapi
def array_distinct(col: ColumnOrName, _emit_ast: bool = True):
    """The function excludes any duplicate elements that are present in the input ARRAY.
    The function is not guaranteed to return the elements in the ARRAY in a specific order.
    The function is NULL safe, which means that it treats NULLs as known values when identifying duplicate elements.

    Args:
        col: The array column

    Returns:
        Returns a new ARRAY that contains only the distinct elements from the input ARRAY.

    Example::

        >>> from snowflake.snowpark.functions import array_construct,array_distinct,lit
        >>> df = session.createDataFrame([["1"]], ["A"])
        >>> df = df.withColumn("array", array_construct(lit(1), lit(1), lit(1), lit(2), lit(3), lit(2), lit(2)))
        >>> df.withColumn("array_d", array_distinct("ARRAY")).show()
        -----------------------------
        |"A"  |"ARRAY"  |"ARRAY_D"  |
        -----------------------------
        |1    |[        |[          |
        |     |  1,     |  1,       |
        |     |  1,     |  2,       |
        |     |  1,     |  3        |
        |     |  2,     |]          |
        |     |  3,     |           |
        |     |  2,     |           |
        |     |  2      |           |
        |     |]        |           |
        -----------------------------
        <BLANKLINE>
    """
    col = _to_col_if_str(col, "array_distinct")
    return builtin("array_distinct", _emit_ast=_emit_ast)(col)


@publicapi
def array_intersection(
    array1: ColumnOrName, array2: ColumnOrName, _emit_ast: bool = True
) -> Column:
    """Returns an array that contains the matching elements in the two input arrays.

    The function is NULL-safe, meaning it treats NULLs as known values for comparing equality.

    Args:
        array1: An ARRAY that contains elements to be compared.
        array2: An ARRAY that contains elements to be compared.

    Example::
        >>> from snowflake.snowpark import Row
        >>> df = session.create_dataframe([Row([1, 2], [1, 3])], schema=["a", "b"])
        >>> df.select(array_intersection("a", "b").alias("result")).show()
        ------------
        |"RESULT"  |
        ------------
        |[         |
        |  1       |
        |]         |
        ------------
        <BLANKLINE>
    """
    a1 = _to_col_if_str(array1, "array_intersection")
    a2 = _to_col_if_str(array2, "array_intersection")
    return builtin("array_intersection", _emit_ast=_emit_ast)(a1, a2)


@publicapi
def array_except(
    source_array: ColumnOrName,
    array_of_elements_to_exclude: ColumnOrName,
    allow_duplicates: bool = True,
    _emit_ast: bool = True,
) -> Column:
    """Returns a new ARRAY that contains the elements from one input ARRAY that are not in another input ARRAY.

    The function is NULL-safe, meaning it treats NULLs as known values for comparing equality.

    When allow_duplicates is set to True (default), this function is the same as the Snowflake ARRAY_EXCEPT semantic:

    This function compares arrays by using multi-set semantics (sometimes called “bag semantics”). If source_array
    includes multiple copies of a value, the function only removes the number of copies of that value that are specified
    in array_of_elements_to_exclude.

    For example, if source_array contains 5 elements with the value 'A' and array_of_elements_to_exclude contains 2
    elements with the value 'A', the returned array contains 3 elements with the value 'A'.

    When allow_duplicates is set to False:

    This function compares arrays by using set semantics. Specifically, it will first do an element deduplication
    for both arrays, and then compute the array_except result.

    For example, if source_array contains 5 elements with the value 'A' and array_of_elements_to_exclude contains 2
    elements with the value 'A', the returned array is empty.

    Args:
        source_array: An array that contains elements to be included in the new ARRAY.
        array_of_elements_to_exclude: An array that contains elements to be excluded from the new ARRAY.
        allow_duplicates: If True, we use multi-set semantic. Otherwise use set semantic.

    Example::
        >>> from snowflake.snowpark import Row
        >>> df = session.create_dataframe([Row(["A", "B"], ["B", "C"])], schema=["source_array", "array_of_elements_to_exclude"])
        >>> df.select(array_except("source_array", "array_of_elements_to_exclude").alias("result")).show()
        ------------
        |"RESULT"  |
        ------------
        |[         |
        |  "A"     |
        |]         |
        ------------
        <BLANKLINE>
        >>> df = session.create_dataframe([Row(["A", "B", "B", "B", "C"], ["B"])], schema=["source_array", "array_of_elements_to_exclude"])
        >>> df.select(array_except("source_array", "array_of_elements_to_exclude").alias("result")).show()
        ------------
        |"RESULT"  |
        ------------
        |[         |
        |  "A",    |
        |  "B",    |
        |  "B",    |
        |  "C"     |
        |]         |
        ------------
        <BLANKLINE>
        >>> df = session.create_dataframe([Row(["A", None, None], ["B", None])], schema=["source_array", "array_of_elements_to_exclude"])
        >>> df.select(array_except("source_array", "array_of_elements_to_exclude").alias("result")).show()
        ------------
        |"RESULT"  |
        ------------
        |[         |
        |  "A",    |
        |  null    |
        |]         |
        ------------
        <BLANKLINE>
        >>> df = session.create_dataframe([Row([{'a': 1, 'b': 2}, 1], [{'a': 1, 'b': 2}, 3])], schema=["source_array", "array_of_elements_to_exclude"])
        >>> df.select(array_except("source_array", "array_of_elements_to_exclude").alias("result")).show()
        ------------
        |"RESULT"  |
        ------------
        |[         |
        |  1       |
        |]         |
        ------------
        <BLANKLINE>
        >>> df = session.create_dataframe([Row(["A", "B"], None)], schema=["source_array", "array_of_elements_to_exclude"])
        >>> df.select(array_except("source_array", "array_of_elements_to_exclude").alias("result")).show()
        ------------
        |"RESULT"  |
        ------------
        |NULL      |
        ------------
        <BLANKLINE>
        >>> df = session.create_dataframe([Row(["A", "B"], ["B", "C"])], schema=["source_array", "array_of_elements_to_exclude"])
        >>> df.select(array_except("source_array", "array_of_elements_to_exclude", False).alias("result")).show()
        ------------
        |"RESULT"  |
        ------------
        |[         |
        |  "A"     |
        |]         |
        ------------
        <BLANKLINE>
        >>> df = session.create_dataframe([Row(["A", "B", "B", "B", "C"], ["B"])], schema=["source_array", "array_of_elements_to_exclude"])
        >>> df.select(array_except("source_array", "array_of_elements_to_exclude", False).alias("result")).show()
        ------------
        |"RESULT"  |
        ------------
        |[         |
        |  "A",    |
        |  "C"     |
        |]         |
        ------------
        <BLANKLINE>
        >>> df = session.create_dataframe([Row(["A", None, None], ["B", None])], schema=["source_array", "array_of_elements_to_exclude"])
        >>> df.select(array_except("source_array", "array_of_elements_to_exclude", False).alias("result")).show()
        ------------
        |"RESULT"  |
        ------------
        |[         |
        |  "A"     |
        |]         |
        ------------
        <BLANKLINE>
    """
    # AST.
    ast = None
    if _emit_ast:
        ast = proto.Expr()
        build_builtin_fn_apply(
            ast,
            "array_except",
            source_array,
            array_of_elements_to_exclude,
            allow_duplicates,
        )

    array1 = _to_col_if_str(source_array, "array_except")
    array2 = _to_col_if_str(array_of_elements_to_exclude, "array_except")
    ans = (
        builtin("array_except", _emit_ast=False)(array1, array2)
        if allow_duplicates
        else builtin("array_except", _emit_ast=False)(
            builtin("array_distinct", _emit_ast=False)(array1),
            builtin("array_distinct", _emit_ast=False)(array2),
        )
    )

    ans._ast = ast
    return ans


@publicapi
def array_min(array: ColumnOrName, _emit_ast: bool = True) -> Column:
    """Returns smallest defined non-NULL element in the input array. If the input
    array is empty, or there is no defined element in the input array, then the
    function returns NULL.

    Args:
        array: the input array

    Returns:
        a VARIANT containing the smallest defined element in the array, or NULL

    Examples::
            Behavior with SQL nulls:
                >>> df = session.sql("select array_construct(20, 0, null, 10) as A")
                >>> df.select(array_min(df.a).as_("min_a")).collect()
                [Row(MIN_A='0')]
                >>> df = session.sql("select array_construct() as A")
                >>> df.select(array_min(df.a).as_("min_a")).collect()
                [Row(MIN_A=None)]
                >>> df = session.sql("select array_construct(null, null, null) as A")
                >>> df.select(array_min(df.a).as_("min_a")).collect()
                [Row(MIN_A=None)]

            Behavior with JSON nulls:
                >>> df = session.create_dataframe([[[None, None, None]]], schema=["A"])
                >>> df.select(array_min(df.a).as_("min_a")).collect()
                [Row(MIN_A='null')]
    """
    array = _to_col_if_str(array, "array_min")
    return builtin("array_min", _emit_ast=_emit_ast)(array)


@publicapi
def array_max(array: ColumnOrName, _emit_ast: bool = True) -> Column:
    """Returns largest defined non-NULL element in the input array. If the input
    array is empty, or there is no defined element in the input array, then the
    function returns NULL.

    Args:
        array: the input array

    Returns:
        a VARIANT containing the largest defined element in the array, or NULL

    Examples::
        Behavior with SQL nulls:
            >>> df = session.sql("select array_construct(20, 0, null, 10) as A")
            >>> df.select(array_max(df.a).as_("max_a")).collect()
            [Row(MAX_A='20')]
            >>> df = session.sql("select array_construct() as A")
            >>> df.select(array_max(df.a).as_("max_a")).collect()
            [Row(MAX_A=None)]
            >>> df = session.sql("select array_construct(null, null, null) as A")
            >>> df.select(array_max(df.a).as_("max_a")).collect()
            [Row(MAX_A=None)]

        Behavior with JSON nulls:
            >>> df = session.create_dataframe([[[None, None, None]]], schema=["A"])
            >>> df.select(array_max(df.a).as_("max_a")).collect()
            [Row(MAX_A='null')]
    """
    array = _to_col_if_str(array, "array_max")
    return builtin("array_max", _emit_ast=_emit_ast)(array)


@publicapi
def array_flatten(array: ColumnOrName, _emit_ast: bool = True) -> Column:
    """Returns a single array from an array or arrays. If the array is nested more than
    two levels deep, then only a single level of nesting is removed.

    Must enable parameter `ENABLE_ARRAY_FLATTEN_FUNCTION` in your session.

    Args:
        array: the input array
    """
    array = _to_col_if_str(array, "array_flatten")
    return builtin("array_flatten", _emit_ast=_emit_ast)(array)


@publicapi
def array_reverse(col: ColumnOrName, _emit_ast: bool = True) -> Column:
    """Returns an array with the elements of the input array in reverse order.

    Args:
        col: The source array.

    Example::
        >>> df = session.sql("select [1, 2, 3, 4] :: ARRAY(INT) as A")
        >>> df.select(array_reverse("A")).show()
        --------------------------
        |"ARRAY_REVERSE(""A"")"  |
        --------------------------
        |[                       |
        |  4,                    |
        |  3,                    |
        |  2,                    |
        |  1                     |
        |]                       |
        --------------------------
        <BLANKLINE>
    """
    array = _to_col_if_str(col, "array_reverse")
    return builtin("array_reverse", _emit_ast=_emit_ast)(array)


@publicapi
def array_sort(
    array: ColumnOrName,
    sort_ascending: Optional[bool] = True,
    nulls_first: Optional[bool] = False,
    _emit_ast: bool = True,
) -> Column:
    """Returns rows of array column in sorted order. Users can choose the sort order and decide where to keep null elements.

    Args:
        array: name of the column or column element which describes the column
        sort_ascending: Boolean that decides if array elements are sorted in ascending order.
            Defaults to True.
        nulls_first: Boolean that decides if SQL null elements will be placed in the beginning
            of the array. Note that this does not affect JSON null. Defaults to False.

    Examples::
        Behavior with SQL nulls:
            >>> df = session.sql("select array_construct(20, 0, null, 10) as A")
            >>> df.select(array_sort(df.a).as_("sorted_a")).show()
            ---------------
            |"SORTED_A"   |
            ---------------
            |[            |
            |  0,         |
            |  10,        |
            |  20,        |
            |  undefined  |
            |]            |
            ---------------
            <BLANKLINE>
            >>> df.select(array_sort(df.a, False).as_("sorted_a")).show()
            ---------------
            |"SORTED_A"   |
            ---------------
            |[            |
            |  20,        |
            |  10,        |
            |  0,         |
            |  undefined  |
            |]            |
            ---------------
            <BLANKLINE>
            >>> df.select(array_sort(df.a, False, True).as_("sorted_a")).show()
            ----------------
            |"SORTED_A"    |
            ----------------
            |[             |
            |  undefined,  |
            |  20,         |
            |  10,         |
            |  0           |
            |]             |
            ----------------
            <BLANKLINE>

        Behavior with JSON nulls:
            >>> df = session.create_dataframe([[[20, 0, None, 10]]], schema=["a"])
            >>> df.select(array_sort(df.a, False, False).as_("sorted_a")).show()
            --------------
            |"SORTED_A"  |
            --------------
            |[           |
            |  null,     |
            |  20,       |
            |  10,       |
            |  0         |
            |]           |
            --------------
            <BLANKLINE>
            >>> df.select(array_sort(df.a, False, True).as_("sorted_a")).show()
            --------------
            |"SORTED_A"  |
            --------------
            |[           |
            |  null,     |
            |  20,       |
            |  10,       |
            |  0         |
            |]           |
            --------------
            <BLANKLINE>

    See Also:
        - https://docs.snowflake.com/en/user-guide/semistructured-considerations#null-values
        - :func:`~snowflake.snowpark.functions.sort_array` which is an alias of :meth:`~snowflake.snowpark.functions.array_sort`.
    """
    array = _to_col_if_str(array, "array_sort")
    # Build AST here to prevent `sort_ascending` and `nulls_first` from being recorded as a literal instead of bool.
    ast = (
        build_function_expr("array_sort", [array, sort_ascending, nulls_first])
        if _emit_ast
        else None
    )
    return builtin("array_sort", _ast=ast, _emit_ast=False)(
        array,
        lit(sort_ascending, _emit_ast=False),
        lit(nulls_first, _emit_ast=False),
    )


@publicapi
def arrays_to_object(
    keys: ColumnOrName, values: ColumnOrName, _emit_ast: bool = True
) -> Column:
    """Returns an object constructed from 2 arrays.

    Args:
        keys: The column containing keys of the object.
        values: The column containing values of the object.
    Examples::
        >>> df = session.sql("select array_construct('10', '20', '30') as A, array_construct(10, 20, 30) as B")
        >>> df.select(arrays_to_object(df.a, df.b).as_("object")).show()
        ---------------
        |"OBJECT"     |
        ---------------
        |{            |
        |  "10": 10,  |
        |  "20": 20,  |
        |  "30": 30   |
        |}            |
        ---------------
        <BLANKLINE>
        >>> df = session.create_dataframe([[["a"], [1]], [["b", "c"],[2, 3]]], schema=["k", "v"])
        >>> df.select(arrays_to_object(df.k, df.v).as_("objects")).show()
        -------------
        |"OBJECTS"  |
        -------------
        |{          |
        |  "a": 1   |
        |}          |
        |{          |
        |  "b": 2,  |
        |  "c": 3   |
        |}          |
        -------------
        <BLANKLINE>

    See Also:
        - https://docs.snowflake.com/en/sql-reference/data-types-semistructured#label-data-type-object for information on Objects
    """
    keys_c = _to_col_if_str(keys, "arrays_to_object")
    values_c = _to_col_if_str(values, "arrays_to_object")
    return builtin("arrays_to_object", _emit_ast=_emit_ast)(keys_c, values_c)


@publicapi
def arrays_zip(*cols: ColumnOrName, _emit_ast: bool = True) -> Column:
    """Returns an array of structured objects, where the N-th object contains the N-th elements of the input arrays.

    Args:
        cols: The columns to zip together.

    Returns:
        A new array of structured objects.

    Examples::
        >>> df = session.sql("select array_construct('10', '20', '30') as A, array_construct(10, 20, 30) as B")
        >>> df.select(arrays_zip(df.a, df.b).as_("zipped")).show(statement_params={"enable_arrays_zip_function": "TRUE"})
        -------------------
        |"ZIPPED"         |
        -------------------
        |[                |
        |  {              |
        |    "$1": "10",  |
        |    "$2": 10     |
        |  },             |
        |  {              |
        |    "$1": "20",  |
        |    "$2": 20     |
        |  },             |
        |  {              |
        |    "$1": "30",  |
        |    "$2": 30     |
        |  }              |
        |]                |
        -------------------
        <BLANKLINE>
        >>> df = session.sql("select array_construct('10', '20', '30') as A, array_construct(1, 2) as B, array_construct(1.1) as C")
        >>> df.select(arrays_zip(df.a, df.b, df.c).as_("zipped")).show(statement_params={"enable_arrays_zip_function": "TRUE"})
        -------------------
        |"ZIPPED"         |
        -------------------
        |[                |
        |  {              |
        |    "$1": "10",  |
        |    "$2": 1,     |
        |    "$3": 1.1    |
        |  },             |
        |  {              |
        |    "$1": "20",  |
        |    "$2": 2,     |
        |    "$3": null   |
        |  },             |
        |  {              |
        |    "$1": "30",  |
        |    "$2": null,  |
        |    "$3": null   |
        |  }              |
        |]                |
        -------------------
        <BLANKLINE>
    """
    cols = [_to_col_if_str(c, "arrays_zip") for c in cols]
    return builtin("arrays_zip", _emit_ast=_emit_ast)(*cols)


@publicapi
def array_generate_range(
    start: ColumnOrName,
    stop: ColumnOrName,
    step: Optional[ColumnOrName] = None,
    _emit_ast: bool = True,
) -> Column:
    """Generate a range of integers from `start` to `stop`, incrementing by `step`.
    If `step` is not set, incrementing by 1.

    Args:
        start: the column that contains the integer to start with (inclusive).
        stop: the column that contains the integer to stop (exclusive).
        step: the column that contains the integer to increment.

    Example::
        >>> from snowflake.snowpark import Row
        >>> df1 = session.create_dataframe([(-2, 2)], ["a", "b"])
        >>> df1.select(array_generate_range("a", "b").alias("result")).show()
        ------------
        |"RESULT"  |
        ------------
        |[         |
        |  -2,     |
        |  -1,     |
        |  0,      |
        |  1       |
        |]         |
        ------------
        <BLANKLINE>
        >>> df2 = session.create_dataframe([(4, -4, -2)], ["a", "b", "c"])
        >>> df2.select(array_generate_range("a", "b", "c").alias("result")).show()
        ------------
        |"RESULT"  |
        ------------
        |[         |
        |  4,      |
        |  2,      |
        |  0,      |
        |  -2      |
        |]         |
        ------------
        <BLANKLINE>
    """
    start_col = _to_col_if_str(start, "array_generate_range")
    stop_col = _to_col_if_str(stop, "array_generate_range")
    if step is None:
        return builtin("array_generate_range")(start_col, stop_col)
    step_col = _to_col_if_str(step, "array_generate_range")
    return builtin("array_generate_range", _emit_ast=_emit_ast)(
        start_col, stop_col, step_col
    )


@publicapi
def sequence(
    start: ColumnOrName,
    stop: ColumnOrName,
    step: Optional[ColumnOrName] = None,
    _emit_ast: bool = True,
) -> Column:
    """Generate a sequence of integers from `start` to `stop`, incrementing by `step`.
    If `step` is not set, incrementing by 1 if start is less than or equal to stop, otherwise -1.

    Args:
        start: the column that contains the integer to start with (inclusive).
        stop: the column that contains the integer to stop (inclusive).
        step: the column that contains the integer to increment.

    Example::
        >>> from snowflake.snowpark import Row
        >>> df1 = session.create_dataframe([(-2, 2)], ["a", "b"])
        >>> df1.select(sequence("a", "b").alias("result")).show()
        ------------
        |"RESULT"  |
        ------------
        |[         |
        |  -2,     |
        |  -1,     |
        |  0,      |
        |  1,      |
        |  2       |
        |]         |
        ------------
        <BLANKLINE>
        >>> df2 = session.create_dataframe([(4, -4, -2)], ["a", "b", "c"])
        >>> df2.select(sequence("a", "b", "c").alias("result")).show()
        ------------
        |"RESULT"  |
        ------------
        |[         |
        |  4,      |
        |  2,      |
        |  0,      |
        |  -2,     |
        |  -4      |
        |]         |
        ------------
        <BLANKLINE>
    """

    # AST.
    ast = None
    if _emit_ast:
        ast = proto.Expr()
        build_builtin_fn_apply(ast, "sequence", start, stop, step)

    start_col = _to_col_if_str(start, "sequence")
    stop_col = _to_col_if_str(stop, "sequence")
    if step is None:
        step = iff(builtin("sign")(stop_col - start_col) > 0, 1, -1)
        ans = builtin("array_generate_range", _emit_ast=False)(
            start_col, stop_col + step, step
        )
        ans._ast = ast
        return ans

    step_col = _to_col_if_str(step, "sequence")
    step_sign = iff(builtin("sign")(step_col) > 0, 1, -1)
    ans = builtin("array_generate_range", _emit_ast=False)(
        start_col, stop_col + step_sign, step_col
    )
    ans._ast = ast
    return ans


@publicapi
def date_add(
    col: ColumnOrName, num_of_days: Union[ColumnOrName, int], _emit_ast: bool = True
):
    """
    Adds a number of days to a date column.

    Args:
        col: The column to add to.
        num_of_days: The number of days to add.

    Example::

        >>> from snowflake.snowpark.functions import date_add, to_date
        >>> df = session.createDataFrame([("1976-01-06")], ["date"])
        >>> df = df.withColumn("date", to_date("date"))
        >>> res = df.withColumn("date", date_add("date", 4)).show()
        --------------
        |"DATE"      |
        --------------
        |1976-01-10  |
        --------------
        <BLANKLINE>
    """
    # AST.
    ast = None
    if _emit_ast:
        ast = proto.Expr()
        build_builtin_fn_apply(ast, "date_add", col, num_of_days)

    # Convert the input to a column if it is a string
    col = _to_col_if_str(col, "date_add")
    num_of_days = (
        lit(num_of_days, _emit_ast=False)
        if isinstance(num_of_days, int)
        else _to_col_if_str(num_of_days, "date_add")
    )
    # Return the dateadd function with the column and number of days
    ans = dateadd("day", num_of_days, col, _emit_ast=False)
    ans._ast = ast
    return ans


@publicapi
def date_sub(
    col: ColumnOrName, num_of_days: Union[ColumnOrName, int], _emit_ast: bool = True
):
    """
    Subtracts a number of days from a date column.

    Args:
        col: The column to subtract from.
        num_of_days: The number of days to subtract.

    Example::

        >>> from snowflake.snowpark.functions import date_sub, to_date
        >>> df = session.createDataFrame([("1976-01-06")], ["date"])
        >>> df = df.withColumn("date", to_date("date"))
        >>> df.withColumn("date", date_sub("date", 2)).show()
        --------------
        |"DATE"      |
        --------------
        |1976-01-04  |
        --------------
        <BLANKLINE>
    """
    # AST.
    ast = None
    if _emit_ast:
        ast = proto.Expr()
        build_builtin_fn_apply(ast, "date_sub", col, num_of_days)

    # Convert the input parameters to the appropriate type
    col = _to_col_if_str(col, "date_sub")
    num_of_days = (
        lit(num_of_days, _emit_ast=False)
        if isinstance(num_of_days, int)
        else _to_col_if_str(num_of_days, "date_sub")
    )
    # Return the date column with the number of days subtracted
    ans = dateadd("day", -1 * num_of_days, col, _emit_ast=False)
    ans._ast = ast
    return ans


@publicapi
def datediff(
    part: str, col1: ColumnOrName, col2: ColumnOrName, _emit_ast: bool = True
) -> Column:
    """Calculates the difference between two date, time, or timestamp columns based on the date or time part requested, and
    returns result of ``col2 - col1`` based on the requested date or time part.

    `Supported date and time parts <https://docs.snowflake.com/en/sql-reference/functions-date-time.html#label-supported-date-time-parts>`_

    Example::

        >>> # year difference between two date columns
        >>> import datetime
        >>> date_df = session.create_dataframe([[datetime.date(2020, 1, 1), datetime.date(2021, 1, 1)]], schema=["date_col1", "date_col2"])
        >>> date_df.select(datediff("year", col("date_col1"), col("date_col2")).alias("year_diff")).show()
        ---------------
        |"YEAR_DIFF"  |
        ---------------
        |1            |
        ---------------
        <BLANKLINE>

    Args:
        part: The time part to use for calculating the difference
        col1: The first timestamp column or subtrahend in the datediff
        col2: The second timestamp column or the minuend in the datediff

    See Also:
        - `Snowflake Datediff <https://docs.snowflake.com/en/sql-reference/functions/datediff>`_
    """
    if not isinstance(part, str):
        raise ValueError("part must be a string")
    c1 = _to_col_if_str(col1, "datediff")
    c2 = _to_col_if_str(col2, "datediff")
    return builtin("datediff", _emit_ast=_emit_ast)(part, c1, c2)


@publicapi
def daydiff(col1: ColumnOrName, col2: ColumnOrName, _emit_ast: bool = True) -> Column:
    """Calculates the difference between two dates, or timestamp columns based in days.
    The result will reflect the difference between ``col1 - col2``

    Example::
        >>> from snowflake.snowpark.functions import daydiff, to_date
        >>> df = session.createDataFrame([("2015-04-08", "2015-05-10")], ["d1", "d2"])
        >>> res = df.select(daydiff(to_date(df.d2), to_date(df.d1)).alias("diff")).show()
        ----------
        |"DIFF"  |
        ----------
        |32      |
        ----------
        <BLANKLINE>
    """

    # AST.
    ast = None
    if _emit_ast:
        ast = proto.Expr()
        build_builtin_fn_apply(ast, "daydiff", col1, col2)

    col1 = _to_col_if_str(col1, "daydiff")
    col2 = _to_col_if_str(col2, "daydiff")
    ans = builtin("datediff", _emit_ast=False)(lit("day", _emit_ast=False), col2, col1)
    ans._ast = ast
    return ans


@publicapi
def trunc(
    e: ColumnOrName, scale: Union[ColumnOrName, int, float] = 0, _emit_ast: bool = True
) -> Column:
    """Rounds the input expression down to the nearest (or equal) integer closer to zero,
    or to the nearest equal or smaller value with the specified number of
    places after the decimal point.

    Example::

        >>> df = session.createDataFrame([-1.0, -0.9, -.5, -.2, 0.0, 0.2, 0.5, 0.9, 1.1, 3.14159], schema=["a"])
        >>> df.select(trunc(col("a"))).collect()
        [Row(TRUNC("A", 0)=-1.0), Row(TRUNC("A", 0)=0.0), Row(TRUNC("A", 0)=0.0), Row(TRUNC("A", 0)=0.0), Row(TRUNC("A", 0)=0.0), Row(TRUNC("A", 0)=0.0), Row(TRUNC("A", 0)=0.0), Row(TRUNC("A", 0)=0.0), Row(TRUNC("A", 0)=1.0), Row(TRUNC("A", 0)=3.0)]

        >>> df = session.createDataFrame([-1.323, 4.567, 0.0123], schema=["a"])
        >>> df.select(trunc(col("a"), lit(0))).collect()
        [Row(TRUNC("A", 0)=-1.0), Row(TRUNC("A", 0)=4.0), Row(TRUNC("A", 0)=0.0)]
        >>> df.select(trunc(col("a"), lit(1))).collect()
        [Row(TRUNC("A", 1)=-1.3), Row(TRUNC("A", 1)=4.5), Row(TRUNC("A", 1)=0.0)]
        >>> df.select(trunc(col("a"), lit(2))).collect()
        [Row(TRUNC("A", 2)=-1.32), Row(TRUNC("A", 2)=4.56), Row(TRUNC("A", 2)=0.01)]

    Note that the function ``trunc`` is overloaded with ``date_trunc`` for datetime types. It allows to round datetime
    objects.

    Example::

        >>> import datetime
        >>> df = session.createDataFrame([datetime.date(2022, 12, 25), datetime.date(2022, 1, 10), datetime.date(2022, 7, 7)], schema=["a"])
        >>> df.select(trunc(col("a"), lit("QUARTER"))).collect()
        [Row(TRUNC("A", 'QUARTER')=datetime.date(2022, 10, 1)), Row(TRUNC("A", 'QUARTER')=datetime.date(2022, 1, 1)), Row(TRUNC("A", 'QUARTER')=datetime.date(2022, 7, 1))]

        >>> df = session.createDataFrame([datetime.datetime(2022, 12, 25, 13, 59, 38, 467)], schema=["a"])
        >>> df.collect()
        [Row(A=datetime.datetime(2022, 12, 25, 13, 59, 38, 467))]
        >>> df.select(trunc(col("a"), lit("MINUTE"))).collect()
        [Row(TRUNC("A", 'MINUTE')=datetime.datetime(2022, 12, 25, 13, 59))]

    """
    # AST.
    ast = None
    if _emit_ast:
        ast = proto.Expr()
        build_builtin_fn_apply(ast, "trunc", e, scale)

    c = _to_col_if_str(e, "trunc")
    scale_col = (
        lit(scale, _emit_ast=False)
        if isinstance(scale, (int, float))
        else _to_col_if_str(scale, "trunc")
    )
    ans = builtin("trunc", _emit_ast=False)(c, scale_col)
    ans._ast = ast
    return ans


@publicapi
def dateadd(
    part: str, col1: ColumnOrName, col2: ColumnOrName, _emit_ast: bool = True
) -> Column:
    """Adds the specified value for the specified date or time part to date or time expr.

    `Supported date and time parts <https://docs.snowflake.com/en/sql-reference/functions-date-time.html#label-supported-date-time-parts>`_

    Example::

        >>> # add one year on dates
        >>> import datetime
        >>> date_df = session.create_dataframe([[datetime.date(2020, 1, 1)]], schema=["date_col"])
        >>> date_df.select(dateadd("year", lit(1), col("date_col")).alias("year_added")).show()
        ----------------
        |"YEAR_ADDED"  |
        ----------------
        |2021-01-01    |
        ----------------
        <BLANKLINE>
        >>> date_df.select(dateadd("month", lit(1), col("date_col")).alias("month_added")).show()
        -----------------
        |"MONTH_ADDED"  |
        -----------------
        |2020-02-01     |
        -----------------
        <BLANKLINE>
        >>> date_df.select(dateadd("day", lit(1), col("date_col")).alias("day_added")).show()
        ---------------
        |"DAY_ADDED"  |
        ---------------
        |2020-01-02   |
        ---------------
        <BLANKLINE>

    Args:
        part: The time part to use for the addition
        col1: The first timestamp column or addend in the dateadd
        col2: The second timestamp column or the addend in the dateadd
    """
    if not isinstance(part, str):
        raise ValueError("part must be a string")
    c1 = _to_col_if_str(col1, "dateadd")
    c2 = _to_col_if_str(col2, "dateadd")
    return builtin("dateadd", _emit_ast=_emit_ast)(part, c1, c2)


@publicapi
def date_part(part: str, e: ColumnOrName, _emit_ast: bool = True) -> Column:
    """
    Extracts the specified date or time part from a date, time, or timestamp. See
    `DATE_PART <https://docs.snowflake.com/en/sql-reference/functions/date_part.html>`_ for details.

    Args:
        part: The time part to use for the addition.
        e: The column expression of a date, time, or timestamp.

    Example::

        >>> import datetime
        >>> df = session.create_dataframe([[datetime.datetime(2023, 1, 1, 1, 1, 1)]], schema=["ts_col"])
        >>> df.select(date_part("year", col("ts_col")).alias("year"), date_part("epoch_second", col("ts_col")).alias("epoch_second")).show()
        ---------------------------
        |"YEAR"  |"EPOCH_SECOND"  |
        ---------------------------
        |2023    |1672534861      |
        ---------------------------
        <BLANKLINE>
    """
    if not isinstance(part, str):
        raise ValueError("part must be a string")
    c = _to_col_if_str(e, "date_part")
    return builtin("date_part", _emit_ast=_emit_ast)(part, c)


@publicapi
def date_from_parts(
    y: Union[ColumnOrName, int],
    m: Union[ColumnOrName, int],
    d: Union[ColumnOrName, int],
    _emit_ast: bool = True,
) -> Column:
    """
    Creates a date from individual numeric components that represent the year, month, and day of the month.

    Example::
        >>> df = session.create_dataframe([[2022, 4, 1]], schema=["year", "month", "day"])
        >>> df.select(date_from_parts("year", "month", "day")).collect()
        [Row(DATE_FROM_PARTS("YEAR", "MONTH", "DAY")=datetime.date(2022, 4, 1))]
        >>> session.table("dual").select(date_from_parts(2022, 4, 1)).collect()
        [Row(DATE_FROM_PARTS(2022, 4, 1)=datetime.date(2022, 4, 1))]
    """

    # AST.
    ast = None
    if _emit_ast:
        ast = proto.Expr()
        build_builtin_fn_apply(ast, "date_from_parts", y, m, d)

    y_col = _to_col_if_str_or_int(y, "date_from_parts")
    m_col = _to_col_if_str_or_int(m, "date_from_parts")
    d_col = _to_col_if_str_or_int(d, "date_from_parts")
    ans = builtin("date_from_parts", _emit_ast=False)(y_col, m_col, d_col)
    ans._ast = ast
    return ans


@publicapi
def date_trunc(part: str, expr: ColumnOrName, _emit_ast: bool = True) -> Column:
    """
    Truncates a DATE, TIME, or TIMESTAMP to the specified precision.

    Note that truncation is not the same as extraction. For example:
    - Truncating a timestamp down to the quarter returns the timestamp corresponding to midnight of the first day of the
    quarter for the input timestamp.
    - Extracting the quarter date part from a timestamp returns the quarter number of the year in the timestamp.

    Example::
        >>> import datetime
        >>> df = session.create_dataframe(
        ...     [[datetime.datetime.strptime("2020-05-01 13:11:20.000", "%Y-%m-%d %H:%M:%S.%f")]],
        ...     schema=["a"],
        ... )
        >>> df.select(date_trunc("YEAR", "a"), date_trunc("MONTH", "a"), date_trunc("DAY", "a")).collect()
        [Row(DATE_TRUNC('YEAR', "A")=datetime.datetime(2020, 1, 1, 0, 0), DATE_TRUNC('MONTH', "A")=datetime.datetime(2020, 5, 1, 0, 0), DATE_TRUNC('DAY', "A")=datetime.datetime(2020, 5, 1, 0, 0))]
        >>> df.select(date_trunc("HOUR", "a"), date_trunc("MINUTE", "a"), date_trunc("SECOND", "a")).collect()
        [Row(DATE_TRUNC('HOUR', "A")=datetime.datetime(2020, 5, 1, 13, 0), DATE_TRUNC('MINUTE', "A")=datetime.datetime(2020, 5, 1, 13, 11), DATE_TRUNC('SECOND', "A")=datetime.datetime(2020, 5, 1, 13, 11, 20))]
        >>> df.select(date_trunc("QUARTER", "a")).collect()
        [Row(DATE_TRUNC('QUARTER', "A")=datetime.datetime(2020, 4, 1, 0, 0))]
    """
    if not isinstance(part, str):
        raise ValueError("part must be a string")
    expr_col = _to_col_if_str(expr, "date_trunc")
    return builtin("date_trunc", _emit_ast=_emit_ast)(part, expr_col)


@publicapi
def dayname(e: ColumnOrName, _emit_ast: bool = True) -> Column:
    """
    Extracts the three-letter day-of-week name from the specified date or timestamp.

    Example::
        >>> import datetime
        >>> df = session.create_dataframe(
        ...     [[datetime.datetime.strptime("2020-05-01 13:11:20.000", "%Y-%m-%d %H:%M:%S.%f")]],
        ...     schema=["a"],
        ... )
        >>> df.select(dayname("a")).collect()
        [Row(DAYNAME("A")='Fri')]
    """
    c = _to_col_if_str(e, "dayname")
    return builtin("dayname", _emit_ast=_emit_ast)(c)


@publicapi
def dayofmonth(e: ColumnOrName, _emit_ast: bool = True) -> Column:
    """
    Extracts the corresponding day (number) of the month from a date or timestamp.

    Example::
        >>> import datetime
        >>> df = session.create_dataframe(
        ...     [[datetime.datetime.strptime("2020-05-01 13:11:20.000", "%Y-%m-%d %H:%M:%S.%f")]],
        ...     schema=["a"],
        ... )
        >>> df.select(dayofmonth("a")).collect()
        [Row(DAYOFMONTH("A")=1)]
    """
    c = _to_col_if_str(e, "dayofmonth")
    return builtin("dayofmonth", _emit_ast=_emit_ast)(c)


@publicapi
def dayofweek(e: ColumnOrName, _emit_ast: bool = True) -> Column:
    """
    Extracts the corresponding day (number) of the week from a date or timestamp.

    Example::
        >>> import datetime
        >>> df = session.create_dataframe(
        ...     [[datetime.datetime.strptime("2020-05-01 13:11:20.000", "%Y-%m-%d %H:%M:%S.%f")]],
        ...     schema=["a"],
        ... )
        >>> df.select(dayofweek("a")).collect()
        [Row(DAYOFWEEK("A")=5)]
    """
    c = _to_col_if_str(e, "dayofweek")
    return builtin("dayofweek", _emit_ast=_emit_ast)(c)


@publicapi
def dayofyear(e: ColumnOrName, _emit_ast: bool = True) -> Column:
    """
    Extracts the corresponding day (number) of the year from a date or timestamp.

    Example::
        >>> import datetime
        >>> df = session.create_dataframe(
        ...     [[datetime.datetime.strptime("2020-05-01 13:11:20.000", "%Y-%m-%d %H:%M:%S.%f")]],
        ...     schema=["a"],
        ... )
        >>> df.select(dayofyear("a")).collect()
        [Row(DAYOFYEAR("A")=122)]
    """
    c = _to_col_if_str(e, "dayofyear")
    return builtin("dayofyear", _emit_ast=_emit_ast)(c)


@publicapi
def window(
    time_column: ColumnOrName,
    window_duration: str,
    slide_duration: Optional[str] = None,
    start_time: Optional[str] = None,
    _emit_ast: bool = True,
) -> Column:
    """
    Converts a time column into a window object with start and end times. Window start times are
    inclusive while end times are exclusive. For example 9:30 is in the window [9:30, 10:00), but not [9:00, 9:30).

    Args:
        time_column: The column to apply the window transformation to.
        window_duration: An interval string that determines the length of each window.
        slide_duration: An interval string representing the amount of time in-between the start of
            each window. Note that this parameter is not supported yet. Specifying it will raise a
            NotImplementedError exception.
        start_time: An interval string representing the amount of time the start of each window is
            offset. eg. a five minute window with start_time of '2 minutes' will be from [9:02, 9:07)
            instead of [9:00, 9:05)

    Note:
        Interval strings are of the form 'quantity unit' where quantity is an integer and unitis
        is a supported time unit. This function supports the same time units as dateadd. see
        `supported time units <https://docs.snowflake.com/en/sql-reference/functions-date-time#label-supported-date-time-parts>`_
        for more information.

    Example::

        >>> import datetime
        >>> from snowflake.snowpark.functions import window
        >>> df = session.createDataFrame(
        ...      [(datetime.datetime.strptime("2024-10-31 09:05:00.000", "%Y-%m-%d %H:%M:%S.%f"),)],
        ...      schema=["time"]
        ... )
        >>> df.select(window(df.time, "5 minutes")).show()
        ----------------------------------------
        |"WINDOW"                              |
        ----------------------------------------
        |{                                     |
        |  "end": "2024-10-31 09:10:00.000",   |
        |  "start": "2024-10-31 09:05:00.000"  |
        |}                                     |
        ----------------------------------------
        <BLANKLINE>
        >>> df.select(window(df.time, "5 minutes", start_time="2 minutes")).show()
        ----------------------------------------
        |"WINDOW"                              |
        ----------------------------------------
        |{                                     |
        |  "end": "2024-10-31 09:07:00.000",   |
        |  "start": "2024-10-31 09:02:00.000"  |
        |}                                     |
        ----------------------------------------
        <BLANKLINE>

    Example::

        >>> import datetime
        >>> from snowflake.snowpark.functions import sum, window
        >>> df = session.createDataFrame([
        ...         (datetime.datetime(2024, 10, 31, 1, 0, 0), 1),
        ...         (datetime.datetime(2024, 10, 31, 2, 0, 0), 1),
        ...         (datetime.datetime(2024, 10, 31, 3, 0, 0), 1),
        ...         (datetime.datetime(2024, 10, 31, 4, 0, 0), 1),
        ...         (datetime.datetime(2024, 10, 31, 5, 0, 0), 1),
        ...     ], schema=["time", "value"]
        ... )
        >>> df.group_by(window(df.time, "2 hours")).agg(sum(df.value)).show()
        -------------------------------------------------------
        |"WINDOW"                              |"SUM(VALUE)"  |
        -------------------------------------------------------
        |{                                     |1             |
        |  "end": "2024-10-31 02:00:00.000",   |              |
        |  "start": "2024-10-31 00:00:00.000"  |              |
        |}                                     |              |
        |{                                     |2             |
        |  "end": "2024-10-31 04:00:00.000",   |              |
        |  "start": "2024-10-31 02:00:00.000"  |              |
        |}                                     |              |
        |{                                     |2             |
        |  "end": "2024-10-31 06:00:00.000",   |              |
        |  "start": "2024-10-31 04:00:00.000"  |              |
        |}                                     |              |
        -------------------------------------------------------
        <BLANKLINE>
    """
    if slide_duration:
        # SNOW-1063685: slide_duration changes this function from a 1:1 mapping to a 1:N mapping. That
        # currently would require a udtf which may have significantly different performance.
        raise NotImplementedError(
            "snowflake.snowpark.functions.window does not support slide_duration parameter yet."
        )

    epoch = lit("1970-01-01 00:00:00", _emit_ast=False).cast(
        TimestampType(timezone=TimestampTimeZone.NTZ)
    )
    time = _to_col_if_str(time_column, "window")

    window_duration, window_unit = parse_duration_string(window_duration)
    window_duration = lit(window_duration, _emit_ast=False)
    window_unit = f"{window_unit}s"

    base = epoch
    if start_time:
        start_duration, start_unit = parse_duration_string(start_time)
        base += make_interval(**{f"{start_unit}s": start_duration})

    window = floor(datediff(window_unit, base, time, _emit_ast=False) / window_duration)
    window_start = dateadd(window_unit, window * window_duration, base, _emit_ast=False)
    return object_construct_keep_null(
        lit("start", _emit_ast=False),
        window_start,
        lit("end", _emit_ast=False),
        dateadd(window_unit, window_duration, window_start, _emit_ast=False),
    ).alias("window", _emit_ast=False)


@publicapi
def is_array(col: ColumnOrName, _emit_ast: bool = True) -> Column:
    """
    Returns true if the specified VARIANT column contains an ARRAY value.

    Examples::

        >>> df = session.create_dataframe([[["element"], True]], schema=["a", "b"])
        >>> df.select(is_array(df["a"]).alias("is_array_a"), is_array(df["b"]).alias("is_array_b")).collect()
        [Row(IS_ARRAY_A=True, IS_ARRAY_B=False)]
    """
    c = _to_col_if_str(col, "is_array")
    return builtin("is_array", _emit_ast=_emit_ast)(c)


@publicapi
def is_boolean(col: ColumnOrName, _emit_ast: bool = True) -> Column:
    """
    Returns true if the specified VARIANT column contains a boolean value.

    Examples::

        >>> from snowflake.snowpark.types import StructField, VariantType
        >>> df = session.create_dataframe([[True, 'X']], schema=["a", "b"])
        >>> df.select(is_boolean(to_variant(df["a"])).alias("boolean"), is_boolean(to_variant(df["b"])).alias("varchar")).collect()
        [Row(BOOLEAN=True, VARCHAR=False)]
    """
    c = _to_col_if_str(col, "is_boolean")
    return builtin("is_boolean", _emit_ast=_emit_ast)(c)


@publicapi
def is_binary(col: ColumnOrName, _emit_ast: bool = True) -> Column:
    """
    Returns true if the specified VARIANT column contains a binary value.

    Examples::

        >>> from snowflake.snowpark.types import StructField, VariantType
        >>> df = session.create_dataframe([[b"snow", "snow"]], schema=["a", "b"])
        >>> df.select(is_binary(to_variant(df["a"])).alias("binary"), is_binary(to_variant(df["b"])).alias("varchar")).collect()
        [Row(BINARY=True, VARCHAR=False)]
    """
    c = _to_col_if_str(col, "is_binary")
    return builtin("is_binary", _emit_ast=_emit_ast)(c)


@publicapi
def is_char(col: ColumnOrName, _emit_ast: bool = True) -> Column:
    """
    Returns true if the specified VARIANT column contains a string.

    Examples::

        >>> from snowflake.snowpark.types import StructField, VariantType
        >>> df = session.create_dataframe([["abc", 123]], schema=["a", "b"])
        >>> df.select(is_char(to_variant(df["a"])).alias("varchar"), is_char(to_variant(df["b"])).alias("int")).collect()
        [Row(VARCHAR=True, INT=False)]
    """
    c = _to_col_if_str(col, "is_char")
    return builtin("is_char", _emit_ast=_emit_ast)(c)


is_varchar = is_char


@publicapi
def is_date(col: ColumnOrName, _emit_ast: bool = True) -> Column:
    """
    Returns true if the specified VARIANT column contains a date value.

    Examples::

        >>> import datetime
        >>> from snowflake.snowpark.types import StructField, VariantType
        >>> df = session.create_dataframe([[datetime.date(2023, 3, 2), 123]], schema=["a", "b"])
        >>> df.select(is_date(to_variant(df["a"])).alias("date"), is_date(to_variant(df["b"])).alias("int")).collect()
        [Row(DATE=True, INT=False)]
    """
    c = _to_col_if_str(col, "is_date")
    return builtin("is_date", _emit_ast=_emit_ast)(c)


is_date_value = is_date


@publicapi
def is_decimal(col: ColumnOrName, _emit_ast: bool = True) -> Column:
    """
    Returns true if the specified VARIANT column contains a fixed-point decimal value or integer.

    Examples::

        >>> import decimal
        >>> from snowflake.snowpark.types import StructField, VariantType
        >>> df = session.create_dataframe([[decimal.Decimal(1), "X"]], schema=["a", "b"])
        >>> df.select(is_decimal(to_variant(df["a"])).alias("decimal"), is_decimal(to_variant(df["b"])).alias("varchar")).collect()
        [Row(DECIMAL=True, VARCHAR=False)]
    """
    c = _to_col_if_str(col, "is_decimal")
    return builtin("is_decimal", _emit_ast=_emit_ast)(c)


@publicapi
def is_double(col: ColumnOrName, _emit_ast: bool = True) -> Column:
    """
    Returns true if the specified VARIANT column contains a floating-point value, fixed-point decimal, or integer.

    Examples::

        >>> from snowflake.snowpark.types import StructField, VariantType
        >>> df = session.create_dataframe([[1.2, "X"]], schema=["a", "b"])
        >>> df.select(is_double(to_variant(df["a"])).alias("double"), is_double(to_variant(df["b"])).alias("varchar")).collect()
        [Row(DOUBLE=True, VARCHAR=False)]
    """
    c = _to_col_if_str(col, "is_double")
    return builtin("is_double", _emit_ast=_emit_ast)(c)


@publicapi
def is_real(col: ColumnOrName, _emit_ast: bool = True) -> Column:
    """
    Returns true if the specified VARIANT column contains a floating-point value, fixed-point decimal, or integer.

    Example::

        >>> from snowflake.snowpark.functions import to_variant, is_real
        >>> df = session.create_dataframe([[1.2, "X"]], schema=["a", "b"])
        >>> df.select(is_real(to_variant("a")).as_("a"), is_real(to_variant("b")).as_("b")).collect()
        [Row(A=True, B=False)]
    """
    c = _to_col_if_str(col, "is_real")
    return builtin("is_real", _emit_ast=_emit_ast)(c)


@publicapi
def is_integer(col: ColumnOrName, _emit_ast: bool = True) -> Column:
    """
    Returns true if the specified VARIANT column contains a integer value.

    Examples::

        >>> from snowflake.snowpark.types import StructField, VariantType
        >>> df = session.create_dataframe([[1, "X"]], schema=["a", "b"])
        >>> df.select(is_integer(to_variant(df["a"])).alias("int"), is_integer(to_variant(df["b"])).alias("varchar")).collect()
        [Row(INT=True, VARCHAR=False)]
    """
    c = _to_col_if_str(col, "is_integer")
    return builtin("is_integer", _emit_ast=_emit_ast)(c)


@publicapi
def is_null_value(col: ColumnOrName, _emit_ast: bool = True) -> Column:
    """
    Returns true if the specified VARIANT column contains a JSON null value.

    Example::

        >>> from snowflake.snowpark.functions import to_variant, is_null_value
        >>> df = session.create_dataframe([[{"a": "foo"}], [{"a": None}], [None]], schema=["a"])
        >>> df.select(is_null_value(to_variant("a")["a"]).as_("a")).collect()
        [Row(A=False), Row(A=True), Row(A=None)]
    """
    c = _to_col_if_str(col, "is_null_value")
    return builtin("is_null_value", _emit_ast=_emit_ast)(c)


@publicapi
def is_object(col: ColumnOrName, _emit_ast: bool = True) -> Column:
    """
    Returns true if the specified VARIANT column contains an OBJECT value.

    Example::

        >>> from snowflake.snowpark.functions import to_variant, is_object
        >>> df = session.create_dataframe([[[1, 2], {"a": "snow"}]], schema=["a", "b"])
        >>> df.select(is_object(to_variant("a")).as_("a"), is_object(to_variant("b")).as_("b")).collect()
        [Row(A=False, B=True)]
    """
    c = _to_col_if_str(col, "is_object")
    return builtin("is_object", _emit_ast=_emit_ast)(c)


@publicapi
def is_time(col: ColumnOrName, _emit_ast: bool = True) -> Column:
    """
    Returns true if the specified VARIANT column contains a TIME value.

    Example::

        >>> import datetime
        >>> from snowflake.snowpark.functions import to_variant, is_time
        >>> df = session.create_dataframe([[datetime.time(10, 10), "X"]], schema=["a", "b"])
        >>> df.select(is_time(to_variant("a")).as_("a"), is_time(to_variant("b")).as_("b")).collect()
        [Row(A=True, B=False)]
    """
    c = _to_col_if_str(col, "is_time")
    return builtin("is_time", _emit_ast=_emit_ast)(c)


@publicapi
def is_timestamp_ltz(col: ColumnOrName, _emit_ast: bool = True) -> Column:
    """
    Returns true if the specified VARIANT column contains a TIMESTAMP_LTZ value to be
    interpreted using the local time zone.

    Example::

        >>> from snowflake.snowpark.functions import to_variant, is_timestamp_ltz
        >>> df = session.sql("select to_timestamp_ntz('2017-02-24 12:00:00.456') as timestamp_ntz1, "
        ...                  "to_timestamp_ltz('2017-02-24 13:00:00.123 +01:00') as timestamp_ltz1, "
        ...                  "to_timestamp_tz('2017-02-24 13:00:00.123 +01:00') as timestamp_tz1")
        >>> df.select(is_timestamp_ltz(to_variant("timestamp_ntz1")).as_("a"),
        ...           is_timestamp_ltz(to_variant("timestamp_ltz1")).as_("b"),
        ...           is_timestamp_ltz(to_variant("timestamp_tz1")).as_("c")).collect()
        [Row(A=False, B=True, C=False)]
    """
    c = _to_col_if_str(col, "is_timestamp_ltz")
    return builtin("is_timestamp_ltz", _emit_ast=_emit_ast)(c)


@publicapi
def is_timestamp_ntz(col: ColumnOrName, _emit_ast: bool = True) -> Column:
    """
    Returns true if the specified VARIANT column contains a TIMESTAMP_NTZ value with no time zone.

    Example::

        >>> from snowflake.snowpark.functions import to_variant, is_timestamp_ntz
        >>> df = session.sql("select to_timestamp_ntz('2017-02-24 12:00:00.456') as timestamp_ntz1, "
        ...                  "to_timestamp_ltz('2017-02-24 13:00:00.123 +01:00') as timestamp_ltz1, "
        ...                  "to_timestamp_tz('2017-02-24 13:00:00.123 +01:00') as timestamp_tz1")
        >>> df.select(is_timestamp_ntz(to_variant("timestamp_ntz1")).as_("a"),
        ...           is_timestamp_ntz(to_variant("timestamp_ltz1")).as_("b"),
        ...           is_timestamp_ntz(to_variant("timestamp_tz1")).as_("c")).collect()
        [Row(A=True, B=False, C=False)]
    """
    c = _to_col_if_str(col, "is_timestamp_ntz")
    return builtin("is_timestamp_ntz", _emit_ast=_emit_ast)(c)


@publicapi
def is_timestamp_tz(col: ColumnOrName, _emit_ast: bool = True) -> Column:
    """
    Returns true if the specified VARIANT column contains a TIMESTAMP_TZ value with a time zone.

    Example::

        >>> from snowflake.snowpark.functions import to_variant, is_timestamp_tz
        >>> df = session.sql("select to_timestamp_ntz('2017-02-24 12:00:00.456') as timestamp_ntz1, "
        ...                  "to_timestamp_ltz('2017-02-24 13:00:00.123 +01:00') as timestamp_ltz1, "
        ...                  "to_timestamp_tz('2017-02-24 13:00:00.123 +01:00') as timestamp_tz1")
        >>> df.select(is_timestamp_tz(to_variant("timestamp_ntz1")).as_("a"),
        ...           is_timestamp_tz(to_variant("timestamp_ltz1")).as_("b"),
        ...           is_timestamp_tz(to_variant("timestamp_tz1")).as_("c")).collect()
        [Row(A=False, B=False, C=True)]
    """
    c = _to_col_if_str(col, "is_timestamp_tz")
    return builtin("is_timestamp_tz", _emit_ast=_emit_ast)(c)


def _columns_from_timestamp_parts(
    func_name: str, *args: Union[ColumnOrName, int]
) -> Tuple[Column, ...]:

    if len(args) not in [3, 6]:
        # Should never happen since we only use this internally
        raise ValueError(f"Incorrect number of args passed to {func_name}")
    args = tuple(_to_col_if_str_or_int(arg, func_name) for arg in args)
    return args


def _timestamp_from_parts_internal(
    func_name: str, *args: Union[ColumnOrName, int], **kwargs: Union[ColumnOrName, int]
) -> Tuple[Column, ...]:
    num_args = len(args)
    if num_args == 2:
        # expression mode
        date_expr = _to_col_if_str(args[0], func_name)
        time_expr = _to_col_if_str(args[1], func_name)
        return date_expr, time_expr
    elif 6 <= num_args <= 8:
        # parts mode
        y, m, d, h, min_, s = _columns_from_timestamp_parts(func_name, *args[:6])
        ns_arg = args[6] if num_args >= 7 else kwargs.get("nanoseconds")
        # Timezone is only accepted in timestamp_from_parts function
        tz_arg = args[7] if num_args == 8 else kwargs.get("timezone")
        if tz_arg is not None and func_name != "timestamp_from_parts":
            raise ValueError(f"{func_name} does not accept timezone as an argument")
        ns = None if ns_arg is None else _to_col_if_str_or_int(ns_arg, func_name)
        tz = None if tz_arg is None else _to_col_if_sql_expr(tz_arg, func_name)
        if ns is not None and tz is not None:
            return y, m, d, h, min_, s, ns, tz
        elif ns is not None:
            return y, m, d, h, min_, s, ns
        elif tz is not None:
            # We need to fill in nanoseconds as 0 to make the sql function work
            return y, m, d, h, min_, s, lit(0, _emit_ast=False), tz
        else:
            return y, m, d, h, min_, s
    else:
        raise ValueError(
            f"{func_name} expected 2, 6, 7 or 8  required arguments, got {num_args}"
        )


@publicapi
def time_from_parts(
    hour: Union[ColumnOrName, int],
    minute: Union[ColumnOrName, int],
    second: Union[ColumnOrName, int],
    nanoseconds: Optional[Union[ColumnOrName, int]] = None,
    _emit_ast: bool = True,
) -> Column:
    """
    Creates a time from individual numeric components.

    TIME_FROM_PARTS is typically used to handle values in "normal" ranges (e.g. hours 0-23, minutes 0-59),
    but it also handles values from outside these ranges. This allows, for example, choosing the N-th minute
    in a day, which can be used to simplify some computations.

    Example::

        >>> df = session.create_dataframe(
        ...     [[11, 11, 0, 987654321], [10, 10, 0, 987654321]],
        ...     schema=["hour", "minute", "second", "nanoseconds"],
        ... )
        >>> df.select(time_from_parts(
        ...     "hour", "minute", "second", nanoseconds="nanoseconds"
        ... ).alias("TIME_FROM_PARTS")).collect()
        [Row(TIME_FROM_PARTS=datetime.time(11, 11, 0, 987654)), Row(TIME_FROM_PARTS=datetime.time(10, 10, 0, 987654))]
    """

    # AST.
    ast = None
    if _emit_ast:
        ast = proto.Expr()
        build_builtin_fn_apply(
            ast, "time_from_parts", hour, minute, second, nanoseconds
        )

    h, m, s = _columns_from_timestamp_parts("time_from_parts", hour, minute, second)
    ans = (
        builtin("time_from_parts", _emit_ast=False)(
            h, m, s, _to_col_if_str_or_int(nanoseconds, "time_from_parts")
        )
        if nanoseconds
        else builtin("time_from_parts", _emit_ast=False)(h, m, s)
    )
    ans._ast = ast
    return ans


@overload
@publicapi
def timestamp_from_parts(
    date_expr: ColumnOrName, time_expr: ColumnOrName, _emit_ast: bool = True
) -> Column:
    ...  # pragma: no cover


@overload
@publicapi
def timestamp_from_parts(
    year: Union[ColumnOrName, int],
    month: Union[ColumnOrName, int],
    day: Union[ColumnOrName, int],
    hour: Union[ColumnOrName, int],
    minute: Union[ColumnOrName, int],
    second: Union[ColumnOrName, int],
    nanosecond: Optional[Union[ColumnOrName, int]] = None,
    timezone: Optional[ColumnOrLiteralStr] = None,
    _emit_ast: bool = True,
) -> Column:
    ...  # pragma: no cover


@publicapi
def timestamp_from_parts(*args, _emit_ast: bool = True, **kwargs) -> Column:
    """
    Creates a timestamp from individual numeric components. If no time zone is in effect,
    the function can be used to create a timestamp from a date expression and a time expression.

    Example 1::

        >>> df = session.create_dataframe(
        ...     [[2022, 4, 1, 11, 11, 0], [2022, 3, 31, 11, 11, 0]],
        ...     schema=["year", "month", "day", "hour", "minute", "second"],
        ... )
        >>> df.select(timestamp_from_parts(
        ...     "year", "month", "day", "hour", "minute", "second"
        ... ).alias("TIMESTAMP_FROM_PARTS")).collect()
        [Row(TIMESTAMP_FROM_PARTS=datetime.datetime(2022, 4, 1, 11, 11)), Row(TIMESTAMP_FROM_PARTS=datetime.datetime(2022, 3, 31, 11, 11))]

    Example 2::

        >>> df = session.create_dataframe(
        ...     [['2022-04-01', '11:11:00'], ['2022-03-31', '11:11:00']],
        ...     schema=["date", "time"]
        ... )
        >>> df.select(
        ...     timestamp_from_parts(to_date("date"), to_time("time")
        ... ).alias("TIMESTAMP_FROM_PARTS")).collect()
        [Row(TIMESTAMP_FROM_PARTS=datetime.datetime(2022, 4, 1, 11, 11)), Row(TIMESTAMP_FROM_PARTS=datetime.datetime(2022, 3, 31, 11, 11))]
    """

    # AST.
    ast = None
    if _emit_ast:
        ast = proto.Expr()
        build_builtin_fn_apply(ast, "timestamp_from_parts", *args)

    ans = builtin("timestamp_from_parts", _emit_ast=False)(
        *_timestamp_from_parts_internal("timestamp_from_parts", *args, **kwargs)
    )
    ans._ast = ast
    return ans


@publicapi
def timestamp_ltz_from_parts(
    year: Union[ColumnOrName, int],
    month: Union[ColumnOrName, int],
    day: Union[ColumnOrName, int],
    hour: Union[ColumnOrName, int],
    minute: Union[ColumnOrName, int],
    second: Union[ColumnOrName, int],
    nanoseconds: Optional[Union[ColumnOrName, int]] = None,
    _emit_ast: bool = True,
) -> Column:
    """
    Creates a timestamp from individual numeric components.

    Example::

        >>> import datetime
        >>> df = session.create_dataframe(
        ...     [[2022, 4, 1, 11, 11, 0], [2022, 3, 31, 11, 11, 0]],
        ...     schema=["year", "month", "day", "hour", "minute", "second"],
        ... )
        >>> df.select(timestamp_ltz_from_parts(
        ...     "year", "month", "day", "hour", "minute", "second"
        ... ).alias("TIMESTAMP_LTZ_FROM_PARTS")).collect()
        [Row(TIMESTAMP_LTZ_FROM_PARTS=datetime.datetime(2022, 4, 1, 11, 11, tzinfo=<DstTzInfo 'America/Los_Angeles' PDT-1 day, 17:00:00 DST>)), Row(TIMESTAMP_LTZ_FROM_PARTS=datetime.datetime(2022, 3, 31, 11, 11, tzinfo=<DstTzInfo 'America/Los_Angeles' PDT-1 day, 17:00:00 DST>))]
    """
    func_name = "timestamp_ltz_from_parts"

    # AST.
    ast = None
    if _emit_ast:
        ast = proto.Expr()
        build_builtin_fn_apply(
            ast, func_name, year, month, day, hour, minute, second, nanoseconds
        )

    y, m, d, h, min_, s = _columns_from_timestamp_parts(
        func_name, year, month, day, hour, minute, second
    )
    ns = None if nanoseconds is None else _to_col_if_str_or_int(nanoseconds, func_name)
    ans = (
        builtin(func_name, _emit_ast=False)(y, m, d, h, min_, s)
        if ns is None
        else builtin(func_name, _emit_ast=False)(y, m, d, h, min_, s, ns)
    )
    ans._ast = ast
    return ans


@overload
@publicapi
def timestamp_ntz_from_parts(
    date_expr: ColumnOrName, time_expr: ColumnOrName, _emit_ast: bool = True
) -> Column:
    ...  # pragma: no cover


@overload
@publicapi
def timestamp_ntz_from_parts(
    year: Union[ColumnOrName, int],
    month: Union[ColumnOrName, int],
    day: Union[ColumnOrName, int],
    hour: Union[ColumnOrName, int],
    minute: Union[ColumnOrName, int],
    second: Union[ColumnOrName, int],
    nanosecond: Optional[Union[ColumnOrName, int]] = None,
    _emit_ast: bool = True,
) -> Column:
    ...  # pragma: no cover


@publicapi
def timestamp_ntz_from_parts(*args, _emit_ast: bool = True, **kwargs) -> Column:
    """
    Creates a timestamp from individual numeric components. The function can be used to
    create a timestamp from a date expression and a time expression.

    Example 1::

        >>> df = session.create_dataframe(
        ...     [[2022, 4, 1, 11, 11, 0], [2022, 3, 31, 11, 11, 0]],
        ...     schema=["year", "month", "day", "hour", "minute", "second"],
        ... )
        >>> df.select(timestamp_ntz_from_parts(
        ...     "year", "month", "day", "hour", "minute", "second"
        ... ).alias("TIMESTAMP_NTZ_FROM_PARTS")).collect()
        [Row(TIMESTAMP_NTZ_FROM_PARTS=datetime.datetime(2022, 4, 1, 11, 11)), Row(TIMESTAMP_NTZ_FROM_PARTS=datetime.datetime(2022, 3, 31, 11, 11))]

    Example 2::

        >>> df = session.create_dataframe(
        ...     [['2022-04-01', '11:11:00'], ['2022-03-31', '11:11:00']],
        ...     schema=["date", "time"]
        ... )
        >>> df.select(
        ...     timestamp_ntz_from_parts(to_date("date"), to_time("time")
        ... ).alias("TIMESTAMP_NTZ_FROM_PARTS")).collect()
        [Row(TIMESTAMP_NTZ_FROM_PARTS=datetime.datetime(2022, 4, 1, 11, 11)), Row(TIMESTAMP_NTZ_FROM_PARTS=datetime.datetime(2022, 3, 31, 11, 11))]
    """
    return builtin("timestamp_ntz_from_parts", _emit_ast=_emit_ast)(
        *_timestamp_from_parts_internal(
            "timestamp_ntz_from_parts", *args, **kwargs, _emit_ast=_emit_ast
        )
    )


@publicapi
def timestamp_tz_from_parts(
    year: Union[ColumnOrName, int],
    month: Union[ColumnOrName, int],
    day: Union[ColumnOrName, int],
    hour: Union[ColumnOrName, int],
    minute: Union[ColumnOrName, int],
    second: Union[ColumnOrName, int],
    nanoseconds: Optional[Union[ColumnOrName, int]] = None,
    timezone: Optional[ColumnOrLiteralStr] = None,
    _emit_ast: bool = True,
) -> Column:
    """
    Creates a timestamp from individual numeric components and a string timezone.

    Example::

        >>> df = session.create_dataframe(
        ...     [[2022, 4, 1, 11, 11, 0, 'America/Los_Angeles'], [2022, 3, 31, 11, 11, 0, 'America/Los_Angeles']],
        ...     schema=["year", "month", "day", "hour", "minute", "second", "timezone"],
        ... )
        >>> df.select(timestamp_tz_from_parts(
        ...     "year", "month", "day", "hour", "minute", "second", timezone="timezone"
        ... ).alias("TIMESTAMP_TZ_FROM_PARTS")).collect()
        [Row(TIMESTAMP_TZ_FROM_PARTS=datetime.datetime(2022, 4, 1, 11, 11, tzinfo=pytz.FixedOffset(-420))), Row(TIMESTAMP_TZ_FROM_PARTS=datetime.datetime(2022, 3, 31, 11, 11, tzinfo=pytz.FixedOffset(-420)))]
    """
    func_name = "timestamp_tz_from_parts"

    # AST.
    ast = None
    if _emit_ast:
        ast = proto.Expr()
        build_builtin_fn_apply(
            ast,
            func_name,
            year,
            month,
            day,
            hour,
            minute,
            second,
            nanoseconds,
            timezone,
        )

    y, m, d, h, min_, s = _columns_from_timestamp_parts(
        func_name, year, month, day, hour, minute, second
    )
    ns = None if nanoseconds is None else _to_col_if_str_or_int(nanoseconds, func_name)
    tz = None if timezone is None else _to_col_if_sql_expr(timezone, func_name)

    ans = None
    if nanoseconds is not None and timezone is not None:
        ans = builtin(func_name, _emit_ast=False)(y, m, d, h, min_, s, ns, tz)
    elif nanoseconds is not None:
        ans = builtin(func_name, _emit_ast=False)(y, m, d, h, min_, s, ns)
    elif timezone is not None:
        ans = builtin(func_name, _emit_ast=False)(
            y, m, d, h, min_, s, lit(0, _emit_ast=False), tz
        )
    else:
        ans = builtin(func_name, _emit_ast=False)(y, m, d, h, min_, s)

    ans._ast = ast
    return ans


@publicapi
def weekofyear(e: ColumnOrName, _emit_ast: bool = True) -> Column:
    """
    Extracts the corresponding week (number) of the year from a date or timestamp.

    Example::

        >>> import datetime
        >>> df = session.create_dataframe(
        ...     [[datetime.datetime.strptime("2020-05-01 13:11:20.000", "%Y-%m-%d %H:%M:%S.%f")]],
        ...     schema=["a"],
        ... )
        >>> df.select(weekofyear("a")).collect()
        [Row(WEEKOFYEAR("A")=18)]
    """
    c = _to_col_if_str(e, "weekofyear")
    return builtin("weekofyear", _emit_ast=_emit_ast)(c)


@publicapi
def typeof(col: ColumnOrName, _emit_ast: bool = True) -> Column:
    """Reports the type of a value stored in a VARIANT column. The type is returned as a string.

    For columns where all rows share the same type, the result of `typeof` is the underlying Snowflake column type.

    Example::

        >>> df = session.create_dataframe([1, 2, 3], schema=["A"])
        >>> df.select(typeof(col("A")).as_("ans")).collect()
        [Row(ANS='INTEGER'), Row(ANS='INTEGER'), Row(ANS='INTEGER')]

    For columns of VARIANT type, the underlying stored type is returned.

    Example::

        >>> from snowflake.snowpark.types import VariantType, StructType, StructField
        >>> schema = StructType([StructField("A", VariantType())])
        >>> df = session.create_dataframe([1, 3.1, 'test'], schema=schema)
        >>> df.select(typeof(col("A")).as_("ans")).collect()
        [Row(ANS='INTEGER'), Row(ANS='DECIMAL'), Row(ANS='VARCHAR')]

    """
    c = _to_col_if_str(col, "typeof")
    return builtin("typeof", _emit_ast=_emit_ast)(c)


@publicapi
def check_json(col: ColumnOrName, _emit_ast: bool = True) -> Column:
    """Checks the validity of a JSON document.
    If the input string is a valid JSON document or a NULL (i.e. no error would occur when
    parsing the input string), the function returns NULL.
    In case of a JSON parsing error, the function returns a string that contains the error
    message.

    Example::

        >>> df = session.create_dataframe(["{'ValidKey1': 'ValidValue1'}", "{'Malformed -- missing val':}", None], schema=['a'])
        >>> df.select(check_json(df.a)).show()
        -----------------------
        |"CHECK_JSON(""A"")"  |
        -----------------------
        |NULL                 |
        |misplaced }, pos 29  |
        |NULL                 |
        -----------------------
        <BLANKLINE>
    """
    c = _to_col_if_str(col, "check_json")
    return builtin("check_json", _emit_ast=_emit_ast)(c)


@publicapi
def check_xml(col: ColumnOrName, _emit_ast: bool = True) -> Column:
    """Checks the validity of an XML document.
    If the input string is a valid XML document or a NULL (i.e. no error would occur when parsing
    the input string), the function returns NULL.
    In case of an XML parsing error, the output string contains the error message.

    Example::

        >>> df = session.create_dataframe(["<name> Valid </name>", "<name> Invalid </WRONG_CLOSING_TAG>", None], schema=['a'])
        >>> df.select(check_xml(df.a)).show()
        ---------------------------------------------------
        |"CHECK_XML(""A"")"                               |
        ---------------------------------------------------
        |NULL                                             |
        |no opening tag for </WRONG_CLOSING_TAG>, pos 35  |
        |NULL                                             |
        ---------------------------------------------------
        <BLANKLINE>
    """
    c = _to_col_if_str(col, "check_xml")
    return builtin("check_xml", _emit_ast=_emit_ast)(c)


@publicapi
def json_extract_path_text(
    col: ColumnOrName, path: ColumnOrName, _emit_ast: bool = True
) -> Column:
    """
    Parses a JSON string and returns the value of an element at a specified path in the resulting
    JSON document.

    Example::

        >>> from snowflake.snowpark.functions import json_extract_path_text, to_variant
        >>> df = session.create_dataframe([[{"a": "foo"}, "a"], [{"a": None}, "a"], [{"a": "foo"}, "b"], [None, "a"]], schema=["k", "v"])
        >>> df.select(json_extract_path_text(to_variant("k"), "v").as_("res")).collect()
        [Row(RES='foo'), Row(RES=None), Row(RES=None), Row(RES=None)]
    """
    c = _to_col_if_str(col, "json_extract_path_text")
    p = _to_col_if_str(path, "json_extract_path_text")
    return builtin("json_extract_path_text", _emit_ast=_emit_ast)(c, p)


@publicapi
def parse_json(e: ColumnOrName, _emit_ast: bool = True) -> Column:
    """Parse the value of the specified column as a JSON string and returns the
    resulting JSON document.

    Example::

        >>> df = session.create_dataframe([['{"key": "1"}']], schema=["a"])
        >>> df.select(parse_json(df["a"]).alias("result")).show()
        ----------------
        |"RESULT"      |
        ----------------
        |{             |
        |  "key": "1"  |
        |}             |
        ----------------
        <BLANKLINE>
    """
    c = _to_col_if_str(e, "parse_json")
    return builtin("parse_json", _emit_ast=_emit_ast)(c)


@publicapi
def from_json(
    e: ColumnOrName, schema: Union[str, DataType], _emit_ast: bool = True
) -> Column:
    """Parses a column contains a JSON string value into a column of the type specified by schema.
    Schema can be defined as a DataType object or as a compatible type string.

    Example::

        >>> from snowflake.snowpark.types import MapType, StringType
        >>> df = session.create_dataframe([('{"key": "value"}',),], schema=["a"])
        >>> df.select(from_json(df.a, MapType(StringType(), StringType()))).show()
        ----------------------
        |"from_json(""A"")"  |
        ----------------------
        |{                   |
        |  "key": "value"    |
        |}                   |
        ----------------------
        <BLANKLINE>

    Example::

        >>> df = session.create_dataframe([('[1, 2, 3]',),], schema=["b"])
        >>> df.select(from_json(df.b, "array<integer>")).show()
        ----------------------
        |"from_json(""B"")"  |
        ----------------------
        |[                   |
        |  1,                |
        |  2,                |
        |  3                 |
        |]                   |
        ----------------------
        <BLANKLINE>
    """
    c = _to_col_if_str(e, "from_json")
    if isinstance(schema, str):
        schema = type_string_to_type_object(schema)
    return (
        parse_json(e, _emit_ast=False)
        .cast(schema, _emit_ast=False)
        .alias(f"from_json({c.get_name()})", _emit_ast=False)
    )


@publicapi
def parse_xml(e: ColumnOrName, _emit_ast: bool = True) -> Column:
    """Parse the value of the specified column as a JSON string and returns the
    resulting XML document.

    Example::

        >>> df = session.sql(
        ...     "select (column1) as v from values ('<t1>foo<t2>bar</t2><t3></t3></t1>'), "
        ...     "('<t1></t1>')"
        ... )
        >>> df.select(parse_xml("v").alias("result")).show()
        ------------------
        |"RESULT"        |
        ------------------
        |<t1>            |
        |  foo           |
        |  <t2>bar</t2>  |
        |  <t3></t3>     |
        |</t1>           |
        |<t1></t1>       |
        ------------------
        <BLANKLINE>
    """
    c = _to_col_if_str(e, "parse_xml")
    return builtin("parse_xml", _emit_ast=_emit_ast)(c)


@publicapi
def strip_null_value(col: ColumnOrName, _emit_ast: bool = True) -> Column:
    """Converts a JSON "null" value in the specified column to a SQL NULL value.
    All other VARIANT values in the column are returned unchanged.

    Example::
        >>> df = session.create_dataframe(
        ...     ["null", "1"],
        ...     schema=["S"],
        ... ).select(strip_null_value(parse_json(col("S"))).as_("B")).where(
        ...     sql_expr("B is null")
        ... )
        >>> df.collect()
        [Row(B=None)]
    """
    c = _to_col_if_str(col, "strip_null_value")
    return builtin("strip_null_value", _emit_ast=_emit_ast)(c)


@publicapi
def array_agg(
    col: ColumnOrName, is_distinct: bool = False, _emit_ast: bool = True
) -> Column:
    """Returns the input values, pivoted into an ARRAY. If the input is empty, an empty
    ARRAY is returned.

    Example::
        >>> df = session.create_dataframe([[1], [2], [3], [1]], schema=["a"])
        >>> df.select(array_agg("a", True).alias("result")).show()
        ------------
        |"RESULT"  |
        ------------
        |[         |
        |  1,      |
        |  2,      |
        |  3       |
        |]         |
        ------------
        <BLANKLINE>
    """
    c = _to_col_if_str(col, "array_agg")
    return _call_function("array_agg", is_distinct, c, _emit_ast=_emit_ast)


@publicapi
def array_append(
    array: ColumnOrName, element: ColumnOrName, _emit_ast: bool = True
) -> Column:
    """Returns an ARRAY containing all elements from the source ARRAY as well as the new element.
    The new element is located at end of the ARRAY.

    Args:
        array: The column containing the source ARRAY.
        element: The column containing the element to be appended. The element may be of almost
            any data type. The data type does not need to match the data type(s) of the
            existing elements in the ARRAY.

    Example::
        >>> from snowflake.snowpark import Row
        >>> df = session.create_dataframe([Row(a=[1, 2, 3])])
        >>> df.select(array_append("a", lit(4)).alias("result")).show()
        ------------
        |"RESULT"  |
        ------------
        |[         |
        |  1,      |
        |  2,      |
        |  3,      |
        |  4       |
        |]         |
        ------------
        <BLANKLINE>
    """
    a = _to_col_if_str(array, "array_append")
    e = _to_col_if_str(element, "array_append")
    return builtin("array_append", _emit_ast=_emit_ast)(a, e)


@publicapi
def array_remove(
    array: ColumnOrName, element: ColumnOrLiteral, _emit_ast: bool = True
) -> Column:
    """Given a source ARRAY, returns an ARRAY with elements of the specified value removed.

    Args:
        array: name of column containing array.
        element: element to be removed from the array. If the element is a VARCHAR, it needs
            to be casted into VARIANT data type.

    Examples::
        >>> from snowflake.snowpark.types import VariantType
        >>> df = session.create_dataframe([([1, '2', 3.1, 1, 1],)], ['data'])
        >>> df.select(array_remove(df.data, 1).alias("objects")).show()
        -------------
        |"OBJECTS"  |
        -------------
        |[          |
        |  "2",     |
        |  3.1      |
        |]          |
        -------------
        <BLANKLINE>

        >>> df.select(array_remove(df.data, lit('2').cast(VariantType())).alias("objects")).show()
        -------------
        |"OBJECTS"  |
        -------------
        |[          |
        |  1,       |
        |  3.1,     |
        |  1,       |
        |  1        |
        |]          |
        -------------
        <BLANKLINE>

        >>> df.select(array_remove(df.data, None).alias("objects")).show()
        -------------
        |"OBJECTS"  |
        -------------
        |NULL       |
        -------------
        <BLANKLINE>

        >>> df.select(array_remove(array_remove(df.data, 1), "2").alias("objects")).show()
        -------------
        |"OBJECTS"  |
        -------------
        |[          |
        |  3.1      |
        |]          |
        -------------
        <BLANKLINE>

    See Also:
        - `ARRAY <https://docs.snowflake.com/en/sql-reference/data-types-semistructured#label-data-type-array>`_ for more details on semi-structured arrays.
    """

    # AST.
    ast = None
    if _emit_ast:
        ast = proto.Expr()
        build_builtin_fn_apply(ast, "array_remove", array, element)

    a = _to_col_if_str(array, "array_remove")
    e = (
        lit(element, _emit_ast=False).cast("VARIANT", _emit_ast=False)
        if isinstance(element, str)
        else element
    )
    ans = builtin("array_remove", _emit_ast=False)(a, e)
    ans._ast = ast
    return ans


@publicapi
def array_cat(
    array1: ColumnOrName, array2: ColumnOrName, _emit_ast: bool = True
) -> Column:
    """Returns the concatenation of two ARRAYs.

    Args:
        array1: Column containing the source ARRAY.
        array2: Column containing the ARRAY to be appended to array1.

    Example::
        >>> from snowflake.snowpark import Row
        >>> df = session.create_dataframe([Row(a=[1, 2, 3], b=[4, 5])])
        >>> df.select(array_cat("a", "b").alias("result")).show()
        ------------
        |"RESULT"  |
        ------------
        |[         |
        |  1,      |
        |  2,      |
        |  3,      |
        |  4,      |
        |  5       |
        |]         |
        ------------
        <BLANKLINE>
    """
    a1 = _to_col_if_str(array1, "array_cat")
    a2 = _to_col_if_str(array2, "array_cat")
    return builtin("array_cat", _emit_ast=_emit_ast)(a1, a2)


@publicapi
def array_compact(array: ColumnOrName, _emit_ast: bool = True) -> Column:
    """Returns a compacted ARRAY with missing and null values removed,
    effectively converting sparse arrays into dense arrays.

    Args:
        array: Column containing the source ARRAY to be compacted

    Example::
        >>> from snowflake.snowpark import Row
        >>> df = session.create_dataframe([Row(a=[1, None, 3])])
        >>> df.select("a", array_compact("a").alias("compacted")).show()
        -------------------------
        |"A"      |"COMPACTED"  |
        -------------------------
        |[        |[            |
        |  1,     |  1,         |
        |  null,  |  3          |
        |  3      |]            |
        |]        |             |
        -------------------------
        <BLANKLINE>
    """
    a = _to_col_if_str(array, "array_compact")
    return builtin("array_compact", _emit_ast=_emit_ast)(a)


@publicapi
def array_construct(*cols: ColumnOrName, _emit_ast: bool = True) -> Column:
    """Returns an ARRAY constructed from zero, one, or more inputs.

    Args:
        cols: Columns containing the values (or expressions that evaluate to values). The
            values do not all need to be of the same data type.

    Example::
        >>> df = session.create_dataframe([[1, 2], [3, 4]], schema=["a", "b"])
        >>> df.select(array_construct("a", "b").alias("result")).show()
        ------------
        |"RESULT"  |
        ------------
        |[         |
        |  1,      |
        |  2       |
        |]         |
        |[         |
        |  3,      |
        |  4       |
        |]         |
        ------------
        <BLANKLINE>
    """
    cs = [_to_col_if_str(c, "array_construct") for c in cols]
    return builtin("array_construct", _emit_ast=_emit_ast)(*cs)


@publicapi
def array_construct_compact(*cols: ColumnOrName, _emit_ast: bool = True) -> Column:
    """Returns an ARRAY constructed from zero, one, or more inputs.
    The constructed ARRAY omits any NULL input values.

    Args:
        cols: Columns containing the values (or expressions that evaluate to values). The
            values do not all need to be of the same data type.

    Example::
        >>> df = session.create_dataframe([[1, None, 2], [3, None, 4]], schema=["a", "b", "c"])
        >>> df.select(array_construct_compact("a", "b", "c").alias("result")).show()
        ------------
        |"RESULT"  |
        ------------
        |[         |
        |  1,      |
        |  2       |
        |]         |
        |[         |
        |  3,      |
        |  4       |
        |]         |
        ------------
        <BLANKLINE>
    """
    cs = [_to_col_if_str(c, "array_construct_compact") for c in cols]
    return builtin("array_construct_compact", _emit_ast=_emit_ast)(*cs)


@publicapi
def array_contains(
    variant: ColumnOrName, array: ColumnOrName, _emit_ast: bool = True
) -> Column:
    """Returns True if the specified VARIANT is found in the specified ARRAY.

    Args:
        variant: Column containing the VARIANT to find.
        array: Column containing the ARRAY to search.

    Example::
        >>> from snowflake.snowpark import Row
        >>> df = session.create_dataframe([Row([1, 2]), Row([1, 3])], schema=["a"])
        >>> df.select(array_contains(lit(2), "a").alias("result")).show()
        ------------
        |"RESULT"  |
        ------------
        |True      |
        |False     |
        ------------
        <BLANKLINE>
    """
    v = _to_col_if_str(variant, "array_contains")
    a = _to_col_if_str(array, "array_contains")
    return builtin("array_contains", _emit_ast=_emit_ast)(v, a)


@publicapi
def array_insert(
    array: ColumnOrName,
    pos: ColumnOrName,
    element: ColumnOrName,
    _emit_ast: bool = True,
) -> Column:
    """Returns an ARRAY containing all elements from the source ARRAY as well as the new element.

    Args:
        array: Column containing the source ARRAY.
        pos: Column containing a (zero-based) position in the source ARRAY.
            The new element is inserted at this position. The original element from this
            position (if any) and all subsequent elements (if any) are shifted by one position
            to the right in the resulting array (i.e. inserting at position 0 has the same
            effect as using array_prepend).
            A negative position is interpreted as an index from the back of the array (e.g.
            -1 results in insertion before the last element in the array).
        element: Column containing the element to be inserted. The new element is located at
            position pos. The relative order of the other elements from the source
            array is preserved.

    Example::
        >>> from snowflake.snowpark import Row
        >>> df = session.create_dataframe([Row([1, 2]), Row([1, 3])], schema=["a"])
        >>> df.select(array_insert("a", lit(0), lit(10)).alias("result")).show()
        ------------
        |"RESULT"  |
        ------------
        |[         |
        |  10,     |
        |  1,      |
        |  2       |
        |]         |
        |[         |
        |  10,     |
        |  1,      |
        |  3       |
        |]         |
        ------------
        <BLANKLINE>
    """
    a = _to_col_if_str(array, "array_insert")
    p = _to_col_if_str(pos, "array_insert")
    e = _to_col_if_str(element, "array_insert")
    return builtin("array_insert", _emit_ast=_emit_ast)(a, p, e)


@publicapi
def array_position(
    variant: ColumnOrName, array: ColumnOrName, _emit_ast: bool = True
) -> Column:
    """Returns the index of the first occurrence of an element in an ARRAY.

    Args:
        variant: Column containing the VARIANT value that you want to find. The function
            searches for the first occurrence of this value in the array.
        array: Column containing the ARRAY to be searched.

    Example::
        >>> from snowflake.snowpark import Row
        >>> df = session.create_dataframe([Row([2, 1]), Row([1, 3])], schema=["a"])
        >>> df.select(array_position(lit(1), "a").alias("result")).show()
        ------------
        |"RESULT"  |
        ------------
        |1         |
        |0         |
        ------------
        <BLANKLINE>
    """
    v = _to_col_if_str(variant, "array_position")
    a = _to_col_if_str(array, "array_position")
    return builtin("array_position", _emit_ast=_emit_ast)(v, a)


@publicapi
def array_prepend(
    array: ColumnOrName, element: ColumnOrName, _emit_ast: bool = True
) -> Column:
    """Returns an ARRAY containing the new element as well as all elements from the source ARRAY.
    The new element is positioned at the beginning of the ARRAY.

    Args:
        array Column containing the source ARRAY.
        element Column containing the element to be prepended.

    Example::
        >>> from snowflake.snowpark import Row
        >>> df = session.create_dataframe([Row(a=[1, 2, 3])])
        >>> df.select(array_prepend("a", lit(4)).alias("result")).show()
        ------------
        |"RESULT"  |
        ------------
        |[         |
        |  4,      |
        |  1,      |
        |  2,      |
        |  3       |
        |]         |
        ------------
        <BLANKLINE>
    """
    a = _to_col_if_str(array, "array_prepend")
    e = _to_col_if_str(element, "array_prepend")
    return builtin("array_prepend", _emit_ast=_emit_ast)(a, e)


@publicapi
def array_size(array: ColumnOrName, _emit_ast: bool = True) -> Column:
    """Returns the size of the input ARRAY.

    If the specified column contains a VARIANT value that contains an ARRAY, the size of the ARRAY
    is returned; otherwise, NULL is returned if the value is not an ARRAY.

    Example::
        >>> from snowflake.snowpark import Row
        >>> df = session.create_dataframe([Row(a=[1, 2, 3])])
        >>> df.select(array_size("a").alias("result")).show()
        ------------
        |"RESULT"  |
        ------------
        |3         |
        ------------
        <BLANKLINE>
    """
    a = _to_col_if_str(array, "array_size")
    return builtin("array_size", _emit_ast=_emit_ast)(a)


@publicapi
def array_slice(
    array: ColumnOrName, from_: ColumnOrName, to: ColumnOrName, _emit_ast: bool = True
) -> Column:
    """Returns an ARRAY constructed from a specified subset of elements of the input ARRAY.

    Args:
        array: Column containing the source ARRAY.
        from_: Column containing a position in the source ARRAY. The position of the first
            element is 0. Elements from positions less than this parameter are
            not included in the resulting ARRAY.
        to: Column containing a position in the source ARRAY. Elements from positions equal to
            or greater than this parameter are not included in the resulting array.

    Example::
        >>> from snowflake.snowpark import Row
        >>> df = session.create_dataframe([Row(a=[1, 2, 3, 4, 5])])
        >>> df.select(array_slice("a", lit(1), lit(3)).alias("result")).show()
        ------------
        |"RESULT"  |
        ------------
        |[         |
        |  2,      |
        |  3       |
        |]         |
        ------------
        <BLANKLINE>
    """
    a = _to_col_if_str(array, "array_slice")
    f = _to_col_if_str(from_, "array_slice")
    t = _to_col_if_str(to, "array_slice")
    return builtin("array_slice", _emit_ast=_emit_ast)(a, f, t)


@publicapi
def array_to_string(
    array: ColumnOrName, separator: ColumnOrName, _emit_ast: bool = True
) -> Column:
    """Returns an input ARRAY converted to a string by casting all values to strings (using
    TO_VARCHAR) and concatenating them (using the string from the second argument to separate
    the elements).

    Args:
        array: Column containing the ARRAY of elements to convert to a string.
        separator: Column containing the string to put between each element (e.g. a space,
            comma, or other human-readable separator).

    Example::
        >>> from snowflake.snowpark import Row
        >>> df = session.create_dataframe([Row(a=[1, True, "s"])])
        >>> df.select(array_to_string("a", lit(",")).alias("result")).show()
        ------------
        |"RESULT"  |
        ------------
        |1,true,s  |
        ------------
        <BLANKLINE>
    """
    a = _to_col_if_str(array, "array_to_string")
    s = _to_col_if_str(separator, "array_to_string")
    return builtin("array_to_string", _emit_ast=_emit_ast)(a, s)


@publicapi
def array_unique_agg(col: ColumnOrName, _emit_ast: bool = True) -> Column:
    """Returns a Column containing the distinct values in the specified column col.
    The values in the Column are in no particular order, and the order is not deterministic.
    The function ignores NULL values in col.
    If col contains only NULL values or col is empty, the function returns an empty Column.

    Args:
        col: A :class:`Column` object or column name that determines the values.

    Example::
        >>> df = session.create_dataframe([[5], [2], [1], [2], [1]], schema=["a"])
        >>> df.select(array_unique_agg("a").alias("result")).show()
        ------------
        |"RESULT"  |
        ------------
        |[         |
        |  5,      |
        |  2,      |
        |  1       |
        |]         |
        ------------
        <BLANKLINE>
    """
    c = _to_col_if_str(col, "array_unique_agg")
    return _call_function("array_unique_agg", True, c, _emit_ast=_emit_ast)


@publicapi
def map_cat(
    col1: ColumnOrName, col2: ColumnOrName, *cols: ColumnOrName, _emit_ast: bool = True
):
    """Returns the concatenatation of two or more MAPs.

    Args:
        col1: The source map
        col2: The map to be appended to col1
        cols: More maps to be appended

    Example::
        >>> df = session.sql("select {'k1': 'v1'} :: MAP(STRING,STRING) as A, {'k2': 'v2'} :: MAP(STRING,STRING) as B")
        >>> df.select(map_cat("A", "B")).show()
        ---------------------------
        |"MAP_CAT(""A"", ""B"")"  |
        ---------------------------
        |{                        |
        |  "k1": "v1",            |
        |  "k2": "v2"             |
        |}                        |
        ---------------------------
        <BLANKLINE>
        >>> df = session.sql("select {'k1': 'v1'} :: MAP(STRING,STRING) as A, {'k2': 'v2'} :: MAP(STRING,STRING) as B, {'k3': 'v3'} :: MAP(STRING,STRING) as C")
        >>> df.select(map_cat("A", "B", "C")).show()
        -------------------------------------------
        |"MAP_CAT(MAP_CAT(""A"", ""B""), ""C"")"  |
        -------------------------------------------
        |{                                        |
        |  "k1": "v1",                            |
        |  "k2": "v2",                            |
        |  "k3": "v3"                             |
        |}                                        |
        -------------------------------------------
        <BLANKLINE>
    """
    m1 = _to_col_if_str(col1, "map_cat")
    m2 = _to_col_if_str(col2, "map_cat")
    ast = build_function_expr("map_cat", [col1, col2, *cols]) if _emit_ast else None

    def map_cat_two_maps(first, second):
        return builtin("map_cat", _ast=ast, _emit_ast=False)(first, second)

    cols_to_concat = [m1, m2]
    for c in cols:
        cols_to_concat.append(_to_col_if_str(c, "map_cat"))

    return reduce(map_cat_two_maps, cols_to_concat)


@publicapi
def map_contains_key(value: ColumnOrLiteral, col: ColumnOrName, _emit_ast: bool = True):
    """Determines whether the specified MAP contains the specified key.

    Args:
        value: The key to find.
        col: The map to be searched.

    Example 1::
        >>> df = session.sql("select {'k1': 'v1'} :: MAP(STRING,STRING) as M, 'k1' as V")
        >>> df.select(map_contains_key(col("V"), "M")).show()
        ------------------------------------
        |"MAP_CONTAINS_KEY(""V"", ""M"")"  |
        ------------------------------------
        |True                              |
        ------------------------------------
        <BLANKLINE>

    Example 2::
        >>> df = session.sql("select {'k1': 'v1'} :: MAP(STRING,STRING) as M")
        >>> df.select(map_contains_key("k1", "M")).show()
        -----------------------------------
        |"MAP_CONTAINS_KEY('K1', ""M"")"  |
        -----------------------------------
        |True                             |
        -----------------------------------
        <BLANKLINE>
    """
    m = _to_col_if_str(col, "map_contains")
    return builtin("map_contains_key", _emit_ast=_emit_ast)(value, m)


@publicapi
def map_keys(col: ColumnOrName, _emit_ast: bool = True):
    """Returns the keys in a MAP.

    Args:
        col: The input map.

    Example 1::
        >>> df = session.sql("select {'k1': 'v1', 'k2': 'v2'} :: MAP(STRING,STRING) as M")
        >>> df.select(map_keys("M")).show()
        ---------------------
        |"MAP_KEYS(""M"")"  |
        ---------------------
        |[                  |
        |  "k1",            |
        |  "k2"             |
        |]                  |
        ---------------------
        <BLANKLINE>
    """
    m = _to_col_if_str(col, "map_keys")
    return builtin("map_keys", _emit_ast=_emit_ast)(m)


@publicapi
def size(col: ColumnOrName, _emit_ast: bool = True) -> Column:
    """Returns the size of the input ARRAY, OBJECT or MAP. Returns NULL if the
    input column does not match any of these types.

    Args:
        col: A :class:`Column` object or column name that determines the values.

    Example::
        >>> df = session.create_dataframe([([1,2,3], {'a': 1, 'b': 2}, 3)], ['col1', 'col2', 'col3'])
        >>> df.select(size(df.col1), size(df.col2), size(df.col3)).show()
        ----------------------------------------------------------
        |"SIZE(""COL1"")"  |"SIZE(""COL2"")"  |"SIZE(""COL3"")"  |
        ----------------------------------------------------------
        |3                 |2                 |NULL              |
        ----------------------------------------------------------
        <BLANKLINE>
    """

    # AST.
    ast = None
    if _emit_ast:
        ast = proto.Expr()
        build_builtin_fn_apply(ast, "size", col)

    c = _to_col_if_str(col, "size")
    v = to_variant(c)

    result = (
        when(
            is_array(v, _emit_ast=False),
            array_size(v, _emit_ast=False),
            _emit_ast=False,
        )
        .when(
            is_object(v, _emit_ast=False),
            array_size(object_keys(v, _emit_ast=False), _emit_ast=False),
            _emit_ast=False,
        )
        .otherwise(lit(None), _emit_ast=False)
        .alias(f"SIZE({c.get_name()})", _emit_ast=False)
    )
    result._ast = ast
    return result


@publicapi
def object_agg(
    key: ColumnOrName, value: ColumnOrName, _emit_ast: bool = True
) -> Column:
    """Returns one OBJECT per group. For each key-value input pair, where key must be a VARCHAR
    and value must be a VARIANT, the resulting OBJECT contains a key-value field.

    Example::

        >>> from snowflake.snowpark.types import StructType, StructField, VariantType, StringType
        >>> df = session.create_dataframe(
        ...     [["name", "Joe"], ["zip", "98004"]],
        ...     schema=StructType([StructField("k", StringType()), StructField("v", VariantType())])
        ... )
        >>> df.select(object_agg(col("k"), col("v")).alias("result")).show()
        --------------------
        |"RESULT"          |
        --------------------
        |{                 |
        |  "name": "Joe",  |
        |  "zip": "98004"  |
        |}                 |
        --------------------
        <BLANKLINE>
    """
    k = _to_col_if_str(key, "object_agg")
    v = _to_col_if_str(value, "object_agg")
    return builtin("object_agg", _emit_ast=_emit_ast)(k, v)


@publicapi
def object_construct(*key_values: ColumnOrName, _emit_ast: bool = True) -> Column:
    """Returns an OBJECT constructed from the arguments.

    Example::

        >>> from snowflake.snowpark.types import StructType, StructField, VariantType, StringType
        >>> df = session.create_dataframe(
        ...     [["name", "Joe"], ["zip", "98004"],["age", None], [None, "value"]],
        ...     schema=StructType([StructField("k", StringType()), StructField("v", VariantType())])
        ... )
        >>> df.select(object_construct(col("k"), col("v")).alias("result")).show()
        --------------------
        |"RESULT"          |
        --------------------
        |{                 |
        |  "name": "Joe"   |
        |}                 |
        |{                 |
        |  "zip": "98004"  |
        |}                 |
        |{}                |
        |{}                |
        --------------------
        <BLANKLINE>
    """
    kvs = [_to_col_if_str(kv, "object_construct") for kv in key_values]
    return builtin("object_construct", _emit_ast=_emit_ast)(*kvs)


@publicapi
def object_construct_keep_null(
    *key_values: ColumnOrName, _emit_ast: bool = True
) -> Column:
    """Returns an object containing the contents of the input (i.e. source) object with one or more
    keys removed.

    Example::

        >>> from snowflake.snowpark.types import StructType, StructField, VariantType, StringType
        >>> df = session.create_dataframe(
        ...     [["key_1", "one"], ["key_2", None]],
        ...     schema=StructType([StructField("k", StringType()), StructField("v", VariantType())])
        ... )
        >>> df.select(object_construct_keep_null(col("k"), col("v")).alias("result")).show()
        --------------------
        |"RESULT"          |
        --------------------
        |{                 |
        |  "key_1": "one"  |
        |}                 |
        |{                 |
        |  "key_2": null   |
        |}                 |
        --------------------
        <BLANKLINE>
    """
    kvs = [_to_col_if_str(kv, "object_construct_keep_null") for kv in key_values]
    return builtin("object_construct_keep_null", _emit_ast=_emit_ast)(*kvs)


@publicapi
def object_delete(
    obj: ColumnOrName, key1: ColumnOrName, *keys: ColumnOrName, _emit_ast: bool = True
) -> Column:
    """Returns an object consisting of the input object with one or more keys removed.
    The input key must not exist in the object.

    Example::

        >>> from snowflake.snowpark.functions import lit
        >>> df = session.sql(
        ...     "select object_construct(a,b,c,d,e,f) as obj from "
        ...     "values('age', 21, 'zip', 21021, 'name', 'Joe'),"
        ...     "('age', 26, 'zip', 94021, 'name', 'Jay') as T(a,b,c,d,e,f)"
        ... )
        >>> df.select(object_delete(col("obj"), lit("age")).alias("result")).show()
        --------------------
        |"RESULT"          |
        --------------------
        |{                 |
        |  "name": "Joe",  |
        |  "zip": 21021    |
        |}                 |
        |{                 |
        |  "name": "Jay",  |
        |  "zip": 94021    |
        |}                 |
        --------------------
        <BLANKLINE>
    """
    o = _to_col_if_str(obj, "object_delete")
    k1 = _to_col_if_str(key1, "object_delete")
    ks = [_to_col_if_str(k, "object_delete") for k in keys]
    return builtin("object_delete", _emit_ast=_emit_ast)(o, k1, *ks)


@publicapi
def object_insert(
    obj: ColumnOrName,
    key: ColumnOrName,
    value: ColumnOrName,
    update_flag: Optional[ColumnOrName] = None,
    _emit_ast: bool = True,
) -> Column:
    """Returns an object consisting of the input object with a new key-value pair inserted (or an
    existing key updated with a new value).

    Example::
        >>> from snowflake.snowpark.functions import lit
        >>> df = session.sql(
        ...     "select object_construct(a,b,c,d,e,f) as obj, k, v from "
        ...     "values('age', 21, 'zip', 21021, 'name', 'Joe', 'age', 0),"
        ...     "('age', 26, 'zip', 94021, 'name', 'Jay', 'age', 0) as T(a,b,c,d,e,f,k,v)"
        ... )
        >>> df.select(object_insert(col("obj"), lit("key"), lit("v")).alias("result")).show()
        --------------------
        |"RESULT"          |
        --------------------
        |{                 |
        |  "age": 21,      |
        |  "key": "v",     |
        |  "name": "Joe",  |
        |  "zip": 21021    |
        |}                 |
        |{                 |
        |  "age": 26,      |
        |  "key": "v",     |
        |  "name": "Jay",  |
        |  "zip": 94021    |
        |}                 |
        --------------------
        <BLANKLINE>
    """
    o = _to_col_if_str(obj, "object_insert")
    k = _to_col_if_str(key, "object_insert")
    v = _to_col_if_str(value, "object_insert")
    uf = _to_col_if_str(update_flag, "update_flag") if update_flag is not None else None
    if uf is not None:
        return builtin("object_insert", _emit_ast=_emit_ast)(o, k, v, uf)
    else:
        return builtin("object_insert", _emit_ast=_emit_ast)(o, k, v)


@publicapi
def object_pick(
    obj: ColumnOrName, key1: ColumnOrName, *keys: ColumnOrName, _emit_ast: bool = True
) -> Column:
    """Returns a new OBJECT containing some of the key-value pairs from an existing object.

    To identify the key-value pairs to include in the new object, pass in the keys as arguments,
    or pass in an array containing the keys.

    If a specified key is not present in the input object, the key is ignored.

    Example::
        >>> from snowflake.snowpark.functions import lit
        >>> df = session.sql(
        ...     "select object_construct(a,b,c,d,e,f) as obj, k, v from "
        ...     "values('age', 21, 'zip', 21021, 'name', 'Joe', 'age', 0),"
        ...     "('age', 26, 'zip', 94021, 'name', 'Jay', 'age', 0) as T(a,b,c,d,e,f,k,v)"
        ... )
        >>> df.select(object_pick(col("obj"), col("k"), lit("name")).alias("result")).show()
        -------------------
        |"RESULT"         |
        -------------------
        |{                |
        |  "age": 21,     |
        |  "name": "Joe"  |
        |}                |
        |{                |
        |  "age": 26,     |
        |  "name": "Jay"  |
        |}                |
        -------------------
        <BLANKLINE>
    """
    o = _to_col_if_str(obj, "object_pick")
    k1 = _to_col_if_str(key1, "object_pick")
    ks = [_to_col_if_str(k, "object_pick") for k in keys]
    return builtin("object_pick", _emit_ast=_emit_ast)(o, k1, *ks)


# The following three vector functions have doctests that are disabled (">>" instead of ">>>")
# since vectors are not yet rolled out.


@publicapi
def vector_cosine_distance(
    v1: ColumnOrName, v2: ColumnOrName, _emit_ast: bool = True
) -> Column:
    """Returns the cosine distance between two vectors of equal dimension and element type.

    Example::
        >>> from snowflake.snowpark.functions import vector_cosine_distance
        >>> df = session.sql("select [1,2,3]::vector(int,3) as a, [2,3,4]::vector(int,3) as b")
        >>> df.select(vector_cosine_distance(df.a, df.b).as_("dist")).show()
        ----------------------
        |"DIST"              |
        ----------------------
        |0.9925833339709303  |
        ----------------------
        <BLANKLINE>
    """
    v1 = _to_col_if_str(v1, "vector_cosine_distance")
    v2 = _to_col_if_str(v2, "vector_cosine_distance")
    return builtin("vector_cosine_distance", _emit_ast=_emit_ast)(v1, v2)


@publicapi
def vector_l2_distance(
    v1: ColumnOrName, v2: ColumnOrName, _emit_ast: bool = True
) -> Column:
    """Returns the l2 distance between two vectors of equal dimension and element type.

    Example::
        >>> from snowflake.snowpark.functions import vector_l2_distance
        >>> df = session.sql("select [1,2,3]::vector(int,3) as a, [2,3,4]::vector(int,3) as b")
        >>> df.select(vector_l2_distance(df.a, df.b).as_("dist")).show()
        ----------------------
        |"DIST"              |
        ----------------------
        |1.7320508075688772  |
        ----------------------
        <BLANKLINE>
    """
    v1 = _to_col_if_str(v1, "vector_l2_distance")
    v2 = _to_col_if_str(v2, "vector_l2_distance")
    return builtin("vector_l2_distance", _emit_ast=_emit_ast)(v1, v2)


@publicapi
def vector_inner_product(
    v1: ColumnOrName, v2: ColumnOrName, _emit_ast: bool = True
) -> Column:
    """Returns the inner product between two vectors of equal dimension and element type.

    Example::
        >>> from snowflake.snowpark.functions import vector_inner_product
        >>> df = session.sql("select [1,2,3]::vector(int,3) as a, [2,3,4]::vector(int,3) as b")
        >>> df.select(vector_inner_product(df.a, df.b).as_("dist")).show()
        ----------
        |"DIST"  |
        ----------
        |20.0    |
        ----------
        <BLANKLINE>
    """
    v1 = _to_col_if_str(v1, "vector_inner_product")
    v2 = _to_col_if_str(v2, "vector_inner_product")
    return builtin("vector_inner_product", _emit_ast=_emit_ast)(v1, v2)


@publicapi
def ln(
    c: ColumnOrLiteral, _emit_ast: bool = True, _ast: Optional[proto.Expr] = None
) -> Column:
    """Returns the natrual logarithm of given column expression.

    Example::
        >>> from snowflake.snowpark.functions import ln
        >>> from math import e
        >>> df = session.create_dataframe([[e]], schema=["ln_value"])
        >>> df.select(ln(col("ln_value")).alias("result")).show()
        ------------
        |"RESULT"  |
        ------------
        |1.0       |
        ------------
        <BLANKLINE>
    """

    # AST.
    ast = _ast
    if _emit_ast:
        ast = proto.Expr()
        build_builtin_fn_apply(ast, "ln", c)

    c = _to_col_if_str(c, "ln")
    ans = builtin("ln", _emit_ast=False)(c)
    ans._ast = ast
    return ans


@publicapi
def asc(c: ColumnOrName, _emit_ast: bool = True) -> Column:
    """Returns a Column expression with values sorted in ascending order.

    Example::

        >>> df = session.create_dataframe([None, 3, 2, 1, None], schema=["a"])
        >>> df.sort(asc(df["a"])).collect()
        [Row(A=None), Row(A=None), Row(A=1), Row(A=2), Row(A=3)]
    """
    # AST.
    ast = None
    if _emit_ast:
        ast = proto.Expr()
        build_builtin_fn_apply(ast, "asc", c)

    c = _to_col_if_str(c, "asc")
    ans = c.asc(_emit_ast=False)
    ans._ast = ast
    return ans


@publicapi
def asc_nulls_first(c: ColumnOrName, _emit_ast: bool = True) -> Column:
    """Returns a Column expression with values sorted in ascending order
    (null values sorted before non-null values).

    Example::

        >>> df = session.create_dataframe([None, 3, 2, 1, None], schema=["a"])
        >>> df.sort(asc_nulls_first(df["a"])).collect()
        [Row(A=None), Row(A=None), Row(A=1), Row(A=2), Row(A=3)]
    """
    # AST.
    ast = None
    if _emit_ast:
        ast = proto.Expr()
        build_builtin_fn_apply(ast, "asc_nulls_first", c)

    c = _to_col_if_str(c, "asc_nulls_first")
    ans = c.asc_nulls_first(_emit_ast=False)
    ans._ast = ast
    return ans


@publicapi
def asc_nulls_last(c: ColumnOrName, _emit_ast: bool = True) -> Column:
    """Returns a Column expression with values sorted in ascending order
    (null values sorted after non-null values).

    Example::

        >>> df = session.create_dataframe([None, 3, 2, 1, None], schema=["a"])
        >>> df.sort(asc_nulls_last(df["a"])).collect()
        [Row(A=1), Row(A=2), Row(A=3), Row(A=None), Row(A=None)]
    """
    # AST.
    ast = None
    if _emit_ast:
        ast = proto.Expr()
        build_builtin_fn_apply(ast, "asc_nulls_last", c)

    c = _to_col_if_str(c, "asc_nulls_last")
    ans = c.asc_nulls_last()
    ans._ast = ast
    return ans


@publicapi
def desc(c: ColumnOrName, _emit_ast: bool = True) -> Column:
    """
    Returns a Column expression with values sorted in descending order.

    Example::

        >>> df = session.create_dataframe([1, 2, 3, None, None], schema=["a"])
        >>> df.sort(desc(df["a"])).collect()
        [Row(A=3), Row(A=2), Row(A=1), Row(A=None), Row(A=None)]
    """
    # AST.
    ast = None
    if _emit_ast:
        ast = proto.Expr()
        build_builtin_fn_apply(ast, "desc", c)

    c = _to_col_if_str(c, "desc")
    ans = c.desc(_emit_ast=False)
    ans._ast = ast
    return ans


@publicapi
def desc_nulls_first(c: ColumnOrName, _emit_ast: bool = True) -> Column:
    """
    Returns a Column expression with values sorted in descending order
    (null values sorted before non-null values).

    Example::

        >>> df = session.create_dataframe([1, 2, 3, None, None], schema=["a"])
        >>> df.sort(desc_nulls_first(df["a"])).collect()
        [Row(A=None), Row(A=None), Row(A=3), Row(A=2), Row(A=1)]
    """
    # AST.
    ast = None
    if _emit_ast:
        ast = proto.Expr()
        build_builtin_fn_apply(ast, "desc_nulls_first", c)

    c = _to_col_if_str(c, "desc_nulls_first")
    ans = c.desc_nulls_first(_emit_ast=False)
    ans._ast = ast
    return ans


@publicapi
def desc_nulls_last(c: ColumnOrName, _emit_ast: bool = True) -> Column:
    """
    Returns a Column expression with values sorted in descending order
    (null values sorted after non-null values).

    Example::
        >>> df = session.create_dataframe([1, 2, 3, None, None], schema=["a"])
        >>> df.sort(desc_nulls_last(df["a"])).collect()
        [Row(A=3), Row(A=2), Row(A=1), Row(A=None), Row(A=None)]
    """
    # AST.
    ast = None
    if _emit_ast:
        ast = proto.Expr()
        build_builtin_fn_apply(ast, "desc_nulls_last", c)
    c = _to_col_if_str(c, "desc_nulls_last")
    ans = c.desc_nulls_last(_emit_ast=False)
    ans._ast = ast
    return ans


@publicapi
def as_array(variant: ColumnOrName, _emit_ast: bool = True) -> Column:
    """Casts a VARIANT value to an array.

    Example::
        >>> df = session.sql("select array_construct(1, 2)::variant as a")
        >>> df.select(as_array("a").alias("result")).show()
        ------------
        |"RESULT"  |
        ------------
        |[         |
        |  1,      |
        |  2       |
        |]         |
        ------------
        <BLANKLINE>
    """
    c = _to_col_if_str(variant, "as_array")
    return builtin("as_array", _emit_ast=_emit_ast)(c)


@publicapi
def as_binary(variant: ColumnOrName, _emit_ast: bool = True) -> Column:
    """Casts a VARIANT value to a binary string.

    Example::
        >>> df = session.sql("select to_binary('F0A5')::variant as a")
        >>> df.select(as_binary("a").alias("result")).show()
        --------------------------
        |"RESULT"                |
        --------------------------
        |bytearray(b'\xf0\xa5')  |
        --------------------------
        <BLANKLINE>
    """
    c = _to_col_if_str(variant, "as_binary")
    return builtin("as_binary", _emit_ast=_emit_ast)(c)


@publicapi
def as_char(variant: ColumnOrName, _emit_ast: bool = True) -> Column:
    """Casts a VARIANT value to a string.

    Example::

        >>> from snowflake.snowpark.functions import as_char, to_variant
        >>> df = session.sql("select 'some string' as char")
        >>> df.char_v = to_variant(df.char)
        >>> df.select(df.char_v.as_("char")).collect() == df.select(df.char).collect()
        False
        >>> df.select(as_char(df.char_v).as_("char")).collect() == df.select(df.char).collect()
        True
    """
    c = _to_col_if_str(variant, "as_char")
    return builtin("as_char", _emit_ast=_emit_ast)(c)


@publicapi
def as_varchar(variant: ColumnOrName, _emit_ast: bool = True) -> Column:
    """Casts a VARIANT value to a string.

    Example::

        >>> from snowflake.snowpark.functions import as_varchar, to_variant
        >>> df = session.sql("select 'some string' as char")
        >>> df.char_v = to_variant(df.char)
        >>> df.select(df.char_v.as_("char")).collect() == df.select(df.char).collect()
        False
        >>> df.select(as_varchar(df.char_v).as_("char")).collect() == df.select(df.char).collect()
        True
    """
    c = _to_col_if_str(variant, "as_varchar")
    return builtin("as_varchar", _emit_ast=_emit_ast)(c)


@publicapi
def as_date(variant: ColumnOrName, _emit_ast: bool = True) -> Column:
    """Casts a VARIANT value to a date.

    Example::
        >>> df = session.sql("select date'2020-1-1'::variant as a")
        >>> df.select(as_date("a").alias("result")).show()
        --------------
        |"RESULT"    |
        --------------
        |2020-01-01  |
        --------------
        <BLANKLINE>
    """
    c = _to_col_if_str(variant, "as_date")
    return builtin("as_date", _emit_ast=_emit_ast)(c)


@publicapi
def cast(
    column: ColumnOrName, to: Union[str, DataType], _emit_ast: bool = True
) -> Column:
    """Converts a value of one data type into another data type.
    The semantics of CAST are the same as the semantics of the corresponding to datatype conversion functions.
    If the cast is not possible, a ``SnowparkSQLException`` exception is thrown.

    Example::

        >>> from snowflake.snowpark.types import DecimalType, IntegerType
        >>> df = session.create_dataframe([[1.5432]], schema=["d"])
        >>> df.select(cast(df.d, DecimalType(15, 2)).as_("DECIMAL"), cast(df.d, IntegerType()).as_("INT")).show()
        ---------------------
        |"DECIMAL"  |"INT"  |
        ---------------------
        |1.54       |2      |
        ---------------------
        <BLANKLINE>
    """

    ast = None
    if _emit_ast:
        ast = proto.Expr()
        build_builtin_fn_apply(ast, "cast", column, to)

    c = _to_col_if_str(column, "cast")
    ans = c.cast(to, _emit_ast=False)
    ans._ast = ast
    return ans


@publicapi
def try_cast(
    column: ColumnOrName, to: Union[str, DataType], _emit_ast: bool = True
) -> Column:
    """A special version of CAST for a subset of data type conversions.
    It performs the same operation (i.e. converts a value of one data type into another data type),
    but returns a NULL value instead of raising an error when the conversion can not be performed.

    The ``column`` argument must be a string column in Snowflake.

    Example::

        >>> from snowflake.snowpark.types import IntegerType, FloatType
        >>> df = session.create_dataframe(['0', '-12', '22', '1001'], schema=["a"])
        >>> df.select(try_cast(col("a"), IntegerType()).as_('ans')).collect()
        [Row(ANS=0), Row(ANS=-12), Row(ANS=22), Row(ANS=1001)]

    Example::

        >>> df = session.create_dataframe(['0.12', 'USD 27.90', '13.97 USD', '€97.0', '17,-'], schema=["a"])
        >>> df.select(try_cast(col("a"), FloatType()).as_('ans')).collect()
        [Row(ANS=0.12), Row(ANS=None), Row(ANS=None), Row(ANS=None), Row(ANS=None)]

    """
    # AST.
    ast = None
    if _emit_ast:
        ast = proto.Expr()
        build_builtin_fn_apply(ast, "try_cast", column, to)

    c = _to_col_if_str(column, "try_cast")
    ans = c.try_cast(to, _emit_ast=False)
    ans._ast = ast
    return ans


def _as_decimal_or_number(
    cast_type: str,
    variant: ColumnOrName,
    precision: Optional[int] = None,
    scale: Optional[int] = None,
) -> Column:
    """Helper function that casts a VARIANT value to a decimal or number."""
    c = _to_col_if_str(variant, cast_type)
    if scale and not precision:
        raise ValueError("Cannot define scale without precision")
    if precision and scale:
        return builtin(cast_type, _emit_ast=False)(
            c, lit(precision, _emit_ast=False), lit(scale, _emit_ast=False)
        )
    elif precision:
        return builtin(cast_type, _emit_ast=False)(c, lit(precision, _emit_ast=False))
    else:
        return builtin(cast_type, _emit_ast=False)(c)


@publicapi
def as_decimal(
    variant: ColumnOrName,
    precision: Optional[int] = None,
    scale: Optional[int] = None,
    _emit_ast: bool = True,
) -> Column:
    """Casts a VARIANT value to a fixed-point decimal (does not match floating-point values).

    Example::
        >>> df = session.sql("select 1.2345::variant as a")
        >>> df.select(as_decimal("a", 4, 1).alias("result")).show()
        ------------
        |"RESULT"  |
        ------------
        |1.2       |
        ------------
        <BLANKLINE>
    """
    # AST.
    ast = None
    if _emit_ast:
        ast = proto.Expr()
        build_builtin_fn_apply(ast, "as_decimal", variant, precision, scale)

    ans = _as_decimal_or_number("as_decimal", variant, precision, scale)
    ans._ast = ast
    return ans


as_number = as_decimal


@publicapi
def as_double(variant: ColumnOrName, _emit_ast: bool = True) -> Column:
    """Casts a VARIANT value to a floating-point value.

    Example::
        >>> df = session.sql("select 1.2345::variant as a")
        >>> df.select(as_double("a").alias("result")).show()
        ------------
        |"RESULT"  |
        ------------
        |1.2345    |
        ------------
        <BLANKLINE>
    """
    c = _to_col_if_str(variant, "as_double")
    return builtin("as_double", _emit_ast=_emit_ast)(c)


@publicapi
def as_real(variant: ColumnOrName, _emit_ast: bool = True) -> Column:
    """Casts a VARIANT value to a floating-point value.

    Example::

        >>> from snowflake.snowpark.types import VariantType, StructType, StructField, DoubleType
        >>> schema=StructType([StructField("radius", DoubleType()),  StructField("radius_v", VariantType())])
        >>> df = session.create_dataframe(data=[[2.0, None]], schema=schema)
        >>> df.radius_v = to_variant(df.radius)
        >>> df.select(df.radius_v.as_("radius_v"), df.radius).collect()
        [Row(RADIUS_V='2.000000000000000e+00', RADIUS=2.0)]
        >>> df.select(as_real(df.radius_v).as_("real_radius_v"), df.radius).collect()
        [Row(REAL_RADIUS_V=2.0, RADIUS=2.0)]
    """
    c = _to_col_if_str(variant, "as_real")
    return builtin("as_real", _emit_ast=_emit_ast)(c)


@publicapi
def as_integer(variant: ColumnOrName, _emit_ast: bool = True) -> Column:
    """Casts a VARIANT value to an integer.

    Example::
        >>> df = session.sql("select 1.2345::variant as a")
        >>> df.select(as_integer("a").alias("result")).show()
        ------------
        |"RESULT"  |
        ------------
        |1         |
        ------------
        <BLANKLINE>
    """
    c = _to_col_if_str(variant, "as_integer")
    return builtin("as_integer", _emit_ast=_emit_ast)(c)


@publicapi
def as_object(variant: ColumnOrName, _emit_ast: bool = True) -> Column:
    """Casts a VARIANT value to an object.

    Example::
        >>> df = session.sql("select object_construct('A',1,'B','BBBB')::variant as a")
        >>> df.select(as_object("a").alias("result")).show()
        -----------------
        |"RESULT"       |
        -----------------
        |{              |
        |  "A": 1,      |
        |  "B": "BBBB"  |
        |}              |
        -----------------
        <BLANKLINE>
    """
    c = _to_col_if_str(variant, "as_object")
    return builtin("as_object", _emit_ast=_emit_ast)(c)


@publicapi
def as_time(variant: ColumnOrName, _emit_ast: bool = True) -> Column:
    """Casts a VARIANT value to a time value.

    Example::

        >>> from snowflake.snowpark.functions import as_time, to_variant
        >>> df = session.sql("select TO_TIME('12:34:56') as alarm")
        >>> df.alarm_v = to_variant(df.alarm)
        >>> df.select(df.alarm_v.as_("alarm")).collect() == df.select(df.alarm).collect()
        False
        >>> df.select(as_time(df.alarm_v).as_("alarm")).collect() == df.select(df.alarm).collect()
        True
    """
    c = _to_col_if_str(variant, "as_time")
    return builtin("as_time", _emit_ast=_emit_ast)(c)


@publicapi
def as_timestamp_ltz(variant: ColumnOrName, _emit_ast: bool = True) -> Column:
    """Casts a VARIANT value to a TIMESTAMP with a local timezone.

    Example::

        >>> from snowflake.snowpark.functions import as_timestamp_ltz, to_variant
        >>> df = session.sql("select TO_TIMESTAMP_LTZ('2018-10-10 12:34:56') as alarm")
        >>> df.alarm_v = to_variant(df.alarm)
        >>> df.select(df.alarm_v.as_("alarm")).collect() == df.select(df.alarm).collect()
        False
        >>> df.select(as_timestamp_ltz(df.alarm_v).as_("alarm")).collect() == df.select(df.alarm).collect()
        True
    """
    c = _to_col_if_str(variant, "as_timestamp_ltz")
    return builtin("as_timestamp_ltz", _emit_ast=_emit_ast)(c)


@publicapi
def as_timestamp_ntz(variant: ColumnOrName, _emit_ast: bool = True) -> Column:
    """Casts a VARIANT value to a TIMESTAMP with no timezone.

    Example::

        >>> from snowflake.snowpark.functions import as_timestamp_ntz, to_variant
        >>> df = session.sql("select TO_TIMESTAMP_NTZ('2018-10-10 12:34:56') as alarm")
        >>> df.alarm_v = to_variant(df.alarm)
        >>> df.select(df.alarm_v.as_("alarm")).collect() == df.select(df.alarm).collect()
        False
        >>> df.select(as_timestamp_ntz(df.alarm_v).as_("alarm")).collect() == df.select(df.alarm).collect()
        True
    """
    c = _to_col_if_str(variant, "as_timestamp_ntz")
    return builtin("as_timestamp_ntz", _emit_ast=_emit_ast)(c)


@publicapi
def as_timestamp_tz(variant: ColumnOrName, _emit_ast: bool = True) -> Column:
    """Casts a VARIANT value to a TIMESTAMP with a timezone.

    Example::

        >>> from snowflake.snowpark.functions import as_timestamp_tz, to_variant
        >>> df = session.sql("select TO_TIMESTAMP_TZ('2018-10-10 12:34:56 +0000') as alarm")
        >>> df.alarm_v = to_variant(df.alarm)
        >>> df.select(df.alarm_v.as_("alarm")).collect() == df.select(df.alarm).collect()
        False
        >>> df.select(as_timestamp_tz(df.alarm_v).as_("alarm")).collect() == df.select(df.alarm).collect()
        True
    """
    c = _to_col_if_str(variant, "as_timestamp_tz")
    return builtin("as_timestamp_tz", _emit_ast=_emit_ast)(c)


@publicapi
def to_binary(
    e: ColumnOrName, fmt: Optional[str] = None, _emit_ast: bool = True
) -> Column:
    """Converts the input expression to a binary value. For NULL input, the output is NULL.

    Example::

        >>> df = session.create_dataframe(['00', '67', '0312'], schema=['a'])
        >>> df.select(to_binary(col('a')).as_('ans')).collect()
        [Row(ANS=bytearray(b'\\x00')), Row(ANS=bytearray(b'g')), Row(ANS=bytearray(b'\\x03\\x12'))]

        >>> df = session.create_dataframe(['aGVsbG8=', 'd29ybGQ=', 'IQ=='], schema=['a'])
        >>> df.select(to_binary(col('a'), 'BASE64').as_('ans')).collect()
        [Row(ANS=bytearray(b'hello')), Row(ANS=bytearray(b'world')), Row(ANS=bytearray(b'!'))]

        >>> df.select(to_binary(col('a'), 'UTF-8').as_('ans')).collect()
        [Row(ANS=bytearray(b'aGVsbG8=')), Row(ANS=bytearray(b'd29ybGQ=')), Row(ANS=bytearray(b'IQ=='))]
    """
    c = _to_col_if_str(e, "to_binary")
    return (
        builtin("to_binary", _emit_ast=_emit_ast)(c, fmt)
        if fmt
        else builtin("to_binary", _emit_ast=_emit_ast)(c)
    )


@publicapi
def to_array(e: ColumnOrName, _emit_ast: bool = True) -> Column:
    """Converts any value to an ARRAY value or NULL (if input is NULL).

    Example::

        >>> df = session.create_dataframe([1, 2, 3, 4], schema=['a'])
        >>> df.select(to_array(col('a')).as_('ans')).collect()
        [Row(ANS='[\\n  1\\n]'), Row(ANS='[\\n  2\\n]'), Row(ANS='[\\n  3\\n]'), Row(ANS='[\\n  4\\n]')]


        >>> from snowflake.snowpark import Row
        >>> df = session.create_dataframe([Row(a=[1, 2, 3]), Row(a=None)])
        >>> df.select(to_array(col('a')).as_('ans')).collect()
        [Row(ANS='[\\n  1,\\n  2,\\n  3\\n]'), Row(ANS=None)]
    """
    c = _to_col_if_str(e, "to_array")
    return builtin("to_array", _emit_ast=_emit_ast)(c)


@publicapi
def to_json(e: ColumnOrName, _emit_ast: bool = True) -> Column:
    """Converts any VARIANT value to a string containing the JSON representation of the
    value. If the input is NULL, the result is also NULL.

    Example::
        >>> from snowflake.snowpark.types import VariantType, StructField, StructType
        >>> from snowflake.snowpark import Row
        >>> schema = StructType([StructField("a", VariantType())])
        >>> df = session.create_dataframe([Row(a=None),Row(a=12),Row(a=3.141),Row(a={'a':10,'b':20}),Row(a=[1,23,456])], schema=schema)
        >>> df.select(to_json(col("a")).as_('ans')).collect()
        [Row(ANS=None), Row(ANS='12'), Row(ANS='3.141'), Row(ANS='{"a":10,"b":20}'), Row(ANS='[1,23,456]')]
    """
    c = _to_col_if_str(e, "to_json")
    return builtin("to_json", _emit_ast=_emit_ast)(c)


@publicapi
def to_object(e: ColumnOrName, _emit_ast: bool = True) -> Column:
    """Converts any value to a OBJECT value or NULL (if input is NULL).

    Example::
        >>> from snowflake.snowpark.types import VariantType, StructField, StructType
        >>> from snowflake.snowpark import Row
        >>> schema = StructType([StructField("a", VariantType())])
        >>> df = session.create_dataframe(["{'a':10,'b':20}", None], schema=schema)
        >>> df.select(to_object(col("a")).as_('ans')).collect()
        [Row(ANS='{\\n  "a": 10,\\n  "b": 20\\n}'), Row(ANS=None)]
    """
    c = _to_col_if_str(e, "to_object")
    return builtin("to_object", _emit_ast=_emit_ast)(c)


@publicapi
def to_variant(e: ColumnOrName, _emit_ast: bool = True) -> Column:
    """Converts any value to a VARIANT value or NULL (if input is NULL).

    Example::

        >>> df = session.create_dataframe([1, 2, 3, 4], schema=['a'])
        >>> df_conv = df.select(to_variant(col("a")).as_("ans"))
        >>> df_conv.collect()
        [Row(ANS='1'), Row(ANS='2'), Row(ANS='3'), Row(ANS='4')]

        After conversion via to_variant, another variant dataframe can be merged.

        >>> from snowflake.snowpark.types import VariantType, StructField, StructType
        >>> from snowflake.snowpark import Row
        >>> schema = StructType([StructField("a", VariantType())])
        >>> df_other = session.create_dataframe([Row(a=10), Row(a='test'), Row(a={'a': 10, 'b': 20}), Row(a=[1, 2, 3])], schema=schema)
        >>> df_conv.union(df_other).select(typeof(col("ans")).as_("ans")).collect()
        [Row(ANS='INTEGER'), Row(ANS='INTEGER'), Row(ANS='INTEGER'), Row(ANS='INTEGER'), Row(ANS='INTEGER'), Row(ANS='VARCHAR'), Row(ANS='OBJECT'), Row(ANS='ARRAY')]
    """
    c = _to_col_if_str(e, "to_variant")
    return builtin("to_variant", _emit_ast=_emit_ast)(c)


@publicapi
def to_xml(e: ColumnOrName, _emit_ast: bool = True) -> Column:
    """Converts any VARIANT value to a string containing the XML representation of the
    value. If the input is NULL, the result is also NULL.

    Example::
        >>> from snowflake.snowpark.types import VariantType, StructField, StructType
        >>> from snowflake.snowpark import Row
        >>> schema = StructType([StructField("a", VariantType())])
        >>> df = session.create_dataframe([Row(a=10), Row(a='test'), Row(a={'a': 10, 'b': 20}), Row(a=[1, 2, 3])], schema=schema)
        >>> df.select(to_xml(col("A")).as_("ans")).collect()
        [Row(ANS='<SnowflakeData type="INTEGER">10</SnowflakeData>'), Row(ANS='<SnowflakeData type="VARCHAR">test</SnowflakeData>'), Row(ANS='<SnowflakeData type="OBJECT"><a type="INTEGER">10</a><b type="INTEGER">20</b></SnowflakeData>'), Row(ANS='<SnowflakeData type="ARRAY"><e type="INTEGER">1</e><e type="INTEGER">2</e><e type="INTEGER">3</e></SnowflakeData>')]
    """
    c = _to_col_if_str(e, "to_xml")
    return builtin("to_xml", _emit_ast=_emit_ast)(c)


@publicapi
def get_ignore_case(
    obj: ColumnOrName, field: ColumnOrName, _emit_ast: bool = True
) -> Column:
    """
    Extracts a field value from an object. Returns NULL if either of the arguments is NULL.
    This function is similar to :meth:`get` but applies case-insensitive matching to field names.

    Examples::

        >>> df = session.create_dataframe([{"a": {"aa": 1, "bb": 2, "cc": 3}}])
        >>> df.select(get_ignore_case(df["a"], lit("AA")).alias("get_ignore_case")).collect()
        [Row(GET_IGNORE_CASE='1')]
    """
    c1 = _to_col_if_str(obj, "get_ignore_case")
    c2 = _to_col_if_str(field, "get_ignore_case")
    return builtin("get_ignore_case", _emit_ast=_emit_ast)(c1, c2)


@publicapi
def object_keys(obj: ColumnOrName, _emit_ast: bool = True) -> Column:
    """Returns an array containing the list of keys in the input object.


    Example::
        >>> from snowflake.snowpark.functions import lit
        >>> df = session.sql(
        ...     "select object_construct(a,b,c,d,e,f) as obj, k, v from "
        ...     "values('age', 21, 'zip', 21021, 'name', 'Joe', 'age', 0),"
        ...     "('age', 26, 'zip', 94021, 'name', 'Jay', 'age', 0) as T(a,b,c,d,e,f,k,v)"
        ... )
        >>> df.select(object_keys(col("obj")).alias("result")).show()
        -------------
        |"RESULT"   |
        -------------
        |[          |
        |  "age",   |
        |  "name",  |
        |  "zip"    |
        |]          |
        |[          |
        |  "age",   |
        |  "name",  |
        |  "zip"    |
        |]          |
        -------------
        <BLANKLINE>
    """
    c = _to_col_if_str(obj, "object_keys")
    return builtin("object_keys", _emit_ast=_emit_ast)(c)


@publicapi
def xmlget(
    xml: ColumnOrName,
    tag: ColumnOrName,
    instance_num: Union[ColumnOrName, int] = 0,
    _emit_ast: bool = True,
) -> Column:
    """Extracts an XML element object (often referred to as simply a tag) from a content of outer
    XML element object by the name of the tag and its instance number (counting from 0).

    The following example returns the first inner level (level2) from the XML object created via `parse_xml`.

    Example::

        >>> df = session.create_dataframe(['<level1 attr1="a">1<level2 attr2="b">2<level3>3a</level3><level3>3b</level3></level2></level1>'], schema=["str"]).select(parse_xml("str").as_("obj"))
        >>> df.collect()
        [Row(OBJ='<level1 attr1="a">\\n  1\\n  <level2 attr2="b">\\n    2\\n    <level3>3a</level3>\\n    <level3>3b</level3>\\n  </level2>\\n</level1>')]
        >>> df.select(xmlget("obj", lit("level2")).as_("ans")).collect()
        [Row(ANS='<level2 attr2="b">\\n  2\\n  <level3>3a</level3>\\n  <level3>3b</level3>\\n</level2>')]

    When multiple tags exist at a level, instance_num can be used to distinguish which element to return.

    Example::

        >>> df.select(xmlget(xmlget("obj", lit("level2")), lit("level3"), lit(0)).as_("ans")).collect()
        [Row(ANS='<level3>3a</level3>')]
        >>> df.select(xmlget(xmlget("obj", lit("level2")), lit("level3"), lit(1)).as_("ans")).collect()
        [Row(ANS='<level3>3b</level3>')]
        >>> df.select(xmlget("obj", lit("level2"), lit(5)).as_("ans")).collect()
        [Row(ANS=None)]

    In order to get the tagname, the value of an attribute or the content within a tag the `get` function can be used.

    Example::

        >>> df.select(get(xmlget("obj", lit("level2")), lit("@")).as_("ans")).collect()
        [Row(ANS='"level2"')]
        >>> df.select(get(xmlget("obj", lit("level2")), lit("$")).as_("ans")).collect()
        [Row(ANS='[\\n  2,\\n  {\\n    "$": "3a",\\n    "@": "level3"\\n  },\\n  {\\n    "$": "3b",\\n    "@": "level3"\\n  }\\n]')]
        >>> df.select(get(xmlget(xmlget("obj", lit("level2")), lit("level3")), lit("$")).as_("ans")).collect()
        [Row(ANS='"3a"')]
        >>> df.select(get(xmlget("obj", lit("level2")), lit("@attr2")).as_("ans")).collect()
        [Row(ANS='"b"')]
    """
    c1 = _to_col_if_str(xml, "xmlget")
    c2 = _to_col_if_str(tag, "xmlget")
    c3 = (
        instance_num
        if isinstance(instance_num, int)
        else _to_col_if_str(instance_num, "xmlget")
    )
    return builtin("xmlget", _emit_ast=_emit_ast)(c1, c2, c3)


@publicapi
def get_path(col: ColumnOrName, path: ColumnOrName, _emit_ast: bool = True) -> Column:
    """
    Extracts a value from semi-structured data using a path name.

    Examples::

        >>> df = session.create_dataframe([{"a": {"aa": {"dd": 4}, "bb": 2, "cc": 3}}])
        >>> df.select(get_path(df["a"], lit("aa.dd")).alias("get_path")).collect()
        [Row(GET_PATH='4')]
    """
    c1 = _to_col_if_str(col, "get_path")
    c2 = _to_col_if_str(path, "get_path")
    return builtin("get_path", _emit_ast=_emit_ast)(c1, c2)


@publicapi
def get(
    col1: Union[ColumnOrName, int],
    col2: Union[ColumnOrName, int],
    _emit_ast: bool = True,
) -> Column:
    """Extracts a value from an object or array; returns NULL if either of the arguments is NULL.

    Example::

        >>> from snowflake.snowpark.functions import lit
        >>> df = session.createDataFrame([({"a": 1.0, "b": 2.0}, [1, 2, 3],), ({}, [],)], ["map", "list"])
        >>> df.select(get(df.list, 1).as_("idx1")).sort(col("idx1")).show()
        ----------
        |"IDX1"  |
        ----------
        |NULL    |
        |2       |
        ----------
        <BLANKLINE>

        >>> df.select(get(df.map, lit("a")).as_("get_a")).sort(col("get_a")).show()
        -----------
        |"GET_A"  |
        -----------
        |NULL     |
        |1        |
        -----------
        <BLANKLINE>"""
    c1 = _to_col_if_str_or_int(col1, "get")
    c2 = _to_col_if_str_or_int(col2, "get")
    return builtin("get", _emit_ast=_emit_ast)(c1, c2)


element_at = get


@publicapi
def when(
    condition: ColumnOrSqlExpr, value: ColumnOrLiteral, _emit_ast: bool = True
) -> CaseExpr:
    """Works like a cascading if-then-else statement.
    A series of conditions are evaluated in sequence.
    When a condition evaluates to TRUE, the evaluation stops and the associated
    result (after THEN) is returned. If none of the conditions evaluate to TRUE,
    then the result after the optional OTHERWISE is returned, if present;
    otherwise NULL is returned.

    Args:
        condition: A :class:`Column` expression or SQL text representing the specified condition.
        value: A :class:`Column` expression or a literal value, which will be returned
            if ``condition`` is true.

    Example::

        >>> df = session.create_dataframe([1, None, 2, 3, None, 5, 6], schema=["a"])
        >>> df.collect()
        [Row(A=1), Row(A=None), Row(A=2), Row(A=3), Row(A=None), Row(A=5), Row(A=6)]
        >>> df.select(when(col("a") % 2 == 0, lit("even")).as_("ans")).collect()
        [Row(ANS=None), Row(ANS=None), Row(ANS='even'), Row(ANS=None), Row(ANS=None), Row(ANS=None), Row(ANS='even')]

    Multiple when statements can be changed and `otherwise`/`else_` used to create expressions similar to ``CASE WHEN ... ELSE ... END`` in SQL.

    Example::

        >>> df.select(when(col("a") % 2 == 0, lit("even")).when(col("a") % 2 == 1, lit("odd")).as_("ans")).collect()
        [Row(ANS='odd'), Row(ANS=None), Row(ANS='even'), Row(ANS='odd'), Row(ANS=None), Row(ANS='odd'), Row(ANS='even')]
        >>> df.select(when(col("a") % 2 == 0, lit("even")).when(col("a") % 2 == 1, lit("odd")).otherwise(lit("unknown")).as_("ans")).collect()
        [Row(ANS='odd'), Row(ANS='unknown'), Row(ANS='even'), Row(ANS='odd'), Row(ANS='unknown'), Row(ANS='odd'), Row(ANS='even')]
    """

    # AST.
    ast = None
    if _emit_ast:
        ast = proto.Expr()
        expr = with_src_position(ast.sp_column_case_when)
        case_expr = with_src_position(expr.cases.add())
        build_expr_from_snowpark_column_or_sql_str(case_expr.condition, condition)
        build_expr_from_snowpark_column_or_python_val(case_expr.value, value)

    return CaseExpr(
        CaseWhen(
            [
                (
                    _to_col_if_sql_expr(condition, "when")._expression,
                    Column._to_expr(value),
                )
            ]
        ),
        _ast=ast,
    )


@publicapi
def iff(
    condition: ColumnOrSqlExpr,
    expr1: ColumnOrLiteral,
    expr2: ColumnOrLiteral,
    _emit_ast: bool = True,
) -> Column:
    """
    Returns one of two specified expressions, depending on a condition.
    This is equivalent to an ``if-then-else`` expression.

    Args:
        condition: A :class:`Column` expression or SQL text representing the specified condition.
        expr1: A :class:`Column` expression or a literal value, which will be returned
            if ``condition`` is true.
        expr2: A :class:`Column` expression or a literal value, which will be returned
            if ``condition`` is false.

    Examples::

        >>> df = session.create_dataframe([True, False, None], schema=["a"])
        >>> df.select(iff(df["a"], lit("true"), lit("false")).alias("iff")).collect()
        [Row(IFF='true'), Row(IFF='false'), Row(IFF='false')]
    """
    return builtin("iff", _emit_ast=_emit_ast)(
        _to_col_if_sql_expr(condition, "iff"), expr1, expr2
    )


@publicapi
def in_(
    cols: List[ColumnOrName],
    *vals: Union[
        "snowflake.snowpark.DataFrame",
        LiteralType,
        Column,
        Iterable[LiteralType],
        Iterable[Column],
    ],
    _emit_ast: bool = True,
) -> Column:
    """Returns a conditional expression that you can pass to the filter or where methods to
    perform the equivalent of a WHERE ... IN query that matches rows containing a sequence of
    values.

    The expression evaluates to true if the values in a row matches the values in one of
    the specified sequences.

    The following code returns a DataFrame that contains the rows in which
    the columns `c1` and `c2` contain the values:
    - `1` and `"a"`, or
    - `2` and `"b"`
    This is equivalent to ``SELECT * FROM table WHERE (c1, c2) IN ((1, 'a'), (2, 'b'))``.

    Example::

        >>> df = session.create_dataframe([[1, "a"], [2, "b"], [3, "c"]], schema=["col1", "col2"])
        >>> df.filter(in_([col("col1"), col("col2")], [[1, "a"], [2, "b"]])).show()
        -------------------
        |"COL1"  |"COL2"  |
        -------------------
        |1       |a       |
        |2       |b       |
        -------------------
        <BLANKLINE>

    The following code returns a DataFrame that contains the rows where
    the values of the columns `c1` and `c2` in `df2` match the values of the columns
    `a` and `b` in `df1`. This is equivalent to
    ``SELECT * FROM table2 WHERE (c1, c2) IN (SELECT a, b FROM table1)``.

    Example::

        >>> df1 = session.sql("select 1, 'a'")
        >>> df.filter(in_([col("col1"), col("col2")], df1)).show()
        -------------------
        |"COL1"  |"COL2"  |
        -------------------
        |1       |a       |
        -------------------
        <BLANKLINE>

    Args::
        cols: A list of the columns to compare for the IN operation.
        vals: A list containing the values or columns, or a Snowpark DataFrame to compare for the IN operation.
    """

    # AST.
    ast = None
    if _emit_ast:
        # MultipleExpression uses _expression field from columns, which will drop the column info/its ast.
        # Fix here by constructing ast based on current column expressions.
        list_arg = proto.Expr()
        list_ast = with_src_position(list_arg.list_val)
        for col in cols:
            col_ast = list_ast.vs.add()
            build_expr_from_snowpark_column_or_python_val(col_ast, col)

        values_args = []
        for val in vals:
            # Skip if for other value AST generation was disabled.
            if (
                isinstance(val, snowflake.snowpark.dataframe.DataFrame)
                and val._ast_id is None
            ):
                continue

            val_ast = proto.Expr()
            if isinstance(val, snowflake.snowpark.dataframe.DataFrame):
                val._set_ast_ref(val_ast)
            else:
                build_expr_from_snowpark_column_or_python_val(val_ast, val)
            values_args.append(val_ast)

        ast = proto.Expr()
        build_builtin_fn_apply(ast, "in_", list_arg, *values_args)

    vals = parse_positional_args_to_list(*vals)
    columns = [_to_col_if_str(c, "in_") for c in cols]
    ans = Column(
        MultipleExpression([c._expression for c in columns]), _emit_ast=False
    ).in_(vals, _emit_ast=False)
    ans._ast = ast
    return ans


@publicapi
def cume_dist(_emit_ast: bool = True) -> Column:
    """
    Finds the cumulative distribution of a value with regard to other values
    within the same window partition.

    Example:

        >>> from snowflake.snowpark.window import Window
        >>> from snowflake.snowpark.types import DecimalType
        >>> df = session.create_dataframe([[1, 2], [1, 2], [1,3], [4, 5], [2, 3], [3, 4], [4, 7], [3,7], [4,5]], schema=["a", "b"])
        >>> df.select(cume_dist().over(Window.order_by("a")).cast(DecimalType(scale=3)).alias("result")).show()
        ------------
        |"RESULT"  |
        ------------
        |0.333     |
        |0.333     |
        |0.333     |
        |0.444     |
        |0.667     |
        |0.667     |
        |1.000     |
        |1.000     |
        |1.000     |
        ------------
        <BLANKLINE>
    """
    return builtin("cume_dist", _emit_ast=_emit_ast)()


@publicapi
def rank(_emit_ast: bool = True) -> Column:
    """
    Returns the rank of a value within an ordered group of values.
    The rank value starts at 1 and continues up.

    Example::
        >>> from snowflake.snowpark.window import Window
        >>> df = session.create_dataframe(
        ...     [
        ...         [1, 2, 1],
        ...         [1, 2, 3],
        ...         [2, 1, 10],
        ...         [2, 2, 1],
        ...         [2, 2, 3],
        ...     ],
        ...     schema=["x", "y", "z"]
        ... )
        >>> df.select(rank().over(Window.partition_by(col("X")).order_by(col("Y"))).alias("result")).show()
        ------------
        |"RESULT"  |
        ------------
        |1         |
        |2         |
        |2         |
        |1         |
        |1         |
        ------------
        <BLANKLINE>
    """
    return builtin("rank", _emit_ast=_emit_ast)()


@publicapi
def percent_rank(_emit_ast: bool = True) -> Column:
    """
    Returns the relative rank of a value within a group of values, specified as a percentage
    ranging from 0.0 to 1.0.

    Example::
        >>> from snowflake.snowpark.window import Window
        >>> df = session.create_dataframe(
        ...     [
        ...         [1, 2, 1],
        ...         [1, 2, 3],
        ...         [2, 1, 10],
        ...         [2, 2, 1],
        ...         [2, 2, 3],
        ...     ],
        ...     schema=["x", "y", "z"]
        ... )
        >>> df.select(percent_rank().over(Window.partition_by("x").order_by(col("y"))).alias("result")).show()
        ------------
        |"RESULT"  |
        ------------
        |0.0       |
        |0.5       |
        |0.5       |
        |0.0       |
        |0.0       |
        ------------
        <BLANKLINE>
    """
    return builtin("percent_rank", _emit_ast=_emit_ast)()


@publicapi
def dense_rank(_emit_ast: bool = True) -> Column:
    """
    Returns the rank of a value within a group of values, without gaps in the ranks.
    The rank value starts at 1 and continues up sequentially.
    If two values are the same, they will have the same rank.

    Example::

        >>> from snowflake.snowpark.window import Window
        >>> window = Window.order_by("key")
        >>> df = session.create_dataframe([(1, "1"), (2, "2"), (1, "3"), (2, "4")], schema=["key", "value"])
        >>> df.select(dense_rank().over(window).as_("dense_rank")).collect()
        [Row(DENSE_RANK=1), Row(DENSE_RANK=1), Row(DENSE_RANK=2), Row(DENSE_RANK=2)]
    """
    return builtin("dense_rank", _emit_ast=_emit_ast)()


@publicapi
def row_number(_emit_ast: bool = True) -> Column:
    """
    Returns a unique row number for each row within a window partition.
    The row number starts at 1 and continues up sequentially.

    Example::

        >>> from snowflake.snowpark.window import Window
        >>> df = session.create_dataframe(
        ...     [
        ...         [1, 2, 1],
        ...         [1, 2, 3],
        ...         [2, 1, 10],
        ...         [2, 2, 1],
        ...         [2, 2, 3],
        ...     ],
        ...     schema=["x", "y", "z"]
        ... )
        >>> df.select(row_number().over(Window.partition_by(col("X")).order_by(col("Y"))).alias("result")).show()
        ------------
        |"RESULT"  |
        ------------
        |1         |
        |2         |
        |3         |
        |1         |
        |2         |
        ------------
        <BLANKLINE>
    """
    return builtin("row_number", _emit_ast=_emit_ast)()


@publicapi
def lag(
    e: ColumnOrName,
    offset: int = 1,
    default_value: Optional[ColumnOrLiteral] = None,
    ignore_nulls: bool = False,
    _emit_ast: bool = True,
) -> Column:
    """
    Accesses data in a previous row in the same result set without having to
    join the table to itself.

    Example::

        >>> from snowflake.snowpark.window import Window
        >>> df = session.create_dataframe(
        ...     [
        ...         [1, 2, 1],
        ...         [1, 2, 3],
        ...         [2, 1, 10],
        ...         [2, 2, 1],
        ...         [2, 2, 3],
        ...     ],
        ...     schema=["x", "y", "z"]
        ... )
        >>> df.select(lag("Z").over(Window.partition_by(col("X")).order_by(col("Y"))).alias("result")).collect()
        [Row(RESULT=None), Row(RESULT=10), Row(RESULT=1), Row(RESULT=None), Row(RESULT=1)]
    """
    # AST.
    ast = None
    if _emit_ast:
        ast = proto.Expr()
        build_builtin_fn_apply(ast, "lag", e, offset, default_value, ignore_nulls)

    c = _to_col_if_str(e, "lag")

    ans = Column(
        Lag(c._expression, offset, Column._to_expr(default_value), ignore_nulls),
        _emit_ast=False,
    )
    ans._ast = ast
    return ans


@publicapi
def lead(
    e: ColumnOrName,
    offset: int = 1,
    default_value: Optional[Union[Column, LiteralType]] = None,
    ignore_nulls: bool = False,
    _emit_ast: bool = True,
) -> Column:
    """
    Accesses data in a subsequent row in the same result set without having to
    join the table to itself.

    Example::

        >>> from snowflake.snowpark.window import Window
        >>> df = session.create_dataframe(
        ...     [
        ...         [1, 2, 1],
        ...         [1, 2, 3],
        ...         [2, 1, 10],
        ...         [2, 2, 1],
        ...         [2, 2, 3],
        ...     ],
        ...     schema=["x", "y", "z"]
        ... )
        >>> df.select(lead("Z").over(Window.partition_by(col("X")).order_by(col("Y"))).alias("result")).collect()
        [Row(RESULT=1), Row(RESULT=3), Row(RESULT=None), Row(RESULT=3), Row(RESULT=None)]
    """
    # AST.
    ast = None
    if _emit_ast:
        ast = proto.Expr()
        build_builtin_fn_apply(ast, "lead", e, offset, default_value, ignore_nulls)

    c = _to_col_if_str(e, "lead")

    ans = Column(
        Lead(c._expression, offset, Column._to_expr(default_value), ignore_nulls),
        _emit_ast=False,
    )
    ans._ast = ast
    return ans


@publicapi
def last_value(
    e: ColumnOrName, ignore_nulls: bool = False, _emit_ast: bool = True
) -> Column:
    """
    Returns the last value within an ordered group of values.

    Example::

        >>> from snowflake.snowpark.window import Window
        >>> window = Window.partition_by("column1").order_by("column2")
        >>> df = session.create_dataframe([[1, 10], [1, 11], [2, 20], [2, 21]], schema=["column1", "column2"])
        >>> df.select(df["column1"], df["column2"], last_value(df["column2"]).over(window).as_("column2_last")).collect()
        [Row(COLUMN1=1, COLUMN2=10, COLUMN2_LAST=11), Row(COLUMN1=1, COLUMN2=11, COLUMN2_LAST=11), Row(COLUMN1=2, COLUMN2=20, COLUMN2_LAST=21), Row(COLUMN1=2, COLUMN2=21, COLUMN2_LAST=21)]
    """
    # AST.
    ast = None
    if _emit_ast:
        ast = proto.Expr()
        build_builtin_fn_apply(ast, "last_value", e, ignore_nulls)

    c = _to_col_if_str(e, "last_value")

    ans = Column(LastValue(c._expression, None, None, ignore_nulls), _emit_ast=False)
    ans._ast = ast
    return ans


@publicapi
def first_value(
    e: ColumnOrName, ignore_nulls: bool = False, _emit_ast: bool = True
) -> Column:
    """
    Returns the first value within an ordered group of values.

    Example::

        >>> from snowflake.snowpark.window import Window
        >>> window = Window.partition_by("column1").order_by("column2")
        >>> df = session.create_dataframe([[1, 10], [1, 11], [2, 20], [2, 21]], schema=["column1", "column2"])
        >>> df.select(df["column1"], df["column2"], first_value(df["column2"]).over(window).as_("column2_first")).collect()
        [Row(COLUMN1=1, COLUMN2=10, COLUMN2_FIRST=10), Row(COLUMN1=1, COLUMN2=11, COLUMN2_FIRST=10), Row(COLUMN1=2, COLUMN2=20, COLUMN2_FIRST=20), Row(COLUMN1=2, COLUMN2=21, COLUMN2_FIRST=20)]
    """
    # AST.
    ast = None
    if _emit_ast:
        ast = proto.Expr()
        build_builtin_fn_apply(ast, "first_value", e, ignore_nulls)

    c = _to_col_if_str(e, "first_value")

    ans = Column(FirstValue(c._expression, None, None, ignore_nulls), _emit_ast=False)
    ans._ast = ast
    return ans


@publicapi
def nth_value(
    e: ColumnOrName, n: int, ignore_nulls: bool = False, _emit_ast: bool = True
) -> Column:
    """
    Returns the nth value within an ordered group of values.

    Example::

        >>> from snowflake.snowpark.window import Window
        >>> window = Window.partition_by("column1").order_by("column2")
        >>> df = session.create_dataframe([[1, 10], [1, 11], [2, 20], [2, 21]], schema=["column1", "column2"])
        >>> df.select(df["column1"], df["column2"], nth_value(df["column2"], 2).over(window).as_("column2_2nd")).collect()
        [Row(COLUMN1=1, COLUMN2=10, COLUMN2_2ND=11), Row(COLUMN1=1, COLUMN2=11, COLUMN2_2ND=11), Row(COLUMN1=2, COLUMN2=20, COLUMN2_2ND=21), Row(COLUMN1=2, COLUMN2=21, COLUMN2_2ND=21)]
    """
    # AST.
    ast = None
    if _emit_ast:
        ast = proto.Expr()
        build_builtin_fn_apply(ast, "nth_value", e, n, ignore_nulls)

    c = _to_col_if_str(e, "nth_value")

    ans = Column(NthValue(c._expression, n, None, ignore_nulls), _emit_ast=False)
    ans._ast = ast
    return ans


@publicapi
def ntile(e: Union[int, ColumnOrName], _emit_ast: bool = True) -> Column:
    """
    Divides an ordered data set equally into the number of buckets specified by n.
    Buckets are sequentially numbered 1 through n.

    Args:
        e: The desired number of buckets; must be a positive integer value.

    Example::

        >>> from snowflake.snowpark.window import Window
        >>> df = session.create_dataframe(
        ...     [["C", "SPY", 3], ["C", "AAPL", 10], ["N", "SPY", 5], ["N", "AAPL", 7], ["Q", "MSFT", 3]],
        ...     schema=["exchange", "symbol", "shares"]
        ... )
        >>> df.select(col("exchange"), col("symbol"), ntile(3).over(Window.partition_by("exchange").order_by("shares")).alias("ntile_3")).order_by(["exchange","symbol"]).show()
        -------------------------------------
        |"EXCHANGE"  |"SYMBOL"  |"NTILE_3"  |
        -------------------------------------
        |C           |AAPL      |2          |
        |C           |SPY       |1          |
        |N           |AAPL      |2          |
        |N           |SPY       |1          |
        |Q           |MSFT      |1          |
        -------------------------------------
        <BLANKLINE>
    """
    c = _to_col_if_str_or_int(e, "ntile")
    return builtin("ntile", _emit_ast=_emit_ast)(c)


@publicapi
def percentile_cont(percentile: float, _emit_ast: bool = True) -> Column:
    """
    Return a percentile value based on a continuous distribution of the
    input column. If no input row lies exactly at the desired percentile,
    the result is calculated using linear interpolation of the two nearest
    input values. NULL values are ignored in the calculation.

    Args:
        percentile: the percentile of the value that you want to find.
            The percentile must be a constant between 0.0 and 1.0. For example,
            if you want to find the value at the 90th percentile, specify 0.9.

    Example:

        >>> df = session.create_dataframe([
        ...     (0, 0), (0, 10), (0, 20), (0, 30), (0, 40),
        ...     (1, 10), (1, 20), (2, 10), (2, 20), (2, 25),
        ...     (2, 30), (3, 60), (4, None)
        ... ], schema=["k", "v"])
        >>> df.group_by("k").agg(percentile_cont(0.25).within_group("v").as_("percentile")).sort("k").collect()
        [Row(K=0, PERCENTILE=Decimal('10.000')), \
Row(K=1, PERCENTILE=Decimal('12.500')), \
Row(K=2, PERCENTILE=Decimal('17.500')), \
Row(K=3, PERCENTILE=Decimal('60.000')), \
Row(K=4, PERCENTILE=None)]
    """
    return builtin("percentile_cont", _emit_ast=_emit_ast)(percentile)


@publicapi
def greatest(*columns: ColumnOrName, _emit_ast: bool = True) -> Column:
    """
    Returns the largest value from a list of expressions.
    If any of the argument values is NULL, the result is NULL.
    GREATEST supports all data types, including VARIANT.

    Examples::

        >>> df = session.create_dataframe([[1, 2, 3], [2, 4, -1], [3, 6, None]], schema=["a", "b", "c"])
        >>> df.select(greatest(df["a"], df["b"], df["c"]).alias("greatest")).collect()
        [Row(GREATEST=3), Row(GREATEST=4), Row(GREATEST=None)]
    """
    c = [_to_col_if_str(ex, "greatest") for ex in columns]
    return builtin("greatest", _emit_ast=_emit_ast)(*c)


@publicapi
def least(*columns: ColumnOrName, _emit_ast: bool = True) -> Column:
    """
    Returns the smallest value from a list of expressions.
    If any of the argument values is NULL, the result is NULL.
    LEAST supports all data types, including VARIANT.

    Example::

        >>> df = session.create_dataframe([[1, 2, 3], [2, 4, -1], [3, 6, None]], schema=["a", "b", "c"])
        >>> df.select(least(df["a"], df["b"], df["c"]).alias("least")).collect()
        [Row(LEAST=1), Row(LEAST=-1), Row(LEAST=None)]
    """
    c = [_to_col_if_str(ex, "least") for ex in columns]
    return builtin("least", _emit_ast=_emit_ast)(*c)


@publicapi
def listagg(
    e: ColumnOrName,
    delimiter: str = "",
    is_distinct: bool = False,
    _emit_ast: bool = True,
) -> Column:
    """
    Returns the concatenated input values, separated by `delimiter` string.
    See `LISTAGG <https://docs.snowflake.com/en/sql-reference/functions/listagg.html>`_ for details.

    Args:
        e: A :class:`Column` object or column name that determines the values
            to be put into the list.
        delimiter: A string delimiter.
        is_distinct: Whether the input expression is distinct.

    Examples::

        >>> df = session.create_dataframe([1, 2, 3, 2, 4, 5], schema=["col"])
        >>> df.select(listagg("col", ",").within_group(df["col"].asc()).as_("result")).collect()
        [Row(RESULT='1,2,2,3,4,5')]
    """
    # AST.
    ast = None
    if _emit_ast:
        ast = proto.Expr()
        build_builtin_fn_apply(ast, "listagg", e, delimiter, is_distinct)

    c = _to_col_if_str(e, "listagg")

    ans = Column(ListAgg(c._expression, delimiter, is_distinct), _emit_ast=False)
    ans._ast = ast
    return ans


@publicapi
def when_matched(
    condition: Optional[Column] = None, _emit_ast: bool = True
) -> "snowflake.snowpark.table.WhenMatchedClause":
    """
    Specifies a matched clause for the :meth:`Table.merge <snowflake.snowpark.Table.merge>` action.
    See :class:`~snowflake.snowpark.table.WhenMatchedClause` for details.

    Convenience function to create a new WhenMatchedClause instance which is required together with an action when merging
    a Snowpark table with a Snowpark DataFrame (see snowflake.snowpark.Table.merge for more details).

    Example::

        >>> target_df = session.create_dataframe([(10, "old"), (10, "too_old"), (11, "old")], schema=["key", "value"])
        >>> target_df.write.save_as_table("my_table", mode="overwrite", table_type="temporary")
        >>> target = session.table("my_table")
        >>> source = session.create_dataframe([(10, "new"), (12, "new"), (13, "old")], schema=["key", "value"])
        >>> target.merge(source, (target["key"] == source["key"]) & (target["value"] == "too_old"),
        ...              [when_matched().update({"value": source["value"]})])
        MergeResult(rows_inserted=0, rows_updated=1, rows_deleted=0)
        >>> target.collect()
        [Row(KEY=10, VALUE='old'), Row(KEY=10, VALUE='new'), Row(KEY=11, VALUE='old')]

    """
    return snowflake.snowpark.table.WhenMatchedClause(condition, _emit_ast=_emit_ast)


@publicapi
def when_not_matched(
    condition: Optional[Column] = None, _emit_ast: bool = True
) -> "snowflake.snowpark.table.WhenNotMatchedClause":
    """
    Specifies a not-matched clause for the :meth:`Table.merge <snowflake.snowpark.Table.merge>` action.
    See :class:`~snowflake.snowpark.table.WhenNotMatchedClause` for details.

    Convenience function to create a new WhenNotMatchedClause instance which is required together with an action when merging
    a Snowpark table with a Snowpark DataFrame (see snowflake.snowpark.Table.merge for more details).

    Example::

        >>> from snowflake.snowpark.types import IntegerType, StringType, StructField, StructType
        >>> schema = StructType([StructField("key", IntegerType()), StructField("value", StringType())])
        >>> target_df = session.create_dataframe([(10, "old"), (10, "too_old"), (11, "old")], schema=schema)
        >>> target_df.write.save_as_table("my_table", mode="overwrite", table_type="temporary")
        >>> target = session.table("my_table")
        >>> source = session.create_dataframe([(10, "new"), (12, "new"), (13, "old")], schema=schema)
        >>> target.merge(source, (target["key"] == source["key"]) & (target["value"] == "too_old"),
        ...              [when_not_matched().insert({"key": source["key"]})])
        MergeResult(rows_inserted=2, rows_updated=0, rows_deleted=0)
        >>> target.sort(col("key"), col("value")).collect()
        [Row(KEY=10, VALUE='old'), Row(KEY=10, VALUE='too_old'), Row(KEY=11, VALUE='old'), Row(KEY=12, VALUE=None), Row(KEY=13, VALUE=None)]
    """
    return snowflake.snowpark.table.WhenNotMatchedClause(condition, _emit_ast=_emit_ast)


@publicapi
def udf(
    func: Optional[Callable] = None,
    *,
    return_type: Optional[DataType] = None,
    input_types: Optional[List[DataType]] = None,
    name: Optional[Union[str, Iterable[str]]] = None,
    is_permanent: bool = False,
    stage_location: Optional[str] = None,
    imports: Optional[List[Union[str, Tuple[str, str]]]] = None,
    packages: Optional[List[Union[str, ModuleType]]] = None,
    replace: bool = False,
    if_not_exists: bool = False,
    session: Optional["snowflake.snowpark.session.Session"] = None,
    parallel: int = 4,
    max_batch_size: Optional[int] = None,
    statement_params: Optional[Dict[str, str]] = None,
    source_code_display: bool = True,
    strict: bool = False,
    secure: bool = False,
    external_access_integrations: Optional[List[str]] = None,
    secrets: Optional[Dict[str, str]] = None,
    immutable: bool = False,
    comment: Optional[str] = None,
    _emit_ast: bool = True,
    **kwargs,
) -> Union[UserDefinedFunction, functools.partial]:
    """Registers a Python function as a Snowflake Python UDF and returns the UDF.

    It can be used as either a function call or a decorator. In most cases you work with a single session.
    This function uses that session to register the UDF. If you have multiple sessions, you need to
    explicitly specify the ``session`` parameter of this function. If you have a function and would
    like to register it to multiple databases, use ``session.udf.register`` instead. See examples
    in :class:`~snowflake.snowpark.udf.UDFRegistration`.

    Args:
        func: A Python function used for creating the UDF.
        return_type: A :class:`~snowflake.snowpark.types.DataType` representing the return data
            type of the UDF. Optional if type hints are provided.
        input_types: A list of :class:`~snowflake.snowpark.types.DataType`
            representing the input data types of the UDF. Optional if
            type hints are provided.
        name: A string or list of strings that specify the name or fully-qualified
            object identifier (database name, schema name, and function name) for
            the UDF in Snowflake, which allows you to call this UDF in a SQL
            command or via :func:`call_udf()`. If it is not provided, a name will
            be automatically generated for the UDF. A name must be specified when
            ``is_permanent`` is ``True``.
        is_permanent: Whether to create a permanent UDF. The default is ``False``.
            If it is ``True``, a valid ``stage_location`` must be provided.
        stage_location: The stage location where the Python file for the UDF
            and its dependencies should be uploaded. The stage location must be specified
            when ``is_permanent`` is ``True``, and it will be ignored when
            ``is_permanent`` is ``False``. It can be any stage other than temporary
            stages and external stages.
        imports: A list of imports that only apply to this UDF. You can use a string to
            represent a file path (similar to the ``path`` argument in
            :meth:`~snowflake.snowpark.Session.add_import`) in this list, or a tuple of two
            strings to represent a file path and an import path (similar to the ``import_path``
            argument in :meth:`~snowflake.snowpark.Session.add_import`). These UDF-level imports
            will override the session-level imports added by
            :meth:`~snowflake.snowpark.Session.add_import`. Note that an empty list means
            no import for this UDF, and ``None`` or not specifying this parameter means using
            session-level imports.
        packages: A list of packages that only apply to this UDF. These UDF-level packages
            will override the session-level packages added by
            :meth:`~snowflake.snowpark.Session.add_packages` and
            :meth:`~snowflake.snowpark.Session.add_requirements`. Note that an empty list means
            no package for this UDF, and ``None`` or not specifying this parameter means using
            session-level packages. To use Python packages that are not available in Snowflake,
            refer to :meth:`~snowflake.snowpark.Session.custom_package_usage_config`.
        replace: Whether to replace a UDF that already was registered. The default is ``False``.
            If it is ``False``, attempting to register a UDF with a name that already exists
            results in a ``SnowparkSQLException`` exception being thrown. If it is ``True``,
            an existing UDF with the same name is overwritten.
        if_not_exists: Whether to skip creation of a UDF when one with the same signature already exists.
            The default is ``False``. ``if_not_exists`` and ``replace`` are mutually exclusive
            and a ``ValueError`` is raised when both are set. If it is ``True`` and a UDF with
            the same signature exists, the UDF creation is skipped.
        session: Use this session to register the UDF. If it's not specified, the session that you created before calling this function will be used.
            You need to specify this parameter if you have created multiple sessions before calling this method.
        parallel: The number of threads to use for uploading UDF files with the
            `PUT <https://docs.snowflake.com/en/sql-reference/sql/put.html#put>`_
            command. The default value is 4 and supported values are from 1 to 99.
            Increasing the number of threads can improve performance when uploading
            large UDF files.
        max_batch_size: The maximum number of rows per input pandas DataFrame or pandas Series
            inside a vectorized UDF. Because a vectorized UDF will be executed within a time limit,
            which is `60` seconds, this optional argument can be used to reduce the running time of
            every batch by setting a smaller batch size. Note that setting a larger value does not
            guarantee that Snowflake will encode batches with the specified number of rows. It will
            be ignored when registering a non-vectorized UDF.
        statement_params: Dictionary of statement level parameters to be set while executing this action.
        source_code_display: Display the source code of the UDF `func` as comments in the generated script.
            The source code is dynamically generated therefore it may not be identical to how the
            `func` is originally defined. The default is ``True``.
            If it is ``False``, source code will not be generated or displayed.
        strict: Whether the created UDF is strict. A strict UDF will not invoke the UDF if any input is
            null. Instead, a null value will always be returned for that row. Note that the UDF might
            still return null for non-null inputs.
        secure: Whether the created UDF is secure. For more information about secure functions,
            see `Secure UDFs <https://docs.snowflake.com/en/sql-reference/udf-secure.html>`_.
        external_access_integrations: The names of one or more external access integrations. Each
            integration you specify allows access to the external network locations and secrets
            the integration specifies.
        secrets: The key-value pairs of string types of secrets used to authenticate the external network location.
            The secrets can be accessed from handler code. The secrets specified as values must
            also be specified in the external access integration and the keys are strings used to
            retrieve the secrets using secret API.
        immutable: Whether the UDF result is deterministic or not for the same input.
        comment: Adds a comment for the created object. See
            `COMMENT <https://docs.snowflake.com/en/sql-reference/sql/comment>`_

    Returns:
        A UDF function that can be called with :class:`~snowflake.snowpark.Column` expressions.

    Note:
        1. When type hints are provided and are complete for a function,
        ``return_type`` and ``input_types`` are optional and will be ignored.
        See details of supported data types for UDFs in
        :class:`~snowflake.snowpark.udf.UDFRegistration`.

            - You can use use :attr:`~snowflake.snowpark.types.Variant` to
              annotate a variant, and use :attr:`~snowflake.snowpark.types.Geography`
              or :attr:`~snowflake.snowpark.types.Geometry` to annotate geospatial
              types when defining a UDF.

            - You can use use :attr:`~snowflake.snowpark.types.PandasSeries` to annotate
              a pandas Series, and use :attr:`~snowflake.snowpark.types.PandasDataFrame`
              to annotate a pandas DataFrame when defining a vectorized UDF.
              Note that they are generic types so you can specify the element type in a
              pandas Series and DataFrame.

            - :class:`typing.Union` is not a valid type annotation for UDFs,
              but :class:`typing.Optional` can be used to indicate the optional type.

            - Type hints are not supported on functions decorated with decorators.

        2. A temporary UDF (when ``is_permanent`` is ``False``) is scoped to this ``session``
        and all UDF related files will be uploaded to a temporary session stage
        (:func:`session.get_session_stage() <snowflake.snowpark.Session.get_session_stage>`).
        For a permanent UDF, these files will be uploaded to the stage that you provide.

        3. By default, UDF registration fails if a function with the same name is already
        registered. Invoking :func:`udf` with ``replace`` set to ``True`` will overwrite the
        previously registered function.

        4. When registering a vectorized UDF, ``pandas`` library will be added as a package
        automatically, with the latest version on the Snowflake server. If you don't want to
        use this version, you can overwrite it by adding `pandas` with specific version
        requirement using ``package`` argument or :meth:`~snowflake.snowpark.Session.add_packages`.

    See Also:
        :class:`~snowflake.snowpark.udf.UDFRegistration`

    UDFs can be created as anonymous UDFs

    Example::

        >>> from snowflake.snowpark.types import IntegerType
        >>> add_one = udf(lambda x: x+1, return_type=IntegerType(), input_types=[IntegerType()])
        >>> df = session.create_dataframe([1, 2, 3], schema=["a"])
        >>> df.select(add_one(col("a")).as_("ans")).collect()
        [Row(ANS=2), Row(ANS=3), Row(ANS=4)]

    or as named UDFs that are accessible in the same session. Instead of calling `udf` as function, it can be also used
    as a decorator:

    Example::

        >>> @udf(name="minus_one", replace=True)
        ... def minus_one(x: int) -> int:
        ...     return x - 1
        >>> df.select(minus_one(col("a")).as_("ans")).collect()
        [Row(ANS=0), Row(ANS=1), Row(ANS=2)]
        >>> session.sql("SELECT minus_one(10)").collect()
        [Row(MINUS_ONE(10)=9)]

    """

    # Initial check to make sure no unexpected args are passed in
    check_decorator_args(**kwargs)

    session = snowflake.snowpark.session._get_sandbox_conditional_active_session(
        session
    )

    if session is None:
        udf_registration_method = UDFRegistration(session=session).register
    else:
        udf_registration_method = session.udf.register

    if func is None and kwargs.get("_registered_object_name") is None:
        return functools.partial(
            udf_registration_method,
            return_type=return_type,
            input_types=input_types,
            name=name,
            is_permanent=is_permanent,
            stage_location=stage_location,
            imports=imports,
            packages=packages,
            replace=replace,
            if_not_exists=if_not_exists,
            parallel=parallel,
            max_batch_size=max_batch_size,
            statement_params=statement_params,
            source_code_display=source_code_display,
            strict=strict,
            secure=secure,
            external_access_integrations=external_access_integrations,
            secrets=secrets,
            immutable=immutable,
            comment=comment,
            _emit_ast=_emit_ast,
            **kwargs,
        )
    else:
        return udf_registration_method(
            func,
            return_type=return_type,
            input_types=input_types,
            name=name,
            is_permanent=is_permanent,
            stage_location=stage_location,
            imports=imports,
            packages=packages,
            replace=replace,
            if_not_exists=if_not_exists,
            parallel=parallel,
            max_batch_size=max_batch_size,
            statement_params=statement_params,
            source_code_display=source_code_display,
            strict=strict,
            secure=secure,
            external_access_integrations=external_access_integrations,
            secrets=secrets,
            immutable=immutable,
            comment=comment,
            _emit_ast=_emit_ast,
            **kwargs,
        )


@publicapi
def udtf(
    handler: Optional[Callable] = None,
    *,
    output_schema: Union[StructType, List[str], "PandasDataFrameType"],
    input_types: Optional[List[DataType]] = None,
    name: Optional[Union[str, Iterable[str]]] = None,
    is_permanent: bool = False,
    stage_location: Optional[str] = None,
    imports: Optional[List[Union[str, Tuple[str, str]]]] = None,
    packages: Optional[List[Union[str, ModuleType]]] = None,
    replace: bool = False,
    if_not_exists: bool = False,
    session: Optional["snowflake.snowpark.session.Session"] = None,
    parallel: int = 4,
    statement_params: Optional[Dict[str, str]] = None,
    strict: bool = False,
    secure: bool = False,
    external_access_integrations: Optional[List[str]] = None,
    secrets: Optional[Dict[str, str]] = None,
    immutable: bool = False,
    comment: Optional[str] = None,
    _emit_ast: bool = True,
    **kwargs,
) -> Union[UserDefinedTableFunction, functools.partial]:
    """Registers a Python class as a Snowflake Python UDTF and returns the UDTF.

    It can be used as either a function call or a decorator. In most cases you work with a single session.
    This function uses that session to register the UDTF. If you have multiple sessions, you need to
    explicitly specify the ``session`` parameter of this function. If you have a function and would
    like to register it to multiple databases, use ``session.udtf.register`` instead. See examples
    in :class:`~snowflake.snowpark.udtf.UDTFRegistration`.

    Args:
        handler: A Python class used for creating the UDTF.
        output_schema: A list of column names, or a :class:`~snowflake.snowpark.types.StructType` instance that represents the table function's columns, or a ``PandasDataFrameType`` instance for vectorized UDTF.
         If a list of column names is provided, the ``process`` method of the handler class must have return type hints to indicate the output schema data types.
        input_types: A list of :class:`~snowflake.snowpark.types.DataType`
            representing the input data types of the UDTF. Optional if
            type hints are provided.
        name: A string or list of strings that specify the name or fully-qualified
            object identifier (database name, schema name, and function name) for
            the UDTF in Snowflake, which allows you to call this UDTF in a SQL
            command or via :func:`call_udtf()`. If it is not provided, a name will
            be automatically generated for the UDTF. A name must be specified when
            ``is_permanent`` is ``True``.
        is_permanent: Whether to create a permanent UDTF. The default is ``False``.
            If it is ``True``, a valid ``stage_location`` must be provided.
        stage_location: The stage location where the Python file for the UDTF
            and its dependencies should be uploaded. The stage location must be specified
            when ``is_permanent`` is ``True``, and it will be ignored when
            ``is_permanent`` is ``False``. It can be any stage other than temporary
            stages and external stages.
        imports: A list of imports that only apply to this UDTF. You can use a string to
            represent a file path (similar to the ``path`` argument in
            :meth:`~snowflake.snowpark.Session.add_import`) in this list, or a tuple of two
            strings to represent a file path and an import path (similar to the ``import_path``
            argument in :meth:`~snowflake.snowpark.Session.add_import`). These UDTF-level imports
            will override the session-level imports added by
            :meth:`~snowflake.snowpark.Session.add_import`.
        packages: A list of packages that only apply to this UDTF. These UDTF-level packages
            will override the session-level packages added by
            :meth:`~snowflake.snowpark.Session.add_packages` and
            :meth:`~snowflake.snowpark.Session.add_requirements`. To use Python packages that are not available
            in Snowflake, refer to :meth:`~snowflake.snowpark.Session.custom_package_usage_config`.
        replace: Whether to replace a UDTF that already was registered. The default is ``False``.
            If it is ``False``, attempting to register a UDTF with a name that already exists
            results in a ``SnowparkSQLException`` exception being thrown. If it is ``True``,
            an existing UDTF with the same name is overwritten.
        if_not_exists: Whether to skip creation of a UDTF when one with the same signature already exists.
            The default is ``False``. ``if_not_exists`` and ``replace`` are mutually exclusive
            and a ``ValueError`` is raised when both are set. If it is ``True`` and a UDTF with
            the same signature exists, the UDTF creation is skipped.
        session: Use this session to register the UDTF. If it's not specified, the session that you created before calling this function will be used.
            You need to specify this parameter if you have created multiple sessions before calling this method.
        parallel: The number of threads to use for uploading UDTF files with the
            `PUT <https://docs.snowflake.com/en/sql-reference/sql/put.html#put>`_
            command. The default value is 4 and supported values are from 1 to 99.
            Increasing the number of threads can improve performance when uploading
            large UDTF files.
        statement_params: Dictionary of statement level parameters to be set while executing this action.
        strict: Whether the created UDTF is strict. A strict UDTF will not invoke the UDTF if any input is
            null. Instead, a null value will always be returned for that row. Note that the UDTF might
            still return null for non-null inputs.
        secure: Whether the created UDTF is secure. For more information about secure functions,
            see `Secure UDFs <https://docs.snowflake.com/en/sql-reference/udf-secure.html>`_.
        external_access_integrations: The names of one or more external access integrations. Each
            integration you specify allows access to the external network locations and secrets
            the integration specifies.
        secrets: The key-value pairs of string types of secrets used to authenticate the external network location.
            The secrets can be accessed from handler code. The secrets specified as values must
            also be specified in the external access integration and the keys are strings used to
            retrieve the secrets using secret API.
        immutable: Whether the UDTF result is deterministic or not for the same input.
        comment: Adds a comment for the created object. See
            `COMMENT <https://docs.snowflake.com/en/sql-reference/sql/comment>`_

    Returns:
        A UDTF function that can be called with :class:`~snowflake.snowpark.Column` expressions.

    Note:
        1. When type hints are provided and are complete for a function,
        ``return_type`` and ``input_types`` are optional and will be ignored.
        See details of supported data types for UDTFs in
        :class:`~snowflake.snowpark.udtf.UDTFRegistration`.

            - You can use use :attr:`~snowflake.snowpark.types.Variant` to
              annotate a variant, and use :attr:`~snowflake.snowpark.types.Geography`
              or :attr:`~snowflake.snowpark.types.Geometry` to annotate geospatial
              types when defining a UDTF.

            - :class:`typing.Union` is not a valid type annotation for UDTFs,
              but :class:`typing.Optional` can be used to indicate the optional type.

            - Type hints are not supported on functions decorated with decorators.

        2. A temporary UDTF (when ``is_permanent`` is ``False``) is scoped to this ``session``
        and all UDTF related files will be uploaded to a temporary session stage
        (:func:`session.get_session_stage() <snowflake.snowpark.Session.get_session_stage>`).
        For a permanent UDTF, these files will be uploaded to the stage that you specify.

        3. By default, UDTF registration fails if a function with the same name is already
        registered. Invoking :func:`udtf` with ``replace`` set to ``True`` will overwrite the
        previously registered function.

    See Also:
        :class:`~snowflake.snowpark.udtf.UDTFRegistration`


    Example::

        >>> from snowflake.snowpark.types import IntegerType, StructField, StructType
        >>> class PrimeSieve:
        ...     def process(self, n):
        ...         is_prime = [True] * (n + 1)
        ...         is_prime[0] = False
        ...         is_prime[1] = False
        ...         p = 2
        ...         while p * p <= n:
        ...             if is_prime[p]:
        ...                 # set all multiples of p to False
        ...                 for i in range(p * p, n + 1, p):
        ...                     is_prime[i] = False
        ...             p += 1
        ...         # yield all prime numbers
        ...         for p in range(2, n + 1):
        ...             if is_prime[p]:
        ...                 yield (p,)
        >>> prime_udtf = udtf(PrimeSieve, output_schema=StructType([StructField("number", IntegerType())]), input_types=[IntegerType()])
        >>> session.table_function(prime_udtf(lit(20))).collect()
        [Row(NUMBER=2), Row(NUMBER=3), Row(NUMBER=5), Row(NUMBER=7), Row(NUMBER=11), Row(NUMBER=13), Row(NUMBER=17), Row(NUMBER=19)]

        Instead of calling `udtf` it is also possible to use udtf as a decorator.

    Example::

        >>> @udtf(name="alt_int",replace=True, output_schema=StructType([StructField("number", IntegerType())]), input_types=[IntegerType()])
        ... class Alternator:
        ...     def __init__(self):
        ...         self._positive = True
        ...
        ...     def process(self, n):
        ...         for i in range(n):
        ...             if self._positive:
        ...                 yield (1,)
        ...             else:
        ...                 yield (-1,)
        ...             self._positive = not self._positive
        >>> session.table_function("alt_int", lit(3)).collect()
        [Row(NUMBER=1), Row(NUMBER=-1), Row(NUMBER=1)]
        >>> session.table_function("alt_int", lit(2)).collect()
        [Row(NUMBER=1), Row(NUMBER=-1)]
        >>> session.table_function("alt_int", lit(1)).collect()
        [Row(NUMBER=1)]
    """

    # Initial check to make sure no unexpected args are passed in
    check_decorator_args(**kwargs)

    session = snowflake.snowpark.session._get_sandbox_conditional_active_session(
        session
    )
    if session is None:
        udtf_registration_method = UDTFRegistration(session=session).register
    else:
        udtf_registration_method = session.udtf.register

    if handler is None and kwargs.get("_registered_object_name") is None:
        return functools.partial(
            udtf_registration_method,
            output_schema=output_schema,
            input_types=input_types,
            name=name,
            is_permanent=is_permanent,
            stage_location=stage_location,
            imports=imports,
            packages=packages,
            replace=replace,
            if_not_exists=if_not_exists,
            parallel=parallel,
            statement_params=statement_params,
            strict=strict,
            secure=secure,
            external_access_integrations=external_access_integrations,
            secrets=secrets,
            immutable=immutable,
            comment=comment,
            _emit_ast=_emit_ast,
            **kwargs,
        )
    else:
        return udtf_registration_method(
            handler,
            output_schema=output_schema,
            input_types=input_types,
            name=name,
            is_permanent=is_permanent,
            stage_location=stage_location,
            imports=imports,
            packages=packages,
            replace=replace,
            if_not_exists=if_not_exists,
            parallel=parallel,
            statement_params=statement_params,
            strict=strict,
            secure=secure,
            external_access_integrations=external_access_integrations,
            secrets=secrets,
            immutable=immutable,
            comment=comment,
            _emit_ast=_emit_ast,
            **kwargs,
        )


@publicapi
def udaf(
    handler: Optional[typing.Type] = None,
    *,
    return_type: Optional[DataType] = None,
    input_types: Optional[List[DataType]] = None,
    name: Optional[Union[str, Iterable[str]]] = None,
    is_permanent: bool = False,
    stage_location: Optional[str] = None,
    imports: Optional[List[Union[str, Tuple[str, str]]]] = None,
    packages: Optional[List[Union[str, ModuleType]]] = None,
    replace: bool = False,
    if_not_exists: bool = False,
    session: Optional["snowflake.snowpark.session.Session"] = None,
    parallel: int = 4,
    statement_params: Optional[Dict[str, str]] = None,
    immutable: bool = False,
    external_access_integrations: Optional[List[str]] = None,
    secrets: Optional[Dict[str, str]] = None,
    comment: Optional[str] = None,
    _emit_ast: bool = True,
    **kwargs,
) -> Union[UserDefinedAggregateFunction, functools.partial]:
    """Registers a Python class as a Snowflake Python UDAF and returns the UDAF.

    It can be used as either a function call or a decorator. In most cases you work with a single session.
    This function uses that session to register the UDAF. If you have multiple sessions, you need to
    explicitly specify the ``session`` parameter of this function. If you have a function and would
    like to register it to multiple databases, use ``session.udaf.register`` instead. See examples
    in :class:`~snowflake.snowpark.udaf.UDAFRegistration`.

    Args:
        handler: A Python class used for creating the UDAF.
        return_type: A :class:`~snowflake.snowpark.types.DataType` representing the return data
            type of the UDAF. Optional if type hints are provided.
        input_types: A list of :class:`~snowflake.snowpark.types.DataType`
            representing the input data types of the UDAF. Optional if
            type hints are provided.
        name: A string or list of strings that specify the name or fully-qualified
            object identifier (database name, schema name, and function name) for
            the UDAF in Snowflake, which allows you to call this UDAF in a SQL
            command or via :func:`DataFrame.agg`. If it is not provided, a name will
            be automatically generated for the UDAF. A name must be specified when
            ``is_permanent`` is ``True``.
        is_permanent: Whether to create a permanent UDAF. The default is ``False``.
            If it is ``True``, a valid ``stage_location`` must be provided.
        stage_location: The stage location where the Python file for the UDAF
            and its dependencies should be uploaded. The stage location must be specified
            when ``is_permanent`` is ``True``, and it will be ignored when
            ``is_permanent`` is ``False``. It can be any stage other than temporary
            stages and external stages.
        imports: A list of imports that only apply to this UDAF. You can use a string to
            represent a file path (similar to the ``path`` argument in
            :meth:`~snowflake.snowpark.Session.add_import`) in this list, or a tuple of two
            strings to represent a file path and an import path (similar to the ``import_path``
            argument in :meth:`~snowflake.snowpark.Session.add_import`). These UDAF-level imports
            will override the session-level imports added by
            :meth:`~snowflake.snowpark.Session.add_import`. Note that an empty list means
            no import for this UDAF, and ``None`` or not specifying this parameter means using
            session-level imports.
        packages: A list of packages that only apply to this UDAF. These UDAF-level packages
            will override the session-level packages added by
            :meth:`~snowflake.snowpark.Session.add_packages` and
            :meth:`~snowflake.snowpark.Session.add_requirements`. Note that an empty list means
            no package for this UDAF, and ``None`` or not specifying this parameter means using
            session-level packages. To use Python packages that are not available in Snowflake,
            refer to :meth:`~snowflake.snowpark.Session.custom_package_usage_config`.
        replace: Whether to replace a UDAF that already was registered. The default is ``False``.
            If it is ``False``, attempting to register a UDAF with a name that already exists
            results in a ``SnowparkSQLException`` exception being thrown. If it is ``True``,
            an existing UDAF with the same name is overwritten.
        if_not_exists: Whether to skip creation of a UDAF when one with the same signature already exists.
            The default is ``False``. ``if_not_exists`` and ``replace`` are mutually exclusive
            and a ``ValueError`` is raised when both are set. If it is ``True`` and a UDAF with
            the same signature exists, the UDAF creation is skipped.
        session: Use this session to register the UDAF. If it's not specified, the session that you created before
            calling this function will be used. You need to specify this parameter if you have created multiple
            sessions before calling this method.
        parallel: The number of threads to use for uploading UDAF files with the
            `PUT <https://docs.snowflake.com/en/sql-reference/sql/put.html#put>`_
            command. The default value is 4 and supported values are from 1 to 99.
            Increasing the number of threads can improve performance when uploading
            large UDAF files.
        statement_params: Dictionary of statement level parameters to be set while executing this action.
        immutable: Whether the UDAF result is deterministic or not for the same input.
        external_access_integrations: The names of one or more external access integrations. Each
            integration you specify allows access to the external network locations and secrets
            the integration specifies.
        secrets: The key-value pairs of string types of secrets used to authenticate the external network location.
            The secrets can be accessed from handler code. The secrets specified as values must
            also be specified in the external access integration and the keys are strings used to
            retrieve the secrets using secret API.
        comment: Adds a comment for the created object. See
            `COMMENT <https://docs.snowflake.com/en/sql-reference/sql/comment>`_

    Returns:
        A UDAF function that can be called with :class:`~snowflake.snowpark.Column` expressions.

    Note:
        1. When type hints are provided and are complete for a function,
        ``return_type`` and ``input_types`` are optional and will be ignored.
        See details of supported data types for UDAFs in
        :class:`~snowflake.snowpark.udaf.UDAFRegistration`.

            - You can use use :attr:`~snowflake.snowpark.types.Variant` to
              annotate a variant, and use :attr:`~snowflake.snowpark.types.Geography`
              to annotate a geography when defining a UDAF.

            - :class:`typing.Union` is not a valid type annotation for UDAFs,
              but :class:`typing.Optional` can be used to indicate the optional type.

            - Type hints are not supported on functions decorated with decorators.

        2. A temporary UDAF (when ``is_permanent`` is ``False``) is scoped to this ``session``
        and all UDAF related files will be uploaded to a temporary session stage
        (:func:`session.get_session_stage() <snowflake.snowpark.Session.get_session_stage>`).
        For a permanent UDAF, these files will be uploaded to the stage that you provide.

        3. By default, UDAF registration fails if a function with the same name is already
        registered. Invoking :func:`udaf` with ``replace`` set to ``True`` will overwrite the
        previously registered function.

    See Also:
        :class:`~snowflake.snowpark.udaf.UDAFRegistration`


    Example::
        >>> from snowflake.snowpark.types import IntegerType
        >>> class PythonSumUDAF:
        ...     def __init__(self) -> None:
        ...         self._sum = 0
        ...
        ...     @property
        ...     def aggregate_state(self):
        ...         return self._sum
        ...
        ...     def accumulate(self, input_value):
        ...         self._sum += input_value
        ...
        ...     def merge(self, other_sum):
        ...         self._sum += other_sum
        ...
        ...     def finish(self):
        ...         return self._sum
        >>> sum_udaf = udaf(
        ...     PythonSumUDAF,
        ...     name="sum_int",
        ...     replace=True,
        ...     return_type=IntegerType(),
        ...     input_types=[IntegerType()],
        ... )
        >>> df = session.create_dataframe([[1, 3], [1, 4], [2, 5], [2, 6]]).to_df("a", "b")
        >>> df.agg(sum_udaf("a")).collect()
        [Row(SUM_INT("A")=6)]

        Instead of calling `udaf` it is also possible to use udaf as a decorator.

    Example::

        >>> @udaf(name="sum_int", replace=True, return_type=IntegerType(), input_types=[IntegerType()])
        ... class PythonSumUDAF:
        ...     def __init__(self) -> None:
        ...         self._sum = 0
        ...
        ...     @property
        ...     def aggregate_state(self):
        ...         return self._sum
        ...
        ...     def accumulate(self, input_value):
        ...         self._sum += input_value
        ...
        ...     def merge(self, other_sum):
        ...         self._sum += other_sum
        ...
        ...     def finish(self):
        ...         return self._sum

        >>> df = session.create_dataframe([[1, 3], [1, 4], [2, 5], [2, 6]]).to_df("a", "b")
        >>> df.agg(PythonSumUDAF("a")).collect()
        [Row(SUM_INT("A")=6)]
    """

    # Initial check to make sure no unexpected args are passed in
    check_decorator_args(**kwargs)

    session = snowflake.snowpark.session._get_sandbox_conditional_active_session(
        session
    )
    if session is None:
        udaf_registration_method = UDAFRegistration(session=session).register
    else:
        udaf_registration_method = session.udaf.register

    if handler is None and kwargs.get("_registered_object_name") is None:
        return functools.partial(
            udaf_registration_method,
            return_type=return_type,
            input_types=input_types,
            name=name,
            is_permanent=is_permanent,
            stage_location=stage_location,
            imports=imports,
            packages=packages,
            replace=replace,
            if_not_exists=if_not_exists,
            parallel=parallel,
            statement_params=statement_params,
            immutable=immutable,
            external_access_integrations=external_access_integrations,
            secrets=secrets,
            comment=comment,
            _emit_ast=_emit_ast,
            **kwargs,
        )
    else:
        return udaf_registration_method(
            handler,
            return_type=return_type,
            input_types=input_types,
            name=name,
            is_permanent=is_permanent,
            stage_location=stage_location,
            imports=imports,
            packages=packages,
            replace=replace,
            if_not_exists=if_not_exists,
            parallel=parallel,
            statement_params=statement_params,
            immutable=immutable,
            external_access_integrations=external_access_integrations,
            secrets=secrets,
            comment=comment,
            _emit_ast=_emit_ast,
            **kwargs,
        )


@publicapi
def pandas_udf(
    func: Optional[Callable] = None,
    *,
    return_type: Optional[DataType] = None,
    input_types: Optional[List[DataType]] = None,
    name: Optional[Union[str, Iterable[str]]] = None,
    is_permanent: bool = False,
    stage_location: Optional[str] = None,
    imports: Optional[List[Union[str, Tuple[str, str]]]] = None,
    packages: Optional[List[Union[str, ModuleType]]] = None,
    replace: bool = False,
    if_not_exists: bool = False,
    session: Optional["snowflake.snowpark.session.Session"] = None,
    parallel: int = 4,
    max_batch_size: Optional[int] = None,
    statement_params: Optional[Dict[str, str]] = None,
    strict: bool = False,
    secure: bool = False,
    source_code_display: bool = True,
    external_access_integrations: Optional[List[str]] = None,
    secrets: Optional[Dict[str, str]] = None,
    immutable: bool = False,
    comment: Optional[str] = None,
    _emit_ast: bool = True,
    **kwargs,
) -> Union[UserDefinedFunction, functools.partial]:
    """
    Registers a Python function as a vectorized UDF and returns the UDF.
    The arguments, return value and usage of this function are exactly the same as
    :func:`udf`, but this function can only be used for registering vectorized UDFs.
    See examples in :class:`~snowflake.snowpark.udf.UDFRegistration`.

    See Also:
        - :func:`udf`
        - :meth:`UDFRegistration.register() <snowflake.snowpark.udf.UDFRegistration.register>`

    Example::

        >>> from snowflake.snowpark.types import PandasSeriesType, PandasDataFrameType, IntegerType
        >>> add_one_df_pandas_udf = pandas_udf(
        ...     lambda df: df[0] + df[1] + 1,
        ...     return_type=PandasSeriesType(IntegerType()),
        ...     input_types=[PandasDataFrameType([IntegerType(), IntegerType()])]
        ... )
        >>> df = session.create_dataframe([[1, 2], [3, 4]], schema=["a", "b"])
        >>> df.select(add_one_df_pandas_udf("a", "b").alias("result")).order_by("result").show()
        ------------
        |"RESULT"  |
        ------------
        |4         |
        |8         |
        ------------
        <BLANKLINE>

    or as named pandas UDFs that are accesible in the same session. Instead of calling `pandas_udf` as function,
    it can be also used as a decorator:

    Example::

        >>> from snowflake.snowpark.types import PandasSeriesType, PandasDataFrameType, IntegerType
        >>> @pandas_udf(
        ...     return_type=PandasSeriesType(IntegerType()),
        ...     input_types=[PandasDataFrameType([IntegerType(), IntegerType()])],
        ... )
        ... def add_one_df_pandas_udf(df):
        ...     return df[0] + df[1] + 1
        >>> df = session.create_dataframe([[1, 2], [3, 4]], schema=["a", "b"])
        >>> df.select(add_one_df_pandas_udf("a", "b").alias("result")).order_by("result").show()
        ------------
        |"RESULT"  |
        ------------
        |4         |
        |8         |
        ------------
        <BLANKLINE>
    """

    # Same as udf, except in addition _from_pandas_udf_function=True is passed.
    return udf(
        func,
        return_type=return_type,
        input_types=input_types,
        name=name,
        is_permanent=is_permanent,
        stage_location=stage_location,
        imports=imports,
        packages=packages,
        replace=replace,
        if_not_exists=if_not_exists,
        session=session,
        parallel=parallel,
        max_batch_size=max_batch_size,
        statement_params=statement_params,
        source_code_display=source_code_display,
        strict=strict,
        secure=secure,
        external_access_integrations=external_access_integrations,
        secrets=secrets,
        immutable=immutable,
        comment=comment,
        _from_pandas_udf_function=True,
        _emit_ast=_emit_ast,
        **kwargs,
    )


@publicapi
def pandas_udtf(
    handler: Optional[Callable] = None,
    *,
    output_schema: Union[StructType, List[str], "PandasDataFrameType"],
    input_types: Optional[List[DataType]] = None,
    input_names: Optional[List[str]] = None,
    name: Optional[Union[str, Iterable[str]]] = None,
    is_permanent: bool = False,
    stage_location: Optional[str] = None,
    imports: Optional[List[Union[str, Tuple[str, str]]]] = None,
    packages: Optional[List[Union[str, ModuleType]]] = None,
    replace: bool = False,
    if_not_exists: bool = False,
    session: Optional["snowflake.snowpark.session.Session"] = None,
    parallel: int = 4,
    statement_params: Optional[Dict[str, str]] = None,
    strict: bool = False,
    secure: bool = False,
    external_access_integrations: Optional[List[str]] = None,
    secrets: Optional[Dict[str, str]] = None,
    immutable: bool = False,
    max_batch_size: Optional[int] = None,
    comment: Optional[str] = None,
    _emit_ast: bool = True,
    **kwargs,
) -> Union[UserDefinedTableFunction, functools.partial]:
    """Registers a Python class as a vectorized Python UDTF and returns the UDTF.

    The arguments, return value and usage of this function are exactly the same as
    :func:`udtf`, but this function can only be used for registering vectorized UDTFs.
    See examples in :class:`~snowflake.snowpark.udtf.UDTFRegistration`.

    See Also:
        - :func:`udtf`
        - :meth:`UDTFRegistration.register() <snowflake.snowpark.udf.UDTFRegistration.register>`

    Compared to the default row-by-row processing pattern of a normal UDTF, which sometimes is
    inefficient, vectorized Python UDTFs (user-defined table functions) enable seamless partition-by-partition processing
    by operating on partitions as
    `pandas DataFrames <https://pandas.pydata.org/docs/reference/api/pandas.DataFrame.html>`_
    and returning results as
    `pandas DataFrames <https://pandas.pydata.org/docs/reference/api/pandas.DataFrame.html>`_
    or lists of `pandas arrays <https://pandas.pydata.org/docs/reference/api/pandas.array.html>`_
    or `pandas Series <https://pandas.pydata.org/docs/reference/series.html>`_.

    In addition, vectorized Python UDTFs allow for easy integration with libraries that operate on pandas DataFrames or pandas arrays.

    A vectorized UDTF handler class:
    - defines an :code:`end_partition` method that takes in a DataFrame argument and returns a :code:`pandas.DataFrame` or a tuple of :code:`pandas.Series` or :code:`pandas.arrays` where each array is a column.
    - does NOT define a :code:`process` method.
    - optionally defines a handler class with an :code:`__init__` method which will be invoked before processing each partition.

    You can use :func:`~snowflake.snowpark.functions.udtf`, :meth:`register` or
    :func:`~snowflake.snowpark.functions.pandas_udtf` to create a vectorized UDTF by providing
    appropriate return and input types. If you would like to use :meth:`register_from_file` to
    create a vectorized UDTF, you need to explicitly mark the handler method as vectorized using
    either the decorator `@vectorized(input=pandas.DataFrame)` or setting `<class>.end_partition._sf_vectorized_input = pandas.DataFrame`

    Note: A vectorized UDTF must be called with `~snowflake.snowpark.Window.partition_by` to build the partitions.

    Example::
        >>> from snowflake.snowpark.types import PandasSeriesType, PandasDataFrameType, IntegerType
        >>> class multiply:
        ...     def __init__(self):
        ...         self.multiplier = 10
        ...     def end_partition(self, df):
        ...         df.col1 = df.col1*self.multiplier
        ...         df.col2 = df.col2*self.multiplier
        ...         yield df
        >>> multiply_udtf = pandas_udtf(
        ...     multiply,
        ...     output_schema=PandasDataFrameType([StringType(), IntegerType(), FloatType()], ["id_", "col1_", "col2_"]),
        ...     input_types=[PandasDataFrameType([StringType(), IntegerType(), FloatType()])],
        ...     input_names=['"id"', '"col1"', '"col2"']
        ... )
        >>> df = session.create_dataframe([['x', 3, 35.9],['x', 9, 20.5]], schema=["id", "col1", "col2"])
        >>> df.select(multiply_udtf("id", "col1", "col2").over(partition_by=["id"])).sort("col1_").show()
        -----------------------------
        |"ID_"  |"COL1_"  |"COL2_"  |
        -----------------------------
        |x      |30       |359.0    |
        |x      |90       |205.0    |
        -----------------------------
        <BLANKLINE>

    Example::

        >>> @pandas_udtf(
        ... output_schema=PandasDataFrameType([StringType(), IntegerType(), FloatType()], ["id_", "col1_", "col2_"]),
        ... input_types=[PandasDataFrameType([StringType(), IntegerType(), FloatType()])],
        ... input_names=['"id"', '"col1"', '"col2"']
        ... )
        ... class _multiply:
        ...     def __init__(self):
        ...         self.multiplier = 10
        ...     def end_partition(self, df):
        ...         df.col1 = df.col1*self.multiplier
        ...         df.col2 = df.col2*self.multiplier
        ...         yield df
        >>> df.select(multiply_udtf("id", "col1", "col2").over(partition_by=["id"])).sort("col1_").show()
        -----------------------------
        |"ID_"  |"COL1_"  |"COL2_"  |
        -----------------------------
        |x      |30       |359.0    |
        |x      |90       |205.0    |
        -----------------------------
        <BLANKLINE>
    """

    # Same as udtf, but pandas_udtf has kwargs input_names, max_batch_size in addition to plain udtf.
    return udtf(
        handler,
        output_schema=output_schema,
        input_types=input_types,
        input_names=input_names,
        name=name,
        is_permanent=is_permanent,
        stage_location=stage_location,
        imports=imports,
        packages=packages,
        replace=replace,
        if_not_exists=if_not_exists,
        session=session,
        parallel=parallel,
        statement_params=statement_params,
        strict=strict,
        secure=secure,
        external_access_integrations=external_access_integrations,
        secrets=secrets,
        immutable=immutable,
        max_batch_size=max_batch_size,
        comment=comment,
        _emit_ast=_emit_ast,
        **kwargs,
    )


@publicapi
def call_udf(udf_name: str, *args: ColumnOrLiteral, _emit_ast: bool = True) -> Column:
    """Calls a user-defined function (UDF) by name.

    Args:
        udf_name: The name of UDF in Snowflake.
        args: Arguments can be in two types:

            - :class:`~snowflake.snowpark.Column`, or
            - Basic Python types, which are converted to Snowpark literals.

    Example::
        >>> from snowflake.snowpark.types import IntegerType
        >>> udf_def = session.udf.register(lambda x, y: x + y, name="add_columns", input_types=[IntegerType(), IntegerType()], return_type=IntegerType(), replace=True)
        >>> df = session.create_dataframe([[1, 2]], schema=["a", "b"])
        >>> df.select(call_udf("add_columns", col("a"), col("b"))).show()
        -------------------------------
        |"ADD_COLUMNS(""A"", ""B"")"  |
        -------------------------------
        |3                            |
        -------------------------------
        <BLANKLINE>
    """
    validate_object_name(udf_name)

    ast = None
    # AST.
    if _emit_ast:
        args_list = parse_positional_args_to_list(*args)
        ast = proto.Expr()
        # Note: The type hint says ColumnOrLiteral, but in Snowpark sometimes arbitrary
        #       Python objects are passed.
        build_builtin_fn_apply(
            ast,
            "call_udf",
            *(
                (udf_name,)
                + tuple(
                    snowpark_expression_to_ast(arg)
                    if isinstance(arg, Expression)
                    else arg
                    for arg in args_list
                )
            ),
        )

    return _call_function(
        udf_name,
        False,
        *args,
        api_call_source="functions.call_udf",
        _ast=ast,
        _emit_ast=_emit_ast,
    )


@publicapi
def call_table_function(
    function_name: Union[str, Iterable[str]],
    *args: ColumnOrLiteral,
    _emit_ast: bool = True,
    **kwargs: ColumnOrLiteral,
) -> "snowflake.snowpark.table_function.TableFunctionCall":
    """Invokes a Snowflake table function, including system-defined table functions and user-defined table functions.

    It returns a :meth:`~snowflake.snowpark.table_function.TableFunctionCall` so you can specify the partition clause.

    Args:
        function_name: The name of the table function.
        args: The positional arguments of the table function.
        **kwargs: The named arguments of the table function. Some table functions (e.g., ``flatten``) have named arguments instead of positional ones.

    Example::
        >>> from snowflake.snowpark.functions import lit
        >>> session.table_function(call_table_function("split_to_table", lit("split words to table"), lit(" ")).over()).collect()
        [Row(SEQ=1, INDEX=1, VALUE='split'), Row(SEQ=1, INDEX=2, VALUE='words'), Row(SEQ=1, INDEX=3, VALUE='to'), Row(SEQ=1, INDEX=4, VALUE='table')]
    """
    # AST.
    ast = None
    if _emit_ast:
        ast = proto.Expr()
        build_call_table_function_apply(ast, function_name, *args, **kwargs)

    func_call = snowflake.snowpark.table_function.TableFunctionCall(
        function_name, *args, _ast=ast, **kwargs
    )

    return func_call


@publicapi
def table_function(function_name: str, _emit_ast: bool = True) -> Callable:
    """Create a function object to invoke a Snowflake table function.

    Args:
        function_name: The name of the table function.

    Example::
        >>> from snowflake.snowpark.functions import lit
        >>> split_to_table = table_function("split_to_table")
        >>> session.table_function(split_to_table(lit("split words to table"), lit(" ")).over()).collect()
        [Row(SEQ=1, INDEX=1, VALUE='split'), Row(SEQ=1, INDEX=2, VALUE='words'), Row(SEQ=1, INDEX=3, VALUE='to'), Row(SEQ=1, INDEX=4, VALUE='table')]
    """
    fn = lambda *args, **kwargs: call_table_function(  # noqa: E731
        function_name, *args, **kwargs
    )

    # AST.
    ast = None
    if _emit_ast:
        ast = proto.Expr()
        build_builtin_fn_apply(ast, "table_function", function_name)
    fn._ast = ast

    return fn


@publicapi
def call_function(
    function_name: str,
    *args: ColumnOrLiteral,
    _ast: proto.Expr = None,
    _emit_ast: bool = True,
) -> Column:
    """Invokes a Snowflake `system-defined function <https://docs.snowflake.com/en/sql-reference-functions.html>`_ (built-in function) with the specified name
    and arguments.

    Args:
        function_name: The name of built-in function in Snowflake
        args: Arguments can be in two types:

            - :class:`~snowflake.snowpark.Column`, or
            - Basic Python types, which are converted to Snowpark literals.

    Example::
        >>> df = session.create_dataframe([1, 2, 3, 4], schema=["a"])  # a single column with 4 rows
        >>> df.select(call_function("avg", col("a"))).show()
        ----------------
        |"AVG(""A"")"  |
        ----------------
        |2.500000      |
        ----------------
        <BLANKLINE>

    """
    return _call_function(function_name, False, *args, _ast=_ast, _emit_ast=_emit_ast)


@publicapi
def function(
    function_name: str, _ast: proto.Expr = None, _emit_ast: bool = True
) -> Callable:
    """
    Function object to invoke a Snowflake `system-defined function <https://docs.snowflake.com/en/sql-reference-functions.html>`_ (built-in function). Use this to invoke
    any built-in functions not explicitly listed in this object.

    Args:
        function_name: The name of built-in function in Snowflake.

    Returns:
        A :class:`Callable` object for calling a Snowflake system-defined function.

    Example::
        >>> df = session.create_dataframe([1, 2, 3, 4], schema=["a"])  # a single column with 4 rows
        >>> df.select(call_function("avg", col("a"))).show()
        ----------------
        |"AVG(""A"")"  |
        ----------------
        |2.500000      |
        ----------------
        <BLANKLINE>
        >>> my_avg = function('avg')
        >>> df.select(my_avg(col("a"))).show()
        ----------------
        |"AVG(""A"")"  |
        ----------------
        |2.500000      |
        ----------------
        <BLANKLINE>
    """
    return lambda *args: call_function(
        function_name, *args, _ast=_ast, _emit_ast=_emit_ast
    )


def _call_function(
    name: str,
    is_distinct: bool = False,
    *args: ColumnOrLiteral,
    api_call_source: Optional[str] = None,
    is_data_generator: bool = False,
    _ast: proto.Expr = None,
    _emit_ast: bool = True,
) -> Column:

    args_list = parse_positional_args_to_list(*args)
    ast = _ast
    if ast is None and _emit_ast:
        ast = proto.Expr()
        # Note: The type hint says ColumnOrLiteral, but in Snowpark sometimes arbitrary
        #       Python objects are passed.
        build_builtin_fn_apply(
            ast,
            name,
            *tuple(
                snowpark_expression_to_ast(arg) if isinstance(arg, Expression) else arg
                for arg in args_list
            ),
        )

    expressions = [Column._to_expr(arg) for arg in args_list]
    return Column(
        FunctionExpression(
            name,
            expressions,
            is_distinct=is_distinct,
            api_call_source=api_call_source,
            is_data_generator=is_data_generator,
        ),
        _ast=ast,
        _emit_ast=_emit_ast,
    )


@publicapi
def sproc(
    func: Optional[Callable] = None,
    *,
    return_type: Optional[DataType] = None,
    input_types: Optional[List[DataType]] = None,
    name: Optional[Union[str, Iterable[str]]] = None,
    is_permanent: bool = False,
    stage_location: Optional[str] = None,
    imports: Optional[List[Union[str, Tuple[str, str]]]] = None,
    packages: Optional[List[Union[str, ModuleType]]] = None,
    replace: bool = False,
    if_not_exists: bool = False,
    session: Optional["snowflake.snowpark.Session"] = None,
    parallel: int = 4,
    statement_params: Optional[Dict[str, str]] = None,
    execute_as: typing.Literal["caller", "owner"] = "owner",
    strict: bool = False,
    source_code_display: bool = True,
    external_access_integrations: Optional[List[str]] = None,
    secrets: Optional[Dict[str, str]] = None,
    comment: Optional[str] = None,
    _emit_ast: bool = True,
    **kwargs,
) -> Union[StoredProcedure, functools.partial]:
    """Registers a Python function as a Snowflake Python stored procedure and returns the stored procedure.

    It can be used as either a function call or a decorator. In most cases you work with a single session.
    This function uses that session to register the stored procedure. If you have multiple sessions, you need to
    explicitly specify the ``session`` parameter of this function. If you have a function and would
    like to register it to multiple databases, use ``session.sproc.register`` instead. See examples
    in :class:`~snowflake.snowpark.stored_procedure.StoredProcedureRegistration`.

    Note that the first parameter of your function should be a snowpark Session. Also, you need to add
    `snowflake-snowpark-python` package (version >= 0.4.0) to your session before trying to create a
    stored procedure.

    Args:
        func: A Python function used for creating the stored procedure.
        return_type: A :class:`~snowflake.snowpark.types.DataType` representing the return data
            type of the stored procedure. Optional if type hints are provided.
        input_types: A list of :class:`~snowflake.snowpark.types.DataType`
            representing the input data types of the stored procedure. Optional if
            type hints are provided.
        name: A string or list of strings that specify the name or fully-qualified
            object identifier (database name, schema name, and function name) for
            the stored procedure in Snowflake, which allows you to call this stored procedure in a SQL
            command or via :func:`session.call()`. If it is not provided, a name will
            be automatically generated for the stored procedure. A name must be specified when
            ``is_permanent`` is ``True``.
        is_permanent: Whether to create a permanent stored procedure. The default is ``False``.
            If it is ``True``, a valid ``stage_location`` must be provided.
        stage_location: The stage location where the Python file for the stored procedure
            and its dependencies should be uploaded. The stage location must be specified
            when ``is_permanent`` is ``True``, and it will be ignored when
            ``is_permanent`` is ``False``. It can be any stage other than temporary
            stages and external stages.
        imports: A list of imports that only apply to this stored procedure. You can use a string to
            represent a file path (similar to the ``path`` argument in
            :meth:`~snowflake.snowpark.Session.add_import`) in this list, or a tuple of two
            strings to represent a file path and an import path (similar to the ``import_path``
            argument in :meth:`~snowflake.snowpark.Session.add_import`). These stored-proc-level imports
            will override the session-level imports added by
            :meth:`~snowflake.snowpark.Session.add_import`.
        packages: A list of packages that only apply to this stored procedure. These stored-proc-level packages
            will override the session-level packages added by
            :meth:`~snowflake.snowpark.Session.add_packages` and
            :meth:`~snowflake.snowpark.Session.add_requirements`. To use Python packages that are not available in
            Snowflake, refer to :meth:`~snowflake.snowpark.Session.custom_package_usage_config`.
        replace: Whether to replace a stored procedure that already was registered. The default is ``False``.
            If it is ``False``, attempting to register a stored procedure with a name that already exists
            results in a ``SnowparkSQLException`` exception being thrown. If it is ``True``,
            an existing stored procedure with the same name is overwritten.
        if_not_exists: Whether to skip creation of a stored procedure the same procedure is already registered.
            The default is ``False``. ``if_not_exists`` and ``replace`` are mutually exclusive and a ``ValueError``
            is raised when both are set. If it is ``True`` and a stored procedure is already registered, the registration is skipped.
        session: Use this session to register the stored procedure. If it's not specified, the session that you created before calling this function will be used.
            You need to specify this parameter if you have created multiple sessions before calling this method.
        parallel: The number of threads to use for uploading stored procedure files with the
            `PUT <https://docs.snowflake.com/en/sql-reference/sql/put.html#put>`_
            command. The default value is 4 and supported values are from 1 to 99.
            Increasing the number of threads can improve performance when uploading
            large stored procedure files.
        execute_as: What permissions should the procedure have while executing. This
            supports caller, or owner for now. See `owner and caller rights <https://docs.snowflake.com/en/sql-reference/stored-procedures-rights.html>`_
            for more information.
        statement_params: Dictionary of statement level parameters to be set while executing this action.
        strict: Whether the created stored procedure is strict. A strict stored procedure will not invoke
            the stored procedure if any input is null. Instead, a null value will always be returned. Note
            that the stored procedure might still return null for non-null inputs.
        source_code_display: Display the source code of the stored procedure `func` as comments in the generated script.
            The source code is dynamically generated therefore it may not be identical to how the
            `func` is originally defined. The default is ``True``.
            If it is ``False``, source code will not be generated or displayed.
        external_access_integrations: The names of one or more external access integrations. Each
            integration you specify allows access to the external network locations and secrets
            the integration specifies.
        secrets: The key-value pairs of string types of secrets used to authenticate the external network location.
            The secrets can be accessed from handler code. The secrets specified as values must
            also be specified in the external access integration and the keys are strings used to
            retrieve the secrets using secret API.
        comment: Adds a comment for the created object. See
            `COMMENT <https://docs.snowflake.com/en/sql-reference/sql/comment>`_

    Returns:
        A stored procedure function that can be called with python value.

    Note:
        1. When type hints are provided and are complete for a function,
        ``return_type`` and ``input_types`` are optional and will be ignored.
        See details of supported data types for stored procedure in
        :class:`~snowflake.snowpark.stored_procedure.StoredProcedureRegistration`.

            - You can use :attr:`~snowflake.snowpark.types.Variant` to
              annotate a variant, and use :attr:`~snowflake.snowpark.types.Geography`
              or :attr:`~snowflake.snowpark.types.Geometry` to annotate geospatial
              types when defining a stored procedure.

            - :class:`typing.Union` is not a valid type annotation for stored procedures,
              but :class:`typing.Optional` can be used to indicate the optional type.

        2. A temporary stored procedure (when ``is_permanent`` is ``False``) is scoped to this ``session``
        and all stored procedure related files will be uploaded to a temporary session stage
        (:func:`session.get_session_stage() <snowflake.snowpark.Session.get_session_stage>`).
        For a permanent stored procedure, these files will be uploaded to the stage that you provide.

        3. By default, stored procedure registration fails if a function with the same name is already
        registered. Invoking :func:`sproc` with ``replace`` set to ``True`` will overwrite the
        previously registered function.

        4. To describe the return type for a stored procedure that `returns tabular data
        <https://docs.snowflake.com/en/sql-reference/stored-procedures-python#returning-tabular-data>`_,
        use one of the following ways:

            - (Recommended) Describe the return type using :attr:`~snowflake.snowpark.types.StructType`
              and :attr:`~snowflake.snowpark.types.StructField`. Set ``return_type =
              StructType([StructField("a", DataTypeA()), ...])`` to describe the case
              ``RETURNS TABLE(A DataTypeA, ...)``.

            - Set ``return_type = StructType()`` to describe the case ``RETURNS TABLE()``.

            - When using type hints, the return type of function can be set as
              :class:`~snowflake.snowpark.dataframe.DataFrame`. This registers a
              table stored procedure with return type defined using ``RETURNS TABLE()``.
              Check **See also** below for more examples.

    See Also:
        :class:`~snowflake.snowpark.stored_procedure.StoredProcedureRegistration`

    Example::
        >>> from snowflake.snowpark.types import IntegerType
        >>> @sproc(return_type=IntegerType(), input_types=[IntegerType(), IntegerType()], packages=["snowflake-snowpark-python"])
        ... def add_sp(session_, x, y):
        ...     return session_.sql(f"SELECT {x} + {y}").collect()[0][0]
        ...
        >>> add_sp(1, 1)
        2
    """

    # Initial check to make sure no unexpected args are passed in
    check_decorator_args(**kwargs)

    session = snowflake.snowpark.session._get_sandbox_conditional_active_session(
        session
    )
    if session is None:
        sproc_registration_method = StoredProcedureRegistration(
            session=session
        ).register
    else:
        sproc_registration_method = session.sproc.register

    if func is None and kwargs.get("_registered_object_name") is None:
        return functools.partial(
            sproc_registration_method,
            return_type=return_type,
            input_types=input_types,
            name=name,
            is_permanent=is_permanent,
            stage_location=stage_location,
            imports=imports,
            packages=packages,
            replace=replace,
            if_not_exists=if_not_exists,
            parallel=parallel,
            statement_params=statement_params,
            execute_as=execute_as,
            strict=strict,
            source_code_display=source_code_display,
            external_access_integrations=external_access_integrations,
            secrets=secrets,
            comment=comment,
            _emit_ast=_emit_ast,
            **kwargs,
        )
    else:
        return sproc_registration_method(
            func,
            return_type=return_type,
            input_types=input_types,
            name=name,
            is_permanent=is_permanent,
            stage_location=stage_location,
            imports=imports,
            packages=packages,
            replace=replace,
            if_not_exists=if_not_exists,
            parallel=parallel,
            statement_params=statement_params,
            execute_as=execute_as,
            strict=strict,
            source_code_display=source_code_display,
            external_access_integrations=external_access_integrations,
            secrets=secrets,
            comment=comment,
            _emit_ast=_emit_ast,
            **kwargs,
        )


# Add these alias for user code migration
call_builtin = call_function
collect_set = array_unique_agg
collect_list = array_agg
builtin = function
countDistinct = count_distinct
substr = substring
to_varchar = to_char
expr = sql_expr
monotonically_increasing_id = seq8
from_unixtime = to_timestamp
sort_array = array_sort
map_from_arrays = arrays_to_object
signum = sign
array_join = array_to_string
array_union = array_cat
map_concat = map_cat


@publicapi
def unix_timestamp(
    e: ColumnOrName, fmt: Optional["Column"] = None, _emit_ast: bool = True
) -> Column:
    """
    Converts a timestamp or a timestamp string to Unix time stamp (in seconds).

    Example::

        >>> import datetime
        >>> df = session.create_dataframe([["2013-05-08T23:39:20.123-07:00"]], schema=["ts_col"])
        >>> df.select(unix_timestamp(col("ts_col")).alias("unix_time")).show()
        ---------------
        |"UNIX_TIME"  |
        ---------------
        |1368056360   |
        ---------------
        <BLANKLINE>
    """
    # AST.
    ast = None
    if _emit_ast:
        ast = proto.Expr()
        build_builtin_fn_apply(ast, "unix_timestamp", e, fmt)

    ans = date_part(
        "epoch_second", to_timestamp(e, fmt, _emit_ast=False), _emit_ast=False
    )
    ans._ast = ast
    return ans


@publicapi
def locate(
    expr1: str, expr2: ColumnOrName, start_pos: int = 1, _emit_ast: bool = True
) -> Column:
    """
    Searches for the first occurrence of the first argument in the second argument.
    If successful, returns the position (1-based) of the first argument in the second argument.
    Otherwise, return 0.

    Note::

        If the first argument is empty, this function always returns 1.

    Example::

        >>> df = session.create_dataframe([["find a needle in a haystack"],["nothing but hay in a haystack"]], schema=["expr"])
        >>> df.select(locate("needle", col("expr")).alias("1-pos")).show()
        -----------
        |"1-pos"  |
        -----------
        |8        |
        |0        |
        -----------
        <BLANKLINE>
    """
    _substr = lit(expr1)
    _str = _to_col_if_str(expr2, "locate")
    return builtin("charindex", _emit_ast=_emit_ast)(_substr, _str, lit(start_pos))


@publicapi
def make_interval(
    years: Optional[int] = None,
    quarters: Optional[int] = None,
    months: Optional[int] = None,
    weeks: Optional[int] = None,
    days: Optional[int] = None,
    hours: Optional[int] = None,
    minutes: Optional[int] = None,
    seconds: Optional[int] = None,
    milliseconds: Optional[int] = None,
    microseconds: Optional[int] = None,
    nanoseconds: Optional[int] = None,
    mins: Optional[int] = None,
    secs: Optional[int] = None,
    _emit_ast: bool = True,
) -> Column:
    """
    Creates an interval column with the specified years, quarters, months, weeks, days, hours,
    minutes, seconds, milliseconds, microseconds, and nanoseconds. You can find more details in
    `Interval constants <https://docs.snowflake.com/en/sql-reference/data-types-datetime#interval-constants>`_.

    INTERVAL is not a data type (that is, you can’t define a table column to be of data type INTERVAL).
    Intervals can only be used in date, time, and timestamp arithmetic. For example,
    ``df.select(make_interval(days=0))`` is not valid.

    Example::

        >>> import datetime
        >>> from snowflake.snowpark.functions import to_date
        >>>
        >>> df = session.create_dataframe([datetime.datetime(2023, 8, 8, 1, 2, 3)], schema=["ts"])
        >>> df.select(to_date(col("ts") + make_interval(days=10)).alias("next_day")).show()
        --------------
        |"NEXT_DAY"  |
        --------------
        |2023-08-18  |
        --------------
        <BLANKLINE>

    You can also find some examples to use interval constants with :meth:`~snowflake.snowpark.Window.range_between`
    method.
    """
    ast = None
    if _emit_ast:
        ast = proto.Expr()
        # Encode the parameters as kwargs to make them more readable.
        # If any of the parameters are None, ignore them.
        kwargs = {}
        if years is not None:
            kwargs["years"] = years
        if quarters is not None:
            kwargs["quarters"] = quarters
        if months is not None:
            kwargs["months"] = months
        if weeks is not None:
            kwargs["weeks"] = weeks
        if days is not None:
            kwargs["days"] = days
        if hours is not None:
            kwargs["hours"] = hours
        if minutes is not None:
            kwargs["minutes"] = minutes
        if seconds is not None:
            kwargs["seconds"] = seconds
        if milliseconds is not None:
            kwargs["milliseconds"] = milliseconds
        if microseconds is not None:
            kwargs["microseconds"] = microseconds
        if nanoseconds is not None:
            kwargs["nanoseconds"] = nanoseconds
        if mins is not None:
            kwargs["mins"] = mins
        if secs is not None:
            kwargs["secs"] = secs
        build_builtin_fn_apply(ast, "make_interval", **kwargs)

    # for migration purpose
    minutes = minutes or mins
    seconds = seconds or secs

    # create column
    res = Column(
        Interval(
            years,
            quarters,
            months,
            weeks,
            days,
            hours,
            minutes,
            seconds,
            milliseconds,
            microseconds,
            nanoseconds,
        ),
        _emit_ast=False,
    )

    res._ast = ast
    return res


<<<<<<< HEAD
=======
@publicapi
@deprecated(
    version="1.28.0",
    extra_warning_text="Please consider installing snowflake-ml-python and using `snowflake.cortex.summarize` instead.",
    extra_doc_string="Use :meth:`snowflake.cortex.summarize` instead.",
)
def snowflake_cortex_summarize(
    text: ColumnOrLiteralStr, _emit_ast: bool = True
) -> Column:
    """
    Summarizes the given English-language input text.
    Args:
        text: A string containing the English text from which a summary should be generated.
    Returns:
        A string containing a summary of the original text.
    """
    ast = (
        build_function_expr("snowflake_cortex_summarize", [text]) if _emit_ast else None
    )

    sql_func_name = "snowflake.cortex.summarize"
    text_col = _to_col_if_lit(text, sql_func_name)
    return builtin(sql_func_name, _ast=ast, _emit_ast=_emit_ast)(text_col)


@publicapi
@deprecated(
    version="1.28.0",
    extra_warning_text="Please consider installing snowflake-ml-python and using `snowflake.cortex.sentiment` instead.",
    extra_doc_string="Use :meth:`snowflake.cortex.sentiment` instead.",
)
def snowflake_cortex_sentiment(
    text: ColumnOrLiteralStr, _emit_ast: bool = True
) -> Column:
    """
    A string containing the text for which a sentiment score should be calculated.
    Args:
        text: A string containing the English text from which a summary should be generated.
    Returns:
        A floating-point number from -1 to 1 (inclusive) indicating the level of negative or positive sentiment in the
        text. Values around 0 indicate neutral sentiment.
    """
    ast = (
        build_function_expr("snowflake_cortex_sentiment", [text]) if _emit_ast else None
    )

    sql_func_name = "snowflake.cortex.sentiment"
    text_col = _to_col_if_lit(text, sql_func_name)
    return builtin(sql_func_name, _ast=ast, _emit_ast=_emit_ast)(text_col)


>>>>>>> 53f3f9d3
@publicapi
def acosh(e: ColumnOrName, _emit_ast: bool = True) -> Column:
    """
    Returns the inverse(arc) hyperbolic cosine of the input value.

    Example::

        >>> df = session.create_dataframe([2.352409615], schema=["a"])
        >>> df.select(acosh("a").as_("acosh")).collect()
        [Row(ACOSH=1.4999999998857607)]
    """
    c = _to_col_if_str(e, "acosh")
    return builtin("acosh", _emit_ast=_emit_ast)(c)


@publicapi
def asinh(e: ColumnOrName, _emit_ast: bool = True) -> Column:
    """
    Returns the inverse(arc) hyperbolic sine of the input value.

    Example::

        >>> df = session.create_dataframe([2.129279455], schema=["a"])
        >>> df.select(asinh(df["a"]).alias("asinh")).collect()
        [Row(ASINH=1.4999999999596934)]
    """
    c = _to_col_if_str(e, "asinh")
    return builtin("asinh", _emit_ast=_emit_ast)(c)


@publicapi
def atanh(e: ColumnOrName, _emit_ast: bool = True) -> Column:
    """
    Returns the inverse(arc) hyperbolic tangent of the input value.

    Example::

        >>> df = session.create_dataframe([0.9051482536], schema=["a"])
        >>> df.select(atanh(df["a"]).alias("result")).collect()
        [Row(RESULT=1.4999999997517164)]
    """
    c = _to_col_if_str(e, "atanh")
    return builtin("atanh", _emit_ast=_emit_ast)(c)


@publicapi
def bit_length(e: ColumnOrName, _emit_ast: bool = True) -> Column:
    """
    Returns the length of a string or binary value in bits.

    Example::

        >>> df = session.create_dataframe([['abc'], ['\u0394']], schema=["v"])
        >>> df = df.withColumn("b", lit("A1B2").cast("binary"))
        >>> df.select(bit_length(col("v")).alias("BIT_LENGTH_V"), bit_length(col("b")).alias("BIT_LENGTH_B")).collect()
        [Row(BIT_LENGTH_V=24, BIT_LENGTH_B=16), Row(BIT_LENGTH_V=16, BIT_LENGTH_B=16)]
    """
    c = _to_col_if_str(e, "bit_length")
    return builtin("bit_length", _emit_ast=_emit_ast)(c)


@publicapi
def bitmap_bit_position(numeric_expr: ColumnOrName, _emit_ast: bool = True) -> Column:
    """
    Returns the position of the first set bit (i.e., the first '1' bit) in the binary representation of the input number.

    Example::

        >>> df = session.create_dataframe([1, 2, 3, 32768, 32769], schema=["a"])
        >>> df.select(bitmap_bit_position("a").alias("bit_position")).collect()
        [Row(BIT_POSITION=0), Row(BIT_POSITION=1), Row(BIT_POSITION=2), Row(BIT_POSITION=32767), Row(BIT_POSITION=0)]
    """
    c = _to_col_if_str(numeric_expr, "bitmap_bit_position")
    return builtin("bitmap_bit_position", _emit_ast=_emit_ast)(c)


@publicapi
def bitmap_bucket_number(e: ColumnOrName, _emit_ast: bool = True) -> Column:
    """
    Returns the bucket number of the input value in a bitmap index.

    The bucket number is a value between 1 and the number of buckets in the bitmap index.

    Example::

        >>> df = session.create_dataframe([1, 2, 3, 32768, 32769], schema=["a"])
        >>> df.select(bitmap_bucket_number(col("a")).alias("bucket_number")).collect()
        [Row(BUCKET_NUMBER=1), Row(BUCKET_NUMBER=1), Row(BUCKET_NUMBER=1), Row(BUCKET_NUMBER=1), Row(BUCKET_NUMBER=2)]
    """
    c = _to_col_if_str(e, "bitmap_bucket_number")
    return builtin("bitmap_bucket_number", _emit_ast=_emit_ast)(c)


@publicapi
def bitmap_construct_agg(
    relative_position: ColumnOrName, _emit_ast: bool = True
) -> Column:
    """
    Returns a bitmap constructed from the relative positions of the input values.

    Example::

        >>> df = session.create_dataframe([1, 32769], schema=["a"])
        >>> df.select(bitmap_bucket_number(df["a"]).alias("bitmap_id"),bitmap_bit_position(df["a"]).alias("bit_position")).group_by("bitmap_id").agg(bitmap_construct_agg(col("bit_position")).alias("bitmap")).collect()
        [Row(BITMAP_ID=1, BITMAP=bytearray(b'\\x00\\x01\\x00\\x00\\x00\\x00\\x00\\x00\\x00\\x00')), Row(BITMAP_ID=2, BITMAP=bytearray(b'\\x00\\x01\\x00\\x00\\x00\\x00\\x00\\x00\\x00\\x00'))]
    """
    c = _to_col_if_str(relative_position, "bitmap_construct_agg")
    return builtin("bitmap_construct_agg", _emit_ast=_emit_ast)(c)


@publicapi
def cbrt(e: ColumnOrName, _emit_ast: bool = True) -> Column:
    """
    Returns the cube root of value in a column.

    Example::

        >>> df = session.create_dataframe([0, 2, -10, None], schema=["x"])
        >>> df.select(cbrt("x").alias("cbrt_x")).collect()
        [Row(CBRT_X=0.0), Row(CBRT_X=1.2599210498948734), Row(CBRT_X=-2.1544346900318834), Row(CBRT_X=None)]
    """
    c = _to_col_if_str(e, "cbrt")
    return builtin("cbrt", _emit_ast=_emit_ast)(c)


@publicapi
def equal_null(e1: ColumnOrName, e2: ColumnOrName, _emit_ast: bool = True) -> Column:
    """
    Compares whether two expressions are equal. The function is NULL-safe, meaning it treats NULLs as
    known values for comparing equality. Note that this is different from the EQUAL comparison operator (=),
    which treats NULLs as unknown values.

    Example::

        >>> df = session.create_dataframe([[1, 1], [1, None], [None, 2], [None, None]], schema=["a", "b"])
        >>> df.select(equal_null(df["a"], df["b"]).alias("equal_null")).collect()
        [Row(EQUAL_NULL=True), Row(EQUAL_NULL=False), Row(EQUAL_NULL=False), Row(EQUAL_NULL=True)]
    """
    c1 = _to_col_if_str(e1, "equal_null")
    c2 = _to_col_if_str(e2, "equal_null")
    return builtin("equal_null", _emit_ast=_emit_ast)(c1, c2)


@publicapi
def ifnull(e1: ColumnOrName, e2: ColumnOrName, _emit_ast: bool = True) -> Column:
    """
    If expr1 is NULL, returns expr2, otherwise returns expr1.

    Example::

        >>> df = session.create_dataframe([("a", "b"), ("c", None), (None, "d"), (None, None)], schema=["e1", "e2"])
        >>> df.select(ifnull(df["e1"], df["e2"]).alias("result")).collect()
        [Row(RESULT='a'), Row(RESULT='c'), Row(RESULT='d'), Row(RESULT=None)]
    """
    c1 = _to_col_if_str(e1, "ifnull")
    c2 = _to_col_if_str(e2, "ifnull")
    return builtin("ifnull", _emit_ast=_emit_ast)(c1, c2)


nvl = ifnull


@publicapi
def localtimestamp(fract_sec_precision: int = 9, _emit_ast: bool = True) -> Column:
    """
    Returns the current timestamp at the start of the query with the specified fractional second precision.

    Example::

        >>> df = session.create_dataframe([1], schema=["a"])
        >>> df.select(localtimestamp(3)).collect()  # doctest: +SKIP
    """
    return builtin("localtimestamp", _emit_ast=_emit_ast)(lit(fract_sec_precision))


@publicapi
def max_by(
    col_to_return: ColumnOrName,
    col_containing_maximum: ColumnOrName,
    maximum_number_of_values_to_return: Optional[int] = None,
    _emit_ast: bool = True,
) -> Column:
    """
    Finds the row(s) containing the maximum value for a column and returns the value of another column in that row.

    Example::

        >>> df = session.create_dataframe([
        ...     [1001, 10, 10000],
        ...     [1020, 10, 9000],
        ...     [1030, 10, 8000],
        ...     [900, 20, 15000],
        ...     [2000, 20, None],
        ...     [2010, 20, 15000],
        ...     [2020, 20, 8000]
        ... ], schema=["employee_id", "department_id", "salary"])
        >>> df.select(max_by("employee_id", "salary", 3)).collect()
        [Row(MAX_BY("EMPLOYEE_ID", "SALARY", 3)='[\\n  900,\\n  2010,\\n  1001\\n]')]
    """
    c1 = _to_col_if_str(col_to_return, "max_by")
    c2 = _to_col_if_str(col_containing_maximum, "max_by")
    if maximum_number_of_values_to_return is not None:
        return builtin("max_by", _emit_ast=_emit_ast)(
            c1, c2, lit(maximum_number_of_values_to_return)
        )
    else:
        return builtin("max_by", _emit_ast=_emit_ast)(c1, c2)


@publicapi
def min_by(
    col_to_return: ColumnOrName,
    col_containing_minimum: ColumnOrName,
    maximum_number_of_values_to_return: Optional[int] = None,
    _emit_ast: bool = True,
) -> Column:
    """
    Finds the row(s) containing the minimum value for a column and returns the value of another column in that row.

    Example::

        >>> df = session.create_dataframe([
        ...     [1001, 10, 10000],
        ...     [1020, 10, 9000],
        ...     [1030, 10, 8000],
        ...     [900, 20, 15000],
        ...     [2000, 20, None],
        ...     [2010, 20, 15000],
        ...     [2020, 20, 8000]
        ... ], schema=["employee_id", "department_id", "salary"])
        >>> df.select(min_by("employee_id", "salary", 3).alias("min_by")).collect()
        [Row(MIN_BY='[\\n  1030,\\n  2020,\\n  1020\\n]')]

    """
    c1 = _to_col_if_str(col_to_return, "min_by")
    c2 = _to_col_if_str(col_containing_minimum, "min_by")
    if maximum_number_of_values_to_return is not None:
        return builtin("min_by", _emit_ast=_emit_ast)(
            c1, c2, lit(maximum_number_of_values_to_return)
        )
    else:
        return builtin("min_by", _emit_ast=_emit_ast)(c1, c2)


@publicapi
def octet_length(e: ColumnOrName, _emit_ast: bool = True) -> Column:
    """
    Returns the length of a string or binary value in bytes.
    This will be the same as LENGTH for ASCII strings and greater than LENGTH for strings using Unicode code points.
    For binary, this is always the same as LENGTH.

    Example::

        >>> df = session.create_dataframe(['abc', '\u0392', "X'A1B2'"], schema=["a"])
        >>> df.select(octet_length(col("a")).alias("octet_length")).collect()
        [Row(OCTET_LENGTH=3), Row(OCTET_LENGTH=2), Row(OCTET_LENGTH=7)]
    """
    c = _to_col_if_str(e, "octet_length")
    return builtin("octet_length", _emit_ast=_emit_ast)(c)


@publicapi
def position(
    expr1: ColumnOrName,
    expr2: ColumnOrName,
    start_pos: int = 1,
    _emit_ast: bool = True,
    _ast: Optional[proto.Expr] = None,
) -> Column:
    """
    Searches for the first occurrence of the first argument in the second argument and, if successful, returns
    the position (1-based) of the first argument in the second argument.

    Example::

        >>> df = session.create_dataframe([['an', 'banana'], ['nan', 'banana']], schema=["expr1", "expr2"])
        >>> df.select(position(df["expr1"], df["expr2"], 3).alias("position")).collect()
        [Row(POSITION=4), Row(POSITION=3)]
    """
    c1 = _to_col_if_str(expr1, "position")
    c2 = _to_col_if_str(expr2, "position")
    return builtin("position", _ast=_ast, _emit_ast=_emit_ast)(c1, c2, lit(start_pos))


@publicapi
def regr_avgx(y: ColumnOrName, x: ColumnOrName, _emit_ast: bool = True) -> Column:
    """
    Returns the average of the independent variable for non-null pairs in a group, where x is the
    independent variable and y is the dependent variable.

    Example::

        >>> df = session.create_dataframe([[10, 11], [20, 22], [25, None], [30, 35]], schema=["v", "v2"])
        >>> df.groupBy("v").agg(regr_avgx(df["v"], df["v2"]).alias("regr_avgx")).collect()
        [Row(V=10, REGR_AVGX=11.0), Row(V=20, REGR_AVGX=22.0), Row(V=25, REGR_AVGX=None), Row(V=30, REGR_AVGX=35.0)]
    """
    c1 = _to_col_if_str(y, "regr_avgx")
    c2 = _to_col_if_str(x, "regr_avgx")
    return builtin("regr_avgx", _emit_ast=_emit_ast)(c1, c2)


@publicapi
def regr_avgy(y: ColumnOrName, x: ColumnOrName, _emit_ast: bool = True) -> Column:
    """
    Returns the average of the dependent variable for non-null pairs in a group, where x is the
    independent variable and y is the dependent variable.

    Example::

        >>> df = session.create_dataframe([[10, 11], [20, 22], [25, None], [30, 35]], schema=["v", "v2"])
        >>> df = df.group_by("v").agg(regr_avgy(df["v"], df["v2"]).alias("regr_avgy"))
        >>> df.collect()
        [Row(V=10, REGR_AVGY=10.0), Row(V=20, REGR_AVGY=20.0), Row(V=25, REGR_AVGY=None), Row(V=30, REGR_AVGY=30.0)]
    """
    y = _to_col_if_str(y, "regr_avgy")
    x = _to_col_if_str(x, "regr_avgy")
    return builtin("regr_avgy", _emit_ast=_emit_ast)(y, x)


@publicapi
def regr_count(y: ColumnOrName, x: ColumnOrName, _emit_ast: bool = True) -> Column:
    """
    Returns the number of non-null number pairs in a group.

    Example::

        >>> df = session.create_dataframe([[1, 10, 11], [1, 20, 22], [1, 25, None], [2, 30, 35]], schema=["k", "v", "v2"])
        >>> df.group_by("k").agg(regr_count(col("v"), col("v2")).alias("regr_count")).collect()
        [Row(K=1, REGR_COUNT=2), Row(K=2, REGR_COUNT=1)]
    """
    c1 = _to_col_if_str(y, "regr_count")
    c2 = _to_col_if_str(x, "regr_count")
    return builtin("regr_count", _emit_ast=_emit_ast)(c1, c2)


@publicapi
def regr_intercept(y: ColumnOrName, x: ColumnOrName, _emit_ast: bool = True) -> Column:
    """
    Returns the intercept of the univariate linear regression line for non-null pairs in a group.
    It is computed for non-null pairs using the following formula: AVG(y)-REGR_SLOPE(y,x)*AVG(x), where x is
    the independent variable and y is the dependent variable.

    Example::

        >>> df = session.create_dataframe([[10, 11], [20, 22], [30, 35]], schema=["v", "v2"])
        >>> df.groupBy().agg(regr_intercept(df["v"], df["v2"]).alias("regr_intercept")).collect()
        [Row(REGR_INTERCEPT=1.1547344110854496)]
    """
    c1 = _to_col_if_str(y, "regr_intercept")
    c2 = _to_col_if_str(x, "regr_intercept")
    return builtin("regr_intercept", _emit_ast=_emit_ast)(c1, c2)


@publicapi
def regr_r2(y: ColumnOrName, x: ColumnOrName, _emit_ast: bool = True) -> Column:
    """
    Returns the coefficient of determination for non-null pairs in a group.
    It is computed for non-null pairs using the following formula: NULL if VAR_POP(x) = 0, else
    1 if VAR_POP(y) = 0 and VAR_POP(x) <> 0, else POWER(CORR(y,x), 2).
    Where x is the independent variable and y is the dependent variable.

    Example::

        >>> df = session.create_dataframe([[10, 11], [20, 22], [25, None], [30, 35]], schema=["v", "v2"])
        >>> df.groupBy("v").agg(regr_r2(col("v"), col("v2")).alias("regr_r2")).collect()
        [Row(V=10, REGR_R2=None), Row(V=20, REGR_R2=None), Row(V=25, REGR_R2=None), Row(V=30, REGR_R2=None)]
    """
    y = _to_col_if_str(y, "regr_r2")
    x = _to_col_if_str(x, "regr_r2")
    return builtin("regr_r2", _emit_ast=_emit_ast)(y, x)


@publicapi
def regr_slope(y: ColumnOrName, x: ColumnOrName, _emit_ast: bool = True) -> Column:
    """
    Returns the slope of the linear regression line for non-null pairs in a group.
    It is computed for non-null pairs using the following formula: COVAR_POP(x,y) / VAR_POP(x), where x is the
    independent variable and y is the dependent variable.

    Example::

        >>> df = session.create_dataframe([[10, 11], [20, 22], [25, None], [30, 35]], schema=["v", "v2"])
        >>> df = df.group_by("v").agg(regr_slope(df["v2"], df["v"]).alias("regr_slope"))
        >>> df.collect()
        [Row(V=10, REGR_SLOPE=None), Row(V=20, REGR_SLOPE=None), Row(V=25, REGR_SLOPE=None), Row(V=30, REGR_SLOPE=None)]
    """
    c1 = _to_col_if_str(y, "regr_slope")
    c2 = _to_col_if_str(x, "regr_slope")
    return builtin("regr_slope", _emit_ast=_emit_ast)(c1, c2)


@publicapi
def regr_sxx(y: ColumnOrName, x: ColumnOrName, _emit_ast: bool = True) -> Column:
    """
    Returns REGR_COUNT(y, x) * VAR_POP(x) for non-null pairs.

    Example::

        >>> df = session.create_dataframe([[10, 11], [20, 22], [25, None], [30, 35]], schema=["v", "v2"])
        >>> df.group_by("v").agg(regr_sxx(col("v"), col("v2")).alias("regr_sxx")).collect()
        [Row(V=10, REGR_SXX=0.0), Row(V=20, REGR_SXX=0.0), Row(V=25, REGR_SXX=None), Row(V=30, REGR_SXX=0.0)]
    """
    y_col = _to_col_if_str(y, "regr_sxx")
    x_col = _to_col_if_str(x, "regr_sxx")
    return builtin("regr_sxx", _emit_ast=_emit_ast)(y_col, x_col)


@publicapi
def regr_sxy(y: ColumnOrName, x: ColumnOrName, _emit_ast: bool = True) -> Column:
    """
    Returns REGR_COUNT(expr1, expr2) * COVAR_POP(expr1, expr2) for non-null pairs.

    Example::

        >>> df = session.create_dataframe([[10, 11], [20, 22], [25, None], [30, 35]], schema=["v", "v2"])
        >>> df = df.filter(df["v2"].is_not_null())
        >>> df.group_by("v").agg(regr_sxy(df["v"], df["v2"]).alias("regr_sxy")).collect()
        [Row(V=10, REGR_SXY=0.0), Row(V=20, REGR_SXY=0.0), Row(V=30, REGR_SXY=0.0)]
    """
    y_col = _to_col_if_str(y, "regr_sxy")
    x_col = _to_col_if_str(x, "regr_sxy")
    return builtin("regr_sxy", _emit_ast=_emit_ast)(y_col, x_col)


@publicapi
def regr_syy(y: ColumnOrName, x: ColumnOrName, _emit_ast: bool = True) -> Column:
    """
    Returns REGR_COUNT(y, x) * VAR_POP(y) for non-null pairs.

    Example::

        >>> df = session.create_dataframe([[10, 11], [20, 22], [25, None], [30, 35]], schema=["v", "v2"])
        >>> df.groupBy("v").agg(regr_syy(df["v"], df["v2"]).alias("regr_syy")).collect()
        [Row(V=10, REGR_SYY=0.0), Row(V=20, REGR_SYY=0.0), Row(V=25, REGR_SYY=None), Row(V=30, REGR_SYY=0.0)]
    """
    c1 = _to_col_if_str(y, "regr_syy")
    c2 = _to_col_if_str(x, "regr_syy")
    return builtin("regr_syy", _emit_ast=_emit_ast)(c1, c2)


@publicapi
def try_to_binary(
    e: ColumnOrName, fmt: Optional[str] = None, _emit_ast: bool = True
) -> Column:
    """
    A special version of TO_BINARY that performs the same operation (i.e. converts an input expression to
    a binary value), but with error handling support (i.e. if the conversion cannot be performed,
    it returns a NULL value instead of raising an error).

    Example::

        >>> df = session.create_dataframe(["01", "A B", "Hello", None], schema=["hex_encoded_string"])
        >>> df.select(try_to_binary(df["hex_encoded_string"], 'HEX').alias("b")).collect()
        [Row(B=bytearray(b'\\x01')), Row(B=None), Row(B=None), Row(B=None)]
    """
    c = _to_col_if_str(e, "try_to_binary")
    return (
        builtin("try_to_binary", _emit_ast=_emit_ast)(c, fmt)
        if fmt
        else builtin("try_to_binary", _emit_ast=_emit_ast)(c)
    )


@publicapi
def base64_encode(
    e: ColumnOrName,
    max_line_length: Optional[int] = 0,
    alphabet: Optional[str] = None,
    _emit_ast: bool = True,
) -> Column:
    """
    Encodes the input (string or binary) using Base64 encoding.

    Example:
        >>> df = session.create_dataframe(["Snowflake", "Data"], schema=["input"])
        >>> df.select(base64_encode(col("input")).alias("encoded")).collect()
        [Row(ENCODED='U25vd2ZsYWtl'), Row(ENCODED='RGF0YQ==')]
    """
    # Convert input to a column if it is not already one.
    ast = (
        build_function_expr("base64_encode", [e, max_line_length, alphabet])
        if _emit_ast
        else None
    )
    col_input = _to_col_if_str(e, "base64_encode")

    # Prepare arguments for the function call.
    args = [col_input]

    if max_line_length:
        args.append(lit(max_line_length))

    if alphabet:
        args.append(lit(alphabet))

    # Call the built-in Base64 encode function.
    return builtin("base64_encode", _ast=ast, _emit_ast=False)(*args)


base64 = base64_encode


@publicapi
def base64_decode_string(
    e: ColumnOrName, alphabet: Optional[str] = None, _emit_ast: bool = True
) -> Column:
    """
    Decodes a Base64-encoded string to a string.

    Example:
        >>> df = session.create_dataframe(["U25vd2ZsYWtl", "SEVMTE8="], schema=["input"])
        >>> df.select(base64_decode_string(col("input")).alias("decoded")).collect()
        [Row(DECODED='Snowflake'), Row(DECODED='HELLO')]
    """
    # Convert input to a column if it is not already one.
    ast = (
        build_function_expr("base64_decode_string", [e, alphabet])
        if _emit_ast
        else None
    )
    col_input = _to_col_if_str(e, "base64_decode_string")

    # Prepare arguments for the function call.
    args = [col_input]

    if alphabet:
        args.append(lit(alphabet))

    # Call the built-in Base64 encode function.
    return builtin("base64_decode_string", _ast=ast, _emit_ast=False)(*args)


unbase64 = base64_decode_string


@publicapi
def hex_encode(e: ColumnOrName, case: int = 1, _emit_ast: bool = True):
    """
    Encodes the input using hexadecimal (also ‘hex’ or ‘base16’) encoding.

    Example:
        >>> df = session.create_dataframe(["Snowflake", "Hello"], schema=["input"])
        >>> df.select(hex_encode(col("input")).alias("hex_encoded")).collect()
        [Row(HEX_ENCODED='536E6F77666C616B65'), Row(HEX_ENCODED='48656C6C6F')]
    """
    ast = build_function_expr("hex_encode", [e, case]) if _emit_ast else None
    col_input = _to_col_if_str(e, "hex_encode")
    return builtin("hex_encode", _ast=ast, _emit_ast=False)(col_input, lit(case))


hex = hex_encode


@publicapi
def editdistance(
    e1: ColumnOrName,
    e2: ColumnOrName,
    max_distance: Optional[Union[int, ColumnOrName]] = None,
    _emit_ast: bool = True,
) -> Column:
    """Computes the Levenshtein distance between two input strings.

    Optionally, a maximum distance can be specified. If the distance exceeds this value,
    the computation halts and returns the maximum distance.

    Example::

        >>> df = session.create_dataframe(
        ...     [["abc", "def"], ["abcdef", "abc"], ["snow", "flake"]],
        ...     schema=["s1", "s2"]
        ... )
        >>> df.select(
        ...     editdistance(col("s1"), col("s2")).alias("distance"),
        ...     editdistance(col("s1"), col("s2"), 2).alias("max_2_distance")
        ... ).collect()
        [Row(DISTANCE=3, MAX_2_DISTANCE=2), Row(DISTANCE=3, MAX_2_DISTANCE=2), Row(DISTANCE=5, MAX_2_DISTANCE=2)]
    """
    ast = build_function_expr("editdistance", [e1, e2]) if _emit_ast else None
    s1 = _to_col_if_str(e1, "editdistance")
    s2 = _to_col_if_str(e2, "editdistance")

    args = [s1, s2]
    if max_distance is not None:
        max_dist = (
            lit(max_distance)
            if isinstance(max_distance, int)
            else _to_col_if_str(max_distance, "editdistance")
        )
        args.append(max_dist)

    return builtin("editdistance", _ast=ast, _emit_ast=False)(*args)


@publicapi
def instr(str: ColumnOrName, substr: str, _emit_ast: bool = True):
    """
    Locate the position of the first occurrence of substr column in the given string. Returns null if either of the arguments are null.

    Example::
        >>> df = session.create_dataframe([["hello world"], ["world hello"]], schema=["text"])
        >>> df.select(instr(col("text"), "world").alias("position")).collect()
        [Row(POSITION=7), Row(POSITION=1)]
    """
    ast = build_function_expr("instr", [str, substr]) if _emit_ast else None
    s1 = _to_col_if_str(str, "instr")
    return position(lit(substr), s1, _emit_ast=False, _ast=ast)


@publicapi
def normal(
    mean: Union[int, float],
    stddev: Union[int, float],
    gen: Union[ColumnOrName, int, float],
    _emit_ast: bool = True,
    _ast: Optional[proto.Expr] = None,
):
    """
    Generates a normally-distributed pseudo-random floating point number with specified mean and stddev (standard deviation).

    Example::
        >>> df = session.create_dataframe([1,2,3], schema=["a"])
        >>> df.select(normal(0, 1, "a").alias("normal")).collect()
        [Row(NORMAL=-1.143416214223267), Row(NORMAL=-0.78469958830255), Row(NORMAL=-0.365971322006404)]
    """
    # SNOW-1906511: normal function does not support passing mean and stddev as column name in the following way:
    # the following fails: SELECT normal("A", "A", 2) FROM ( SELECT $1 AS "A" FROM  VALUES (0 :: BIGINT))
    # but it supports reading from a table, we don't do type validation on mean and stddev here so users can still
    # use the functions on normal table
    ast = build_function_expr("normal", [mean, stddev, gen]) if _emit_ast else _ast
    mean = lit(mean, _emit_ast=False) if isinstance(mean, (int, float)) else mean
    stddev = (
        lit(stddev, _emit_ast=False) if isinstance(stddev, (int, float)) else stddev
    )
    gen = (
        lit(gen, _emit_ast=False)
        if isinstance(gen, (int, float))
        else _to_col_if_str(gen, "normal")
    )
    return builtin("normal", _emit_ast=_emit_ast, _ast=ast)(mean, stddev, gen)


@publicapi
def randn(
    seed: Optional[Union[ColumnOrName, int, float]] = None, _emit_ast: bool = True
) -> Column:
    """
    Generates a column with independent and identically distributed (i.i.d.) samples from the standard normal distribution.

    Example::
        >>> df = session.create_dataframe([1,2,3], schema=["seed"])
        >>> df.select(randn("seed").alias("randn")).collect()
        [Row(RANDN=-1.143416214223267), Row(RANDN=-0.78469958830255), Row(RANDN=-0.365971322006404)]
        >>> df.select(randn().alias("randn")).collect()  # doctest: +SKIP
    """
    ast = build_function_expr("randn", [seed]) if _emit_ast else None
    if seed is None:
        seed = random(_emit_ast=False)  # pragma: no cover
    return normal(
        lit(0, _emit_ast=False),
        lit(1, _emit_ast=False),
        seed,
        _emit_ast=False,
        _ast=ast,
    )<|MERGE_RESOLUTION|>--- conflicted
+++ resolved
@@ -10813,60 +10813,6 @@
     return res
 
 
-<<<<<<< HEAD
-=======
-@publicapi
-@deprecated(
-    version="1.28.0",
-    extra_warning_text="Please consider installing snowflake-ml-python and using `snowflake.cortex.summarize` instead.",
-    extra_doc_string="Use :meth:`snowflake.cortex.summarize` instead.",
-)
-def snowflake_cortex_summarize(
-    text: ColumnOrLiteralStr, _emit_ast: bool = True
-) -> Column:
-    """
-    Summarizes the given English-language input text.
-    Args:
-        text: A string containing the English text from which a summary should be generated.
-    Returns:
-        A string containing a summary of the original text.
-    """
-    ast = (
-        build_function_expr("snowflake_cortex_summarize", [text]) if _emit_ast else None
-    )
-
-    sql_func_name = "snowflake.cortex.summarize"
-    text_col = _to_col_if_lit(text, sql_func_name)
-    return builtin(sql_func_name, _ast=ast, _emit_ast=_emit_ast)(text_col)
-
-
-@publicapi
-@deprecated(
-    version="1.28.0",
-    extra_warning_text="Please consider installing snowflake-ml-python and using `snowflake.cortex.sentiment` instead.",
-    extra_doc_string="Use :meth:`snowflake.cortex.sentiment` instead.",
-)
-def snowflake_cortex_sentiment(
-    text: ColumnOrLiteralStr, _emit_ast: bool = True
-) -> Column:
-    """
-    A string containing the text for which a sentiment score should be calculated.
-    Args:
-        text: A string containing the English text from which a summary should be generated.
-    Returns:
-        A floating-point number from -1 to 1 (inclusive) indicating the level of negative or positive sentiment in the
-        text. Values around 0 indicate neutral sentiment.
-    """
-    ast = (
-        build_function_expr("snowflake_cortex_sentiment", [text]) if _emit_ast else None
-    )
-
-    sql_func_name = "snowflake.cortex.sentiment"
-    text_col = _to_col_if_lit(text, sql_func_name)
-    return builtin(sql_func_name, _ast=ast, _emit_ast=_emit_ast)(text_col)
-
-
->>>>>>> 53f3f9d3
 @publicapi
 def acosh(e: ColumnOrName, _emit_ast: bool = True) -> Column:
     """

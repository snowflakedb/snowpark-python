#!/usr/bin/env python3
#
# Copyright (c) 2012-2022 Snowflake Computing Inc. All rights reserved.
#
"""
Provides utility and SQL functions that generate :class:`~snowflake.snowpark.Column` expressions that you can pass to :class:`~snowflake.snowpark.DataFrame` transformation methods.

These utility functions generate references to columns, literals, and SQL expressions (e.g. "c + 1").

  - Use :func:`col()` to convert a column name to a :class:`Column` object. Refer to the API docs of :class:`Column` to know more ways of referencing a column.
  - Use :func:`lit()` to convert a Python value to a :class:`Column` object that represents a constant value in Snowflake SQL.
  - Use :func:`sql_expr()` to convert a Snowflake SQL expression to a :class:`Column`.

    >>> df = session.create_dataframe([[1, 'a', True, '2022-03-16'], [3, 'b', False, '2023-04-17']], schema=["a", "b", "c", "d"])
    >>> res1 = df.filter(col("a") == 1).collect()
    >>> res2 = df.filter(lit(1) == col("a")).collect()
    >>> res3 = df.filter(sql_expr("a = 1")).collect()
    >>> assert res1 == res2 == res3
    >>> res1
    [Row(A=1, B='a', C=True, D='2022-03-16')]

Some :class:`DataFrame` methods accept column names or SQL expressions text aside from a Column object for convenience.
For instance:

    >>> df.filter("a = 1").collect()  # use the SQL expression directly in filter
    [Row(A=1, B='a', C=True, D='2022-03-16')]
    >>> df.select("a").collect()
    [Row(A=1), Row(A=3)]

whereas :class:`Column` objects enable you to use chained column operators and transformations with
Python code fluently:

    >>> # Use columns and literals in expressions.
    >>> df.select(((col("a") + 1).cast("string")).alias("add_one")).show()
    -------------
    |"ADD_ONE"  |
    -------------
    |2          |
    |4          |
    -------------
    <BLANKLINE>

The Snowflake database has hundreds of `SQL functions <https://docs.snowflake.com/en/sql-reference-functions.html>`_
This module provides Python functions that correspond to the Snowflake SQL functions. They typically accept :class:`Column`
objects or column names as input parameters and return a new :class:`Column` objects.
The following examples demonstrate the use of some of these functions:

    >>> # This example calls the function that corresponds to the TO_DATE() SQL function.
    >>> df.select(dateadd('day', lit(1), to_date(col("d")))).show()
    ---------------------------------------
    |"DATEADD('DAY', 1, TO_DATE(""D""))"  |
    ---------------------------------------
    |2022-03-17                           |
    |2023-04-18                           |
    ---------------------------------------
    <BLANKLINE>

If you want to use a SQL function in Snowflake but can't find the corresponding Python function here,
you can create your own Python function with :func:`function`:

    >>> my_radians = function("radians")  # "radians" is the SQL function name.
    >>> df.select(my_radians(col("a")).alias("my_radians")).show()
    ------------------------
    |"MY_RADIANS"          |
    ------------------------
    |0.017453292519943295  |
    |0.05235987755982988   |
    ------------------------
    <BLANKLINE>

or call the SQL function directly:

    >>> df.select(call_function("radians", col("a")).as_("call_function_radians")).show()
    ---------------------------
    |"CALL_FUNCTION_RADIANS"  |
    ---------------------------
    |0.017453292519943295     |
    |0.05235987755982988      |
    ---------------------------
    <BLANKLINE>

Similarly, to call a table function, you can use :func:`~snowflake.snowpark.functions.table_function`, or :func:`~snowflake.snowpark.functions.call_table_function`.

**How to find help on input parameters of the Python functions for SQL functions**
The Python functions have the same name as the corresponding `SQL functions <https://docs.snowflake.com/en/sql-reference-functions.html>`_.

By reading the API docs or the source code of a Python function defined in this module, you'll see the type hints of the input parameters and return type.
The return type is always ``Column``. The input types tell you the acceptable values:

  - ``ColumnOrName`` accepts a :class:`Column` object, or a column name in str. Most functions accept this type.
    If you still want to pass a literal to it, use `lit(value)`, which returns a ``Column`` object that represents a literal value.

    >>> df.select(avg("a")).show()
    ----------------
    |"AVG(""A"")"  |
    ----------------
    |2.000000      |
    ----------------
    <BLANKLINE>
    >>> df.select(avg(col("a"))).show()
    ----------------
    |"AVG(""A"")"  |
    ----------------
    |2.000000      |
    ----------------
    <BLANKLINE>

  - ``LiteralType`` accepts a value of type ``bool``, ``int``, ``float``, ``str``, ``bytearray``, ``decimal.Decimal``,
    ``datetime.date``, ``datetime.datetime``, ``datetime.time``, or ``bytes``. An example is the third parameter of :func:`lead`.

    >>> import datetime
    >>> from snowflake.snowpark.window import Window
    >>> df.select(col("d"), lead("d", 1, datetime.date(2024, 5, 18), False).over(Window.order_by("d")).alias("lead_day")).show()
    ---------------------------
    |"D"         |"LEAD_DAY"  |
    ---------------------------
    |2022-03-16  |2023-04-17  |
    |2023-04-17  |2024-05-18  |
    ---------------------------
    <BLANKLINE>

  - ``ColumnOrLiteral`` accepts a ``Column`` object, or a value of ``LiteralType`` mentioned above.
    The difference from ``ColumnOrLiteral`` is ``ColumnOrLiteral`` regards a str value as a SQL string value instead of
    a column name. When a function is much more likely to accept a SQL constant value than a column expression, ``ColumnOrLiteral``
    is used. Yet you can still pass in a ``Column`` object if you need to. An example is the second parameter of
    :func:``when``.

    >>> df.select(when(df["a"] > 2, "Greater than 2").else_("Less than 2").alias("compare_with_2")).show()
    --------------------
    |"COMPARE_WITH_2"  |
    --------------------
    |Less than 2       |
    |Greater than 2    |
    --------------------
    <BLANKLINE>

  - ``int``, ``bool``, ``str``, or another specific type accepts a value of that type. An example is :func:`to_decimal`.

    >>> df.with_column("e", lit("1.2")).select(to_decimal("e", 5, 2)).show()
    -----------------------------
    |"TO_DECIMAL(""E"", 5, 2)"  |
    -----------------------------
    |1.20                       |
    |1.20                       |
    -----------------------------
    <BLANKLINE>

  - ``ColumnOrSqlExpr`` accepts a ``Column`` object, or a SQL expression. For instance, the first parameter in :func:``when``.

    >>> df.select(when("a > 2", "Greater than 2").else_("Less than 2").alias("compare_with_2")).show()
    --------------------
    |"COMPARE_WITH_2"  |
    --------------------
    |Less than 2       |
    |Greater than 2    |
    --------------------
    <BLANKLINE>
"""
import functools
import typing
from random import randint
from types import ModuleType
from typing import Callable, Dict, List, Optional, Tuple, Union, overload

import snowflake.snowpark
import snowflake.snowpark.table_function
from snowflake.snowpark._internal.analyzer.expression import (
    CaseWhen,
    FunctionExpression,
    ListAgg,
    Literal,
    MultipleExpression,
    Star,
)
from snowflake.snowpark._internal.analyzer.window_expression import (
    FirstValue,
    Lag,
    LastValue,
    Lead,
)
from snowflake.snowpark._internal.type_utils import (
    ColumnOrLiteral,
    ColumnOrLiteralStr,
    ColumnOrName,
    ColumnOrSqlExpr,
    LiteralType,
)
from snowflake.snowpark._internal.utils import (
    parse_positional_args_to_list,
    validate_object_name,
)
from snowflake.snowpark.column import (
    CaseExpr,
    Column,
    _to_col_if_sql_expr,
    _to_col_if_str,
    _to_col_if_str_or_int,
)
from snowflake.snowpark.stored_procedure import StoredProcedure
from snowflake.snowpark.types import DataType, FloatType, StructType
from snowflake.snowpark.udf import UserDefinedFunction
from snowflake.snowpark.udtf import UserDefinedTableFunction

# Python 3.8 needs to use typing.Iterable because collections.abc.Iterable is not subscriptable
# Python 3.9 can use both
# Python 3.10 needs to use collections.abc.Iterable because typing.Iterable is removed
try:
    from typing import Iterable
except ImportError:
    from collections.abc import Iterable


def col(col_name: str) -> Column:
    """Returns the :class:`~snowflake.snowpark.Column` with the specified name.

    Example::
        >>> df = session.sql("select 1 as a")
        >>> df.select(col("a")).collect()
        [Row(A=1)]
    """
    return Column(col_name)


def column(col_name: str) -> Column:
    """Returns a :class:`~snowflake.snowpark.Column` with the specified name. Alias for col.

    Example::
        >>> df = session.sql("select 1 as a")
        >>> df.select(column("a")).collect()
        [Row(A=1)]
    """
    return Column(col_name)


def lit(literal: LiteralType) -> Column:
    """
    Creates a :class:`~snowflake.snowpark.Column` expression for a literal value.
    It supports basic Python data types, including ``int``, ``float``, ``str``,
    ``bool``, ``bytes``, ``bytearray``, ``datetime.time``, ``datetime.date``,
    ``datetime.datetime`` and ``decimal.Decimal``. Also, it supports Python structured data types,
    including ``list``, ``tuple`` and ``dict``, but this container must
    be JSON serializable.
    """
    return literal if isinstance(literal, Column) else Column(Literal(literal))


def sql_expr(sql: str) -> Column:
    """Creates a :class:`~snowflake.snowpark.Column` expression from raw SQL text.
    Note that the function does not interpret or check the SQL text."""
    return Column._expr(sql)


def current_session() -> Column:
    """
    Returns a unique system identifier for the Snowflake session corresponding to the present connection.
    This will generally be a system-generated alphanumeric string. It is NOT derived from the user name or user account.

    Example:
        >>> # Return result is tied to session, so we only test if the result exists
        >>> result = session.create_dataframe([1]).select(current_session()).collect()
        >>> assert result[0]['CURRENT_SESSION()'] is not None
    """
    return builtin("current_session")()


def current_statement() -> Column:
    """
    Returns the SQL text of the statement that is currently executing.

    Example:
        >>> # Return result is tied to session, so we only test if the result exists
        >>> session.create_dataframe([1]).select(current_statement()).collect()
        [Row(CURRENT_STATEMENT()='SELECT current_statement() FROM ( SELECT "_1" FROM ( SELECT $1 AS "_1" FROM  VALUES (1 :: INT)))')]
    """
    return builtin("current_statement")()


def current_user() -> Column:
    """
    Returns the name of the user currently logged into the system.

    Example:
        >>> # Return result is tied to session, so we only test if the result exists
        >>> result = session.create_dataframe([1]).select(current_user()).collect()
        >>> assert result[0]['CURRENT_USER()'] is not None
    """
    return builtin("current_user")()


def current_version() -> Column:
    """
    Returns the current Snowflake version.

    Example:
        >>> # Return result is tied to session, so we only test if the result exists
        >>> result = session.create_dataframe([1]).select(current_version()).collect()
        >>> assert result[0]['CURRENT_VERSION()'] is not None
    """
    return builtin("current_version")()


def current_warehouse() -> Column:
    """
    Returns the name of the warehouse in use for the current session.

    Example:
        >>> # Return result is tied to session, so we only test if the result exists
        >>> result = session.create_dataframe([1]).select(current_warehouse()).collect()
        >>> assert result[0]['CURRENT_WAREHOUSE()'] is not None
    """
    return builtin("current_warehouse")()


def current_database() -> Column:
    """Returns the name of the database in use for the current session.

    Example:
        >>> # Return result is tied to session, so we only test if the result exists
        >>> result = session.create_dataframe([1]).select(current_database()).collect()
        >>> assert result[0]['CURRENT_DATABASE()'] is not None
    """
    return builtin("current_database")()


def current_role() -> Column:
    """Returns the name of the role in use for the current session.

    Example:
        >>> # Return result is tied to session, so we only test if the result exists
        >>> result = session.create_dataframe([1]).select(current_role()).collect()
        >>> assert result[0]['CURRENT_ROLE()'] is not None
    """
    return builtin("current_role")()


def current_schema() -> Column:
    """Returns the name of the schema in use for the current session.

    Example:
        >>> # Return result is tied to session, so we only test if the result exists
        >>> result = session.create_dataframe([1]).select(current_schema()).collect()
        >>> assert result[0]['CURRENT_SCHEMA()'] is not None
    """
    return builtin("current_schema")()


def current_schemas() -> Column:
    """Returns active search path schemas.

    Example:
        >>> # Return result is tied to session, so we only test if the result exists
        >>> result = session.create_dataframe([1]).select(current_schemas()).collect()
        >>> assert result[0]['CURRENT_SCHEMAS()'] is not None
    """
    return builtin("current_schemas")()


def current_region() -> Column:
    """Returns the name of the region for the account where the current user is logged in.

    Example:
        >>> # Return result is tied to session, so we only test if the result exists
        >>> result = session.create_dataframe([1]).select(current_region()).collect()
        >>> assert result[0]['CURRENT_REGION()'] is not None
    """
    return builtin("current_region")()


def current_available_roles() -> Column:
    """Returns a JSON string that lists all roles granted to the current user.

    Example:
        >>> # Return result is tied to session, so we only test if the result exists
        >>> result = session.create_dataframe([1]).select(current_available_roles()).collect()
        >>> assert result[0]['CURRENT_AVAILABLE_ROLES()'] is not None
    """
    return builtin("current_available_roles")()


def add_months(
    date_or_timestamp: ColumnOrName, number_of_months: Union[Column, int]
) -> Column:
    """Adds or subtracts a specified number of months to a date or timestamp, preserving the end-of-month information.

    Example:
        >>> import datetime
        >>> df = session.create_dataframe([datetime.date(2022, 4, 6)], schema=["d"])
        >>> df.select(add_months("d", 4)).collect()[0][0]
        datetime.date(2022, 8, 6)
    """
    c = _to_col_if_str(date_or_timestamp, "add_months")
    return builtin("add_months")(c, number_of_months)


def any_value(e: ColumnOrName) -> Column:
    """Returns a non-deterministic any value for the specified column.
    This is an aggregate and window function.

    Example:
        >>> df = session.create_dataframe([[1, 2], [3, 4]], schema=["a", "b"])
        >>> result = df.select(any_value("a")).collect()
        >>> assert len(result) == 1  # non-deterministic value in result.
    """
    c = _to_col_if_str(e, "any_value")
    return call_builtin("any_value", c)


def bitnot(e: ColumnOrName) -> Column:
    """Returns the bitwise negation of a numeric expression.

    Example:
        >>> df = session.create_dataframe([1], schema=["a"])
        >>> df.select(bitnot("a")).collect()[0][0]
        -2
    """
    c = _to_col_if_str(e, "bitnot")
    return call_builtin("bitnot", c)


def bitshiftleft(to_shift_column: ColumnOrName, n: Union[Column, int]) -> Column:
    """Returns the bitwise negation of a numeric expression.

    Example:
        >>> df = session.create_dataframe([2], schema=["a"])
        >>> df.select(bitshiftleft("a", 1)).collect()[0][0]
        4
    """
    c = _to_col_if_str(to_shift_column, "bitshiftleft")
    return call_builtin("bitshiftleft", c, n)


def bitshiftright(to_shift_column: ColumnOrName, n: Union[Column, int]) -> Column:
    """Returns the bitwise negation of a numeric expression.

    Example:
        >>> df = session.create_dataframe([2], schema=["a"])
        >>> df.select(bitshiftright("a", 1)).collect()[0][0]
        1
    """
    c = _to_col_if_str(to_shift_column, "bitshiftright")
    return call_builtin("bitshiftright", c, n)


def convert_timezone(
    target_timezone: ColumnOrName,
    source_time: ColumnOrName,
    source_timezone: Optional[ColumnOrName] = None,
) -> Column:
    """Converts the given source_time to the target timezone.

    For timezone information, refer to the `Snowflake SQL convert_timezone notes <https://docs.snowflake.com/en/sql-reference/functions/convert_timezone.html#usage-notes>`_

        Args:
            target_timezone: The time zone to which the input timestamp should be converted.=
            source_time: The timestamp to convert. When it's a TIMESTAMP_LTZ, use ``None`` for ``source_timezone``.
            source_timezone: The time zone for the ``source_time``. Required for timestamps with no time zone (i.e. TIMESTAMP_NTZ). Use ``None`` if the timestamps have a time zone (i.e. TIMESTAMP_LTZ). Default is ``None``.

        Note:
            The sequence of the 3 params is different from the SQL function, which two overloads:

              - ``CONVERT_TIMEZONE( <source_tz> , <target_tz> , <source_timestamp_ntz> )``
              - ``CONVERT_TIMEZONE( <target_tz> , <source_timestamp> )``

            The first parameter ``source_tz`` is optional. But in Python an optional argument shouldn't be placed at the first.
            So ``source_timezone`` is after ``source_time``.

        Example:
            >>> import datetime
            >>> from dateutil import tz
            >>> datetime_with_tz = datetime.datetime(2022, 4, 6, 9, 0, 0, tzinfo=tz.tzoffset("myzone", -3600*7))
            >>> datetime_with_no_tz = datetime.datetime(2022, 4, 6, 9, 0, 0)
            >>> df = session.create_dataframe([[datetime_with_tz, datetime_with_no_tz]], schema=["a", "b"])
            >>> result = df.select(convert_timezone(lit("UTC"), col("a")), convert_timezone(lit("UTC"), col("b"), lit("Asia/Shanghai"))).collect()
            >>> result[0][0]
            datetime.datetime(2022, 4, 6, 16, 0, tzinfo=<UTC>)
            >>> result[0][1]
            datetime.datetime(2022, 4, 6, 1, 0)
    """
    source_tz = (
        _to_col_if_str(source_timezone, "convert_timezone")
        if source_timezone is not None
        else None
    )
    target_tz = _to_col_if_str(target_timezone, "convert_timezone")
    source_time_to_convert = _to_col_if_str(source_time, "convert_timezone")

    if source_timezone is None:
        return call_builtin("convert_timezone", target_tz, source_time_to_convert)
    return call_builtin(
        "convert_timezone", source_tz, target_tz, source_time_to_convert
    )


def approx_count_distinct(e: ColumnOrName) -> Column:
    """Uses HyperLogLog to return an approximation of the distinct cardinality of the input (i.e. HLL(col1, col2, ... )
    returns an approximation of COUNT(DISTINCT col1, col2, ... ))."""
    c = _to_col_if_str(e, "approx_count_distinct")
    return builtin("approx_count_distinct")(c)


def avg(e: ColumnOrName) -> Column:
    """Returns the average of non-NULL records. If all records inside a group are NULL,
    the function returns NULL.

    Example::
        >>> df = session.create_dataframe([[1], [2], [2]], schema=["d"])
        >>> df.select(avg(df.d).alias("result")).show()
        ------------
        |"RESULT"  |
        ------------
        |1.666667  |
        ------------
        <BLANKLINE>
    """
    c = _to_col_if_str(e, "avg")
    return builtin("avg")(c)


def corr(column1: ColumnOrName, column2: ColumnOrName) -> Column:
    """Returns the correlation coefficient for non-null pairs in a group.

    Example:
        >>> df = session.create_dataframe([[1, 2], [1, 2], [4, 5], [2, 3], [3, None], [4, None], [6,4]], schema=["a", "b"])
        >>> df.select(corr(col("a"), col("b")).alias("result")).show()
        ---------------------
        |"RESULT"           |
        ---------------------
        |0.813681508328809  |
        ---------------------
        <BLANKLINE>
    """
    c1 = _to_col_if_str(column1, "corr")
    c2 = _to_col_if_str(column2, "corr")
    return builtin("corr")(c1, c2)


def count(e: ColumnOrName) -> Column:
    """Returns either the number of non-NULL records for the specified columns, or the
    total number of records.

    Example:
        >>> df = session.create_dataframe([[1], [None], [3], [4], [None]], schema=["a"])
        >>> df.select(count(col("a")).alias("result")).show()
        ------------
        |"RESULT"  |
        ------------
        |3         |
        ------------
        <BLANKLINE>
        >>> df.select(count("*").alias("result")).show()
        ------------
        |"RESULT"  |
        ------------
        |5         |
        ------------
        <BLANKLINE>
    """
    c = _to_col_if_str(e, "count")
    return (
        builtin("count")(Literal(1))
        if isinstance(c._expression, Star)
        else builtin("count")(c._expression)
    )


def count_distinct(*cols: ColumnOrName) -> Column:
    """Returns either the number of non-NULL distinct records for the specified columns,
    or the total number of the distinct records.

    Example:

        >>> df = session.create_dataframe([[1, 2], [1, 2], [3, None], [2, 3], [3, None], [4, None]], schema=["a", "b"])
        >>> df.select(count_distinct(col("a"), col("b")).alias("result")).show()
        ------------
        |"RESULT"  |
        ------------
        |2         |
        ------------
        <BLANKLINE>
        >>> #  The result should be 2 for {[1,2],[2,3]} since the rest are either duplicate or NULL records
    """
    cs = [_to_col_if_str(c, "count_distinct") for c in cols]
    return Column(
        FunctionExpression("count", [c._expression for c in cs], is_distinct=True)
    )


def covar_pop(column1: ColumnOrName, column2: ColumnOrName) -> Column:
    """Returns the population covariance for non-null pairs in a group.

    Example:
        >>> from snowflake.snowpark.types import DecimalType
        >>> df = session.create_dataframe([[1, 2], [1, 2], [4, 5], [2, 3], [3, None], [4, None], [6,4]], schema=["a", "b"])
        >>> df.select(covar_pop(col("a"), col("b")).cast(DecimalType(scale=3)).alias("result")).show()
        ------------
        |"RESULT"  |
        ------------
        |1.840     |
        ------------
        <BLANKLINE>
    """
    col1 = _to_col_if_str(column1, "covar_pop")
    col2 = _to_col_if_str(column2, "covar_pop")
    return builtin("covar_pop")(col1, col2)


def covar_samp(column1: ColumnOrName, column2: ColumnOrName) -> Column:
    """Returns the sample covariance for non-null pairs in a group.

    Example:
        >>> from snowflake.snowpark.types import DecimalType
        >>> df = session.create_dataframe([[1, 2], [1, 2], [4, 5], [2, 3], [3, None], [4, None], [6,4]], schema=["a", "b"])
        >>> df.select(covar_samp(col("a"), col("b")).cast(DecimalType(scale=3)).alias("result")).show()
        ------------
        |"RESULT"  |
        ------------
        |2.300     |
        ------------
        <BLANKLINE>
    """
    col1 = _to_col_if_str(column1, "covar_samp")
    col2 = _to_col_if_str(column2, "covar_samp")
    return builtin("covar_samp")(col1, col2)


def kurtosis(e: ColumnOrName) -> Column:
    """Returns the population excess kurtosis of non-NULL records. If all records
    inside a group are NULL, the function returns NULL."""
    c = _to_col_if_str(e, "kurtosis")
    return builtin("kurtosis")(c)


def max(e: ColumnOrName) -> Column:
    """Returns the maximum value for the records in a group. NULL values are ignored
    unless all the records are NULL, in which case a NULL value is returned."""
    c = _to_col_if_str(e, "max")
    return builtin("max")(c)


def mean(e: ColumnOrName) -> Column:
    """Return the average for the specific numeric columns. Alias of :func:`avg`."""
    c = _to_col_if_str(e, "mean")
    return avg(c)


def median(e: ColumnOrName) -> Column:
    """Returns the median value for the records in a group. NULL values are ignored
    unless all the records are NULL, in which case a NULL value is returned."""
    c = _to_col_if_str(e, "median")
    return builtin("median")(c)


def min(e: ColumnOrName) -> Column:
    """Returns the minimum value for the records in a group. NULL values are ignored
    unless all the records are NULL, in which case a NULL value is returned."""
    c = _to_col_if_str(e, "min")
    return builtin("min")(c)


def mode(e: ColumnOrName) -> Column:
    """Returns the most frequent value for the records in a group. NULL values are ignored.
    If all the values are NULL, or there are 0 rows, then the function returns NULL."""
    c = _to_col_if_str(e, "mode")
    return builtin("mode")(c)


def skew(e: ColumnOrName) -> Column:
    """Returns the sample skewness of non-NULL records. If all records inside a group
    are NULL, the function returns NULL."""
    c = _to_col_if_str(e, "skew")
    return builtin("skew")(c)


def stddev(e: ColumnOrName) -> Column:
    """Returns the sample standard deviation (square root of sample variance) of
    non-NULL values. If all records inside a group are NULL, returns NULL."""
    c = _to_col_if_str(e, "stddev")
    return builtin("stddev")(c)


def stddev_samp(e: ColumnOrName) -> Column:
    """Returns the sample standard deviation (square root of sample variance) of
    non-NULL values. If all records inside a group are NULL, returns NULL. Alias of
    :func:`stddev`."""
    c = _to_col_if_str(e, "stddev_samp")
    return builtin("stddev_samp")(c)


def stddev_pop(e: ColumnOrName) -> Column:
    """Returns the population standard deviation (square root of variance) of non-NULL
    values. If all records inside a group are NULL, returns NULL."""
    c = _to_col_if_str(e, "stddev_pop")
    return builtin("stddev_pop")(c)


def sum(e: ColumnOrName) -> Column:
    """Returns the sum of non-NULL records in a group. You can use the DISTINCT keyword
    to compute the sum of unique non-null values. If all records inside a group are
    NULL, the function returns NULL."""
    c = _to_col_if_str(e, "sum")
    return builtin("sum")(c)


def sum_distinct(e: ColumnOrName) -> Column:
    """Returns the sum of non-NULL distinct records in a group. You can use the
    DISTINCT keyword to compute the sum of unique non-null values. If all records
    inside a group are NULL, the function returns NULL."""
    c = _to_col_if_str(e, "sum_distinct")
    return _call_function("sum", True, c)


def variance(e: ColumnOrName) -> Column:
    """Returns the sample variance of non-NULL records in a group. If all records
    inside a group are NULL, a NULL is returned. For a single row, NULL is returned as sample variance.

    Example::

        >>> df = session.create_dataframe([1, -1, 1, -1, -1], schema=["a"])
        >>> df.select(variance(col("a"))).collect()
        [Row(VARIANCE("A")=Decimal('1.200000'))]

        >>> df = session.create_dataframe([1, None, 2, 3, None, 5, 6], schema=["a"])
        >>> df.select(variance(col("a"))).collect()
        [Row(VARIANCE("A")=Decimal('4.300000'))]

        >>> df = session.create_dataframe([None, None, None], schema=["a"])
        >>> df.select(variance(col("a"))).collect()
        [Row(VARIANCE("A")=None)]

        >>> df = session.create_dataframe([42], schema=["a"])
        >>> df.select(variance(col("a"))).collect()
        [Row(VARIANCE("A")=None)]

    """
    c = _to_col_if_str(e, "variance")
    return builtin("variance")(c)


def var_samp(e: ColumnOrName) -> Column:
    """Returns the sample variance of non-NULL records in a group. If all records
    inside a group are NULL, a NULL is returned. For a single row, NULL is returned as sample variance.
    Alias of :func:`variance`

    Example::

        >>> df = session.create_dataframe([1, -1, 1, -1, -1], schema=["a"])
        >>> df.select(var_samp(col("a"))).collect()
        [Row(VARIANCE("A")=Decimal('1.200000'))]

        >>> df = session.create_dataframe([1, None, 2, 3, None, 5, 6], schema=["a"])
        >>> df.select(var_samp(col("a"))).collect()
        [Row(VARIANCE("A")=Decimal('4.300000'))]

        >>> df = session.create_dataframe([None, None, None], schema=["a"])
        >>> df.select(var_samp(col("a"))).collect()
        [Row(VARIANCE("A")=None)]

        >>> df = session.create_dataframe([42], schema=["a"])
        >>> df.select(var_samp(col("a"))).collect()
        [Row(VARIANCE("A")=None)]

    """
    c = _to_col_if_str(e, "var_samp")
    return variance(c)


def var_pop(e: ColumnOrName) -> Column:
    """Returns the population variance of non-NULL records in a group. If all records
    inside a group are NULL, a NULL is returned. The population variance of a single row is 0.0.

    Example::

        >>> df = session.create_dataframe([1, -1, 1, -1, -1], schema=["a"])
        >>> df.select(var_pop(col("a"))).collect()
        [Row(VAR_POP("A")=Decimal('0.960000'))]

        >>> df = session.create_dataframe([1, None, 2, 3, None, 5, 6], schema=["a"])
        >>> df.select(var_pop(col("a"))).collect()
        [Row(VAR_POP("A")=Decimal('3.440000'))]

        >>> df = session.create_dataframe([None, None, None], schema=["a"])
        >>> df.select(var_pop(col("a"))).collect()
        [Row(VAR_POP("A")=None)]

        >>> df = session.create_dataframe([42], schema=["a"])
        >>> df.select(var_pop(col("a"))).collect()
        [Row(VAR_POP("A")=Decimal('0.000000'))]

    """
    c = _to_col_if_str(e, "var_pop")
    return builtin("var_pop")(c)


def approx_percentile(col: ColumnOrName, percentile: float) -> Column:
    """Returns an approximated value for the desired percentile. This function uses the t-Digest algorithm."""
    c = _to_col_if_str(col, "approx_percentile")
    return builtin("approx_percentile")(c, sql_expr(str(percentile)))


def approx_percentile_accumulate(col: ColumnOrName) -> Column:
    """Returns the internal representation of the t-Digest state (as a JSON object) at the end of aggregation.
    This function uses the t-Digest algorithm.
    """
    c = _to_col_if_str(col, "approx_percentile_accumulate")
    return builtin("approx_percentile_accumulate")(c)


def approx_percentile_estimate(state: ColumnOrName, percentile: float) -> Column:
    """Returns the desired approximated percentile value for the specified t-Digest state.
    APPROX_PERCENTILE_ESTIMATE(APPROX_PERCENTILE_ACCUMULATE(.)) is equivalent to
    APPROX_PERCENTILE(.).
    """
    c = _to_col_if_str(state, "approx_percentile_estimate")
    return builtin("approx_percentile_estimate")(c, sql_expr(str(percentile)))


def approx_percentile_combine(state: ColumnOrName) -> Column:
    """Combines (merges) percentile input states into a single output state.
    This allows scenarios where APPROX_PERCENTILE_ACCUMULATE is run over horizontal partitions
    of the same table, producing an algorithm state for each table partition. These states can
    later be combined using APPROX_PERCENTILE_COMBINE, producing the same output state as a
    single run of APPROX_PERCENTILE_ACCUMULATE over the entire table.
    """
    c = _to_col_if_str(state, "approx_percentile_combine")
    return builtin("approx_percentile_combine")(c)


def grouping(*cols: ColumnOrName) -> Column:
    """
    Describes which of a list of expressions are grouped in a row produced by a GROUP BY query.

    :func:`grouping_id` is an alias of :func:`grouping`.

    Example::
        >>> from snowflake.snowpark import GroupingSets
        >>> df = session.create_dataframe([[1, 2, 3], [4, 5, 6]],schema=["a", "b", "c"])
        >>> grouping_sets = GroupingSets([col("a")], [col("b")], [col("a"), col("b")])
        >>> df.group_by_grouping_sets(grouping_sets).agg([count("c"), grouping("a"), grouping("b"), grouping("a", "b")]).collect()
        [Row(A=1, B=2, COUNT(C)=1, GROUPING(A)=0, GROUPING(B)=0, GROUPING(A, B)=0), \
Row(A=4, B=5, COUNT(C)=1, GROUPING(A)=0, GROUPING(B)=0, GROUPING(A, B)=0), \
Row(A=1, B=None, COUNT(C)=1, GROUPING(A)=0, GROUPING(B)=1, GROUPING(A, B)=1), \
Row(A=4, B=None, COUNT(C)=1, GROUPING(A)=0, GROUPING(B)=1, GROUPING(A, B)=1), \
Row(A=None, B=2, COUNT(C)=1, GROUPING(A)=1, GROUPING(B)=0, GROUPING(A, B)=2), \
Row(A=None, B=5, COUNT(C)=1, GROUPING(A)=1, GROUPING(B)=0, GROUPING(A, B)=2)]
    """
    columns = [_to_col_if_str(c, "grouping") for c in cols]
    return builtin("grouping")(*columns)


grouping_id = grouping


def coalesce(*e: ColumnOrName) -> Column:
    """Returns the first non-NULL expression among its arguments, or NULL if all its
    arguments are NULL.

    Example::

        >>> df = session.create_dataframe([[1, 2, 3], [None, 2, 3], [None, None, 3], [None, None, None]], schema=['a', 'b', 'c'])
        >>> df.select(df.a, df.b, df.c, coalesce(df.a, df.b, df.c).as_("COALESCE")).show()
        -----------------------------------
        |"A"   |"B"   |"C"   |"COALESCE"  |
        -----------------------------------
        |1     |2     |3     |1           |
        |NULL  |2     |3     |2           |
        |NULL  |NULL  |3     |3           |
        |NULL  |NULL  |NULL  |NULL        |
        -----------------------------------
        <BLANKLINE>
    """
    c = [_to_col_if_str(ex, "coalesce") for ex in e]
    return builtin("coalesce")(*c)


def equal_nan(e: ColumnOrName) -> Column:
    """
    Return true if the value in the column is not a number (NaN).

    Example::

        >>> import math
        >>> df = session.create_dataframe([1.1, math.nan, 2.3], schema=["a"])
        >>> df.select(equal_nan(df["a"]).alias("equal_nan")).collect()
        [Row(EQUAL_NAN=False), Row(EQUAL_NAN=True), Row(EQUAL_NAN=False)]
    """
    c = _to_col_if_str(e, "equal_nan")
    return c.equal_nan()


def is_null(e: ColumnOrName) -> Column:
    """Return true if the value in the column is null."""
    c = _to_col_if_str(e, "is_null")
    return c.is_null()


def negate(e: ColumnOrName) -> Column:
    """Returns the negation of the value in the column (equivalent to a unary minus).

    Example::

        >>> df = session.create_dataframe([[1]], schema=["a"])
        >>> df.select(negate(col("a").alias("result"))).show()
        ------------
        |"RESULT"  |
        ------------
        |-1        |
        ------------
        <BLANKLINE>
    """

    c = _to_col_if_str(e, "negate")
    return -c


def not_(e: ColumnOrName) -> Column:
    """Returns the inverse of a boolean expression.

    Example::

        >>> df = session.create_dataframe([[True]], schema=["a"])
        >>> df.select(not_(col("a").alias("result"))).show()
        ------------
        |"RESULT"  |
        ------------
        |False     |
        ------------
        <BLANKLINE>
    """

    c = _to_col_if_str(e, "not_")
    return ~c


def random(seed: Optional[int] = None) -> Column:
    """Each call returns a pseudo-random 64-bit integer.

    Example::
        >>> df = session.sql("select 1")
        >>> df = df.select(random(123).alias("result"))
    """
    s = seed if seed is not None else randint(-(2**63), 2**63 - 1)
    return builtin("random")(Literal(s))


def uniform(
    min_: Union[ColumnOrName, int, float],
    max_: Union[ColumnOrName, int, float],
    gen: Union[ColumnOrName, int, float],
) -> Column:
    """
    Returns a uniformly random number.

    Example::
        >>> import datetime
        >>> df = session.create_dataframe(
        ...     [[1]],
        ...     schema=["a"],
        ... )
        >>> df.select(uniform(1, 100, col("a")).alias("UNIFORM")).collect()
        [Row(UNIFORM=62)]
    """

    def convert_limit_to_col(limit):
        if isinstance(limit, int):
            return lit(limit)
        elif isinstance(limit, float):
            return lit(limit).cast(FloatType())
        return _to_col_if_str(limit, "uniform")

    min_col = convert_limit_to_col(min_)
    max_col = convert_limit_to_col(max_)
    gen_col = (
        lit(gen) if isinstance(gen, (int, float)) else _to_col_if_str(gen, "uniform")
    )
    return builtin("uniform")(min_col, max_col, gen_col)


def seq1(sign: int = 0) -> Column:
    """Returns a sequence of monotonically increasing integers, with wrap-around
    which happens after largest representable integer of integer width 1 byte.

    Args:
        sign: When 0, the sequence continues at 0 after wrap-around. When 1, the sequence
            continues at smallest representable 1 byte integer. Defaults to 0.

    See Also:
        - :meth:`Session.generator`, which can be used to generate in tandem with `seq1` to
            generate sequences.
    """
    return builtin("seq1")(Literal(sign))


def seq2(sign: int = 0) -> Column:
    """Returns a sequence of monotonically increasing integers, with wrap-around
    which happens after largest representable integer of integer width 2 byte.

    Args:
        sign: When 0, the sequence continues at 0 after wrap-around. When 1, the sequence
            continues at smallest representable 2 byte integer. Defaults to 0.

    See Also:
        - :meth:`Session.generator`, which can be used to generate in tandem with `seq2` to
            generate sequences.
    """
    return builtin("seq2")(Literal(sign))


def seq4(sign: int = 0) -> Column:
    """Returns a sequence of monotonically increasing integers, with wrap-around
    which happens after largest representable integer of integer width 4 byte.

    Args:
        sign: When 0, the sequence continues at 0 after wrap-around. When 1, the sequence
            continues at smallest representable 4 byte integer. Defaults to 0.

    See Also:
        - :meth:`Session.generator`, which can be used to generate in tandem with `seq4` to
            generate sequences.
    """
    return builtin("seq4")(Literal(sign))


def seq8(sign: int = 0) -> Column:
    """Returns a sequence of monotonically increasing integers, with wrap-around
    which happens after largest representable integer of integer width 8 byte.

    Args:
        sign: When 0, the sequence continues at 0 after wrap-around. When 1, the sequence
            continues at smallest representable 8 byte integer. Defaults to 0.

    See Also:
        - :meth:`Session.generator`, which can be used to generate in tandem with `seq8` to
            generate sequences.
    """
    return builtin("seq8")(Literal(sign))


def to_decimal(e: ColumnOrName, precision: int, scale: int) -> Column:
    """Converts an input expression to a decimal.

    Example::
        >>> df = session.create_dataframe(['12', '11.3', '-90.12345'], schema=['a'])
        >>> df.select(to_decimal(col('a'), 38, 0).as_('ans')).collect()
        [Row(ANS=12), Row(ANS=11), Row(ANS=-90)]

        >>> df.select(to_decimal(col('a'), 38, 2).as_('ans')).collect()
        [Row(ANS=Decimal('12.00')), Row(ANS=Decimal('11.30')), Row(ANS=Decimal('-90.12'))]
    """
    c = _to_col_if_str(e, "to_decimal")
    return builtin("to_decimal")(c, sql_expr(str(precision)), sql_expr(str(scale)))


def div0(
    dividend: Union[ColumnOrName, int, float], divisor: Union[ColumnOrName, int, float]
) -> Column:
    """
    Performs division like the division operator (/),
    but returns 0 when the divisor is 0 (rather than reporting an error).

    Example::

        >>> df = session.create_dataframe([1], schema=["a"])
        >>> df.select(div0(df["a"], 1).alias("divided_by_one"), div0(df["a"], 0).alias("divided_by_zero")).collect()
        [Row(DIVIDED_BY_ONE=Decimal('1.000000'), DIVIDED_BY_ZERO=Decimal('0.000000'))]
    """
    dividend_col = (
        lit(dividend)
        if isinstance(dividend, (int, float))
        else _to_col_if_str(dividend, "div0")
    )
    divisor_col = (
        lit(divisor)
        if isinstance(divisor, (int, float))
        else _to_col_if_str(divisor, "div0")
    )
    return builtin("div0")(dividend_col, divisor_col)


def sqrt(e: ColumnOrName) -> Column:
    """Returns the square-root of a non-negative numeric expression."""
    c = _to_col_if_str(e, "sqrt")
    return builtin("sqrt")(c)


def abs(e: ColumnOrName) -> Column:
    """Returns the absolute value of a numeric expression."""
    c = _to_col_if_str(e, "abs")
    return builtin("abs")(c)


def acos(e: ColumnOrName) -> Column:
    """Computes the inverse cosine (arc cosine) of its input;
    the result is a number in the interval [-pi, pi]."""
    c = _to_col_if_str(e, "acos")
    return builtin("acos")(c)


def asin(e: ColumnOrName) -> Column:
    """Computes the inverse sine (arc sine) of its input;
    the result is a number in the interval [-pi, pi].

    Example::
        >>> from snowflake.snowpark.types import DecimalType
        >>> df = session.create_dataframe([[1]], schema=["deg"])
        >>> df.select(asin(col("deg")).cast(DecimalType(scale=3)).alias("result")).show()
        ------------
        |"RESULT"  |
        ------------
        |1.571     |
        ------------
        <BLANKLINE>
    """
    c = _to_col_if_str(e, "asin")
    return builtin("asin")(c)


def atan(e: ColumnOrName) -> Column:
    """Computes the inverse tangent (arc tangent) of its input;
    the result is a number in the interval [-pi, pi].

    Example::
        >>> from snowflake.snowpark.types import DecimalType
        >>> df = session.create_dataframe([[1]], schema=["deg"])
        >>> df.select(atan(col("deg")).cast(DecimalType(scale=3)).alias("result")).show()
        ------------
        |"RESULT"  |
        ------------
        |0.785     |
        ------------
        <BLANKLINE>
    """
    c = _to_col_if_str(e, "atan")
    return builtin("atan")(c)


def atan2(y: ColumnOrName, x: ColumnOrName) -> Column:
    """Computes the inverse tangent (arc tangent) of its input;
    the result is a number in the interval [-pi, pi].

    Example::
        >>> from snowflake.snowpark.types import DecimalType
        >>> df = session.create_dataframe([[1, 2]], schema=["x", "y"])
        >>> df.select(atan2(df.x, df.y).cast(DecimalType(scale=3)).alias("result")).show()
        ------------
        |"RESULT"  |
        ------------
        |0.464     |
        ------------
        <BLANKLINE>
    """
    y_col = _to_col_if_str(y, "atan2")
    x_col = _to_col_if_str(x, "atan2")
    return builtin("atan2")(y_col, x_col)


def ceil(e: ColumnOrName) -> Column:
    """Returns values from the specified column rounded to the nearest equal or larger
    integer.

    Example::

        >>> df = session.create_dataframe([135.135, -975.975], schema=["a"])
        >>> df.select(ceil(df["a"]).alias("ceil")).collect()
        [Row(CEIL=136.0), Row(CEIL=-975.0)]
    """
    c = _to_col_if_str(e, "ceil")
    return builtin("ceil")(c)


def cos(e: ColumnOrName) -> Column:
    """Computes the cosine of its argument; the argument should be expressed in radians.

    Example:
        >>> from math import pi
        >>> df = session.create_dataframe([[pi]], schema=["deg"])
        >>> df.select(cos(col("deg")).alias("result")).show()
        ------------
        |"RESULT"  |
        ------------
        |-1.0      |
        ------------
        <BLANKLINE>
    """
    c = _to_col_if_str(e, "cos")
    return builtin("cos")(c)


def cosh(e: ColumnOrName) -> Column:
    """Computes the hyperbolic cosine of its argument.

    Example:
        >>> from snowflake.snowpark.types import DecimalType
        >>> df = session.create_dataframe([[0]], schema=["deg"])
        >>> df.select(cosh(col("deg")).alias("result")).show()
        ------------
        |"RESULT"  |
        ------------
        |1.0       |
        ------------
        <BLANKLINE>
    """
    c = _to_col_if_str(e, "cosh")
    return builtin("cosh")(c)


def exp(e: ColumnOrName) -> Column:
    """
    Computes Euler's number e raised to a floating-point value.

    Example::

        >>> import math
        >>> from snowflake.snowpark.types import IntegerType
        >>> df = session.create_dataframe([0.0, math.log(10)], schema=["a"])
        >>> df.select(exp(df["a"]).cast(IntegerType()).alias("exp")).collect()
        [Row(EXP=1), Row(EXP=10)]
    """
    c = _to_col_if_str(e, "exp")
    return builtin("exp")(c)


def factorial(e: ColumnOrName) -> Column:
    """
    Computes the factorial of its input. The input argument must be an integer
    expression in the range of 0 to 33.

    Example::

        >>> df = session.create_dataframe([0, 1, 5, 10], schema=["a"])
        >>> df.select(factorial(df["a"]).alias("factorial")).collect()
        [Row(FACTORIAL=1), Row(FACTORIAL=1), Row(FACTORIAL=120), Row(FACTORIAL=3628800)]
    """
    c = _to_col_if_str(e, "factorial")
    return builtin("factorial")(c)


def floor(e: ColumnOrName) -> Column:
    """
    Returns values from the specified column rounded to the nearest equal or
    smaller integer.

    Examples::

        >>> df = session.create_dataframe([135.135, -975.975], schema=["a"])
        >>> df.select(floor(df["a"]).alias("floor")).collect()
        [Row(FLOOR=135.0), Row(FLOOR=-976.0)]
    """
    c = _to_col_if_str(e, "floor")
    return builtin("floor")(c)


def sin(e: ColumnOrName) -> Column:
    """Computes the sine of its argument; the argument should be expressed in radians."""
    c = _to_col_if_str(e, "sin")
    return builtin("sin")(c)


def sinh(e: ColumnOrName) -> Column:
    """Computes the hyperbolic sine of its argument."""
    c = _to_col_if_str(e, "sinh")
    return builtin("sinh")(c)


def tan(e: ColumnOrName) -> Column:
    """Computes the tangent of its argument; the argument should be expressed in radians."""
    c = _to_col_if_str(e, "tan")
    return builtin("tan")(c)


def tanh(e: ColumnOrName) -> Column:
    """Computes the hyperbolic tangent of its argument."""
    c = _to_col_if_str(e, "tanh")
    return builtin("tanh")(c)


def degrees(e: ColumnOrName) -> Column:
    """
    Converts radians to degrees.

    Example::

        >>> import math
        >>> from snowflake.snowpark.types import StructType, StructField, DoubleType, IntegerType
        >>> df = session.create_dataframe(
        ...     [math.pi / 3, math.pi, 3 * math.pi],
        ...     schema=StructType([StructField("a", DoubleType())]),
        ... )
        >>> df.select(degrees(col("a")).cast(IntegerType()).alias("DEGREES")).collect()
        [Row(DEGREES=60), Row(DEGREES=180), Row(DEGREES=540)]
    """
    c = _to_col_if_str(e, "degrees")
    return builtin("degrees")(c)


def radians(e: ColumnOrName) -> Column:
    """Converts degrees to radians.

    Examples::

        >>> df = session.create_dataframe([[1.111], [2.222], [3.333]], schema=["a"])
        >>> df.select(radians(col("a")).cast("number(38, 5)").alias("result")).show()
        ------------
        |"RESULT"  |
        ------------
        |0.01939   |
        |0.03878   |
        |0.05817   |
        ------------
        <BLANKLINE>
    """
    c = _to_col_if_str(e, "radians")
    return builtin("radians")(c)


def md5(e: ColumnOrName) -> Column:
    """Returns a 32-character hex-encoded string containing the 128-bit MD5 message digest."""
    c = _to_col_if_str(e, "md5")
    return builtin("md5")(c)


def sha1(e: ColumnOrName) -> Column:
    """Returns a 40-character hex-encoded string containing the 160-bit SHA-1 message digest."""
    c = _to_col_if_str(e, "sha1")
    return builtin("sha1")(c)


def sha2(e: ColumnOrName, num_bits: int) -> Column:
    """Returns a hex-encoded string containing the N-bit SHA-2 message digest,
    where N is the specified output digest size."""
    permitted_values = [0, 224, 256, 384, 512]
    if num_bits not in permitted_values:
        raise ValueError(
            f"num_bits {num_bits} is not in the permitted values {permitted_values}"
        )
    c = _to_col_if_str(e, "sha2")
    return builtin("sha2")(c, num_bits)


def hash(*cols: ColumnOrName) -> Column:
    """
    Returns a signed 64-bit hash value. Note that HASH never returns NULL, even for NULL inputs.

    Examples::

        >>> import decimal
        >>> df = session.create_dataframe([[10, "10", decimal.Decimal(10), 10.0]], schema=["a", "b", "c", "d"])
        >>> df.select(hash("a").alias("hash_a"), hash("b").alias("hash_b"), hash("c").alias("hash_c"), hash("d").alias("hash_d")).collect()
        [Row(HASH_A=1599627706822963068, HASH_B=3622494980440108984, HASH_C=1599627706822963068, HASH_D=1599627706822963068)]
        >>> df.select(hash(lit(None)).alias("one"), hash(lit(None), lit(None)).alias("two"), hash(lit(None), lit(None), lit(None)).alias("three")).collect()
        [Row(ONE=8817975702393619368, TWO=953963258351104160, THREE=2941948363845684412)]
    """
    columns = [_to_col_if_str(c, "hash") for c in cols]
    return builtin("hash")(columns)


def ascii(e: ColumnOrName) -> Column:
    """Returns the ASCII code for the first character of a string. If the string is empty,
    a value of 0 is returned.

    Example::

        >>> df = session.create_dataframe(['!', 'A', 'a', '', 'bcd', None], schema=['a'])
        >>> df.select(df.a, ascii(df.a).as_('ascii')).collect()
        [Row(A='!', ASCII=33), Row(A='A', ASCII=65), Row(A='a', ASCII=97), Row(A='', ASCII=0), Row(A='bcd', ASCII=98), Row(A=None, ASCII=None)]
    """
    c = _to_col_if_str(e, "ascii")
    return builtin("ascii")(c)


def initcap(e: ColumnOrName, delimiters: ColumnOrName = None) -> Column:
    """
    Returns the input string with the first letter of each word in uppercase
    and the subsequent letters in lowercase.

    ``delimiters`` is an optional argument specifying a string of one or more
    characters that ``initcap`` uses as separators for words in the input expression.

    If ``delimiters`` is not specified, any of the following characters in the
    input expressions are treated as word separators:

        ``<whitespace> ! ? @ " ^ # $ & ~ _ , . : ; + - * % / | \\ [ ] ( ) { } < >``

    Examples::

        >>> df = session.create_dataframe(["the sky is blue", "WE CAN HANDLE THIS", "ÄäÖößÜü", None], schema=["a"])
        >>> df.select(initcap(df["a"]).alias("initcap")).collect()
        [Row(INITCAP='The Sky Is Blue'), Row(INITCAP='We Can Handle This'), Row(INITCAP='Ääöößüü'), Row(INITCAP=None)]
        >>> df.select(initcap(df["a"], lit('')).alias("initcap")).collect()
        [Row(INITCAP='The sky is blue'), Row(INITCAP='We can handle this'), Row(INITCAP='Ääöößüü'), Row(INITCAP=None)]
    """
    c = _to_col_if_str(e, "initcap")
    if delimiters is None:
        return builtin("initcap")(c)
    delimiter_col = _to_col_if_str(delimiters, "initcap")
    return builtin("initcap")(c, delimiter_col)


def length(e: ColumnOrName) -> Column:
    """Returns the length of an input string or binary value. For strings,
    the length is the number of characters, and UTF-8 characters are counted as a
    single character. For binary, the length is the number of bytes."""
    c = _to_col_if_str(e, "length")
    return builtin("length")(c)


def lower(e: ColumnOrName) -> Column:
    """Returns the input string with all characters converted to lowercase."""
    c = _to_col_if_str(e, "lower")
    return builtin("lower")(c)


def lpad(e: ColumnOrName, len: Union[Column, int], pad: ColumnOrName) -> Column:
    """Left-pads a string with characters from another string, or left-pads a
    binary value with bytes from another binary value."""
    c = _to_col_if_str(e, "lpad")
    p = _to_col_if_str(pad, "lpad")
    return builtin("lpad")(c, lit(len), p)


def ltrim(e: ColumnOrName, trim_string: Optional[ColumnOrName] = None) -> Column:
    """Removes leading characters, including whitespace, from a string."""
    c = _to_col_if_str(e, "ltrim")
    t = _to_col_if_str(trim_string, "ltrim") if trim_string is not None else None
    return builtin("ltrim")(c, t) if t is not None else builtin("ltrim")(c)


def rpad(e: ColumnOrName, len: Union[Column, int], pad: ColumnOrName) -> Column:
    """Right-pads a string with characters from another string, or right-pads a
    binary value with bytes from another binary value. When called, `e` is padded to length `len`
    with characters/bytes from `pad`.

    Example::

        >>> from snowflake.snowpark.functions import lit
        >>> df = session.create_dataframe([["a"], ["b"], ["c"]], schema=["a"])
        >>> df.select(rpad(col("a"), 3, lit("k")).alias("result")).show()
        ------------
        |"RESULT"  |
        ------------
        |akk       |
        |bkk       |
        |ckk       |
        ------------
        <BLANKLINE>
    """
    c = _to_col_if_str(e, "rpad")
    p = _to_col_if_str(pad, "rpad")
    return builtin("rpad")(c, lit(len), p)


def rtrim(e: ColumnOrName, trim_string: Optional[ColumnOrName] = None) -> Column:
    """Removes trailing characters, including whitespace, from a string.

    Example::

        >>> from snowflake.snowpark.functions import lit
        >>> df = session.create_dataframe([["asss"], ["bsss"], ["csss"]], schema=["a"])
        >>> df.select(rtrim(col("a"), trim_string=lit("sss")).alias("result")).show()
        ------------
        |"RESULT"  |
        ------------
        |a         |
        |b         |
        |c         |
        ------------
        <BLANKLINE>
    """
    c = _to_col_if_str(e, "rtrim")
    t = _to_col_if_str(trim_string, "rtrim") if trim_string is not None else None
    return builtin("rtrim")(c, t) if t is not None else builtin("rtrim")(c)


def repeat(s: ColumnOrName, n: Union[Column, int]) -> Column:
    """Builds a string by repeating the input for the specified number of times.

    Example::

        >>> df = session.create_dataframe([["a"], ["b"], ["c"]], schema=["a"])
        >>> df.select(repeat(col("a"), 3).alias("result")).show()
        ------------
        |"RESULT"  |
        ------------
        |aaa       |
        |bbb       |
        |ccc       |
        ------------
        <BLANKLINE>
    """
    c = _to_col_if_str(s, "repeat")
    return builtin("repeat")(c, lit(n))


def reverse(col: ColumnOrName) -> Column:
    """Reverses the order of characters in a string, or of bytes in a binary value.

    Example::

        >>> df = session.create_dataframe([["Hello"], ["abc"]], schema=["col1"])
        >>> df.select(reverse(col("col1"))).show()
        -----------------------
        |"REVERSE(""COL1"")"  |
        -----------------------
        |olleH                |
        |cba                  |
        -----------------------
        <BLANKLINE>
    """
    col = _to_col_if_str(col, "reverse")
    return builtin("reverse")(col)


def soundex(e: ColumnOrName) -> Column:
    """Returns a string that contains a phonetic representation of the input string."""
    c = _to_col_if_str(e, "soundex")
    return builtin("soundex")(c)


def trim(e: ColumnOrName, trim_string: Optional[ColumnOrName] = None) -> Column:
    """Removes leading and trailing characters from a string. Per default only whitespace ' ' characters are removed.

    Example::

        >>> df = session.create_dataframe(['hello', ' world', '   !   '], schema=["a"])
        >>> df.collect()
        [Row(A='hello'), Row(A=' world'), Row(A='   !   ')]
        >>> df.select(trim(col("a"))).collect()
        [Row(TRIM("A")='hello'), Row(TRIM("A")='world'), Row(TRIM("A")='!')]

    Example::

        >>> df = session.create_dataframe(['EUR 12.96', '7.89USD', '5.99E'], schema=["a"])
        >>> df.select(trim(col("a"), lit("EURUSD ")).as_("ans")).collect()
        [Row(ANS='12.96'), Row(ANS='7.89'), Row(ANS='5.99')]

    Example::

        >>> df = session.create_dataframe(['abc12 45a 79bc!'], schema=["a"])
        >>> df.select(trim(col("a"), lit("abc!")).as_("ans")).collect()
        [Row(ANS='12 45a 79')]

    """
    c = _to_col_if_str(e, "trim")
    t = _to_col_if_str(trim_string, "trim") if trim_string is not None else None
    return builtin("trim")(c, t) if t is not None else builtin("trim")(c)


def upper(e: ColumnOrName) -> Column:
    """Returns the input string with all characters converted to uppercase.
       Unicode characters are supported.

    Example::

        >>> df = session.create_dataframe(['abc', 'Abc', 'aBC', 'Anführungszeichen', '14.95 €'], schema=["a"])
        >>> df.select(upper(col("a"))).collect()
        [Row(UPPER("A")='ABC'), Row(UPPER("A")='ABC'), Row(UPPER("A")='ABC'), Row(UPPER("A")='ANFÜHRUNGSZEICHEN'), Row(UPPER("A")='14.95 €')]
    """
    c = _to_col_if_str(e, "upper")
    return builtin("upper")(c)


def strtok_to_array(
    text: ColumnOrName, delimiter: Optional[ColumnOrName] = None
) -> Column:
    """
    Tokenizes the given string using the given set of delimiters and returns the tokens as an array.

    If either parameter is a NULL, a NULL is returned. An empty array is returned if tokenization produces no tokens.

    Example::
        >>> df = session.create_dataframe(
        ...     [["a.b.c", "."], ["1,2.3", ","]],
        ...     schema=["text", "delimiter"],
        ... )
        >>> df.select(strtok_to_array("text", "delimiter").alias("TIME_FROM_PARTS")).collect()
        [Row(TIME_FROM_PARTS='[\\n  "a",\\n  "b",\\n  "c"\\n]'), Row(TIME_FROM_PARTS='[\\n  "1",\\n  "2.3"\\n]')]
    """
    t = _to_col_if_str(text, "strtok_to_array")
    d = _to_col_if_str(delimiter, "strtok_to_array") if delimiter else None
    return (
        builtin("strtok_to_array")(t, d) if delimiter else builtin("strtok_to_array")(t)
    )


def log(
    base: Union[ColumnOrName, int, float], x: Union[ColumnOrName, int, float]
) -> Column:
    """Returns the logarithm of a numeric expression."""
    b = lit(base) if isinstance(base, (int, float)) else _to_col_if_str(base, "log")
    arg = lit(x) if isinstance(x, (int, float)) else _to_col_if_str(x, "log")
    return builtin("log")(b, arg)


def pow(
    left: Union[ColumnOrName, int, float], right: Union[ColumnOrName, int, float]
) -> Column:
    """Returns a number (left) raised to the specified power (right).

    Example::
        >>> df = session.create_dataframe([[2, 3], [3, 4]], schema=["x", "y"])
        >>> df.select(pow(col("x"), col("y")).alias("result")).show()
        ------------
        |"RESULT"  |
        ------------
        |8.0       |
        |81.0      |
        ------------
        <BLANKLINE>
    """
    number = (
        lit(left) if isinstance(left, (int, float)) else _to_col_if_str(left, "pow")
    )
    power = (
        lit(right) if isinstance(right, (int, float)) else _to_col_if_str(right, "pow")
    )
    return builtin("pow")(number, power)


def round(e: ColumnOrName, scale: Union[ColumnOrName, int, float] = 0) -> Column:
    """Returns rounded values from the specified column.

    Example::

        >>> df = session.create_dataframe([[1.11], [2.22], [3.33]], schema=["a"])
        >>> df.select(round(col("a")).alias("result")).show()
        ------------
        |"RESULT"  |
        ------------
        |1.0       |
        |2.0       |
        |3.0       |
        ------------
        <BLANKLINE>
    """
    c = _to_col_if_str(e, "round")
    scale_col = (
        lit(scale)
        if isinstance(scale, (int, float))
        else _to_col_if_str(scale, "round")
    )
    return builtin("round")(c, scale_col)


def split(
    str: ColumnOrName,
    pattern: ColumnOrName,
) -> Column:
    """Splits a given string with a given separator and returns the result in an array
    of strings. To specify a string separator, use the :func:`lit()` function."""
    s = _to_col_if_str(str, "split")
    p = _to_col_if_str(pattern, "split")
    return builtin("split")(s, p)


def substring(
    str: ColumnOrName, pos: Union[Column, int], len: Union[Column, int]
) -> Column:
    """Returns the portion of the string or binary value str, starting from the
    character/byte specified by pos, with limited length. The length should be greater
    than or equal to zero. If the length is a negative number, the function returns an
    empty string.

    Note:
        For ``pos``, 1 is the first character of the string in Snowflake database.

    :func:`substr` is an alias of :func:`substring`.
    """
    s = _to_col_if_str(str, "substring")
    p = pos if isinstance(pos, Column) else lit(pos)
    length = len if isinstance(len, Column) else lit(len)
    return builtin("substring")(s, p, length)


def regexp_count(
    subject: ColumnOrName,
    pattern: ColumnOrLiteralStr,
    position: Union[Column, int] = 1,
    *parameters: ColumnOrLiteral,
) -> Column:
    """Returns the number of times that a pattern occurs in the subject.

    Example::

        >>> df = session.sql("select * from values('apple'),('banana'),('peach') as T(a)")
        >>> df.select(regexp_count(col("a"), "a").alias("result")).show()
        ------------
        |"RESULT"  |
        ------------
        |1         |
        |3         |
        |1         |
        ------------
        <BLANKLINE>
    """
    sql_func_name = "regexp_count"
    sub = _to_col_if_str(subject, sql_func_name)
    pat = lit(pattern)
    pos = lit(position)

    params = [lit(p) for p in parameters]
    return builtin(sql_func_name)(sub, pat, pos, *params)


def regexp_replace(
    subject: ColumnOrName,
    pattern: ColumnOrLiteralStr,
    replacement: ColumnOrLiteralStr = "",
    position: Union[Column, int] = 1,
    occurrences: Union[Column, int] = 0,
    *parameters: ColumnOrLiteral,
) -> Column:
    """Returns the subject with the specified pattern (or all occurrences of the pattern) either removed or replaced by a replacement string.
    If no matches are found, returns the original subject.

    Example::
        >>> df = session.create_dataframe(
        ...     [["It was the best of times, it was the worst of times"]], schema=["a"]
        ... )
        >>> df.select(regexp_replace(col("a"), lit("( ){1,}"), lit("")).alias("result")).show()
        --------------------------------------------
        |"RESULT"                                  |
        --------------------------------------------
        |Itwasthebestoftimes,itwastheworstoftimes  |
        --------------------------------------------
        <BLANKLINE>
    """
    sql_func_name = "regexp_replace"
    sub = _to_col_if_str(subject, sql_func_name)
    pat = lit(pattern)
    rep = lit(replacement)
    pos = lit(position)
    occ = lit(occurrences)

    params = [lit(p) for p in parameters]
    return builtin(sql_func_name)(sub, pat, rep, pos, occ, *params)


def replace(
    subject: ColumnOrName,
    pattern: ColumnOrLiteralStr,
    replacement: ColumnOrLiteralStr = "",
) -> Column:
    """
    Removes all occurrences of a specified subject and optionally replaces them with replacement.

    Example::

        >>> df = session.create_dataframe([["apple"], ["apple pie"], ["apple juice"]], schema=["a"])
        >>> df.select(replace(col("a"), "apple", "orange").alias("result")).show()
        ----------------
        |"RESULT"      |
        ----------------
        |orange        |
        |orange pie    |
        |orange juice  |
        ----------------
        <BLANKLINE>
    """
    sql_func_name = "replace"
    sub = _to_col_if_str(subject, sql_func_name)
    pat = lit(pattern)
    rep = lit(replacement)
    return builtin(sql_func_name)(sub, pat, rep)


def charindex(
    target_expr: ColumnOrName,
    source_expr: ColumnOrName,
    position: Optional[Union[Column, int]] = None,
) -> Column:
    """Searches for ``target_expr`` in ``source_expr`` and, if successful,
    returns the position (1-based) of the ``target_expr`` in ``source_expr``.

    Args:
        target_expr: A string or binary expression representing the value to look for.
        source_expr: A string or binary expression representing the value to search.
        position: A number indication the position (1-based) from where to start the search. Defaults to None.

    Examples::
        >>> df = session.create_dataframe(["banana"], schema=['a'])
        >>> df.select(charindex(lit("an"), df.a, 1).as_("result")).show()
        ------------
        |"RESULT"  |
        ------------
        |2         |
        ------------
        <BLANKLINE>

        >>> df.select(charindex(lit("an"), df.a, 3).as_("result")).show()
        ------------
        |"RESULT"  |
        ------------
        |4         |
        ------------
        <BLANKLINE>
    """
    t = _to_col_if_str(target_expr, "charindex")
    s = _to_col_if_str(source_expr, "charindex")
    return (
        builtin("charindex")(t, s, lit(position))
        if position is not None
        else builtin("charindex")(t, s)
    )


def collate(e: Column, collation_spec: str) -> Column:
    """Returns a copy of the original :class:`Column` with the specified ``collation_spec``
    property, rather than the original collation specification property.

    For details, see the Snowflake documentation on
    `collation specifications <https://docs.snowflake.com/en/sql-reference/collation.html#label-collation-specification>`_.

    Example::
        >>> df = session.create_dataframe(['ñ'], schema=['v'])
        >>> df.select(df.v == lit('Ñ'), collate(df.v, 'sp-upper') == lit('Ñ')).show()
        ----------------------------------------------------------
        |"(""V"" = 'Ñ')"  |"(COLLATE(""V"", 'SP-UPPER') = 'Ñ')"  |
        ----------------------------------------------------------
        |False            |True                                  |
        ----------------------------------------------------------
        <BLANKLINE>
    """
    c = _to_col_if_str(e, "collate")
    return builtin("collate")(c, collation_spec)


def collation(e: ColumnOrName) -> Column:
    """Returns the collation specification of expr.

    Example::
        >>> df = session.create_dataframe(['ñ'], schema=['v'])
        >>> df.select(collation(collate(df.v, 'sp-upper'))).show()
        -------------------------------------------
        |"COLLATION(COLLATE(""V"", 'SP-UPPER'))"  |
        -------------------------------------------
        |sp-upper                                 |
        -------------------------------------------
        <BLANKLINE>
    """
    c = _to_col_if_str(e, "collation")
    return builtin("collation")(c)


def concat(*cols: ColumnOrName) -> Column:
    """Concatenates one or more strings, or concatenates one or more binary values. If any of the values is null, the result is also null.

    Example::
        >>> df = session.create_dataframe([['Hello', 'World']], schema=['a', 'b'])
        >>> df.select(concat(df.a, df.b)).show()
        --------------------------
        |"CONCAT(""A"", ""B"")"  |
        --------------------------
        |HelloWorld              |
        --------------------------
        <BLANKLINE>
    """

    columns = [_to_col_if_str(c, "concat") for c in cols]
    return builtin("concat")(*columns)


def concat_ws(*cols: ColumnOrName) -> Column:
    """Concatenates two or more strings, or concatenates two or more binary values. If any of the values is null, the result is also null.
    The CONCAT_WS operator requires at least two arguments, and uses the first argument to separate all following arguments.

    Examples::
        >>> from snowflake.snowpark.functions import lit
        >>> df = session.create_dataframe([['Hello', 'World']], schema=['a', 'b'])
        >>> df.select(concat_ws(lit(','), df.a, df.b)).show()
        ----------------------------------
        |"CONCAT_WS(',', ""A"", ""B"")"  |
        ----------------------------------
        |Hello,World                     |
        ----------------------------------
        <BLANKLINE>

        >>> df = session.create_dataframe([['Hello', 'World', ',']], schema=['a', 'b', 'sep'])
        >>> df.select(concat_ws('sep', df.a, df.b)).show()
        --------------------------------------
        |"CONCAT_WS(""SEP"", ""A"", ""B"")"  |
        --------------------------------------
        |Hello,World                         |
        --------------------------------------
        <BLANKLINE>
    """
    columns = [_to_col_if_str(c, "concat_ws") for c in cols]
    return builtin("concat_ws")(*columns)


def translate(
    src: ColumnOrName,
    source_alphabet: ColumnOrName,
    target_alphabet: ColumnOrName,
) -> Column:
    """Translates src from the characters in source_alphabet to the characters in
    target_alphabet. Each character matching a character at position i in the source_alphabet is replaced
    with the character at position i in the target_alphabet. If target_alphabet is shorter, and there is no corresponding
    character the character is omitted. target_alphabet can not be longer than source_alphabet.

    Example::

        >>> df = session.create_dataframe(["abcdef", "abba"], schema=["a"])
        >>> df.select(translate(col("a"), lit("abc"), lit("ABC")).as_("ans")).collect()
        [Row(ANS='ABCdef'), Row(ANS='ABBA')]

        >>> df = session.create_dataframe(["file with spaces.txt", "\\ttest"], schema=["a"])
        >>> df.select(translate(col("a"), lit(" \\t"), lit("_")).as_("ans")).collect()
        [Row(ANS='file_with_spaces.txt'), Row(ANS='test')]

    """
    source = _to_col_if_str(src, "translate")
    source_alphabet = _to_col_if_str(source_alphabet, "translate")
    target_alphabet = _to_col_if_str(target_alphabet, "translate")
    return builtin("translate")(source, source_alphabet, target_alphabet)


def contains(col: ColumnOrName, string: ColumnOrName) -> Column:
    """Returns if `col` contains `string` for each row. See `CONTAINS <https://docs.snowflake.com/en/sql-reference/functions/contains>`

    Example:
        >>> df = session.create_dataframe([[1,2], [3,4], [5,5] ], schema=["a","b"])
        >>> df.select(contains(col("a"), col("b")).alias("result")).show()
        ------------
        |"RESULT"  |
        ------------
        |False     |
        |False     |
        |True      |
        ------------
        <BLANKLINE>
    """
    c = _to_col_if_str(col, "contains")
    s = _to_col_if_str(string, "contains")
    return builtin("contains")(c, s)


def startswith(col: ColumnOrName, str: ColumnOrName) -> Column:
    """Returns true if col starts with str."""
    c = _to_col_if_str(col, "startswith")
    s = _to_col_if_str(str, "startswith")
    return builtin("startswith")(c, s)


def endswith(col: ColumnOrName, str: ColumnOrName) -> Column:
    """
    Returns true if col ends with str.

    Example::

        >>> df = session.create_dataframe(["apple", "banana", "peach"], schema=["a"])
        >>> df.select(endswith(df["a"], lit("ana")).alias("endswith")).collect()
        [Row(ENDSWITH=False), Row(ENDSWITH=True), Row(ENDSWITH=False)]
    """
    c = _to_col_if_str(col, "endswith")
    s = _to_col_if_str(str, "endswith")
    return builtin("endswith")(c, s)


def insert(
    base_expr: ColumnOrName,
    position: Union[Column, int],
    length: Union[Column, int],
    insert_expr: ColumnOrName,
) -> Column:
    """
    Replaces a substring of the specified length, starting at the specified position,
    with a new string or binary value.

    Examples::

        >>> df = session.create_dataframe(["abc"], schema=["a"])
        >>> df.select(insert(df["a"], 1, 2, lit("Z")).alias("insert")).collect()
        [Row(INSERT='Zc')]
    """
    b = _to_col_if_str(base_expr, "insert")
    i = _to_col_if_str(insert_expr, "insert")
    return builtin("insert")(b, lit(position), lit(length), i)


def left(str_expr: ColumnOrName, length: Union[Column, int]) -> Column:
    """Returns a left most substring of ``str_expr``."""
    s = _to_col_if_str(str_expr, "left")
    return builtin("left")(s, lit(length))


def right(str_expr: ColumnOrName, length: Union[Column, int]) -> Column:
    """Returns a right most substring of ``str_expr``.

    Example::

        >>> df = session.create_dataframe([["abc"], ["def"]], schema=["a"])
        >>> df.select(right(col("a"), 2).alias("result")).show()
        ------------
        |"RESULT"  |
        ------------
        |bc        |
        |ef        |
        ------------
        <BLANKLINE>
    """
    s = _to_col_if_str(str_expr, "right")
    return builtin("right")(s, lit(length))


def char(col: ColumnOrName) -> Column:
    """Converts a Unicode code point (including 7-bit ASCII) into the character that
    matches the input Unicode.

    Example::

        >>> df = session.create_dataframe([83, 33, 169, 8364, None], schema=['a'])
        >>> df.select(df.a, char(df.a).as_('char')).sort(df.a).show()
        -----------------
        |"A"   |"CHAR"  |
        -----------------
        |NULL  |NULL    |
        |33    |!       |
        |83    |S       |
        |169   |©       |
        |8364  |€       |
        -----------------
        <BLANKLINE>
    """
    c = _to_col_if_str(col, "char")
    return builtin("char")(c)


def to_char(c: ColumnOrName, format: Optional[ColumnOrLiteralStr] = None) -> Column:
    """Converts a Unicode code point (including 7-bit ASCII) into the character that
    matches the input Unicode.

    Example::
        >>> df = session.create_dataframe([1, 2, 3, 4], schema=['a'])
        >>> df.select(to_char(col('a')).as_('ans')).collect()
        [Row(ANS='1'), Row(ANS='2'), Row(ANS='3'), Row(ANS='4')]

    Example::

        >>> import datetime
        >>> df = session.create_dataframe([datetime.datetime(2023, 4, 16), datetime.datetime(2017, 4, 3, 2, 59, 37, 153)], schema=['a'])
        >>> df.select(to_char(col('a')).as_('ans')).collect()
        [Row(ANS='2023-04-16 00:00:00.000'), Row(ANS='2017-04-03 02:59:37.000')]

    """
    c = _to_col_if_str(c, "to_char")
    return (
        builtin("to_char")(c, lit(format))
        if format is not None
        else builtin("to_char")(c)
    )


def to_time(e: ColumnOrName, fmt: Optional["Column"] = None) -> Column:
    """Converts an input expression into the corresponding time.

    Example::

        >>> df = session.create_dataframe(['04:15:29.999'], schema=['a'])
        >>> df.select(to_time(col("a"))).collect()
        [Row(TO_TIME("A")=datetime.time(4, 15, 29, 999000))]
    """
    c = _to_col_if_str(e, "to_time")
    return builtin("to_time")(c, fmt) if fmt is not None else builtin("to_time")(c)


def to_timestamp(e: ColumnOrName, fmt: Optional["Column"] = None) -> Column:
    """Converts an input expression into the corresponding timestamp.

    Per default fmt is set to auto, which makes Snowflake detect the format automatically. With `to_timestamp` strings
    can be converted to timestamps. The format has to be specified according to the rules set forth in
    <https://docs.snowflake.com/en/sql-reference/functions-conversion#date-and-time-formats-in-conversion-functions>

    Example::
        >>> df = session.create_dataframe(['2019-01-31 01:02:03.004'], schema=['a'])
        >>> df.select(to_timestamp(col("a")).as_("ans")).collect()
        [Row(ANS=datetime.datetime(2019, 1, 31, 1, 2, 3, 4000))]
        >>> df = session.create_dataframe(["2020-05-01 13:11:20.000"], schema=['a'])
        >>> df.select(to_timestamp(col("a"), lit("YYYY-MM-DD HH24:MI:SS.FF3")).as_("ans")).collect()
        [Row(ANS=datetime.datetime(2020, 5, 1, 13, 11, 20))]

    Another option is to convert dates into timestamps

    Example::
        >>> import datetime
        >>> df = session.createDataFrame([datetime.datetime(2022, 12, 25, 13, 59, 38, 467)], schema=["a"])
        >>> df.select(to_timestamp(col("a"))).collect()
        [Row(TO_TIMESTAMP("A")=datetime.datetime(2022, 12, 25, 13, 59, 38, 467))]
        >>> df = session.createDataFrame([datetime.date(2023, 3, 1)], schema=["a"])
        >>> df.select(to_timestamp(col("a"))).collect()
        [Row(TO_TIMESTAMP("A")=datetime.datetime(2023, 3, 1, 0, 0))]

    Integers can be converted into a timestamp as well, by providing optionally a scale as an integer as lined out in
    <https://docs.snowflake.com/en/sql-reference/functions/to_timestamp#usage-notes>. Currently Snowpark does support
    integers in the range of an 8-byte signed integer only.

    Example::
        >>> df = session.createDataFrame([20, 31536000000], schema=['a'])
        >>> df.select(to_timestamp(col("a"))).collect()
        [Row(TO_TIMESTAMP("A")=datetime.datetime(1970, 1, 1, 0, 0, 20)), Row(TO_TIMESTAMP("A")=datetime.datetime(2969, 5, 3, 0, 0))]
        >>> df.select(to_timestamp(col("a"), lit(9))).collect()
        [Row(TO_TIMESTAMP("A", 9)=datetime.datetime(1970, 1, 1, 0, 0)), Row(TO_TIMESTAMP("A", 9)=datetime.datetime(1970, 1, 1, 0, 0, 31, 536000))]

    Larger numbers stored in a string can be also converted via this approach

    Example::
        >>> df = session.createDataFrame(['20', '31536000000', '31536000000000', '31536000000000000'], schema=['a'])
        >>> df.select(to_timestamp(col("a")).as_("ans")).collect()
        [Row(ANS=datetime.datetime(1970, 1, 1, 0, 0, 20)), Row(ANS=datetime.datetime(1971, 1, 1, 0, 0)), Row(ANS=datetime.datetime(1971, 1, 1, 0, 0)), Row(ANS=datetime.datetime(1971, 1, 1, 0, 0))]
    """
    c = _to_col_if_str(e, "to_timestamp")
    return (
        builtin("to_timestamp")(c, fmt)
        if fmt is not None
        else builtin("to_timestamp")(c)
    )


def to_date(e: ColumnOrName, fmt: Optional["Column"] = None) -> Column:
    """Converts an input expression into a date.

    Example::

        >>> df = session.create_dataframe(['2013-05-17', '2013-05-17'], schema=['a'])
        >>> df.select(to_date(col('a')).as_('ans')).collect()
        [Row(ANS=datetime.date(2013, 5, 17)), Row(ANS=datetime.date(2013, 5, 17))]

        >>> df = session.create_dataframe(['31536000000000', '71536004000000'], schema=['a'])
        >>> df.select(to_date(col('a')).as_('ans')).collect()
        [Row(ANS=datetime.date(1971, 1, 1)), Row(ANS=datetime.date(1972, 4, 7))]

    """
    c = _to_col_if_str(e, "to_date")
    return builtin("to_date")(c, fmt) if fmt is not None else builtin("to_date")(c)


def current_timestamp() -> Column:
    """Returns the current timestamp for the system.

    Example:
        >>> import datetime
        >>> result = session.create_dataframe([1]).select(current_timestamp()).collect()
        >>> assert isinstance(result[0]["CURRENT_TIMESTAMP()"], datetime.datetime)
    """

    return builtin("current_timestamp")()


def current_date() -> Column:
    """Returns the current date for the system.

    Example:
        >>> import datetime
        >>> result = session.create_dataframe([1]).select(current_date()).collect()
        >>> assert isinstance(result[0]["CURRENT_DATE()"], datetime.date)
    """
    return builtin("current_date")()


def current_time() -> Column:
    """Returns the current time for the system.

    Example:
        >>> import datetime
        >>> result = session.create_dataframe([1]).select(current_time()).collect()
        >>> assert isinstance(result[0]["CURRENT_TIME()"], datetime.time)
    """
    return builtin("current_time")()


def hour(e: ColumnOrName) -> Column:
    """
    Extracts the hour from a date or timestamp.

    Example::

        >>> import datetime
        >>> df = session.create_dataframe([
        ...     datetime.datetime.strptime("2020-05-01 13:11:20.000", "%Y-%m-%d %H:%M:%S.%f"),
        ...     datetime.datetime.strptime("2020-08-21 01:30:05.000", "%Y-%m-%d %H:%M:%S.%f")
        ... ], schema=["a"])
        >>> df.select(hour("a")).collect()
        [Row(HOUR("A")=13), Row(HOUR("A")=1)]
    """
    c = _to_col_if_str(e, "hour")
    return builtin("hour")(c)


def last_day(e: ColumnOrName) -> Column:
    """
    Returns the last day of the specified date part for a date or timestamp.
    Commonly used to return the last day of the month for a date or timestamp.

    Example::

        >>> import datetime
        >>> df = session.create_dataframe([
        ...     datetime.datetime.strptime("2020-05-01 13:11:20.000", "%Y-%m-%d %H:%M:%S.%f"),
        ...     datetime.datetime.strptime("2020-08-21 01:30:05.000", "%Y-%m-%d %H:%M:%S.%f")
        ... ], schema=["a"])
        >>> df.select(last_day("a")).collect()
        [Row(LAST_DAY("A")=datetime.date(2020, 5, 31)), Row(LAST_DAY("A")=datetime.date(2020, 8, 31))]
    """
    c = _to_col_if_str(e, "last_day")
    return builtin("last_day")(c)


def minute(e: ColumnOrName) -> Column:
    """
    Extracts the minute from a date or timestamp.

    Example::

        >>> import datetime
        >>> df = session.create_dataframe([
        ...     datetime.datetime.strptime("2020-05-01 13:11:20.000", "%Y-%m-%d %H:%M:%S.%f"),
        ...     datetime.datetime.strptime("2020-08-21 01:30:05.000", "%Y-%m-%d %H:%M:%S.%f")
        ... ], schema=["a"])
        >>> df.select(minute("a")).collect()
        [Row(MINUTE("A")=11), Row(MINUTE("A")=30)]
    """
    c = _to_col_if_str(e, "minute")
    return builtin("minute")(c)


def next_day(date: ColumnOrName, day_of_week: ColumnOrLiteral) -> Column:
    """
    Returns the date of the first specified DOW (day of week) that occurs after the input date.

    Example::

        >>> import datetime
        >>> df = session.create_dataframe([
        ...     (datetime.date.fromisoformat("2020-08-01"), "mo"),
        ...     (datetime.date.fromisoformat("2020-12-01"), "we"),
        ... ], schema=["a", "b"])
        >>> df.select(next_day("a", col("b"))).collect()
        [Row(NEXT_DAY("A", "B")=datetime.date(2020, 8, 3)), Row(NEXT_DAY("A", "B")=datetime.date(2020, 12, 2))]
        >>> df.select(next_day("a", "fr")).collect()
        [Row(NEXT_DAY("A", 'FR')=datetime.date(2020, 8, 7)), Row(NEXT_DAY("A", 'FR')=datetime.date(2020, 12, 4))]
    """
    c = _to_col_if_str(date, "next_day")
    return builtin("next_day")(c, Column._to_expr(day_of_week))


def previous_day(date: ColumnOrName, day_of_week: ColumnOrLiteral) -> Column:
    """
    Returns the date of the first specified DOW (day of week) that occurs before the input date.

    Example::

        >>> import datetime
        >>> df = session.create_dataframe([
        ...     (datetime.date.fromisoformat("2020-08-01"), "mo"),
        ...     (datetime.date.fromisoformat("2020-12-01"), "we"),
        ... ], schema=["a", "b"])
        >>> df.select(previous_day("a", col("b"))).collect()
        [Row(PREVIOUS_DAY("A", "B")=datetime.date(2020, 7, 27)), Row(PREVIOUS_DAY("A", "B")=datetime.date(2020, 11, 25))]
        >>> df.select(previous_day("a", "fr")).collect()
        [Row(PREVIOUS_DAY("A", 'FR')=datetime.date(2020, 7, 31)), Row(PREVIOUS_DAY("A", 'FR')=datetime.date(2020, 11, 27))]
    """
    c = _to_col_if_str(date, "previous_day")
    return builtin("previous_day")(c, Column._to_expr(day_of_week))


def second(e: ColumnOrName) -> Column:
    """
    Extracts the second from a date or timestamp.

    Example::

        >>> import datetime
        >>> df = session.create_dataframe([
        ...     datetime.datetime.strptime("2020-05-01 13:11:20.000", "%Y-%m-%d %H:%M:%S.%f"),
        ...     datetime.datetime.strptime("2020-08-21 01:30:05.000", "%Y-%m-%d %H:%M:%S.%f")
        ... ], schema=["a"])
        >>> df.select(second("a")).collect()
        [Row(SECOND("A")=20), Row(SECOND("A")=5)]
    """
    c = _to_col_if_str(e, "second")
    return builtin("second")(c)


def month(e: ColumnOrName) -> Column:
    """
    Extracts the month from a date or timestamp.


    Example::

        >>> import datetime
        >>> df = session.create_dataframe([
        ...     datetime.datetime.strptime("2020-05-01 13:11:20.000", "%Y-%m-%d %H:%M:%S.%f"),
        ...     datetime.datetime.strptime("2020-08-21 01:30:05.000", "%Y-%m-%d %H:%M:%S.%f")
        ... ], schema=["a"])
        >>> df.select(month("a")).collect()
        [Row(MONTH("A")=5), Row(MONTH("A")=8)]
    """
    c = _to_col_if_str(e, "month")
    return builtin("month")(c)


def monthname(e: ColumnOrName) -> Column:
    """
    Extracts the three-letter month name from the specified date or timestamp.

    Example::

        >>> import datetime
        >>> df = session.create_dataframe([
        ...     datetime.datetime.strptime("2020-05-01 13:11:20.000", "%Y-%m-%d %H:%M:%S.%f"),
        ...     datetime.datetime.strptime("2020-08-21 01:30:05.000", "%Y-%m-%d %H:%M:%S.%f")
        ... ], schema=["a"])
        >>> df.select(monthname("a")).collect()
        [Row(MONTHNAME("A")='May'), Row(MONTHNAME("A")='Aug')]
    """
    c = _to_col_if_str(e, "monthname")
    return builtin("monthname")(c)


def quarter(e: ColumnOrName) -> Column:
    """
    Extracts the quarter from a date or timestamp.

    Example::

        >>> import datetime
        >>> df = session.create_dataframe([
        ...     datetime.datetime.strptime("2020-05-01 13:11:20.000", "%Y-%m-%d %H:%M:%S.%f"),
        ...     datetime.datetime.strptime("2020-08-21 01:30:05.000", "%Y-%m-%d %H:%M:%S.%f")
        ... ], schema=["a"])
        >>> df.select(quarter("a")).collect()
        [Row(QUARTER("A")=2), Row(QUARTER("A")=3)]
    """
    c = _to_col_if_str(e, "quarter")
    return builtin("quarter")(c)


def year(e: ColumnOrName) -> Column:
    """
    Extracts the year from a date or timestamp.

    Example::

        >>> import datetime
        >>> df = session.create_dataframe([
        ...     datetime.datetime.strptime("2020-05-01 13:11:20.000", "%Y-%m-%d %H:%M:%S.%f"),
        ...     datetime.datetime.strptime("2020-08-21 01:30:05.000", "%Y-%m-%d %H:%M:%S.%f")
        ... ], schema=["a"])
        >>> df.select(year("a")).collect()
        [Row(YEAR("A")=2020), Row(YEAR("A")=2020)]
    """
    c = _to_col_if_str(e, "year")
    return builtin("year")(c)


def sysdate() -> Column:
    """
    Returns the current timestamp for the system, but in the UTC time zone.

    Example::

        >>> df = session.create_dataframe([1], schema=["a"])
        >>> df.select(sysdate()).collect() is not None
        True
    """
    return builtin("sysdate")()


def months_between(date1: ColumnOrName, date2: ColumnOrName) -> Column:
    """Returns the number of months between two DATE or TIMESTAMP values.
    For example, MONTHS_BETWEEN('2020-02-01'::DATE, '2020-01-01'::DATE) returns 1.0.
    """
    c1 = _to_col_if_str(date1, "months_between")
    c2 = _to_col_if_str(date2, "months_between")
    return builtin("months_between")(c1, c2)


def to_geography(e: ColumnOrName) -> Column:
    """Parses an input and returns a value of type GEOGRAPHY. Supported inputs are strings in
<<<<<<< HEAD
    - WKT (well-known text).
    - WKB (well-known binary) in hexadecimal format (without a leading 0x).
    - EWKT (extended well-known text).
    - EWKB (extended well-known binary) in hexadecimal format (without a leading 0x).
    - GeoJSON.
    format.

     Example::
=======

        - WKT (well-known text).
        - WKB (well-known binary) in hexadecimal format (without a leading 0x).
        - EWKT (extended well-known text).
        - EWKB (extended well-known binary) in hexadecimal format (without a leading 0x).
        - GeoJSON.

    format.

    Example::
>>>>>>> d694aec1
        >>> df = session.create_dataframe(['POINT(-122.35 37.55)', 'POINT(20.92 43.33)'], schema=['a'])
        >>> df.select(to_geography(col("a"))).collect()
        [Row(TO_GEOGRAPHY("A")='{\\n  "coordinates": [\\n    -122.35,\\n    37.55\\n  ],\\n  "type": "Point"\\n}'), Row(TO_GEOGRAPHY("A")='{\\n  "coordinates": [\\n    20.92,\\n    43.33\\n  ],\\n  "type": "Point"\\n}')]

    Besides strings, binary representation in WKB and EWKB format can be parsed, or objects adhering to GeoJSON format.
    For all supported formats confer https://docs.snowflake.com/en/sql-reference/data-types-geospatial#supported-geospatial-object-types.
    """
    c = _to_col_if_str(e, "to_geography")
    return builtin("to_geography")(c)


def arrays_overlap(array1: ColumnOrName, array2: ColumnOrName) -> Column:
    """Compares whether two ARRAYs have at least one element in common. Returns TRUE
    if there is at least one element in common; otherwise returns FALSE. The function
    is NULL-safe, meaning it treats NULLs as known values for comparing equality."""
    a1 = _to_col_if_str(array1, "arrays_overlap")
    a2 = _to_col_if_str(array2, "arrays_overlap")
    return builtin("arrays_overlap")(a1, a2)


def array_intersection(array1: ColumnOrName, array2: ColumnOrName) -> Column:
    """Returns an array that contains the matching elements in the two input arrays.

    The function is NULL-safe, meaning it treats NULLs as known values for comparing equality.

    Args:
        array1: An ARRAY that contains elements to be compared.
        array2: An ARRAY that contains elements to be compared."""
    a1 = _to_col_if_str(array1, "array_intersection")
    a2 = _to_col_if_str(array2, "array_intersection")
    return builtin("array_intersection")(a1, a2)


def datediff(part: str, col1: ColumnOrName, col2: ColumnOrName) -> Column:
    """Calculates the difference between two date, time, or timestamp columns based on the date or time part requested.

    `Supported date and time parts <https://docs.snowflake.com/en/sql-reference/functions-date-time.html#label-supported-date-time-parts>`_

    Example::

        >>> # year difference between two date columns
        >>> import datetime
        >>> date_df = session.create_dataframe([[datetime.date(2020, 1, 1), datetime.date(2021, 1, 1)]], schema=["date_col1", "date_col2"])
        >>> date_df.select(datediff("year", col("date_col1"), col("date_col2")).alias("year_diff")).show()
        ---------------
        |"YEAR_DIFF"  |
        ---------------
        |1            |
        ---------------
        <BLANKLINE>

    Args:
        part: The time part to use for calculating the difference
        col1: The first timestamp column or minuend in the datediff
        col2: The second timestamp column or the subtrahend in the datediff
    """
    if not isinstance(part, str):
        raise ValueError("part must be a string")
    c1 = _to_col_if_str(col1, "datediff")
    c2 = _to_col_if_str(col2, "datediff")
    return builtin("datediff")(part, c1, c2)


def trunc(e: ColumnOrName, scale: Union[ColumnOrName, int, float] = 0) -> Column:
    """Rounds the input expression down to the nearest (or equal) integer closer to zero,
    or to the nearest equal or smaller value with the specified number of
    places after the decimal point.

    Example::

        >>> df = session.createDataFrame([-1.0, -0.9, -.5, -.2, 0.0, 0.2, 0.5, 0.9, 1.1, 3.14159], schema=["a"])
        >>> df.select(trunc(col("a"))).collect()
        [Row(TRUNC("A", 0)=-1.0), Row(TRUNC("A", 0)=0.0), Row(TRUNC("A", 0)=0.0), Row(TRUNC("A", 0)=0.0), Row(TRUNC("A", 0)=0.0), Row(TRUNC("A", 0)=0.0), Row(TRUNC("A", 0)=0.0), Row(TRUNC("A", 0)=0.0), Row(TRUNC("A", 0)=1.0), Row(TRUNC("A", 0)=3.0)]

        >>> df = session.createDataFrame([-1.323, 4.567, 0.0123], schema=["a"])
        >>> df.select(trunc(col("a"), lit(0))).collect()
        [Row(TRUNC("A", 0)=-1.0), Row(TRUNC("A", 0)=4.0), Row(TRUNC("A", 0)=0.0)]
        >>> df.select(trunc(col("a"), lit(1))).collect()
        [Row(TRUNC("A", 1)=-1.3), Row(TRUNC("A", 1)=4.5), Row(TRUNC("A", 1)=0.0)]
        >>> df.select(trunc(col("a"), lit(2))).collect()
        [Row(TRUNC("A", 2)=-1.32), Row(TRUNC("A", 2)=4.56), Row(TRUNC("A", 2)=0.01)]

    Note that the function ``trunc`` is overloaded with ``date_trunc`` for datetime types. It allows to round datetime
    objects.

    Example::

        >>> import datetime
        >>> df = session.createDataFrame([datetime.date(2022, 12, 25), datetime.date(2022, 1, 10), datetime.date(2022, 7, 7)], schema=["a"])
        >>> df.select(trunc(col("a"), lit("QUARTER"))).collect()
        [Row(TRUNC("A", 'QUARTER')=datetime.date(2022, 10, 1)), Row(TRUNC("A", 'QUARTER')=datetime.date(2022, 1, 1)), Row(TRUNC("A", 'QUARTER')=datetime.date(2022, 7, 1))]

        >>> df = session.createDataFrame([datetime.datetime(2022, 12, 25, 13, 59, 38, 467)], schema=["a"])
        >>> df.collect()
        [Row(A=datetime.datetime(2022, 12, 25, 13, 59, 38, 467))]
        >>> df.select(trunc(col("a"), lit("MINUTE"))).collect()
        [Row(TRUNC("A", 'MINUTE')=datetime.datetime(2022, 12, 25, 13, 59))]

    """
    c = _to_col_if_str(e, "trunc")
    scale_col = (
        lit(scale)
        if isinstance(scale, (int, float))
        else _to_col_if_str(scale, "trunc")
    )
    return builtin("trunc")(c, scale_col)


def dateadd(part: str, col1: ColumnOrName, col2: ColumnOrName) -> Column:
    """Adds the specified value for the specified date or time part to date or time expr.

    `Supported date and time parts <https://docs.snowflake.com/en/sql-reference/functions-date-time.html#label-supported-date-time-parts>`_

    Example::

        >>> # add one year on dates
        >>> import datetime
        >>> date_df = session.create_dataframe([[datetime.date(2020, 1, 1)]], schema=["date_col"])
        >>> date_df.select(dateadd("year", lit(1), col("date_col")).alias("year_added")).show()
        ----------------
        |"YEAR_ADDED"  |
        ----------------
        |2021-01-01    |
        ----------------
        <BLANKLINE>
        >>> date_df.select(dateadd("month", lit(1), col("date_col")).alias("month_added")).show()
        -----------------
        |"MONTH_ADDED"  |
        -----------------
        |2020-02-01     |
        -----------------
        <BLANKLINE>
        >>> date_df.select(dateadd("day", lit(1), col("date_col")).alias("day_added")).show()
        ---------------
        |"DAY_ADDED"  |
        ---------------
        |2020-01-02   |
        ---------------
        <BLANKLINE>

    Args:
        part: The time part to use for the addition
        col1: The first timestamp column or addend in the dateadd
        col2: The second timestamp column or the addend in the dateadd
    """
    if not isinstance(part, str):
        raise ValueError("part must be a string")
    c1 = _to_col_if_str(col1, "dateadd")
    c2 = _to_col_if_str(col2, "dateadd")
    return builtin("dateadd")(part, c1, c2)


def date_part(part: str, e: ColumnOrName) -> Column:
    """
    Extracts the specified date or time part from a date, time, or timestamp. See
    `DATE_PART <https://docs.snowflake.com/en/sql-reference/functions/date_part.html>`_ for details.

    Args:
        part: The time part to use for the addition.
        e: The column expression of a date, time, or timestamp.

    Example::

        >>> import datetime
        >>> df = session.create_dataframe([[datetime.datetime(2023, 1, 1, 1, 1, 1)]], schema=["ts_col"])
        >>> df.select(date_part("year", col("ts_col")).alias("year"), date_part("epoch_second", col("ts_col")).alias("epoch_second")).show()
        ---------------------------
        |"YEAR"  |"EPOCH_SECOND"  |
        ---------------------------
        |2023    |1672534861      |
        ---------------------------
        <BLANKLINE>
    """
    if not isinstance(part, str):
        raise ValueError("part must be a string")
    c = _to_col_if_str(e, "date_part")
    return builtin("date_part")(part, c)


def date_from_parts(
    y: Union[ColumnOrName, int],
    m: Union[ColumnOrName, int],
    d: Union[ColumnOrName, int],
) -> Column:
    """
    Creates a date from individual numeric components that represent the year, month, and day of the month.

    Example::
        >>> df = session.create_dataframe([[2022, 4, 1]], schema=["year", "month", "day"])
        >>> df.select(date_from_parts("year", "month", "day")).collect()
        [Row(DATE_FROM_PARTS("YEAR", "MONTH", "DAY")=datetime.date(2022, 4, 1))]
        >>> session.table("dual").select(date_from_parts(2022, 4, 1)).collect()
        [Row(DATE_FROM_PARTS(2022, 4, 1)=datetime.date(2022, 4, 1))]
    """
    y_col = _to_col_if_str_or_int(y, "date_from_parts")
    m_col = _to_col_if_str_or_int(m, "date_from_parts")
    d_col = _to_col_if_str_or_int(d, "date_from_parts")
    return builtin("date_from_parts")(y_col, m_col, d_col)


def date_trunc(part: ColumnOrName, expr: ColumnOrName) -> Column:
    """
    Truncates a DATE, TIME, or TIMESTAMP to the specified precision.

    Note that truncation is not the same as extraction. For example:
    - Truncating a timestamp down to the quarter returns the timestamp corresponding to midnight of the first day of the
    quarter for the input timestamp.
    - Extracting the quarter date part from a timestamp returns the quarter number of the year in the timestamp.

    Example::
        >>> import datetime
        >>> df = session.create_dataframe(
        ...     [[datetime.datetime.strptime("2020-05-01 13:11:20.000", "%Y-%m-%d %H:%M:%S.%f")]],
        ...     schema=["a"],
        ... )
        >>> df.select(date_trunc("YEAR", "a"), date_trunc("MONTH", "a"), date_trunc("DAY", "a")).collect()
        [Row(DATE_TRUNC("YEAR", "A")=datetime.datetime(2020, 1, 1, 0, 0), DATE_TRUNC("MONTH", "A")=datetime.datetime(2020, 5, 1, 0, 0), DATE_TRUNC("DAY", "A")=datetime.datetime(2020, 5, 1, 0, 0))]
        >>> df.select(date_trunc("HOUR", "a"), date_trunc("MINUTE", "a"), date_trunc("SECOND", "a")).collect()
        [Row(DATE_TRUNC("HOUR", "A")=datetime.datetime(2020, 5, 1, 13, 0), DATE_TRUNC("MINUTE", "A")=datetime.datetime(2020, 5, 1, 13, 11), DATE_TRUNC("SECOND", "A")=datetime.datetime(2020, 5, 1, 13, 11, 20))]
        >>> df.select(date_trunc("QUARTER", "a")).collect()
        [Row(DATE_TRUNC("QUARTER", "A")=datetime.datetime(2020, 4, 1, 0, 0))]
    """
    part_col = _to_col_if_str(part, "date_trunc")
    expr_col = _to_col_if_str(expr, "date_trunc")
    return builtin("date_trunc")(part_col, expr_col)


def dayname(e: ColumnOrName) -> Column:
    """
    Extracts the three-letter day-of-week name from the specified date or timestamp.

    Example::
        >>> import datetime
        >>> df = session.create_dataframe(
        ...     [[datetime.datetime.strptime("2020-05-01 13:11:20.000", "%Y-%m-%d %H:%M:%S.%f")]],
        ...     schema=["a"],
        ... )
        >>> df.select(dayname("a")).collect()
        [Row(DAYNAME("A")='Fri')]
    """
    c = _to_col_if_str(e, "dayname")
    return builtin("dayname")(c)


def dayofmonth(e: ColumnOrName) -> Column:
    """
    Extracts the corresponding day (number) of the month from a date or timestamp.

    Example::
        >>> import datetime
        >>> df = session.create_dataframe(
        ...     [[datetime.datetime.strptime("2020-05-01 13:11:20.000", "%Y-%m-%d %H:%M:%S.%f")]],
        ...     schema=["a"],
        ... )
        >>> df.select(dayofmonth("a")).collect()
        [Row(DAYOFMONTH("A")=1)]
    """
    c = _to_col_if_str(e, "dayofmonth")
    return builtin("dayofmonth")(c)


def dayofweek(e: ColumnOrName) -> Column:
    """
    Extracts the corresponding day (number) of the week from a date or timestamp.

    Example::
        >>> import datetime
        >>> df = session.create_dataframe(
        ...     [[datetime.datetime.strptime("2020-05-01 13:11:20.000", "%Y-%m-%d %H:%M:%S.%f")]],
        ...     schema=["a"],
        ... )
        >>> df.select(dayofweek("a")).collect()
        [Row(DAYOFWEEK("A")=5)]
    """
    c = _to_col_if_str(e, "dayofweek")
    return builtin("dayofweek")(c)


def dayofyear(e: ColumnOrName) -> Column:
    """
    Extracts the corresponding day (number) of the year from a date or timestamp.

    Example::
        >>> import datetime
        >>> df = session.create_dataframe(
        ...     [[datetime.datetime.strptime("2020-05-01 13:11:20.000", "%Y-%m-%d %H:%M:%S.%f")]],
        ...     schema=["a"],
        ... )
        >>> df.select(dayofyear("a")).collect()
        [Row(DAYOFYEAR("A")=122)]
    """
    c = _to_col_if_str(e, "dayofyear")
    return builtin("dayofyear")(c)


def is_array(col: ColumnOrName) -> Column:
    """
    Returns true if the specified VARIANT column contains an ARRAY value.

    Examples::

        >>> df = session.create_dataframe([[["element"], True]], schema=["a", "b"])
        >>> df.select(is_array(df["a"]).alias("is_array_a"), is_array(df["b"]).alias("is_array_b")).collect()
        [Row(IS_ARRAY_A=True, IS_ARRAY_B=False)]
    """
    c = _to_col_if_str(col, "is_array")
    return builtin("is_array")(c)


def is_boolean(col: ColumnOrName) -> Column:
    """
    Returns true if the specified VARIANT column contains a boolean value.

    Examples::

        >>> from snowflake.snowpark.types import StructField, VariantType
        >>> df = session.create_dataframe([[True, 'X']], schema=["a", "b"])
        >>> df.select(is_boolean(to_variant(df["a"])).alias("boolean"), is_boolean(to_variant(df["b"])).alias("varchar")).collect()
        [Row(BOOLEAN=True, VARCHAR=False)]
    """
    c = _to_col_if_str(col, "is_boolean")
    return builtin("is_boolean")(c)


def is_binary(col: ColumnOrName) -> Column:
    """
    Returns true if the specified VARIANT column contains a binary value.

    Examples::

        >>> from snowflake.snowpark.types import StructField, VariantType
        >>> df = session.create_dataframe([[b"snow", "snow"]], schema=["a", "b"])
        >>> df.select(is_binary(to_variant(df["a"])).alias("binary"), is_binary(to_variant(df["b"])).alias("varchar")).collect()
        [Row(BINARY=True, VARCHAR=False)]
    """
    c = _to_col_if_str(col, "is_binary")
    return builtin("is_binary")(c)


def is_char(col: ColumnOrName) -> Column:
    """
    Returns true if the specified VARIANT column contains a string.

    Examples::

        >>> from snowflake.snowpark.types import StructField, VariantType
        >>> df = session.create_dataframe([["abc", 123]], schema=["a", "b"])
        >>> df.select(is_char(to_variant(df["a"])).alias("varchar"), is_char(to_variant(df["b"])).alias("int")).collect()
        [Row(VARCHAR=True, INT=False)]
    """
    c = _to_col_if_str(col, "is_char")
    return builtin("is_char")(c)


def is_varchar(col: ColumnOrName) -> Column:
    """Returns true if the specified VARIANT column contains a string."""
    c = _to_col_if_str(col, "is_varchar")
    return builtin("is_varchar")(c)


def is_date(col: ColumnOrName) -> Column:
    """
    Returns true if the specified VARIANT column contains a date value.

    Examples::

        >>> import datetime
        >>> from snowflake.snowpark.types import StructField, VariantType
        >>> df = session.create_dataframe([[datetime.date(2023, 3, 2), 123]], schema=["a", "b"])
        >>> df.select(is_date(to_variant(df["a"])).alias("date"), is_date(to_variant(df["b"])).alias("int")).collect()
        [Row(DATE=True, INT=False)]
    """
    c = _to_col_if_str(col, "is_date")
    return builtin("is_date")(c)


is_date_value = is_date


def is_decimal(col: ColumnOrName) -> Column:
    """
    Returns true if the specified VARIANT column contains a fixed-point decimal value or integer.

    Examples::

        >>> import decimal
        >>> from snowflake.snowpark.types import StructField, VariantType
        >>> df = session.create_dataframe([[decimal.Decimal(1), "X"]], schema=["a", "b"])
        >>> df.select(is_decimal(to_variant(df["a"])).alias("decimal"), is_decimal(to_variant(df["b"])).alias("varchar")).collect()
        [Row(DECIMAL=True, VARCHAR=False)]
    """
    c = _to_col_if_str(col, "is_decimal")
    return builtin("is_decimal")(c)


def is_double(col: ColumnOrName) -> Column:
    """
    Returns true if the specified VARIANT column contains a floating-point value, fixed-point decimal, or integer.

    Examples::

        >>> from snowflake.snowpark.types import StructField, VariantType
        >>> df = session.create_dataframe([[1.2, "X"]], schema=["a", "b"])
        >>> df.select(is_double(to_variant(df["a"])).alias("double"), is_double(to_variant(df["b"])).alias("varchar")).collect()
        [Row(DOUBLE=True, VARCHAR=False)]
    """
    c = _to_col_if_str(col, "is_double")
    return builtin("is_double")(c)


def is_real(col: ColumnOrName) -> Column:
    """Returns true if the specified VARIANT column contains a floating-point value, fixed-point decimal, or integer."""
    c = _to_col_if_str(col, "is_real")
    return builtin("is_real")(c)


def is_integer(col: ColumnOrName) -> Column:
    """
    Returns true if the specified VARIANT column contains a integer value.

    Examples::

        >>> from snowflake.snowpark.types import StructField, VariantType
        >>> df = session.create_dataframe([[1, "X"]], schema=["a", "b"])
        >>> df.select(is_integer(to_variant(df["a"])).alias("int"), is_integer(to_variant(df["b"])).alias("varchar")).collect()
        [Row(INT=True, VARCHAR=False)]
    """
    c = _to_col_if_str(col, "is_integer")
    return builtin("is_integer")(c)


def is_null_value(col: ColumnOrName) -> Column:
    """Returns true if the specified VARIANT column contains a JSON null value."""
    c = _to_col_if_str(col, "is_null_value")
    return builtin("is_null_value")(c)


def is_object(col: ColumnOrName) -> Column:
    """Returns true if the specified VARIANT column contains an OBJECT value."""
    c = _to_col_if_str(col, "is_object")
    return builtin("is_object")(c)


def is_time(col: ColumnOrName) -> Column:
    """Returns true if the specified VARIANT column contains a TIME value."""
    c = _to_col_if_str(col, "is_time")
    return builtin("is_time")(c)


def is_timestamp_ltz(col: ColumnOrName) -> Column:
    """Returns true if the specified VARIANT column contains a TIMESTAMP value to be interpreted using the local time
    zone."""
    c = _to_col_if_str(col, "is_timestamp_ltz")
    return builtin("is_timestamp_ltz")(c)


def is_timestamp_ntz(col: ColumnOrName) -> Column:
    """Returns true if the specified VARIANT column contains a TIMESTAMP value with no time zone."""
    c = _to_col_if_str(col, "is_timestamp_ntz")
    return builtin("is_timestamp_ntz")(c)


def is_timestamp_tz(col: ColumnOrName) -> Column:
    """Returns true if the specified VARIANT column contains a TIMESTAMP value with a time zone."""
    c = _to_col_if_str(col, "is_timestamp_tz")
    return builtin("is_timestamp_tz")(c)


def _columns_from_timestamp_parts(
    func_name: str, *args: Union[ColumnOrName, int]
) -> Tuple[Column, ...]:
    if len(args) == 3:
        year_ = _to_col_if_str_or_int(args[0], func_name)
        month = _to_col_if_str_or_int(args[1], func_name)
        day = _to_col_if_str_or_int(args[2], func_name)
        return year_, month, day
    elif len(args) == 6:
        year_ = _to_col_if_str_or_int(args[0], func_name)
        month = _to_col_if_str_or_int(args[1], func_name)
        day = _to_col_if_str_or_int(args[2], func_name)
        hour = _to_col_if_str_or_int(args[3], func_name)
        minute = _to_col_if_str_or_int(args[4], func_name)
        second = _to_col_if_str_or_int(args[5], func_name)
        return year_, month, day, hour, minute, second
    else:
        # Should never happen since we only use this internally
        raise ValueError(f"Incorrect number of args passed to {func_name}")


def _timestamp_from_parts_internal(
    func_name: str, *args: Union[ColumnOrName, int], **kwargs: Union[ColumnOrName, int]
) -> Tuple[Column, ...]:
    num_args = len(args)
    if num_args == 2:
        # expression mode
        date_expr = _to_col_if_str(args[0], func_name)
        time_expr = _to_col_if_str(args[1], func_name)
        return date_expr, time_expr
    elif 6 <= num_args <= 8:
        # parts mode
        y, m, d, h, min_, s = _columns_from_timestamp_parts(func_name, *args[:6])
        ns_arg = args[6] if num_args >= 7 else kwargs.get("nanoseconds")
        # Timezone is only accepted in timestamp_from_parts function
        tz_arg = args[7] if num_args == 8 else kwargs.get("timezone")
        if tz_arg is not None and func_name != "timestamp_from_parts":
            raise ValueError(f"{func_name} does not accept timezone as an argument")
        ns = None if ns_arg is None else _to_col_if_str_or_int(ns_arg, func_name)
        tz = None if tz_arg is None else _to_col_if_sql_expr(tz_arg, func_name)
        if ns is not None and tz is not None:
            return y, m, d, h, min_, s, ns, tz
        elif ns is not None:
            return y, m, d, h, min_, s, ns
        elif tz is not None:
            # We need to fill in nanoseconds as 0 to make the sql function work
            return y, m, d, h, min_, s, lit(0), tz
        else:
            return y, m, d, h, min_, s
    else:
        raise ValueError(
            f"{func_name} expected 2 or 6 required arguments, got {num_args}"
        )


def time_from_parts(
    hour: Union[ColumnOrName, int],
    minute: Union[ColumnOrName, int],
    second: Union[ColumnOrName, int],
    nanoseconds: Optional[Union[ColumnOrName, int]] = None,
) -> Column:
    """
    Creates a time from individual numeric components.

    TIME_FROM_PARTS is typically used to handle values in "normal" ranges (e.g. hours 0-23, minutes 0-59),
    but it also handles values from outside these ranges. This allows, for example, choosing the N-th minute
    in a day, which can be used to simplify some computations.

    Example::

        >>> df = session.create_dataframe(
        ...     [[11, 11, 0, 987654321], [10, 10, 0, 987654321]],
        ...     schema=["hour", "minute", "second", "nanoseconds"],
        ... )
        >>> df.select(time_from_parts(
        ...     "hour", "minute", "second", nanoseconds="nanoseconds"
        ... ).alias("TIME_FROM_PARTS")).collect()
        [Row(TIME_FROM_PARTS=datetime.time(11, 11, 0, 987654)), Row(TIME_FROM_PARTS=datetime.time(10, 10, 0, 987654))]
    """
    h, m, s = _columns_from_timestamp_parts("time_from_parts", hour, minute, second)
    if nanoseconds:
        return builtin("time_from_parts")(
            h, m, s, _to_col_if_str_or_int(nanoseconds, "time_from_parts")
        )
    else:
        return builtin("time_from_parts")(h, m, s)


@overload
def timestamp_from_parts(date_expr: ColumnOrName, time_expr: ColumnOrName) -> Column:
    ...  # pragma: no cover


@overload
def timestamp_from_parts(
    year: Union[ColumnOrName, int],
    month: Union[ColumnOrName, int],
    day: Union[ColumnOrName, int],
    hour: Union[ColumnOrName, int],
    minute: Union[ColumnOrName, int],
    second: Union[ColumnOrName, int],
    nanosecond: Optional[Union[ColumnOrName, int]] = None,
    timezone: Optional[ColumnOrLiteralStr] = None,
) -> Column:
    ...  # pragma: no cover


def timestamp_from_parts(*args, **kwargs) -> Column:
    """
    Creates a timestamp from individual numeric components. If no time zone is in effect,
    the function can be used to create a timestamp from a date expression and a time expression.

    Example 1::

        >>> df = session.create_dataframe(
        ...     [[2022, 4, 1, 11, 11, 0], [2022, 3, 31, 11, 11, 0]],
        ...     schema=["year", "month", "day", "hour", "minute", "second"],
        ... )
        >>> df.select(timestamp_from_parts(
        ...     "year", "month", "day", "hour", "minute", "second"
        ... ).alias("TIMESTAMP_FROM_PARTS")).collect()
        [Row(TIMESTAMP_FROM_PARTS=datetime.datetime(2022, 4, 1, 11, 11)), Row(TIMESTAMP_FROM_PARTS=datetime.datetime(2022, 3, 31, 11, 11))]

    Example 2::

        >>> df = session.create_dataframe(
        ...     [['2022-04-01', '11:11:00'], ['2022-03-31', '11:11:00']],
        ...     schema=["date", "time"]
        ... )
        >>> df.select(
        ...     timestamp_from_parts(to_date("date"), to_time("time")
        ... ).alias("TIMESTAMP_FROM_PARTS")).collect()
        [Row(TIMESTAMP_FROM_PARTS=datetime.datetime(2022, 4, 1, 11, 11)), Row(TIMESTAMP_FROM_PARTS=datetime.datetime(2022, 3, 31, 11, 11))]
    """
    return builtin("timestamp_from_parts")(
        *_timestamp_from_parts_internal("timestamp_from_parts", *args, **kwargs)
    )


def timestamp_ltz_from_parts(
    year: Union[ColumnOrName, int],
    month: Union[ColumnOrName, int],
    day: Union[ColumnOrName, int],
    hour: Union[ColumnOrName, int],
    minute: Union[ColumnOrName, int],
    second: Union[ColumnOrName, int],
    nanoseconds: Optional[Union[ColumnOrName, int]] = None,
) -> Column:
    """
    Creates a timestamp from individual numeric components.

    Example::

        >>> import datetime
        >>> df = session.create_dataframe(
        ...     [[2022, 4, 1, 11, 11, 0], [2022, 3, 31, 11, 11, 0]],
        ...     schema=["year", "month", "day", "hour", "minute", "second"],
        ... )
        >>> df.select(timestamp_ltz_from_parts(
        ...     "year", "month", "day", "hour", "minute", "second"
        ... ).alias("TIMESTAMP_LTZ_FROM_PARTS")).collect()
        [Row(TIMESTAMP_LTZ_FROM_PARTS=datetime.datetime(2022, 4, 1, 11, 11, tzinfo=<DstTzInfo 'America/Los_Angeles' PDT-1 day, 17:00:00 DST>)), Row(TIMESTAMP_LTZ_FROM_PARTS=datetime.datetime(2022, 3, 31, 11, 11, tzinfo=<DstTzInfo 'America/Los_Angeles' PDT-1 day, 17:00:00 DST>))]
    """
    func_name = "timestamp_ltz_from_parts"
    y, m, d, h, min_, s = _columns_from_timestamp_parts(
        func_name, year, month, day, hour, minute, second
    )
    ns = None if nanoseconds is None else _to_col_if_str_or_int(nanoseconds, func_name)
    return (
        builtin(func_name)(y, m, d, h, min_, s)
        if ns is None
        else builtin(func_name)(y, m, d, h, min_, s, ns)
    )


@overload
def timestamp_ntz_from_parts(
    date_expr: ColumnOrName, time_expr: ColumnOrName
) -> Column:
    ...  # pragma: no cover


@overload
def timestamp_ntz_from_parts(
    year: Union[ColumnOrName, int],
    month: Union[ColumnOrName, int],
    day: Union[ColumnOrName, int],
    hour: Union[ColumnOrName, int],
    minute: Union[ColumnOrName, int],
    second: Union[ColumnOrName, int],
    nanosecond: Optional[Union[ColumnOrName, int]] = None,
) -> Column:
    ...  # pragma: no cover


def timestamp_ntz_from_parts(*args, **kwargs) -> Column:
    """
    Creates a timestamp from individual numeric components. The function can be used to
    create a timestamp from a date expression and a time expression.

    Example 1::

        >>> df = session.create_dataframe(
        ...     [[2022, 4, 1, 11, 11, 0], [2022, 3, 31, 11, 11, 0]],
        ...     schema=["year", "month", "day", "hour", "minute", "second"],
        ... )
        >>> df.select(timestamp_ntz_from_parts(
        ...     "year", "month", "day", "hour", "minute", "second"
        ... ).alias("TIMESTAMP_NTZ_FROM_PARTS")).collect()
        [Row(TIMESTAMP_NTZ_FROM_PARTS=datetime.datetime(2022, 4, 1, 11, 11)), Row(TIMESTAMP_NTZ_FROM_PARTS=datetime.datetime(2022, 3, 31, 11, 11))]

    Example 2::

        >>> df = session.create_dataframe(
        ...     [['2022-04-01', '11:11:00'], ['2022-03-31', '11:11:00']],
        ...     schema=["date", "time"]
        ... )
        >>> df.select(
        ...     timestamp_ntz_from_parts(to_date("date"), to_time("time")
        ... ).alias("TIMESTAMP_NTZ_FROM_PARTS")).collect()
        [Row(TIMESTAMP_NTZ_FROM_PARTS=datetime.datetime(2022, 4, 1, 11, 11)), Row(TIMESTAMP_NTZ_FROM_PARTS=datetime.datetime(2022, 3, 31, 11, 11))]
    """
    return builtin("timestamp_ntz_from_parts")(
        *_timestamp_from_parts_internal("timestamp_ntz_from_parts", *args, **kwargs)
    )


def timestamp_tz_from_parts(
    year: Union[ColumnOrName, int],
    month: Union[ColumnOrName, int],
    day: Union[ColumnOrName, int],
    hour: Union[ColumnOrName, int],
    minute: Union[ColumnOrName, int],
    second: Union[ColumnOrName, int],
    nanoseconds: Optional[Union[ColumnOrName, int]] = None,
    timezone: Optional[ColumnOrLiteralStr] = None,
) -> Column:
    """
    Creates a timestamp from individual numeric components and a string timezone.

    Example::

        >>> df = session.create_dataframe(
        ...     [[2022, 4, 1, 11, 11, 0, 'America/Los_Angeles'], [2022, 3, 31, 11, 11, 0, 'America/Los_Angeles']],
        ...     schema=["year", "month", "day", "hour", "minute", "second", "timezone"],
        ... )
        >>> df.select(timestamp_tz_from_parts(
        ...     "year", "month", "day", "hour", "minute", "second", timezone="timezone"
        ... ).alias("TIMESTAMP_TZ_FROM_PARTS")).collect()
        [Row(TIMESTAMP_TZ_FROM_PARTS=datetime.datetime(2022, 4, 1, 11, 11, tzinfo=pytz.FixedOffset(-420))), Row(TIMESTAMP_TZ_FROM_PARTS=datetime.datetime(2022, 3, 31, 11, 11, tzinfo=pytz.FixedOffset(-420)))]
    """
    func_name = "timestamp_tz_from_parts"
    y, m, d, h, min_, s = _columns_from_timestamp_parts(
        func_name, year, month, day, hour, minute, second
    )
    ns = None if nanoseconds is None else _to_col_if_str_or_int(nanoseconds, func_name)
    tz = None if timezone is None else _to_col_if_sql_expr(timezone, func_name)
    if nanoseconds is not None and timezone is not None:
        return builtin(func_name)(y, m, d, h, min_, s, ns, tz)
    elif nanoseconds is not None:
        return builtin(func_name)(y, m, d, h, min_, s, ns)
    elif timezone is not None:
        return builtin(func_name)(y, m, d, h, min_, s, lit(0), tz)
    else:
        return builtin(func_name)(y, m, d, h, min_, s)


def weekofyear(e: ColumnOrName) -> Column:
    """
    Extracts the corresponding week (number) of the year from a date or timestamp.

    Example::

        >>> import datetime
        >>> df = session.create_dataframe(
        ...     [[datetime.datetime.strptime("2020-05-01 13:11:20.000", "%Y-%m-%d %H:%M:%S.%f")]],
        ...     schema=["a"],
        ... )
        >>> df.select(weekofyear("a")).collect()
        [Row(WEEKOFYEAR("A")=18)]
    """
    c = _to_col_if_str(e, "weekofyear")
    return builtin("weekofyear")(c)


def typeof(col: ColumnOrName) -> Column:
    """Reports the type of a value stored in a VARIANT column. The type is returned as a string.

    For columns where all rows share the same type, the result of `typeof` is the underlying Snowflake column type.

    Example::

        >>> df = session.create_dataframe([1, 2, 3], schema=["A"])
        >>> df.select(typeof(col("A")).as_("ans")).collect()
        [Row(ANS='INTEGER'), Row(ANS='INTEGER'), Row(ANS='INTEGER')]

    For columns of VARIANT type, the underlying stored type is returned.

    Example::

        >>> from snowflake.snowpark.types import VariantType, StructType, StructField
        >>> schema = StructType([StructField("A", VariantType())])
        >>> df = session.create_dataframe([1, 3.1, 'test'], schema=schema)
        >>> df.select(typeof(col("A")).as_("ans")).collect()
        [Row(ANS='INTEGER'), Row(ANS='DECIMAL'), Row(ANS='VARCHAR')]

    """
    c = _to_col_if_str(col, "typeof")
    return builtin("typeof")(c)


def check_json(col: ColumnOrName) -> Column:
    """Checks the validity of a JSON document.
    If the input string is a valid JSON document or a NULL (i.e. no error would occur when
    parsing the input string), the function returns NULL.
    In case of a JSON parsing error, the function returns a string that contains the error
    message.

    Example::

        >>> df = session.create_dataframe(["{'ValidKey1': 'ValidValue1'}", "{'Malformed -- missing val':}", None], schema=['a'])
        >>> df.select(check_json(df.a)).show()
        -----------------------
        |"CHECK_JSON(""A"")"  |
        -----------------------
        |NULL                 |
        |misplaced }, pos 29  |
        |NULL                 |
        -----------------------
        <BLANKLINE>
    """
    c = _to_col_if_str(col, "check_json")
    return builtin("check_json")(c)


def check_xml(col: ColumnOrName) -> Column:
    """Checks the validity of an XML document.
    If the input string is a valid XML document or a NULL (i.e. no error would occur when parsing
    the input string), the function returns NULL.
    In case of an XML parsing error, the output string contains the error message.

    Example::

        >>> df = session.create_dataframe(["<name> Valid </name>", "<name> Invalid </WRONG_CLOSING_TAG>", None], schema=['a'])
        >>> df.select(check_xml(df.a)).show()
        ---------------------------------------------------
        |"CHECK_XML(""A"")"                               |
        ---------------------------------------------------
        |NULL                                             |
        |no opening tag for </WRONG_CLOSING_TAG>, pos 35  |
        |NULL                                             |
        ---------------------------------------------------
        <BLANKLINE>
    """
    c = _to_col_if_str(col, "check_xml")
    return builtin("check_xml")(c)


def json_extract_path_text(col: ColumnOrName, path: ColumnOrName) -> Column:
    """Parses a JSON string and returns the value of an element at a specified path in the resulting
    JSON document."""
    c = _to_col_if_str(col, "json_extract_path_text")
    p = _to_col_if_str(path, "json_extract_path_text")
    return builtin("json_extract_path_text")(c, p)


def parse_json(e: ColumnOrName) -> Column:
    """Parse the value of the specified column as a JSON string and returns the
    resulting JSON document.

    Example::

        >>> df = session.create_dataframe([['{"key": "1"}']], schema=["a"])
        >>> df.select(parse_json(df["a"]).alias("result")).show()
        ----------------
        |"RESULT"      |
        ----------------
        |{             |
        |  "key": "1"  |
        |}             |
        ----------------
        <BLANKLINE>
    """
    c = _to_col_if_str(e, "parse_json")
    return builtin("parse_json")(c)


def parse_xml(e: ColumnOrName) -> Column:
    """Parse the value of the specified column as a JSON string and returns the
    resulting XML document.

    Example::

        >>> df = session.sql(
        ...     "select (column1) as v from values ('<t1>foo<t2>bar</t2><t3></t3></t1>'), "
        ...     "('<t1></t1>')"
        ... )
        >>> df.select(parse_xml("v").alias("result")).show()
        ------------------
        |"RESULT"        |
        ------------------
        |<t1>            |
        |  foo           |
        |  <t2>bar</t2>  |
        |  <t3></t3>     |
        |</t1>           |
        |<t1></t1>       |
        ------------------
        <BLANKLINE>
    """
    c = _to_col_if_str(e, "parse_xml")
    return builtin("parse_xml")(c)


def strip_null_value(col: ColumnOrName) -> Column:
    """Converts a JSON "null" value in the specified column to a SQL NULL value.
    All other VARIANT values in the column are returned unchanged."""
    c = _to_col_if_str(col, "strip_null_value")
    return builtin("strip_null_value")(c)


def array_agg(col: ColumnOrName, is_distinct: bool = False) -> Column:
    """Returns the input values, pivoted into an ARRAY. If the input is empty, an empty
    ARRAY is returned."""
    c = _to_col_if_str(col, "array_agg")
    return _call_function("array_agg", is_distinct, c)


def array_append(array: ColumnOrName, element: ColumnOrName) -> Column:
    """Returns an ARRAY containing all elements from the source ARRAY as well as the new element.
    The new element is located at end of the ARRAY.

    Args:
        array: The column containing the source ARRAY.
        element: The column containing the element to be appended. The element may be of almost
            any data type. The data type does not need to match the data type(s) of the
            existing elements in the ARRAY."""
    a = _to_col_if_str(array, "array_append")
    e = _to_col_if_str(element, "array_append")
    return builtin("array_append")(a, e)


def array_cat(array1: ColumnOrName, array2: ColumnOrName) -> Column:
    """Returns the concatenation of two ARRAYs.

    Args:
        array1: Column containing the source ARRAY.
        array2: Column containing the ARRAY to be appended to array1."""
    a1 = _to_col_if_str(array1, "array_cat")
    a2 = _to_col_if_str(array2, "array_cat")
    return builtin("array_cat")(a1, a2)


def array_compact(array: ColumnOrName) -> Column:
    """Returns a compacted ARRAY with missing and null values removed,
    effectively converting sparse arrays into dense arrays.

    Args:
        array: Column containing the source ARRAY to be compacted
    """
    a = _to_col_if_str(array, "array_compact")
    return builtin("array_compact")(a)


def array_construct(*cols: ColumnOrName) -> Column:
    """Returns an ARRAY constructed from zero, one, or more inputs.

    Args:
        cols: Columns containing the values (or expressions that evaluate to values). The
            values do not all need to be of the same data type."""
    cs = [_to_col_if_str(c, "array_construct") for c in cols]
    return builtin("array_construct")(*cs)


def array_construct_compact(*cols: ColumnOrName) -> Column:
    """Returns an ARRAY constructed from zero, one, or more inputs.
    The constructed ARRAY omits any NULL input values.

    Args:
        cols: Columns containing the values (or expressions that evaluate to values). The
            values do not all need to be of the same data type.
    """
    cs = [_to_col_if_str(c, "array_construct_compact") for c in cols]
    return builtin("array_construct_compact")(*cs)


def array_contains(variant: ColumnOrName, array: ColumnOrName) -> Column:
    """Returns True if the specified VARIANT is found in the specified ARRAY.

    Args:
        variant: Column containing the VARIANT to find.
        array: Column containing the ARRAY to search."""
    v = _to_col_if_str(variant, "array_contains")
    a = _to_col_if_str(array, "array_contains")
    return builtin("array_contains")(v, a)


def array_insert(
    array: ColumnOrName, pos: ColumnOrName, element: ColumnOrName
) -> Column:
    """Returns an ARRAY containing all elements from the source ARRAY as well as the new element.

    Args:
        array: Column containing the source ARRAY.
        pos: Column containing a (zero-based) position in the source ARRAY.
            The new element is inserted at this position. The original element from this
            position (if any) and all subsequent elements (if any) are shifted by one position
            to the right in the resulting array (i.e. inserting at position 0 has the same
            effect as using array_prepend).
            A negative position is interpreted as an index from the back of the array (e.g.
            -1 results in insertion before the last element in the array).
        element: Column containing the element to be inserted. The new element is located at
            position pos. The relative order of the other elements from the source
            array is preserved."""
    a = _to_col_if_str(array, "array_insert")
    p = _to_col_if_str(pos, "array_insert")
    e = _to_col_if_str(element, "array_insert")
    return builtin("array_insert")(a, p, e)


def array_position(variant: ColumnOrName, array: ColumnOrName) -> Column:
    """Returns the index of the first occurrence of an element in an ARRAY.

    Args:
        variant: Column containing the VARIANT value that you want to find. The function
            searches for the first occurrence of this value in the array.
        array: Column containing the ARRAY to be searched."""
    v = _to_col_if_str(variant, "array_position")
    a = _to_col_if_str(array, "array_position")
    return builtin("array_position")(v, a)


def array_prepend(array: ColumnOrName, element: ColumnOrName) -> Column:
    """Returns an ARRAY containing the new element as well as all elements from the source ARRAY.
    The new element is positioned at the beginning of the ARRAY.

    Args:
        array Column containing the source ARRAY.
        element Column containing the element to be prepended."""
    a = _to_col_if_str(array, "array_prepend")
    e = _to_col_if_str(element, "array_prepend")
    return builtin("array_prepend")(a, e)


def array_size(array: ColumnOrName) -> Column:
    """Returns the size of the input ARRAY.

    If the specified column contains a VARIANT value that contains an ARRAY, the size of the ARRAY
    is returned; otherwise, NULL is returned if the value is not an ARRAY."""
    a = _to_col_if_str(array, "array_size")
    return builtin("array_size")(a)


def array_slice(array: ColumnOrName, from_: ColumnOrName, to: ColumnOrName) -> Column:
    """Returns an ARRAY constructed from a specified subset of elements of the input ARRAY.

    Args:
        array: Column containing the source ARRAY.
        from_: Column containing a position in the source ARRAY. The position of the first
            element is 0. Elements from positions less than this parameter are
            not included in the resulting ARRAY.
        to: Column containing a position in the source ARRAY. Elements from positions equal to
            or greater than this parameter are not included in the resulting array."""
    a = _to_col_if_str(array, "array_slice")
    f = _to_col_if_str(from_, "array_slice")
    t = _to_col_if_str(to, "array_slice")
    return builtin("array_slice")(a, f, t)


def array_to_string(array: ColumnOrName, separator: ColumnOrName) -> Column:
    """Returns an input ARRAY converted to a string by casting all values to strings (using
    TO_VARCHAR) and concatenating them (using the string from the second argument to separate
    the elements).

    Args:
        array: Column containing the ARRAY of elements to convert to a string.
        separator: Column containing the string to put between each element (e.g. a space,
            comma, or other human-readable separator)."""
    a = _to_col_if_str(array, "array_to_string")
    s = _to_col_if_str(separator, "array_to_string")
    return builtin("array_to_string")(a, s)


def object_agg(key: ColumnOrName, value: ColumnOrName) -> Column:
    """Returns one OBJECT per group. For each key-value input pair, where key must be a VARCHAR
    and value must be a VARIANT, the resulting OBJECT contains a key-value field.

    Example::

        >>> from snowflake.snowpark.types import StructType, StructField, VariantType, StringType
        >>> df = session.create_dataframe(
        ...     [["name", "Joe"], ["zip", "98004"]],
        ...     schema=StructType([StructField("k", StringType()), StructField("v", VariantType())])
        ... )
        >>> df.select(object_agg(col("k"), col("v")).alias("result")).show()
        --------------------
        |"RESULT"          |
        --------------------
        |{                 |
        |  "name": "Joe",  |
        |  "zip": "98004"  |
        |}                 |
        --------------------
        <BLANKLINE>
    """
    k = _to_col_if_str(key, "object_agg")
    v = _to_col_if_str(value, "object_agg")
    return builtin("object_agg")(k, v)


def object_construct(*key_values: ColumnOrName) -> Column:
    """Returns an OBJECT constructed from the arguments.

    Example::

        >>> from snowflake.snowpark.types import StructType, StructField, VariantType, StringType
        >>> df = session.create_dataframe(
        ...     [["name", "Joe"], ["zip", "98004"],["age", None], [None, "value"]],
        ...     schema=StructType([StructField("k", StringType()), StructField("v", VariantType())])
        ... )
        >>> df.select(object_construct(col("k"), col("v")).alias("result")).show()
        --------------------
        |"RESULT"          |
        --------------------
        |{                 |
        |  "name": "Joe"   |
        |}                 |
        |{                 |
        |  "zip": "98004"  |
        |}                 |
        |{}                |
        |{}                |
        --------------------
        <BLANKLINE>
    """
    kvs = [_to_col_if_str(kv, "object_construct") for kv in key_values]
    return builtin("object_construct")(*kvs)


def object_construct_keep_null(*key_values: ColumnOrName) -> Column:
    """Returns an object containing the contents of the input (i.e. source) object with one or more
    keys removed.

    Example::

        >>> from snowflake.snowpark.types import StructType, StructField, VariantType, StringType
        >>> df = session.create_dataframe(
        ...     [["key_1", "one"], ["key_2", None]],
        ...     schema=StructType([StructField("k", StringType()), StructField("v", VariantType())])
        ... )
        >>> df.select(object_construct_keep_null(col("k"), col("v")).alias("result")).show()
        --------------------
        |"RESULT"          |
        --------------------
        |{                 |
        |  "key_1": "one"  |
        |}                 |
        |{                 |
        |  "key_2": null   |
        |}                 |
        --------------------
        <BLANKLINE>
    """
    kvs = [_to_col_if_str(kv, "object_construct_keep_null") for kv in key_values]
    return builtin("object_construct_keep_null")(*kvs)


def object_delete(obj: ColumnOrName, key1: ColumnOrName, *keys: ColumnOrName) -> Column:
    """Returns an object consisting of the input object with one or more keys removed.
    The input key must not exist in the object.

    Example::

        >>> from snowflake.snowpark.functions import lit
        >>> df = session.sql(
        ...     "select object_construct(a,b,c,d,e,f) as obj from "
        ...     "values('age', 21, 'zip', 21021, 'name', 'Joe'),"
        ...     "('age', 26, 'zip', 94021, 'name', 'Jay') as T(a,b,c,d,e,f)"
        ... )
        >>> df.select(object_delete(col("obj"), lit("age")).alias("result")).show()
        --------------------
        |"RESULT"          |
        --------------------
        |{                 |
        |  "name": "Joe",  |
        |  "zip": 21021    |
        |}                 |
        |{                 |
        |  "name": "Jay",  |
        |  "zip": 94021    |
        |}                 |
        --------------------
        <BLANKLINE>
    """
    o = _to_col_if_str(obj, "object_delete")
    k1 = _to_col_if_str(key1, "object_delete")
    ks = [_to_col_if_str(k, "object_delete") for k in keys]
    return builtin("object_delete")(o, k1, *ks)


def object_insert(
    obj: ColumnOrName,
    key: ColumnOrName,
    value: ColumnOrName,
    update_flag: Optional[ColumnOrName] = None,
) -> Column:
    """Returns an object consisting of the input object with a new key-value pair inserted (or an
    existing key updated with a new value).

    Example::
        >>> from snowflake.snowpark.functions import lit
        >>> df = session.sql(
        ...     "select object_construct(a,b,c,d,e,f) as obj, k, v from "
        ...     "values('age', 21, 'zip', 21021, 'name', 'Joe', 'age', 0),"
        ...     "('age', 26, 'zip', 94021, 'name', 'Jay', 'age', 0) as T(a,b,c,d,e,f,k,v)"
        ... )
        >>> df.select(object_insert(col("obj"), lit("key"), lit("v")).alias("result")).show()
        --------------------
        |"RESULT"          |
        --------------------
        |{                 |
        |  "age": 21,      |
        |  "key": "v",     |
        |  "name": "Joe",  |
        |  "zip": 21021    |
        |}                 |
        |{                 |
        |  "age": 26,      |
        |  "key": "v",     |
        |  "name": "Jay",  |
        |  "zip": 94021    |
        |}                 |
        --------------------
        <BLANKLINE>
    """
    o = _to_col_if_str(obj, "object_insert")
    k = _to_col_if_str(key, "object_insert")
    v = _to_col_if_str(value, "object_insert")
    uf = _to_col_if_str(update_flag, "update_flag") if update_flag is not None else None
    if uf is not None:
        return builtin("object_insert")(o, k, v, uf)
    else:
        return builtin("object_insert")(o, k, v)


def object_pick(obj: ColumnOrName, key1: ColumnOrName, *keys: ColumnOrName) -> Column:
    """Returns a new OBJECT containing some of the key-value pairs from an existing object.

    To identify the key-value pairs to include in the new object, pass in the keys as arguments,
    or pass in an array containing the keys.

    If a specified key is not present in the input object, the key is ignored.

    Example::
        >>> from snowflake.snowpark.functions import lit
        >>> df = session.sql(
        ...     "select object_construct(a,b,c,d,e,f) as obj, k, v from "
        ...     "values('age', 21, 'zip', 21021, 'name', 'Joe', 'age', 0),"
        ...     "('age', 26, 'zip', 94021, 'name', 'Jay', 'age', 0) as T(a,b,c,d,e,f,k,v)"
        ... )
        >>> df.select(object_pick(col("obj"), col("k"), lit("name")).alias("result")).show()
        -------------------
        |"RESULT"         |
        -------------------
        |{                |
        |  "age": 21,     |
        |  "name": "Joe"  |
        |}                |
        |{                |
        |  "age": 26,     |
        |  "name": "Jay"  |
        |}                |
        -------------------
        <BLANKLINE>
    """
    o = _to_col_if_str(obj, "object_pick")
    k1 = _to_col_if_str(key1, "object_pick")
    ks = [_to_col_if_str(k, "object_pick") for k in keys]
    return builtin("object_pick")(o, k1, *ks)


def asc(c: ColumnOrName) -> Column:
    """Returns a Column expression with values sorted in ascending order.

    Example::

        >>> df = session.create_dataframe([None, 3, 2, 1, None], schema=["a"])
        >>> df.sort(asc(df["a"])).collect()
        [Row(A=None), Row(A=None), Row(A=1), Row(A=2), Row(A=3)]
    """
    c = _to_col_if_str(c, "asc")
    return c.asc()


def asc_nulls_first(c: ColumnOrName) -> Column:
    """Returns a Column expression with values sorted in ascending order
    (null values sorted before non-null values).

    Example::

        >>> df = session.create_dataframe([None, 3, 2, 1, None], schema=["a"])
        >>> df.sort(asc_nulls_first(df["a"])).collect()
        [Row(A=None), Row(A=None), Row(A=1), Row(A=2), Row(A=3)]
    """
    c = _to_col_if_str(c, "asc_nulls_first")
    return c.asc_nulls_first()


def asc_nulls_last(c: ColumnOrName) -> Column:
    """Returns a Column expression with values sorted in ascending order
    (null values sorted after non-null values).

    Example::

        >>> df = session.create_dataframe([None, 3, 2, 1, None], schema=["a"])
        >>> df.sort(asc_nulls_last(df["a"])).collect()
        [Row(A=1), Row(A=2), Row(A=3), Row(A=None), Row(A=None)]
    """
    c = _to_col_if_str(c, "asc_nulls_last")
    return c.asc_nulls_last()


def desc(c: ColumnOrName) -> Column:
    """
    Returns a Column expression with values sorted in descending order.

    Example::

        >>> df = session.create_dataframe([1, 2, 3, None, None], schema=["a"])
        >>> df.sort(desc(df["a"])).collect()
        [Row(A=3), Row(A=2), Row(A=1), Row(A=None), Row(A=None)]
    """
    c = _to_col_if_str(c, "desc")
    return c.desc()


def desc_nulls_first(c: ColumnOrName) -> Column:
    """
    Returns a Column expression with values sorted in descending order
    (null values sorted before non-null values).

    Example::

        >>> df = session.create_dataframe([1, 2, 3, None, None], schema=["a"])
        >>> df.sort(desc_nulls_first(df["a"])).collect()
        [Row(A=None), Row(A=None), Row(A=3), Row(A=2), Row(A=1)]
    """
    c = _to_col_if_str(c, "desc_nulls_first")
    return c.desc_nulls_first()


def desc_nulls_last(c: ColumnOrName) -> Column:
    """
    Returns a Column expression with values sorted in descending order
    (null values sorted after non-null values).

    Example::

        >>> df = session.create_dataframe([1, 2, 3, None, None], schema=["a"])
        >>> df.sort(desc_nulls_last(df["a"])).collect()
        [Row(A=3), Row(A=2), Row(A=1), Row(A=None), Row(A=None)]
    """
    c = _to_col_if_str(c, "desc_nulls_last")
    return c.desc_nulls_last()


def as_array(variant: ColumnOrName) -> Column:
    """Casts a VARIANT value to an array."""
    c = _to_col_if_str(variant, "as_array")
    return builtin("as_array")(c)


def as_binary(variant: ColumnOrName) -> Column:
    """Casts a VARIANT value to a binary string."""
    c = _to_col_if_str(variant, "as_binary")
    return builtin("as_binary")(c)


def as_char(variant: ColumnOrName) -> Column:
    """Casts a VARIANT value to a string.

    Example::

        >>> from snowflake.snowpark.functions import as_char, to_variant
        >>> df = session.sql("select 'some string' as char")
        >>> df.char_v = to_variant(df.char)
        >>> df.select(df.char_v.as_("char")).collect() == df.select(df.char).collect()
        False
        >>> df.select(as_char(df.char_v).as_("char")).collect() == df.select(df.char).collect()
        True
    """
    c = _to_col_if_str(variant, "as_char")
    return builtin("as_char")(c)


def as_varchar(variant: ColumnOrName) -> Column:
    """Casts a VARIANT value to a string.

    Example::

        >>> from snowflake.snowpark.functions import as_varchar, to_variant
        >>> df = session.sql("select 'some string' as char")
        >>> df.char_v = to_variant(df.char)
        >>> df.select(df.char_v.as_("char")).collect() == df.select(df.char).collect()
        False
        >>> df.select(as_varchar(df.char_v).as_("char")).collect() == df.select(df.char).collect()
        True
    """
    c = _to_col_if_str(variant, "as_varchar")
    return builtin("as_varchar")(c)


def as_date(variant: ColumnOrName) -> Column:
    """Casts a VARIANT value to a date."""
    c = _to_col_if_str(variant, "as_date")
    return builtin("as_date")(c)


def cast(column: ColumnOrName, to: Union[str, DataType]) -> Column:
    """Converts a value of one data type into another data type.
    The semantics of CAST are the same as the semantics of the corresponding to datatype conversion functions.
    If the cast is not possible, a ``SnowparkSQLException`` exception is thrown.

    Example::

        >>> from snowflake.snowpark.types import DecimalType, IntegerType
        >>> df = session.create_dataframe([[1.5432]], schema=["d"])
        >>> df.select(cast(df.d, DecimalType(15, 2)).as_("DECIMAL"), cast(df.d, IntegerType()).as_("INT")).show()
        ---------------------
        |"DECIMAL"  |"INT"  |
        ---------------------
        |1.54       |2      |
        ---------------------
        <BLANKLINE>
    """
    c = _to_col_if_str(column, "cast")
    return c.cast(to)


def try_cast(column: ColumnOrName, to: Union[str, DataType]) -> Column:
    """A special version of CAST for a subset of data type conversions.
    It performs the same operation (i.e. converts a value of one data type into another data type),
    but returns a NULL value instead of raising an error when the conversion can not be performed.

    The ``column`` argument must be a string column in Snowflake.

    Example::

        >>> from snowflake.snowpark.types import IntegerType, FloatType
        >>> df = session.create_dataframe(['0', '-12', '22', '1001'], schema=["a"])
        >>> df.select(try_cast(col("a"), IntegerType()).as_('ans')).collect()
        [Row(ANS=0), Row(ANS=-12), Row(ANS=22), Row(ANS=1001)]

    Example::

        >>> df = session.create_dataframe(['0.12', 'USD 27.90', '13.97 USD', '€97.0', '17,-'], schema=["a"])
        >>> df.select(try_cast(col("a"), FloatType()).as_('ans')).collect()
        [Row(ANS=0.12), Row(ANS=None), Row(ANS=None), Row(ANS=None), Row(ANS=None)]

    """
    c = _to_col_if_str(column, "try_cast")
    return c.try_cast(to)


def _as_decimal_or_number(
    cast_type: str,
    variant: ColumnOrName,
    precision: Optional[int] = None,
    scale: Optional[int] = None,
) -> Column:
    """Helper function that casts a VARIANT value to a decimal or number."""
    c = _to_col_if_str(variant, cast_type)
    if scale and not precision:
        raise ValueError("Cannot define scale without precision")
    if precision and scale:
        return builtin(cast_type)(c, sql_expr(str(precision)), sql_expr(str(scale)))
    elif precision:
        return builtin(cast_type)(c, sql_expr(str(precision)))
    else:
        return builtin(cast_type)(c)


def as_decimal(
    variant: ColumnOrName,
    precision: Optional[int] = None,
    scale: Optional[int] = None,
) -> Column:
    """Casts a VARIANT value to a fixed-point decimal (does not match floating-point values)."""
    return _as_decimal_or_number("as_decimal", variant, precision, scale)


def as_number(
    variant: ColumnOrName,
    precision: Optional[int] = None,
    scale: Optional[int] = None,
) -> Column:
    """Casts a VARIANT value to a fixed-point decimal (does not match floating-point values)."""
    return _as_decimal_or_number("as_number", variant, precision, scale)


def as_double(variant: ColumnOrName) -> Column:
    """Casts a VARIANT value to a floating-point value."""
    c = _to_col_if_str(variant, "as_double")
    return builtin("as_double")(c)


def as_real(variant: ColumnOrName) -> Column:
    """Casts a VARIANT value to a floating-point value.

    Example::

        >>> from snowflake.snowpark.types import VariantType, StructType, StructField, DoubleType
        >>> schema=StructType([StructField("radius", DoubleType()),  StructField("radius_v", VariantType())])
        >>> df = session.create_dataframe(data=[[2.0, None]], schema=schema)
        >>> df.radius_v = to_variant(df.radius)
        >>> df.select(df.radius_v.as_("radius_v"), df.radius).collect()
        [Row(RADIUS_V='2.000000000000000e+00', RADIUS=2.0)]
        >>> df.select(as_real(df.radius_v).as_("real_radius_v"), df.radius).collect()
        [Row(REAL_RADIUS_V=2.0, RADIUS=2.0)]
    """
    c = _to_col_if_str(variant, "as_real")
    return builtin("as_real")(c)


def as_integer(variant: ColumnOrName) -> Column:
    """Casts a VARIANT value to an integer."""
    c = _to_col_if_str(variant, "as_integer")
    return builtin("as_integer")(c)


def as_object(variant: ColumnOrName) -> Column:
    """Casts a VARIANT value to an object."""
    c = _to_col_if_str(variant, "as_object")
    return builtin("as_object")(c)


def as_time(variant: ColumnOrName) -> Column:
    """Casts a VARIANT value to a time value.

    Example::

        >>> from snowflake.snowpark.functions import as_time, to_variant
        >>> df = session.sql("select TO_TIME('12:34:56') as alarm")
        >>> df.alarm_v = to_variant(df.alarm)
        >>> df.select(df.alarm_v.as_("alarm")).collect() == df.select(df.alarm).collect()
        False
        >>> df.select(as_time(df.alarm_v).as_("alarm")).collect() == df.select(df.alarm).collect()
        True
    """
    c = _to_col_if_str(variant, "as_time")
    return builtin("as_time")(c)


def as_timestamp_ltz(variant: ColumnOrName) -> Column:
    """Casts a VARIANT value to a TIMESTAMP with a local timezone.

    Example::

        >>> from snowflake.snowpark.functions import as_timestamp_ltz, to_variant
        >>> df = session.sql("select TO_TIMESTAMP_LTZ('2018-10-10 12:34:56') as alarm")
        >>> df.alarm_v = to_variant(df.alarm)
        >>> df.select(df.alarm_v.as_("alarm")).collect() == df.select(df.alarm).collect()
        False
        >>> df.select(as_timestamp_ltz(df.alarm_v).as_("alarm")).collect() == df.select(df.alarm).collect()
        True
    """
    c = _to_col_if_str(variant, "as_timestamp_ltz")
    return builtin("as_timestamp_ltz")(c)


def as_timestamp_ntz(variant: ColumnOrName) -> Column:
    """Casts a VARIANT value to a TIMESTAMP with no timezone.

    Example::

        >>> from snowflake.snowpark.functions import as_timestamp_ntz, to_variant
        >>> df = session.sql("select TO_TIMESTAMP_NTZ('2018-10-10 12:34:56') as alarm")
        >>> df.alarm_v = to_variant(df.alarm)
        >>> df.select(df.alarm_v.as_("alarm")).collect() == df.select(df.alarm).collect()
        False
        >>> df.select(as_timestamp_ntz(df.alarm_v).as_("alarm")).collect() == df.select(df.alarm).collect()
        True
    """
    c = _to_col_if_str(variant, "as_timestamp_ntz")
    return builtin("as_timestamp_ntz")(c)


def as_timestamp_tz(variant: ColumnOrName) -> Column:
    """Casts a VARIANT value to a TIMESTAMP with a timezone.

    Example::

        >>> from snowflake.snowpark.functions import as_timestamp_tz, to_variant
        >>> df = session.sql("select TO_TIMESTAMP_TZ('2018-10-10 12:34:56 +0000') as alarm")
        >>> df.alarm_v = to_variant(df.alarm)
        >>> df.select(df.alarm_v.as_("alarm")).collect() == df.select(df.alarm).collect()
        False
        >>> df.select(as_timestamp_tz(df.alarm_v).as_("alarm")).collect() == df.select(df.alarm).collect()
        True
    """
    c = _to_col_if_str(variant, "as_timestamp_tz")
    return builtin("as_timestamp_tz")(c)


def to_binary(e: ColumnOrName, fmt: Optional[str] = None) -> Column:
    """Converts the input expression to a binary value. For NULL input, the output is NULL.

<<<<<<< HEAD
    >>> df = session.create_dataframe(['00', '67', '0312'], schema=['a'])
    >>> df.select(to_binary(col('a')).as_('ans')).collect()
    [Row(ANS=bytearray(b'\\x00')), Row(ANS=bytearray(b'g')), Row(ANS=bytearray(b'\\x03\\x12'))]
=======
    Example::

        >>> df = session.create_dataframe(['00', '67', '0312'], schema=['a'])
        >>> df.select(to_binary(col('a')).as_('ans')).collect()
        [Row(ANS=bytearray(b'\\x00')), Row(ANS=bytearray(b'g')), Row(ANS=bytearray(b'\\x03\\x12'))]
>>>>>>> d694aec1

    >>> df = session.create_dataframe(['aGVsbG8=', 'd29ybGQ=', 'IQ=='], schema=['a'])
    >>> df.select(to_binary(col('a'), 'BASE64').as_('ans')).collect()
    [Row(ANS=bytearray(b'hello')), Row(ANS=bytearray(b'world')), Row(ANS=bytearray(b'!'))]

<<<<<<< HEAD
    >>> df.select(to_binary(col('a'), 'UTF-8').as_('ans')).collect()
    [Row(ANS=bytearray(b'aGVsbG8=')), Row(ANS=bytearray(b'd29ybGQ=')), Row(ANS=bytearray(b'IQ=='))]

=======
        >>> df.select(to_binary(col('a'), 'UTF-8').as_('ans')).collect()
        [Row(ANS=bytearray(b'aGVsbG8=')), Row(ANS=bytearray(b'd29ybGQ=')), Row(ANS=bytearray(b'IQ=='))]
>>>>>>> d694aec1
    """
    c = _to_col_if_str(e, "to_binary")
    return builtin("to_binary")(c, fmt) if fmt else builtin("to_binary")(c)


def to_array(e: ColumnOrName) -> Column:
    """Converts any value to an ARRAY value or NULL (if input is NULL).

    Example::

        >>> df = session.create_dataframe([1, 2, 3, 4], schema=['a'])
        >>> df.select(to_array(col('a')).as_('ans')).collect()
        [Row(ANS='[\\n  1\\n]'), Row(ANS='[\\n  2\\n]'), Row(ANS='[\\n  3\\n]'), Row(ANS='[\\n  4\\n]')]


        >>> from snowflake.snowpark import Row
        >>> df = session.create_dataframe([Row(a=[1, 2, 3]), Row(a=None)])
        >>> df.select(to_array(col('a')).as_('ans')).collect()
        [Row(ANS='[\\n  1,\\n  2,\\n  3\\n]'), Row(ANS=None)]
    """
    c = _to_col_if_str(e, "to_array")
    return builtin("to_array")(c)


def to_json(e: ColumnOrName) -> Column:
    """Converts any VARIANT value to a string containing the JSON representation of the
    value. If the input is NULL, the result is also NULL.

    Example::
        >>> from snowflake.snowpark.types import VariantType, StructField, StructType
        >>> from snowflake.snowpark import Row
        >>> schema = StructType([StructField("a", VariantType())])
        >>> df = session.create_dataframe([Row(a=None),Row(a=12),Row(a=3.141),Row(a={'a':10,'b':20}),Row(a=[1,23,456])], schema=schema)
        >>> df.select(to_json(col("a")).as_('ans')).collect()
        [Row(ANS=None), Row(ANS='12'), Row(ANS='3.141'), Row(ANS='{"a":10,"b":20}'), Row(ANS='[1,23,456]')]
    """
    c = _to_col_if_str(e, "to_json")
    return builtin("to_json")(c)


def to_object(e: ColumnOrName) -> Column:
    """Converts any value to a OBJECT value or NULL (if input is NULL).

    Example::
        >>> from snowflake.snowpark.types import VariantType, StructField, StructType
        >>> from snowflake.snowpark import Row
        >>> schema = StructType([StructField("a", VariantType())])
        >>> df = session.create_dataframe(["{'a':10,'b':20}", None], schema=schema)
        >>> df.select(to_object(col("a")).as_('ans')).collect()
        [Row(ANS='{\\n  "a": 10,\\n  "b": 20\\n}'), Row(ANS=None)]
    """
    c = _to_col_if_str(e, "to_object")
    return builtin("to_object")(c)


def to_variant(e: ColumnOrName) -> Column:
    """Converts any value to a VARIANT value or NULL (if input is NULL).

    Example::
<<<<<<< HEAD
    >>> df = session.create_dataframe([1, 2, 3, 4], schema=['a'])
    >>> df_conv = df.select(to_variant(col("a")).as_("ans"))
    >>> df_conv.collect()
    [Row(ANS='1'), Row(ANS='2'), Row(ANS='3'), Row(ANS='4')]
=======

        >>> df = session.create_dataframe([1, 2, 3, 4], schema=['a'])
        >>> df_conv = df.select(to_variant(col("a")).as_("ans"))
        >>> df_conv.collect()
        [Row(ANS='1'), Row(ANS='2'), Row(ANS='3'), Row(ANS='4')]
>>>>>>> d694aec1

    After conversion via to_variant, another variant dataframe can be merged.

<<<<<<< HEAD
    >>> from snowflake.snowpark.types import VariantType, StructField, StructType
    >>> from snowflake.snowpark import Row
    >>> schema = StructType([StructField("a", VariantType())])
    >>> df_other = session.create_dataframe([Row(a=10), Row(a='test'), Row(a={'a': 10, 'b': 20}), Row(a=[1, 2, 3])], schema=schema)
    >>> df_conv.union(df_other).select(typeof(col("ans")).as_("ans")).collect()
    [Row(ANS='INTEGER'), Row(ANS='INTEGER'), Row(ANS='INTEGER'), Row(ANS='INTEGER'), Row(ANS='INTEGER'), Row(ANS='VARCHAR'), Row(ANS='OBJECT'), Row(ANS='ARRAY')]

=======
        >>> from snowflake.snowpark.types import VariantType, StructField, StructType
        >>> from snowflake.snowpark import Row
        >>> schema = StructType([StructField("a", VariantType())])
        >>> df_other = session.create_dataframe([Row(a=10), Row(a='test'), Row(a={'a': 10, 'b': 20}), Row(a=[1, 2, 3])], schema=schema)
        >>> df_conv.union(df_other).select(typeof(col("ans")).as_("ans")).collect()
        [Row(ANS='INTEGER'), Row(ANS='INTEGER'), Row(ANS='INTEGER'), Row(ANS='INTEGER'), Row(ANS='INTEGER'), Row(ANS='VARCHAR'), Row(ANS='OBJECT'), Row(ANS='ARRAY')]
>>>>>>> d694aec1
    """
    c = _to_col_if_str(e, "to_variant")
    return builtin("to_variant")(c)


def to_xml(e: ColumnOrName) -> Column:
    """Converts any VARIANT value to a string containing the XML representation of the
    value. If the input is NULL, the result is also NULL.

    Example::
        >>> from snowflake.snowpark.types import VariantType, StructField, StructType
        >>> from snowflake.snowpark import Row
        >>> schema = StructType([StructField("a", VariantType())])
        >>> df = session.create_dataframe([Row(a=10), Row(a='test'), Row(a={'a': 10, 'b': 20}), Row(a=[1, 2, 3])], schema=schema)
        >>> df.select(to_xml(col("A")).as_("ans")).collect()
        [Row(ANS='<SnowflakeData type="INTEGER">10</SnowflakeData>'), Row(ANS='<SnowflakeData type="VARCHAR">test</SnowflakeData>'), Row(ANS='<SnowflakeData type="OBJECT"><a type="INTEGER">10</a><b type="INTEGER">20</b></SnowflakeData>'), Row(ANS='<SnowflakeData type="ARRAY"><e type="INTEGER">1</e><e type="INTEGER">2</e><e type="INTEGER">3</e></SnowflakeData>')]
    """
    c = _to_col_if_str(e, "to_xml")
    return builtin("to_xml")(c)


def get_ignore_case(obj: ColumnOrName, field: ColumnOrName) -> Column:
    """
    Extracts a field value from an object. Returns NULL if either of the arguments is NULL.
    This function is similar to :meth:`get` but applies case-insensitive matching to field names.

    Examples::

        >>> df = session.create_dataframe([{"a": {"aa": 1, "bb": 2, "cc": 3}}])
        >>> df.select(get_ignore_case(df["a"], lit("AA")).alias("get_ignore_case")).collect()
        [Row(GET_IGNORE_CASE='1')]
    """
    c1 = _to_col_if_str(obj, "get_ignore_case")
    c2 = _to_col_if_str(field, "get_ignore_case")
    return builtin("get_ignore_case")(c1, c2)


def object_keys(obj: ColumnOrName) -> Column:
    """Returns an array containing the list of keys in the input object.

    Example::
        >>> from snowflake.snowpark.functions import lit
        >>> df = session.sql(
        ...     "select object_construct(a,b,c,d,e,f) as obj, k, v from "
        ...     "values('age', 21, 'zip', 21021, 'name', 'Joe', 'age', 0),"
        ...     "('age', 26, 'zip', 94021, 'name', 'Jay', 'age', 0) as T(a,b,c,d,e,f,k,v)"
        ... )
        >>> df.select(object_keys(col("obj")).alias("result")).show()
        -------------
        |"RESULT"   |
        -------------
        |[          |
        |  "age",   |
        |  "name",  |
        |  "zip"    |
        |]          |
        |[          |
        |  "age",   |
        |  "name",  |
        |  "zip"    |
        |]          |
        -------------
        <BLANKLINE>
    """
    c = _to_col_if_str(obj, "object_keys")
    return builtin("object_keys")(c)


def xmlget(
    xml: ColumnOrName,
    tag: ColumnOrName,
    instance_num: Union[ColumnOrName, int] = 0,
) -> Column:
    """Extracts an XML element object (often referred to as simply a tag) from a content of outer
    XML element object by the name of the tag and its instance number (counting from 0).

    The following example returns the first inner level (level2) from the XML object created via `parse_xml`.

    Example::

        >>> df = session.create_dataframe(['<level1 attr1="a">1<level2 attr2="b">2<level3>3a</level3><level3>3b</level3></level2></level1>'], schema=["str"]).select(parse_xml("str").as_("obj"))
        >>> df.collect()
        [Row(OBJ='<level1 attr1="a">\\n  1\\n  <level2 attr2="b">\\n    2\\n    <level3>3a</level3>\\n    <level3>3b</level3>\\n  </level2>\\n</level1>')]
        >>> df.select(xmlget("obj", lit("level2")).as_("ans")).collect()
        [Row(ANS='<level2 attr2="b">\\n  2\\n  <level3>3a</level3>\\n  <level3>3b</level3>\\n</level2>')]

    When multiple tags exist at a level, instance_num can be used to distinguish which element to return.

    Example::

        >>> df.select(xmlget(xmlget("obj", lit("level2")), lit("level3"), lit(0)).as_("ans")).collect()
        [Row(ANS='<level3>3a</level3>')]
        >>> df.select(xmlget(xmlget("obj", lit("level2")), lit("level3"), lit(1)).as_("ans")).collect()
        [Row(ANS='<level3>3b</level3>')]
        >>> df.select(xmlget("obj", lit("level2"), lit(5)).as_("ans")).collect()
        [Row(ANS=None)]

    In order to get the tagname, the value of an attribute or the content within a tag the `get` function can be used.

    Example::

        >>> df.select(get(xmlget("obj", lit("level2")), lit("@")).as_("ans")).collect()
        [Row(ANS='"level2"')]
        >>> df.select(get(xmlget("obj", lit("level2")), lit("$")).as_("ans")).collect()
        [Row(ANS='[\\n  2,\\n  {\\n    "$": "3a",\\n    "@": "level3"\\n  },\\n  {\\n    "$": "3b",\\n    "@": "level3"\\n  }\\n]')]
        >>> df.select(get(xmlget(xmlget("obj", lit("level2")), lit("level3")), lit("$")).as_("ans")).collect()
        [Row(ANS='"3a"')]
        >>> df.select(get(xmlget("obj", lit("level2")), lit("@attr2")).as_("ans")).collect()
        [Row(ANS='"b"')]
    """
    c1 = _to_col_if_str(xml, "xmlget")
    c2 = _to_col_if_str(tag, "xmlget")
    c3 = (
        instance_num
        if isinstance(instance_num, int)
        else _to_col_if_str(instance_num, "xmlget")
    )
    return builtin("xmlget")(c1, c2, c3)


def get_path(col: ColumnOrName, path: ColumnOrName) -> Column:
    """
    Extracts a value from semi-structured data using a path name.

    Examples::

        >>> df = session.create_dataframe([{"a": {"aa": {"dd": 4}, "bb": 2, "cc": 3}}])
        >>> df.select(get_path(df["a"], lit("aa.dd")).alias("get_path")).collect()
        [Row(GET_PATH='4')]
    """
    c1 = _to_col_if_str(col, "get_path")
    c2 = _to_col_if_str(path, "get_path")
    return builtin("get_path")(c1, c2)


def get(col1: Union[ColumnOrName, int], col2: Union[ColumnOrName, int]) -> Column:
    """Extracts a value from an object or array; returns NULL if either of the arguments is NULL.

    Example::

        >>> df = session.createDataFrame([([1, 2, 3],), ([],)], ["data"])
        >>> df.select(get(df.data, 1).as_("idx1")).sort(col("idx1")).show()
        ----------
        |"IDX1"  |
        ----------
        |NULL    |
        |2       |
        ----------
        <BLANKLINE>
    """
    c1 = _to_col_if_str_or_int(col1, "get")
    c2 = _to_col_if_str_or_int(col2, "get")
    return builtin("get")(c1, c2)


def when(condition: ColumnOrSqlExpr, value: ColumnOrLiteral) -> CaseExpr:
    """Works like a cascading if-then-else statement.
    A series of conditions are evaluated in sequence.
    When a condition evaluates to TRUE, the evaluation stops and the associated
    result (after THEN) is returned. If none of the conditions evaluate to TRUE,
    then the result after the optional OTHERWISE is returned, if present;
    otherwise NULL is returned.

    Args:
        condition: A :class:`Column` expression or SQL text representing the specified condition.
        value: A :class:`Column` expression or a literal value, which will be returned
            if ``condition`` is true.

    Example::

        >>> df = session.create_dataframe([1, None, 2, 3, None, 5, 6], schema=["a"])
        >>> df.collect()
        [Row(A=1), Row(A=None), Row(A=2), Row(A=3), Row(A=None), Row(A=5), Row(A=6)]
        >>> df.select(when(col("a") % 2 == 0, lit("even")).as_("ans")).collect()
        [Row(ANS=None), Row(ANS=None), Row(ANS='even'), Row(ANS=None), Row(ANS=None), Row(ANS=None), Row(ANS='even')]

    Multiple when statements can be changed and `otherwise`/`else_` used to create expressions similar to ``CASE WHEN ... ELSE ... END`` in SQL.

    Example::

        >>> df.select(when(col("a") % 2 == 0, lit("even")).when(col("a") % 2 == 1, lit("odd")).as_("ans")).collect()
        [Row(ANS='odd'), Row(ANS=None), Row(ANS='even'), Row(ANS='odd'), Row(ANS=None), Row(ANS='odd'), Row(ANS='even')]
        >>> df.select(when(col("a") % 2 == 0, lit("even")).when(col("a") % 2 == 1, lit("odd")).otherwise(lit("unknown")).as_("ans")).collect()
        [Row(ANS='odd'), Row(ANS='unknown'), Row(ANS='even'), Row(ANS='odd'), Row(ANS='unknown'), Row(ANS='odd'), Row(ANS='even')]
    """
    return CaseExpr(
        CaseWhen(
            [
                (
                    _to_col_if_sql_expr(condition, "when")._expression,
                    Column._to_expr(value),
                )
            ]
        )
    )


def iff(
    condition: ColumnOrSqlExpr,
    expr1: ColumnOrLiteral,
    expr2: ColumnOrLiteral,
) -> Column:
    """
    Returns one of two specified expressions, depending on a condition.
    This is equivalent to an ``if-then-else`` expression.

    Args:
        condition: A :class:`Column` expression or SQL text representing the specified condition.
        expr1: A :class:`Column` expression or a literal value, which will be returned
            if ``condition`` is true.
        expr2: A :class:`Column` expression or a literal value, which will be returned
            if ``condition`` is false.

    Examples::

        >>> df = session.create_dataframe([True, False, None], schema=["a"])
        >>> df.select(iff(df["a"], lit("true"), lit("false")).alias("iff")).collect()
        [Row(IFF='true'), Row(IFF='false'), Row(IFF='false')]
    """
    return builtin("iff")(_to_col_if_sql_expr(condition, "iff"), expr1, expr2)


def in_(
    cols: List[ColumnOrName],
    *vals: Union["snowflake.snowpark.DataFrame", LiteralType, Iterable[LiteralType]],
) -> Column:
    """Returns a conditional expression that you can pass to the filter or where methods to
    perform the equivalent of a WHERE ... IN query that matches rows containing a sequence of
    values.

    The expression evaluates to true if the values in a row matches the values in one of
    the specified sequences.

    The following code returns a DataFrame that contains the rows in which
    the columns `c1` and `c2` contain the values:
    - `1` and `"a"`, or
    - `2` and `"b"`
    This is equivalent to ``SELECT * FROM table WHERE (c1, c2) IN ((1, 'a'), (2, 'b'))``.

    Example::

        >>> df = session.create_dataframe([[1, "a"], [2, "b"], [3, "c"]], schema=["col1", "col2"])
        >>> df.filter(in_([col("col1"), col("col2")], [[1, "a"], [2, "b"]])).show()
        -------------------
        |"COL1"  |"COL2"  |
        -------------------
        |1       |a       |
        |2       |b       |
        -------------------
        <BLANKLINE>

    The following code returns a DataFrame that contains the rows where
    the values of the columns `c1` and `c2` in `df2` match the values of the columns
    `a` and `b` in `df1`. This is equivalent to
    ``SELECT * FROM table2 WHERE (c1, c2) IN (SELECT a, b FROM table1)``.

    Example::

        >>> df1 = session.sql("select 1, 'a'")
        >>> df.filter(in_([col("col1"), col("col2")], df1)).show()
        -------------------
        |"COL1"  |"COL2"  |
        -------------------
        |1       |a       |
        -------------------
        <BLANKLINE>

    Args::
        cols: A list of the columns to compare for the IN operation.
        vals: A list containing the values to compare for the IN operation.
    """
    vals = parse_positional_args_to_list(*vals)
    columns = [_to_col_if_str(c, "in_") for c in cols]
    return Column(MultipleExpression([c._expression for c in columns])).in_(vals)


def cume_dist() -> Column:
    """
    Finds the cumulative distribution of a value with regard to other values
    within the same window partition.

    Example:

        >>> from snowflake.snowpark.window import Window
        >>> from snowflake.snowpark.types import DecimalType
        >>> df = session.create_dataframe([[1, 2], [1, 2], [1,3], [4, 5], [2, 3], [3, 4], [4, 7], [3,7], [4,5]], schema=["a", "b"])
        >>> df.select(cume_dist().over(Window.order_by("a")).cast(DecimalType(scale=3)).alias("result")).show()
        ------------
        |"RESULT"  |
        ------------
        |0.333     |
        |0.333     |
        |0.333     |
        |0.444     |
        |0.667     |
        |0.667     |
        |1.000     |
        |1.000     |
        |1.000     |
        ------------
        <BLANKLINE>
    """
    return builtin("cume_dist")()


def rank() -> Column:
    """
    Returns the rank of a value within an ordered group of values.
    The rank value starts at 1 and continues up.

    Example::
        >>> from snowflake.snowpark.window import Window
        >>> df = session.create_dataframe(
        ...     [
        ...         [1, 2, 1],
        ...         [1, 2, 3],
        ...         [2, 1, 10],
        ...         [2, 2, 1],
        ...         [2, 2, 3],
        ...     ],
        ...     schema=["x", "y", "z"]
        ... )
        >>> df.select(rank().over(Window.partition_by(col("X")).order_by(col("Y"))).alias("result")).show()
        ------------
        |"RESULT"  |
        ------------
        |1         |
        |2         |
        |2         |
        |1         |
        |1         |
        ------------
        <BLANKLINE>
    """
    return builtin("rank")()


def percent_rank() -> Column:
    """
    Returns the relative rank of a value within a group of values, specified as a percentage
    ranging from 0.0 to 1.0.

    Example::
        >>> from snowflake.snowpark.window import Window
        >>> df = session.create_dataframe(
        ...     [
        ...         [1, 2, 1],
        ...         [1, 2, 3],
        ...         [2, 1, 10],
        ...         [2, 2, 1],
        ...         [2, 2, 3],
        ...     ],
        ...     schema=["x", "y", "z"]
        ... )
        >>> df.select(percent_rank().over(Window.partition_by("x").order_by(col("y"))).alias("result")).show()
        ------------
        |"RESULT"  |
        ------------
        |0.0       |
        |0.5       |
        |0.5       |
        |0.0       |
        |0.0       |
        ------------
        <BLANKLINE>
    """
    return builtin("percent_rank")()


def dense_rank() -> Column:
    """
    Returns the rank of a value within a group of values, without gaps in the ranks.
    The rank value starts at 1 and continues up sequentially.
    If two values are the same, they will have the same rank.

    Example::

        >>> from snowflake.snowpark.window import Window
        >>> window = Window.order_by("key")
        >>> df = session.create_dataframe([(1, "1"), (2, "2"), (1, "3"), (2, "4")], schema=["key", "value"])
        >>> df.select(dense_rank().over(window).as_("dense_rank")).collect()
        [Row(DENSE_RANK=1), Row(DENSE_RANK=1), Row(DENSE_RANK=2), Row(DENSE_RANK=2)]
    """
    return builtin("dense_rank")()


def row_number() -> Column:
    """
    Returns a unique row number for each row within a window partition.
    The row number starts at 1 and continues up sequentially.

    Example::

        >>> from snowflake.snowpark.window import Window
        >>> df = session.create_dataframe(
        ...     [
        ...         [1, 2, 1],
        ...         [1, 2, 3],
        ...         [2, 1, 10],
        ...         [2, 2, 1],
        ...         [2, 2, 3],
        ...     ],
        ...     schema=["x", "y", "z"]
        ... )
        >>> df.select(row_number().over(Window.partition_by(col("X")).order_by(col("Y"))).alias("result")).show()
        ------------
        |"RESULT"  |
        ------------
        |1         |
        |2         |
        |3         |
        |1         |
        |2         |
        ------------
        <BLANKLINE>
    """
    return builtin("row_number")()


def lag(
    e: ColumnOrName,
    offset: int = 1,
    default_value: Optional[ColumnOrLiteral] = None,
    ignore_nulls: bool = False,
) -> Column:
    """
    Accesses data in a previous row in the same result set without having to
    join the table to itself.
    """
    c = _to_col_if_str(e, "lag")
    return Column(
        Lag(c._expression, offset, Column._to_expr(default_value), ignore_nulls)
    )


def lead(
    e: ColumnOrName,
    offset: int = 1,
    default_value: Optional[Union[Column, LiteralType]] = None,
    ignore_nulls: bool = False,
) -> Column:
    """
    Accesses data in a subsequent row in the same result set without having to
    join the table to itself.
    """
    c = _to_col_if_str(e, "lead")
    return Column(
        Lead(c._expression, offset, Column._to_expr(default_value), ignore_nulls)
    )


def last_value(
    e: ColumnOrName,
    ignore_nulls: bool = False,
) -> Column:
    """
    Returns the last value within an ordered group of values.
    """
    c = _to_col_if_str(e, "last_value")
    return Column(LastValue(c._expression, None, None, ignore_nulls))


def first_value(
    e: ColumnOrName,
    ignore_nulls: bool = False,
) -> Column:
    """
    Returns the first value within an ordered group of values.

    Example::

        >>> from snowflake.snowpark.window import Window
        >>> window = Window.partition_by("column1").order_by("column2")
        >>> df = session.create_dataframe([[1, 10], [1, 11], [2, 20], [2, 21]], schema=["column1", "column2"])
        >>> df.select(df["column1"], df["column2"], first_value(df["column2"]).over(window).as_("column2_first")).collect()
        [Row(COLUMN1=1, COLUMN2=10, COLUMN2_FIRST=10), Row(COLUMN1=1, COLUMN2=11, COLUMN2_FIRST=10), Row(COLUMN1=2, COLUMN2=20, COLUMN2_FIRST=20), Row(COLUMN1=2, COLUMN2=21, COLUMN2_FIRST=20)]
    """
    c = _to_col_if_str(e, "last_value")
    return Column(FirstValue(c._expression, None, None, ignore_nulls))


def ntile(e: Union[int, ColumnOrName]) -> Column:
    """
    Divides an ordered data set equally into the number of buckets specified by n.
    Buckets are sequentially numbered 1 through n.

    Example::

        >>> from snowflake.snowpark.window import Window
        >>> df = session.create_dataframe(
        ...     [["C", "SPY", 3], ["C", "AAPL", 10], ["N", "SPY", 5], ["N", "AAPL", 7], ["Q", "MSFT", 3]],
        ...     schema=["exchange", "symbol", "shares"]
        ... )
        >>> df.select(col("exchange"), col("symbol"), ntile(3).over(Window.partition_by("exchange").order_by("shares")).alias("ntile_3")).show()
        -------------------------------------
        |"EXCHANGE"  |"SYMBOL"  |"NTILE_3"  |
        -------------------------------------
        |Q           |MSFT      |1          |
        |N           |SPY       |1          |
        |N           |AAPL      |2          |
        |C           |SPY       |1          |
        |C           |AAPL      |2          |
        -------------------------------------
        <BLANKLINE>
    """
    c = _to_col_if_str_or_int(e, "ntile")
    return builtin("ntile")(c)


def percentile_cont(percentile: float) -> Column:
    """
    Return a percentile value based on a continuous distribution of the
    input column. If no input row lies exactly at the desired percentile,
    the result is calculated using linear interpolation of the two nearest
    input values. NULL values are ignored in the calculation.

    Args:
        percentile: the percentile of the value that you want to find.
            The percentile must be a constant between 0.0 and 1.0. For example,
            if you want to find the value at the 90th percentile, specify 0.9.

    Example:

        >>> df = session.create_dataframe([
        ...     (0, 0), (0, 10), (0, 20), (0, 30), (0, 40),
        ...     (1, 10), (1, 20), (2, 10), (2, 20), (2, 25),
        ...     (2, 30), (3, 60), (4, None)
        ... ], schema=["k", "v"])
        >>> df.group_by("k").agg(percentile_cont(0.25).within_group("v").as_("percentile")).sort("k").collect()
        [Row(K=0, PERCENTILE=Decimal('10.000')), \
Row(K=1, PERCENTILE=Decimal('12.500')), \
Row(K=2, PERCENTILE=Decimal('17.500')), \
Row(K=3, PERCENTILE=Decimal('60.000')), \
Row(K=4, PERCENTILE=None)]
    """
    return builtin("percentile_cont")(percentile)


def greatest(*columns: ColumnOrName) -> Column:
    """
    Returns the largest value from a list of expressions.
    If any of the argument values is NULL, the result is NULL.
    GREATEST supports all data types, including VARIANT.

    Examples::

        >>> df = session.create_dataframe([[1, 2, 3], [2, 4, -1], [3, 6, None]], schema=["a", "b", "c"])
        >>> df.select(greatest(df["a"], df["b"], df["c"]).alias("greatest")).collect()
        [Row(GREATEST=3), Row(GREATEST=4), Row(GREATEST=None)]
    """
    c = [_to_col_if_str(ex, "greatest") for ex in columns]
    return builtin("greatest")(*c)


def least(*columns: ColumnOrName) -> Column:
    """Returns the smallest value from a list of expressions. LEAST supports all data types, including VARIANT."""
    c = [_to_col_if_str(ex, "least") for ex in columns]
    return builtin("least")(*c)


def listagg(e: ColumnOrName, delimiter: str = "", is_distinct: bool = False) -> Column:
    """
    Returns the concatenated input values, separated by `delimiter` string.
    See `LISTAGG <https://docs.snowflake.com/en/sql-reference/functions/listagg.html>`_ for details.

    Args:
        e: A :class:`Column` object or column name that determines the values
            to be put into the list.
        delimiter: A string delimiter.
        is_distinct: Whether the input expression is distinct.

    Examples::

        df.group_by(df.col1).agg(listagg(df.col2. ",")).within_group(df.col2.asc())
        df.select(listagg(df["col2"], ",", False)
    """
    c = _to_col_if_str(e, "listagg")
    return Column(ListAgg(c._expression, delimiter, is_distinct))


def when_matched(
    condition: Optional[Column] = None,
) -> "snowflake.snowpark.table.WhenMatchedClause":
    """
    Specifies a matched clause for the :meth:`Table.merge <snowflake.snowpark.Table.merge>` action.
    See :class:`~snowflake.snowpark.table.WhenMatchedClause` for details.

    Convenience function to create a new WhenMatchedClause instance which is required together with an action when merging
    a Snowpark table with a Snowpark DataFrame (see snowflake.snowpark.Table.merge for more details).

    Example::

        >>> target_df = session.create_dataframe([(10, "old"), (10, "too_old"), (11, "old")], schema=["key", "value"])
        >>> target_df.write.save_as_table("my_table", mode="overwrite", table_type="temporary")
        >>> target = session.table("my_table")
        >>> source = session.create_dataframe([(10, "new"), (12, "new"), (13, "old")], schema=["key", "value"])
        >>> target.merge(source, (target["key"] == source["key"]) & (target["value"] == "too_old"),
        ...              [when_matched().update({"value": source["value"]})])
        MergeResult(rows_inserted=0, rows_updated=1, rows_deleted=0)
        >>> target.collect()
        [Row(KEY=10, VALUE='old'), Row(KEY=10, VALUE='new'), Row(KEY=11, VALUE='old')]

    """
    return snowflake.snowpark.table.WhenMatchedClause(condition)


def when_not_matched(
    condition: Optional[Column] = None,
) -> "snowflake.snowpark.table.WhenNotMatchedClause":
    """
    Specifies a not-matched clause for the :meth:`Table.merge <snowflake.snowpark.Table.merge>` action.
    See :class:`~snowflake.snowpark.table.WhenNotMatchedClause` for details.

    Convenience function to create a new WhenNotMatchedClause instance which is required together with an action when merging
    a Snowpark table with a Snowpark DataFrame (see snowflake.snowpark.Table.merge for more details).

    Example::

        >>> target_df = session.create_dataframe([(10, "old"), (10, "too_old"), (11, "old")], schema=["key", "value"])
        >>> target_df.write.save_as_table("my_table", mode="overwrite", table_type="temporary")
        >>> target = session.table("my_table")
        >>> source = session.create_dataframe([(10, "new"), (12, "new"), (13, "old")], schema=["key", "value"])
        >>> target.merge(source, (target["key"] == source["key"]) & (target["value"] == "too_old"),
        ...              [when_not_matched().insert({"key": source["key"]})])
        MergeResult(rows_inserted=2, rows_updated=0, rows_deleted=0)
        >>> target.sort(col("key"), col("value")).collect()
        [Row(KEY=10, VALUE='old'), Row(KEY=10, VALUE='too_old'), Row(KEY=11, VALUE='old'), Row(KEY=12, VALUE=None), Row(KEY=13, VALUE=None)]
    """
    return snowflake.snowpark.table.WhenNotMatchedClause(condition)


def udf(
    func: Optional[Callable] = None,
    *,
    return_type: Optional[DataType] = None,
    input_types: Optional[List[DataType]] = None,
    name: Optional[Union[str, Iterable[str]]] = None,
    is_permanent: bool = False,
    stage_location: Optional[str] = None,
    imports: Optional[List[Union[str, Tuple[str, str]]]] = None,
    packages: Optional[List[Union[str, ModuleType]]] = None,
    replace: bool = False,
    if_not_exists: bool = False,
    session: Optional["snowflake.snowpark.session.Session"] = None,
    parallel: int = 4,
    max_batch_size: Optional[int] = None,
    statement_params: Optional[Dict[str, str]] = None,
    source_code_display: bool = True,
    strict: bool = False,
    secure: bool = False,
) -> Union[UserDefinedFunction, functools.partial]:
    """Registers a Python function as a Snowflake Python UDF and returns the UDF.

    It can be used as either a function call or a decorator. In most cases you work with a single session.
    This function uses that session to register the UDF. If you have multiple sessions, you need to
    explicitly specify the ``session`` parameter of this function. If you have a function and would
    like to register it to multiple databases, use ``session.udf.register`` instead. See examples
    in :class:`~snowflake.snowpark.udf.UDFRegistration`.

    Args:
        func: A Python function used for creating the UDF.
        return_type: A :class:`~snowflake.snowpark.types.DataType` representing the return data
            type of the UDF. Optional if type hints are provided.
        input_types: A list of :class:`~snowflake.snowpark.types.DataType`
            representing the input data types of the UDF. Optional if
            type hints are provided.
        name: A string or list of strings that specify the name or fully-qualified
            object identifier (database name, schema name, and function name) for
            the UDF in Snowflake, which allows you to call this UDF in a SQL
            command or via :func:`call_udf()`. If it is not provided, a name will
            be automatically generated for the UDF. A name must be specified when
            ``is_permanent`` is ``True``.
        is_permanent: Whether to create a permanent UDF. The default is ``False``.
            If it is ``True``, a valid ``stage_location`` must be provided.
        stage_location: The stage location where the Python file for the UDF
            and its dependencies should be uploaded. The stage location must be specified
            when ``is_permanent`` is ``True``, and it will be ignored when
            ``is_permanent`` is ``False``. It can be any stage other than temporary
            stages and external stages.
        imports: A list of imports that only apply to this UDF. You can use a string to
            represent a file path (similar to the ``path`` argument in
            :meth:`~snowflake.snowpark.Session.add_import`) in this list, or a tuple of two
            strings to represent a file path and an import path (similar to the ``import_path``
            argument in :meth:`~snowflake.snowpark.Session.add_import`). These UDF-level imports
            will override the session-level imports added by
            :meth:`~snowflake.snowpark.Session.add_import`. Note that an empty list means
            no import for this UDF, and ``None`` or not specifying this parameter means using
            session-level imports.
        packages: A list of packages that only apply to this UDF. These UDF-level packages
            will override the session-level packages added by
            :meth:`~snowflake.snowpark.Session.add_packages` and
            :meth:`~snowflake.snowpark.Session.add_requirements`. Note that an empty list means
            no package for this UDF, and ``None`` or not specifying this parameter means using
            session-level packages.
        replace: Whether to replace a UDF that already was registered. The default is ``False``.
            If it is ``False``, attempting to register a UDF with a name that already exists
            results in a ``SnowparkSQLException`` exception being thrown. If it is ``True``,
            an existing UDF with the same name is overwritten.
        if_not_exists: Whether to skip creation of a UDF when one with the same signature already exists.
            The default is ``False``. ``if_not_exists`` and ``replace`` are mutually exclusive
            and a ``ValueError`` is raised when both are set. If it is ``True`` and a UDF with
            the same signature exists, the UDF creation is skipped.
        session: Use this session to register the UDF. If it's not specified, the session that you created before calling this function will be used.
            You need to specify this parameter if you have created multiple sessions before calling this method.
        parallel: The number of threads to use for uploading UDF files with the
            `PUT <https://docs.snowflake.com/en/sql-reference/sql/put.html#put>`_
            command. The default value is 4 and supported values are from 1 to 99.
            Increasing the number of threads can improve performance when uploading
            large UDF files.
        max_batch_size: The maximum number of rows per input Pandas DataFrame or Pandas Series
            inside a vectorized UDF. Because a vectorized UDF will be executed within a time limit,
            which is `60` seconds, this optional argument can be used to reduce the running time of
            every batch by setting a smaller batch size. Note that setting a larger value does not
            guarantee that Snowflake will encode batches with the specified number of rows. It will
            be ignored when registering a non-vectorized UDF.
        statement_params: Dictionary of statement level parameters to be set while executing this action.
        source_code_display: Display the source code of the UDF `func` as comments in the generated script.
            The source code is dynamically generated therefore it may not be identical to how the
            `func` is originally defined. The default is ``True``.
            If it is ``False``, source code will not be generated or displayed.
        strict: Whether the created UDF is strict. A strict UDF will not invoke the UDF if any input is
            null. Instead, a null value will always be returned for that row. Note that the UDF might
            still return null for non-null inputs.
        secure: Whether the created UDF is secure. For more information about secure functions,
            see `Secure UDFs <https://docs.snowflake.com/en/sql-reference/udf-secure.html>`_.

    Returns:
        A UDF function that can be called with :class:`~snowflake.snowpark.Column` expressions.

    Note:
        1. When type hints are provided and are complete for a function,
        ``return_type`` and ``input_types`` are optional and will be ignored.
        See details of supported data types for UDFs in
        :class:`~snowflake.snowpark.udf.UDFRegistration`.

            - You can use use :attr:`~snowflake.snowpark.types.Variant` to
              annotate a variant, and use :attr:`~snowflake.snowpark.types.Geography`
              to annotate a geography when defining a UDF.

            - You can use use :attr:`~snowflake.snowpark.types.PandasSeries` to annotate
              a Pandas Series, and use :attr:`~snowflake.snowpark.types.PandasDataFrame`
              to annotate a Pandas DataFrame when defining a vectorized UDF.
              Note that they are generic types so you can specify the element type in a
              Pandas Series and DataFrame.

            - :class:`typing.Union` is not a valid type annotation for UDFs,
              but :class:`typing.Optional` can be used to indicate the optional type.

            - Type hints are not supported on functions decorated with decorators.

        2. A temporary UDF (when ``is_permanent`` is ``False``) is scoped to this ``session``
        and all UDF related files will be uploaded to a temporary session stage
        (:func:`session.get_session_stage() <snowflake.snowpark.Session.get_session_stage>`).
        For a permanent UDF, these files will be uploaded to the stage that you provide.

        3. By default, UDF registration fails if a function with the same name is already
        registered. Invoking :func:`udf` with ``replace`` set to ``True`` will overwrite the
        previously registered function.

        4. When registering a vectorized UDF, ``pandas`` library will be added as a package
        automatically, with the latest version on the Snowflake server. If you don't want to
        use this version, you can overwrite it by adding `pandas` with specific version
        requirement using ``package`` argument or :meth:`~snowflake.snowpark.Session.add_packages`.

    See Also:
        :class:`~snowflake.snowpark.udf.UDFRegistration`

    UDFs can be created as anonymous UDFs

    Example::

        >>> from snowflake.snowpark.types import IntegerType
        >>> add_one = udf(lambda x: x+1, return_type=IntegerType(), input_types=[IntegerType()])
        >>> df = session.create_dataframe([1, 2, 3], schema=["a"])
        >>> df.select(add_one(col("a")).as_("ans")).collect()
        [Row(ANS=2), Row(ANS=3), Row(ANS=4)]

    or as named UDFs that are accessible in the same session. Instead of calling `udf` as function, it can be also used
    as a decorator:

    Example::

        >>> @udf(name="minus_one", replace=True)
        ... def minus_one(x: int) -> int:
        ...     return x - 1
        >>> df.select(minus_one(col("a")).as_("ans")).collect()
        [Row(ANS=0), Row(ANS=1), Row(ANS=2)]
        >>> session.sql("SELECT minus_one(10)").collect()
        [Row(MINUS_ONE(10)=9)]

    """
    session = session or snowflake.snowpark.session._get_active_session()
    if func is None:
        return functools.partial(
            session.udf.register,
            return_type=return_type,
            input_types=input_types,
            name=name,
            is_permanent=is_permanent,
            stage_location=stage_location,
            imports=imports,
            packages=packages,
            replace=replace,
            if_not_exists=if_not_exists,
            parallel=parallel,
            max_batch_size=max_batch_size,
            statement_params=statement_params,
            source_code_display=source_code_display,
            strict=strict,
            secure=secure,
        )
    else:
        return session.udf.register(
            func,
            return_type=return_type,
            input_types=input_types,
            name=name,
            is_permanent=is_permanent,
            stage_location=stage_location,
            imports=imports,
            packages=packages,
            replace=replace,
            if_not_exists=if_not_exists,
            parallel=parallel,
            max_batch_size=max_batch_size,
            statement_params=statement_params,
            source_code_display=source_code_display,
            strict=strict,
            secure=secure,
        )


def udtf(
    handler: Optional[Callable] = None,
    *,
    output_schema: Union[StructType, List[str]],
    input_types: Optional[List[DataType]] = None,
    name: Optional[Union[str, Iterable[str]]] = None,
    is_permanent: bool = False,
    stage_location: Optional[str] = None,
    imports: Optional[List[Union[str, Tuple[str, str]]]] = None,
    packages: Optional[List[Union[str, ModuleType]]] = None,
    replace: bool = False,
    if_not_exists: bool = False,
    session: Optional["snowflake.snowpark.session.Session"] = None,
    parallel: int = 4,
    statement_params: Optional[Dict[str, str]] = None,
    strict: bool = False,
    secure: bool = False,
) -> Union[UserDefinedTableFunction, functools.partial]:
    """Registers a Python class as a Snowflake Python UDTF and returns the UDTF.

    It can be used as either a function call or a decorator. In most cases you work with a single session.
    This function uses that session to register the UDTF. If you have multiple sessions, you need to
    explicitly specify the ``session`` parameter of this function. If you have a function and would
    like to register it to multiple databases, use ``session.udtf.register`` instead. See examples
    in :class:`~snowflake.snowpark.udtf.UDTFRegistration`.

    Args:
        handler: A Python class used for creating the UDTF.
        output_schema: A list of column names, or a :class:`~snowflake.snowpark.types.StructType` instance that represents the table function's columns.
         If a list of column names is provided, the ``process`` method of the handler class must have return type hints to indicate the output schema data types.
        input_types: A list of :class:`~snowflake.snowpark.types.DataType`
            representing the input data types of the UDTF. Optional if
            type hints are provided.
        name: A string or list of strings that specify the name or fully-qualified
            object identifier (database name, schema name, and function name) for
            the UDTF in Snowflake, which allows you to call this UDTF in a SQL
            command or via :func:`call_udtf()`. If it is not provided, a name will
            be automatically generated for the UDTF. A name must be specified when
            ``is_permanent`` is ``True``.
        is_permanent: Whether to create a permanent UDTF. The default is ``False``.
            If it is ``True``, a valid ``stage_location`` must be provided.
        stage_location: The stage location where the Python file for the UDTF
            and its dependencies should be uploaded. The stage location must be specified
            when ``is_permanent`` is ``True``, and it will be ignored when
            ``is_permanent`` is ``False``. It can be any stage other than temporary
            stages and external stages.
        imports: A list of imports that only apply to this UDTF. You can use a string to
            represent a file path (similar to the ``path`` argument in
            :meth:`~snowflake.snowpark.Session.add_import`) in this list, or a tuple of two
            strings to represent a file path and an import path (similar to the ``import_path``
            argument in :meth:`~snowflake.snowpark.Session.add_import`). These UDTF-level imports
            will override the session-level imports added by
            :meth:`~snowflake.snowpark.Session.add_import`.
        packages: A list of packages that only apply to this UDTF. These UDTF-level packages
            will override the session-level packages added by
            :meth:`~snowflake.snowpark.Session.add_packages` and
            :meth:`~snowflake.snowpark.Session.add_requirements`.
        replace: Whether to replace a UDTF that already was registered. The default is ``False``.
            If it is ``False``, attempting to register a UDTF with a name that already exists
            results in a ``SnowparkSQLException`` exception being thrown. If it is ``True``,
            an existing UDTF with the same name is overwritten.
        if_not_exists: Whether to skip creation of a UDTF when one with the same signature already exists.
            The default is ``False``. ``if_not_exists`` and ``replace`` are mutually exclusive
            and a ``ValueError`` is raised when both are set. If it is ``True`` and a UDTF with
            the same signature exists, the UDTF creation is skipped.
        session: Use this session to register the UDTF. If it's not specified, the session that you created before calling this function will be used.
            You need to specify this parameter if you have created multiple sessions before calling this method.
        parallel: The number of threads to use for uploading UDTF files with the
            `PUT <https://docs.snowflake.com/en/sql-reference/sql/put.html#put>`_
            command. The default value is 4 and supported values are from 1 to 99.
            Increasing the number of threads can improve performance when uploading
            large UDTF files.
        statement_params: Dictionary of statement level parameters to be set while executing this action.
        strict: Whether the created UDTF is strict. A strict UDTF will not invoke the UDTF if any input is
            null. Instead, a null value will always be returned for that row. Note that the UDTF might
            still return null for non-null inputs.
        secure: Whether the created UDTF is secure. For more information about secure functions,
            see `Secure UDFs <https://docs.snowflake.com/en/sql-reference/udf-secure.html>`_.

    Returns:
        A UDTF function that can be called with :class:`~snowflake.snowpark.Column` expressions.

    Note:
        1. When type hints are provided and are complete for a function,
        ``return_type`` and ``input_types`` are optional and will be ignored.
        See details of supported data types for UDTFs in
        :class:`~snowflake.snowpark.udtf.UDTFRegistration`.

            - You can use use :attr:`~snowflake.snowpark.types.Variant` to
              annotate a variant, and use :attr:`~snowflake.snowpark.types.Geography`
              to annotate a geography when defining a UDTF.

            - :class:`typing.Union` is not a valid type annotation for UDTFs,
              but :class:`typing.Optional` can be used to indicate the optional type.

            - Type hints are not supported on functions decorated with decorators.

        2. A temporary UDTF (when ``is_permanent`` is ``False``) is scoped to this ``session``
        and all UDTF related files will be uploaded to a temporary session stage
        (:func:`session.get_session_stage() <snowflake.snowpark.Session.get_session_stage>`).
        For a permanent UDTF, these files will be uploaded to the stage that you specify.

        3. By default, UDTF registration fails if a function with the same name is already
        registered. Invoking :func:`udtf` with ``replace`` set to ``True`` will overwrite the
        previously registered function.

    See Also:
        :class:`~snowflake.snowpark.udtf.UDTFRegistration`


    Example::

        >>> from snowflake.snowpark.types import IntegerType, StructField, StructType
        >>> class PrimeSieve:
        ...     def process(self, n):
        ...         is_prime = [True] * (n + 1)
        ...         is_prime[0] = False
        ...         is_prime[1] = False
        ...         p = 2
        ...         while p * p <= n:
        ...             if is_prime[p]:
        ...                 # set all multiples of p to False
        ...                 for i in range(p * p, n + 1, p):
        ...                     is_prime[i] = False
        ...             p += 1
        ...         # yield all prime numbers
        ...         for p in range(2, n + 1):
        ...             if is_prime[p]:
        ...                 yield (p,)
        >>> prime_udtf = udtf(PrimeSieve, output_schema=StructType([StructField("number", IntegerType())]), input_types=[IntegerType()])
        >>> session.table_function(prime_udtf(lit(20))).collect()
        [Row(NUMBER=2), Row(NUMBER=3), Row(NUMBER=5), Row(NUMBER=7), Row(NUMBER=11), Row(NUMBER=13), Row(NUMBER=17), Row(NUMBER=19)]

        Instead of calling `udtf` it is also possible to use udtf as a decorator.

    Example::

        >>> @udtf(name="alt_int",replace=True, output_schema=StructType([StructField("number", IntegerType())]), input_types=[IntegerType()])
        ... class Alternator:
        ...     def __init__(self):
        ...         self._positive = True
        ...
        ...     def process(self, n):
        ...         for i in range(n):
        ...             if self._positive:
        ...                 yield (1,)
        ...             else:
        ...                 yield (-1,)
        ...             self._positive = not self._positive
        >>> session.table_function("alt_int", lit(3)).collect()
        [Row(NUMBER=1), Row(NUMBER=-1), Row(NUMBER=1)]
        >>> session.table_function("alt_int", lit(2)).collect()
        [Row(NUMBER=1), Row(NUMBER=-1)]
        >>> session.table_function("alt_int", lit(1)).collect()
        [Row(NUMBER=1)]
    """
    session = session or snowflake.snowpark.session._get_active_session()
    if handler is None:
        return functools.partial(
            session.udtf.register,
            output_schema=output_schema,
            input_types=input_types,
            name=name,
            is_permanent=is_permanent,
            stage_location=stage_location,
            imports=imports,
            packages=packages,
            replace=replace,
            if_not_exists=if_not_exists,
            parallel=parallel,
            statement_params=statement_params,
            strict=strict,
            secure=secure,
        )
    else:
        return session.udtf.register(
            handler,
            output_schema=output_schema,
            input_types=input_types,
            name=name,
            is_permanent=is_permanent,
            stage_location=stage_location,
            imports=imports,
            packages=packages,
            replace=replace,
            if_not_exists=if_not_exists,
            parallel=parallel,
            statement_params=statement_params,
            strict=strict,
            secure=secure,
        )


def pandas_udf(
    func: Optional[Callable] = None,
    *,
    return_type: Optional[DataType] = None,
    input_types: Optional[List[DataType]] = None,
    name: Optional[Union[str, Iterable[str]]] = None,
    is_permanent: bool = False,
    stage_location: Optional[str] = None,
    imports: Optional[List[Union[str, Tuple[str, str]]]] = None,
    packages: Optional[List[Union[str, ModuleType]]] = None,
    replace: bool = False,
    if_not_exists: bool = False,
    session: Optional["snowflake.snowpark.session.Session"] = None,
    parallel: int = 4,
    max_batch_size: Optional[int] = None,
    statement_params: Optional[Dict[str, str]] = None,
    source_code_display: bool = True,
) -> Union[UserDefinedFunction, functools.partial]:
    """
    Registers a Python function as a vectorized UDF and returns the UDF.
    The arguments, return value and usage of this function are exactly the same as
    :func:`udf`, but this function can only be used for registering vectorized UDFs.
    See examples in :class:`~snowflake.snowpark.udf.UDFRegistration`.

    See Also:
        - :func:`udf`
        - :meth:`UDFRegistration.register() <snowflake.snowpark.udf.UDFRegistration.register>`

    Example::

        >>> from snowflake.snowpark.types import PandasSeriesType, PandasDataFrameType, IntegerType
        >>> add_one_df_pandas_udf = pandas_udf(
        ...     lambda df: df[0] + df[1] + 1,
        ...     return_type=PandasSeriesType(IntegerType()),
        ...     input_types=[PandasDataFrameType([IntegerType(), IntegerType()])]
        ... )
        >>> df = session.create_dataframe([[1, 2], [3, 4]], schema=["a", "b"])
        >>> df.select(add_one_df_pandas_udf("a", "b").alias("result")).order_by("result").show()
        ------------
        |"RESULT"  |
        ------------
        |4         |
        |8         |
        ------------
        <BLANKLINE>

    or as named Pandas UDFs that are accesible in the same session. Instead of calling `pandas_udf` as function,
    it can be also used as a decorator:

    Example::

        >>> from snowflake.snowpark.types import PandasSeriesType, PandasDataFrameType, IntegerType
        >>> @pandas_udf(
        ...     return_type=PandasSeriesType(IntegerType()),
        ...     input_types=[PandasDataFrameType([IntegerType(), IntegerType()])],
        ... )
        ... def add_one_df_pandas_udf(df):
        ...     return df[0] + df[1] + 1
        >>> df = session.create_dataframe([[1, 2], [3, 4]], schema=["a", "b"])
        >>> df.select(add_one_df_pandas_udf("a", "b").alias("result")).order_by("result").show()
        ------------
        |"RESULT"  |
        ------------
        |4         |
        |8         |
        ------------
        <BLANKLINE>
    """
    session = session or snowflake.snowpark.session._get_active_session()
    if func is None:
        return functools.partial(
            session.udf.register,
            return_type=return_type,
            input_types=input_types,
            name=name,
            is_permanent=is_permanent,
            stage_location=stage_location,
            imports=imports,
            packages=packages,
            replace=replace,
            if_not_exists=if_not_exists,
            parallel=parallel,
            max_batch_size=max_batch_size,
            _from_pandas_udf_function=True,
            statement_params=statement_params,
            source_code_display=source_code_display,
        )
    else:
        return session.udf.register(
            func,
            return_type=return_type,
            input_types=input_types,
            name=name,
            is_permanent=is_permanent,
            stage_location=stage_location,
            imports=imports,
            packages=packages,
            replace=replace,
            if_not_exists=if_not_exists,
            parallel=parallel,
            max_batch_size=max_batch_size,
            _from_pandas_udf_function=True,
            statement_params=statement_params,
            source_code_display=source_code_display,
        )


def call_udf(
    udf_name: str,
    *args: ColumnOrLiteral,
) -> Column:
    """Calls a user-defined function (UDF) by name.

    Args:
        udf_name: The name of UDF in Snowflake.
        args: Arguments can be in two types:

            - :class:`~snowflake.snowpark.Column`, or
            - Basic Python types, which are converted to Snowpark literals.

    Example::
        >>> from snowflake.snowpark.types import IntegerType
        >>> udf_def = session.udf.register(lambda x, y: x + y, name="add_columns", input_types=[IntegerType(), IntegerType()], return_type=IntegerType(), replace=True)
        >>> df = session.create_dataframe([[1, 2]], schema=["a", "b"])
        >>> df.select(call_udf("add_columns", col("a"), col("b"))).show()
        -------------------------------
        |"ADD_COLUMNS(""A"", ""B"")"  |
        -------------------------------
        |3                            |
        -------------------------------
        <BLANKLINE>
    """

    validate_object_name(udf_name)
    return _call_function(udf_name, False, *args, api_call_source="functions.call_udf")


def call_table_function(
    function_name: str, *args: ColumnOrLiteral, **kwargs: ColumnOrLiteral
) -> "snowflake.snowpark.table_function.TableFunctionCall":
    """Invokes a Snowflake table function, including system-defined table functions and user-defined table functions.

    It returns a :meth:`~snowflake.snowpark.table_function.TableFunctionCall` so you can specify the partition clause.

    Args:
        function_name: The name of the table function.
        args: The positional arguments of the table function.
        **kwargs: The named arguments of the table function. Some table functions (e.g., ``flatten``) have named arguments instead of positional ones.

    Example::
        >>> from snowflake.snowpark.functions import lit
        >>> session.table_function(call_table_function("split_to_table", lit("split words to table"), lit(" ")).over()).collect()
        [Row(SEQ=1, INDEX=1, VALUE='split'), Row(SEQ=1, INDEX=2, VALUE='words'), Row(SEQ=1, INDEX=3, VALUE='to'), Row(SEQ=1, INDEX=4, VALUE='table')]
    """
    return snowflake.snowpark.table_function.TableFunctionCall(
        function_name, *args, **kwargs
    )


def table_function(function_name: str) -> Callable:
    """Create a function object to invoke a Snowflake table function.

    Args:
        function_name: The name of the table function.

    Example::
        >>> from snowflake.snowpark.functions import lit
        >>> split_to_table = table_function("split_to_table")
        >>> session.table_function(split_to_table(lit("split words to table"), lit(" ")).over()).collect()
        [Row(SEQ=1, INDEX=1, VALUE='split'), Row(SEQ=1, INDEX=2, VALUE='words'), Row(SEQ=1, INDEX=3, VALUE='to'), Row(SEQ=1, INDEX=4, VALUE='table')]
    """
    return lambda *args, **kwargs: call_table_function(function_name, *args, **kwargs)


def call_function(function_name: str, *args: ColumnOrLiteral) -> Column:
    """Invokes a Snowflake `system-defined function <https://docs.snowflake.com/en/sql-reference-functions.html>`_ (built-in function) with the specified name
    and arguments.

    Args:
        function_name: The name of built-in function in Snowflake
        args: Arguments can be in two types:

            - :class:`~snowflake.snowpark.Column`, or
            - Basic Python types, which are converted to Snowpark literals.

    Example::
        >>> df = session.create_dataframe([1, 2, 3, 4], schema=["a"])  # a single column with 4 rows
        >>> df.select(call_function("avg", col("a"))).show()
        ----------------
        |"AVG(""A"")"  |
        ----------------
        |2.500000      |
        ----------------
        <BLANKLINE>

    """

    return _call_function(function_name, False, *args)


def function(function_name: str) -> Callable:
    """
    Function object to invoke a Snowflake `system-defined function <https://docs.snowflake.com/en/sql-reference-functions.html>`_ (built-in function). Use this to invoke
    any built-in functions not explicitly listed in this object.

    Args:
        function_name: The name of built-in function in Snowflake.

    Returns:
        A :class:`Callable` object for calling a Snowflake system-defined function.

    Example::
        >>> df = session.create_dataframe([1, 2, 3, 4], schema=["a"])  # a single column with 4 rows
        >>> df.select(call_function("avg", col("a"))).show()
        ----------------
        |"AVG(""A"")"  |
        ----------------
        |2.500000      |
        ----------------
        <BLANKLINE>
        >>> my_avg = function('avg')
        >>> df.select(my_avg(col("a"))).show()
        ----------------
        |"AVG(""A"")"  |
        ----------------
        |2.500000      |
        ----------------
        <BLANKLINE>
    """
    return lambda *args: call_function(function_name, *args)


def _call_function(
    name: str,
    is_distinct: bool = False,
    *args: ColumnOrLiteral,
    api_call_source: Optional[str] = None,
) -> Column:
    expressions = [Column._to_expr(arg) for arg in parse_positional_args_to_list(*args)]
    return Column(
        FunctionExpression(
            name, expressions, is_distinct=is_distinct, api_call_source=api_call_source
        )
    )


def sproc(
    func: Optional[Callable] = None,
    *,
    return_type: Optional[DataType] = None,
    input_types: Optional[List[DataType]] = None,
    name: Optional[Union[str, Iterable[str]]] = None,
    is_permanent: bool = False,
    stage_location: Optional[str] = None,
    imports: Optional[List[Union[str, Tuple[str, str]]]] = None,
    packages: Optional[List[Union[str, ModuleType]]] = None,
    replace: bool = False,
    if_not_exists: bool = False,
    session: Optional["snowflake.snowpark.Session"] = None,
    parallel: int = 4,
    statement_params: Optional[Dict[str, str]] = None,
    execute_as: typing.Literal["caller", "owner"] = "owner",
    strict: bool = False,
    source_code_display: bool = True,
) -> Union[StoredProcedure, functools.partial]:
    """Registers a Python function as a Snowflake Python stored procedure and returns the stored procedure.

    It can be used as either a function call or a decorator. In most cases you work with a single session.
    This function uses that session to register the stored procedure. If you have multiple sessions, you need to
    explicitly specify the ``session`` parameter of this function. If you have a function and would
    like to register it to multiple databases, use ``session.sproc.register`` instead. See examples
    in :class:`~snowflake.snowpark.stored_procedure.StoredProcedureRegistration`.

    Note that the first parameter of your function should be a snowpark Session. Also, you need to add
    `snowflake-snowpark-python` package (version >= 0.4.0) to your session before trying to create a
    stored procedure.

    Args:
        func: A Python function used for creating the stored procedure.
        return_type: A :class:`~snowflake.snowpark.types.DataType` representing the return data
            type of the stored procedure. Optional if type hints are provided.
        input_types: A list of :class:`~snowflake.snowpark.types.DataType`
            representing the input data types of the stored procedure. Optional if
            type hints are provided.
        name: A string or list of strings that specify the name or fully-qualified
            object identifier (database name, schema name, and function name) for
            the stored procedure in Snowflake, which allows you to call this stored procedure in a SQL
            command or via :func:`session.call()`. If it is not provided, a name will
            be automatically generated for the stored procedure. A name must be specified when
            ``is_permanent`` is ``True``.
        is_permanent: Whether to create a permanent stored procedure. The default is ``False``.
            If it is ``True``, a valid ``stage_location`` must be provided.
        stage_location: The stage location where the Python file for the stored procedure
            and its dependencies should be uploaded. The stage location must be specified
            when ``is_permanent`` is ``True``, and it will be ignored when
            ``is_permanent`` is ``False``. It can be any stage other than temporary
            stages and external stages.
        imports: A list of imports that only apply to this stored procedure. You can use a string to
            represent a file path (similar to the ``path`` argument in
            :meth:`~snowflake.snowpark.Session.add_import`) in this list, or a tuple of two
            strings to represent a file path and an import path (similar to the ``import_path``
            argument in :meth:`~snowflake.snowpark.Session.add_import`). These stored-proc-level imports
            will override the session-level imports added by
            :meth:`~snowflake.snowpark.Session.add_import`.
        packages: A list of packages that only apply to this stored procedure. These stored-proc-level packages
            will override the session-level packages added by
            :meth:`~snowflake.snowpark.Session.add_packages` and
            :meth:`~snowflake.snowpark.Session.add_requirements`.
        replace: Whether to replace a stored procedure that already was registered. The default is ``False``.
            If it is ``False``, attempting to register a stored procedure with a name that already exists
            results in a ``SnowparkSQLException`` exception being thrown. If it is ``True``,
            an existing stored procedure with the same name is overwritten.
        if_not_exists: Whether to skip creation of a stored procedure the same procedure is already registered.
            The default is ``False``. ``if_not_exists`` and ``replace`` are mutually exclusive and a ``ValueError``
            is raised when both are set. If it is ``True`` and a stored procedure is already registered, the registration is skipped.
        session: Use this session to register the stored procedure. If it's not specified, the session that you created before calling this function will be used.
            You need to specify this parameter if you have created multiple sessions before calling this method.
        parallel: The number of threads to use for uploading stored procedure files with the
            `PUT <https://docs.snowflake.com/en/sql-reference/sql/put.html#put>`_
            command. The default value is 4 and supported values are from 1 to 99.
            Increasing the number of threads can improve performance when uploading
            large stored procedure files.
        execute_as: What permissions should the procedure have while executing. This
            supports caller, or owner for now. See `owner and caller rights <https://docs.snowflake.com/en/sql-reference/stored-procedures-rights.html>`_
            for more information.
        statement_params: Dictionary of statement level parameters to be set while executing this action.
        strict: Whether the created stored procedure is strict. A strict stored procedure will not invoke
            the stored procedure if any input is null. Instead, a null value will always be returned. Note
            that the stored procedure might still return null for non-null inputs.
        source_code_display: Display the source code of the stored procedure `func` as comments in the generated script.
            The source code is dynamically generated therefore it may not be identical to how the
            `func` is originally defined. The default is ``True``.
            If it is ``False``, source code will not be generated or displayed.

    Returns:
        A stored procedure function that can be called with python value.

    Note:
        1. When type hints are provided and are complete for a function,
        ``return_type`` and ``input_types`` are optional and will be ignored.
        See details of supported data types for stored procedure in
        :class:`~snowflake.snowpark.stored_procedure.StoredProcedureRegistration`.

            - You can use :attr:`~snowflake.snowpark.types.Variant` to
              annotate a variant, and use :attr:`~snowflake.snowpark.types.Geography`
              to annotate a geography when defining a stored procedure.

            - :class:`typing.Union` is not a valid type annotation for stored procedures,
              but :class:`typing.Optional` can be used to indicate the optional type.

        2. A temporary stored procedure (when ``is_permanent`` is ``False``) is scoped to this ``session``
        and all stored procedure related files will be uploaded to a temporary session stage
        (:func:`session.get_session_stage() <snowflake.snowpark.Session.get_session_stage>`).
        For a permanent stored procedure, these files will be uploaded to the stage that you provide.

        3. By default, stored procedure registration fails if a function with the same name is already
        registered. Invoking :func:`sproc` with ``replace`` set to ``True`` will overwrite the
        previously registered function.

    See Also:
        :class:`~snowflake.snowpark.stored_procedure.StoredProcedureRegistration`
    """
    session = session or snowflake.snowpark.session._get_active_session()
    if func is None:
        return functools.partial(
            session.sproc.register,
            return_type=return_type,
            input_types=input_types,
            name=name,
            is_permanent=is_permanent,
            stage_location=stage_location,
            imports=imports,
            packages=packages,
            replace=replace,
            if_not_exists=if_not_exists,
            parallel=parallel,
            statement_params=statement_params,
            execute_as=execute_as,
            strict=strict,
            source_code_display=source_code_display,
        )
    else:
        return session.sproc.register(
            func,
            return_type=return_type,
            input_types=input_types,
            name=name,
            is_permanent=is_permanent,
            stage_location=stage_location,
            imports=imports,
            packages=packages,
            replace=replace,
            if_not_exists=if_not_exists,
            parallel=parallel,
            statement_params=statement_params,
            execute_as=execute_as,
            strict=strict,
            source_code_display=source_code_display,
        )


# Add these alias for user code migration
call_builtin = call_function
builtin = function
countDistinct = count_distinct
substr = substring
to_varchar = to_char
expr = sql_expr
date_format = to_date
monotonically_increasing_id = seq8
from_unixtime = to_timestamp


def unix_timestamp(e: ColumnOrName, fmt: Optional["Column"] = None) -> Column:
    """
    Converts a timestamp or a timestamp string to Unix time stamp (in seconds).

    Example::

        >>> import datetime
        >>> df = session.create_dataframe([["2013-05-08T23:39:20.123-07:00"]], schema=["ts_col"])
        >>> df.select(unix_timestamp(col("ts_col")).alias("unix_time")).show()
        ---------------
        |"UNIX_TIME"  |
        ---------------
        |1368056360   |
        ---------------
        <BLANKLINE>
    """
    return date_part("epoch_second", to_timestamp(e, fmt))<|MERGE_RESOLUTION|>--- conflicted
+++ resolved
@@ -2376,16 +2376,6 @@
 
 def to_geography(e: ColumnOrName) -> Column:
     """Parses an input and returns a value of type GEOGRAPHY. Supported inputs are strings in
-<<<<<<< HEAD
-    - WKT (well-known text).
-    - WKB (well-known binary) in hexadecimal format (without a leading 0x).
-    - EWKT (extended well-known text).
-    - EWKB (extended well-known binary) in hexadecimal format (without a leading 0x).
-    - GeoJSON.
-    format.
-
-     Example::
-=======
 
         - WKT (well-known text).
         - WKB (well-known binary) in hexadecimal format (without a leading 0x).
@@ -2396,7 +2386,6 @@
     format.
 
     Example::
->>>>>>> d694aec1
         >>> df = session.create_dataframe(['POINT(-122.35 37.55)', 'POINT(20.92 43.33)'], schema=['a'])
         >>> df.select(to_geography(col("a"))).collect()
         [Row(TO_GEOGRAPHY("A")='{\\n  "coordinates": [\\n    -122.35,\\n    37.55\\n  ],\\n  "type": "Point"\\n}'), Row(TO_GEOGRAPHY("A")='{\\n  "coordinates": [\\n    20.92,\\n    43.33\\n  ],\\n  "type": "Point"\\n}')]
@@ -3972,30 +3961,18 @@
 def to_binary(e: ColumnOrName, fmt: Optional[str] = None) -> Column:
     """Converts the input expression to a binary value. For NULL input, the output is NULL.
 
-<<<<<<< HEAD
-    >>> df = session.create_dataframe(['00', '67', '0312'], schema=['a'])
-    >>> df.select(to_binary(col('a')).as_('ans')).collect()
-    [Row(ANS=bytearray(b'\\x00')), Row(ANS=bytearray(b'g')), Row(ANS=bytearray(b'\\x03\\x12'))]
-=======
     Example::
 
         >>> df = session.create_dataframe(['00', '67', '0312'], schema=['a'])
         >>> df.select(to_binary(col('a')).as_('ans')).collect()
         [Row(ANS=bytearray(b'\\x00')), Row(ANS=bytearray(b'g')), Row(ANS=bytearray(b'\\x03\\x12'))]
->>>>>>> d694aec1
-
-    >>> df = session.create_dataframe(['aGVsbG8=', 'd29ybGQ=', 'IQ=='], schema=['a'])
-    >>> df.select(to_binary(col('a'), 'BASE64').as_('ans')).collect()
-    [Row(ANS=bytearray(b'hello')), Row(ANS=bytearray(b'world')), Row(ANS=bytearray(b'!'))]
-
-<<<<<<< HEAD
-    >>> df.select(to_binary(col('a'), 'UTF-8').as_('ans')).collect()
-    [Row(ANS=bytearray(b'aGVsbG8=')), Row(ANS=bytearray(b'd29ybGQ=')), Row(ANS=bytearray(b'IQ=='))]
-
-=======
+
+        >>> df = session.create_dataframe(['aGVsbG8=', 'd29ybGQ=', 'IQ=='], schema=['a'])
+        >>> df.select(to_binary(col('a'), 'BASE64').as_('ans')).collect()
+        [Row(ANS=bytearray(b'hello')), Row(ANS=bytearray(b'world')), Row(ANS=bytearray(b'!'))]
+
         >>> df.select(to_binary(col('a'), 'UTF-8').as_('ans')).collect()
         [Row(ANS=bytearray(b'aGVsbG8=')), Row(ANS=bytearray(b'd29ybGQ=')), Row(ANS=bytearray(b'IQ=='))]
->>>>>>> d694aec1
     """
     c = _to_col_if_str(e, "to_binary")
     return builtin("to_binary")(c, fmt) if fmt else builtin("to_binary")(c)
@@ -4055,37 +4032,20 @@
     """Converts any value to a VARIANT value or NULL (if input is NULL).
 
     Example::
-<<<<<<< HEAD
-    >>> df = session.create_dataframe([1, 2, 3, 4], schema=['a'])
-    >>> df_conv = df.select(to_variant(col("a")).as_("ans"))
-    >>> df_conv.collect()
-    [Row(ANS='1'), Row(ANS='2'), Row(ANS='3'), Row(ANS='4')]
-=======
 
         >>> df = session.create_dataframe([1, 2, 3, 4], schema=['a'])
         >>> df_conv = df.select(to_variant(col("a")).as_("ans"))
         >>> df_conv.collect()
         [Row(ANS='1'), Row(ANS='2'), Row(ANS='3'), Row(ANS='4')]
->>>>>>> d694aec1
-
-    After conversion via to_variant, another variant dataframe can be merged.
-
-<<<<<<< HEAD
-    >>> from snowflake.snowpark.types import VariantType, StructField, StructType
-    >>> from snowflake.snowpark import Row
-    >>> schema = StructType([StructField("a", VariantType())])
-    >>> df_other = session.create_dataframe([Row(a=10), Row(a='test'), Row(a={'a': 10, 'b': 20}), Row(a=[1, 2, 3])], schema=schema)
-    >>> df_conv.union(df_other).select(typeof(col("ans")).as_("ans")).collect()
-    [Row(ANS='INTEGER'), Row(ANS='INTEGER'), Row(ANS='INTEGER'), Row(ANS='INTEGER'), Row(ANS='INTEGER'), Row(ANS='VARCHAR'), Row(ANS='OBJECT'), Row(ANS='ARRAY')]
-
-=======
+
+        After conversion via to_variant, another variant dataframe can be merged.
+
         >>> from snowflake.snowpark.types import VariantType, StructField, StructType
         >>> from snowflake.snowpark import Row
         >>> schema = StructType([StructField("a", VariantType())])
         >>> df_other = session.create_dataframe([Row(a=10), Row(a='test'), Row(a={'a': 10, 'b': 20}), Row(a=[1, 2, 3])], schema=schema)
         >>> df_conv.union(df_other).select(typeof(col("ans")).as_("ans")).collect()
         [Row(ANS='INTEGER'), Row(ANS='INTEGER'), Row(ANS='INTEGER'), Row(ANS='INTEGER'), Row(ANS='INTEGER'), Row(ANS='VARCHAR'), Row(ANS='OBJECT'), Row(ANS='ARRAY')]
->>>>>>> d694aec1
     """
     c = _to_col_if_str(e, "to_variant")
     return builtin("to_variant")(c)

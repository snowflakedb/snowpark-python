#!/usr/bin/env python3
#
# Copyright (c) 2012-2024 Snowflake Computing Inc. All rights reserved.
#

"""
Provides utility and SQL functions that generate :class:`~snowflake.snowpark.Column` expressions that you can pass to :class:`~snowflake.snowpark.DataFrame` transformation methods.

These utility functions generate references to columns, literals, and SQL expressions (e.g. "c + 1").

  - Use :func:`col()` to convert a column name to a :class:`Column` object. Refer to the API docs of :class:`Column` to know more ways of referencing a column.
  - Use :func:`lit()` to convert a Python value to a :class:`Column` object that represents a constant value in Snowflake SQL.
  - Use :func:`sql_expr()` to convert a Snowflake SQL expression to a :class:`Column`.

    >>> df = session.create_dataframe([[1, 'a', True, '2022-03-16'], [3, 'b', False, '2023-04-17']], schema=["a", "b", "c", "d"])
    >>> res1 = df.filter(col("a") == 1).collect()
    >>> res2 = df.filter(lit(1) == col("a")).collect()
    >>> res3 = df.filter(sql_expr("a = 1")).collect()
    >>> assert res1 == res2 == res3
    >>> res1
    [Row(A=1, B='a', C=True, D='2022-03-16')]

Some :class:`DataFrame` methods accept column names or SQL expressions text aside from a Column object for convenience.
For instance:

    >>> df.filter("a = 1").collect()  # use the SQL expression directly in filter
    [Row(A=1, B='a', C=True, D='2022-03-16')]
    >>> df.select("a").collect()
    [Row(A=1), Row(A=3)]

whereas :class:`Column` objects enable you to use chained column operators and transformations with
Python code fluently:

    >>> # Use columns and literals in expressions.
    >>> df.select(((col("a") + 1).cast("string")).alias("add_one")).show()
    -------------
    |"ADD_ONE"  |
    -------------
    |2          |
    |4          |
    -------------
    <BLANKLINE>

The Snowflake database has hundreds of `SQL functions <https://docs.snowflake.com/en/sql-reference-functions.html>`_
This module provides Python functions that correspond to the Snowflake SQL functions. They typically accept :class:`Column`
objects or column names as input parameters and return a new :class:`Column` objects.
The following examples demonstrate the use of some of these functions:

    >>> # This example calls the function that corresponds to the TO_DATE() SQL function.
    >>> df.select(dateadd('day', lit(1), to_date(col("d")))).show()
    ---------------------------------------
    |"DATEADD('DAY', 1, TO_DATE(""D""))"  |
    ---------------------------------------
    |2022-03-17                           |
    |2023-04-18                           |
    ---------------------------------------
    <BLANKLINE>

If you want to use a SQL function in Snowflake but can't find the corresponding Python function here,
you can create your own Python function with :func:`function`:

    >>> my_radians = function("radians")  # "radians" is the SQL function name.
    >>> df.select(my_radians(col("a")).alias("my_radians")).show()
    ------------------------
    |"MY_RADIANS"          |
    ------------------------
    |0.017453292519943295  |
    |0.05235987755982988   |
    ------------------------
    <BLANKLINE>

or call the SQL function directly:

    >>> df.select(call_function("radians", col("a")).as_("call_function_radians")).show()
    ---------------------------
    |"CALL_FUNCTION_RADIANS"  |
    ---------------------------
    |0.017453292519943295     |
    |0.05235987755982988      |
    ---------------------------
    <BLANKLINE>

Similarly, to call a table function, you can use :func:`~snowflake.snowpark.functions.table_function`, or :func:`~snowflake.snowpark.functions.call_table_function`.

**How to find help on input parameters of the Python functions for SQL functions**
The Python functions have the same name as the corresponding `SQL functions <https://docs.snowflake.com/en/sql-reference-functions.html>`_.

By reading the API docs or the source code of a Python function defined in this module, you'll see the type hints of the input parameters and return type.
The return type is always ``Column``. The input types tell you the acceptable values:

  - ``ColumnOrName`` accepts a :class:`Column` object, or a column name in str. Most functions accept this type.
    If you still want to pass a literal to it, use `lit(value)`, which returns a ``Column`` object that represents a literal value.

    >>> df.select(avg("a")).show()
    ----------------
    |"AVG(""A"")"  |
    ----------------
    |2.000000      |
    ----------------
    <BLANKLINE>
    >>> df.select(avg(col("a"))).show()
    ----------------
    |"AVG(""A"")"  |
    ----------------
    |2.000000      |
    ----------------
    <BLANKLINE>

  - ``LiteralType`` accepts a value of type ``bool``, ``int``, ``float``, ``str``, ``bytearray``, ``decimal.Decimal``,
    ``datetime.date``, ``datetime.datetime``, ``datetime.time``, or ``bytes``. An example is the third parameter of :func:`lead`.

    >>> import datetime
    >>> from snowflake.snowpark.window import Window
    >>> df.select(col("d"), lead("d", 1, datetime.date(2024, 5, 18), False).over(Window.order_by("d")).alias("lead_day")).show()
    ---------------------------
    |"D"         |"LEAD_DAY"  |
    ---------------------------
    |2022-03-16  |2023-04-17  |
    |2023-04-17  |2024-05-18  |
    ---------------------------
    <BLANKLINE>

  - ``ColumnOrLiteral`` accepts a ``Column`` object, or a value of ``LiteralType`` mentioned above.
    The difference from ``ColumnOrLiteral`` is ``ColumnOrLiteral`` regards a str value as a SQL string value instead of
    a column name. When a function is much more likely to accept a SQL constant value than a column expression, ``ColumnOrLiteral``
    is used. Yet you can still pass in a ``Column`` object if you need to. An example is the second parameter of
    :func:``when``.

    >>> df.select(when(df["a"] > 2, "Greater than 2").else_("Less than 2").alias("compare_with_2")).show()
    --------------------
    |"COMPARE_WITH_2"  |
    --------------------
    |Less than 2       |
    |Greater than 2    |
    --------------------
    <BLANKLINE>

  - ``int``, ``bool``, ``str``, or another specific type accepts a value of that type. An example is :func:`to_decimal`.

    >>> df.with_column("e", lit("1.2")).select(to_decimal("e", 5, 2)).show()
    -----------------------------
    |"TO_DECIMAL(""E"", 5, 2)"  |
    -----------------------------
    |1.20                       |
    |1.20                       |
    -----------------------------
    <BLANKLINE>

  - ``ColumnOrSqlExpr`` accepts a ``Column`` object, or a SQL expression. For instance, the first parameter in :func:``when``.

    >>> df.select(when("a > 2", "Greater than 2").else_("Less than 2").alias("compare_with_2")).show()
    --------------------
    |"COMPARE_WITH_2"  |
    --------------------
    |Less than 2       |
    |Greater than 2    |
    --------------------
    <BLANKLINE>
"""
import functools
import sys
import typing
from random import randint
from types import ModuleType
from typing import Callable, Dict, List, Optional, Set, Tuple, Union, overload

import snowflake.snowpark
import snowflake.snowpark._internal.proto.ast_pb2 as proto
import snowflake.snowpark.table_function
from snowflake.snowpark._internal.analyzer.expression import (
    CaseWhen,
    Expression,
    FunctionExpression,
    ListAgg,
    Literal,
    MultipleExpression,
    Star,
)
from snowflake.snowpark._internal.analyzer.unary_expression import Alias
from snowflake.snowpark._internal.analyzer.window_expression import (
    FirstValue,
    Lag,
    LastValue,
    Lead,
)
from snowflake.snowpark._internal.ast_utils import (
<<<<<<< HEAD
    _fill_ast_with_snowpark_column_or_literal,
    build_const_from_python_val,
=======
    build_expr_from_snowpark_column_or_python_val,
    build_expr_from_snowpark_column_or_sql_str,
>>>>>>> a34213ff
    build_fn_apply,
    create_ast_for_column,
    snowpark_expression_to_ast,
    with_src_position,
)
from snowflake.snowpark._internal.type_utils import (
    ColumnOrLiteral,
    ColumnOrLiteralStr,
    ColumnOrName,
    ColumnOrSqlExpr,
    LiteralType,
)
from snowflake.snowpark._internal.udf_utils import check_decorator_args
from snowflake.snowpark._internal.utils import (
    parse_positional_args_to_list,
    validate_object_name,
)
from snowflake.snowpark.column import (
    CaseExpr,
    Column,
    _to_col_if_lit,
    _to_col_if_sql_expr,
    _to_col_if_str,
    _to_col_if_str_or_int,
)
from snowflake.snowpark.stored_procedure import (
    StoredProcedure,
    StoredProcedureRegistration,
)
from snowflake.snowpark.types import (
    DataType,
    FloatType,
    PandasDataFrameType,
    StringType,
    StructType,
    TimestampType,
)
from snowflake.snowpark.udaf import UDAFRegistration, UserDefinedAggregateFunction
from snowflake.snowpark.udf import UDFRegistration, UserDefinedFunction
from snowflake.snowpark.udtf import UDTFRegistration, UserDefinedTableFunction

# Python 3.8 needs to use typing.Iterable because collections.abc.Iterable is not subscriptable
# Python 3.9 can use both
# Python 3.10 needs to use collections.abc.Iterable because typing.Iterable is removed
if sys.version_info <= (3, 9):
    from typing import Iterable
else:
    from collections.abc import Iterable


@overload
def col(col_name: str) -> Column:
    """Returns the :class:`~snowflake.snowpark.Column` with the specified name.

    Example::
        >>> df = session.sql("select 1 as a")
        >>> df.select(col("a")).collect()
        [Row(A=1)]
    """
    ...  # pragma: no cover


@overload
def col(df_alias: str, col_name: str) -> Column:
    """Returns the :class:`~snowflake.snowpark.Column` with the specified dataframe alias and column name.

    Example::
        >>> df = session.sql("select 1 as a")
        >>> df.alias("df").select(col("df", "a")).collect()
        [Row(A=1)]
    """
    ...  # pragma: no cover


def col(name1: str, name2: Optional[str] = None) -> Column:
    ast = create_ast_for_column(name1, name2, "col")

    if name2 is None:
        return Column(name1, ast=ast)
    else:
        return Column(name1, name2, ast=ast)


@overload
def column(col_name: str) -> Column:
    """Returns a :class:`~snowflake.snowpark.Column` with the specified name. Alias for col.

    Example::
        >>> df = session.sql("select 1 as a")
        >>> df.select(column("a")).collect()
        [Row(A=1)]
    """
    ...  # pragma: no cover


@overload
def column(df_alias: str, col_name: str) -> Column:
    """Returns a :class:`~snowflake.snowpark.Column` with the specified name and dataframe alias name. Alias for col.

    Example::
        >>> df = session.sql("select 1 as a")
        >>> df.alias("df").select(column("df", "a")).collect()
        [Row(A=1)]
    """
    ...  # pragma: no cover


def column(name1: str, name2: Optional[str] = None) -> Column:
    ast = create_ast_for_column(name1, name2, "column")

    if name2 is None:
        return Column(name1, ast=ast)
    else:
        return Column(name1, name2, ast=ast)


def lit(literal: LiteralType) -> Column:
    """
    Creates a :class:`~snowflake.snowpark.Column` expression for a literal value.
    It supports basic Python data types, including ``int``, ``float``, ``str``,
    ``bool``, ``bytes``, ``bytearray``, ``datetime.time``, ``datetime.date``,
    ``datetime.datetime`` and ``decimal.Decimal``. Also, it supports Python structured data types,
    including ``list``, ``tuple`` and ``dict``, but this container must
    be JSON serializable.

    Example::

        >>> import datetime
        >>> columns = [lit(1), lit("1"), lit(1.0), lit(True), lit(b'snow'), lit(datetime.date(2023, 2, 2)), lit([1, 2]), lit({"snow": "flake"})]
        >>> session.create_dataframe([[]]).select([c.as_(str(i)) for i, c in enumerate(columns)]).show()
        ---------------------------------------------------------------------------------------
        |"0"  |"1"  |"2"  |"3"   |"4"                 |"5"         |"6"   |"7"                |
        ---------------------------------------------------------------------------------------
        |1    |1    |1.0  |True  |bytearray(b'snow')  |2023-02-02  |[     |{                  |
        |     |     |     |      |                    |            |  1,  |  "snow": "flake"  |
        |     |     |     |      |                    |            |  2   |}                  |
        |     |     |     |      |                    |            |]     |                   |
        ---------------------------------------------------------------------------------------
        <BLANKLINE>
    """

    ast = proto.Expr()
    build_fn_apply(ast, "lit", literal)
    return literal if isinstance(literal, Column) else Column(Literal(literal), ast=ast)


def sql_expr(sql: str) -> Column:
    """Creates a :class:`~snowflake.snowpark.Column` expression from raw SQL text.
    Note that the function does not interpret or check the SQL text.

    Example::
        >>> df = session.create_dataframe([[1, 2], [3, 4]], schema=["A", "B"])
        >>> df.filter("a > 1").collect()  # use SQL expression
        [Row(A=3, B=4)]
    """

    sql_expr_ast = proto.Expr()
    ast = with_src_position(sql_expr_ast.sp_column_sql_expr)
    ast.sql = sql

    # Capture with ApplyFn in order to restore sql_expr(...) function.
    ast = proto.Expr()
    build_fn_apply(ast, "sql_expr", sql_expr_ast)

    return Column._expr(sql, ast=ast)


def current_session() -> Column:
    """
    Returns a unique system identifier for the Snowflake session corresponding to the present connection.
    This will generally be a system-generated alphanumeric string. It is NOT derived from the user name or user account.

    Example:
        >>> # Return result is tied to session, so we only test if the result exists
        >>> result = session.create_dataframe([1]).select(current_session()).collect()
        >>> assert result[0]['CURRENT_SESSION()'] is not None
    """
    return builtin("current_session")()


def current_statement() -> Column:
    """
    Returns the SQL text of the statement that is currently executing.

    Example:
        >>> # Return result is tied to session, so we only test if the result exists
        >>> session.create_dataframe([1]).select(current_statement()).collect()
        [Row(CURRENT_STATEMENT()='SELECT current_statement() FROM ( SELECT "_1" FROM ( SELECT $1 AS "_1" FROM  VALUES (1 :: INT)))')]
    """
    return builtin("current_statement")()


def current_user() -> Column:
    """
    Returns the name of the user currently logged into the system.

    Example:
        >>> # Return result is tied to session, so we only test if the result exists
        >>> result = session.create_dataframe([1]).select(current_user()).collect()
        >>> assert result[0]['CURRENT_USER()'] is not None
    """
    return builtin("current_user")()


def current_version() -> Column:
    """
    Returns the current Snowflake version.

    Example:
        >>> # Return result is tied to session, so we only test if the result exists
        >>> result = session.create_dataframe([1]).select(current_version()).collect()
        >>> assert result[0]['CURRENT_VERSION()'] is not None
    """
    return builtin("current_version")()


def current_warehouse() -> Column:
    """
    Returns the name of the warehouse in use for the current session.

    Example:
        >>> # Return result is tied to session, so we only test if the result exists
        >>> result = session.create_dataframe([1]).select(current_warehouse()).collect()
        >>> assert result[0]['CURRENT_WAREHOUSE()'] is not None
    """
    return builtin("current_warehouse")()


def current_database() -> Column:
    """Returns the name of the database in use for the current session.

    Example:
        >>> # Return result is tied to session, so we only test if the result exists
        >>> result = session.create_dataframe([1]).select(current_database()).collect()
        >>> assert result[0]['CURRENT_DATABASE()'] is not None
    """
    return builtin("current_database")()


def current_role() -> Column:
    """Returns the name of the role in use for the current session.

    Example:
        >>> # Return result is tied to session, so we only test if the result exists
        >>> result = session.create_dataframe([1]).select(current_role()).collect()
        >>> assert result[0]['CURRENT_ROLE()'] is not None
    """
    return builtin("current_role")()


def current_schema() -> Column:
    """Returns the name of the schema in use for the current session.

    Example:
        >>> # Return result is tied to session, so we only test if the result exists
        >>> result = session.create_dataframe([1]).select(current_schema()).collect()
        >>> assert result[0]['CURRENT_SCHEMA()'] is not None
    """
    return builtin("current_schema")()


def current_schemas() -> Column:
    """Returns active search path schemas.

    Example:
        >>> # Return result is tied to session, so we only test if the result exists
        >>> result = session.create_dataframe([1]).select(current_schemas()).collect()
        >>> assert result[0]['CURRENT_SCHEMAS()'] is not None
    """
    return builtin("current_schemas")()


def current_region() -> Column:
    """Returns the name of the region for the account where the current user is logged in.

    Example:
        >>> # Return result is tied to session, so we only test if the result exists
        >>> result = session.create_dataframe([1]).select(current_region()).collect()
        >>> assert result[0]['CURRENT_REGION()'] is not None
    """
    return builtin("current_region")()


def current_account() -> Column:
    """Returns the name of the account used in the current session.

    Example:
        >>> # Return result is tied to session, so we only test if the result exists
        >>> result = session.create_dataframe([1]).select(current_account()).collect()
        >>> assert result[0]['CURRENT_ACCOUNT()'] is not None
    """
    return builtin("current_account")()


def current_available_roles() -> Column:
    """Returns a JSON string that lists all roles granted to the current user.

    Example:
        >>> # Return result is tied to session, so we only test if the result exists
        >>> result = session.create_dataframe([1]).select(current_available_roles()).collect()
        >>> assert result[0]['CURRENT_AVAILABLE_ROLES()'] is not None
    """
    return builtin("current_available_roles")()


def add_months(
    date_or_timestamp: ColumnOrName, number_of_months: Union[Column, int]
) -> Column:
    """Adds or subtracts a specified number of months to a date or timestamp, preserving the end-of-month information.

    Example:
        >>> import datetime
        >>> df = session.create_dataframe([datetime.date(2022, 4, 6)], schema=["d"])
        >>> df.select(add_months("d", 4)).collect()[0][0]
        datetime.date(2022, 8, 6)
    """
    c = _to_col_if_str(date_or_timestamp, "add_months")
    return builtin("add_months")(c, number_of_months)


def any_value(e: ColumnOrName) -> Column:
    """Returns a non-deterministic any value for the specified column.
    This is an aggregate and window function.

    Example:
        >>> df = session.create_dataframe([[1, 2], [3, 4]], schema=["a", "b"])
        >>> result = df.select(any_value("a")).collect()
        >>> assert len(result) == 1  # non-deterministic value in result.
    """
    c = _to_col_if_str(e, "any_value")
    return call_builtin("any_value", c)


def bitnot(e: ColumnOrName) -> Column:
    """Returns the bitwise negation of a numeric expression.

    Example:
        >>> df = session.create_dataframe([1], schema=["a"])
        >>> df.select(bitnot("a")).collect()[0][0]
        -2
    """
    c = _to_col_if_str(e, "bitnot")
    return call_builtin("bitnot", c)


def bitshiftleft(to_shift_column: ColumnOrName, n: Union[Column, int]) -> Column:
    """Returns the bitwise negation of a numeric expression.

    Example:
        >>> df = session.create_dataframe([2], schema=["a"])
        >>> df.select(bitshiftleft("a", 1)).collect()[0][0]
        4
    """
    c = _to_col_if_str(to_shift_column, "bitshiftleft")
    return call_builtin("bitshiftleft", c, n)


def bitshiftright(to_shift_column: ColumnOrName, n: Union[Column, int]) -> Column:
    """Returns the bitwise negation of a numeric expression.

    Example:
        >>> df = session.create_dataframe([2], schema=["a"])
        >>> df.select(bitshiftright("a", 1)).collect()[0][0]
        1
    """
    c = _to_col_if_str(to_shift_column, "bitshiftright")
    return call_builtin("bitshiftright", c, n)


def bround(col: ColumnOrName, scale: Union[Column, int]) -> Column:
    """
    Rounds the number using `HALF_TO_EVEN` option. The `HALF_TO_EVEN` rounding mode rounds the given decimal value to the specified scale (number of decimal places) as follows:
    * If scale is greater than or equal to 0, round to the specified number of decimal places using half-even rounding. This rounds towards the nearest value with ties (equally close values) rounding to the nearest even digit.
    * If scale is less than 0, round to the integral part of the decimal. This rounds towards 0 and truncates the decimal places.

    Note:

        1. The data type of the expression must be one of the `data types for a fixed-point number
        <https://docs.snowflake.com/en/sql-reference/data-types-numeric.html#label-data-types-for-fixed-point-numbers>`_.

        2. Data types for floating point numbers (e.g. FLOAT) are not supported with this argument.

        3. If the expression data type is not supported, the expression must be explicitly cast to decimal before calling.

    Example:
        >>> import decimal
        >>> data = [(decimal.Decimal(1.235)),(decimal.Decimal(3.5))]
        >>> df = session.createDataFrame(data, ["value"])
        >>> df.select(bround('VALUE',1).alias("VALUE")).show() # Rounds to 1 decimal place
        -----------
        |"VALUE"  |
        -----------
        |1.2      |
        |3.5      |
        -----------
        <BLANKLINE>
        >>> df.select(bround('VALUE',0).alias("VALUE")).show() # Rounds to 1 decimal place
        -----------
        |"VALUE"  |
        -----------
        |1        |
        |4        |
        -----------
        <BLANKLINE>
    """
    col = _to_col_if_str(col, "bround")
    scale = _to_col_if_lit(scale, "bround")

    ast = proto.Expr()
    build_fn_apply(ast, "bround", col, scale)

    # Note: Original Snowpark python code capitalized here.
    col = call_builtin("ROUND", col, scale, lit("HALF_TO_EVEN"))
    col._ast = ast
    return col


def convert_timezone(
    target_timezone: ColumnOrName,
    source_time: ColumnOrName,
    source_timezone: Optional[ColumnOrName] = None,
) -> Column:
    """Converts the given source_time to the target timezone.

    For timezone information, refer to the `Snowflake SQL convert_timezone notes <https://docs.snowflake.com/en/sql-reference/functions/convert_timezone.html#usage-notes>`_

        Args:
            target_timezone: The time zone to which the input timestamp should be converted.=
            source_time: The timestamp to convert. When it's a TIMESTAMP_LTZ, use ``None`` for ``source_timezone``.
            source_timezone: The time zone for the ``source_time``. Required for timestamps with no time zone (i.e. TIMESTAMP_NTZ). Use ``None`` if the timestamps have a time zone (i.e. TIMESTAMP_LTZ). Default is ``None``.

        Note:
            The sequence of the 3 params is different from the SQL function, which two overloads:

              - ``CONVERT_TIMEZONE( <source_tz> , <target_tz> , <source_timestamp_ntz> )``
              - ``CONVERT_TIMEZONE( <target_tz> , <source_timestamp> )``

            The first parameter ``source_tz`` is optional. But in Python an optional argument shouldn't be placed at the first.
            So ``source_timezone`` is after ``source_time``.

        Example:
            >>> import datetime
            >>> from dateutil import tz
            >>> datetime_with_tz = datetime.datetime(2022, 4, 6, 9, 0, 0, tzinfo=tz.tzoffset("myzone", -3600*7))
            >>> datetime_with_no_tz = datetime.datetime(2022, 4, 6, 9, 0, 0)
            >>> df = session.create_dataframe([[datetime_with_tz, datetime_with_no_tz]], schema=["a", "b"])
            >>> result = df.select(convert_timezone(lit("UTC"), col("a")), convert_timezone(lit("UTC"), col("b"), lit("Asia/Shanghai"))).collect()
            >>> result[0][0]
            datetime.datetime(2022, 4, 6, 16, 0, tzinfo=<UTC>)
            >>> result[0][1]
            datetime.datetime(2022, 4, 6, 1, 0)
    """
    source_tz = (
        _to_col_if_str(source_timezone, "convert_timezone")
        if source_timezone is not None
        else None
    )
    target_tz = _to_col_if_str(target_timezone, "convert_timezone")
    source_time_to_convert = _to_col_if_str(source_time, "convert_timezone")

    if source_timezone is None:
        return call_builtin("convert_timezone", target_tz, source_time_to_convert)
    return call_builtin(
        "convert_timezone", source_tz, target_tz, source_time_to_convert
    )


def approx_count_distinct(e: ColumnOrName) -> Column:
    """Uses HyperLogLog to return an approximation of the distinct cardinality of the input (i.e. HLL(col1, col2, ... )
    returns an approximation of COUNT(DISTINCT col1, col2, ... )).

    Example::
        >>> df = session.create_dataframe([[1, 2], [3, 4], [5, 6]], schema=["a", "b"])
        >>> df.select(approx_count_distinct("a").alias("result")).show()
        ------------
        |"RESULT"  |
        ------------
        |3         |
        ------------
        <BLANKLINE>

    """
    c = _to_col_if_str(e, "approx_count_distinct")
    return builtin("approx_count_distinct")(c)


def avg(e: ColumnOrName) -> Column:
    """Returns the average of non-NULL records. If all records inside a group are NULL,
    the function returns NULL.

    Example::
        >>> df = session.create_dataframe([[1], [2], [2]], schema=["d"])
        >>> df.select(avg(df.d).alias("result")).show()
        ------------
        |"RESULT"  |
        ------------
        |1.666667  |
        ------------
        <BLANKLINE>
    """
    c = _to_col_if_str(e, "avg")
    return builtin("avg")(c)


def corr(column1: ColumnOrName, column2: ColumnOrName) -> Column:
    """Returns the correlation coefficient for non-null pairs in a group.

    Example:
        >>> df = session.create_dataframe([[1, 2], [1, 2], [4, 5], [2, 3], [3, None], [4, None], [6,4]], schema=["a", "b"])
        >>> df.select(corr(col("a"), col("b")).alias("result")).show()
        ---------------------
        |"RESULT"           |
        ---------------------
        |0.813681508328809  |
        ---------------------
        <BLANKLINE>
    """
    c1 = _to_col_if_str(column1, "corr")
    c2 = _to_col_if_str(column2, "corr")
    return builtin("corr")(c1, c2)


def count(e: ColumnOrName) -> Column:
    """Returns either the number of non-NULL records for the specified columns, or the
    total number of records.

    Example:
        >>> df = session.create_dataframe([[1], [None], [3], [4], [None]], schema=["a"])
        >>> df.select(count(col("a")).alias("result")).show()
        ------------
        |"RESULT"  |
        ------------
        |3         |
        ------------
        <BLANKLINE>
        >>> df.select(count("*").alias("result")).show()
        ------------
        |"RESULT"  |
        ------------
        |5         |
        ------------
        <BLANKLINE>
    """
    c = _to_col_if_str(e, "count")
    return (
        builtin("count")(Literal(1))
        if isinstance(c._expression, Star)
        else builtin("count")(c._expression)
    )


def count_distinct(*cols: ColumnOrName) -> Column:
    """Returns either the number of non-NULL distinct records for the specified columns,
    or the total number of the distinct records.

    Example:

        >>> df = session.create_dataframe([[1, 2], [1, 2], [3, None], [2, 3], [3, None], [4, None]], schema=["a", "b"])
        >>> df.select(count_distinct(col("a"), col("b")).alias("result")).show()
        ------------
        |"RESULT"  |
        ------------
        |2         |
        ------------
        <BLANKLINE>
        >>> #  The result should be 2 for {[1,2],[2,3]} since the rest are either duplicate or NULL records
    """

    ast = proto.Expr()
    build_fn_apply(ast, "count_distinct", *cols)

    cs = [_to_col_if_str(c, "count_distinct") for c in cols]
    return Column(
        FunctionExpression("count", [c._expression for c in cs], is_distinct=True),
        ast=ast,
    )


def covar_pop(column1: ColumnOrName, column2: ColumnOrName) -> Column:
    """Returns the population covariance for non-null pairs in a group.

    Example:
        >>> from snowflake.snowpark.types import DecimalType
        >>> df = session.create_dataframe([[1, 2], [1, 2], [4, 5], [2, 3], [3, None], [4, None], [6,4]], schema=["a", "b"])
        >>> df.select(covar_pop(col("a"), col("b")).cast(DecimalType(scale=3)).alias("result")).show()
        ------------
        |"RESULT"  |
        ------------
        |1.840     |
        ------------
        <BLANKLINE>
    """
    col1 = _to_col_if_str(column1, "covar_pop")
    col2 = _to_col_if_str(column2, "covar_pop")
    return builtin("covar_pop")(col1, col2)


def covar_samp(column1: ColumnOrName, column2: ColumnOrName) -> Column:
    """Returns the sample covariance for non-null pairs in a group.

    Example:
        >>> from snowflake.snowpark.types import DecimalType
        >>> df = session.create_dataframe([[1, 2], [1, 2], [4, 5], [2, 3], [3, None], [4, None], [6,4]], schema=["a", "b"])
        >>> df.select(covar_samp(col("a"), col("b")).cast(DecimalType(scale=3)).alias("result")).show()
        ------------
        |"RESULT"  |
        ------------
        |2.300     |
        ------------
        <BLANKLINE>
    """
    col1 = _to_col_if_str(column1, "covar_samp")
    col2 = _to_col_if_str(column2, "covar_samp")
    return builtin("covar_samp")(col1, col2)


def create_map(
    *cols: Union[ColumnOrName, List[ColumnOrName], Set[ColumnOrName]]
) -> Column:
    """Transforms multiple column pairs into a single map :class:`~snowflake.snowpark.Column` where each pair of
    columns is treated as a key-value pair in the resulting map.

    Args:
        *cols: A variable number of column names or :class:`~snowflake.snowpark.Column` objects that can also be
               expressed as a list of columns.
               The function expects an even number of arguments, where each pair of arguments represents a key-value
               pair for the map.

    Returns:
        A :class:`~snowflake.snowpark.Column` where each row contains a map created from the provided column pairs.

    Example:
        >>> from snowflake.snowpark.functions import create_map
        >>> df = session.create_dataframe([("Paris", "France"), ("Tokyo", "Japan")], ("city", "country"))
        >>> df.select(create_map("city", "country").alias("map")).show()
        -----------------------
        |"MAP"                |
        -----------------------
        |{                    |
        |  "Paris": "France"  |
        |}                    |
        |{                    |
        |  "Tokyo": "Japan"   |
        |}                    |
        -----------------------
        <BLANKLINE>

        >>> df.select(create_map([df.city, df.country]).alias("map")).show()
        -----------------------
        |"MAP"                |
        -----------------------
        |{                    |
        |  "Paris": "France"  |
        |}                    |
        |{                    |
        |  "Tokyo": "Japan"   |
        |}                    |
        -----------------------
        <BLANKLINE>
    """

    # Note: The type hint seems wrong here, hard to infer what the correct API here is.

    if len(cols) == 1 and isinstance(cols[0], (list, set)):
        cols = cols[0]

    has_odd_columns = len(cols) & 1
    if has_odd_columns:
        raise ValueError(
            f"The 'create_map' function requires an even number of parameters but the actual number is {len(cols)}"
        )

    # To make Ast deterministic, sort set and convert to tuple.
    if isinstance(cols, set):
        cols = tuple(sorted(list(cols)))

    col = object_construct_keep_null(*cols)

    # Alias to create_map
    col._ast.apply_expr.fn.builtin_fn.name = "create_map"

    return col


def kurtosis(e: ColumnOrName) -> Column:
    """
    Returns the population excess kurtosis of non-NULL records. If all records
    inside a group are NULL, the function returns NULL.

    Example::

        >>> from snowflake.snowpark.functions import kurtosis
        >>> df = session.create_dataframe([1, 3, 10, 1, 3], schema=["x"])
        >>> df.select(kurtosis("x").as_("x")).collect()
        [Row(X=Decimal('3.613736609956'))]
    """
    c = _to_col_if_str(e, "kurtosis")
    return builtin("kurtosis")(c)


def max(e: ColumnOrName) -> Column:
    """
    Returns the maximum value for the records in a group. NULL values are ignored
    unless all the records are NULL, in which case a NULL value is returned.

    Example::

        >>> df = session.create_dataframe([1, 3, 10, 1, 3], schema=["x"])
        >>> df.select(max("x").as_("x")).collect()
        [Row(X=10)]
    """
    c = _to_col_if_str(e, "max")
    return builtin("max")(c)


def mean(e: ColumnOrName) -> Column:
    """
    Return the average for the specific numeric columns. Alias of :func:`avg`.

    Example::

        >>> df = session.create_dataframe([1, 3, 10, 1, 3], schema=["x"])
        >>> df.select(mean("x").as_("x")).collect()
        [Row(X=Decimal('3.600000'))]
    """
    c = _to_col_if_str(e, "mean")
    return avg(c)


def median(e: ColumnOrName) -> Column:
    """
    Returns the median value for the records in a group. NULL values are ignored
    unless all the records are NULL, in which case a NULL value is returned.

    Example::

        >>> df = session.create_dataframe([1, 3, 10, 1, 3], schema=["x"])
        >>> df.select(median("x").as_("x")).collect()
        [Row(X=Decimal('3.000'))]
    """
    c = _to_col_if_str(e, "median")
    return builtin("median")(c)


def min(e: ColumnOrName) -> Column:
    """
    Returns the minimum value for the records in a group. NULL values are ignored
    unless all the records are NULL, in which case a NULL value is returned.

    Example::

        >>> df = session.create_dataframe([1, 3, 10, 1, 3], schema=["x"])
        >>> df.select(min("x").as_("x")).collect()
        [Row(X=1)]
    """
    c = _to_col_if_str(e, "min")
    return builtin("min")(c)


def mode(e: ColumnOrName) -> Column:
    """
    Returns the most frequent value for the records in a group. NULL values are ignored.
    If all the values are NULL, or there are 0 rows, then the function returns NULL.

    Example::

        >>> df = session.create_dataframe([1, 3, 10, 1, 4], schema=["x"])
        >>> df.select(mode("x").as_("x")).collect()
        [Row(X=1)]
    """
    c = _to_col_if_str(e, "mode")
    return builtin("mode")(c)


def skew(e: ColumnOrName) -> Column:
    """Returns the sample skewness of non-NULL records. If all records inside a group
    are NULL, the function returns NULL.

    Example::
        >>> from snowflake.snowpark.types import DecimalType
        >>> df = session.create_dataframe(
        ...     [10, 10, 20, 25, 30],
        ...     schema=["a"]
        ... ).select(skew("a").cast(DecimalType(scale=4)))
        >>> df.collect()
        [Row(CAST (SKEW("A") AS NUMBER(38, 4))=Decimal('0.0524'))]
    """
    c = _to_col_if_str(e, "skew")
    return builtin("skew")(c)


def stddev(e: ColumnOrName) -> Column:
    """Returns the sample standard deviation (square root of sample variance) of
    non-NULL values. If all records inside a group are NULL, returns NULL.

    Example::
        >>> from snowflake.snowpark.types import DecimalType
        >>> df = session.create_dataframe(
        ...     [4, 9],
        ...     schema=["N"],
        ... ).select(stddev(col("N")).cast(DecimalType(scale=4)))
        >>> df.collect()
        [Row(CAST (STDDEV("N") AS NUMBER(38, 4))=Decimal('3.5355'))]
    """
    c = _to_col_if_str(e, "stddev")
    return builtin("stddev")(c)


def stddev_samp(e: ColumnOrName) -> Column:
    """Returns the sample standard deviation (square root of sample variance) of
    non-NULL values. If all records inside a group are NULL, returns NULL. Alias of
    :func:`stddev`.

    Example::
        >>> from snowflake.snowpark.types import DecimalType
        >>> df = session.create_dataframe(
        ...     [4, 9],
        ...     schema=["N"],
        ... ).select(stddev_samp(col("N")).cast(DecimalType(scale=4)))
        >>> df.collect()
        [Row(CAST (STDDEV_SAMP("N") AS NUMBER(38, 4))=Decimal('3.5355'))]
    """
    c = _to_col_if_str(e, "stddev_samp")
    return builtin("stddev_samp")(c)


def stddev_pop(e: ColumnOrName) -> Column:
    """Returns the population standard deviation (square root of variance) of non-NULL
    values. If all records inside a group are NULL, returns NULL.

    Example::
        >>> df = session.create_dataframe(
        ...     [4, 9],
        ...     schema=["N"],
        ... ).select(stddev_pop(col("N")))
        >>> df.collect()
        [Row(STDDEV_POP("N")=2.5)]
    """
    c = _to_col_if_str(e, "stddev_pop")
    return builtin("stddev_pop")(c)


def sum(e: ColumnOrName) -> Column:
    """Returns the sum of non-NULL records in a group. You can use the DISTINCT keyword
    to compute the sum of unique non-null values. If all records inside a group are
    NULL, the function returns NULL.

    Example::
        >>> df = session.create_dataframe(
        ...     [4, 9],
        ...     schema=["N"],
        ... ).select(sum(col("N")))
        >>> df.collect()
        [Row(SUM("N")=13)]
    """
    c = _to_col_if_str(e, "sum")
    return builtin("sum")(c)


def sum_distinct(e: ColumnOrName) -> Column:
    """Returns the sum of non-NULL distinct records in a group. You can use the
    DISTINCT keyword to compute the sum of unique non-null values. If all records
    inside a group are NULL, the function returns NULL.

    Example::
        >>> df = session.create_dataframe(
        ...     [1, 2, None, 3],
        ...     schema=["N"],
        ... ).select(sum_distinct(col("N")))
        >>> df.collect()
        [Row(SUM( DISTINCT "N")=6)]
    """
    c = _to_col_if_str(e, "sum_distinct")
    col = _call_function("sum", True, c)

    # alias to keep sum_distinct
    col._ast.apply_expr.fn.builtin_fn.name = "sum_distinct"

    return col


def variance(e: ColumnOrName) -> Column:
    """Returns the sample variance of non-NULL records in a group. If all records
    inside a group are NULL, a NULL is returned. For a single row, NULL is returned as sample variance.

    Example::

        >>> df = session.create_dataframe([1, -1, 1, -1, -1], schema=["a"])
        >>> df.select(variance(col("a"))).collect()
        [Row(VARIANCE("A")=Decimal('1.200000'))]

        >>> df = session.create_dataframe([1, None, 2, 3, None, 5, 6], schema=["a"])
        >>> df.select(variance(col("a"))).collect()
        [Row(VARIANCE("A")=Decimal('4.300000'))]

        >>> df = session.create_dataframe([None, None, None], schema=["a"])
        >>> df.select(variance(col("a"))).collect()
        [Row(VARIANCE("A")=None)]

        >>> df = session.create_dataframe([42], schema=["a"])
        >>> df.select(variance(col("a"))).collect()
        [Row(VARIANCE("A")=None)]

    """
    c = _to_col_if_str(e, "variance")
    return builtin("variance")(c)


def var_samp(e: ColumnOrName) -> Column:
    """Returns the sample variance of non-NULL records in a group. If all records
    inside a group are NULL, a NULL is returned. For a single row, NULL is returned as sample variance.
    Alias of :func:`variance`

    Example::

        >>> df = session.create_dataframe([1, -1, 1, -1, -1], schema=["a"])
        >>> df.select(var_samp(col("a"))).collect()
        [Row(VARIANCE("A")=Decimal('1.200000'))]

        >>> df = session.create_dataframe([1, None, 2, 3, None, 5, 6], schema=["a"])
        >>> df.select(var_samp(col("a"))).collect()
        [Row(VARIANCE("A")=Decimal('4.300000'))]

        >>> df = session.create_dataframe([None, None, None], schema=["a"])
        >>> df.select(var_samp(col("a"))).collect()
        [Row(VARIANCE("A")=None)]

        >>> df = session.create_dataframe([42], schema=["a"])
        >>> df.select(var_samp(col("a"))).collect()
        [Row(VARIANCE("A")=None)]

    """
    c = _to_col_if_str(e, "var_samp")
    return variance(c)


def var_pop(e: ColumnOrName) -> Column:
    """Returns the population variance of non-NULL records in a group. If all records
    inside a group are NULL, a NULL is returned. The population variance of a single row is 0.0.

    Example::

        >>> df = session.create_dataframe([1, -1, 1, -1, -1], schema=["a"])
        >>> df.select(var_pop(col("a"))).collect()
        [Row(VAR_POP("A")=Decimal('0.960000'))]

        >>> df = session.create_dataframe([1, None, 2, 3, None, 5, 6], schema=["a"])
        >>> df.select(var_pop(col("a"))).collect()
        [Row(VAR_POP("A")=Decimal('3.440000'))]

        >>> df = session.create_dataframe([None, None, None], schema=["a"])
        >>> df.select(var_pop(col("a"))).collect()
        [Row(VAR_POP("A")=None)]

        >>> df = session.create_dataframe([42], schema=["a"])
        >>> df.select(var_pop(col("a"))).collect()
        [Row(VAR_POP("A")=Decimal('0.000000'))]

    """
    c = _to_col_if_str(e, "var_pop")
    return builtin("var_pop")(c)


def approx_percentile(col: ColumnOrName, percentile: float) -> Column:
    """Returns an approximated value for the desired percentile. This function uses the t-Digest algorithm.

    Example::
        >>> df = session.create_dataframe([0,1,2,3,4,5,6,7,8,9], schema=["a"])
        >>> df.select(approx_percentile("a", 0.5).alias("result")).show()
        ------------
        |"RESULT"  |
        ------------
        |4.5       |
        ------------
        <BLANKLINE>
    """
    c = _to_col_if_str(col, "approx_percentile")
    return builtin("approx_percentile")(c, lit(percentile))


def approx_percentile_accumulate(col: ColumnOrName) -> Column:
    """Returns the internal representation of the t-Digest state (as a JSON object) at the end of aggregation.
    This function uses the t-Digest algorithm.

    Example::
        >>> df = session.create_dataframe([1,2,3,4,5], schema=["a"])
        >>> df.select(approx_percentile_accumulate("a").alias("result")).show()
        ------------------------------
        |"RESULT"                    |
        ------------------------------
        |{                           |
        |  "state": [                |
        |    1.000000000000000e+00,  |
        |    1.000000000000000e+00,  |
        |    2.000000000000000e+00,  |
        |    1.000000000000000e+00,  |
        |    3.000000000000000e+00,  |
        |    1.000000000000000e+00,  |
        |    4.000000000000000e+00,  |
        |    1.000000000000000e+00,  |
        |    5.000000000000000e+00,  |
        |    1.000000000000000e+00   |
        |  ],                        |
        |  "type": "tdigest",        |
        |  "version": 1              |
        |}                           |
        ------------------------------
        <BLANKLINE>
    """
    c = _to_col_if_str(col, "approx_percentile_accumulate")
    return builtin("approx_percentile_accumulate")(c)


def approx_percentile_estimate(state: ColumnOrName, percentile: float) -> Column:
    """Returns the desired approximated percentile value for the specified t-Digest state.
    APPROX_PERCENTILE_ESTIMATE(APPROX_PERCENTILE_ACCUMULATE(.)) is equivalent to
    APPROX_PERCENTILE(.).

    Example::
        >>> df = session.create_dataframe([1,2,3,4,5], schema=["a"])
        >>> df_accu = df.select(approx_percentile_accumulate("a").alias("app_percentile_accu"))
        >>> df_accu.select(approx_percentile_estimate("app_percentile_accu", 0.5).alias("result")).show()
        ------------
        |"RESULT"  |
        ------------
        |3.0       |
        ------------
        <BLANKLINE>
    """
    c = _to_col_if_str(state, "approx_percentile_estimate")
    return builtin("approx_percentile_estimate")(c, lit(percentile))


def approx_percentile_combine(state: ColumnOrName) -> Column:
    """Combines (merges) percentile input states into a single output state.
    This allows scenarios where APPROX_PERCENTILE_ACCUMULATE is run over horizontal partitions
    of the same table, producing an algorithm state for each table partition. These states can
    later be combined using APPROX_PERCENTILE_COMBINE, producing the same output state as a
    single run of APPROX_PERCENTILE_ACCUMULATE over the entire table.

    Example::
        >>> df1 = session.create_dataframe([1,2,3,4,5], schema=["a"])
        >>> df2 = session.create_dataframe([6,7,8,9,10], schema=["b"])
        >>> df_accu1 = df1.select(approx_percentile_accumulate("a").alias("app_percentile_accu"))
        >>> df_accu2 = df2.select(approx_percentile_accumulate("b").alias("app_percentile_accu"))
        >>> df_accu1.union(df_accu2).select(approx_percentile_combine("app_percentile_accu").alias("result")).show()
        ------------------------------
        |"RESULT"                    |
        ------------------------------
        |{                           |
        |  "state": [                |
        |    1.000000000000000e+00,  |
        |    1.000000000000000e+00,  |
        |    2.000000000000000e+00,  |
        |    1.000000000000000e+00,  |
        |    3.000000000000000e+00,  |
        |    1.000000000000000e+00,  |
        |    4.000000000000000e+00,  |
        |    1.000000000000000e+00,  |
        |    5.000000000000000e+00,  |
        |    1.000000000000000e+00,  |
        |    6.000000000000000e+00,  |
        |    1.000000000000000e+00,  |
        |    7.000000000000000e+00,  |
        |    1.000000000000000e+00,  |
        |    8.000000000000000e+00,  |
        |    1.000000000000000e+00,  |
        |    9.000000000000000e+00,  |
        |    1.000000000000000e+00,  |
        |    1.000000000000000e+01,  |
        |    1.000000000000000e+00   |
        |  ],                        |
        |  "type": "tdigest",        |
        |  "version": 1              |
        |}                           |
        ------------------------------
        <BLANKLINE>
    """
    c = _to_col_if_str(state, "approx_percentile_combine")
    return builtin("approx_percentile_combine")(c)


def explode(col: ColumnOrName) -> "snowflake.snowpark.table_function.TableFunctionCall":
    """Flattens a given array or map type column into individual rows. The default
    column name for the output column in case of array input column is ``VALUE``,
    and is ``KEY`` and ``VALUE`` in case of map input column.

    Examples::
        >>> df = session.create_dataframe([[1, [1, 2, 3], {"Ashi Garami": "Single Leg X"}, "Kimura"],
        ...                                [2, [11, 22], {"Sankaku": "Triangle"}, "Coffee"]],
        ...                                schema=["idx", "lists", "maps", "strs"])
        >>> df.select(df.idx, explode(df.lists)).sort(col("idx")).show()
        -------------------
        |"IDX"  |"VALUE"  |
        -------------------
        |1      |1        |
        |1      |2        |
        |1      |3        |
        |2      |11       |
        |2      |22       |
        -------------------
        <BLANKLINE>

        >>> df.select(df.strs, explode(df.maps)).sort(col("strs")).show()
        -----------------------------------------
        |"STRS"  |"KEY"        |"VALUE"         |
        -----------------------------------------
        |Coffee  |Sankaku      |"Triangle"      |
        |Kimura  |Ashi Garami  |"Single Leg X"  |
        -----------------------------------------
        <BLANKLINE>

        >>> df.select(explode(col("lists")).alias("uno")).sort(col("uno")).show()
        ---------
        |"UNO"  |
        ---------
        |1      |
        |2      |
        |3      |
        |11     |
        |22     |
        ---------
        <BLANKLINE>

        >>> df.select(explode('maps').as_("primo", "secundo")).sort(col("primo")).show()
        --------------------------------
        |"PRIMO"      |"SECUNDO"       |
        --------------------------------
        |Ashi Garami  |"Single Leg X"  |
        |Sankaku      |"Triangle"      |
        --------------------------------
        <BLANKLINE>
    """
    col = _to_col_if_str(col, "explode")
    func_call = snowflake.snowpark.table_function._ExplodeFunctionCall(col, lit(False))
    func_call._set_api_call_source("functions.explode")
    return func_call


def explode_outer(
    col: ColumnOrName,
) -> "snowflake.snowpark.table_function.TableFunctionCall":
    """Flattens a given array or map type column into individual rows. Unlike :func:`explode`,
    if array or map is empty, null or empty, then null values are produced. The default column
    name for the output column in case of array input column is ``VALUE``, and is ``KEY`` and
    ``VALUE`` in case of map input column.

    Args:
        col: Column object or string name of the desired column

    Examples::
        >>> df = session.create_dataframe([[1, [1, 2, 3], {"Ashi Garami": "Single Leg X"}],
        ...                                [2, [11, 22], {"Sankaku": "Triangle"}],
        ...                                [3, [], {}]],
        ...                                schema=["idx", "lists", "maps"])
        >>> df.select(df.idx, explode_outer(df.lists)).sort(col("idx")).show()
        -------------------
        |"IDX"  |"VALUE"  |
        -------------------
        |1      |1        |
        |1      |2        |
        |1      |3        |
        |2      |11       |
        |2      |22       |
        |3      |NULL     |
        -------------------
        <BLANKLINE>

        >>> df.select(df.idx, explode_outer(df.maps)).sort(col("idx")).show()
        ----------------------------------------
        |"IDX"  |"KEY"        |"VALUE"         |
        ----------------------------------------
        |1      |Ashi Garami  |"Single Leg X"  |
        |2      |Sankaku      |"Triangle"      |
        |3      |NULL         |NULL            |
        ----------------------------------------
        <BLANKLINE>

    See Also:
        :func:`explode`
    """
    col = _to_col_if_str(col, "explode_outer")
    func_call = snowflake.snowpark.table_function._ExplodeFunctionCall(col, lit(True))
    func_call._set_api_call_source("functions.explode_outer")
    return func_call


def flatten(
    col: ColumnOrName,
    path: str = "",
    outer: bool = False,
    recursive: bool = False,
    mode: typing.Literal["object", "array", "both"] = "both",
) -> "snowflake.snowpark.table_function.TableFunctionCall":
    """FLATTEN explodes compound values into multiple rows. This table function takes a
    VARIANT, OBJECT, or ARRAY column and produces a lateral view.

    Args:
        col: Column object or string name of the desired column.
        path: The path to the element within VARIANT data structure which needs to be
            flattened. Defaults to "".
        outer: When ``False``, any input rows that cannot be expanded are completely
            omitted from the output. When ``True``, exactly one row s generated for
            zero-row expansions. Defaults to ``False``.
        recursive: When ``False``, only the reference by ``path`` is expanded. When
            ``True``, the expansion is performed for all sub-elements recursively.
            Defaults to ``False``.
        mode: Specifies whether only objects, arrays, or both should be flattened.
            Defaults to "both".

    Examples::
        >>> df = session.create_dataframe([[1, [1, 2, 3], {"Ashi Garami": ["X", "Leg Entanglement"]}, "Kimura"],
        ...                                [2, [11, 22], {"Sankaku": ["Triangle"]}, "Coffee"],
        ...                                [3, [], {}, "empty"]],
        ...                                schema=["idx", "lists", "maps", "strs"])
        >>> df.select(df.idx, flatten(df.lists, outer=True)).select("idx", "value").sort("idx").show()
        -------------------
        |"IDX"  |"VALUE"  |
        -------------------
        |1      |1        |
        |1      |2        |
        |1      |3        |
        |2      |11       |
        |2      |22       |
        |3      |NULL     |
        -------------------
        <BLANKLINE>

        >>> df.select(df.strs, flatten(df.maps, recursive=True)).select("strs", "key", "value").where("key is not NULL").sort("strs").show()
        -----------------------------------------------
        |"STRS"  |"KEY"        |"VALUE"               |
        -----------------------------------------------
        |Coffee  |Sankaku      |[                     |
        |        |             |  "Triangle"          |
        |        |             |]                     |
        |Kimura  |Ashi Garami  |[                     |
        |        |             |  "X",                |
        |        |             |  "Leg Entanglement"  |
        |        |             |]                     |
        -----------------------------------------------
        <BLANKLINE>

        >>> df.select(df.strs, flatten(df.maps, recursive=True)).select("strs", "key", "value").where("key is NULL").sort("strs", "value").show()
        ---------------------------------------
        |"STRS"  |"KEY"  |"VALUE"             |
        ---------------------------------------
        |Coffee  |NULL   |"Triangle"          |
        |Kimura  |NULL   |"Leg Entanglement"  |
        |Kimura  |NULL   |"X"                 |
        ---------------------------------------
        <BLANKLINE>

    See Also:
        - :func:`explode`
        - `Flatten <https://docs.snowflake.com/en/sql-reference/functions/flatten>`_
    """
    col = _to_col_if_str(col, "flatten")
    func_call = snowflake.snowpark.table_function.TableFunctionCall(
        "flatten",
        input=col,
        path=lit(path),
        outer=lit(outer),
        recursive=lit(recursive),
        mode=lit(mode),
    )
    func_call._set_api_call_source("functions.flatten")
    return func_call


def grouping(*cols: ColumnOrName) -> Column:
    """
    Describes which of a list of expressions are grouped in a row produced by a GROUP BY query.

    :func:`grouping_id` is an alias of :func:`grouping`.

    Example::
        >>> from snowflake.snowpark import GroupingSets
        >>> df = session.create_dataframe([[1, 2, 3], [4, 5, 6]],schema=["a", "b", "c"])
        >>> grouping_sets = GroupingSets([col("a")], [col("b")], [col("a"), col("b")])
        >>> df.group_by_grouping_sets(grouping_sets).agg([count("c"), grouping("a"), grouping("b"), grouping("a", "b")]).collect()
        [Row(A=1, B=2, COUNT(C)=1, GROUPING(A)=0, GROUPING(B)=0, GROUPING(A, B)=0), \
Row(A=4, B=5, COUNT(C)=1, GROUPING(A)=0, GROUPING(B)=0, GROUPING(A, B)=0), \
Row(A=1, B=None, COUNT(C)=1, GROUPING(A)=0, GROUPING(B)=1, GROUPING(A, B)=1), \
Row(A=4, B=None, COUNT(C)=1, GROUPING(A)=0, GROUPING(B)=1, GROUPING(A, B)=1), \
Row(A=None, B=2, COUNT(C)=1, GROUPING(A)=1, GROUPING(B)=0, GROUPING(A, B)=2), \
Row(A=None, B=5, COUNT(C)=1, GROUPING(A)=1, GROUPING(B)=0, GROUPING(A, B)=2)]
    """
    columns = [_to_col_if_str(c, "grouping") for c in cols]
    return builtin("grouping")(*columns)


grouping_id = grouping


def coalesce(*e: ColumnOrName) -> Column:
    """Returns the first non-NULL expression among its arguments, or NULL if all its
    arguments are NULL.

    Example::

        >>> df = session.create_dataframe([[1, 2, 3], [None, 2, 3], [None, None, 3], [None, None, None]], schema=['a', 'b', 'c'])
        >>> df.select(df.a, df.b, df.c, coalesce(df.a, df.b, df.c).as_("COALESCE")).show()
        -----------------------------------
        |"A"   |"B"   |"C"   |"COALESCE"  |
        -----------------------------------
        |1     |2     |3     |1           |
        |NULL  |2     |3     |2           |
        |NULL  |NULL  |3     |3           |
        |NULL  |NULL  |NULL  |NULL        |
        -----------------------------------
        <BLANKLINE>
    """
    c = [_to_col_if_str(ex, "coalesce") for ex in e]
    return builtin("coalesce")(*c)


def equal_nan(e: ColumnOrName) -> Column:
    """
    Return true if the value in the column is not a number (NaN).

    Example::

        >>> import math
        >>> df = session.create_dataframe([1.1, math.nan, 2.3], schema=["a"])
        >>> df.select(equal_nan(df["a"]).alias("equal_nan")).collect()
        [Row(EQUAL_NAN=False), Row(EQUAL_NAN=True), Row(EQUAL_NAN=False)]
    """
    c = _to_col_if_str(e, "equal_nan")
    return c.equal_nan()


def is_null(e: ColumnOrName) -> Column:
    """
    Return true if the value in the column is null.

    Example::

        >>> from snowflake.snowpark.functions import is_null
        >>> df = session.create_dataframe([1.2, float("nan"), None, 1.0], schema=["a"])
        >>> df.select(is_null("a").as_("a")).collect()
        [Row(A=False), Row(A=False), Row(A=True), Row(A=False)]
    """
    c = _to_col_if_str(e, "is_null")
    return c.is_null()


def negate(e: ColumnOrName) -> Column:
    """Returns the negation of the value in the column (equivalent to a unary minus).

    Example::

        >>> df = session.create_dataframe([[1]], schema=["a"])
        >>> df.select(negate(col("a").alias("result"))).show()
        ------------
        |"RESULT"  |
        ------------
        |-1        |
        ------------
        <BLANKLINE>
    """

    c = _to_col_if_str(e, "negate")
    return -c


def not_(e: ColumnOrName) -> Column:
    """Returns the inverse of a boolean expression.

    Example::

        >>> df = session.create_dataframe([[True]], schema=["a"])
        >>> df.select(not_(col("a").alias("result"))).show()
        ------------
        |"RESULT"  |
        ------------
        |False     |
        ------------
        <BLANKLINE>
    """

    c = _to_col_if_str(e, "not_")
    return ~c


def random(seed: Optional[int] = None) -> Column:
    """Each call returns a pseudo-random 64-bit integer.

    Example::
        >>> df = session.sql("select 1")
        >>> df = df.select(random(123).alias("result"))
    """

    # Create AST here to encode whether a seed was supplied by the user or not.
    ast = proto.Expr()
    args = (seed,) if seed is not None else ()
    build_fn_apply(ast, "random", *args)

    s = seed if seed is not None else randint(-(2**63), 2**63 - 1)
    col = builtin("random")(Literal(s))
    col._ast = ast

    return col


def uniform(
    min_: Union[ColumnOrName, int, float],
    max_: Union[ColumnOrName, int, float],
    gen: Union[ColumnOrName, int, float],
) -> Column:
    """
    Returns a uniformly random number.

    Example::
        >>> import datetime
        >>> df = session.create_dataframe(
        ...     [[1]],
        ...     schema=["a"],
        ... )
        >>> df.select(uniform(1, 100, col("a")).alias("UNIFORM")).collect()
        [Row(UNIFORM=62)]
    """

    def convert_limit_to_col(limit):
        if isinstance(limit, int):
            return lit(limit)
        elif isinstance(limit, float):
            return lit(limit).cast(FloatType())
        return _to_col_if_str(limit, "uniform")

    min_col = convert_limit_to_col(min_)
    max_col = convert_limit_to_col(max_)
    gen_col = (
        lit(gen) if isinstance(gen, (int, float)) else _to_col_if_str(gen, "uniform")
    )
    return _call_function(
        "uniform", False, min_col, max_col, gen_col, is_data_generator=True
    )


def seq1(sign: int = 0) -> Column:
    """Returns a sequence of monotonically increasing integers, with wrap-around
    which happens after largest representable integer of integer width 1 byte.

    Args:
        sign: When 0, the sequence continues at 0 after wrap-around. When 1, the sequence
            continues at smallest representable 1 byte integer. Defaults to 0.

    See Also:
        - :meth:`Session.generator`, which can be used to generate in tandem with `seq1` to
            generate sequences.

    Example::
        >>> df = session.generator(seq1(0), rowcount=3)
        >>> df.collect()
        [Row(SEQ1(0)=0), Row(SEQ1(0)=1), Row(SEQ1(0)=2)]
    """
    return _call_function("seq1", False, Literal(sign), is_data_generator=True)


def seq2(sign: int = 0) -> Column:
    """Returns a sequence of monotonically increasing integers, with wrap-around
    which happens after largest representable integer of integer width 2 byte.

    Args:
        sign: When 0, the sequence continues at 0 after wrap-around. When 1, the sequence
            continues at smallest representable 2 byte integer. Defaults to 0.

    See Also:
        - :meth:`Session.generator`, which can be used to generate in tandem with `seq2` to
            generate sequences.

    Example::
        >>> df = session.generator(seq2(0), rowcount=3)
        >>> df.collect()
        [Row(SEQ2(0)=0), Row(SEQ2(0)=1), Row(SEQ2(0)=2)]
    """
    return _call_function("seq2", False, Literal(sign), is_data_generator=True)


def seq4(sign: int = 0) -> Column:
    """Returns a sequence of monotonically increasing integers, with wrap-around
    which happens after largest representable integer of integer width 4 byte.

    Args:
        sign: When 0, the sequence continues at 0 after wrap-around. When 1, the sequence
            continues at smallest representable 4 byte integer. Defaults to 0.

    See Also:
        - :meth:`Session.generator`, which can be used to generate in tandem with `seq4` to
            generate sequences.

    Example::
        >>> df = session.generator(seq4(0), rowcount=3)
        >>> df.collect()
        [Row(SEQ4(0)=0), Row(SEQ4(0)=1), Row(SEQ4(0)=2)]
    """
    return _call_function("seq4", False, Literal(sign), is_data_generator=True)


def seq8(sign: int = 0) -> Column:
    """Returns a sequence of monotonically increasing integers, with wrap-around
    which happens after largest representable integer of integer width 8 byte.

    Args:
        sign: When 0, the sequence continues at 0 after wrap-around. When 1, the sequence
            continues at smallest representable 8 byte integer. Defaults to 0.

    See Also:
        - :meth:`Session.generator`, which can be used to generate in tandem with `seq8` to
            generate sequences.

    Example::
        >>> df = session.generator(seq8(0), rowcount=3)
        >>> df.collect()
        [Row(SEQ8(0)=0), Row(SEQ8(0)=1), Row(SEQ8(0)=2)]
    """
    return _call_function("seq8", False, Literal(sign), is_data_generator=True)


def to_decimal(e: ColumnOrName, precision: int, scale: int) -> Column:
    """Converts an input expression to a decimal.

    Example::
        >>> df = session.create_dataframe(['12', '11.3', '-90.12345'], schema=['a'])
        >>> df.select(to_decimal(col('a'), 38, 0).as_('ans')).collect()
        [Row(ANS=12), Row(ANS=11), Row(ANS=-90)]

        >>> df.select(to_decimal(col('a'), 38, 2).as_('ans')).collect()
        [Row(ANS=Decimal('12.00')), Row(ANS=Decimal('11.30')), Row(ANS=Decimal('-90.12'))]
    """
    c = _to_col_if_str(e, "to_decimal")
    return builtin("to_decimal")(c, lit(precision), lit(scale))


def to_double(e: ColumnOrName, fmt: Optional[ColumnOrLiteralStr] = None) -> Column:
    """Converts an input expression to a decimal.

    Example::
        >>> df = session.create_dataframe(['12', '11.3', '-90.12345'], schema=['a'])
        >>> df.select(to_double(col('a')).as_('ans')).collect()
        [Row(ANS=12.0), Row(ANS=11.3), Row(ANS=-90.12345)]

    Example::
        >>> df = session.create_dataframe(['12+', '11.3+', '90.12-'], schema=['a'])
        >>> df.select(to_double(col('a'), "999.99MI").as_('ans')).collect()
        [Row(ANS=12.0), Row(ANS=11.3), Row(ANS=-90.12)]
    """
    c = _to_col_if_str(e, "to_double")
    if fmt is None:
        return builtin("to_double")(c)
    else:
        fmt_col = _to_col_if_lit(fmt, "to_double")
        return builtin("to_double")(c, fmt_col)


def div0(
    dividend: Union[ColumnOrName, int, float], divisor: Union[ColumnOrName, int, float]
) -> Column:
    """
    Performs division like the division operator (/),
    but returns 0 when the divisor is 0 (rather than reporting an error).

    Example::

        >>> df = session.create_dataframe([1], schema=["a"])
        >>> df.select(div0(df["a"], 1).alias("divided_by_one"), div0(df["a"], 0).alias("divided_by_zero")).collect()
        [Row(DIVIDED_BY_ONE=Decimal('1.000000'), DIVIDED_BY_ZERO=Decimal('0.000000'))]
    """
    dividend_col = (
        lit(dividend)
        if isinstance(dividend, (int, float))
        else _to_col_if_str(dividend, "div0")
    )
    divisor_col = (
        lit(divisor)
        if isinstance(divisor, (int, float))
        else _to_col_if_str(divisor, "div0")
    )
    return builtin("div0")(dividend_col, divisor_col)


def sqrt(e: ColumnOrName) -> Column:
    """Returns the square-root of a non-negative numeric expression.

    Example::
        >>> df = session.create_dataframe(
        ...     [4, 9],
        ...     schema=["N"],
        ... ).select(sqrt(col("N")))
        >>> df.collect()
        [Row(SQRT("N")=2.0), Row(SQRT("N")=3.0)]
    """
    c = _to_col_if_str(e, "sqrt")
    return builtin("sqrt")(c)


def abs(e: ColumnOrName) -> Column:
    """Returns the absolute value of a numeric expression.

    Example::
        >>> df = session.create_dataframe([[-1]], schema=["a"])
        >>> df.select(abs(col("a")).alias("result")).show()
        ------------
        |"RESULT"  |
        ------------
        |1         |
        ------------
        <BLANKLINE>
    """
    c = _to_col_if_str(e, "abs")
    return builtin("abs")(c)


def acos(e: ColumnOrName) -> Column:
    """Computes the inverse cosine (arc cosine) of its input;
    the result is a number in the interval [-pi, pi].

    Example::
        >>> from snowflake.snowpark.types import DecimalType
        >>> df = session.create_dataframe([[0.5]], schema=["deg"])
        >>> df.select(acos(col("deg")).cast(DecimalType(scale=3)).alias("result")).show()
        ------------
        |"RESULT"  |
        ------------
        |1.047     |
        ------------
        <BLANKLINE>
    """
    c = _to_col_if_str(e, "acos")
    return builtin("acos")(c)


def asin(e: ColumnOrName) -> Column:
    """Computes the inverse sine (arc sine) of its input;
    the result is a number in the interval [-pi, pi].

    Example::
        >>> from snowflake.snowpark.types import DecimalType
        >>> df = session.create_dataframe([[1]], schema=["deg"])
        >>> df.select(asin(col("deg")).cast(DecimalType(scale=3)).alias("result")).show()
        ------------
        |"RESULT"  |
        ------------
        |1.571     |
        ------------
        <BLANKLINE>
    """
    c = _to_col_if_str(e, "asin")
    return builtin("asin")(c)


def atan(e: ColumnOrName) -> Column:
    """Computes the inverse tangent (arc tangent) of its input;
    the result is a number in the interval [-pi, pi].

    Example::
        >>> from snowflake.snowpark.types import DecimalType
        >>> df = session.create_dataframe([[1]], schema=["deg"])
        >>> df.select(atan(col("deg")).cast(DecimalType(scale=3)).alias("result")).show()
        ------------
        |"RESULT"  |
        ------------
        |0.785     |
        ------------
        <BLANKLINE>
    """
    c = _to_col_if_str(e, "atan")
    return builtin("atan")(c)


def atan2(y: ColumnOrName, x: ColumnOrName) -> Column:
    """Computes the inverse tangent (arc tangent) of its input;
    the result is a number in the interval [-pi, pi].

    Example::
        >>> from snowflake.snowpark.types import DecimalType
        >>> df = session.create_dataframe([[1, 2]], schema=["x", "y"])
        >>> df.select(atan2(df.x, df.y).cast(DecimalType(scale=3)).alias("result")).show()
        ------------
        |"RESULT"  |
        ------------
        |0.464     |
        ------------
        <BLANKLINE>
    """
    y_col = _to_col_if_str(y, "atan2")
    x_col = _to_col_if_str(x, "atan2")
    return builtin("atan2")(y_col, x_col)


def ceil(e: ColumnOrName) -> Column:
    """Returns values from the specified column rounded to the nearest equal or larger
    integer.

    Example::

        >>> df = session.create_dataframe([135.135, -975.975], schema=["a"])
        >>> df.select(ceil(df["a"]).alias("ceil")).collect()
        [Row(CEIL=136.0), Row(CEIL=-975.0)]
    """
    c = _to_col_if_str(e, "ceil")
    return builtin("ceil")(c)


def cos(e: ColumnOrName) -> Column:
    """Computes the cosine of its argument; the argument should be expressed in radians.

    Example:
        >>> from math import pi
        >>> df = session.create_dataframe([[pi]], schema=["deg"])
        >>> df.select(cos(col("deg")).alias("result")).show()
        ------------
        |"RESULT"  |
        ------------
        |-1.0      |
        ------------
        <BLANKLINE>
    """
    c = _to_col_if_str(e, "cos")
    return builtin("cos")(c)


def cosh(e: ColumnOrName) -> Column:
    """Computes the hyperbolic cosine of its argument.

    Example:
        >>> from snowflake.snowpark.types import DecimalType
        >>> df = session.create_dataframe([[0]], schema=["deg"])
        >>> df.select(cosh(col("deg")).alias("result")).show()
        ------------
        |"RESULT"  |
        ------------
        |1.0       |
        ------------
        <BLANKLINE>
    """
    c = _to_col_if_str(e, "cosh")
    return builtin("cosh")(c)


def exp(e: ColumnOrName) -> Column:
    """
    Computes Euler's number e raised to a floating-point value.

    Example::

        >>> import math
        >>> from snowflake.snowpark.types import IntegerType
        >>> df = session.create_dataframe([0.0, math.log(10)], schema=["a"])
        >>> df.select(exp(df["a"]).cast(IntegerType()).alias("exp")).collect()
        [Row(EXP=1), Row(EXP=10)]
    """
    c = _to_col_if_str(e, "exp")
    return builtin("exp")(c)


def factorial(e: ColumnOrName) -> Column:
    """
    Computes the factorial of its input. The input argument must be an integer
    expression in the range of 0 to 33.

    Example::

        >>> df = session.create_dataframe([0, 1, 5, 10], schema=["a"])
        >>> df.select(factorial(df["a"]).alias("factorial")).collect()
        [Row(FACTORIAL=1), Row(FACTORIAL=1), Row(FACTORIAL=120), Row(FACTORIAL=3628800)]
    """
    c = _to_col_if_str(e, "factorial")
    return builtin("factorial")(c)


def floor(e: ColumnOrName) -> Column:
    """
    Returns values from the specified column rounded to the nearest equal or
    smaller integer.

    Examples::

        >>> df = session.create_dataframe([135.135, -975.975], schema=["a"])
        >>> df.select(floor(df["a"]).alias("floor")).collect()
        [Row(FLOOR=135.0), Row(FLOOR=-976.0)]
    """
    c = _to_col_if_str(e, "floor")
    return builtin("floor")(c)


def format_number(col: ColumnOrName, d: Union[Column, int]):
    """Format numbers to a specific number of decimal places with HALF_TO_EVEN rounding.

    Note:
        1. The data type of the expression must be one of the `data types for a fixed-point number
        <https://docs.snowflake.com/en/sql-reference/data-types-numeric.html#label-data-types-for-fixed-point-numbers>`_.

        2. Data types for floating point numbers (e.g. FLOAT) are not supported with this argument.

        3. If the expression data type is not supported, the expression must be explicitly cast to decimal before calling.

    Example::
            >>> import decimal
            >>> from snowflake.snowpark.functions import format_number
            >>> data = [(1, decimal.Decimal(3.14159)), (2, decimal.Decimal(2.71828)), (3, decimal.Decimal(1.41421))]
            >>> df = session.createDataFrame(data, ["id", "value"])
            >>> df.select("id",format_number("value",2).alias("value")).show()
            ------------------
            |"ID"  |"VALUE"  |
            ------------------
            |1     |3.14     |
            |2     |2.72     |
            |3     |1.41     |
            ------------------
            <BLANKLINE>
    """
    col = _to_col_if_str(col, "format_number")
    return bround(col, d).cast(StringType())


def sin(e: ColumnOrName) -> Column:
    """Computes the sine of its argument; the argument should be expressed in radians.

    Example::
        >>> from snowflake.snowpark.types import DecimalType
        >>> df = session.generator(seq1(0), rowcount=3).select(sin(seq1(0)).cast(DecimalType(scale=4)))
        >>> df.collect()
        [Row(CAST (SIN(SEQ1(0)) AS NUMBER(38, 4))=Decimal('0.0000')), Row(CAST (SIN(SEQ1(0)) AS NUMBER(38, 4))=Decimal('0.8415')), Row(CAST (SIN(SEQ1(0)) AS NUMBER(38, 4))=Decimal('0.9093'))]
    """
    c = _to_col_if_str(e, "sin")
    return builtin("sin")(c)


def sinh(e: ColumnOrName) -> Column:
    """Computes the hyperbolic sine of its argument.

    Example::
        >>> from snowflake.snowpark.types import DecimalType
        >>> df = session.generator(seq1(0), rowcount=3).select(sinh(seq1(0)).cast(DecimalType(scale=4)))
        >>> df.collect()
        [Row(CAST (SINH(SEQ1(0)) AS NUMBER(38, 4))=Decimal('0.0000')), Row(CAST (SINH(SEQ1(0)) AS NUMBER(38, 4))=Decimal('1.1752')), Row(CAST (SINH(SEQ1(0)) AS NUMBER(38, 4))=Decimal('3.6269'))]
    """
    c = _to_col_if_str(e, "sinh")
    return builtin("sinh")(c)


def tan(e: ColumnOrName) -> Column:
    """Computes the tangent of its argument; the argument should be expressed in radians.

    Example::
       >>> from snowflake.snowpark.types import DecimalType
       >>> df = session.create_dataframe([0, 1], schema=["N"]).select(
       ...     tan(col("N")).cast(DecimalType(scale=4))
       ... )
       >>> df.collect()
       [Row(CAST (TAN("N") AS NUMBER(38, 4))=Decimal('0.0000')), Row(CAST (TAN("N") AS NUMBER(38, 4))=Decimal('1.5574'))]
    """
    c = _to_col_if_str(e, "tan")
    return builtin("tan")(c)


def tanh(e: ColumnOrName) -> Column:
    """Computes the hyperbolic tangent of its argument.

    Example::
        >>> from snowflake.snowpark.types import DecimalType
        >>> df = session.create_dataframe([0, 1], schema=["N"]).select(
        ...     tanh(col("N").cast(DecimalType(scale=4)))
        ... )
        >>> df.collect()
        [Row(TANH( CAST ("N" AS NUMBER(38, 4)))=0.0), Row(TANH( CAST ("N" AS NUMBER(38, 4)))=0.7615941559557649)]
    """
    c = _to_col_if_str(e, "tanh")
    return builtin("tanh")(c)


def degrees(e: ColumnOrName) -> Column:
    """
    Converts radians to degrees.

    Example::

        >>> import math
        >>> from snowflake.snowpark.types import StructType, StructField, DoubleType, IntegerType
        >>> df = session.create_dataframe(
        ...     [math.pi / 3, math.pi, 3 * math.pi],
        ...     schema=StructType([StructField("a", DoubleType())]),
        ... )
        >>> df.select(degrees(col("a")).cast(IntegerType()).alias("DEGREES")).collect()
        [Row(DEGREES=60), Row(DEGREES=180), Row(DEGREES=540)]
    """
    c = _to_col_if_str(e, "degrees")
    return builtin("degrees")(c)


def radians(e: ColumnOrName) -> Column:
    """Converts degrees to radians.

    Examples::

        >>> df = session.create_dataframe([[1.111], [2.222], [3.333]], schema=["a"])
        >>> df.select(radians(col("a")).cast("number(38, 5)").alias("result")).show()
        ------------
        |"RESULT"  |
        ------------
        |0.01939   |
        |0.03878   |
        |0.05817   |
        ------------
        <BLANKLINE>
    """
    c = _to_col_if_str(e, "radians")
    return builtin("radians")(c)


def md5(e: ColumnOrName) -> Column:
    """
    Returns a 32-character hex-encoded string containing the 128-bit MD5 message digest.

     Example::

        >>> df = session.create_dataframe(["a", "b"], schema=["col"]).select(md5("col"))
        >>> df.collect()
        [Row(MD5("COL")='0cc175b9c0f1b6a831c399e269772661'), Row(MD5("COL")='92eb5ffee6ae2fec3ad71c777531578f')]
    """
    c = _to_col_if_str(e, "md5")
    return builtin("md5")(c)


def sha1(e: ColumnOrName) -> Column:
    """Returns a 40-character hex-encoded string containing the 160-bit SHA-1 message digest.

    Example::
        >>> df = session.create_dataframe(["a", "b"], schema=["col"]).select(sha1("col"))
        >>> df.collect()
        [Row(SHA1("COL")='86f7e437faa5a7fce15d1ddcb9eaeaea377667b8'), Row(SHA1("COL")='e9d71f5ee7c92d6dc9e92ffdad17b8bd49418f98')]
    """
    c = _to_col_if_str(e, "sha1")
    return builtin("sha1")(c)


def sha2(e: ColumnOrName, num_bits: int) -> Column:
    """Returns a hex-encoded string containing the N-bit SHA-2 message digest,
    where N is the specified output digest size.

    Example::
        >>> df = session.create_dataframe(["a", "b"], schema=["col"]).select(sha2("col", 256))
        >>> df.collect()
        [Row(SHA2("COL", 256)='ca978112ca1bbdcafac231b39a23dc4da786eff8147c4e72b9807785afee48bb'), Row(SHA2("COL", 256)='3e23e8160039594a33894f6564e1b1348bbd7a0088d42c4acb73eeaed59c009d')]
    """
    permitted_values = [0, 224, 256, 384, 512]
    if num_bits not in permitted_values:
        raise ValueError(
            f"num_bits {num_bits} is not in the permitted values {permitted_values}"
        )
    c = _to_col_if_str(e, "sha2")
    return builtin("sha2")(c, num_bits)


def hash(*cols: ColumnOrName) -> Column:
    """
    Returns a signed 64-bit hash value. Note that HASH never returns NULL, even for NULL inputs.

    Examples::

        >>> import decimal
        >>> df = session.create_dataframe([[10, "10", decimal.Decimal(10), 10.0]], schema=["a", "b", "c", "d"])
        >>> df.select(hash("a").alias("hash_a"), hash("b").alias("hash_b"), hash("c").alias("hash_c"), hash("d").alias("hash_d")).collect()
        [Row(HASH_A=1599627706822963068, HASH_B=3622494980440108984, HASH_C=1599627706822963068, HASH_D=1599627706822963068)]
        >>> df.select(hash(lit(None)).alias("one"), hash(lit(None), lit(None)).alias("two"), hash(lit(None), lit(None), lit(None)).alias("three")).collect()
        [Row(ONE=8817975702393619368, TWO=953963258351104160, THREE=2941948363845684412)]
    """
    columns = [_to_col_if_str(c, "hash") for c in cols]
    return builtin("hash")(columns)


def ascii(e: ColumnOrName) -> Column:
    """Returns the ASCII code for the first character of a string. If the string is empty,
    a value of 0 is returned.

    Example::

        >>> df = session.create_dataframe(['!', 'A', 'a', '', 'bcd', None], schema=['a'])
        >>> df.select(df.a, ascii(df.a).as_('ascii')).collect()
        [Row(A='!', ASCII=33), Row(A='A', ASCII=65), Row(A='a', ASCII=97), Row(A='', ASCII=0), Row(A='bcd', ASCII=98), Row(A=None, ASCII=None)]
    """
    c = _to_col_if_str(e, "ascii")
    return builtin("ascii")(c)


def initcap(e: ColumnOrName, delimiters: ColumnOrName = None) -> Column:
    """
    Returns the input string with the first letter of each word in uppercase
    and the subsequent letters in lowercase.

    ``delimiters`` is an optional argument specifying a string of one or more
    characters that ``initcap`` uses as separators for words in the input expression.

    If ``delimiters`` is not specified, any of the following characters in the
    input expressions are treated as word separators:

        ``<whitespace> ! ? @ " ^ # $ & ~ _ , . : ; + - * % / | \\ [ ] ( ) { } < >``

    Examples::

        >>> df = session.create_dataframe(["the sky is blue", "WE CAN HANDLE THIS", "ÄäÖößÜü", None], schema=["a"])
        >>> df.select(initcap(df["a"]).alias("initcap")).collect()
        [Row(INITCAP='The Sky Is Blue'), Row(INITCAP='We Can Handle This'), Row(INITCAP='Ääöößüü'), Row(INITCAP=None)]
        >>> df.select(initcap(df["a"], lit('')).alias("initcap")).collect()
        [Row(INITCAP='The sky is blue'), Row(INITCAP='We can handle this'), Row(INITCAP='Ääöößüü'), Row(INITCAP=None)]
    """
    c = _to_col_if_str(e, "initcap")
    if delimiters is None:
        return builtin("initcap")(c)
    delimiter_col = _to_col_if_str(delimiters, "initcap")
    return builtin("initcap")(c, delimiter_col)


def length(e: ColumnOrName) -> Column:
    """
    Returns the length of an input string or binary value. For strings,
    the length is the number of characters, and UTF-8 characters are counted as a
    single character. For binary, the length is the number of bytes.

    Example::

        >>> df = session.create_dataframe(["the sky is blue", "WE CAN HANDLE THIS", "ÄäÖößÜü", None], schema=["a"])
        >>> df.select(length(df["a"]).alias("length")).collect()
        [Row(LENGTH=15), Row(LENGTH=18), Row(LENGTH=7), Row(LENGTH=None)]
    """
    c = _to_col_if_str(e, "length")
    return builtin("length")(c)


def lower(e: ColumnOrName) -> Column:
    """
    Returns the input string with all characters converted to lowercase.

    Example::

        >>> df = session.create_dataframe(['abc', 'Abc', 'aBC', 'Anführungszeichen', '14.95 €'], schema=["a"])
        >>> df.select(lower(col("a"))).collect()
        [Row(LOWER("A")='abc'), Row(LOWER("A")='abc'), Row(LOWER("A")='abc'), Row(LOWER("A")='anführungszeichen'), Row(LOWER("A")='14.95 €')]
    """
    c = _to_col_if_str(e, "lower")
    return builtin("lower")(c)


def lpad(e: ColumnOrName, len: Union[Column, int], pad: ColumnOrName) -> Column:
    """
    Left-pads a string with characters from another string, or left-pads a
    binary value with bytes from another binary value.

    Example::

        >>> from snowflake.snowpark.functions import lit
        >>> df = session.create_dataframe([["a"], ["b"], ["c"]], schema=["a"])
        >>> df.select(lpad(col("a"), 3, lit("k")).alias("result")).show()
        ------------
        |"RESULT"  |
        ------------
        |kka       |
        |kkb       |
        |kkc       |
        ------------
        <BLANKLINE>
    """
    c = _to_col_if_str(e, "lpad")
    p = _to_col_if_str(pad, "lpad")
    return builtin("lpad")(c, lit(len), p)


def ltrim(e: ColumnOrName, trim_string: Optional[ColumnOrName] = None) -> Column:
    """
    Removes leading characters, including whitespace, from a string.

    Example::

        >>> from snowflake.snowpark.functions import lit
        >>> df = session.create_dataframe([["asss"], ["bsss"], ["csss"]], schema=["a"])
        >>> df.select(rtrim(col("a"), trim_string=lit("sss")).alias("result")).show()
        ------------
        |"RESULT"  |
        ------------
        |a         |
        |b         |
        |c         |
        ------------
        <BLANKLINE>
    """
    c = _to_col_if_str(e, "ltrim")
    t = _to_col_if_str(trim_string, "ltrim") if trim_string is not None else None
    return builtin("ltrim")(c, t) if t is not None else builtin("ltrim")(c)


def rpad(e: ColumnOrName, len: Union[Column, int], pad: ColumnOrName) -> Column:
    """Right-pads a string with characters from another string, or right-pads a
    binary value with bytes from another binary value. When called, `e` is padded to length `len`
    with characters/bytes from `pad`.

    Example::

        >>> from snowflake.snowpark.functions import lit
        >>> df = session.create_dataframe([["a"], ["b"], ["c"]], schema=["a"])
        >>> df.select(rpad(col("a"), 3, lit("k")).alias("result")).show()
        ------------
        |"RESULT"  |
        ------------
        |akk       |
        |bkk       |
        |ckk       |
        ------------
        <BLANKLINE>
    """
    c = _to_col_if_str(e, "rpad")
    p = _to_col_if_str(pad, "rpad")
    return builtin("rpad")(c, lit(len), p)


def rtrim(e: ColumnOrName, trim_string: Optional[ColumnOrName] = None) -> Column:
    """Removes trailing characters, including whitespace, from a string.

    Example::

        >>> from snowflake.snowpark.functions import lit
        >>> df = session.create_dataframe([["asss"], ["bsss"], ["csss"]], schema=["a"])
        >>> df.select(rtrim(col("a"), trim_string=lit("sss")).alias("result")).show()
        ------------
        |"RESULT"  |
        ------------
        |a         |
        |b         |
        |c         |
        ------------
        <BLANKLINE>
    """
    c = _to_col_if_str(e, "rtrim")
    t = _to_col_if_str(trim_string, "rtrim") if trim_string is not None else None
    return builtin("rtrim")(c, t) if t is not None else builtin("rtrim")(c)


def repeat(s: ColumnOrName, n: Union[Column, int]) -> Column:
    """Builds a string by repeating the input for the specified number of times.

    Example::

        >>> df = session.create_dataframe([["a"], ["b"], ["c"]], schema=["a"])
        >>> df.select(repeat(col("a"), 3).alias("result")).show()
        ------------
        |"RESULT"  |
        ------------
        |aaa       |
        |bbb       |
        |ccc       |
        ------------
        <BLANKLINE>
    """
    c = _to_col_if_str(s, "repeat")
    return builtin("repeat")(c, lit(n))


def reverse(col: ColumnOrName) -> Column:
    """Reverses the order of characters in a string, or of bytes in a binary value.

    Example::

        >>> df = session.create_dataframe([["Hello"], ["abc"]], schema=["col1"])
        >>> df.select(reverse(col("col1"))).show()
        -----------------------
        |"REVERSE(""COL1"")"  |
        -----------------------
        |olleH                |
        |cba                  |
        -----------------------
        <BLANKLINE>
    """
    col = _to_col_if_str(col, "reverse")
    return builtin("reverse")(col)


def soundex(e: ColumnOrName) -> Column:
    """Returns a string that contains a phonetic representation of the input string.

    Example::
        >>> df = session.create_dataframe(["Marsha", "Marcia"], schema=["V"]).select(soundex(col("V")))
        >>> df.collect()
        [Row(SOUNDEX("V")='M620'), Row(SOUNDEX("V")='M620')]
    """
    c = _to_col_if_str(e, "soundex")
    return builtin("soundex")(c)


def trim(e: ColumnOrName, trim_string: Optional[ColumnOrName] = None) -> Column:
    """Removes leading and trailing characters from a string. Per default only whitespace ' ' characters are removed.

    Example::

        >>> df = session.create_dataframe(['hello', ' world', '   !   '], schema=["a"])
        >>> df.collect()
        [Row(A='hello'), Row(A=' world'), Row(A='   !   ')]
        >>> df.select(trim(col("a"))).collect()
        [Row(TRIM("A")='hello'), Row(TRIM("A")='world'), Row(TRIM("A")='!')]

    Example::

        >>> df = session.create_dataframe(['EUR 12.96', '7.89USD', '5.99E'], schema=["a"])
        >>> df.select(trim(col("a"), lit("EURUSD ")).as_("ans")).collect()
        [Row(ANS='12.96'), Row(ANS='7.89'), Row(ANS='5.99')]

    Example::

        >>> df = session.create_dataframe(['abc12 45a 79bc!'], schema=["a"])
        >>> df.select(trim(col("a"), lit("abc!")).as_("ans")).collect()
        [Row(ANS='12 45a 79')]

    """
    c = _to_col_if_str(e, "trim")
    t = _to_col_if_str(trim_string, "trim") if trim_string is not None else None
    return builtin("trim")(c, t) if t is not None else builtin("trim")(c)


def upper(e: ColumnOrName) -> Column:
    """Returns the input string with all characters converted to uppercase.
       Unicode characters are supported.

    Example::

        >>> df = session.create_dataframe(['abc', 'Abc', 'aBC', 'Anführungszeichen', '14.95 €'], schema=["a"])
        >>> df.select(upper(col("a"))).collect()
        [Row(UPPER("A")='ABC'), Row(UPPER("A")='ABC'), Row(UPPER("A")='ABC'), Row(UPPER("A")='ANFÜHRUNGSZEICHEN'), Row(UPPER("A")='14.95 €')]
    """
    c = _to_col_if_str(e, "upper")
    return builtin("upper")(c)


def strtok_to_array(
    text: ColumnOrName, delimiter: Optional[ColumnOrName] = None
) -> Column:
    """
    Tokenizes the given string using the given set of delimiters and returns the tokens as an array.

    If either parameter is a NULL, a NULL is returned. An empty array is returned if tokenization produces no tokens.

    Example::
        >>> df = session.create_dataframe(
        ...     [["a.b.c", "."], ["1,2.3", ","]],
        ...     schema=["text", "delimiter"],
        ... )
        >>> df.select(strtok_to_array("text", "delimiter").alias("TIME_FROM_PARTS")).collect()
        [Row(TIME_FROM_PARTS='[\\n  "a",\\n  "b",\\n  "c"\\n]'), Row(TIME_FROM_PARTS='[\\n  "1",\\n  "2.3"\\n]')]
    """
    t = _to_col_if_str(text, "strtok_to_array")
    d = (
        _to_col_if_str(delimiter, "strtok_to_array")
        if (delimiter is not None)
        else None
    )
    return (
        builtin("strtok_to_array")(t, d)
        if (delimiter is not None)
        else builtin("strtok_to_array")(t)
    )


def struct(*cols: ColumnOrName) -> Column:
    """
    Returns an OBJECT constructed with the given columns.

    Example::
        >>> from snowflake.snowpark.functions import struct
        >>> df = session.createDataFrame([("Bob", 80), ("Alice", None)], ["name", "age"])
        >>> res = df.select(struct("age", "name").alias("struct")).show()
        ---------------------
        |"STRUCT"           |
        ---------------------
        |{                  |
        |  "age": 80,       |
        |  "name": "Bob"    |
        |}                  |
        |{                  |
        |  "age": null,     |
        |  "name": "Alice"  |
        |}                  |
        ---------------------
        <BLANKLINE>
    """

    def flatten_col_list(obj):
        if isinstance(obj, str) or isinstance(obj, Column):
            return [obj]
        elif hasattr(obj, "__iter__"):
            acc = []
            for innerObj in obj:
                acc = acc + flatten_col_list(innerObj)
            return acc

    new_cols = []
    for c in flatten_col_list(cols):
        # first insert field_name
        if isinstance(c, str):
            new_cols.append(lit(c))
        else:
            name = c._expression.name
            name = name[1:] if name.startswith('"') else name
            name = name[:-1] if name.endswith('"') else name
            new_cols.append(lit(name))
        # next insert field value
        c = _to_col_if_str(c, "struct")
        if isinstance(c, Column) and isinstance(c._expression, Alias):
            new_cols.append(col(c._expression.children[0]))
        else:
            new_cols.append(c)
    return object_construct_keep_null(*new_cols)


def log(
    base: Union[ColumnOrName, int, float], x: Union[ColumnOrName, int, float]
) -> Column:
    """
    Returns the logarithm of a numeric expression.

    Example::

        >>> from snowflake.snowpark.types import IntegerType
        >>> df = session.create_dataframe([1, 10], schema=["a"])
        >>> df.select(log(10, df["a"]).cast(IntegerType()).alias("log")).collect()
        [Row(LOG=0), Row(LOG=1)]
    """
    b = lit(base) if isinstance(base, (int, float)) else _to_col_if_str(base, "log")
    arg = lit(x) if isinstance(x, (int, float)) else _to_col_if_str(x, "log")
    return builtin("log")(b, arg)


def pow(
    left: Union[ColumnOrName, int, float], right: Union[ColumnOrName, int, float]
) -> Column:
    """Returns a number (left) raised to the specified power (right).

    Example::
        >>> df = session.create_dataframe([[2, 3], [3, 4]], schema=["x", "y"])
        >>> df.select(pow(col("x"), col("y")).alias("result")).show()
        ------------
        |"RESULT"  |
        ------------
        |8.0       |
        |81.0      |
        ------------
        <BLANKLINE>
    """
    number = (
        lit(left) if isinstance(left, (int, float)) else _to_col_if_str(left, "pow")
    )
    power = (
        lit(right) if isinstance(right, (int, float)) else _to_col_if_str(right, "pow")
    )
    return builtin("pow")(number, power)


def round(e: ColumnOrName, scale: Union[ColumnOrName, int, float] = 0) -> Column:
    """Returns rounded values from the specified column.

    Example::

        >>> df = session.create_dataframe([[1.11], [2.22], [3.33]], schema=["a"])
        >>> df.select(round(col("a")).alias("result")).show()
        ------------
        |"RESULT"  |
        ------------
        |1.0       |
        |2.0       |
        |3.0       |
        ------------
        <BLANKLINE>
    """
    c = _to_col_if_str(e, "round")
    scale_col = (
        lit(scale)
        if isinstance(scale, (int, float))
        else _to_col_if_str(scale, "round")
    )

    ast = proto.Expr()
    build_fn_apply(ast, "round", e, scale)

    col = builtin("round")(c, scale_col)
    col._ast = ast
    return col


def sign(col: ColumnOrName) -> Column:
    """
    Returns the sign of its argument:

        - -1 if the argument is negative.
        - 1 if it is positive.
        - 0 if it is 0.

    Args:
        col: The column to evaluate its sign

    Example::
        >>> df = session.create_dataframe([(-2, 2, 0)], ["a", "b", "c"])
        >>> df.select(sign("a").alias("a_sign"), sign("b").alias("b_sign"), sign("c").alias("c_sign")).show()
        ----------------------------------
        |"A_SIGN"  |"B_SIGN"  |"C_SIGN"  |
        ----------------------------------
        |-1        |1         |0         |
        ----------------------------------
        <BLANKLINE>
    """
    return builtin("sign")(_to_col_if_str(col, "sign"))


def split(
    str: ColumnOrName,
    pattern: ColumnOrName,
) -> Column:
    """Splits a given string with a given separator and returns the result in an array
    of strings. To specify a string separator, use the :func:`lit()` function.

    Example 1::

        >>> df = session.create_dataframe(
        ...     [["many-many-words", "-"], ["hello--hello", "--"]],
        ...     schema=["V", "D"],
        ... ).select(split(col("V"), col("D")))
        >>> df.show()
        -------------------------
        |"SPLIT(""V"", ""D"")"  |
        -------------------------
        |[                      |
        |  "many",              |
        |  "many",              |
        |  "words"              |
        |]                      |
        |[                      |
        |  "hello",             |
        |  "hello"              |
        |]                      |
        -------------------------
        <BLANKLINE>

    Example 2::

        >>> df = session.create_dataframe([["many-many-words"],["hello-hi-hello"]],schema=["V"],)
        >>> df.select(split(col("V"), lit("-"))).show()
        -----------------------
        |"SPLIT(""V"", '-')"  |
        -----------------------
        |[                    |
        |  "many",            |
        |  "many",            |
        |  "words"            |
        |]                    |
        |[                    |
        |  "hello",           |
        |  "hi",              |
        |  "hello"            |
        |]                    |
        -----------------------
        <BLANKLINE>
    """
    s = _to_col_if_str(str, "split")
    p = _to_col_if_str(pattern, "split")
    return builtin("split")(s, p)


def substring(
    str: ColumnOrName, pos: Union[Column, int], len: Union[Column, int]
) -> Column:
    """Returns the portion of the string or binary value str, starting from the
    character/byte specified by pos, with limited length. The length should be greater
    than or equal to zero. If the length is a negative number, the function returns an
    empty string.

    Note:
        For ``pos``, 1 is the first character of the string in Snowflake database.

    :func:`substr` is an alias of :func:`substring`.

    Example::
        >>> df = session.create_dataframe(
        ...     ["abc", "def"],
        ...     schema=["S"],
        ... ).select(substring(col("S"), 1, 1))
        >>> df.collect()
        [Row(SUBSTRING("S", 1, 1)='a'), Row(SUBSTRING("S", 1, 1)='d')]
    """
    s = _to_col_if_str(str, "substring")
    p = pos if isinstance(pos, Column) else lit(pos)
    length = len if isinstance(len, Column) else lit(len)
    return builtin("substring")(s, p, length)


def substring_index(
    text: ColumnOrName, delim: ColumnOrLiteralStr, count: int
) -> Column:
    """
    Returns the substring from string ``text`` before ``count`` occurrences of the delimiter ``delim``.
    If ``count`` is positive, everything to the left of the final delimiter (counting from left) is
    returned. If ``count`` is negative, everything to the right of the final delimiter (counting from the
    right) is returned. If ``count`` is zero, returns empty string.

    Example 1::
        >>> df = session.create_dataframe(
        ...     ["a.b.c.d"],
        ...     schema=["S"],
        ... ).select(substring_index(col("S"), ".", 2).alias("result"))
        >>> df.show()
        ------------
        |"RESULT"  |
        ------------
        |a.b       |
        ------------
        <BLANKLINE>

    Example 2::
        >>> df = session.create_dataframe(
        ...     [["a.b.c.d", "."]],
        ...     schema=["S", "delimiter"],
        ... ).select(substring_index(col("S"), col("delimiter"), 2).alias("result"))
        >>> df.show()
        ------------
        |"RESULT"  |
        ------------
        |a.b       |
        ------------
        <BLANKLINE>
    """
    s = _to_col_if_str(text, "substring_index")
    strtok_array = builtin("strtok_to_array")(s, delim)
    return builtin("array_to_string")(
        builtin("array_slice")(
            strtok_array,
            0 if count >= 0 else builtin("array_size")(strtok_array) + count,
            count if count >= 0 else builtin("array_size")(strtok_array),
        ),
        delim,
    )


def regexp_count(
    subject: ColumnOrName,
    pattern: ColumnOrLiteralStr,
    position: Union[Column, int] = 1,
    *parameters: ColumnOrLiteral,
) -> Column:
    """Returns the number of times that a pattern occurs in the subject.

    Example::

        >>> df = session.sql("select * from values('apple'),('banana'),('peach') as T(a)")
        >>> df.select(regexp_count(col("a"), "a").alias("result")).show()
        ------------
        |"RESULT"  |
        ------------
        |1         |
        |3         |
        |1         |
        ------------
        <BLANKLINE>
    """
    sql_func_name = "regexp_count"
    sub = _to_col_if_str(subject, sql_func_name)
    pat = lit(pattern)
    pos = lit(position)

    params = [lit(p) for p in parameters]
    return builtin(sql_func_name)(sub, pat, pos, *params)


def regexp_extract(
    value: ColumnOrLiteralStr, regexp: ColumnOrLiteralStr, idx: int
) -> Column:
    r"""
    Extract a specific group matched by a regex, from the specified string column.
    If the regex did not match, or the specified group did not match,
    an empty string is returned.

    Example::

        >>> from snowflake.snowpark.functions import regexp_extract
        >>> df = session.createDataFrame([["id_20_30", 10], ["id_40_50", 30]], ["id", "age"])
        >>> df.select(regexp_extract("id", r"(\d+)", 1).alias("RES")).show()
        ---------
        |"RES"  |
        ---------
        |20     |
        |40     |
        ---------
        <BLANKLINE>
    """
    value = _to_col_if_str(value, "regexp_extract")
    regexp = _to_col_if_lit(regexp, "regexp_extract")
    idx = _to_col_if_lit(idx, "regexp_extract")
    return coalesce(
        call_builtin("regexp_substr", value, regexp, lit(1), lit(1), lit("e"), idx),
        lit(""),
    )


def regexp_replace(
    subject: ColumnOrName,
    pattern: ColumnOrLiteralStr,
    replacement: ColumnOrLiteralStr = "",
    position: Union[Column, int] = 1,
    occurrences: Union[Column, int] = 0,
    *parameters: ColumnOrLiteral,
) -> Column:
    """Returns the subject with the specified pattern (or all occurrences of the pattern) either removed or replaced by a replacement string.
    If no matches are found, returns the original subject.

    Example::
        >>> df = session.create_dataframe(
        ...     [["It was the best of times, it was the worst of times"]], schema=["a"]
        ... )
        >>> df.select(regexp_replace(col("a"), lit("( ){1,}"), lit("")).alias("result")).show()
        --------------------------------------------
        |"RESULT"                                  |
        --------------------------------------------
        |Itwasthebestoftimes,itwastheworstoftimes  |
        --------------------------------------------
        <BLANKLINE>
    """
    sql_func_name = "regexp_replace"
    sub = _to_col_if_str(subject, sql_func_name)
    pat = lit(pattern)
    rep = lit(replacement)
    pos = lit(position)
    occ = lit(occurrences)

    params = [lit(p) for p in parameters]
    return builtin(sql_func_name)(sub, pat, rep, pos, occ, *params)


def replace(
    subject: ColumnOrName,
    pattern: ColumnOrLiteralStr,
    replacement: ColumnOrLiteralStr = "",
) -> Column:
    """
    Removes all occurrences of a specified subject and optionally replaces them with replacement.

    Example::

        >>> df = session.create_dataframe([["apple"], ["apple pie"], ["apple juice"]], schema=["a"])
        >>> df.select(replace(col("a"), "apple", "orange").alias("result")).show()
        ----------------
        |"RESULT"      |
        ----------------
        |orange        |
        |orange pie    |
        |orange juice  |
        ----------------
        <BLANKLINE>
    """
    sql_func_name = "replace"
    sub = _to_col_if_str(subject, sql_func_name)
    pat = lit(pattern)
    rep = lit(replacement)
    return builtin(sql_func_name)(sub, pat, rep)


def charindex(
    target_expr: ColumnOrName,
    source_expr: ColumnOrName,
    position: Optional[Union[Column, int]] = None,
) -> Column:
    """Searches for ``target_expr`` in ``source_expr`` and, if successful,
    returns the position (1-based) of the ``target_expr`` in ``source_expr``.

    Args:
        target_expr: A string or binary expression representing the value to look for.
        source_expr: A string or binary expression representing the value to search.
        position: A number indication the position (1-based) from where to start the search. Defaults to None.

    Examples::
        >>> df = session.create_dataframe(["banana"], schema=['a'])
        >>> df.select(charindex(lit("an"), df.a, 1).as_("result")).show()
        ------------
        |"RESULT"  |
        ------------
        |2         |
        ------------
        <BLANKLINE>

        >>> df.select(charindex(lit("an"), df.a, 3).as_("result")).show()
        ------------
        |"RESULT"  |
        ------------
        |4         |
        ------------
        <BLANKLINE>
    """
    t = _to_col_if_str(target_expr, "charindex")
    s = _to_col_if_str(source_expr, "charindex")
    return (
        builtin("charindex")(t, s, lit(position))
        if position is not None
        else builtin("charindex")(t, s)
    )


def collate(e: Column, collation_spec: str) -> Column:
    """Returns a copy of the original :class:`Column` with the specified ``collation_spec``
    property, rather than the original collation specification property.

    For details, see the Snowflake documentation on
    `collation specifications <https://docs.snowflake.com/en/sql-reference/collation.html#label-collation-specification>`_.

    Example::
        >>> df = session.create_dataframe(['ñ'], schema=['v'])
        >>> df.select(df.v == lit('Ñ'), collate(df.v, 'sp-upper') == lit('Ñ')).show()
        ----------------------------------------------------------
        |"(""V"" = 'Ñ')"  |"(COLLATE(""V"", 'SP-UPPER') = 'Ñ')"  |
        ----------------------------------------------------------
        |False            |True                                  |
        ----------------------------------------------------------
        <BLANKLINE>
    """
    c = _to_col_if_str(e, "collate")
    return builtin("collate")(c, collation_spec)


def collation(e: ColumnOrName) -> Column:
    """Returns the collation specification of expr.

    Example::
        >>> df = session.create_dataframe(['ñ'], schema=['v'])
        >>> df.select(collation(collate(df.v, 'sp-upper'))).show()
        -------------------------------------------
        |"COLLATION(COLLATE(""V"", 'SP-UPPER'))"  |
        -------------------------------------------
        |sp-upper                                 |
        -------------------------------------------
        <BLANKLINE>
    """
    c = _to_col_if_str(e, "collation")
    return builtin("collation")(c)


def concat(*cols: ColumnOrName) -> Column:
    """Concatenates one or more strings, or concatenates one or more binary values. If any of the values is null, the result is also null.

    Example::
        >>> df = session.create_dataframe([['Hello', 'World']], schema=['a', 'b'])
        >>> df.select(concat(df.a, df.b)).show()
        --------------------------
        |"CONCAT(""A"", ""B"")"  |
        --------------------------
        |HelloWorld              |
        --------------------------
        <BLANKLINE>
    """

    columns = [_to_col_if_str(c, "concat") for c in cols]
    return builtin("concat")(*columns)


def concat_ws(*cols: ColumnOrName) -> Column:
    """Concatenates two or more strings, or concatenates two or more binary values. If any of the values is null, the result is also null.
    The CONCAT_WS operator requires at least two arguments, and uses the first argument to separate all following arguments.

    Examples::
        >>> from snowflake.snowpark.functions import lit
        >>> df = session.create_dataframe([['Hello', 'World']], schema=['a', 'b'])
        >>> df.select(concat_ws(lit(','), df.a, df.b)).show()
        ----------------------------------
        |"CONCAT_WS(',', ""A"", ""B"")"  |
        ----------------------------------
        |Hello,World                     |
        ----------------------------------
        <BLANKLINE>

        >>> df = session.create_dataframe([['Hello', 'World', ',']], schema=['a', 'b', 'sep'])
        >>> df.select(concat_ws('sep', df.a, df.b)).show()
        --------------------------------------
        |"CONCAT_WS(""SEP"", ""A"", ""B"")"  |
        --------------------------------------
        |Hello,World                         |
        --------------------------------------
        <BLANKLINE>
    """
    columns = [_to_col_if_str(c, "concat_ws") for c in cols]
    return builtin("concat_ws")(*columns)


def translate(
    src: ColumnOrName,
    source_alphabet: ColumnOrName,
    target_alphabet: ColumnOrName,
) -> Column:
    """Translates src from the characters in source_alphabet to the characters in
    target_alphabet. Each character matching a character at position i in the source_alphabet is replaced
    with the character at position i in the target_alphabet. If target_alphabet is shorter, and there is no corresponding
    character the character is omitted. target_alphabet can not be longer than source_alphabet.

    Example::

        >>> df = session.create_dataframe(["abcdef", "abba"], schema=["a"])
        >>> df.select(translate(col("a"), lit("abc"), lit("ABC")).as_("ans")).collect()
        [Row(ANS='ABCdef'), Row(ANS='ABBA')]

        >>> df = session.create_dataframe(["file with spaces.txt", "\\ttest"], schema=["a"])
        >>> df.select(translate(col("a"), lit(" \\t"), lit("_")).as_("ans")).collect()
        [Row(ANS='file_with_spaces.txt'), Row(ANS='test')]

    """
    source = _to_col_if_str(src, "translate")
    source_alphabet = _to_col_if_str(source_alphabet, "translate")
    target_alphabet = _to_col_if_str(target_alphabet, "translate")
    return builtin("translate")(source, source_alphabet, target_alphabet)


def contains(col: ColumnOrName, string: ColumnOrName) -> Column:
    """Returns if `col` contains `string` for each row. See `CONTAINS <https://docs.snowflake.com/en/sql-reference/functions/contains>`

    Example:
        >>> df = session.create_dataframe([[1,2], [3,4], [5,5] ], schema=["a","b"])
        >>> df.select(contains(col("a"), col("b")).alias("result")).show()
        ------------
        |"RESULT"  |
        ------------
        |False     |
        |False     |
        |True      |
        ------------
        <BLANKLINE>
    """
    c = _to_col_if_str(col, "contains")
    s = _to_col_if_str(string, "contains")
    return builtin("contains")(c, s)


def startswith(col: ColumnOrName, str: ColumnOrName) -> Column:
    """Returns true if col starts with str.

    Example::
        >>> df = session.create_dataframe(
        ...     [["abc", "a"], ["abc", "s"]],
        ...     schema=["S", "P"],
        ... ).select(startswith(col("S"), col("P")))
        >>> df.collect()
        [Row(STARTSWITH("S", "P")=True), Row(STARTSWITH("S", "P")=False)]
    """
    c = _to_col_if_str(col, "startswith")
    s = _to_col_if_str(str, "startswith")
    return builtin("startswith")(c, s)


def endswith(col: ColumnOrName, str: ColumnOrName) -> Column:
    """
    Returns true if col ends with str.

    Example::

        >>> df = session.create_dataframe(["apple", "banana", "peach"], schema=["a"])
        >>> df.select(endswith(df["a"], lit("ana")).alias("endswith")).collect()
        [Row(ENDSWITH=False), Row(ENDSWITH=True), Row(ENDSWITH=False)]
    """
    c = _to_col_if_str(col, "endswith")
    s = _to_col_if_str(str, "endswith")
    return builtin("endswith")(c, s)


def insert(
    base_expr: ColumnOrName,
    position: Union[Column, int],
    length: Union[Column, int],
    insert_expr: ColumnOrName,
) -> Column:
    """
    Replaces a substring of the specified length, starting at the specified position,
    with a new string or binary value.

    Examples::

        >>> df = session.create_dataframe(["abc"], schema=["a"])
        >>> df.select(insert(df["a"], 1, 2, lit("Z")).alias("insert")).collect()
        [Row(INSERT='Zc')]
    """
    b = _to_col_if_str(base_expr, "insert")
    i = _to_col_if_str(insert_expr, "insert")
    return builtin("insert")(b, lit(position), lit(length), i)


def left(str_expr: ColumnOrName, length: Union[Column, int]) -> Column:
    """Returns a left most substring of ``str_expr``.

    Example::

        >>> df = session.create_dataframe([["abc"], ["def"]], schema=["a"])
        >>> df.select(left(col("a"), 2).alias("result")).show()
        ------------
        |"RESULT"  |
        ------------
        |ab        |
        |de        |
        ------------
        <BLANKLINE>
    """
    s = _to_col_if_str(str_expr, "left")
    return builtin("left")(s, lit(length))


def right(str_expr: ColumnOrName, length: Union[Column, int]) -> Column:
    """Returns a right most substring of ``str_expr``.

    Example::

        >>> df = session.create_dataframe([["abc"], ["def"]], schema=["a"])
        >>> df.select(right(col("a"), 2).alias("result")).show()
        ------------
        |"RESULT"  |
        ------------
        |bc        |
        |ef        |
        ------------
        <BLANKLINE>
    """
    s = _to_col_if_str(str_expr, "right")
    return builtin("right")(s, lit(length))


def char(col: ColumnOrName) -> Column:
    """Converts a Unicode code point (including 7-bit ASCII) into the character that
    matches the input Unicode.

    Example::

        >>> df = session.create_dataframe([83, 33, 169, 8364, None], schema=['a'])
        >>> df.select(df.a, char(df.a).as_('char')).sort(df.a).show()
        -----------------
        |"A"   |"CHAR"  |
        -----------------
        |NULL  |NULL    |
        |33    |!       |
        |83    |S       |
        |169   |©       |
        |8364  |€       |
        -----------------
        <BLANKLINE>
    """
    c = _to_col_if_str(col, "char")
    return builtin("char")(c)


def to_char(c: ColumnOrName, format: Optional[str] = None) -> Column:
    """Converts a Unicode code point (including 7-bit ASCII) into the character that
    matches the input Unicode.

    Example::
        >>> df = session.create_dataframe([1, 2, 3, 4], schema=['a'])
        >>> df.select(to_char(col('a')).as_('ans')).collect()
        [Row(ANS='1'), Row(ANS='2'), Row(ANS='3'), Row(ANS='4')]

    Example::

        >>> import datetime
        >>> df = session.create_dataframe([datetime.datetime(2023, 4, 16), datetime.datetime(2017, 4, 3, 2, 59, 37, 153)], schema=['a'])
        >>> df.select(to_char(col('a')).as_('ans')).collect()
        [Row(ANS='2023-04-16 00:00:00.000'), Row(ANS='2017-04-03 02:59:37.000')]

    """
    c = _to_col_if_str(c, "to_char")
    return (
        builtin("to_char")(c, lit(format))
        if format is not None
        else builtin("to_char")(c)
    )


def date_format(c: ColumnOrName, fmt: ColumnOrLiteralStr) -> Column:
    """Converts an input expression into the corresponding date in the specified date format.

    Example::
        >>> df = session.create_dataframe([("2023-10-10",), ("2022-05-15",), ("invalid",)], schema=['date'])
        >>> df.select(date_format('date', 'YYYY/MM/DD').as_('formatted_date')).show()
        --------------------
        |"FORMATTED_DATE"  |
        --------------------
        |2023/10/10        |
        |2022/05/15        |
        |NULL              |
        --------------------
        <BLANKLINE>

    Example::
        >>> df = session.create_dataframe([("2023-10-10 15:30:00",), ("2022-05-15 10:45:00",)], schema=['timestamp'])
        >>> df.select(date_format('timestamp', 'YYYY/MM/DD HH:mi:ss').as_('formatted_ts')).show()
        -----------------------
        |"FORMATTED_TS"       |
        -----------------------
        |2023/10/10 15:30:00  |
        |2022/05/15 10:45:00  |
        -----------------------
        <BLANKLINE>
    """
    return to_char(try_cast(c, TimestampType()), fmt)


def to_time(e: ColumnOrName, fmt: Optional[ColumnOrLiteralStr] = None) -> Column:
    """Converts an input expression into the corresponding time.

    Example::

        >>> df = session.create_dataframe(['04:15:29.999'], schema=['a'])
        >>> df.select(to_time(col("a"))).collect()
        [Row(TO_TIME("A")=datetime.time(4, 15, 29, 999000))]
    """
    c = _to_col_if_str(e, "to_time")
    return builtin("to_time")(c, fmt) if fmt is not None else builtin("to_time")(c)


def to_timestamp(e: ColumnOrName, fmt: Optional["Column"] = None) -> Column:
    """Converts an input expression into the corresponding timestamp.

    Per default fmt is set to auto, which makes Snowflake detect the format automatically. With `to_timestamp` strings
    can be converted to timestamps. The format has to be specified according to the rules set forth in
    <https://docs.snowflake.com/en/sql-reference/functions-conversion#date-and-time-formats-in-conversion-functions>

    Example::
        >>> df = session.create_dataframe(['2019-01-31 01:02:03.004'], schema=['a'])
        >>> df.select(to_timestamp(col("a")).as_("ans")).collect()
        [Row(ANS=datetime.datetime(2019, 1, 31, 1, 2, 3, 4000))]
        >>> df = session.create_dataframe(["2020-05-01 13:11:20.000"], schema=['a'])
        >>> df.select(to_timestamp(col("a"), lit("YYYY-MM-DD HH24:MI:SS.FF3")).as_("ans")).collect()
        [Row(ANS=datetime.datetime(2020, 5, 1, 13, 11, 20))]

    Another option is to convert dates into timestamps

    Example::
        >>> import datetime
        >>> df = session.createDataFrame([datetime.datetime(2022, 12, 25, 13, 59, 38, 467)], schema=["a"])
        >>> df.select(to_timestamp(col("a"))).collect()
        [Row(TO_TIMESTAMP("A")=datetime.datetime(2022, 12, 25, 13, 59, 38, 467))]
        >>> df = session.createDataFrame([datetime.date(2023, 3, 1)], schema=["a"])
        >>> df.select(to_timestamp(col("a"))).collect()
        [Row(TO_TIMESTAMP("A")=datetime.datetime(2023, 3, 1, 0, 0))]

    Integers can be converted into a timestamp as well, by providing optionally a scale as an integer as lined out in
    <https://docs.snowflake.com/en/sql-reference/functions/to_timestamp#usage-notes>. Currently Snowpark does support
    integers in the range of an 8-byte signed integer only.

    Example::
        >>> df = session.createDataFrame([20, 31536000000], schema=['a'])
        >>> df.select(to_timestamp(col("a"))).collect()
        [Row(TO_TIMESTAMP("A")=datetime.datetime(1970, 1, 1, 0, 0, 20)), Row(TO_TIMESTAMP("A")=datetime.datetime(2969, 5, 3, 0, 0))]
        >>> df.select(to_timestamp(col("a"), lit(9))).collect()
        [Row(TO_TIMESTAMP("A", 9)=datetime.datetime(1970, 1, 1, 0, 0)), Row(TO_TIMESTAMP("A", 9)=datetime.datetime(1970, 1, 1, 0, 0, 31, 536000))]

    Larger numbers stored in a string can be also converted via this approach

    Example::
        >>> df = session.createDataFrame(['20', '31536000000', '31536000000000', '31536000000000000'], schema=['a'])
        >>> df.select(to_timestamp(col("a")).as_("ans")).collect()
        [Row(ANS=datetime.datetime(1970, 1, 1, 0, 0, 20)), Row(ANS=datetime.datetime(1971, 1, 1, 0, 0)), Row(ANS=datetime.datetime(1971, 1, 1, 0, 0)), Row(ANS=datetime.datetime(1971, 1, 1, 0, 0))]
    """
    c = _to_col_if_str(e, "to_timestamp")
    return (
        builtin("to_timestamp")(c, fmt)
        if fmt is not None
        else builtin("to_timestamp")(c)
    )


def to_timestamp_ntz(
    e: ColumnOrName, fmt: Optional[ColumnOrLiteralStr] = None
) -> Column:
    """Converts an input expression into the corresponding timestamp without a timezone.

    Per default fmt is set to auto, which makes Snowflake detect the format automatically. With `to_timestamp` strings
    can be converted to timestamps. The format has to be specified according to the rules set forth in
    <https://docs.snowflake.com/en/sql-reference/functions-conversion#date-and-time-formats-in-conversion-functions>

    Example::
        >>> import datetime
        >>> df = session.createDataFrame([datetime.datetime(2022, 12, 25, 13, 59, 38, 467)], schema=["a"])
        >>> df.select(to_timestamp_ntz(col("a"))).collect()
        [Row(TO_TIMESTAMP_NTZ("A")=datetime.datetime(2022, 12, 25, 13, 59, 38, 467))]
        >>> df = session.createDataFrame([datetime.date(2023, 3, 1)], schema=["a"])
        >>> df.select(to_timestamp_ntz(col("a"))).collect()
        [Row(TO_TIMESTAMP_NTZ("A")=datetime.datetime(2023, 3, 1, 0, 0))]
    """
    c = _to_col_if_str(e, "to_timestamp_ntz")
    return (
        builtin("to_timestamp_ntz")(c, _to_col_if_lit(fmt, "to_timestamp_ntz"))
        if fmt is not None
        else builtin("to_timestamp_ntz")(c)
    )


def to_timestamp_ltz(
    e: ColumnOrName, fmt: Optional[ColumnOrLiteralStr] = None
) -> Column:
    """Converts an input expression into the corresponding timestamp using the local timezone.

    Per default fmt is set to auto, which makes Snowflake detect the format automatically. With `to_timestamp` strings
    can be converted to timestamps. The format has to be specified according to the rules set forth in
    <https://docs.snowflake.com/en/sql-reference/functions-conversion#date-and-time-formats-in-conversion-functions>
    """
    c = _to_col_if_str(e, "to_timestamp_ltz")
    return (
        builtin("to_timestamp_ltz")(c, _to_col_if_lit(fmt, "to_timestamp_ltz"))
        if fmt is not None
        else builtin("to_timestamp_ltz")(c)
    )


def to_timestamp_tz(
    e: ColumnOrName, fmt: Optional[ColumnOrLiteralStr] = None
) -> Column:
    """Converts an input expression into the corresponding timestamp with the timezone represented in each row.

    Per default fmt is set to auto, which makes Snowflake detect the format automatically. With `to_timestamp` strings
    can be converted to timestamps. The format has to be specified according to the rules set forth in
    <https://docs.snowflake.com/en/sql-reference/functions-conversion#date-and-time-formats-in-conversion-functions>
    """
    c = _to_col_if_str(e, "to_timestamp_tz")
    return (
        builtin("to_timestamp_tz")(c, _to_col_if_lit(fmt, "to_timestamp_tz"))
        if fmt is not None
        else builtin("to_timestamp_tz")(c)
    )


def from_utc_timestamp(e: ColumnOrName, tz: ColumnOrLiteral) -> Column:
    """Interprets an input expression as a UTC timestamp and converts it to the given time zone.

    Note:
        Time zone names are case-sensitive.
        Snowflake does not support the majority of timezone abbreviations (e.g. PDT, EST, etc.). Instead you can
        specify a time zone name or a link name from release 2021a of the IANA Time Zone Database (e.g.
        America/Los_Angeles, Europe/London, UTC, Etc/GMT, etc.).
        See the following for more information:
        <https://data.iana.org/time-zones/tzdb-2021a/zone1970.tab>
        <https://data.iana.org/time-zones/tzdb-2021a/backward>

    Example::
        >>> df = session.create_dataframe(['2019-01-31 01:02:03.004'], schema=['t'])
        >>> df.select(from_utc_timestamp(col("t"), "America/Los_Angeles").alias("ans")).collect()
        [Row(ANS=datetime.datetime(2019, 1, 30, 17, 2, 3, 4000))]

    Example::
        >>> df = session.create_dataframe([('2019-01-31 01:02:03.004', "America/Los_Angeles")], schema=['t', 'tz'])
        >>> df.select(from_utc_timestamp(col("t"), col("tz")).alias("ans")).collect()
        [Row(ANS=datetime.datetime(2019, 1, 30, 17, 2, 3, 4000))]
    """
    c = _to_col_if_str(e, "from_utc_timestamp")
    tz_c = _to_col_if_lit(tz, "from_utc_timestamp")
    return builtin("convert_timezone")("UTC", tz_c, c)


def to_utc_timestamp(e: ColumnOrName, tz: ColumnOrLiteral) -> Column:
    """Interprets an input expression as a timestamp and converts from given time zone to UTC.

    Note:
        Time zone names are case-sensitive.
        Snowflake does not support the majority of timezone abbreviations (e.g. PDT, EST, etc.). Instead you can
        specify a time zone name or a link name from release 2021a of the IANA Time Zone Database (e.g.
        America/Los_Angeles, Europe/London, UTC, Etc/GMT, etc.).
        See the following for more information:
        <https://data.iana.org/time-zones/tzdb-2021a/zone1970.tab>
        <https://data.iana.org/time-zones/tzdb-2021a/backward>

    Example::
        >>> df = session.create_dataframe(['2019-01-31 01:02:03.004'], schema=['t'])
        >>> df.select(to_utc_timestamp(col("t"), "America/Los_Angeles").alias("ans")).collect()
        [Row(ANS=datetime.datetime(2019, 1, 31, 9, 2, 3, 4000))]

    Example::
        >>> df = session.create_dataframe([('2019-01-31 01:02:03.004', "America/Los_Angeles")], schema=['t', 'tz'])
        >>> df.select(to_utc_timestamp(col("t"), col("tz")).alias("ans")).collect()
        [Row(ANS=datetime.datetime(2019, 1, 31, 9, 2, 3, 4000))]
    """
    c = _to_col_if_str(e, "to_utc_timestamp")
    tz_c = _to_col_if_lit(tz, "to_utc_timestamp")
    return builtin("convert_timezone")(tz_c, "UTC", c)


def to_date(e: ColumnOrName, fmt: Optional["Column"] = None) -> Column:
    """Converts an input expression into a date.

    Example::

        >>> df = session.create_dataframe(['2013-05-17', '2013-05-17'], schema=['a'])
        >>> df.select(to_date(col('a')).as_('ans')).collect()
        [Row(ANS=datetime.date(2013, 5, 17)), Row(ANS=datetime.date(2013, 5, 17))]

        >>> df = session.create_dataframe(['31536000000000', '71536004000000'], schema=['a'])
        >>> df.select(to_date(col('a')).as_('ans')).collect()
        [Row(ANS=datetime.date(1971, 1, 1)), Row(ANS=datetime.date(1972, 4, 7))]

    """
    c = _to_col_if_str(e, "to_date")
    return builtin("to_date")(c, fmt) if fmt is not None else builtin("to_date")(c)


def current_timestamp() -> Column:
    """Returns the current timestamp for the system.

    Example:
        >>> import datetime
        >>> result = session.create_dataframe([1]).select(current_timestamp()).collect()
        >>> assert isinstance(result[0]["CURRENT_TIMESTAMP()"], datetime.datetime)
    """

    return builtin("current_timestamp")()


def current_date() -> Column:
    """Returns the current date for the system.

    Example:
        >>> import datetime
        >>> result = session.create_dataframe([1]).select(current_date()).collect()
        >>> assert isinstance(result[0]["CURRENT_DATE()"], datetime.date)
    """
    return builtin("current_date")()


def current_time() -> Column:
    """Returns the current time for the system.

    Example:
        >>> import datetime
        >>> result = session.create_dataframe([1]).select(current_time()).collect()
        >>> assert isinstance(result[0]["CURRENT_TIME()"], datetime.time)
    """
    return builtin("current_time")()


def hour(e: ColumnOrName) -> Column:
    """
    Extracts the hour from a date or timestamp.

    Example::

        >>> import datetime
        >>> df = session.create_dataframe([
        ...     datetime.datetime.strptime("2020-05-01 13:11:20.000", "%Y-%m-%d %H:%M:%S.%f"),
        ...     datetime.datetime.strptime("2020-08-21 01:30:05.000", "%Y-%m-%d %H:%M:%S.%f")
        ... ], schema=["a"])
        >>> df.select(hour("a")).collect()
        [Row(HOUR("A")=13), Row(HOUR("A")=1)]
    """
    c = _to_col_if_str(e, "hour")
    return builtin("hour")(c)


def last_day(expr: ColumnOrName, part: Optional[ColumnOrName] = None) -> Column:
    """
    Returns the last day of the specified date part for a date or timestamp.
    Commonly used to return the last day of the month for a date or timestamp.

    Args:
        expr: The array column
        part: The date part used to compute the last day of the given array column, default is "MONTH".
            Valid values are "YEAR", "MONTH", "QUARTER", "WEEK" or any of their supported variations.

    Example::

        >>> import datetime
        >>> df = session.create_dataframe([
        ...     datetime.datetime.strptime("2020-05-01 13:11:20.000", "%Y-%m-%d %H:%M:%S.%f"),
        ...     datetime.datetime.strptime("2020-08-21 01:30:05.000", "%Y-%m-%d %H:%M:%S.%f")
        ... ], schema=["a"])
        >>> df.select(last_day("a")).collect()
        [Row(LAST_DAY("A")=datetime.date(2020, 5, 31)), Row(LAST_DAY("A")=datetime.date(2020, 8, 31))]
        >>> df.select(last_day("a", "YEAR")).collect()
        [Row(LAST_DAY("A", "YEAR")=datetime.date(2020, 12, 31)), Row(LAST_DAY("A", "YEAR")=datetime.date(2020, 12, 31))]
    """
    expr_col = _to_col_if_str(expr, "last_day")
    if part is None:
        # Ensure we do not change the column name
        return builtin("last_day")(expr_col)

    part_col = _to_col_if_str(part, "last_day")
    return builtin("last_day")(expr_col, part_col)


def minute(e: ColumnOrName) -> Column:
    """
    Extracts the minute from a date or timestamp.

    Example::

        >>> import datetime
        >>> df = session.create_dataframe([
        ...     datetime.datetime.strptime("2020-05-01 13:11:20.000", "%Y-%m-%d %H:%M:%S.%f"),
        ...     datetime.datetime.strptime("2020-08-21 01:30:05.000", "%Y-%m-%d %H:%M:%S.%f")
        ... ], schema=["a"])
        >>> df.select(minute("a")).collect()
        [Row(MINUTE("A")=11), Row(MINUTE("A")=30)]
    """
    c = _to_col_if_str(e, "minute")
    return builtin("minute")(c)


def next_day(date: ColumnOrName, day_of_week: ColumnOrLiteral) -> Column:
    """
    Returns the date of the first specified DOW (day of week) that occurs after the input date.

    Example::

        >>> import datetime
        >>> df = session.create_dataframe([
        ...     (datetime.date.fromisoformat("2020-08-01"), "mo"),
        ...     (datetime.date.fromisoformat("2020-12-01"), "we"),
        ... ], schema=["a", "b"])
        >>> df.select(next_day("a", col("b"))).collect()
        [Row(NEXT_DAY("A", "B")=datetime.date(2020, 8, 3)), Row(NEXT_DAY("A", "B")=datetime.date(2020, 12, 2))]
        >>> df.select(next_day("a", "fr")).collect()
        [Row(NEXT_DAY("A", 'FR')=datetime.date(2020, 8, 7)), Row(NEXT_DAY("A", 'FR')=datetime.date(2020, 12, 4))]
    """
    c = _to_col_if_str(date, "next_day")
    return builtin("next_day")(c, Column._to_expr(day_of_week))


def previous_day(date: ColumnOrName, day_of_week: ColumnOrLiteral) -> Column:
    """
    Returns the date of the first specified DOW (day of week) that occurs before the input date.

    Example::

        >>> import datetime
        >>> df = session.create_dataframe([
        ...     (datetime.date.fromisoformat("2020-08-01"), "mo"),
        ...     (datetime.date.fromisoformat("2020-12-01"), "we"),
        ... ], schema=["a", "b"])
        >>> df.select(previous_day("a", col("b"))).collect()
        [Row(PREVIOUS_DAY("A", "B")=datetime.date(2020, 7, 27)), Row(PREVIOUS_DAY("A", "B")=datetime.date(2020, 11, 25))]
        >>> df.select(previous_day("a", "fr")).collect()
        [Row(PREVIOUS_DAY("A", 'FR')=datetime.date(2020, 7, 31)), Row(PREVIOUS_DAY("A", 'FR')=datetime.date(2020, 11, 27))]
    """
    c = _to_col_if_str(date, "previous_day")
    return builtin("previous_day")(c, Column._to_expr(day_of_week))


def second(e: ColumnOrName) -> Column:
    """
    Extracts the second from a date or timestamp.

    Example::

        >>> import datetime
        >>> df = session.create_dataframe([
        ...     datetime.datetime.strptime("2020-05-01 13:11:20.000", "%Y-%m-%d %H:%M:%S.%f"),
        ...     datetime.datetime.strptime("2020-08-21 01:30:05.000", "%Y-%m-%d %H:%M:%S.%f")
        ... ], schema=["a"])
        >>> df.select(second("a")).collect()
        [Row(SECOND("A")=20), Row(SECOND("A")=5)]
    """
    c = _to_col_if_str(e, "second")
    return builtin("second")(c)


def month(e: ColumnOrName) -> Column:
    """
    Extracts the month from a date or timestamp.

    Example::

        >>> import datetime
        >>> df = session.create_dataframe([
        ...     datetime.datetime.strptime("2020-05-01 13:11:20.000", "%Y-%m-%d %H:%M:%S.%f"),
        ...     datetime.datetime.strptime("2020-08-21 01:30:05.000", "%Y-%m-%d %H:%M:%S.%f")
        ... ], schema=["a"])
        >>> df.select(month("a")).collect()
        [Row(MONTH("A")=5), Row(MONTH("A")=8)]
    """
    c = _to_col_if_str(e, "month")
    return builtin("month")(c)


def monthname(e: ColumnOrName) -> Column:
    """
    Extracts the three-letter month name from the specified date or timestamp.

    Example::

        >>> import datetime
        >>> df = session.create_dataframe([
        ...     datetime.datetime.strptime("2020-05-01 13:11:20.000", "%Y-%m-%d %H:%M:%S.%f"),
        ...     datetime.datetime.strptime("2020-08-21 01:30:05.000", "%Y-%m-%d %H:%M:%S.%f")
        ... ], schema=["a"])
        >>> df.select(monthname("a")).collect()
        [Row(MONTHNAME("A")='May'), Row(MONTHNAME("A")='Aug')]
    """
    c = _to_col_if_str(e, "monthname")
    return builtin("monthname")(c)


def quarter(e: ColumnOrName) -> Column:
    """
    Extracts the quarter from a date or timestamp.

    Example::

        >>> import datetime
        >>> df = session.create_dataframe([
        ...     datetime.datetime.strptime("2020-05-01 13:11:20.000", "%Y-%m-%d %H:%M:%S.%f"),
        ...     datetime.datetime.strptime("2020-08-21 01:30:05.000", "%Y-%m-%d %H:%M:%S.%f")
        ... ], schema=["a"])
        >>> df.select(quarter("a")).collect()
        [Row(QUARTER("A")=2), Row(QUARTER("A")=3)]
    """
    c = _to_col_if_str(e, "quarter")
    return builtin("quarter")(c)


def year(e: ColumnOrName) -> Column:
    """
    Extracts the year from a date or timestamp.

    Example::

        >>> import datetime
        >>> df = session.create_dataframe([
        ...     datetime.datetime.strptime("2020-05-01 13:11:20.000", "%Y-%m-%d %H:%M:%S.%f"),
        ...     datetime.datetime.strptime("2020-08-21 01:30:05.000", "%Y-%m-%d %H:%M:%S.%f")
        ... ], schema=["a"])
        >>> df.select(year("a")).collect()
        [Row(YEAR("A")=2020), Row(YEAR("A")=2020)]
    """
    c = _to_col_if_str(e, "year")
    return builtin("year")(c)


def sysdate() -> Column:
    """
    Returns the current timestamp for the system, but in the UTC time zone.

    Example::

        >>> df = session.create_dataframe([1], schema=["a"])
        >>> df.select(sysdate()).collect() is not None
        True
    """
    return builtin("sysdate")()


def months_between(date1: ColumnOrName, date2: ColumnOrName) -> Column:
    """
    Returns the number of months between two DATE or TIMESTAMP values.

    Example::

        >>> import datetime
        >>> df = session.create_dataframe([[
        ...     datetime.datetime.strptime("2020-05-01 13:11:20.000", "%Y-%m-%d %H:%M:%S.%f"),
        ...     datetime.datetime.strptime("2020-08-21 01:30:05.000", "%Y-%m-%d %H:%M:%S.%f")
        ... ]], schema=["a", "b"])
        >>> df.select(months_between("a", "b")).collect()
        [Row(MONTHS_BETWEEN("A", "B")=Decimal('-3.629452'))]
    """
    c1 = _to_col_if_str(date1, "months_between")
    c2 = _to_col_if_str(date2, "months_between")
    return builtin("months_between")(c1, c2)


def to_geography(e: ColumnOrName) -> Column:
    """Parses an input and returns a value of type GEOGRAPHY. Supported inputs are strings in

        - WKT (well-known text).
        - WKB (well-known binary) in hexadecimal format (without a leading 0x).
        - EWKT (extended well-known text).
        - EWKB (extended well-known binary) in hexadecimal format (without a leading 0x).
        - GeoJSON.

    format.

    Example::
        >>> df = session.create_dataframe(['POINT(-122.35 37.55)', 'POINT(20.92 43.33)'], schema=['a'])
        >>> df.select(to_geography(col("a"))).collect()
        [Row(TO_GEOGRAPHY("A")='{\\n  "coordinates": [\\n    -122.35,\\n    37.55\\n  ],\\n  "type": "Point"\\n}'), Row(TO_GEOGRAPHY("A")='{\\n  "coordinates": [\\n    20.92,\\n    43.33\\n  ],\\n  "type": "Point"\\n}')]

    Besides strings, binary representation in WKB and EWKB format can be parsed, or objects adhering to GeoJSON format.
    For all supported formats confer https://docs.snowflake.com/en/sql-reference/data-types-geospatial#supported-geospatial-object-types.
    """
    c = _to_col_if_str(e, "to_geography")
    return builtin("to_geography")(c)


def to_geometry(e: ColumnOrName) -> Column:
    """Parses an input and returns a value of type GEOMETRY. Supported inputs are strings in

        - WKT (well-known text).
        - WKB (well-known binary) in hexadecimal format (without a leading 0x).
        - EWKT (extended well-known text).
        - EWKB (extended well-known binary) in hexadecimal format (without a leading 0x).
        - GeoJSON.

    format.

    Example::
        >>> df = session.create_dataframe(['POINT(-122.35 37.55)', 'POINT(20.92 43.33)'], schema=['a'])
        >>> df.select(to_geometry(col("a"))).collect(statement_params={"GEOMETRY_OUTPUT_FORMAT": "WKT"})
        [Row(TO_GEOMETRY("A")='POINT(-122.35 37.55)'), Row(TO_GEOMETRY("A")='POINT(20.92 43.33)')]

    Besides strings, binary representation in WKB and EWKB format can be parsed, or objects adhering to GeoJSON format.
    For all supported formats confer https://docs.snowflake.com/en/sql-reference/data-types-geospatial#supported-geospatial-object-types.
    """
    c = _to_col_if_str(e, "to_geometry")
    return builtin("to_geometry")(c)


def arrays_overlap(array1: ColumnOrName, array2: ColumnOrName) -> Column:
    """Compares whether two ARRAYs have at least one element in common. Returns TRUE
    if there is at least one element in common; otherwise returns FALSE. The function
    is NULL-safe, meaning it treats NULLs as known values for comparing equality.

    Example::
        >>> from snowflake.snowpark import Row
        >>> df = session.create_dataframe([Row([1, 2], [1, 3]), Row([1, 2], [3, 4])], schema=["a", "b"])
        >>> df.select(arrays_overlap("a", "b").alias("result")).show()
        ------------
        |"RESULT"  |
        ------------
        |True      |
        |False     |
        ------------
        <BLANKLINE>
    """
    a1 = _to_col_if_str(array1, "arrays_overlap")
    a2 = _to_col_if_str(array2, "arrays_overlap")
    return builtin("arrays_overlap")(a1, a2)


def array_distinct(col: ColumnOrName):
    """The function excludes any duplicate elements that are present in the input ARRAY.
    The function is not guaranteed to return the elements in the ARRAY in a specific order.
    The function is NULL safe, which means that it treats NULLs as known values when identifying duplicate elements.

    Args:
        col: The array column

    Returns:
        Returns a new ARRAY that contains only the distinct elements from the input ARRAY.

    Example::

        >>> from snowflake.snowpark.functions import array_construct,array_distinct,lit
        >>> df = session.createDataFrame([["1"]], ["A"])
        >>> df = df.withColumn("array", array_construct(lit(1), lit(1), lit(1), lit(2), lit(3), lit(2), lit(2)))
        >>> df.withColumn("array_d", array_distinct("ARRAY")).show()
        -----------------------------
        |"A"  |"ARRAY"  |"ARRAY_D"  |
        -----------------------------
        |1    |[        |[          |
        |     |  1,     |  1,       |
        |     |  1,     |  2,       |
        |     |  1,     |  3        |
        |     |  2,     |]          |
        |     |  3,     |           |
        |     |  2,     |           |
        |     |  2      |           |
        |     |]        |           |
        -----------------------------
        <BLANKLINE>
    """
    col = _to_col_if_str(col, "array_distinct")
    return builtin("array_distinct")(col)


def array_intersection(array1: ColumnOrName, array2: ColumnOrName) -> Column:
    """Returns an array that contains the matching elements in the two input arrays.

    The function is NULL-safe, meaning it treats NULLs as known values for comparing equality.

    Args:
        array1: An ARRAY that contains elements to be compared.
        array2: An ARRAY that contains elements to be compared.

    Example::
        >>> from snowflake.snowpark import Row
        >>> df = session.create_dataframe([Row([1, 2], [1, 3])], schema=["a", "b"])
        >>> df.select(array_intersection("a", "b").alias("result")).show()
        ------------
        |"RESULT"  |
        ------------
        |[         |
        |  1       |
        |]         |
        ------------
        <BLANKLINE>
    """
    a1 = _to_col_if_str(array1, "array_intersection")
    a2 = _to_col_if_str(array2, "array_intersection")
    return builtin("array_intersection")(a1, a2)


def array_except(
    source_array: ColumnOrName,
    array_of_elements_to_exclude: ColumnOrName,
    allow_duplicates=True,
) -> Column:
    """Returns a new ARRAY that contains the elements from one input ARRAY that are not in another input ARRAY.

    The function is NULL-safe, meaning it treats NULLs as known values for comparing equality.

    When allow_duplicates is set to True (default), this function is the same as the Snowflake ARRAY_EXCEPT semantic:

    This function compares arrays by using multi-set semantics (sometimes called “bag semantics”). If source_array
    includes multiple copies of a value, the function only removes the number of copies of that value that are specified
    in array_of_elements_to_exclude.

    For example, if source_array contains 5 elements with the value 'A' and array_of_elements_to_exclude contains 2
    elements with the value 'A', the returned array contains 3 elements with the value 'A'.

    When allow_duplicates is set to False:

    This function compares arrays by using set semantics. Specifically, it will first do an element deduplication
    for both arrays, and then compute the array_except result.

    For example, if source_array contains 5 elements with the value 'A' and array_of_elements_to_exclude contains 2
    elements with the value 'A', the returned array is empty.

    Args:
        source_array: An array that contains elements to be included in the new ARRAY.
        array_of_elements_to_exclude: An array that contains elements to be excluded from the new ARRAY.
        allow_duplicates: If True, we use multi-set semantic. Otherwise use set semantic.

    Example::
        >>> from snowflake.snowpark import Row
        >>> df = session.create_dataframe([Row(["A", "B"], ["B", "C"])], schema=["source_array", "array_of_elements_to_exclude"])
        >>> df.select(array_except("source_array", "array_of_elements_to_exclude").alias("result")).show()
        ------------
        |"RESULT"  |
        ------------
        |[         |
        |  "A"     |
        |]         |
        ------------
        <BLANKLINE>
        >>> df = session.create_dataframe([Row(["A", "B", "B", "B", "C"], ["B"])], schema=["source_array", "array_of_elements_to_exclude"])
        >>> df.select(array_except("source_array", "array_of_elements_to_exclude").alias("result")).show()
        ------------
        |"RESULT"  |
        ------------
        |[         |
        |  "A",    |
        |  "B",    |
        |  "B",    |
        |  "C"     |
        |]         |
        ------------
        <BLANKLINE>
        >>> df = session.create_dataframe([Row(["A", None, None], ["B", None])], schema=["source_array", "array_of_elements_to_exclude"])
        >>> df.select(array_except("source_array", "array_of_elements_to_exclude").alias("result")).show()
        ------------
        |"RESULT"  |
        ------------
        |[         |
        |  "A",    |
        |  null    |
        |]         |
        ------------
        <BLANKLINE>
        >>> df = session.create_dataframe([Row([{'a': 1, 'b': 2}, 1], [{'a': 1, 'b': 2}, 3])], schema=["source_array", "array_of_elements_to_exclude"])
        >>> df.select(array_except("source_array", "array_of_elements_to_exclude").alias("result")).show()
        ------------
        |"RESULT"  |
        ------------
        |[         |
        |  1       |
        |]         |
        ------------
        <BLANKLINE>
        >>> df = session.create_dataframe([Row(["A", "B"], None)], schema=["source_array", "array_of_elements_to_exclude"])
        >>> df.select(array_except("source_array", "array_of_elements_to_exclude").alias("result")).show()
        ------------
        |"RESULT"  |
        ------------
        |NULL      |
        ------------
        <BLANKLINE>
        >>> df = session.create_dataframe([Row(["A", "B"], ["B", "C"])], schema=["source_array", "array_of_elements_to_exclude"])
        >>> df.select(array_except("source_array", "array_of_elements_to_exclude", False).alias("result")).show()
        ------------
        |"RESULT"  |
        ------------
        |[         |
        |  "A"     |
        |]         |
        ------------
        <BLANKLINE>
        >>> df = session.create_dataframe([Row(["A", "B", "B", "B", "C"], ["B"])], schema=["source_array", "array_of_elements_to_exclude"])
        >>> df.select(array_except("source_array", "array_of_elements_to_exclude", False).alias("result")).show()
        ------------
        |"RESULT"  |
        ------------
        |[         |
        |  "A",    |
        |  "C"     |
        |]         |
        ------------
        <BLANKLINE>
        >>> df = session.create_dataframe([Row(["A", None, None], ["B", None])], schema=["source_array", "array_of_elements_to_exclude"])
        >>> df.select(array_except("source_array", "array_of_elements_to_exclude", False).alias("result")).show()
        ------------
        |"RESULT"  |
        ------------
        |[         |
        |  "A"     |
        |]         |
        ------------
        <BLANKLINE>
    """
    array1 = _to_col_if_str(source_array, "array_except")
    array2 = _to_col_if_str(array_of_elements_to_exclude, "array_except")
    if allow_duplicates:
        return builtin("array_except")(array1, array2)
    return builtin("array_except")(
        builtin("array_distinct")(array1), builtin("array_distinct")(array2)
    )


def array_min(array: ColumnOrName) -> Column:
    """Returns smallest defined non-NULL element in the input array. If the input
    array is empty, or there is no defined element in the input array, then the
    function returns NULL.

    Args:
        array: the input array

    Returns:
        a VARIANT containing the smallest defined element in the array, or NULL

    Examples::
            Behavior with SQL nulls:
                >>> df = session.sql("select array_construct(20, 0, null, 10) as A")
                >>> df.select(array_min(df.a).as_("min_a")).collect()
                [Row(MIN_A='0')]
                >>> df = session.sql("select array_construct() as A")
                >>> df.select(array_min(df.a).as_("min_a")).collect()
                [Row(MIN_A=None)]
                >>> df = session.sql("select array_construct(null, null, null) as A")
                >>> df.select(array_min(df.a).as_("min_a")).collect()
                [Row(MIN_A=None)]

            Behavior with JSON nulls:
                >>> df = session.create_dataframe([[[None, None, None]]], schema=["A"])
                >>> df.select(array_min(df.a).as_("min_a")).collect()
                [Row(MIN_A='null')]
    """
    array = _to_col_if_str(array, "array_min")
    return builtin("array_min")(array)


def array_max(array: ColumnOrName) -> Column:
    """Returns largest defined non-NULL element in the input array. If the input
    array is empty, or there is no defined element in the input array, then the
    function returns NULL.

    Args:
        array: the input array

    Returns:
        a VARIANT containing the largest defined element in the array, or NULL

    Examples::
        Behavior with SQL nulls:
            >>> df = session.sql("select array_construct(20, 0, null, 10) as A")
            >>> df.select(array_max(df.a).as_("max_a")).collect()
            [Row(MAX_A='20')]
            >>> df = session.sql("select array_construct() as A")
            >>> df.select(array_max(df.a).as_("max_a")).collect()
            [Row(MAX_A=None)]
            >>> df = session.sql("select array_construct(null, null, null) as A")
            >>> df.select(array_max(df.a).as_("max_a")).collect()
            [Row(MAX_A=None)]

        Behavior with JSON nulls:
            >>> df = session.create_dataframe([[[None, None, None]]], schema=["A"])
            >>> df.select(array_max(df.a).as_("max_a")).collect()
            [Row(MAX_A='null')]
    """
    array = _to_col_if_str(array, "array_max")
    return builtin("array_max")(array)


def array_flatten(array: ColumnOrName) -> Column:
    """Returns a single array from an array or arrays. If the array is nested more than
    two levels deep, then only a single level of nesting is removed.

    Must enable parameter `ENABLE_ARRAY_FLATTEN_FUNCTION` in your session.

    Args:
        array: the input array
    """
    array = _to_col_if_str(array, "array_flatten")
    return builtin("array_flatten")(array)


def array_sort(
    array: ColumnOrName,
    sort_ascending: Optional[bool] = True,
    nulls_first: Optional[bool] = False,
) -> Column:
    """Returns rows of array column in sorted order. Users can choose the sort order and decide where to keep null elements.

    Args:
        array: name of the column or column element which describes the column
        sort_ascending: Boolean that decides if array elements are sorted in ascending order.
            Defaults to True.
        nulls_first: Boolean that decides if SQL null elements will be placed in the beginning
            of the array. Note that this does not affect JSON null. Defaults to False.

    Examples::
        Behavior with SQL nulls:
            >>> df = session.sql("select array_construct(20, 0, null, 10) as A")
            >>> df.select(array_sort(df.a).as_("sorted_a")).show()
            ---------------
            |"SORTED_A"   |
            ---------------
            |[            |
            |  0,         |
            |  10,        |
            |  20,        |
            |  undefined  |
            |]            |
            ---------------
            <BLANKLINE>
            >>> df.select(array_sort(df.a, False).as_("sorted_a")).show()
            ---------------
            |"SORTED_A"   |
            ---------------
            |[            |
            |  20,        |
            |  10,        |
            |  0,         |
            |  undefined  |
            |]            |
            ---------------
            <BLANKLINE>
            >>> df.select(array_sort(df.a, False, True).as_("sorted_a")).show()
            ----------------
            |"SORTED_A"    |
            ----------------
            |[             |
            |  undefined,  |
            |  20,         |
            |  10,         |
            |  0           |
            |]             |
            ----------------
            <BLANKLINE>

        Behavior with JSON nulls:
            >>> df = session.create_dataframe([[[20, 0, None, 10]]], schema=["a"])
            >>> df.select(array_sort(df.a, False, False).as_("sorted_a")).show()
            --------------
            |"SORTED_A"  |
            --------------
            |[           |
            |  null,     |
            |  20,       |
            |  10,       |
            |  0         |
            |]           |
            --------------
            <BLANKLINE>
            >>> df.select(array_sort(df.a, False, True).as_("sorted_a")).show()
            --------------
            |"SORTED_A"  |
            --------------
            |[           |
            |  null,     |
            |  20,       |
            |  10,       |
            |  0         |
            |]           |
            --------------
            <BLANKLINE>

    See Also:
        - https://docs.snowflake.com/en/user-guide/semistructured-considerations#null-values
        - :func:`~snowflake.snowpark.functions.sort_array` which is an alias of :meth:`~snowflake.snowpark.functions.array_sort`.
    """
    array = _to_col_if_str(array, "array_sort")
    return builtin("array_sort")(array, lit(sort_ascending), lit(nulls_first))


def arrays_to_object(
    keys: ColumnOrName,
    values: ColumnOrName,
) -> Column:
    """Returns an object constructed from 2 arrays.

    Args:
        keys: The column containing keys of the object.
        values: The column containing values of the object.
    Examples::
        >>> df = session.sql("select array_construct('10', '20', '30') as A, array_construct(10, 20, 30) as B")
        >>> df.select(arrays_to_object(df.a, df.b).as_("object")).show()
        ---------------
        |"OBJECT"     |
        ---------------
        |{            |
        |  "10": 10,  |
        |  "20": 20,  |
        |  "30": 30   |
        |}            |
        ---------------
        <BLANKLINE>
        >>> df = session.create_dataframe([[["a"], [1]], [["b", "c"],[2, 3]]], schema=["k", "v"])
        >>> df.select(arrays_to_object(df.k, df.v).as_("objects")).show()
        -------------
        |"OBJECTS"  |
        -------------
        |{          |
        |  "a": 1   |
        |}          |
        |{          |
        |  "b": 2,  |
        |  "c": 3   |
        |}          |
        -------------
        <BLANKLINE>

    See Also:
        - https://docs.snowflake.com/en/sql-reference/data-types-semistructured#label-data-type-object for information on Objects
    """
    keys_c = _to_col_if_str(keys, "arrays_to_object")
    values_c = _to_col_if_str(values, "arrays_to_object")
    return builtin("arrays_to_object")(keys_c, values_c)


def array_generate_range(
    start: ColumnOrName, stop: ColumnOrName, step: Optional[ColumnOrName] = None
) -> Column:
    """Generate a range of integers from `start` to `stop`, incrementing by `step`.
    If `step` is not set, incrementing by 1.

    Args:
        start: the column that contains the integer to start with (inclusive).
        stop: the column that contains the integer to stop (exclusive).
        step: the column that contains the integer to increment.

    Example::
        >>> from snowflake.snowpark import Row
        >>> df1 = session.create_dataframe([(-2, 2)], ["a", "b"])
        >>> df1.select(array_generate_range("a", "b").alias("result")).show()
        ------------
        |"RESULT"  |
        ------------
        |[         |
        |  -2,     |
        |  -1,     |
        |  0,      |
        |  1       |
        |]         |
        ------------
        <BLANKLINE>
        >>> df2 = session.create_dataframe([(4, -4, -2)], ["a", "b", "c"])
        >>> df2.select(array_generate_range("a", "b", "c").alias("result")).show()
        ------------
        |"RESULT"  |
        ------------
        |[         |
        |  4,      |
        |  2,      |
        |  0,      |
        |  -2      |
        |]         |
        ------------
        <BLANKLINE>
    """
    start_col = _to_col_if_str(start, "array_generate_range")
    stop_col = _to_col_if_str(stop, "array_generate_range")
    if step is None:
        return builtin("array_generate_range")(start_col, stop_col)
    step_col = _to_col_if_str(step, "array_generate_range")
    return builtin("array_generate_range")(start_col, stop_col, step_col)


def sequence(
    start: ColumnOrName, stop: ColumnOrName, step: Optional[ColumnOrName] = None
) -> Column:
    """Generate a sequence of integers from `start` to `stop`, incrementing by `step`.
    If `step` is not set, incrementing by 1 if start is less than or equal to stop, otherwise -1.

    Args:
        start: the column that contains the integer to start with (inclusive).
        stop: the column that contains the integer to stop (inclusive).
        step: the column that contains the integer to increment.

    Example::
        >>> from snowflake.snowpark import Row
        >>> df1 = session.create_dataframe([(-2, 2)], ["a", "b"])
        >>> df1.select(sequence("a", "b").alias("result")).show()
        ------------
        |"RESULT"  |
        ------------
        |[         |
        |  -2,     |
        |  -1,     |
        |  0,      |
        |  1,      |
        |  2       |
        |]         |
        ------------
        <BLANKLINE>
        >>> df2 = session.create_dataframe([(4, -4, -2)], ["a", "b", "c"])
        >>> df2.select(sequence("a", "b", "c").alias("result")).show()
        ------------
        |"RESULT"  |
        ------------
        |[         |
        |  4,      |
        |  2,      |
        |  0,      |
        |  -2,     |
        |  -4      |
        |]         |
        ------------
        <BLANKLINE>
    """
    start_col = _to_col_if_str(start, "sequence")
    stop_col = _to_col_if_str(stop, "sequence")
    if step is None:
        step = iff(builtin("sign")(stop_col - start_col) > 0, 1, -1)
        return builtin("array_generate_range")(start_col, stop_col + step, step)
    step_col = _to_col_if_str(step, "sequence")
    step_sign = iff(builtin("sign")(step_col) > 0, 1, -1)
    return builtin("array_generate_range")(start_col, stop_col + step_sign, step_col)


def date_add(col: ColumnOrName, num_of_days: Union[ColumnOrName, int]):
    """
    Adds a number of days to a date column.

    Args:
        col: The column to add to.
        num_of_days: The number of days to add.

    Example::

        >>> from snowflake.snowpark.functions import date_add, to_date
        >>> df = session.createDataFrame([("1976-01-06")], ["date"])
        >>> df = df.withColumn("date", to_date("date"))
        >>> res = df.withColumn("date", date_add("date", 4)).show()
        --------------
        |"DATE"      |
        --------------
        |1976-01-10  |
        --------------
        <BLANKLINE>
    """
    # Convert the input to a column if it is a string
    col = _to_col_if_str(col, "date_add")
    num_of_days = (
        lit(num_of_days)
        if isinstance(num_of_days, int)
        else _to_col_if_str(num_of_days, "date_add")
    )
    # Return the dateadd function with the column and number of days
    return dateadd("day", num_of_days, col)


def date_sub(col: ColumnOrName, num_of_days: Union[ColumnOrName, int]):
    """
    Subtracts a number of days from a date column.

    Args:
        col: The column to subtract from.
        num_of_days: The number of days to subtract.

    Example::

        >>> from snowflake.snowpark.functions import date_sub, to_date
        >>> df = session.createDataFrame([("1976-01-06")], ["date"])
        >>> df = df.withColumn("date", to_date("date"))
        >>> df.withColumn("date", date_sub("date", 2)).show()
        --------------
        |"DATE"      |
        --------------
        |1976-01-04  |
        --------------
        <BLANKLINE>
    """
    # Convert the input parameters to the appropriate type
    col = _to_col_if_str(col, "date_sub")
    num_of_days = (
        lit(num_of_days)
        if isinstance(num_of_days, int)
        else _to_col_if_str(num_of_days, "date_sub")
    )
    # Return the date column with the number of days subtracted
    return dateadd("day", -1 * num_of_days, col)


def datediff(part: str, col1: ColumnOrName, col2: ColumnOrName) -> Column:
    """Calculates the difference between two date, time, or timestamp columns based on the date or time part requested, and
    returns result of ``col2 - col1`` based on the requested date or time part.

    `Supported date and time parts <https://docs.snowflake.com/en/sql-reference/functions-date-time.html#label-supported-date-time-parts>`_

    Example::

        >>> # year difference between two date columns
        >>> import datetime
        >>> date_df = session.create_dataframe([[datetime.date(2020, 1, 1), datetime.date(2021, 1, 1)]], schema=["date_col1", "date_col2"])
        >>> date_df.select(datediff("year", col("date_col1"), col("date_col2")).alias("year_diff")).show()
        ---------------
        |"YEAR_DIFF"  |
        ---------------
        |1            |
        ---------------
        <BLANKLINE>

    Args:
        part: The time part to use for calculating the difference
        col1: The first timestamp column or subtrahend in the datediff
        col2: The second timestamp column or the minuend in the datediff

    See Also:
        - `Snowflake Datediff <https://docs.snowflake.com/en/sql-reference/functions/datediff>`_
    """
    if not isinstance(part, str):
        raise ValueError("part must be a string")
    c1 = _to_col_if_str(col1, "datediff")
    c2 = _to_col_if_str(col2, "datediff")
    return builtin("datediff")(part, c1, c2)


def daydiff(col1: ColumnOrName, col2: ColumnOrName) -> Column:
    """Calculates the difference between two dates, or timestamp columns based in days.
    The result will reflect the difference between ``col1 - col2``

    Example::
        >>> from snowflake.snowpark.functions import daydiff, to_date
        >>> df = session.createDataFrame([("2015-04-08", "2015-05-10")], ["d1", "d2"])
        >>> res = df.select(daydiff(to_date(df.d2), to_date(df.d1)).alias("diff")).show()
        ----------
        |"DIFF"  |
        ----------
        |32      |
        ----------
        <BLANKLINE>
    """
    col1 = _to_col_if_str(col1, "daydiff")
    col2 = _to_col_if_str(col2, "daydiff")
    return builtin("datediff")(lit("day"), col2, col1)


def trunc(e: ColumnOrName, scale: Union[ColumnOrName, int, float] = 0) -> Column:
    """Rounds the input expression down to the nearest (or equal) integer closer to zero,
    or to the nearest equal or smaller value with the specified number of
    places after the decimal point.

    Example::

        >>> df = session.createDataFrame([-1.0, -0.9, -.5, -.2, 0.0, 0.2, 0.5, 0.9, 1.1, 3.14159], schema=["a"])
        >>> df.select(trunc(col("a"))).collect()
        [Row(TRUNC("A", 0)=-1.0), Row(TRUNC("A", 0)=0.0), Row(TRUNC("A", 0)=0.0), Row(TRUNC("A", 0)=0.0), Row(TRUNC("A", 0)=0.0), Row(TRUNC("A", 0)=0.0), Row(TRUNC("A", 0)=0.0), Row(TRUNC("A", 0)=0.0), Row(TRUNC("A", 0)=1.0), Row(TRUNC("A", 0)=3.0)]

        >>> df = session.createDataFrame([-1.323, 4.567, 0.0123], schema=["a"])
        >>> df.select(trunc(col("a"), lit(0))).collect()
        [Row(TRUNC("A", 0)=-1.0), Row(TRUNC("A", 0)=4.0), Row(TRUNC("A", 0)=0.0)]
        >>> df.select(trunc(col("a"), lit(1))).collect()
        [Row(TRUNC("A", 1)=-1.3), Row(TRUNC("A", 1)=4.5), Row(TRUNC("A", 1)=0.0)]
        >>> df.select(trunc(col("a"), lit(2))).collect()
        [Row(TRUNC("A", 2)=-1.32), Row(TRUNC("A", 2)=4.56), Row(TRUNC("A", 2)=0.01)]

    Note that the function ``trunc`` is overloaded with ``date_trunc`` for datetime types. It allows to round datetime
    objects.

    Example::

        >>> import datetime
        >>> df = session.createDataFrame([datetime.date(2022, 12, 25), datetime.date(2022, 1, 10), datetime.date(2022, 7, 7)], schema=["a"])
        >>> df.select(trunc(col("a"), lit("QUARTER"))).collect()
        [Row(TRUNC("A", 'QUARTER')=datetime.date(2022, 10, 1)), Row(TRUNC("A", 'QUARTER')=datetime.date(2022, 1, 1)), Row(TRUNC("A", 'QUARTER')=datetime.date(2022, 7, 1))]

        >>> df = session.createDataFrame([datetime.datetime(2022, 12, 25, 13, 59, 38, 467)], schema=["a"])
        >>> df.collect()
        [Row(A=datetime.datetime(2022, 12, 25, 13, 59, 38, 467))]
        >>> df.select(trunc(col("a"), lit("MINUTE"))).collect()
        [Row(TRUNC("A", 'MINUTE')=datetime.datetime(2022, 12, 25, 13, 59))]

    """
    c = _to_col_if_str(e, "trunc")
    scale_col = (
        lit(scale)
        if isinstance(scale, (int, float))
        else _to_col_if_str(scale, "trunc")
    )
    return builtin("trunc")(c, scale_col)


def dateadd(part: str, col1: ColumnOrName, col2: ColumnOrName) -> Column:
    """Adds the specified value for the specified date or time part to date or time expr.

    `Supported date and time parts <https://docs.snowflake.com/en/sql-reference/functions-date-time.html#label-supported-date-time-parts>`_

    Example::

        >>> # add one year on dates
        >>> import datetime
        >>> date_df = session.create_dataframe([[datetime.date(2020, 1, 1)]], schema=["date_col"])
        >>> date_df.select(dateadd("year", lit(1), col("date_col")).alias("year_added")).show()
        ----------------
        |"YEAR_ADDED"  |
        ----------------
        |2021-01-01    |
        ----------------
        <BLANKLINE>
        >>> date_df.select(dateadd("month", lit(1), col("date_col")).alias("month_added")).show()
        -----------------
        |"MONTH_ADDED"  |
        -----------------
        |2020-02-01     |
        -----------------
        <BLANKLINE>
        >>> date_df.select(dateadd("day", lit(1), col("date_col")).alias("day_added")).show()
        ---------------
        |"DAY_ADDED"  |
        ---------------
        |2020-01-02   |
        ---------------
        <BLANKLINE>

    Args:
        part: The time part to use for the addition
        col1: The first timestamp column or addend in the dateadd
        col2: The second timestamp column or the addend in the dateadd
    """
    if not isinstance(part, str):
        raise ValueError("part must be a string")
    c1 = _to_col_if_str(col1, "dateadd")
    c2 = _to_col_if_str(col2, "dateadd")
    return builtin("dateadd")(part, c1, c2)


def date_part(part: str, e: ColumnOrName) -> Column:
    """
    Extracts the specified date or time part from a date, time, or timestamp. See
    `DATE_PART <https://docs.snowflake.com/en/sql-reference/functions/date_part.html>`_ for details.

    Args:
        part: The time part to use for the addition.
        e: The column expression of a date, time, or timestamp.

    Example::

        >>> import datetime
        >>> df = session.create_dataframe([[datetime.datetime(2023, 1, 1, 1, 1, 1)]], schema=["ts_col"])
        >>> df.select(date_part("year", col("ts_col")).alias("year"), date_part("epoch_second", col("ts_col")).alias("epoch_second")).show()
        ---------------------------
        |"YEAR"  |"EPOCH_SECOND"  |
        ---------------------------
        |2023    |1672534861      |
        ---------------------------
        <BLANKLINE>
    """
    if not isinstance(part, str):
        raise ValueError("part must be a string")
    c = _to_col_if_str(e, "date_part")
    return builtin("date_part")(part, c)


def date_from_parts(
    y: Union[ColumnOrName, int],
    m: Union[ColumnOrName, int],
    d: Union[ColumnOrName, int],
) -> Column:
    """
    Creates a date from individual numeric components that represent the year, month, and day of the month.

    Example::
        >>> df = session.create_dataframe([[2022, 4, 1]], schema=["year", "month", "day"])
        >>> df.select(date_from_parts("year", "month", "day")).collect()
        [Row(DATE_FROM_PARTS("YEAR", "MONTH", "DAY")=datetime.date(2022, 4, 1))]
        >>> session.table("dual").select(date_from_parts(2022, 4, 1)).collect()
        [Row(DATE_FROM_PARTS(2022, 4, 1)=datetime.date(2022, 4, 1))]
    """
    y_col = _to_col_if_str_or_int(y, "date_from_parts")
    m_col = _to_col_if_str_or_int(m, "date_from_parts")
    d_col = _to_col_if_str_or_int(d, "date_from_parts")
    return builtin("date_from_parts")(y_col, m_col, d_col)


def date_trunc(part: str, expr: ColumnOrName) -> Column:
    """
    Truncates a DATE, TIME, or TIMESTAMP to the specified precision.

    Note that truncation is not the same as extraction. For example:
    - Truncating a timestamp down to the quarter returns the timestamp corresponding to midnight of the first day of the
    quarter for the input timestamp.
    - Extracting the quarter date part from a timestamp returns the quarter number of the year in the timestamp.

    Example::
        >>> import datetime
        >>> df = session.create_dataframe(
        ...     [[datetime.datetime.strptime("2020-05-01 13:11:20.000", "%Y-%m-%d %H:%M:%S.%f")]],
        ...     schema=["a"],
        ... )
        >>> df.select(date_trunc("YEAR", "a"), date_trunc("MONTH", "a"), date_trunc("DAY", "a")).collect()
        [Row(DATE_TRUNC('YEAR', "A")=datetime.datetime(2020, 1, 1, 0, 0), DATE_TRUNC('MONTH', "A")=datetime.datetime(2020, 5, 1, 0, 0), DATE_TRUNC('DAY', "A")=datetime.datetime(2020, 5, 1, 0, 0))]
        >>> df.select(date_trunc("HOUR", "a"), date_trunc("MINUTE", "a"), date_trunc("SECOND", "a")).collect()
        [Row(DATE_TRUNC('HOUR', "A")=datetime.datetime(2020, 5, 1, 13, 0), DATE_TRUNC('MINUTE', "A")=datetime.datetime(2020, 5, 1, 13, 11), DATE_TRUNC('SECOND', "A")=datetime.datetime(2020, 5, 1, 13, 11, 20))]
        >>> df.select(date_trunc("QUARTER", "a")).collect()
        [Row(DATE_TRUNC('QUARTER', "A")=datetime.datetime(2020, 4, 1, 0, 0))]
    """
    if not isinstance(part, str):
        raise ValueError("part must be a string")
    expr_col = _to_col_if_str(expr, "date_trunc")
    return builtin("date_trunc")(part, expr_col)


def dayname(e: ColumnOrName) -> Column:
    """
    Extracts the three-letter day-of-week name from the specified date or timestamp.

    Example::
        >>> import datetime
        >>> df = session.create_dataframe(
        ...     [[datetime.datetime.strptime("2020-05-01 13:11:20.000", "%Y-%m-%d %H:%M:%S.%f")]],
        ...     schema=["a"],
        ... )
        >>> df.select(dayname("a")).collect()
        [Row(DAYNAME("A")='Fri')]
    """
    c = _to_col_if_str(e, "dayname")
    return builtin("dayname")(c)


def dayofmonth(e: ColumnOrName) -> Column:
    """
    Extracts the corresponding day (number) of the month from a date or timestamp.

    Example::
        >>> import datetime
        >>> df = session.create_dataframe(
        ...     [[datetime.datetime.strptime("2020-05-01 13:11:20.000", "%Y-%m-%d %H:%M:%S.%f")]],
        ...     schema=["a"],
        ... )
        >>> df.select(dayofmonth("a")).collect()
        [Row(DAYOFMONTH("A")=1)]
    """
    c = _to_col_if_str(e, "dayofmonth")
    return builtin("dayofmonth")(c)


def dayofweek(e: ColumnOrName) -> Column:
    """
    Extracts the corresponding day (number) of the week from a date or timestamp.

    Example::
        >>> import datetime
        >>> df = session.create_dataframe(
        ...     [[datetime.datetime.strptime("2020-05-01 13:11:20.000", "%Y-%m-%d %H:%M:%S.%f")]],
        ...     schema=["a"],
        ... )
        >>> df.select(dayofweek("a")).collect()
        [Row(DAYOFWEEK("A")=5)]
    """
    c = _to_col_if_str(e, "dayofweek")
    return builtin("dayofweek")(c)


def dayofyear(e: ColumnOrName) -> Column:
    """
    Extracts the corresponding day (number) of the year from a date or timestamp.

    Example::
        >>> import datetime
        >>> df = session.create_dataframe(
        ...     [[datetime.datetime.strptime("2020-05-01 13:11:20.000", "%Y-%m-%d %H:%M:%S.%f")]],
        ...     schema=["a"],
        ... )
        >>> df.select(dayofyear("a")).collect()
        [Row(DAYOFYEAR("A")=122)]
    """
    c = _to_col_if_str(e, "dayofyear")
    return builtin("dayofyear")(c)


def is_array(col: ColumnOrName) -> Column:
    """
    Returns true if the specified VARIANT column contains an ARRAY value.

    Examples::

        >>> df = session.create_dataframe([[["element"], True]], schema=["a", "b"])
        >>> df.select(is_array(df["a"]).alias("is_array_a"), is_array(df["b"]).alias("is_array_b")).collect()
        [Row(IS_ARRAY_A=True, IS_ARRAY_B=False)]
    """
    c = _to_col_if_str(col, "is_array")
    return builtin("is_array")(c)


def is_boolean(col: ColumnOrName) -> Column:
    """
    Returns true if the specified VARIANT column contains a boolean value.

    Examples::

        >>> from snowflake.snowpark.types import StructField, VariantType
        >>> df = session.create_dataframe([[True, 'X']], schema=["a", "b"])
        >>> df.select(is_boolean(to_variant(df["a"])).alias("boolean"), is_boolean(to_variant(df["b"])).alias("varchar")).collect()
        [Row(BOOLEAN=True, VARCHAR=False)]
    """
    c = _to_col_if_str(col, "is_boolean")
    return builtin("is_boolean")(c)


def is_binary(col: ColumnOrName) -> Column:
    """
    Returns true if the specified VARIANT column contains a binary value.

    Examples::

        >>> from snowflake.snowpark.types import StructField, VariantType
        >>> df = session.create_dataframe([[b"snow", "snow"]], schema=["a", "b"])
        >>> df.select(is_binary(to_variant(df["a"])).alias("binary"), is_binary(to_variant(df["b"])).alias("varchar")).collect()
        [Row(BINARY=True, VARCHAR=False)]
    """
    c = _to_col_if_str(col, "is_binary")
    return builtin("is_binary")(c)


def is_char(col: ColumnOrName) -> Column:
    """
    Returns true if the specified VARIANT column contains a string.

    Examples::

        >>> from snowflake.snowpark.types import StructField, VariantType
        >>> df = session.create_dataframe([["abc", 123]], schema=["a", "b"])
        >>> df.select(is_char(to_variant(df["a"])).alias("varchar"), is_char(to_variant(df["b"])).alias("int")).collect()
        [Row(VARCHAR=True, INT=False)]
    """
    c = _to_col_if_str(col, "is_char")
    return builtin("is_char")(c)


is_varchar = is_char


def is_date(col: ColumnOrName) -> Column:
    """
    Returns true if the specified VARIANT column contains a date value.

    Examples::

        >>> import datetime
        >>> from snowflake.snowpark.types import StructField, VariantType
        >>> df = session.create_dataframe([[datetime.date(2023, 3, 2), 123]], schema=["a", "b"])
        >>> df.select(is_date(to_variant(df["a"])).alias("date"), is_date(to_variant(df["b"])).alias("int")).collect()
        [Row(DATE=True, INT=False)]
    """
    c = _to_col_if_str(col, "is_date")
    return builtin("is_date")(c)


is_date_value = is_date


def is_decimal(col: ColumnOrName) -> Column:
    """
    Returns true if the specified VARIANT column contains a fixed-point decimal value or integer.

    Examples::

        >>> import decimal
        >>> from snowflake.snowpark.types import StructField, VariantType
        >>> df = session.create_dataframe([[decimal.Decimal(1), "X"]], schema=["a", "b"])
        >>> df.select(is_decimal(to_variant(df["a"])).alias("decimal"), is_decimal(to_variant(df["b"])).alias("varchar")).collect()
        [Row(DECIMAL=True, VARCHAR=False)]
    """
    c = _to_col_if_str(col, "is_decimal")
    return builtin("is_decimal")(c)


def is_double(col: ColumnOrName) -> Column:
    """
    Returns true if the specified VARIANT column contains a floating-point value, fixed-point decimal, or integer.

    Examples::

        >>> from snowflake.snowpark.types import StructField, VariantType
        >>> df = session.create_dataframe([[1.2, "X"]], schema=["a", "b"])
        >>> df.select(is_double(to_variant(df["a"])).alias("double"), is_double(to_variant(df["b"])).alias("varchar")).collect()
        [Row(DOUBLE=True, VARCHAR=False)]
    """
    c = _to_col_if_str(col, "is_double")
    return builtin("is_double")(c)


def is_real(col: ColumnOrName) -> Column:
    """
    Returns true if the specified VARIANT column contains a floating-point value, fixed-point decimal, or integer.

    Example::

        >>> from snowflake.snowpark.functions import to_variant, is_real
        >>> df = session.create_dataframe([[1.2, "X"]], schema=["a", "b"])
        >>> df.select(is_real(to_variant("a")).as_("a"), is_real(to_variant("b")).as_("b")).collect()
        [Row(A=True, B=False)]
    """
    c = _to_col_if_str(col, "is_real")
    return builtin("is_real")(c)


def is_integer(col: ColumnOrName) -> Column:
    """
    Returns true if the specified VARIANT column contains a integer value.

    Examples::

        >>> from snowflake.snowpark.types import StructField, VariantType
        >>> df = session.create_dataframe([[1, "X"]], schema=["a", "b"])
        >>> df.select(is_integer(to_variant(df["a"])).alias("int"), is_integer(to_variant(df["b"])).alias("varchar")).collect()
        [Row(INT=True, VARCHAR=False)]
    """
    c = _to_col_if_str(col, "is_integer")
    return builtin("is_integer")(c)


def is_null_value(col: ColumnOrName) -> Column:
    """
    Returns true if the specified VARIANT column contains a JSON null value.

    Example::

        >>> from snowflake.snowpark.functions import to_variant, is_null_value
        >>> df = session.create_dataframe([[{"a": "foo"}], [{"a": None}], [None]], schema=["a"])
        >>> df.select(is_null_value(to_variant("a")["a"]).as_("a")).collect()
        [Row(A=False), Row(A=True), Row(A=None)]
    """
    c = _to_col_if_str(col, "is_null_value")
    return builtin("is_null_value")(c)


def is_object(col: ColumnOrName) -> Column:
    """
    Returns true if the specified VARIANT column contains an OBJECT value.

    Example::

        >>> from snowflake.snowpark.functions import to_variant, is_object
        >>> df = session.create_dataframe([[[1, 2], {"a": "snow"}]], schema=["a", "b"])
        >>> df.select(is_object(to_variant("a")).as_("a"), is_object(to_variant("b")).as_("b")).collect()
        [Row(A=False, B=True)]
    """
    c = _to_col_if_str(col, "is_object")
    return builtin("is_object")(c)


def is_time(col: ColumnOrName) -> Column:
    """
    Returns true if the specified VARIANT column contains a TIME value.

    Example::

        >>> import datetime
        >>> from snowflake.snowpark.functions import to_variant, is_time
        >>> df = session.create_dataframe([[datetime.time(10, 10), "X"]], schema=["a", "b"])
        >>> df.select(is_time(to_variant("a")).as_("a"), is_time(to_variant("b")).as_("b")).collect()
        [Row(A=True, B=False)]
    """
    c = _to_col_if_str(col, "is_time")
    return builtin("is_time")(c)


def is_timestamp_ltz(col: ColumnOrName) -> Column:
    """
    Returns true if the specified VARIANT column contains a TIMESTAMP_LTZ value to be
    interpreted using the local time zone.

    Example::

        >>> from snowflake.snowpark.functions import to_variant, is_timestamp_ltz
        >>> df = session.sql("select to_timestamp_ntz('2017-02-24 12:00:00.456') as timestamp_ntz1, "
        ...                  "to_timestamp_ltz('2017-02-24 13:00:00.123 +01:00') as timestamp_ltz1, "
        ...                  "to_timestamp_tz('2017-02-24 13:00:00.123 +01:00') as timestamp_tz1")
        >>> df.select(is_timestamp_ltz(to_variant("timestamp_ntz1")).as_("a"),
        ...           is_timestamp_ltz(to_variant("timestamp_ltz1")).as_("b"),
        ...           is_timestamp_ltz(to_variant("timestamp_tz1")).as_("c")).collect()
        [Row(A=False, B=True, C=False)]
    """
    c = _to_col_if_str(col, "is_timestamp_ltz")
    return builtin("is_timestamp_ltz")(c)


def is_timestamp_ntz(col: ColumnOrName) -> Column:
    """
    Returns true if the specified VARIANT column contains a TIMESTAMP_NTZ value with no time zone.

    Example::

        >>> from snowflake.snowpark.functions import to_variant, is_timestamp_ntz
        >>> df = session.sql("select to_timestamp_ntz('2017-02-24 12:00:00.456') as timestamp_ntz1, "
        ...                  "to_timestamp_ltz('2017-02-24 13:00:00.123 +01:00') as timestamp_ltz1, "
        ...                  "to_timestamp_tz('2017-02-24 13:00:00.123 +01:00') as timestamp_tz1")
        >>> df.select(is_timestamp_ntz(to_variant("timestamp_ntz1")).as_("a"),
        ...           is_timestamp_ntz(to_variant("timestamp_ltz1")).as_("b"),
        ...           is_timestamp_ntz(to_variant("timestamp_tz1")).as_("c")).collect()
        [Row(A=True, B=False, C=False)]
    """
    c = _to_col_if_str(col, "is_timestamp_ntz")
    return builtin("is_timestamp_ntz")(c)


def is_timestamp_tz(col: ColumnOrName) -> Column:
    """
    Returns true if the specified VARIANT column contains a TIMESTAMP_TZ value with a time zone.

    Example::

        >>> from snowflake.snowpark.functions import to_variant, is_timestamp_tz
        >>> df = session.sql("select to_timestamp_ntz('2017-02-24 12:00:00.456') as timestamp_ntz1, "
        ...                  "to_timestamp_ltz('2017-02-24 13:00:00.123 +01:00') as timestamp_ltz1, "
        ...                  "to_timestamp_tz('2017-02-24 13:00:00.123 +01:00') as timestamp_tz1")
        >>> df.select(is_timestamp_tz(to_variant("timestamp_ntz1")).as_("a"),
        ...           is_timestamp_tz(to_variant("timestamp_ltz1")).as_("b"),
        ...           is_timestamp_tz(to_variant("timestamp_tz1")).as_("c")).collect()
        [Row(A=False, B=False, C=True)]
    """
    c = _to_col_if_str(col, "is_timestamp_tz")
    return builtin("is_timestamp_tz")(c)


def _columns_from_timestamp_parts(
    func_name: str, *args: Union[ColumnOrName, int]
) -> Tuple[Column, ...]:
    if len(args) == 3:
        year_ = _to_col_if_str_or_int(args[0], func_name)
        month = _to_col_if_str_or_int(args[1], func_name)
        day = _to_col_if_str_or_int(args[2], func_name)
        return year_, month, day
    elif len(args) == 6:
        year_ = _to_col_if_str_or_int(args[0], func_name)
        month = _to_col_if_str_or_int(args[1], func_name)
        day = _to_col_if_str_or_int(args[2], func_name)
        hour = _to_col_if_str_or_int(args[3], func_name)
        minute = _to_col_if_str_or_int(args[4], func_name)
        second = _to_col_if_str_or_int(args[5], func_name)
        return year_, month, day, hour, minute, second
    else:
        # Should never happen since we only use this internally
        raise ValueError(f"Incorrect number of args passed to {func_name}")


def _timestamp_from_parts_internal(
    func_name: str, *args: Union[ColumnOrName, int], **kwargs: Union[ColumnOrName, int]
) -> Tuple[Column, ...]:
    num_args = len(args)
    if num_args == 2:
        # expression mode
        date_expr = _to_col_if_str(args[0], func_name)
        time_expr = _to_col_if_str(args[1], func_name)
        return date_expr, time_expr
    elif 6 <= num_args <= 8:
        # parts mode
        y, m, d, h, min_, s = _columns_from_timestamp_parts(func_name, *args[:6])
        ns_arg = args[6] if num_args >= 7 else kwargs.get("nanoseconds")
        # Timezone is only accepted in timestamp_from_parts function
        tz_arg = args[7] if num_args == 8 else kwargs.get("timezone")
        if tz_arg is not None and func_name != "timestamp_from_parts":
            raise ValueError(f"{func_name} does not accept timezone as an argument")
        ns = None if ns_arg is None else _to_col_if_str_or_int(ns_arg, func_name)
        tz = None if tz_arg is None else _to_col_if_sql_expr(tz_arg, func_name)
        if ns is not None and tz is not None:
            return y, m, d, h, min_, s, ns, tz
        elif ns is not None:
            return y, m, d, h, min_, s, ns
        elif tz is not None:
            # We need to fill in nanoseconds as 0 to make the sql function work
            return y, m, d, h, min_, s, lit(0), tz
        else:
            return y, m, d, h, min_, s
    else:
        raise ValueError(
            f"{func_name} expected 2 or 6 required arguments, got {num_args}"
        )


def time_from_parts(
    hour: Union[ColumnOrName, int],
    minute: Union[ColumnOrName, int],
    second: Union[ColumnOrName, int],
    nanoseconds: Optional[Union[ColumnOrName, int]] = None,
) -> Column:
    """
    Creates a time from individual numeric components.

    TIME_FROM_PARTS is typically used to handle values in "normal" ranges (e.g. hours 0-23, minutes 0-59),
    but it also handles values from outside these ranges. This allows, for example, choosing the N-th minute
    in a day, which can be used to simplify some computations.

    Example::

        >>> df = session.create_dataframe(
        ...     [[11, 11, 0, 987654321], [10, 10, 0, 987654321]],
        ...     schema=["hour", "minute", "second", "nanoseconds"],
        ... )
        >>> df.select(time_from_parts(
        ...     "hour", "minute", "second", nanoseconds="nanoseconds"
        ... ).alias("TIME_FROM_PARTS")).collect()
        [Row(TIME_FROM_PARTS=datetime.time(11, 11, 0, 987654)), Row(TIME_FROM_PARTS=datetime.time(10, 10, 0, 987654))]
    """
    h, m, s = _columns_from_timestamp_parts("time_from_parts", hour, minute, second)
    if nanoseconds:
        return builtin("time_from_parts")(
            h, m, s, _to_col_if_str_or_int(nanoseconds, "time_from_parts")
        )
    else:
        return builtin("time_from_parts")(h, m, s)


@overload
def timestamp_from_parts(date_expr: ColumnOrName, time_expr: ColumnOrName) -> Column:
    ...  # pragma: no cover


@overload
def timestamp_from_parts(
    year: Union[ColumnOrName, int],
    month: Union[ColumnOrName, int],
    day: Union[ColumnOrName, int],
    hour: Union[ColumnOrName, int],
    minute: Union[ColumnOrName, int],
    second: Union[ColumnOrName, int],
    nanosecond: Optional[Union[ColumnOrName, int]] = None,
    timezone: Optional[ColumnOrLiteralStr] = None,
) -> Column:
    ...  # pragma: no cover


def timestamp_from_parts(*args, **kwargs) -> Column:
    """
    Creates a timestamp from individual numeric components. If no time zone is in effect,
    the function can be used to create a timestamp from a date expression and a time expression.

    Example 1::

        >>> df = session.create_dataframe(
        ...     [[2022, 4, 1, 11, 11, 0], [2022, 3, 31, 11, 11, 0]],
        ...     schema=["year", "month", "day", "hour", "minute", "second"],
        ... )
        >>> df.select(timestamp_from_parts(
        ...     "year", "month", "day", "hour", "minute", "second"
        ... ).alias("TIMESTAMP_FROM_PARTS")).collect()
        [Row(TIMESTAMP_FROM_PARTS=datetime.datetime(2022, 4, 1, 11, 11)), Row(TIMESTAMP_FROM_PARTS=datetime.datetime(2022, 3, 31, 11, 11))]

    Example 2::

        >>> df = session.create_dataframe(
        ...     [['2022-04-01', '11:11:00'], ['2022-03-31', '11:11:00']],
        ...     schema=["date", "time"]
        ... )
        >>> df.select(
        ...     timestamp_from_parts(to_date("date"), to_time("time")
        ... ).alias("TIMESTAMP_FROM_PARTS")).collect()
        [Row(TIMESTAMP_FROM_PARTS=datetime.datetime(2022, 4, 1, 11, 11)), Row(TIMESTAMP_FROM_PARTS=datetime.datetime(2022, 3, 31, 11, 11))]
    """
    return builtin("timestamp_from_parts")(
        *_timestamp_from_parts_internal("timestamp_from_parts", *args, **kwargs)
    )


def timestamp_ltz_from_parts(
    year: Union[ColumnOrName, int],
    month: Union[ColumnOrName, int],
    day: Union[ColumnOrName, int],
    hour: Union[ColumnOrName, int],
    minute: Union[ColumnOrName, int],
    second: Union[ColumnOrName, int],
    nanoseconds: Optional[Union[ColumnOrName, int]] = None,
) -> Column:
    """
    Creates a timestamp from individual numeric components.

    Example::

        >>> import datetime
        >>> df = session.create_dataframe(
        ...     [[2022, 4, 1, 11, 11, 0], [2022, 3, 31, 11, 11, 0]],
        ...     schema=["year", "month", "day", "hour", "minute", "second"],
        ... )
        >>> df.select(timestamp_ltz_from_parts(
        ...     "year", "month", "day", "hour", "minute", "second"
        ... ).alias("TIMESTAMP_LTZ_FROM_PARTS")).collect()
        [Row(TIMESTAMP_LTZ_FROM_PARTS=datetime.datetime(2022, 4, 1, 11, 11, tzinfo=<DstTzInfo 'America/Los_Angeles' PDT-1 day, 17:00:00 DST>)), Row(TIMESTAMP_LTZ_FROM_PARTS=datetime.datetime(2022, 3, 31, 11, 11, tzinfo=<DstTzInfo 'America/Los_Angeles' PDT-1 day, 17:00:00 DST>))]
    """
    func_name = "timestamp_ltz_from_parts"
    y, m, d, h, min_, s = _columns_from_timestamp_parts(
        func_name, year, month, day, hour, minute, second
    )
    ns = None if nanoseconds is None else _to_col_if_str_or_int(nanoseconds, func_name)
    return (
        builtin(func_name)(y, m, d, h, min_, s)
        if ns is None
        else builtin(func_name)(y, m, d, h, min_, s, ns)
    )


@overload
def timestamp_ntz_from_parts(
    date_expr: ColumnOrName, time_expr: ColumnOrName
) -> Column:
    ...  # pragma: no cover


@overload
def timestamp_ntz_from_parts(
    year: Union[ColumnOrName, int],
    month: Union[ColumnOrName, int],
    day: Union[ColumnOrName, int],
    hour: Union[ColumnOrName, int],
    minute: Union[ColumnOrName, int],
    second: Union[ColumnOrName, int],
    nanosecond: Optional[Union[ColumnOrName, int]] = None,
) -> Column:
    ...  # pragma: no cover


def timestamp_ntz_from_parts(*args, **kwargs) -> Column:
    """
    Creates a timestamp from individual numeric components. The function can be used to
    create a timestamp from a date expression and a time expression.

    Example 1::

        >>> df = session.create_dataframe(
        ...     [[2022, 4, 1, 11, 11, 0], [2022, 3, 31, 11, 11, 0]],
        ...     schema=["year", "month", "day", "hour", "minute", "second"],
        ... )
        >>> df.select(timestamp_ntz_from_parts(
        ...     "year", "month", "day", "hour", "minute", "second"
        ... ).alias("TIMESTAMP_NTZ_FROM_PARTS")).collect()
        [Row(TIMESTAMP_NTZ_FROM_PARTS=datetime.datetime(2022, 4, 1, 11, 11)), Row(TIMESTAMP_NTZ_FROM_PARTS=datetime.datetime(2022, 3, 31, 11, 11))]

    Example 2::

        >>> df = session.create_dataframe(
        ...     [['2022-04-01', '11:11:00'], ['2022-03-31', '11:11:00']],
        ...     schema=["date", "time"]
        ... )
        >>> df.select(
        ...     timestamp_ntz_from_parts(to_date("date"), to_time("time")
        ... ).alias("TIMESTAMP_NTZ_FROM_PARTS")).collect()
        [Row(TIMESTAMP_NTZ_FROM_PARTS=datetime.datetime(2022, 4, 1, 11, 11)), Row(TIMESTAMP_NTZ_FROM_PARTS=datetime.datetime(2022, 3, 31, 11, 11))]
    """
    return builtin("timestamp_ntz_from_parts")(
        *_timestamp_from_parts_internal("timestamp_ntz_from_parts", *args, **kwargs)
    )


def timestamp_tz_from_parts(
    year: Union[ColumnOrName, int],
    month: Union[ColumnOrName, int],
    day: Union[ColumnOrName, int],
    hour: Union[ColumnOrName, int],
    minute: Union[ColumnOrName, int],
    second: Union[ColumnOrName, int],
    nanoseconds: Optional[Union[ColumnOrName, int]] = None,
    timezone: Optional[ColumnOrLiteralStr] = None,
) -> Column:
    """
    Creates a timestamp from individual numeric components and a string timezone.

    Example::

        >>> df = session.create_dataframe(
        ...     [[2022, 4, 1, 11, 11, 0, 'America/Los_Angeles'], [2022, 3, 31, 11, 11, 0, 'America/Los_Angeles']],
        ...     schema=["year", "month", "day", "hour", "minute", "second", "timezone"],
        ... )
        >>> df.select(timestamp_tz_from_parts(
        ...     "year", "month", "day", "hour", "minute", "second", timezone="timezone"
        ... ).alias("TIMESTAMP_TZ_FROM_PARTS")).collect()
        [Row(TIMESTAMP_TZ_FROM_PARTS=datetime.datetime(2022, 4, 1, 11, 11, tzinfo=pytz.FixedOffset(-420))), Row(TIMESTAMP_TZ_FROM_PARTS=datetime.datetime(2022, 3, 31, 11, 11, tzinfo=pytz.FixedOffset(-420)))]
    """
    func_name = "timestamp_tz_from_parts"
    y, m, d, h, min_, s = _columns_from_timestamp_parts(
        func_name, year, month, day, hour, minute, second
    )
    ns = None if nanoseconds is None else _to_col_if_str_or_int(nanoseconds, func_name)
    tz = None if timezone is None else _to_col_if_sql_expr(timezone, func_name)
    if nanoseconds is not None and timezone is not None:
        return builtin(func_name)(y, m, d, h, min_, s, ns, tz)
    elif nanoseconds is not None:
        return builtin(func_name)(y, m, d, h, min_, s, ns)
    elif timezone is not None:
        return builtin(func_name)(y, m, d, h, min_, s, lit(0), tz)
    else:
        return builtin(func_name)(y, m, d, h, min_, s)


def weekofyear(e: ColumnOrName) -> Column:
    """
    Extracts the corresponding week (number) of the year from a date or timestamp.

    Example::

        >>> import datetime
        >>> df = session.create_dataframe(
        ...     [[datetime.datetime.strptime("2020-05-01 13:11:20.000", "%Y-%m-%d %H:%M:%S.%f")]],
        ...     schema=["a"],
        ... )
        >>> df.select(weekofyear("a")).collect()
        [Row(WEEKOFYEAR("A")=18)]
    """
    c = _to_col_if_str(e, "weekofyear")
    return builtin("weekofyear")(c)


def typeof(col: ColumnOrName) -> Column:
    """Reports the type of a value stored in a VARIANT column. The type is returned as a string.

    For columns where all rows share the same type, the result of `typeof` is the underlying Snowflake column type.

    Example::

        >>> df = session.create_dataframe([1, 2, 3], schema=["A"])
        >>> df.select(typeof(col("A")).as_("ans")).collect()
        [Row(ANS='INTEGER'), Row(ANS='INTEGER'), Row(ANS='INTEGER')]

    For columns of VARIANT type, the underlying stored type is returned.

    Example::

        >>> from snowflake.snowpark.types import VariantType, StructType, StructField
        >>> schema = StructType([StructField("A", VariantType())])
        >>> df = session.create_dataframe([1, 3.1, 'test'], schema=schema)
        >>> df.select(typeof(col("A")).as_("ans")).collect()
        [Row(ANS='INTEGER'), Row(ANS='DECIMAL'), Row(ANS='VARCHAR')]

    """
    c = _to_col_if_str(col, "typeof")
    return builtin("typeof")(c)


def check_json(col: ColumnOrName) -> Column:
    """Checks the validity of a JSON document.
    If the input string is a valid JSON document or a NULL (i.e. no error would occur when
    parsing the input string), the function returns NULL.
    In case of a JSON parsing error, the function returns a string that contains the error
    message.

    Example::

        >>> df = session.create_dataframe(["{'ValidKey1': 'ValidValue1'}", "{'Malformed -- missing val':}", None], schema=['a'])
        >>> df.select(check_json(df.a)).show()
        -----------------------
        |"CHECK_JSON(""A"")"  |
        -----------------------
        |NULL                 |
        |misplaced }, pos 29  |
        |NULL                 |
        -----------------------
        <BLANKLINE>
    """
    c = _to_col_if_str(col, "check_json")
    return builtin("check_json")(c)


def check_xml(col: ColumnOrName) -> Column:
    """Checks the validity of an XML document.
    If the input string is a valid XML document or a NULL (i.e. no error would occur when parsing
    the input string), the function returns NULL.
    In case of an XML parsing error, the output string contains the error message.

    Example::

        >>> df = session.create_dataframe(["<name> Valid </name>", "<name> Invalid </WRONG_CLOSING_TAG>", None], schema=['a'])
        >>> df.select(check_xml(df.a)).show()
        ---------------------------------------------------
        |"CHECK_XML(""A"")"                               |
        ---------------------------------------------------
        |NULL                                             |
        |no opening tag for </WRONG_CLOSING_TAG>, pos 35  |
        |NULL                                             |
        ---------------------------------------------------
        <BLANKLINE>
    """
    c = _to_col_if_str(col, "check_xml")
    return builtin("check_xml")(c)


def json_extract_path_text(col: ColumnOrName, path: ColumnOrName) -> Column:
    """
    Parses a JSON string and returns the value of an element at a specified path in the resulting
    JSON document.

    Example::

        >>> from snowflake.snowpark.functions import json_extract_path_text, to_variant
        >>> df = session.create_dataframe([[{"a": "foo"}, "a"], [{"a": None}, "a"], [{"a": "foo"}, "b"], [None, "a"]], schema=["k", "v"])
        >>> df.select(json_extract_path_text(to_variant("k"), "v").as_("res")).collect()
        [Row(RES='foo'), Row(RES=None), Row(RES=None), Row(RES=None)]
    """
    c = _to_col_if_str(col, "json_extract_path_text")
    p = _to_col_if_str(path, "json_extract_path_text")
    return builtin("json_extract_path_text")(c, p)


def parse_json(e: ColumnOrName) -> Column:
    """Parse the value of the specified column as a JSON string and returns the
    resulting JSON document.

    Example::

        >>> df = session.create_dataframe([['{"key": "1"}']], schema=["a"])
        >>> df.select(parse_json(df["a"]).alias("result")).show()
        ----------------
        |"RESULT"      |
        ----------------
        |{             |
        |  "key": "1"  |
        |}             |
        ----------------
        <BLANKLINE>
    """
    c = _to_col_if_str(e, "parse_json")
    return builtin("parse_json")(c)


def parse_xml(e: ColumnOrName) -> Column:
    """Parse the value of the specified column as a JSON string and returns the
    resulting XML document.

    Example::

        >>> df = session.sql(
        ...     "select (column1) as v from values ('<t1>foo<t2>bar</t2><t3></t3></t1>'), "
        ...     "('<t1></t1>')"
        ... )
        >>> df.select(parse_xml("v").alias("result")).show()
        ------------------
        |"RESULT"        |
        ------------------
        |<t1>            |
        |  foo           |
        |  <t2>bar</t2>  |
        |  <t3></t3>     |
        |</t1>           |
        |<t1></t1>       |
        ------------------
        <BLANKLINE>
    """
    c = _to_col_if_str(e, "parse_xml")
    return builtin("parse_xml")(c)


def strip_null_value(col: ColumnOrName) -> Column:
    """Converts a JSON "null" value in the specified column to a SQL NULL value.
    All other VARIANT values in the column are returned unchanged.

    Example::
        >>> df = session.create_dataframe(
        ...     ["null", "1"],
        ...     schema=["S"],
        ... ).select(strip_null_value(parse_json(col("S"))).as_("B")).where(
        ...     sql_expr("B is null")
        ... )
        >>> df.collect()
        [Row(B=None)]
    """
    c = _to_col_if_str(col, "strip_null_value")
    return builtin("strip_null_value")(c)


def array_agg(col: ColumnOrName, is_distinct: bool = False) -> Column:
    """Returns the input values, pivoted into an ARRAY. If the input is empty, an empty
    ARRAY is returned.

    Example::
        >>> df = session.create_dataframe([[1], [2], [3], [1]], schema=["a"])
        >>> df.select(array_agg("a", True).alias("result")).show()
        ------------
        |"RESULT"  |
        ------------
        |[         |
        |  1,      |
        |  2,      |
        |  3       |
        |]         |
        ------------
        <BLANKLINE>
    """
    c = _to_col_if_str(col, "array_agg")
    return _call_function("array_agg", is_distinct, c)


def array_append(array: ColumnOrName, element: ColumnOrName) -> Column:
    """Returns an ARRAY containing all elements from the source ARRAY as well as the new element.
    The new element is located at end of the ARRAY.

    Args:
        array: The column containing the source ARRAY.
        element: The column containing the element to be appended. The element may be of almost
            any data type. The data type does not need to match the data type(s) of the
            existing elements in the ARRAY.

    Example::
        >>> from snowflake.snowpark import Row
        >>> df = session.create_dataframe([Row(a=[1, 2, 3])])
        >>> df.select(array_append("a", lit(4)).alias("result")).show()
        ------------
        |"RESULT"  |
        ------------
        |[         |
        |  1,      |
        |  2,      |
        |  3,      |
        |  4       |
        |]         |
        ------------
        <BLANKLINE>
    """
    a = _to_col_if_str(array, "array_append")
    e = _to_col_if_str(element, "array_append")
    return builtin("array_append")(a, e)


def array_cat(array1: ColumnOrName, array2: ColumnOrName) -> Column:
    """Returns the concatenation of two ARRAYs.

    Args:
        array1: Column containing the source ARRAY.
        array2: Column containing the ARRAY to be appended to array1.

    Example::
        >>> from snowflake.snowpark import Row
        >>> df = session.create_dataframe([Row(a=[1, 2, 3], b=[4, 5])])
        >>> df.select(array_cat("a", "b").alias("result")).show()
        ------------
        |"RESULT"  |
        ------------
        |[         |
        |  1,      |
        |  2,      |
        |  3,      |
        |  4,      |
        |  5       |
        |]         |
        ------------
        <BLANKLINE>
    """
    a1 = _to_col_if_str(array1, "array_cat")
    a2 = _to_col_if_str(array2, "array_cat")
    return builtin("array_cat")(a1, a2)


def array_compact(array: ColumnOrName) -> Column:
    """Returns a compacted ARRAY with missing and null values removed,
    effectively converting sparse arrays into dense arrays.

    Args:
        array: Column containing the source ARRAY to be compacted

    Example::
        >>> from snowflake.snowpark import Row
        >>> df = session.create_dataframe([Row(a=[1, None, 3])])
        >>> df.select("a", array_compact("a").alias("compacted")).show()
        -------------------------
        |"A"      |"COMPACTED"  |
        -------------------------
        |[        |[            |
        |  1,     |  1,         |
        |  null,  |  3          |
        |  3      |]            |
        |]        |             |
        -------------------------
        <BLANKLINE>
    """
    a = _to_col_if_str(array, "array_compact")
    return builtin("array_compact")(a)


def array_construct(*cols: ColumnOrName) -> Column:
    """Returns an ARRAY constructed from zero, one, or more inputs.

    Args:
        cols: Columns containing the values (or expressions that evaluate to values). The
            values do not all need to be of the same data type.

    Example::
        >>> df = session.create_dataframe([[1, 2], [3, 4]], schema=["a", "b"])
        >>> df.select(array_construct("a", "b").alias("result")).show()
        ------------
        |"RESULT"  |
        ------------
        |[         |
        |  1,      |
        |  2       |
        |]         |
        |[         |
        |  3,      |
        |  4       |
        |]         |
        ------------
        <BLANKLINE>
    """
    cs = [_to_col_if_str(c, "array_construct") for c in cols]
    return builtin("array_construct")(*cs)


def array_construct_compact(*cols: ColumnOrName) -> Column:
    """Returns an ARRAY constructed from zero, one, or more inputs.
    The constructed ARRAY omits any NULL input values.

    Args:
        cols: Columns containing the values (or expressions that evaluate to values). The
            values do not all need to be of the same data type.

    Example::
        >>> df = session.create_dataframe([[1, None, 2], [3, None, 4]], schema=["a", "b", "c"])
        >>> df.select(array_construct_compact("a", "b", "c").alias("result")).show()
        ------------
        |"RESULT"  |
        ------------
        |[         |
        |  1,      |
        |  2       |
        |]         |
        |[         |
        |  3,      |
        |  4       |
        |]         |
        ------------
        <BLANKLINE>
    """
    cs = [_to_col_if_str(c, "array_construct_compact") for c in cols]
    return builtin("array_construct_compact")(*cs)


def array_contains(variant: ColumnOrName, array: ColumnOrName) -> Column:
    """Returns True if the specified VARIANT is found in the specified ARRAY.

    Args:
        variant: Column containing the VARIANT to find.
        array: Column containing the ARRAY to search.

    Example::
        >>> from snowflake.snowpark import Row
        >>> df = session.create_dataframe([Row([1, 2]), Row([1, 3])], schema=["a"])
        >>> df.select(array_contains(lit(2), "a").alias("result")).show()
        ------------
        |"RESULT"  |
        ------------
        |True      |
        |False     |
        ------------
        <BLANKLINE>
    """
    v = _to_col_if_str(variant, "array_contains")
    a = _to_col_if_str(array, "array_contains")
    return builtin("array_contains")(v, a)


def array_insert(
    array: ColumnOrName, pos: ColumnOrName, element: ColumnOrName
) -> Column:
    """Returns an ARRAY containing all elements from the source ARRAY as well as the new element.

    Args:
        array: Column containing the source ARRAY.
        pos: Column containing a (zero-based) position in the source ARRAY.
            The new element is inserted at this position. The original element from this
            position (if any) and all subsequent elements (if any) are shifted by one position
            to the right in the resulting array (i.e. inserting at position 0 has the same
            effect as using array_prepend).
            A negative position is interpreted as an index from the back of the array (e.g.
            -1 results in insertion before the last element in the array).
        element: Column containing the element to be inserted. The new element is located at
            position pos. The relative order of the other elements from the source
            array is preserved.

    Example::
        >>> from snowflake.snowpark import Row
        >>> df = session.create_dataframe([Row([1, 2]), Row([1, 3])], schema=["a"])
        >>> df.select(array_insert("a", lit(0), lit(10)).alias("result")).show()
        ------------
        |"RESULT"  |
        ------------
        |[         |
        |  10,     |
        |  1,      |
        |  2       |
        |]         |
        |[         |
        |  10,     |
        |  1,      |
        |  3       |
        |]         |
        ------------
        <BLANKLINE>
    """
    a = _to_col_if_str(array, "array_insert")
    p = _to_col_if_str(pos, "array_insert")
    e = _to_col_if_str(element, "array_insert")
    return builtin("array_insert")(a, p, e)


def array_position(variant: ColumnOrName, array: ColumnOrName) -> Column:
    """Returns the index of the first occurrence of an element in an ARRAY.

    Args:
        variant: Column containing the VARIANT value that you want to find. The function
            searches for the first occurrence of this value in the array.
        array: Column containing the ARRAY to be searched.

    Example::
        >>> from snowflake.snowpark import Row
        >>> df = session.create_dataframe([Row([2, 1]), Row([1, 3])], schema=["a"])
        >>> df.select(array_position(lit(1), "a").alias("result")).show()
        ------------
        |"RESULT"  |
        ------------
        |1         |
        |0         |
        ------------
        <BLANKLINE>
    """
    v = _to_col_if_str(variant, "array_position")
    a = _to_col_if_str(array, "array_position")
    return builtin("array_position")(v, a)


def array_prepend(array: ColumnOrName, element: ColumnOrName) -> Column:
    """Returns an ARRAY containing the new element as well as all elements from the source ARRAY.
    The new element is positioned at the beginning of the ARRAY.

    Args:
        array Column containing the source ARRAY.
        element Column containing the element to be prepended.

    Example::
        >>> from snowflake.snowpark import Row
        >>> df = session.create_dataframe([Row(a=[1, 2, 3])])
        >>> df.select(array_prepend("a", lit(4)).alias("result")).show()
        ------------
        |"RESULT"  |
        ------------
        |[         |
        |  4,      |
        |  1,      |
        |  2,      |
        |  3       |
        |]         |
        ------------
        <BLANKLINE>
    """
    a = _to_col_if_str(array, "array_prepend")
    e = _to_col_if_str(element, "array_prepend")
    return builtin("array_prepend")(a, e)


def array_size(array: ColumnOrName) -> Column:
    """Returns the size of the input ARRAY.

    If the specified column contains a VARIANT value that contains an ARRAY, the size of the ARRAY
    is returned; otherwise, NULL is returned if the value is not an ARRAY.

    Example::
        >>> from snowflake.snowpark import Row
        >>> df = session.create_dataframe([Row(a=[1, 2, 3])])
        >>> df.select(array_size("a").alias("result")).show()
        ------------
        |"RESULT"  |
        ------------
        |3         |
        ------------
        <BLANKLINE>
    """
    a = _to_col_if_str(array, "array_size")
    return builtin("array_size")(a)


def array_slice(array: ColumnOrName, from_: ColumnOrName, to: ColumnOrName) -> Column:
    """Returns an ARRAY constructed from a specified subset of elements of the input ARRAY.

    Args:
        array: Column containing the source ARRAY.
        from_: Column containing a position in the source ARRAY. The position of the first
            element is 0. Elements from positions less than this parameter are
            not included in the resulting ARRAY.
        to: Column containing a position in the source ARRAY. Elements from positions equal to
            or greater than this parameter are not included in the resulting array.

    Example::
        >>> from snowflake.snowpark import Row
        >>> df = session.create_dataframe([Row(a=[1, 2, 3, 4, 5])])
        >>> df.select(array_slice("a", lit(1), lit(3)).alias("result")).show()
        ------------
        |"RESULT"  |
        ------------
        |[         |
        |  2,      |
        |  3       |
        |]         |
        ------------
        <BLANKLINE>
    """
    a = _to_col_if_str(array, "array_slice")
    f = _to_col_if_str(from_, "array_slice")
    t = _to_col_if_str(to, "array_slice")
    return builtin("array_slice")(a, f, t)


def array_to_string(array: ColumnOrName, separator: ColumnOrName) -> Column:
    """Returns an input ARRAY converted to a string by casting all values to strings (using
    TO_VARCHAR) and concatenating them (using the string from the second argument to separate
    the elements).

    Args:
        array: Column containing the ARRAY of elements to convert to a string.
        separator: Column containing the string to put between each element (e.g. a space,
            comma, or other human-readable separator).

    Example::
        >>> from snowflake.snowpark import Row
        >>> df = session.create_dataframe([Row(a=[1, True, "s"])])
        >>> df.select(array_to_string("a", lit(",")).alias("result")).show()
        ------------
        |"RESULT"  |
        ------------
        |1,true,s  |
        ------------
        <BLANKLINE>
    """
    a = _to_col_if_str(array, "array_to_string")
    s = _to_col_if_str(separator, "array_to_string")
    return builtin("array_to_string")(a, s)


def array_unique_agg(col: ColumnOrName) -> Column:
    """Returns a Column containing the distinct values in the specified column col.
    The values in the Column are in no particular order, and the order is not deterministic.
    The function ignores NULL values in col.
    If col contains only NULL values or col is empty, the function returns an empty Column.

    Args:
        col: A :class:`Column` object or column name that determines the values.

    Example::
        >>> df = session.create_dataframe([[5], [2], [1], [2], [1]], schema=["a"])
        >>> df.select(array_unique_agg("a").alias("result")).show()
        ------------
        |"RESULT"  |
        ------------
        |[         |
        |  5,      |
        |  2,      |
        |  1       |
        |]         |
        ------------
        <BLANKLINE>
    """
    c = _to_col_if_str(col, "array_unique_agg")
    return _call_function("array_unique_agg", True, c)


def object_agg(key: ColumnOrName, value: ColumnOrName) -> Column:
    """Returns one OBJECT per group. For each key-value input pair, where key must be a VARCHAR
    and value must be a VARIANT, the resulting OBJECT contains a key-value field.

    Example::

        >>> from snowflake.snowpark.types import StructType, StructField, VariantType, StringType
        >>> df = session.create_dataframe(
        ...     [["name", "Joe"], ["zip", "98004"]],
        ...     schema=StructType([StructField("k", StringType()), StructField("v", VariantType())])
        ... )
        >>> df.select(object_agg(col("k"), col("v")).alias("result")).show()
        --------------------
        |"RESULT"          |
        --------------------
        |{                 |
        |  "name": "Joe",  |
        |  "zip": "98004"  |
        |}                 |
        --------------------
        <BLANKLINE>
    """
    k = _to_col_if_str(key, "object_agg")
    v = _to_col_if_str(value, "object_agg")
    return builtin("object_agg")(k, v)


def object_construct(*key_values: ColumnOrName) -> Column:
    """Returns an OBJECT constructed from the arguments.

    Example::

        >>> from snowflake.snowpark.types import StructType, StructField, VariantType, StringType
        >>> df = session.create_dataframe(
        ...     [["name", "Joe"], ["zip", "98004"],["age", None], [None, "value"]],
        ...     schema=StructType([StructField("k", StringType()), StructField("v", VariantType())])
        ... )
        >>> df.select(object_construct(col("k"), col("v")).alias("result")).show()
        --------------------
        |"RESULT"          |
        --------------------
        |{                 |
        |  "name": "Joe"   |
        |}                 |
        |{                 |
        |  "zip": "98004"  |
        |}                 |
        |{}                |
        |{}                |
        --------------------
        <BLANKLINE>
    """
    kvs = [_to_col_if_str(kv, "object_construct") for kv in key_values]
    return builtin("object_construct")(*kvs)


def object_construct_keep_null(*key_values: ColumnOrName) -> Column:
    """Returns an object containing the contents of the input (i.e. source) object with one or more
    keys removed.

    Example::

        >>> from snowflake.snowpark.types import StructType, StructField, VariantType, StringType
        >>> df = session.create_dataframe(
        ...     [["key_1", "one"], ["key_2", None]],
        ...     schema=StructType([StructField("k", StringType()), StructField("v", VariantType())])
        ... )
        >>> df.select(object_construct_keep_null(col("k"), col("v")).alias("result")).show()
        --------------------
        |"RESULT"          |
        --------------------
        |{                 |
        |  "key_1": "one"  |
        |}                 |
        |{                 |
        |  "key_2": null   |
        |}                 |
        --------------------
        <BLANKLINE>
    """
    kvs = [_to_col_if_str(kv, "object_construct_keep_null") for kv in key_values]
    return builtin("object_construct_keep_null")(*kvs)


def object_delete(obj: ColumnOrName, key1: ColumnOrName, *keys: ColumnOrName) -> Column:
    """Returns an object consisting of the input object with one or more keys removed.
    The input key must not exist in the object.

    Example::

        >>> from snowflake.snowpark.functions import lit
        >>> df = session.sql(
        ...     "select object_construct(a,b,c,d,e,f) as obj from "
        ...     "values('age', 21, 'zip', 21021, 'name', 'Joe'),"
        ...     "('age', 26, 'zip', 94021, 'name', 'Jay') as T(a,b,c,d,e,f)"
        ... )
        >>> df.select(object_delete(col("obj"), lit("age")).alias("result")).show()
        --------------------
        |"RESULT"          |
        --------------------
        |{                 |
        |  "name": "Joe",  |
        |  "zip": 21021    |
        |}                 |
        |{                 |
        |  "name": "Jay",  |
        |  "zip": 94021    |
        |}                 |
        --------------------
        <BLANKLINE>
    """
    o = _to_col_if_str(obj, "object_delete")
    k1 = _to_col_if_str(key1, "object_delete")
    ks = [_to_col_if_str(k, "object_delete") for k in keys]
    return builtin("object_delete")(o, k1, *ks)


def object_insert(
    obj: ColumnOrName,
    key: ColumnOrName,
    value: ColumnOrName,
    update_flag: Optional[ColumnOrName] = None,
) -> Column:
    """Returns an object consisting of the input object with a new key-value pair inserted (or an
    existing key updated with a new value).

    Example::
        >>> from snowflake.snowpark.functions import lit
        >>> df = session.sql(
        ...     "select object_construct(a,b,c,d,e,f) as obj, k, v from "
        ...     "values('age', 21, 'zip', 21021, 'name', 'Joe', 'age', 0),"
        ...     "('age', 26, 'zip', 94021, 'name', 'Jay', 'age', 0) as T(a,b,c,d,e,f,k,v)"
        ... )
        >>> df.select(object_insert(col("obj"), lit("key"), lit("v")).alias("result")).show()
        --------------------
        |"RESULT"          |
        --------------------
        |{                 |
        |  "age": 21,      |
        |  "key": "v",     |
        |  "name": "Joe",  |
        |  "zip": 21021    |
        |}                 |
        |{                 |
        |  "age": 26,      |
        |  "key": "v",     |
        |  "name": "Jay",  |
        |  "zip": 94021    |
        |}                 |
        --------------------
        <BLANKLINE>
    """
    o = _to_col_if_str(obj, "object_insert")
    k = _to_col_if_str(key, "object_insert")
    v = _to_col_if_str(value, "object_insert")
    uf = _to_col_if_str(update_flag, "update_flag") if update_flag is not None else None
    if uf is not None:
        return builtin("object_insert")(o, k, v, uf)
    else:
        return builtin("object_insert")(o, k, v)


def object_pick(obj: ColumnOrName, key1: ColumnOrName, *keys: ColumnOrName) -> Column:
    """Returns a new OBJECT containing some of the key-value pairs from an existing object.

    To identify the key-value pairs to include in the new object, pass in the keys as arguments,
    or pass in an array containing the keys.

    If a specified key is not present in the input object, the key is ignored.

    Example::
        >>> from snowflake.snowpark.functions import lit
        >>> df = session.sql(
        ...     "select object_construct(a,b,c,d,e,f) as obj, k, v from "
        ...     "values('age', 21, 'zip', 21021, 'name', 'Joe', 'age', 0),"
        ...     "('age', 26, 'zip', 94021, 'name', 'Jay', 'age', 0) as T(a,b,c,d,e,f,k,v)"
        ... )
        >>> df.select(object_pick(col("obj"), col("k"), lit("name")).alias("result")).show()
        -------------------
        |"RESULT"         |
        -------------------
        |{                |
        |  "age": 21,     |
        |  "name": "Joe"  |
        |}                |
        |{                |
        |  "age": 26,     |
        |  "name": "Jay"  |
        |}                |
        -------------------
        <BLANKLINE>
    """
    o = _to_col_if_str(obj, "object_pick")
    k1 = _to_col_if_str(key1, "object_pick")
    ks = [_to_col_if_str(k, "object_pick") for k in keys]
    return builtin("object_pick")(o, k1, *ks)


# The following three vector functions have doctests that are disabled (">>" instead of ">>>")
# since vectors are not yet rolled out.


def vector_cosine_distance(v1: ColumnOrName, v2: ColumnOrName) -> Column:
    """Returns the cosine distance between two vectors of equal dimension and element type.

    Example::
        >>> from snowflake.snowpark.functions import vector_cosine_distance
        >>> df = session.sql("select [1,2,3]::vector(int,3) as a, [2,3,4]::vector(int,3) as b")
        >>> df.select(vector_cosine_distance(df.a, df.b).as_("dist")).show()
        ----------------------
        |"DIST"              |
        ----------------------
        |0.9925833339709303  |
        ----------------------
        <BLANKLINE>
    """
    v1 = _to_col_if_str(v1, "vector_cosine_distance")
    v2 = _to_col_if_str(v2, "vector_cosine_distance")
    return builtin("vector_cosine_distance")(v1, v2)


def vector_l2_distance(v1: ColumnOrName, v2: ColumnOrName) -> Column:
    """Returns the l2 distance between two vectors of equal dimension and element type.

    Example::
        >>> from snowflake.snowpark.functions import vector_l2_distance
        >>> df = session.sql("select [1,2,3]::vector(int,3) as a, [2,3,4]::vector(int,3) as b")
        >>> df.select(vector_l2_distance(df.a, df.b).as_("dist")).show()
        ----------------------
        |"DIST"              |
        ----------------------
        |1.7320508075688772  |
        ----------------------
        <BLANKLINE>
    """
    v1 = _to_col_if_str(v1, "vector_l2_distance")
    v2 = _to_col_if_str(v2, "vector_l2_distance")
    return builtin("vector_l2_distance")(v1, v2)


def vector_inner_product(v1: ColumnOrName, v2: ColumnOrName) -> Column:
    """Returns the inner product between two vectors of equal dimension and element type.

    Example::
        >>> from snowflake.snowpark.functions import vector_inner_product
        >>> df = session.sql("select [1,2,3]::vector(int,3) as a, [2,3,4]::vector(int,3) as b")
        >>> df.select(vector_inner_product(df.a, df.b).as_("dist")).show()
        ----------
        |"DIST"  |
        ----------
        |20.0    |
        ----------
        <BLANKLINE>
    """
    v1 = _to_col_if_str(v1, "vector_inner_product")
    v2 = _to_col_if_str(v2, "vector_inner_product")
    return builtin("vector_inner_product")(v1, v2)


def asc(c: ColumnOrName) -> Column:
    """Returns a Column expression with values sorted in ascending order.

    Example::

        >>> df = session.create_dataframe([None, 3, 2, 1, None], schema=["a"])
        >>> df.sort(asc(df["a"])).collect()
        [Row(A=None), Row(A=None), Row(A=1), Row(A=2), Row(A=3)]
    """
    c = _to_col_if_str(c, "asc")
    return c.asc()


def asc_nulls_first(c: ColumnOrName) -> Column:
    """Returns a Column expression with values sorted in ascending order
    (null values sorted before non-null values).

    Example::

        >>> df = session.create_dataframe([None, 3, 2, 1, None], schema=["a"])
        >>> df.sort(asc_nulls_first(df["a"])).collect()
        [Row(A=None), Row(A=None), Row(A=1), Row(A=2), Row(A=3)]
    """
    c = _to_col_if_str(c, "asc_nulls_first")
    return c.asc_nulls_first()


def asc_nulls_last(c: ColumnOrName) -> Column:
    """Returns a Column expression with values sorted in ascending order
    (null values sorted after non-null values).

    Example::

        >>> df = session.create_dataframe([None, 3, 2, 1, None], schema=["a"])
        >>> df.sort(asc_nulls_last(df["a"])).collect()
        [Row(A=1), Row(A=2), Row(A=3), Row(A=None), Row(A=None)]
    """
    c = _to_col_if_str(c, "asc_nulls_last")
    return c.asc_nulls_last()


def desc(c: ColumnOrName) -> Column:
    """
    Returns a Column expression with values sorted in descending order.

    Example::

        >>> df = session.create_dataframe([1, 2, 3, None, None], schema=["a"])
        >>> df.sort(desc(df["a"])).collect()
        [Row(A=3), Row(A=2), Row(A=1), Row(A=None), Row(A=None)]
    """
    c = _to_col_if_str(c, "desc")
    return c.desc()


def desc_nulls_first(c: ColumnOrName) -> Column:
    """
    Returns a Column expression with values sorted in descending order
    (null values sorted before non-null values).

    Example::

        >>> df = session.create_dataframe([1, 2, 3, None, None], schema=["a"])
        >>> df.sort(desc_nulls_first(df["a"])).collect()
        [Row(A=None), Row(A=None), Row(A=3), Row(A=2), Row(A=1)]
    """
    c = _to_col_if_str(c, "desc_nulls_first")
    return c.desc_nulls_first()


def desc_nulls_last(c: ColumnOrName) -> Column:
    """
    Returns a Column expression with values sorted in descending order
    (null values sorted after non-null values).

    Example::
        >>> df = session.create_dataframe([1, 2, 3, None, None], schema=["a"])
        >>> df.sort(desc_nulls_last(df["a"])).collect()
        [Row(A=3), Row(A=2), Row(A=1), Row(A=None), Row(A=None)]
    """
    c = _to_col_if_str(c, "desc_nulls_last")
    return c.desc_nulls_last()


def as_array(variant: ColumnOrName) -> Column:
    """Casts a VARIANT value to an array.

    Example::
        >>> df = session.sql("select array_construct(1, 2)::variant as a")
        >>> df.select(as_array("a").alias("result")).show()
        ------------
        |"RESULT"  |
        ------------
        |[         |
        |  1,      |
        |  2       |
        |]         |
        ------------
        <BLANKLINE>
    """
    c = _to_col_if_str(variant, "as_array")
    return builtin("as_array")(c)


def as_binary(variant: ColumnOrName) -> Column:
    """Casts a VARIANT value to a binary string.

    Example::
        >>> df = session.sql("select to_binary('F0A5')::variant as a")
        >>> df.select(as_binary("a").alias("result")).show()
        --------------------------
        |"RESULT"                |
        --------------------------
        |bytearray(b'\xf0\xa5')  |
        --------------------------
        <BLANKLINE>
    """
    c = _to_col_if_str(variant, "as_binary")
    return builtin("as_binary")(c)


def as_char(variant: ColumnOrName) -> Column:
    """Casts a VARIANT value to a string.

    Example::

        >>> from snowflake.snowpark.functions import as_char, to_variant
        >>> df = session.sql("select 'some string' as char")
        >>> df.char_v = to_variant(df.char)
        >>> df.select(df.char_v.as_("char")).collect() == df.select(df.char).collect()
        False
        >>> df.select(as_char(df.char_v).as_("char")).collect() == df.select(df.char).collect()
        True
    """
    c = _to_col_if_str(variant, "as_char")
    return builtin("as_char")(c)


def as_varchar(variant: ColumnOrName) -> Column:
    """Casts a VARIANT value to a string.

    Example::

        >>> from snowflake.snowpark.functions import as_varchar, to_variant
        >>> df = session.sql("select 'some string' as char")
        >>> df.char_v = to_variant(df.char)
        >>> df.select(df.char_v.as_("char")).collect() == df.select(df.char).collect()
        False
        >>> df.select(as_varchar(df.char_v).as_("char")).collect() == df.select(df.char).collect()
        True
    """
    c = _to_col_if_str(variant, "as_varchar")
    return builtin("as_varchar")(c)


def as_date(variant: ColumnOrName) -> Column:
    """Casts a VARIANT value to a date.

    Example::
        >>> df = session.sql("select date'2020-1-1'::variant as a")
        >>> df.select(as_date("a").alias("result")).show()
        --------------
        |"RESULT"    |
        --------------
        |2020-01-01  |
        --------------
        <BLANKLINE>
    """
    c = _to_col_if_str(variant, "as_date")
    return builtin("as_date")(c)


def cast(column: ColumnOrName, to: Union[str, DataType]) -> Column:
    """Converts a value of one data type into another data type.
    The semantics of CAST are the same as the semantics of the corresponding to datatype conversion functions.
    If the cast is not possible, a ``SnowparkSQLException`` exception is thrown.

    Example::

        >>> from snowflake.snowpark.types import DecimalType, IntegerType
        >>> df = session.create_dataframe([[1.5432]], schema=["d"])
        >>> df.select(cast(df.d, DecimalType(15, 2)).as_("DECIMAL"), cast(df.d, IntegerType()).as_("INT")).show()
        ---------------------
        |"DECIMAL"  |"INT"  |
        ---------------------
        |1.54       |2      |
        ---------------------
        <BLANKLINE>
    """
    c = _to_col_if_str(column, "cast")
    return c.cast(to)


def try_cast(column: ColumnOrName, to: Union[str, DataType]) -> Column:
    """A special version of CAST for a subset of data type conversions.
    It performs the same operation (i.e. converts a value of one data type into another data type),
    but returns a NULL value instead of raising an error when the conversion can not be performed.

    The ``column`` argument must be a string column in Snowflake.

    Example::

        >>> from snowflake.snowpark.types import IntegerType, FloatType
        >>> df = session.create_dataframe(['0', '-12', '22', '1001'], schema=["a"])
        >>> df.select(try_cast(col("a"), IntegerType()).as_('ans')).collect()
        [Row(ANS=0), Row(ANS=-12), Row(ANS=22), Row(ANS=1001)]

    Example::

        >>> df = session.create_dataframe(['0.12', 'USD 27.90', '13.97 USD', '€97.0', '17,-'], schema=["a"])
        >>> df.select(try_cast(col("a"), FloatType()).as_('ans')).collect()
        [Row(ANS=0.12), Row(ANS=None), Row(ANS=None), Row(ANS=None), Row(ANS=None)]

    """
    c = _to_col_if_str(column, "try_cast")
    return c.try_cast(to)


def _as_decimal_or_number(
    cast_type: str,
    variant: ColumnOrName,
    precision: Optional[int] = None,
    scale: Optional[int] = None,
) -> Column:
    """Helper function that casts a VARIANT value to a decimal or number."""
    c = _to_col_if_str(variant, cast_type)
    if scale and not precision:
        raise ValueError("Cannot define scale without precision")
    if precision and scale:
        return builtin(cast_type)(c, lit(precision), lit(scale))
    elif precision:
        return builtin(cast_type)(c, lit(precision))
    else:
        return builtin(cast_type)(c)


def as_decimal(
    variant: ColumnOrName,
    precision: Optional[int] = None,
    scale: Optional[int] = None,
) -> Column:
    """Casts a VARIANT value to a fixed-point decimal (does not match floating-point values).

    Example::
        >>> df = session.sql("select 1.2345::variant as a")
        >>> df.select(as_decimal("a", 4, 1).alias("result")).show()
        ------------
        |"RESULT"  |
        ------------
        |1.2       |
        ------------
        <BLANKLINE>
    """
    return _as_decimal_or_number("as_decimal", variant, precision, scale)


def as_number(
    variant: ColumnOrName,
    precision: Optional[int] = None,
    scale: Optional[int] = None,
) -> Column:
    """Casts a VARIANT value to a fixed-point decimal (does not match floating-point values).

    Example::
        >>> df = session.sql("select 1.2345::variant as a")
        >>> df.select(as_number("a", 4, 1).alias("result")).show()
        ------------
        |"RESULT"  |
        ------------
        |1.2       |
        ------------
        <BLANKLINE>
    """
    return _as_decimal_or_number("as_number", variant, precision, scale)


def as_double(variant: ColumnOrName) -> Column:
    """Casts a VARIANT value to a floating-point value.

    Example::
        >>> df = session.sql("select 1.2345::variant as a")
        >>> df.select(as_double("a").alias("result")).show()
        ------------
        |"RESULT"  |
        ------------
        |1.2345    |
        ------------
        <BLANKLINE>
    """
    c = _to_col_if_str(variant, "as_double")
    return builtin("as_double")(c)


def as_real(variant: ColumnOrName) -> Column:
    """Casts a VARIANT value to a floating-point value.

    Example::

        >>> from snowflake.snowpark.types import VariantType, StructType, StructField, DoubleType
        >>> schema=StructType([StructField("radius", DoubleType()),  StructField("radius_v", VariantType())])
        >>> df = session.create_dataframe(data=[[2.0, None]], schema=schema)
        >>> df.radius_v = to_variant(df.radius)
        >>> df.select(df.radius_v.as_("radius_v"), df.radius).collect()
        [Row(RADIUS_V='2.000000000000000e+00', RADIUS=2.0)]
        >>> df.select(as_real(df.radius_v).as_("real_radius_v"), df.radius).collect()
        [Row(REAL_RADIUS_V=2.0, RADIUS=2.0)]
    """
    c = _to_col_if_str(variant, "as_real")
    return builtin("as_real")(c)


def as_integer(variant: ColumnOrName) -> Column:
    """Casts a VARIANT value to an integer.

    Example::
        >>> df = session.sql("select 1.2345::variant as a")
        >>> df.select(as_integer("a").alias("result")).show()
        ------------
        |"RESULT"  |
        ------------
        |1         |
        ------------
        <BLANKLINE>
    """
    c = _to_col_if_str(variant, "as_integer")
    return builtin("as_integer")(c)


def as_object(variant: ColumnOrName) -> Column:
    """Casts a VARIANT value to an object.

    Example::
        >>> df = session.sql("select object_construct('A',1,'B','BBBB')::variant as a")
        >>> df.select(as_object("a").alias("result")).show()
        -----------------
        |"RESULT"       |
        -----------------
        |{              |
        |  "A": 1,      |
        |  "B": "BBBB"  |
        |}              |
        -----------------
        <BLANKLINE>
    """
    c = _to_col_if_str(variant, "as_object")
    return builtin("as_object")(c)


def as_time(variant: ColumnOrName) -> Column:
    """Casts a VARIANT value to a time value.

    Example::

        >>> from snowflake.snowpark.functions import as_time, to_variant
        >>> df = session.sql("select TO_TIME('12:34:56') as alarm")
        >>> df.alarm_v = to_variant(df.alarm)
        >>> df.select(df.alarm_v.as_("alarm")).collect() == df.select(df.alarm).collect()
        False
        >>> df.select(as_time(df.alarm_v).as_("alarm")).collect() == df.select(df.alarm).collect()
        True
    """
    c = _to_col_if_str(variant, "as_time")
    return builtin("as_time")(c)


def as_timestamp_ltz(variant: ColumnOrName) -> Column:
    """Casts a VARIANT value to a TIMESTAMP with a local timezone.

    Example::

        >>> from snowflake.snowpark.functions import as_timestamp_ltz, to_variant
        >>> df = session.sql("select TO_TIMESTAMP_LTZ('2018-10-10 12:34:56') as alarm")
        >>> df.alarm_v = to_variant(df.alarm)
        >>> df.select(df.alarm_v.as_("alarm")).collect() == df.select(df.alarm).collect()
        False
        >>> df.select(as_timestamp_ltz(df.alarm_v).as_("alarm")).collect() == df.select(df.alarm).collect()
        True
    """
    c = _to_col_if_str(variant, "as_timestamp_ltz")
    return builtin("as_timestamp_ltz")(c)


def as_timestamp_ntz(variant: ColumnOrName) -> Column:
    """Casts a VARIANT value to a TIMESTAMP with no timezone.

    Example::

        >>> from snowflake.snowpark.functions import as_timestamp_ntz, to_variant
        >>> df = session.sql("select TO_TIMESTAMP_NTZ('2018-10-10 12:34:56') as alarm")
        >>> df.alarm_v = to_variant(df.alarm)
        >>> df.select(df.alarm_v.as_("alarm")).collect() == df.select(df.alarm).collect()
        False
        >>> df.select(as_timestamp_ntz(df.alarm_v).as_("alarm")).collect() == df.select(df.alarm).collect()
        True
    """
    c = _to_col_if_str(variant, "as_timestamp_ntz")
    return builtin("as_timestamp_ntz")(c)


def as_timestamp_tz(variant: ColumnOrName) -> Column:
    """Casts a VARIANT value to a TIMESTAMP with a timezone.

    Example::

        >>> from snowflake.snowpark.functions import as_timestamp_tz, to_variant
        >>> df = session.sql("select TO_TIMESTAMP_TZ('2018-10-10 12:34:56 +0000') as alarm")
        >>> df.alarm_v = to_variant(df.alarm)
        >>> df.select(df.alarm_v.as_("alarm")).collect() == df.select(df.alarm).collect()
        False
        >>> df.select(as_timestamp_tz(df.alarm_v).as_("alarm")).collect() == df.select(df.alarm).collect()
        True
    """
    c = _to_col_if_str(variant, "as_timestamp_tz")
    return builtin("as_timestamp_tz")(c)


def to_binary(e: ColumnOrName, fmt: Optional[str] = None) -> Column:
    """Converts the input expression to a binary value. For NULL input, the output is NULL.

    Example::

        >>> df = session.create_dataframe(['00', '67', '0312'], schema=['a'])
        >>> df.select(to_binary(col('a')).as_('ans')).collect()
        [Row(ANS=bytearray(b'\\x00')), Row(ANS=bytearray(b'g')), Row(ANS=bytearray(b'\\x03\\x12'))]

        >>> df = session.create_dataframe(['aGVsbG8=', 'd29ybGQ=', 'IQ=='], schema=['a'])
        >>> df.select(to_binary(col('a'), 'BASE64').as_('ans')).collect()
        [Row(ANS=bytearray(b'hello')), Row(ANS=bytearray(b'world')), Row(ANS=bytearray(b'!'))]

        >>> df.select(to_binary(col('a'), 'UTF-8').as_('ans')).collect()
        [Row(ANS=bytearray(b'aGVsbG8=')), Row(ANS=bytearray(b'd29ybGQ=')), Row(ANS=bytearray(b'IQ=='))]
    """
    c = _to_col_if_str(e, "to_binary")
    return builtin("to_binary")(c, fmt) if fmt else builtin("to_binary")(c)


def to_array(e: ColumnOrName) -> Column:
    """Converts any value to an ARRAY value or NULL (if input is NULL).

    Example::

        >>> df = session.create_dataframe([1, 2, 3, 4], schema=['a'])
        >>> df.select(to_array(col('a')).as_('ans')).collect()
        [Row(ANS='[\\n  1\\n]'), Row(ANS='[\\n  2\\n]'), Row(ANS='[\\n  3\\n]'), Row(ANS='[\\n  4\\n]')]


        >>> from snowflake.snowpark import Row
        >>> df = session.create_dataframe([Row(a=[1, 2, 3]), Row(a=None)])
        >>> df.select(to_array(col('a')).as_('ans')).collect()
        [Row(ANS='[\\n  1,\\n  2,\\n  3\\n]'), Row(ANS=None)]
    """
    c = _to_col_if_str(e, "to_array")
    return builtin("to_array")(c)


def to_json(e: ColumnOrName) -> Column:
    """Converts any VARIANT value to a string containing the JSON representation of the
    value. If the input is NULL, the result is also NULL.

    Example::
        >>> from snowflake.snowpark.types import VariantType, StructField, StructType
        >>> from snowflake.snowpark import Row
        >>> schema = StructType([StructField("a", VariantType())])
        >>> df = session.create_dataframe([Row(a=None),Row(a=12),Row(a=3.141),Row(a={'a':10,'b':20}),Row(a=[1,23,456])], schema=schema)
        >>> df.select(to_json(col("a")).as_('ans')).collect()
        [Row(ANS=None), Row(ANS='12'), Row(ANS='3.141'), Row(ANS='{"a":10,"b":20}'), Row(ANS='[1,23,456]')]
    """
    c = _to_col_if_str(e, "to_json")
    return builtin("to_json")(c)


def to_object(e: ColumnOrName) -> Column:
    """Converts any value to a OBJECT value or NULL (if input is NULL).

    Example::
        >>> from snowflake.snowpark.types import VariantType, StructField, StructType
        >>> from snowflake.snowpark import Row
        >>> schema = StructType([StructField("a", VariantType())])
        >>> df = session.create_dataframe(["{'a':10,'b':20}", None], schema=schema)
        >>> df.select(to_object(col("a")).as_('ans')).collect()
        [Row(ANS='{\\n  "a": 10,\\n  "b": 20\\n}'), Row(ANS=None)]
    """
    c = _to_col_if_str(e, "to_object")
    return builtin("to_object")(c)


def to_variant(e: ColumnOrName) -> Column:
    """Converts any value to a VARIANT value or NULL (if input is NULL).

    Example::

        >>> df = session.create_dataframe([1, 2, 3, 4], schema=['a'])
        >>> df_conv = df.select(to_variant(col("a")).as_("ans"))
        >>> df_conv.collect()
        [Row(ANS='1'), Row(ANS='2'), Row(ANS='3'), Row(ANS='4')]

        After conversion via to_variant, another variant dataframe can be merged.

        >>> from snowflake.snowpark.types import VariantType, StructField, StructType
        >>> from snowflake.snowpark import Row
        >>> schema = StructType([StructField("a", VariantType())])
        >>> df_other = session.create_dataframe([Row(a=10), Row(a='test'), Row(a={'a': 10, 'b': 20}), Row(a=[1, 2, 3])], schema=schema)
        >>> df_conv.union(df_other).select(typeof(col("ans")).as_("ans")).collect()
        [Row(ANS='INTEGER'), Row(ANS='INTEGER'), Row(ANS='INTEGER'), Row(ANS='INTEGER'), Row(ANS='INTEGER'), Row(ANS='VARCHAR'), Row(ANS='OBJECT'), Row(ANS='ARRAY')]
    """
    c = _to_col_if_str(e, "to_variant")
    return builtin("to_variant")(c)


def to_xml(e: ColumnOrName) -> Column:
    """Converts any VARIANT value to a string containing the XML representation of the
    value. If the input is NULL, the result is also NULL.

    Example::
        >>> from snowflake.snowpark.types import VariantType, StructField, StructType
        >>> from snowflake.snowpark import Row
        >>> schema = StructType([StructField("a", VariantType())])
        >>> df = session.create_dataframe([Row(a=10), Row(a='test'), Row(a={'a': 10, 'b': 20}), Row(a=[1, 2, 3])], schema=schema)
        >>> df.select(to_xml(col("A")).as_("ans")).collect()
        [Row(ANS='<SnowflakeData type="INTEGER">10</SnowflakeData>'), Row(ANS='<SnowflakeData type="VARCHAR">test</SnowflakeData>'), Row(ANS='<SnowflakeData type="OBJECT"><a type="INTEGER">10</a><b type="INTEGER">20</b></SnowflakeData>'), Row(ANS='<SnowflakeData type="ARRAY"><e type="INTEGER">1</e><e type="INTEGER">2</e><e type="INTEGER">3</e></SnowflakeData>')]
    """
    c = _to_col_if_str(e, "to_xml")
    return builtin("to_xml")(c)


def get_ignore_case(obj: ColumnOrName, field: ColumnOrName) -> Column:
    """
    Extracts a field value from an object. Returns NULL if either of the arguments is NULL.
    This function is similar to :meth:`get` but applies case-insensitive matching to field names.

    Examples::

        >>> df = session.create_dataframe([{"a": {"aa": 1, "bb": 2, "cc": 3}}])
        >>> df.select(get_ignore_case(df["a"], lit("AA")).alias("get_ignore_case")).collect()
        [Row(GET_IGNORE_CASE='1')]
    """
    c1 = _to_col_if_str(obj, "get_ignore_case")
    c2 = _to_col_if_str(field, "get_ignore_case")
    return builtin("get_ignore_case")(c1, c2)


def object_keys(obj: ColumnOrName) -> Column:
    """Returns an array containing the list of keys in the input object.


    Example::
        >>> from snowflake.snowpark.functions import lit
        >>> df = session.sql(
        ...     "select object_construct(a,b,c,d,e,f) as obj, k, v from "
        ...     "values('age', 21, 'zip', 21021, 'name', 'Joe', 'age', 0),"
        ...     "('age', 26, 'zip', 94021, 'name', 'Jay', 'age', 0) as T(a,b,c,d,e,f,k,v)"
        ... )
        >>> df.select(object_keys(col("obj")).alias("result")).show()
        -------------
        |"RESULT"   |
        -------------
        |[          |
        |  "age",   |
        |  "name",  |
        |  "zip"    |
        |]          |
        |[          |
        |  "age",   |
        |  "name",  |
        |  "zip"    |
        |]          |
        -------------
        <BLANKLINE>
    """
    c = _to_col_if_str(obj, "object_keys")
    return builtin("object_keys")(c)


def xmlget(
    xml: ColumnOrName,
    tag: ColumnOrName,
    instance_num: Union[ColumnOrName, int] = 0,
) -> Column:
    """Extracts an XML element object (often referred to as simply a tag) from a content of outer
    XML element object by the name of the tag and its instance number (counting from 0).

    The following example returns the first inner level (level2) from the XML object created via `parse_xml`.

    Example::

        >>> df = session.create_dataframe(['<level1 attr1="a">1<level2 attr2="b">2<level3>3a</level3><level3>3b</level3></level2></level1>'], schema=["str"]).select(parse_xml("str").as_("obj"))
        >>> df.collect()
        [Row(OBJ='<level1 attr1="a">\\n  1\\n  <level2 attr2="b">\\n    2\\n    <level3>3a</level3>\\n    <level3>3b</level3>\\n  </level2>\\n</level1>')]
        >>> df.select(xmlget("obj", lit("level2")).as_("ans")).collect()
        [Row(ANS='<level2 attr2="b">\\n  2\\n  <level3>3a</level3>\\n  <level3>3b</level3>\\n</level2>')]

    When multiple tags exist at a level, instance_num can be used to distinguish which element to return.

    Example::

        >>> df.select(xmlget(xmlget("obj", lit("level2")), lit("level3"), lit(0)).as_("ans")).collect()
        [Row(ANS='<level3>3a</level3>')]
        >>> df.select(xmlget(xmlget("obj", lit("level2")), lit("level3"), lit(1)).as_("ans")).collect()
        [Row(ANS='<level3>3b</level3>')]
        >>> df.select(xmlget("obj", lit("level2"), lit(5)).as_("ans")).collect()
        [Row(ANS=None)]

    In order to get the tagname, the value of an attribute or the content within a tag the `get` function can be used.

    Example::

        >>> df.select(get(xmlget("obj", lit("level2")), lit("@")).as_("ans")).collect()
        [Row(ANS='"level2"')]
        >>> df.select(get(xmlget("obj", lit("level2")), lit("$")).as_("ans")).collect()
        [Row(ANS='[\\n  2,\\n  {\\n    "$": "3a",\\n    "@": "level3"\\n  },\\n  {\\n    "$": "3b",\\n    "@": "level3"\\n  }\\n]')]
        >>> df.select(get(xmlget(xmlget("obj", lit("level2")), lit("level3")), lit("$")).as_("ans")).collect()
        [Row(ANS='"3a"')]
        >>> df.select(get(xmlget("obj", lit("level2")), lit("@attr2")).as_("ans")).collect()
        [Row(ANS='"b"')]
    """
    c1 = _to_col_if_str(xml, "xmlget")
    c2 = _to_col_if_str(tag, "xmlget")
    c3 = (
        instance_num
        if isinstance(instance_num, int)
        else _to_col_if_str(instance_num, "xmlget")
    )
    return builtin("xmlget")(c1, c2, c3)


def get_path(col: ColumnOrName, path: ColumnOrName) -> Column:
    """
    Extracts a value from semi-structured data using a path name.

    Examples::

        >>> df = session.create_dataframe([{"a": {"aa": {"dd": 4}, "bb": 2, "cc": 3}}])
        >>> df.select(get_path(df["a"], lit("aa.dd")).alias("get_path")).collect()
        [Row(GET_PATH='4')]
    """
    c1 = _to_col_if_str(col, "get_path")
    c2 = _to_col_if_str(path, "get_path")
    return builtin("get_path")(c1, c2)


def get(col1: Union[ColumnOrName, int], col2: Union[ColumnOrName, int]) -> Column:
    """Extracts a value from an object or array; returns NULL if either of the arguments is NULL.

    Example::

        >>> from snowflake.snowpark.functions import lit
        >>> df = session.createDataFrame([({"a": 1.0, "b": 2.0}, [1, 2, 3],), ({}, [],)], ["map", "list"])
        >>> df.select(get(df.list, 1).as_("idx1")).sort(col("idx1")).show()
        ----------
        |"IDX1"  |
        ----------
        |NULL    |
        |2       |
        ----------
        <BLANKLINE>

        >>> df.select(get(df.map, lit("a")).as_("get_a")).sort(col("get_a")).show()
        -----------
        |"GET_A"  |
        -----------
        |NULL     |
        |1        |
        -----------
        <BLANKLINE>"""
    c1 = _to_col_if_str_or_int(col1, "get")
    c2 = _to_col_if_str_or_int(col2, "get")
    return builtin("get")(c1, c2)


element_at = get


def when(condition: ColumnOrSqlExpr, value: ColumnOrLiteral) -> CaseExpr:
    """Works like a cascading if-then-else statement.
    A series of conditions are evaluated in sequence.
    When a condition evaluates to TRUE, the evaluation stops and the associated
    result (after THEN) is returned. If none of the conditions evaluate to TRUE,
    then the result after the optional OTHERWISE is returned, if present;
    otherwise NULL is returned.

    Args:
        condition: A :class:`Column` expression or SQL text representing the specified condition.
        value: A :class:`Column` expression or a literal value, which will be returned
            if ``condition`` is true.

    Example::

        >>> df = session.create_dataframe([1, None, 2, 3, None, 5, 6], schema=["a"])
        >>> df.collect()
        [Row(A=1), Row(A=None), Row(A=2), Row(A=3), Row(A=None), Row(A=5), Row(A=6)]
        >>> df.select(when(col("a") % 2 == 0, lit("even")).as_("ans")).collect()
        [Row(ANS=None), Row(ANS=None), Row(ANS='even'), Row(ANS=None), Row(ANS=None), Row(ANS=None), Row(ANS='even')]

    Multiple when statements can be changed and `otherwise`/`else_` used to create expressions similar to ``CASE WHEN ... ELSE ... END`` in SQL.

    Example::

        >>> df.select(when(col("a") % 2 == 0, lit("even")).when(col("a") % 2 == 1, lit("odd")).as_("ans")).collect()
        [Row(ANS='odd'), Row(ANS=None), Row(ANS='even'), Row(ANS='odd'), Row(ANS=None), Row(ANS='odd'), Row(ANS='even')]
        >>> df.select(when(col("a") % 2 == 0, lit("even")).when(col("a") % 2 == 1, lit("odd")).otherwise(lit("unknown")).as_("ans")).collect()
        [Row(ANS='odd'), Row(ANS='unknown'), Row(ANS='even'), Row(ANS='odd'), Row(ANS='unknown'), Row(ANS='odd'), Row(ANS='even')]
    """

    ast = proto.Expr()
    expr = with_src_position(ast.sp_column_case_when)
    case_expr = with_src_position(expr.cases.add())
    build_expr_from_snowpark_column_or_sql_str(case_expr.condition, condition)
    build_expr_from_snowpark_column_or_python_val(case_expr.value, value)

    return CaseExpr(
        CaseWhen(
            [
                (
                    _to_col_if_sql_expr(condition, "when")._expression,
                    Column._to_expr(value),
                )
            ]
        ),
        ast=ast,
    )


def iff(
    condition: ColumnOrSqlExpr,
    expr1: ColumnOrLiteral,
    expr2: ColumnOrLiteral,
) -> Column:
    """
    Returns one of two specified expressions, depending on a condition.
    This is equivalent to an ``if-then-else`` expression.

    Args:
        condition: A :class:`Column` expression or SQL text representing the specified condition.
        expr1: A :class:`Column` expression or a literal value, which will be returned
            if ``condition`` is true.
        expr2: A :class:`Column` expression or a literal value, which will be returned
            if ``condition`` is false.

    Examples::

        >>> df = session.create_dataframe([True, False, None], schema=["a"])
        >>> df.select(iff(df["a"], lit("true"), lit("false")).alias("iff")).collect()
        [Row(IFF='true'), Row(IFF='false'), Row(IFF='false')]
    """
    return builtin("iff")(_to_col_if_sql_expr(condition, "iff"), expr1, expr2)


def in_(
    cols: List[ColumnOrName],
    *vals: Union["snowflake.snowpark.DataFrame", LiteralType, Iterable[LiteralType]],
) -> Column:
    """Returns a conditional expression that you can pass to the filter or where methods to
    perform the equivalent of a WHERE ... IN query that matches rows containing a sequence of
    values.

    The expression evaluates to true if the values in a row matches the values in one of
    the specified sequences.

    The following code returns a DataFrame that contains the rows in which
    the columns `c1` and `c2` contain the values:
    - `1` and `"a"`, or
    - `2` and `"b"`
    This is equivalent to ``SELECT * FROM table WHERE (c1, c2) IN ((1, 'a'), (2, 'b'))``.

    Example::

        >>> df = session.create_dataframe([[1, "a"], [2, "b"], [3, "c"]], schema=["col1", "col2"])
        >>> df.filter(in_([col("col1"), col("col2")], [[1, "a"], [2, "b"]])).show()
        -------------------
        |"COL1"  |"COL2"  |
        -------------------
        |1       |a       |
        |2       |b       |
        -------------------
        <BLANKLINE>

    The following code returns a DataFrame that contains the rows where
    the values of the columns `c1` and `c2` in `df2` match the values of the columns
    `a` and `b` in `df1`. This is equivalent to
    ``SELECT * FROM table2 WHERE (c1, c2) IN (SELECT a, b FROM table1)``.

    Example::

        >>> df1 = session.sql("select 1, 'a'")
        >>> df.filter(in_([col("col1"), col("col2")], df1)).show()
        -------------------
        |"COL1"  |"COL2"  |
        -------------------
        |1       |a       |
        -------------------
        <BLANKLINE>

    Args::
        cols: A list of the columns to compare for the IN operation.
        vals: A list containing the values to compare for the IN operation.
    """
    # MultipleExpression uses _expression field from columns, which will drop the column info/its ast.
    # Fix here by constructing ast based on current column expressions.
    list_arg = proto.Expr()
    list_ast = with_src_position(list_arg.list_val)
    for col in cols:
        col_ast = list_ast.vs.add()
        _fill_ast_with_snowpark_column_or_literal(col_ast, col)
    
    values_args = []
    for val in vals:
        val_ast = proto.Expr()
        if isinstance(val, snowflake.snowpark.dataframe.DataFrame):
            val.set_ast_ref(val_ast)
        else:
            build_const_from_python_val(val, val_ast)
        values_args.append(val_ast)

    vals = parse_positional_args_to_list(*vals)
    columns = [_to_col_if_str(c, "in_") for c in cols]
    col = Column(MultipleExpression([c._expression for c in columns])).in_(vals)

    # Replace ast in col with correct one.
    ast = proto.Expr()
    build_fn_apply(ast, "in_", list_arg, *values_args)
    col._ast = ast
    return col


def cume_dist() -> Column:
    """
    Finds the cumulative distribution of a value with regard to other values
    within the same window partition.

    Example:

        >>> from snowflake.snowpark.window import Window
        >>> from snowflake.snowpark.types import DecimalType
        >>> df = session.create_dataframe([[1, 2], [1, 2], [1,3], [4, 5], [2, 3], [3, 4], [4, 7], [3,7], [4,5]], schema=["a", "b"])
        >>> df.select(cume_dist().over(Window.order_by("a")).cast(DecimalType(scale=3)).alias("result")).show()
        ------------
        |"RESULT"  |
        ------------
        |0.333     |
        |0.333     |
        |0.333     |
        |0.444     |
        |0.667     |
        |0.667     |
        |1.000     |
        |1.000     |
        |1.000     |
        ------------
        <BLANKLINE>
    """
    return builtin("cume_dist")()


def rank() -> Column:
    """
    Returns the rank of a value within an ordered group of values.
    The rank value starts at 1 and continues up.

    Example::
        >>> from snowflake.snowpark.window import Window
        >>> df = session.create_dataframe(
        ...     [
        ...         [1, 2, 1],
        ...         [1, 2, 3],
        ...         [2, 1, 10],
        ...         [2, 2, 1],
        ...         [2, 2, 3],
        ...     ],
        ...     schema=["x", "y", "z"]
        ... )
        >>> df.select(rank().over(Window.partition_by(col("X")).order_by(col("Y"))).alias("result")).show()
        ------------
        |"RESULT"  |
        ------------
        |1         |
        |2         |
        |2         |
        |1         |
        |1         |
        ------------
        <BLANKLINE>
    """
    return builtin("rank")()


def percent_rank() -> Column:
    """
    Returns the relative rank of a value within a group of values, specified as a percentage
    ranging from 0.0 to 1.0.

    Example::
        >>> from snowflake.snowpark.window import Window
        >>> df = session.create_dataframe(
        ...     [
        ...         [1, 2, 1],
        ...         [1, 2, 3],
        ...         [2, 1, 10],
        ...         [2, 2, 1],
        ...         [2, 2, 3],
        ...     ],
        ...     schema=["x", "y", "z"]
        ... )
        >>> df.select(percent_rank().over(Window.partition_by("x").order_by(col("y"))).alias("result")).show()
        ------------
        |"RESULT"  |
        ------------
        |0.0       |
        |0.5       |
        |0.5       |
        |0.0       |
        |0.0       |
        ------------
        <BLANKLINE>
    """
    return builtin("percent_rank")()


def dense_rank() -> Column:
    """
    Returns the rank of a value within a group of values, without gaps in the ranks.
    The rank value starts at 1 and continues up sequentially.
    If two values are the same, they will have the same rank.

    Example::

        >>> from snowflake.snowpark.window import Window
        >>> window = Window.order_by("key")
        >>> df = session.create_dataframe([(1, "1"), (2, "2"), (1, "3"), (2, "4")], schema=["key", "value"])
        >>> df.select(dense_rank().over(window).as_("dense_rank")).collect()
        [Row(DENSE_RANK=1), Row(DENSE_RANK=1), Row(DENSE_RANK=2), Row(DENSE_RANK=2)]
    """
    return builtin("dense_rank")()


def row_number() -> Column:
    """
    Returns a unique row number for each row within a window partition.
    The row number starts at 1 and continues up sequentially.

    Example::

        >>> from snowflake.snowpark.window import Window
        >>> df = session.create_dataframe(
        ...     [
        ...         [1, 2, 1],
        ...         [1, 2, 3],
        ...         [2, 1, 10],
        ...         [2, 2, 1],
        ...         [2, 2, 3],
        ...     ],
        ...     schema=["x", "y", "z"]
        ... )
        >>> df.select(row_number().over(Window.partition_by(col("X")).order_by(col("Y"))).alias("result")).show()
        ------------
        |"RESULT"  |
        ------------
        |1         |
        |2         |
        |3         |
        |1         |
        |2         |
        ------------
        <BLANKLINE>
    """
    return builtin("row_number")()


def lag(
    e: ColumnOrName,
    offset: int = 1,
    default_value: Optional[ColumnOrLiteral] = None,
    ignore_nulls: bool = False,
) -> Column:
    """
    Accesses data in a previous row in the same result set without having to
    join the table to itself.

    Example::

        >>> from snowflake.snowpark.window import Window
        >>> df = session.create_dataframe(
        ...     [
        ...         [1, 2, 1],
        ...         [1, 2, 3],
        ...         [2, 1, 10],
        ...         [2, 2, 1],
        ...         [2, 2, 3],
        ...     ],
        ...     schema=["x", "y", "z"]
        ... )
        >>> df.select(lag("Z").over(Window.partition_by(col("X")).order_by(col("Y"))).alias("result")).collect()
        [Row(RESULT=None), Row(RESULT=10), Row(RESULT=1), Row(RESULT=None), Row(RESULT=1)]
    """
    c = _to_col_if_str(e, "lag")

    ast = proto.Expr()
    build_fn_apply(ast, "lag", e, default_value, offset, default_value, ignore_nulls)

    return Column(
        Lag(c._expression, offset, Column._to_expr(default_value), ignore_nulls),
        ast=ast,
    )


def lead(
    e: ColumnOrName,
    offset: int = 1,
    default_value: Optional[Union[Column, LiteralType]] = None,
    ignore_nulls: bool = False,
) -> Column:
    """
    Accesses data in a subsequent row in the same result set without having to
    join the table to itself.

    Example::

        >>> from snowflake.snowpark.window import Window
        >>> df = session.create_dataframe(
        ...     [
        ...         [1, 2, 1],
        ...         [1, 2, 3],
        ...         [2, 1, 10],
        ...         [2, 2, 1],
        ...         [2, 2, 3],
        ...     ],
        ...     schema=["x", "y", "z"]
        ... )
        >>> df.select(lead("Z").over(Window.partition_by(col("X")).order_by(col("Y"))).alias("result")).collect()
        [Row(RESULT=1), Row(RESULT=3), Row(RESULT=None), Row(RESULT=3), Row(RESULT=None)]
    """
    c = _to_col_if_str(e, "lead")

    ast = proto.Expr()
    build_fn_apply(ast, "lead", e, default_value, offset, default_value, ignore_nulls)

    return Column(
        Lead(c._expression, offset, Column._to_expr(default_value), ignore_nulls),
        ast=ast,
    )


def last_value(
    e: ColumnOrName,
    ignore_nulls: bool = False,
) -> Column:
    """
    Returns the last value within an ordered group of values.

    Example::

        >>> from snowflake.snowpark.window import Window
        >>> window = Window.partition_by("column1").order_by("column2")
        >>> df = session.create_dataframe([[1, 10], [1, 11], [2, 20], [2, 21]], schema=["column1", "column2"])
        >>> df.select(df["column1"], df["column2"], last_value(df["column2"]).over(window).as_("column2_last")).collect()
        [Row(COLUMN1=1, COLUMN2=10, COLUMN2_LAST=11), Row(COLUMN1=1, COLUMN2=11, COLUMN2_LAST=11), Row(COLUMN1=2, COLUMN2=20, COLUMN2_LAST=21), Row(COLUMN1=2, COLUMN2=21, COLUMN2_LAST=21)]
    """
    c = _to_col_if_str(e, "last_value")

    ast = proto.Expr()
    build_fn_apply(ast, "last_value", e, ignore_nulls)

    return Column(LastValue(c._expression, None, None, ignore_nulls), ast=ast)


def first_value(
    e: ColumnOrName,
    ignore_nulls: bool = False,
) -> Column:
    """
    Returns the first value within an ordered group of values.

    Example::

        >>> from snowflake.snowpark.window import Window
        >>> window = Window.partition_by("column1").order_by("column2")
        >>> df = session.create_dataframe([[1, 10], [1, 11], [2, 20], [2, 21]], schema=["column1", "column2"])
        >>> df.select(df["column1"], df["column2"], first_value(df["column2"]).over(window).as_("column2_first")).collect()
        [Row(COLUMN1=1, COLUMN2=10, COLUMN2_FIRST=10), Row(COLUMN1=1, COLUMN2=11, COLUMN2_FIRST=10), Row(COLUMN1=2, COLUMN2=20, COLUMN2_FIRST=20), Row(COLUMN1=2, COLUMN2=21, COLUMN2_FIRST=20)]
    """
    c = _to_col_if_str(e, "last_value")

    ast = proto.Expr()
    build_fn_apply(ast, "first_value", e, ignore_nulls)

    return Column(FirstValue(c._expression, None, None, ignore_nulls), ast=ast)


def ntile(e: Union[int, ColumnOrName]) -> Column:
    """
    Divides an ordered data set equally into the number of buckets specified by n.
    Buckets are sequentially numbered 1 through n.

    Args:
        e: The desired number of buckets; must be a positive integer value.

    Example::

        >>> from snowflake.snowpark.window import Window
        >>> df = session.create_dataframe(
        ...     [["C", "SPY", 3], ["C", "AAPL", 10], ["N", "SPY", 5], ["N", "AAPL", 7], ["Q", "MSFT", 3]],
        ...     schema=["exchange", "symbol", "shares"]
        ... )
        >>> df.select(col("exchange"), col("symbol"), ntile(3).over(Window.partition_by("exchange").order_by("shares")).alias("ntile_3")).show()
        -------------------------------------
        |"EXCHANGE"  |"SYMBOL"  |"NTILE_3"  |
        -------------------------------------
        |Q           |MSFT      |1          |
        |N           |SPY       |1          |
        |N           |AAPL      |2          |
        |C           |SPY       |1          |
        |C           |AAPL      |2          |
        -------------------------------------
        <BLANKLINE>
    """
    c = _to_col_if_str_or_int(e, "ntile")
    return builtin("ntile")(c)


def percentile_cont(percentile: float) -> Column:
    """
    Return a percentile value based on a continuous distribution of the
    input column. If no input row lies exactly at the desired percentile,
    the result is calculated using linear interpolation of the two nearest
    input values. NULL values are ignored in the calculation.

    Args:
        percentile: the percentile of the value that you want to find.
            The percentile must be a constant between 0.0 and 1.0. For example,
            if you want to find the value at the 90th percentile, specify 0.9.

    Example:

        >>> df = session.create_dataframe([
        ...     (0, 0), (0, 10), (0, 20), (0, 30), (0, 40),
        ...     (1, 10), (1, 20), (2, 10), (2, 20), (2, 25),
        ...     (2, 30), (3, 60), (4, None)
        ... ], schema=["k", "v"])
        >>> df.group_by("k").agg(percentile_cont(0.25).within_group("v").as_("percentile")).sort("k").collect()
        [Row(K=0, PERCENTILE=Decimal('10.000')), \
Row(K=1, PERCENTILE=Decimal('12.500')), \
Row(K=2, PERCENTILE=Decimal('17.500')), \
Row(K=3, PERCENTILE=Decimal('60.000')), \
Row(K=4, PERCENTILE=None)]
    """
    return builtin("percentile_cont")(percentile)


def greatest(*columns: ColumnOrName) -> Column:
    """
    Returns the largest value from a list of expressions.
    If any of the argument values is NULL, the result is NULL.
    GREATEST supports all data types, including VARIANT.

    Examples::

        >>> df = session.create_dataframe([[1, 2, 3], [2, 4, -1], [3, 6, None]], schema=["a", "b", "c"])
        >>> df.select(greatest(df["a"], df["b"], df["c"]).alias("greatest")).collect()
        [Row(GREATEST=3), Row(GREATEST=4), Row(GREATEST=None)]
    """
    c = [_to_col_if_str(ex, "greatest") for ex in columns]
    return builtin("greatest")(*c)


def least(*columns: ColumnOrName) -> Column:
    """
    Returns the smallest value from a list of expressions.
    If any of the argument values is NULL, the result is NULL.
    LEAST supports all data types, including VARIANT.

    Example::

        >>> df = session.create_dataframe([[1, 2, 3], [2, 4, -1], [3, 6, None]], schema=["a", "b", "c"])
        >>> df.select(least(df["a"], df["b"], df["c"]).alias("least")).collect()
        [Row(LEAST=1), Row(LEAST=-1), Row(LEAST=None)]
    """
    c = [_to_col_if_str(ex, "least") for ex in columns]
    return builtin("least")(*c)


def listagg(e: ColumnOrName, delimiter: str = "", is_distinct: bool = False) -> Column:
    """
    Returns the concatenated input values, separated by `delimiter` string.
    See `LISTAGG <https://docs.snowflake.com/en/sql-reference/functions/listagg.html>`_ for details.

    Args:
        e: A :class:`Column` object or column name that determines the values
            to be put into the list.
        delimiter: A string delimiter.
        is_distinct: Whether the input expression is distinct.

    Examples::

        >>> df = session.create_dataframe([1, 2, 3, 2, 4, 5], schema=["col"])
        >>> df.select(listagg("col", ",").within_group(df["col"].asc()).as_("result")).collect()
        [Row(RESULT='1,2,2,3,4,5')]
    """
    c = _to_col_if_str(e, "listagg")

    ast = proto.Expr()
    build_fn_apply(ast, "listagg", e, delimiter, is_distinct)

    return Column(ListAgg(c._expression, delimiter, is_distinct), ast=ast)


def when_matched(
    condition: Optional[Column] = None,
) -> "snowflake.snowpark.table.WhenMatchedClause":
    """
    Specifies a matched clause for the :meth:`Table.merge <snowflake.snowpark.Table.merge>` action.
    See :class:`~snowflake.snowpark.table.WhenMatchedClause` for details.

    Convenience function to create a new WhenMatchedClause instance which is required together with an action when merging
    a Snowpark table with a Snowpark DataFrame (see snowflake.snowpark.Table.merge for more details).

    Example::

        >>> target_df = session.create_dataframe([(10, "old"), (10, "too_old"), (11, "old")], schema=["key", "value"])
        >>> target_df.write.save_as_table("my_table", mode="overwrite", table_type="temporary")
        >>> target = session.table("my_table")
        >>> source = session.create_dataframe([(10, "new"), (12, "new"), (13, "old")], schema=["key", "value"])
        >>> target.merge(source, (target["key"] == source["key"]) & (target["value"] == "too_old"),
        ...              [when_matched().update({"value": source["value"]})])
        MergeResult(rows_inserted=0, rows_updated=1, rows_deleted=0)
        >>> target.collect()
        [Row(KEY=10, VALUE='old'), Row(KEY=10, VALUE='new'), Row(KEY=11, VALUE='old')]

    """
    return snowflake.snowpark.table.WhenMatchedClause(condition)


def when_not_matched(
    condition: Optional[Column] = None,
) -> "snowflake.snowpark.table.WhenNotMatchedClause":
    """
    Specifies a not-matched clause for the :meth:`Table.merge <snowflake.snowpark.Table.merge>` action.
    See :class:`~snowflake.snowpark.table.WhenNotMatchedClause` for details.

    Convenience function to create a new WhenNotMatchedClause instance which is required together with an action when merging
    a Snowpark table with a Snowpark DataFrame (see snowflake.snowpark.Table.merge for more details).

    Example::

        >>> from snowflake.snowpark.types import IntegerType, StringType, StructField, StructType
        >>> schema = StructType([StructField("key", IntegerType()), StructField("value", StringType())])
        >>> target_df = session.create_dataframe([(10, "old"), (10, "too_old"), (11, "old")], schema=schema)
        >>> target_df.write.save_as_table("my_table", mode="overwrite", table_type="temporary")
        >>> target = session.table("my_table")
        >>> source = session.create_dataframe([(10, "new"), (12, "new"), (13, "old")], schema=schema)
        >>> target.merge(source, (target["key"] == source["key"]) & (target["value"] == "too_old"),
        ...              [when_not_matched().insert({"key": source["key"]})])
        MergeResult(rows_inserted=2, rows_updated=0, rows_deleted=0)
        >>> target.sort(col("key"), col("value")).collect()
        [Row(KEY=10, VALUE='old'), Row(KEY=10, VALUE='too_old'), Row(KEY=11, VALUE='old'), Row(KEY=12, VALUE=None), Row(KEY=13, VALUE=None)]
    """
    return snowflake.snowpark.table.WhenNotMatchedClause(condition)


def udf(
    func: Optional[Callable] = None,
    *,
    return_type: Optional[DataType] = None,
    input_types: Optional[List[DataType]] = None,
    name: Optional[Union[str, Iterable[str]]] = None,
    is_permanent: bool = False,
    stage_location: Optional[str] = None,
    imports: Optional[List[Union[str, Tuple[str, str]]]] = None,
    packages: Optional[List[Union[str, ModuleType]]] = None,
    replace: bool = False,
    if_not_exists: bool = False,
    session: Optional["snowflake.snowpark.session.Session"] = None,
    parallel: int = 4,
    max_batch_size: Optional[int] = None,
    statement_params: Optional[Dict[str, str]] = None,
    source_code_display: bool = True,
    strict: bool = False,
    secure: bool = False,
    external_access_integrations: Optional[List[str]] = None,
    secrets: Optional[Dict[str, str]] = None,
    immutable: bool = False,
    comment: Optional[str] = None,
    **kwargs,
) -> Union[UserDefinedFunction, functools.partial]:
    """Registers a Python function as a Snowflake Python UDF and returns the UDF.

    It can be used as either a function call or a decorator. In most cases you work with a single session.
    This function uses that session to register the UDF. If you have multiple sessions, you need to
    explicitly specify the ``session`` parameter of this function. If you have a function and would
    like to register it to multiple databases, use ``session.udf.register`` instead. See examples
    in :class:`~snowflake.snowpark.udf.UDFRegistration`.

    Args:
        func: A Python function used for creating the UDF.
        return_type: A :class:`~snowflake.snowpark.types.DataType` representing the return data
            type of the UDF. Optional if type hints are provided.
        input_types: A list of :class:`~snowflake.snowpark.types.DataType`
            representing the input data types of the UDF. Optional if
            type hints are provided.
        name: A string or list of strings that specify the name or fully-qualified
            object identifier (database name, schema name, and function name) for
            the UDF in Snowflake, which allows you to call this UDF in a SQL
            command or via :func:`call_udf()`. If it is not provided, a name will
            be automatically generated for the UDF. A name must be specified when
            ``is_permanent`` is ``True``.
        is_permanent: Whether to create a permanent UDF. The default is ``False``.
            If it is ``True``, a valid ``stage_location`` must be provided.
        stage_location: The stage location where the Python file for the UDF
            and its dependencies should be uploaded. The stage location must be specified
            when ``is_permanent`` is ``True``, and it will be ignored when
            ``is_permanent`` is ``False``. It can be any stage other than temporary
            stages and external stages.
        imports: A list of imports that only apply to this UDF. You can use a string to
            represent a file path (similar to the ``path`` argument in
            :meth:`~snowflake.snowpark.Session.add_import`) in this list, or a tuple of two
            strings to represent a file path and an import path (similar to the ``import_path``
            argument in :meth:`~snowflake.snowpark.Session.add_import`). These UDF-level imports
            will override the session-level imports added by
            :meth:`~snowflake.snowpark.Session.add_import`. Note that an empty list means
            no import for this UDF, and ``None`` or not specifying this parameter means using
            session-level imports.
        packages: A list of packages that only apply to this UDF. These UDF-level packages
            will override the session-level packages added by
            :meth:`~snowflake.snowpark.Session.add_packages` and
            :meth:`~snowflake.snowpark.Session.add_requirements`. Note that an empty list means
            no package for this UDF, and ``None`` or not specifying this parameter means using
            session-level packages. To use Python packages that are not available in Snowflake,
            refer to :meth:`~snowflake.snowpark.Session.custom_package_usage_config`.
        replace: Whether to replace a UDF that already was registered. The default is ``False``.
            If it is ``False``, attempting to register a UDF with a name that already exists
            results in a ``SnowparkSQLException`` exception being thrown. If it is ``True``,
            an existing UDF with the same name is overwritten.
        if_not_exists: Whether to skip creation of a UDF when one with the same signature already exists.
            The default is ``False``. ``if_not_exists`` and ``replace`` are mutually exclusive
            and a ``ValueError`` is raised when both are set. If it is ``True`` and a UDF with
            the same signature exists, the UDF creation is skipped.
        session: Use this session to register the UDF. If it's not specified, the session that you created before calling this function will be used.
            You need to specify this parameter if you have created multiple sessions before calling this method.
        parallel: The number of threads to use for uploading UDF files with the
            `PUT <https://docs.snowflake.com/en/sql-reference/sql/put.html#put>`_
            command. The default value is 4 and supported values are from 1 to 99.
            Increasing the number of threads can improve performance when uploading
            large UDF files.
        max_batch_size: The maximum number of rows per input pandas DataFrame or pandas Series
            inside a vectorized UDF. Because a vectorized UDF will be executed within a time limit,
            which is `60` seconds, this optional argument can be used to reduce the running time of
            every batch by setting a smaller batch size. Note that setting a larger value does not
            guarantee that Snowflake will encode batches with the specified number of rows. It will
            be ignored when registering a non-vectorized UDF.
        statement_params: Dictionary of statement level parameters to be set while executing this action.
        source_code_display: Display the source code of the UDF `func` as comments in the generated script.
            The source code is dynamically generated therefore it may not be identical to how the
            `func` is originally defined. The default is ``True``.
            If it is ``False``, source code will not be generated or displayed.
        strict: Whether the created UDF is strict. A strict UDF will not invoke the UDF if any input is
            null. Instead, a null value will always be returned for that row. Note that the UDF might
            still return null for non-null inputs.
        secure: Whether the created UDF is secure. For more information about secure functions,
            see `Secure UDFs <https://docs.snowflake.com/en/sql-reference/udf-secure.html>`_.
        external_access_integrations: The names of one or more external access integrations. Each
            integration you specify allows access to the external network locations and secrets
            the integration specifies.
        secrets: The key-value pairs of string types of secrets used to authenticate the external network location.
            The secrets can be accessed from handler code. The secrets specified as values must
            also be specified in the external access integration and the keys are strings used to
            retrieve the secrets using secret API.
        immutable: Whether the UDF result is deterministic or not for the same input.
        comment: Adds a comment for the created object. See
            `COMMENT <https://docs.snowflake.com/en/sql-reference/sql/comment>`_

    Returns:
        A UDF function that can be called with :class:`~snowflake.snowpark.Column` expressions.

    Note:
        1. When type hints are provided and are complete for a function,
        ``return_type`` and ``input_types`` are optional and will be ignored.
        See details of supported data types for UDFs in
        :class:`~snowflake.snowpark.udf.UDFRegistration`.

            - You can use use :attr:`~snowflake.snowpark.types.Variant` to
              annotate a variant, and use :attr:`~snowflake.snowpark.types.Geography`
              or :attr:`~snowflake.snowpark.types.Geometry` to annotate geospatial
              types when defining a UDF.

            - You can use use :attr:`~snowflake.snowpark.types.PandasSeries` to annotate
              a pandas Series, and use :attr:`~snowflake.snowpark.types.PandasDataFrame`
              to annotate a pandas DataFrame when defining a vectorized UDF.
              Note that they are generic types so you can specify the element type in a
              pandas Series and DataFrame.

            - :class:`typing.Union` is not a valid type annotation for UDFs,
              but :class:`typing.Optional` can be used to indicate the optional type.

            - Type hints are not supported on functions decorated with decorators.

        2. A temporary UDF (when ``is_permanent`` is ``False``) is scoped to this ``session``
        and all UDF related files will be uploaded to a temporary session stage
        (:func:`session.get_session_stage() <snowflake.snowpark.Session.get_session_stage>`).
        For a permanent UDF, these files will be uploaded to the stage that you provide.

        3. By default, UDF registration fails if a function with the same name is already
        registered. Invoking :func:`udf` with ``replace`` set to ``True`` will overwrite the
        previously registered function.

        4. When registering a vectorized UDF, ``pandas`` library will be added as a package
        automatically, with the latest version on the Snowflake server. If you don't want to
        use this version, you can overwrite it by adding `pandas` with specific version
        requirement using ``package`` argument or :meth:`~snowflake.snowpark.Session.add_packages`.

    See Also:
        :class:`~snowflake.snowpark.udf.UDFRegistration`

    UDFs can be created as anonymous UDFs

    Example::

        >>> from snowflake.snowpark.types import IntegerType
        >>> add_one = udf(lambda x: x+1, return_type=IntegerType(), input_types=[IntegerType()])
        >>> df = session.create_dataframe([1, 2, 3], schema=["a"])
        >>> df.select(add_one(col("a")).as_("ans")).collect()
        [Row(ANS=2), Row(ANS=3), Row(ANS=4)]

    or as named UDFs that are accessible in the same session. Instead of calling `udf` as function, it can be also used
    as a decorator:

    Example::

        >>> @udf(name="minus_one", replace=True)
        ... def minus_one(x: int) -> int:
        ...     return x - 1
        >>> df.select(minus_one(col("a")).as_("ans")).collect()
        [Row(ANS=0), Row(ANS=1), Row(ANS=2)]
        >>> session.sql("SELECT minus_one(10)").collect()
        [Row(MINUS_ONE(10)=9)]

    """

    # Initial check to make sure no unexpected args are passed in
    check_decorator_args(**kwargs)

    session = snowflake.snowpark.session._get_sandbox_conditional_active_session(
        session
    )
    if session is None:
        udf_registration_method = UDFRegistration(session=session).register
    else:
        udf_registration_method = session.udf.register

    if func is None:
        return functools.partial(
            udf_registration_method,
            return_type=return_type,
            input_types=input_types,
            name=name,
            is_permanent=is_permanent,
            stage_location=stage_location,
            imports=imports,
            packages=packages,
            replace=replace,
            if_not_exists=if_not_exists,
            parallel=parallel,
            max_batch_size=max_batch_size,
            statement_params=statement_params,
            source_code_display=source_code_display,
            strict=strict,
            secure=secure,
            external_access_integrations=external_access_integrations,
            secrets=secrets,
            immutable=immutable,
            comment=comment,
            **kwargs,
        )
    else:
        return udf_registration_method(
            func,
            return_type=return_type,
            input_types=input_types,
            name=name,
            is_permanent=is_permanent,
            stage_location=stage_location,
            imports=imports,
            packages=packages,
            replace=replace,
            if_not_exists=if_not_exists,
            parallel=parallel,
            max_batch_size=max_batch_size,
            statement_params=statement_params,
            source_code_display=source_code_display,
            strict=strict,
            secure=secure,
            external_access_integrations=external_access_integrations,
            secrets=secrets,
            immutable=immutable,
            comment=comment,
            **kwargs,
        )


def udtf(
    handler: Optional[Callable] = None,
    *,
    output_schema: Union[StructType, List[str], "PandasDataFrameType"],
    input_types: Optional[List[DataType]] = None,
    name: Optional[Union[str, Iterable[str]]] = None,
    is_permanent: bool = False,
    stage_location: Optional[str] = None,
    imports: Optional[List[Union[str, Tuple[str, str]]]] = None,
    packages: Optional[List[Union[str, ModuleType]]] = None,
    replace: bool = False,
    if_not_exists: bool = False,
    session: Optional["snowflake.snowpark.session.Session"] = None,
    parallel: int = 4,
    statement_params: Optional[Dict[str, str]] = None,
    strict: bool = False,
    secure: bool = False,
    external_access_integrations: Optional[List[str]] = None,
    secrets: Optional[Dict[str, str]] = None,
    immutable: bool = False,
    comment: Optional[str] = None,
    **kwargs,
) -> Union[UserDefinedTableFunction, functools.partial]:
    """Registers a Python class as a Snowflake Python UDTF and returns the UDTF.

    It can be used as either a function call or a decorator. In most cases you work with a single session.
    This function uses that session to register the UDTF. If you have multiple sessions, you need to
    explicitly specify the ``session`` parameter of this function. If you have a function and would
    like to register it to multiple databases, use ``session.udtf.register`` instead. See examples
    in :class:`~snowflake.snowpark.udtf.UDTFRegistration`.

    Args:
        handler: A Python class used for creating the UDTF.
        output_schema: A list of column names, or a :class:`~snowflake.snowpark.types.StructType` instance that represents the table function's columns, or a ``PandasDataFrameType`` instance for vectorized UDTF.
         If a list of column names is provided, the ``process`` method of the handler class must have return type hints to indicate the output schema data types.
        input_types: A list of :class:`~snowflake.snowpark.types.DataType`
            representing the input data types of the UDTF. Optional if
            type hints are provided.
        name: A string or list of strings that specify the name or fully-qualified
            object identifier (database name, schema name, and function name) for
            the UDTF in Snowflake, which allows you to call this UDTF in a SQL
            command or via :func:`call_udtf()`. If it is not provided, a name will
            be automatically generated for the UDTF. A name must be specified when
            ``is_permanent`` is ``True``.
        is_permanent: Whether to create a permanent UDTF. The default is ``False``.
            If it is ``True``, a valid ``stage_location`` must be provided.
        stage_location: The stage location where the Python file for the UDTF
            and its dependencies should be uploaded. The stage location must be specified
            when ``is_permanent`` is ``True``, and it will be ignored when
            ``is_permanent`` is ``False``. It can be any stage other than temporary
            stages and external stages.
        imports: A list of imports that only apply to this UDTF. You can use a string to
            represent a file path (similar to the ``path`` argument in
            :meth:`~snowflake.snowpark.Session.add_import`) in this list, or a tuple of two
            strings to represent a file path and an import path (similar to the ``import_path``
            argument in :meth:`~snowflake.snowpark.Session.add_import`). These UDTF-level imports
            will override the session-level imports added by
            :meth:`~snowflake.snowpark.Session.add_import`.
        packages: A list of packages that only apply to this UDTF. These UDTF-level packages
            will override the session-level packages added by
            :meth:`~snowflake.snowpark.Session.add_packages` and
            :meth:`~snowflake.snowpark.Session.add_requirements`. To use Python packages that are not available
            in Snowflake, refer to :meth:`~snowflake.snowpark.Session.custom_package_usage_config`.
        replace: Whether to replace a UDTF that already was registered. The default is ``False``.
            If it is ``False``, attempting to register a UDTF with a name that already exists
            results in a ``SnowparkSQLException`` exception being thrown. If it is ``True``,
            an existing UDTF with the same name is overwritten.
        if_not_exists: Whether to skip creation of a UDTF when one with the same signature already exists.
            The default is ``False``. ``if_not_exists`` and ``replace`` are mutually exclusive
            and a ``ValueError`` is raised when both are set. If it is ``True`` and a UDTF with
            the same signature exists, the UDTF creation is skipped.
        session: Use this session to register the UDTF. If it's not specified, the session that you created before calling this function will be used.
            You need to specify this parameter if you have created multiple sessions before calling this method.
        parallel: The number of threads to use for uploading UDTF files with the
            `PUT <https://docs.snowflake.com/en/sql-reference/sql/put.html#put>`_
            command. The default value is 4 and supported values are from 1 to 99.
            Increasing the number of threads can improve performance when uploading
            large UDTF files.
        statement_params: Dictionary of statement level parameters to be set while executing this action.
        strict: Whether the created UDTF is strict. A strict UDTF will not invoke the UDTF if any input is
            null. Instead, a null value will always be returned for that row. Note that the UDTF might
            still return null for non-null inputs.
        secure: Whether the created UDTF is secure. For more information about secure functions,
            see `Secure UDFs <https://docs.snowflake.com/en/sql-reference/udf-secure.html>`_.
        external_access_integrations: The names of one or more external access integrations. Each
            integration you specify allows access to the external network locations and secrets
            the integration specifies.
        secrets: The key-value pairs of string types of secrets used to authenticate the external network location.
            The secrets can be accessed from handler code. The secrets specified as values must
            also be specified in the external access integration and the keys are strings used to
            retrieve the secrets using secret API.
        immutable: Whether the UDTF result is deterministic or not for the same input.
        comment: Adds a comment for the created object. See
            `COMMENT <https://docs.snowflake.com/en/sql-reference/sql/comment>`_

    Returns:
        A UDTF function that can be called with :class:`~snowflake.snowpark.Column` expressions.

    Note:
        1. When type hints are provided and are complete for a function,
        ``return_type`` and ``input_types`` are optional and will be ignored.
        See details of supported data types for UDTFs in
        :class:`~snowflake.snowpark.udtf.UDTFRegistration`.

            - You can use use :attr:`~snowflake.snowpark.types.Variant` to
              annotate a variant, and use :attr:`~snowflake.snowpark.types.Geography`
              or :attr:`~snowflake.snowpark.types.Geometry` to annotate geospatial
              types when defining a UDTF.

            - :class:`typing.Union` is not a valid type annotation for UDTFs,
              but :class:`typing.Optional` can be used to indicate the optional type.

            - Type hints are not supported on functions decorated with decorators.

        2. A temporary UDTF (when ``is_permanent`` is ``False``) is scoped to this ``session``
        and all UDTF related files will be uploaded to a temporary session stage
        (:func:`session.get_session_stage() <snowflake.snowpark.Session.get_session_stage>`).
        For a permanent UDTF, these files will be uploaded to the stage that you specify.

        3. By default, UDTF registration fails if a function with the same name is already
        registered. Invoking :func:`udtf` with ``replace`` set to ``True`` will overwrite the
        previously registered function.

    See Also:
        :class:`~snowflake.snowpark.udtf.UDTFRegistration`


    Example::

        >>> from snowflake.snowpark.types import IntegerType, StructField, StructType
        >>> class PrimeSieve:
        ...     def process(self, n):
        ...         is_prime = [True] * (n + 1)
        ...         is_prime[0] = False
        ...         is_prime[1] = False
        ...         p = 2
        ...         while p * p <= n:
        ...             if is_prime[p]:
        ...                 # set all multiples of p to False
        ...                 for i in range(p * p, n + 1, p):
        ...                     is_prime[i] = False
        ...             p += 1
        ...         # yield all prime numbers
        ...         for p in range(2, n + 1):
        ...             if is_prime[p]:
        ...                 yield (p,)
        >>> prime_udtf = udtf(PrimeSieve, output_schema=StructType([StructField("number", IntegerType())]), input_types=[IntegerType()])
        >>> session.table_function(prime_udtf(lit(20))).collect()
        [Row(NUMBER=2), Row(NUMBER=3), Row(NUMBER=5), Row(NUMBER=7), Row(NUMBER=11), Row(NUMBER=13), Row(NUMBER=17), Row(NUMBER=19)]

        Instead of calling `udtf` it is also possible to use udtf as a decorator.

    Example::

        >>> @udtf(name="alt_int",replace=True, output_schema=StructType([StructField("number", IntegerType())]), input_types=[IntegerType()])
        ... class Alternator:
        ...     def __init__(self):
        ...         self._positive = True
        ...
        ...     def process(self, n):
        ...         for i in range(n):
        ...             if self._positive:
        ...                 yield (1,)
        ...             else:
        ...                 yield (-1,)
        ...             self._positive = not self._positive
        >>> session.table_function("alt_int", lit(3)).collect()
        [Row(NUMBER=1), Row(NUMBER=-1), Row(NUMBER=1)]
        >>> session.table_function("alt_int", lit(2)).collect()
        [Row(NUMBER=1), Row(NUMBER=-1)]
        >>> session.table_function("alt_int", lit(1)).collect()
        [Row(NUMBER=1)]
    """

    # Initial check to make sure no unexpected args are passed in
    check_decorator_args(**kwargs)

    session = snowflake.snowpark.session._get_sandbox_conditional_active_session(
        session
    )
    if session is None:
        udtf_registration_method = UDTFRegistration(session=session).register
    else:
        udtf_registration_method = session.udtf.register

    if handler is None:
        return functools.partial(
            udtf_registration_method,
            output_schema=output_schema,
            input_types=input_types,
            name=name,
            is_permanent=is_permanent,
            stage_location=stage_location,
            imports=imports,
            packages=packages,
            replace=replace,
            if_not_exists=if_not_exists,
            parallel=parallel,
            statement_params=statement_params,
            strict=strict,
            secure=secure,
            external_access_integrations=external_access_integrations,
            secrets=secrets,
            immutable=immutable,
            comment=comment,
            **kwargs,
        )
    else:
        return udtf_registration_method(
            handler,
            output_schema=output_schema,
            input_types=input_types,
            name=name,
            is_permanent=is_permanent,
            stage_location=stage_location,
            imports=imports,
            packages=packages,
            replace=replace,
            if_not_exists=if_not_exists,
            parallel=parallel,
            statement_params=statement_params,
            strict=strict,
            secure=secure,
            external_access_integrations=external_access_integrations,
            secrets=secrets,
            immutable=immutable,
            comment=comment,
            **kwargs,
        )


def udaf(
    handler: Optional[typing.Type] = None,
    *,
    return_type: Optional[DataType] = None,
    input_types: Optional[List[DataType]] = None,
    name: Optional[Union[str, Iterable[str]]] = None,
    is_permanent: bool = False,
    stage_location: Optional[str] = None,
    imports: Optional[List[Union[str, Tuple[str, str]]]] = None,
    packages: Optional[List[Union[str, ModuleType]]] = None,
    replace: bool = False,
    if_not_exists: bool = False,
    session: Optional["snowflake.snowpark.session.Session"] = None,
    parallel: int = 4,
    statement_params: Optional[Dict[str, str]] = None,
    immutable: bool = False,
    external_access_integrations: Optional[List[str]] = None,
    secrets: Optional[Dict[str, str]] = None,
    comment: Optional[str] = None,
    **kwargs,
) -> Union[UserDefinedAggregateFunction, functools.partial]:
    """Registers a Python class as a Snowflake Python UDAF and returns the UDAF.

    It can be used as either a function call or a decorator. In most cases you work with a single session.
    This function uses that session to register the UDAF. If you have multiple sessions, you need to
    explicitly specify the ``session`` parameter of this function. If you have a function and would
    like to register it to multiple databases, use ``session.udaf.register`` instead. See examples
    in :class:`~snowflake.snowpark.udaf.UDAFRegistration`.

    Args:
        handler: A Python class used for creating the UDAF.
        return_type: A :class:`~snowflake.snowpark.types.DataType` representing the return data
            type of the UDAF. Optional if type hints are provided.
        input_types: A list of :class:`~snowflake.snowpark.types.DataType`
            representing the input data types of the UDAF. Optional if
            type hints are provided.
        name: A string or list of strings that specify the name or fully-qualified
            object identifier (database name, schema name, and function name) for
            the UDAF in Snowflake, which allows you to call this UDAF in a SQL
            command or via :func:`DataFrame.agg`. If it is not provided, a name will
            be automatically generated for the UDAF. A name must be specified when
            ``is_permanent`` is ``True``.
        is_permanent: Whether to create a permanent UDAF. The default is ``False``.
            If it is ``True``, a valid ``stage_location`` must be provided.
        stage_location: The stage location where the Python file for the UDAF
            and its dependencies should be uploaded. The stage location must be specified
            when ``is_permanent`` is ``True``, and it will be ignored when
            ``is_permanent`` is ``False``. It can be any stage other than temporary
            stages and external stages.
        imports: A list of imports that only apply to this UDAF. You can use a string to
            represent a file path (similar to the ``path`` argument in
            :meth:`~snowflake.snowpark.Session.add_import`) in this list, or a tuple of two
            strings to represent a file path and an import path (similar to the ``import_path``
            argument in :meth:`~snowflake.snowpark.Session.add_import`). These UDAF-level imports
            will override the session-level imports added by
            :meth:`~snowflake.snowpark.Session.add_import`. Note that an empty list means
            no import for this UDAF, and ``None`` or not specifying this parameter means using
            session-level imports.
        packages: A list of packages that only apply to this UDAF. These UDAF-level packages
            will override the session-level packages added by
            :meth:`~snowflake.snowpark.Session.add_packages` and
            :meth:`~snowflake.snowpark.Session.add_requirements`. Note that an empty list means
            no package for this UDAF, and ``None`` or not specifying this parameter means using
            session-level packages. To use Python packages that are not available in Snowflake,
            refer to :meth:`~snowflake.snowpark.Session.custom_package_usage_config`.
        replace: Whether to replace a UDAF that already was registered. The default is ``False``.
            If it is ``False``, attempting to register a UDAF with a name that already exists
            results in a ``SnowparkSQLException`` exception being thrown. If it is ``True``,
            an existing UDAF with the same name is overwritten.
        if_not_exists: Whether to skip creation of a UDAF when one with the same signature already exists.
            The default is ``False``. ``if_not_exists`` and ``replace`` are mutually exclusive
            and a ``ValueError`` is raised when both are set. If it is ``True`` and a UDAF with
            the same signature exists, the UDAF creation is skipped.
        session: Use this session to register the UDAF. If it's not specified, the session that you created before
            calling this function will be used. You need to specify this parameter if you have created multiple
            sessions before calling this method.
        parallel: The number of threads to use for uploading UDAF files with the
            `PUT <https://docs.snowflake.com/en/sql-reference/sql/put.html#put>`_
            command. The default value is 4 and supported values are from 1 to 99.
            Increasing the number of threads can improve performance when uploading
            large UDAF files.
        statement_params: Dictionary of statement level parameters to be set while executing this action.
        immutable: Whether the UDAF result is deterministic or not for the same input.
        external_access_integrations: The names of one or more external access integrations. Each
            integration you specify allows access to the external network locations and secrets
            the integration specifies.
        secrets: The key-value pairs of string types of secrets used to authenticate the external network location.
            The secrets can be accessed from handler code. The secrets specified as values must
            also be specified in the external access integration and the keys are strings used to
            retrieve the secrets using secret API.
        comment: Adds a comment for the created object. See
            `COMMENT <https://docs.snowflake.com/en/sql-reference/sql/comment>`_

    Returns:
        A UDAF function that can be called with :class:`~snowflake.snowpark.Column` expressions.

    Note:
        1. When type hints are provided and are complete for a function,
        ``return_type`` and ``input_types`` are optional and will be ignored.
        See details of supported data types for UDAFs in
        :class:`~snowflake.snowpark.udaf.UDAFRegistration`.

            - You can use use :attr:`~snowflake.snowpark.types.Variant` to
              annotate a variant, and use :attr:`~snowflake.snowpark.types.Geography`
              to annotate a geography when defining a UDAF.

            - :class:`typing.Union` is not a valid type annotation for UDAFs,
              but :class:`typing.Optional` can be used to indicate the optional type.

            - Type hints are not supported on functions decorated with decorators.

        2. A temporary UDAF (when ``is_permanent`` is ``False``) is scoped to this ``session``
        and all UDAF related files will be uploaded to a temporary session stage
        (:func:`session.get_session_stage() <snowflake.snowpark.Session.get_session_stage>`).
        For a permanent UDAF, these files will be uploaded to the stage that you provide.

        3. By default, UDAF registration fails if a function with the same name is already
        registered. Invoking :func:`udaf` with ``replace`` set to ``True`` will overwrite the
        previously registered function.

    See Also:
        :class:`~snowflake.snowpark.udaf.UDAFRegistration`


    Example::
        >>> from snowflake.snowpark.types import IntegerType
        >>> class PythonSumUDAF:
        ...     def __init__(self) -> None:
        ...         self._sum = 0
        ...
        ...     @property
        ...     def aggregate_state(self):
        ...         return self._sum
        ...
        ...     def accumulate(self, input_value):
        ...         self._sum += input_value
        ...
        ...     def merge(self, other_sum):
        ...         self._sum += other_sum
        ...
        ...     def finish(self):
        ...         return self._sum
        >>> sum_udaf = udaf(
        ...     PythonSumUDAF,
        ...     name="sum_int",
        ...     replace=True,
        ...     return_type=IntegerType(),
        ...     input_types=[IntegerType()],
        ... )
        >>> df = session.create_dataframe([[1, 3], [1, 4], [2, 5], [2, 6]]).to_df("a", "b")
        >>> df.agg(sum_udaf("a")).collect()
        [Row(SUM_INT("A")=6)]

        Instead of calling `udaf` it is also possible to use udaf as a decorator.

    Example::

        >>> @udaf(name="sum_int", replace=True, return_type=IntegerType(), input_types=[IntegerType()])
        ... class PythonSumUDAF:
        ...     def __init__(self) -> None:
        ...         self._sum = 0
        ...
        ...     @property
        ...     def aggregate_state(self):
        ...         return self._sum
        ...
        ...     def accumulate(self, input_value):
        ...         self._sum += input_value
        ...
        ...     def merge(self, other_sum):
        ...         self._sum += other_sum
        ...
        ...     def finish(self):
        ...         return self._sum

        >>> df = session.create_dataframe([[1, 3], [1, 4], [2, 5], [2, 6]]).to_df("a", "b")
        >>> df.agg(PythonSumUDAF("a")).collect()
        [Row(SUM_INT("A")=6)]
    """

    # Initial check to make sure no unexpected args are passed in
    check_decorator_args(**kwargs)

    session = snowflake.snowpark.session._get_sandbox_conditional_active_session(
        session
    )
    if session is None:
        udaf_registration_method = UDAFRegistration(session=session).register
    else:
        udaf_registration_method = session.udaf.register

    if handler is None:
        return functools.partial(
            udaf_registration_method,
            return_type=return_type,
            input_types=input_types,
            name=name,
            is_permanent=is_permanent,
            stage_location=stage_location,
            imports=imports,
            packages=packages,
            replace=replace,
            if_not_exists=if_not_exists,
            parallel=parallel,
            statement_params=statement_params,
            immutable=immutable,
            external_access_integrations=external_access_integrations,
            secrets=secrets,
            comment=comment,
            **kwargs,
        )
    else:
        return udaf_registration_method(
            handler,
            return_type=return_type,
            input_types=input_types,
            name=name,
            is_permanent=is_permanent,
            stage_location=stage_location,
            imports=imports,
            packages=packages,
            replace=replace,
            if_not_exists=if_not_exists,
            parallel=parallel,
            statement_params=statement_params,
            immutable=immutable,
            external_access_integrations=external_access_integrations,
            secrets=secrets,
            comment=comment,
            **kwargs,
        )


def pandas_udf(
    func: Optional[Callable] = None,
    *,
    return_type: Optional[DataType] = None,
    input_types: Optional[List[DataType]] = None,
    name: Optional[Union[str, Iterable[str]]] = None,
    is_permanent: bool = False,
    stage_location: Optional[str] = None,
    imports: Optional[List[Union[str, Tuple[str, str]]]] = None,
    packages: Optional[List[Union[str, ModuleType]]] = None,
    replace: bool = False,
    if_not_exists: bool = False,
    session: Optional["snowflake.snowpark.session.Session"] = None,
    parallel: int = 4,
    max_batch_size: Optional[int] = None,
    statement_params: Optional[Dict[str, str]] = None,
    strict: bool = False,
    secure: bool = False,
    source_code_display: bool = True,
    external_access_integrations: Optional[List[str]] = None,
    secrets: Optional[Dict[str, str]] = None,
    immutable: bool = False,
    comment: Optional[str] = None,
    **kwargs,
) -> Union[UserDefinedFunction, functools.partial]:
    """
    Registers a Python function as a vectorized UDF and returns the UDF.
    The arguments, return value and usage of this function are exactly the same as
    :func:`udf`, but this function can only be used for registering vectorized UDFs.
    See examples in :class:`~snowflake.snowpark.udf.UDFRegistration`.

    See Also:
        - :func:`udf`
        - :meth:`UDFRegistration.register() <snowflake.snowpark.udf.UDFRegistration.register>`

    Example::

        >>> from snowflake.snowpark.types import PandasSeriesType, PandasDataFrameType, IntegerType
        >>> add_one_df_pandas_udf = pandas_udf(
        ...     lambda df: df[0] + df[1] + 1,
        ...     return_type=PandasSeriesType(IntegerType()),
        ...     input_types=[PandasDataFrameType([IntegerType(), IntegerType()])]
        ... )
        >>> df = session.create_dataframe([[1, 2], [3, 4]], schema=["a", "b"])
        >>> df.select(add_one_df_pandas_udf("a", "b").alias("result")).order_by("result").show()
        ------------
        |"RESULT"  |
        ------------
        |4         |
        |8         |
        ------------
        <BLANKLINE>

    or as named pandas UDFs that are accesible in the same session. Instead of calling `pandas_udf` as function,
    it can be also used as a decorator:

    Example::

        >>> from snowflake.snowpark.types import PandasSeriesType, PandasDataFrameType, IntegerType
        >>> @pandas_udf(
        ...     return_type=PandasSeriesType(IntegerType()),
        ...     input_types=[PandasDataFrameType([IntegerType(), IntegerType()])],
        ... )
        ... def add_one_df_pandas_udf(df):
        ...     return df[0] + df[1] + 1
        >>> df = session.create_dataframe([[1, 2], [3, 4]], schema=["a", "b"])
        >>> df.select(add_one_df_pandas_udf("a", "b").alias("result")).order_by("result").show()
        ------------
        |"RESULT"  |
        ------------
        |4         |
        |8         |
        ------------
        <BLANKLINE>
    """

    # Initial check to make sure no unexpected args are passed in
    check_decorator_args(**kwargs)

    session = snowflake.snowpark.session._get_sandbox_conditional_active_session(
        session
    )
    if session is None:
        udf_registration_method = UDFRegistration(session=session).register
    else:
        udf_registration_method = session.udf.register

    if func is None:
        return functools.partial(
            udf_registration_method,
            return_type=return_type,
            input_types=input_types,
            name=name,
            is_permanent=is_permanent,
            stage_location=stage_location,
            imports=imports,
            packages=packages,
            replace=replace,
            if_not_exists=if_not_exists,
            parallel=parallel,
            max_batch_size=max_batch_size,
            _from_pandas_udf_function=True,
            statement_params=statement_params,
            strict=strict,
            secure=secure,
            source_code_display=source_code_display,
            external_access_integrations=external_access_integrations,
            secrets=secrets,
            immutable=immutable,
            comment=comment,
            **kwargs,
        )
    else:
        return udf_registration_method(
            func,
            return_type=return_type,
            input_types=input_types,
            name=name,
            is_permanent=is_permanent,
            stage_location=stage_location,
            imports=imports,
            packages=packages,
            replace=replace,
            if_not_exists=if_not_exists,
            parallel=parallel,
            max_batch_size=max_batch_size,
            _from_pandas_udf_function=True,
            statement_params=statement_params,
            strict=strict,
            secure=secure,
            source_code_display=source_code_display,
            external_access_integrations=external_access_integrations,
            secrets=secrets,
            immutable=immutable,
            comment=comment,
            **kwargs,
        )


def pandas_udtf(
    handler: Optional[Callable] = None,
    *,
    output_schema: Union[StructType, List[str], "PandasDataFrameType"],
    input_types: Optional[List[DataType]] = None,
    input_names: Optional[List[str]] = None,
    name: Optional[Union[str, Iterable[str]]] = None,
    is_permanent: bool = False,
    stage_location: Optional[str] = None,
    imports: Optional[List[Union[str, Tuple[str, str]]]] = None,
    packages: Optional[List[Union[str, ModuleType]]] = None,
    replace: bool = False,
    if_not_exists: bool = False,
    session: Optional["snowflake.snowpark.session.Session"] = None,
    parallel: int = 4,
    statement_params: Optional[Dict[str, str]] = None,
    strict: bool = False,
    secure: bool = False,
    external_access_integrations: Optional[List[str]] = None,
    secrets: Optional[Dict[str, str]] = None,
    immutable: bool = False,
    max_batch_size: Optional[int] = None,
    comment: Optional[str] = None,
    **kwargs,
) -> Union[UserDefinedTableFunction, functools.partial]:
    """Registers a Python class as a vectorized Python UDTF and returns the UDTF.

    The arguments, return value and usage of this function are exactly the same as
    :func:`udtf`, but this function can only be used for registering vectorized UDTFs.
    See examples in :class:`~snowflake.snowpark.udtf.UDTFRegistration`.

    See Also:
        - :func:`udtf`
        - :meth:`UDTFRegistration.register() <snowflake.snowpark.udf.UDTFRegistration.register>`

    Compared to the default row-by-row processing pattern of a normal UDTF, which sometimes is
    inefficient, vectorized Python UDTFs (user-defined table functions) enable seamless partition-by-partition processing
    by operating on partitions as
    `pandas DataFrames <https://pandas.pydata.org/docs/reference/api/pandas.DataFrame.html>`_
    and returning results as
    `pandas DataFrames <https://pandas.pydata.org/docs/reference/api/pandas.DataFrame.html>`_
    or lists of `pandas arrays <https://pandas.pydata.org/docs/reference/api/pandas.array.html>`_
    or `pandas Series <https://pandas.pydata.org/docs/reference/series.html>`_.

    In addition, vectorized Python UDTFs allow for easy integration with libraries that operate on pandas DataFrames or pandas arrays.

    A vectorized UDTF handler class:
    - defines an :code:`end_partition` method that takes in a DataFrame argument and returns a :code:`pandas.DataFrame` or a tuple of :code:`pandas.Series` or :code:`pandas.arrays` where each array is a column.
    - does NOT define a :code:`process` method.
    - optionally defines a handler class with an :code:`__init__` method which will be invoked before processing each partition.

    You can use :func:`~snowflake.snowpark.functions.udtf`, :meth:`register` or
    :func:`~snowflake.snowpark.functions.pandas_udtf` to create a vectorized UDTF by providing
    appropriate return and input types. If you would like to use :meth:`register_from_file` to
    create a vectorized UDTF, you need to explicitly mark the handler method as vectorized using
    either the decorator `@vectorized(input=pandas.DataFrame)` or setting `<class>.end_partition._sf_vectorized_input = pandas.DataFrame`

    Note: A vectorized UDTF must be called with `~snowflake.snowpark.Window.partition_by` to build the partitions.

    Example::
        >>> from snowflake.snowpark.types import PandasSeriesType, PandasDataFrameType, IntegerType
        >>> class multiply:
        ...     def __init__(self):
        ...         self.multiplier = 10
        ...     def end_partition(self, df):
        ...         df.col1 = df.col1*self.multiplier
        ...         df.col2 = df.col2*self.multiplier
        ...         yield df
        >>> multiply_udtf = pandas_udtf(
        ...     multiply,
        ...     output_schema=PandasDataFrameType([StringType(), IntegerType(), FloatType()], ["id_", "col1_", "col2_"]),
        ...     input_types=[PandasDataFrameType([StringType(), IntegerType(), FloatType()])],
        ...     input_names=['"id"', '"col1"', '"col2"']
        ... )
        >>> df = session.create_dataframe([['x', 3, 35.9],['x', 9, 20.5]], schema=["id", "col1", "col2"])
        >>> df.select(multiply_udtf("id", "col1", "col2").over(partition_by=["id"])).sort("col1_").show()
        -----------------------------
        |"ID_"  |"COL1_"  |"COL2_"  |
        -----------------------------
        |x      |30       |359.0    |
        |x      |90       |205.0    |
        -----------------------------
        <BLANKLINE>

    Example::

        >>> @pandas_udtf(
        ... output_schema=PandasDataFrameType([StringType(), IntegerType(), FloatType()], ["id_", "col1_", "col2_"]),
        ... input_types=[PandasDataFrameType([StringType(), IntegerType(), FloatType()])],
        ... input_names=['"id"', '"col1"', '"col2"']
        ... )
        ... class _multiply:
        ...     def __init__(self):
        ...         self.multiplier = 10
        ...     def end_partition(self, df):
        ...         df.col1 = df.col1*self.multiplier
        ...         df.col2 = df.col2*self.multiplier
        ...         yield df
        >>> df.select(multiply_udtf("id", "col1", "col2").over(partition_by=["id"])).sort("col1_").show()
        -----------------------------
        |"ID_"  |"COL1_"  |"COL2_"  |
        -----------------------------
        |x      |30       |359.0    |
        |x      |90       |205.0    |
        -----------------------------
        <BLANKLINE>
    """

    # Initial check to make sure no unexpected args are passed in
    check_decorator_args(**kwargs)

    session = snowflake.snowpark.session._get_sandbox_conditional_active_session(
        session
    )
    if session is None:
        udtf_registration_method = UDTFRegistration(session=session).register
    else:
        udtf_registration_method = session.udtf.register

    if handler is None:
        return functools.partial(
            udtf_registration_method,
            output_schema=output_schema,
            input_types=input_types,
            input_names=input_names,
            name=name,
            is_permanent=is_permanent,
            stage_location=stage_location,
            imports=imports,
            packages=packages,
            replace=replace,
            if_not_exists=if_not_exists,
            parallel=parallel,
            statement_params=statement_params,
            strict=strict,
            secure=secure,
            external_access_integrations=external_access_integrations,
            secrets=secrets,
            immutable=immutable,
            max_batch_size=max_batch_size,
            comment=comment,
            **kwargs,
        )
    else:
        return udtf_registration_method(
            handler,
            output_schema=output_schema,
            input_types=input_types,
            input_names=input_names,
            name=name,
            is_permanent=is_permanent,
            stage_location=stage_location,
            imports=imports,
            packages=packages,
            replace=replace,
            if_not_exists=if_not_exists,
            parallel=parallel,
            statement_params=statement_params,
            strict=strict,
            secure=secure,
            external_access_integrations=external_access_integrations,
            secrets=secrets,
            immutable=immutable,
            max_batch_size=max_batch_size,
            comment=comment,
            **kwargs,
        )


def call_udf(
    udf_name: str,
    *args: ColumnOrLiteral,
) -> Column:
    """Calls a user-defined function (UDF) by name.

    Args:
        udf_name: The name of UDF in Snowflake.
        args: Arguments can be in two types:

            - :class:`~snowflake.snowpark.Column`, or
            - Basic Python types, which are converted to Snowpark literals.

    Example::
        >>> from snowflake.snowpark.types import IntegerType
        >>> udf_def = session.udf.register(lambda x, y: x + y, name="add_columns", input_types=[IntegerType(), IntegerType()], return_type=IntegerType(), replace=True)
        >>> df = session.create_dataframe([[1, 2]], schema=["a", "b"])
        >>> df.select(call_udf("add_columns", col("a"), col("b"))).show()
        -------------------------------
        |"ADD_COLUMNS(""A"", ""B"")"  |
        -------------------------------
        |3                            |
        -------------------------------
        <BLANKLINE>
    """

    validate_object_name(udf_name)
    return _call_function(udf_name, False, *args, api_call_source="functions.call_udf")


def call_table_function(
    function_name: str, *args: ColumnOrLiteral, **kwargs: ColumnOrLiteral
) -> "snowflake.snowpark.table_function.TableFunctionCall":
    """Invokes a Snowflake table function, including system-defined table functions and user-defined table functions.

    It returns a :meth:`~snowflake.snowpark.table_function.TableFunctionCall` so you can specify the partition clause.

    Args:
        function_name: The name of the table function.
        args: The positional arguments of the table function.
        **kwargs: The named arguments of the table function. Some table functions (e.g., ``flatten``) have named arguments instead of positional ones.

    Example::
        >>> from snowflake.snowpark.functions import lit
        >>> session.table_function(call_table_function("split_to_table", lit("split words to table"), lit(" ")).over()).collect()
        [Row(SEQ=1, INDEX=1, VALUE='split'), Row(SEQ=1, INDEX=2, VALUE='words'), Row(SEQ=1, INDEX=3, VALUE='to'), Row(SEQ=1, INDEX=4, VALUE='table')]
    """
    return snowflake.snowpark.table_function.TableFunctionCall(
        function_name, *args, **kwargs
    )


def table_function(function_name: str) -> Callable:
    """Create a function object to invoke a Snowflake table function.

    Args:
        function_name: The name of the table function.

    Example::
        >>> from snowflake.snowpark.functions import lit
        >>> split_to_table = table_function("split_to_table")
        >>> session.table_function(split_to_table(lit("split words to table"), lit(" ")).over()).collect()
        [Row(SEQ=1, INDEX=1, VALUE='split'), Row(SEQ=1, INDEX=2, VALUE='words'), Row(SEQ=1, INDEX=3, VALUE='to'), Row(SEQ=1, INDEX=4, VALUE='table')]
    """
    return lambda *args, **kwargs: call_table_function(function_name, *args, **kwargs)


def call_function(function_name: str, *args: ColumnOrLiteral) -> Column:
    """Invokes a Snowflake `system-defined function <https://docs.snowflake.com/en/sql-reference-functions.html>`_ (built-in function) with the specified name
    and arguments.

    Args:
        function_name: The name of built-in function in Snowflake
        args: Arguments can be in two types:

            - :class:`~snowflake.snowpark.Column`, or
            - Basic Python types, which are converted to Snowpark literals.

    Example::
        >>> df = session.create_dataframe([1, 2, 3, 4], schema=["a"])  # a single column with 4 rows
        >>> df.select(call_function("avg", col("a"))).show()
        ----------------
        |"AVG(""A"")"  |
        ----------------
        |2.500000      |
        ----------------
        <BLANKLINE>

    """

    return _call_function(function_name, False, *args)


def function(
    function_name: str,
) -> Callable:
    """
    Function object to invoke a Snowflake `system-defined function <https://docs.snowflake.com/en/sql-reference-functions.html>`_ (built-in function). Use this to invoke
    any built-in functions not explicitly listed in this object.

    Args:
        function_name: The name of built-in function in Snowflake.

    Returns:
        A :class:`Callable` object for calling a Snowflake system-defined function.

    Example::
        >>> df = session.create_dataframe([1, 2, 3, 4], schema=["a"])  # a single column with 4 rows
        >>> df.select(call_function("avg", col("a"))).show()
        ----------------
        |"AVG(""A"")"  |
        ----------------
        |2.500000      |
        ----------------
        <BLANKLINE>
        >>> my_avg = function('avg')
        >>> df.select(my_avg(col("a"))).show()
        ----------------
        |"AVG(""A"")"  |
        ----------------
        |2.500000      |
        ----------------
        <BLANKLINE>
    """
    return lambda *args: call_function(function_name, *args)


def _call_function(
    name: str,
    is_distinct: bool = False,
    *args: ColumnOrLiteral,
    api_call_source: Optional[str] = None,
    is_data_generator: bool = False,
) -> Column:

    args_list = parse_positional_args_to_list(*args)
    ast = proto.Expr()

    # Note: The type hint says ColumnOrLiteral, but in Snowpark sometimes arbitrary
    #       Python objects are passed.
    build_fn_apply(
        ast,
        name,
        *tuple(
            snowpark_expression_to_ast(arg) if isinstance(arg, Expression) else arg
            for arg in args_list
        ),
    )

    expressions = [Column._to_expr(arg) for arg in args_list]
    return Column(
        FunctionExpression(
            name,
            expressions,
            is_distinct=is_distinct,
            api_call_source=api_call_source,
            is_data_generator=is_data_generator,
        ),
        ast=ast,
    )


def sproc(
    func: Optional[Callable] = None,
    *,
    return_type: Optional[DataType] = None,
    input_types: Optional[List[DataType]] = None,
    name: Optional[Union[str, Iterable[str]]] = None,
    is_permanent: bool = False,
    stage_location: Optional[str] = None,
    imports: Optional[List[Union[str, Tuple[str, str]]]] = None,
    packages: Optional[List[Union[str, ModuleType]]] = None,
    replace: bool = False,
    if_not_exists: bool = False,
    session: Optional["snowflake.snowpark.Session"] = None,
    parallel: int = 4,
    statement_params: Optional[Dict[str, str]] = None,
    execute_as: typing.Literal["caller", "owner"] = "owner",
    strict: bool = False,
    source_code_display: bool = True,
    external_access_integrations: Optional[List[str]] = None,
    secrets: Optional[Dict[str, str]] = None,
    comment: Optional[str] = None,
    **kwargs,
) -> Union[StoredProcedure, functools.partial]:
    """Registers a Python function as a Snowflake Python stored procedure and returns the stored procedure.

    It can be used as either a function call or a decorator. In most cases you work with a single session.
    This function uses that session to register the stored procedure. If you have multiple sessions, you need to
    explicitly specify the ``session`` parameter of this function. If you have a function and would
    like to register it to multiple databases, use ``session.sproc.register`` instead. See examples
    in :class:`~snowflake.snowpark.stored_procedure.StoredProcedureRegistration`.

    Note that the first parameter of your function should be a snowpark Session. Also, you need to add
    `snowflake-snowpark-python` package (version >= 0.4.0) to your session before trying to create a
    stored procedure.

    Args:
        func: A Python function used for creating the stored procedure.
        return_type: A :class:`~snowflake.snowpark.types.DataType` representing the return data
            type of the stored procedure. Optional if type hints are provided.
        input_types: A list of :class:`~snowflake.snowpark.types.DataType`
            representing the input data types of the stored procedure. Optional if
            type hints are provided.
        name: A string or list of strings that specify the name or fully-qualified
            object identifier (database name, schema name, and function name) for
            the stored procedure in Snowflake, which allows you to call this stored procedure in a SQL
            command or via :func:`session.call()`. If it is not provided, a name will
            be automatically generated for the stored procedure. A name must be specified when
            ``is_permanent`` is ``True``.
        is_permanent: Whether to create a permanent stored procedure. The default is ``False``.
            If it is ``True``, a valid ``stage_location`` must be provided.
        stage_location: The stage location where the Python file for the stored procedure
            and its dependencies should be uploaded. The stage location must be specified
            when ``is_permanent`` is ``True``, and it will be ignored when
            ``is_permanent`` is ``False``. It can be any stage other than temporary
            stages and external stages.
        imports: A list of imports that only apply to this stored procedure. You can use a string to
            represent a file path (similar to the ``path`` argument in
            :meth:`~snowflake.snowpark.Session.add_import`) in this list, or a tuple of two
            strings to represent a file path and an import path (similar to the ``import_path``
            argument in :meth:`~snowflake.snowpark.Session.add_import`). These stored-proc-level imports
            will override the session-level imports added by
            :meth:`~snowflake.snowpark.Session.add_import`.
        packages: A list of packages that only apply to this stored procedure. These stored-proc-level packages
            will override the session-level packages added by
            :meth:`~snowflake.snowpark.Session.add_packages` and
            :meth:`~snowflake.snowpark.Session.add_requirements`. To use Python packages that are not available in
            Snowflake, refer to :meth:`~snowflake.snowpark.Session.custom_package_usage_config`.
        replace: Whether to replace a stored procedure that already was registered. The default is ``False``.
            If it is ``False``, attempting to register a stored procedure with a name that already exists
            results in a ``SnowparkSQLException`` exception being thrown. If it is ``True``,
            an existing stored procedure with the same name is overwritten.
        if_not_exists: Whether to skip creation of a stored procedure the same procedure is already registered.
            The default is ``False``. ``if_not_exists`` and ``replace`` are mutually exclusive and a ``ValueError``
            is raised when both are set. If it is ``True`` and a stored procedure is already registered, the registration is skipped.
        session: Use this session to register the stored procedure. If it's not specified, the session that you created before calling this function will be used.
            You need to specify this parameter if you have created multiple sessions before calling this method.
        parallel: The number of threads to use for uploading stored procedure files with the
            `PUT <https://docs.snowflake.com/en/sql-reference/sql/put.html#put>`_
            command. The default value is 4 and supported values are from 1 to 99.
            Increasing the number of threads can improve performance when uploading
            large stored procedure files.
        execute_as: What permissions should the procedure have while executing. This
            supports caller, or owner for now. See `owner and caller rights <https://docs.snowflake.com/en/sql-reference/stored-procedures-rights.html>`_
            for more information.
        statement_params: Dictionary of statement level parameters to be set while executing this action.
        strict: Whether the created stored procedure is strict. A strict stored procedure will not invoke
            the stored procedure if any input is null. Instead, a null value will always be returned. Note
            that the stored procedure might still return null for non-null inputs.
        source_code_display: Display the source code of the stored procedure `func` as comments in the generated script.
            The source code is dynamically generated therefore it may not be identical to how the
            `func` is originally defined. The default is ``True``.
            If it is ``False``, source code will not be generated or displayed.
        external_access_integrations: The names of one or more external access integrations. Each
            integration you specify allows access to the external network locations and secrets
            the integration specifies.
        secrets: The key-value pairs of string types of secrets used to authenticate the external network location.
            The secrets can be accessed from handler code. The secrets specified as values must
            also be specified in the external access integration and the keys are strings used to
            retrieve the secrets using secret API.
        comment: Adds a comment for the created object. See
            `COMMENT <https://docs.snowflake.com/en/sql-reference/sql/comment>`_

    Returns:
        A stored procedure function that can be called with python value.

    Note:
        1. When type hints are provided and are complete for a function,
        ``return_type`` and ``input_types`` are optional and will be ignored.
        See details of supported data types for stored procedure in
        :class:`~snowflake.snowpark.stored_procedure.StoredProcedureRegistration`.

            - You can use :attr:`~snowflake.snowpark.types.Variant` to
              annotate a variant, and use :attr:`~snowflake.snowpark.types.Geography`
              or :attr:`~snowflake.snowpark.types.Geometry` to annotate geospatial
              types when defining a stored procedure.

            - :class:`typing.Union` is not a valid type annotation for stored procedures,
              but :class:`typing.Optional` can be used to indicate the optional type.

        2. A temporary stored procedure (when ``is_permanent`` is ``False``) is scoped to this ``session``
        and all stored procedure related files will be uploaded to a temporary session stage
        (:func:`session.get_session_stage() <snowflake.snowpark.Session.get_session_stage>`).
        For a permanent stored procedure, these files will be uploaded to the stage that you provide.

        3. By default, stored procedure registration fails if a function with the same name is already
        registered. Invoking :func:`sproc` with ``replace`` set to ``True`` will overwrite the
        previously registered function.

        4. To describe the return type for a stored procedure that `returns tabular data
        <https://docs.snowflake.com/en/sql-reference/stored-procedures-python#returning-tabular-data>`_,
        use one of the following ways:

            - (Recommended) Describe the return type using :attr:`~snowflake.snowpark.types.StructType`
              and :attr:`~snowflake.snowpark.types.StructField`. Set ``return_type =
              StructType([StructField("a", DataTypeA()), ...])`` to describe the case
              ``RETURNS TABLE(A DataTypeA, ...)``.

            - Set ``return_type = StructType()`` to describe the case ``RETURNS TABLE()``.

            - When using type hints, the return type of function can be set as
              :class:`~snowflake.snowpark.dataframe.DataFrame`. This registers a
              table stored procedure with return type defined using ``RETURNS TABLE()``.
              Check **See also** below for more examples.

    See Also:
        :class:`~snowflake.snowpark.stored_procedure.StoredProcedureRegistration`

    Example::
        >>> from snowflake.snowpark.types import IntegerType
        >>> @sproc(return_type=IntegerType(), input_types=[IntegerType(), IntegerType()], packages=["snowflake-snowpark-python"])
        ... def add_sp(session_, x, y):
        ...     return session_.sql(f"SELECT {x} + {y}").collect()[0][0]
        ...
        >>> add_sp(1, 1)
        2
    """

    # Initial check to make sure no unexpected args are passed in
    check_decorator_args(**kwargs)

    session = snowflake.snowpark.session._get_sandbox_conditional_active_session(
        session
    )
    if session is None:
        sproc_registration_method = StoredProcedureRegistration(
            session=session
        ).register
    else:
        sproc_registration_method = session.sproc.register

    if func is None:
        return functools.partial(
            sproc_registration_method,
            return_type=return_type,
            input_types=input_types,
            name=name,
            is_permanent=is_permanent,
            stage_location=stage_location,
            imports=imports,
            packages=packages,
            replace=replace,
            if_not_exists=if_not_exists,
            parallel=parallel,
            statement_params=statement_params,
            execute_as=execute_as,
            strict=strict,
            source_code_display=source_code_display,
            external_access_integrations=external_access_integrations,
            secrets=secrets,
            comment=comment,
            **kwargs,
        )
    else:
        return sproc_registration_method(
            func,
            return_type=return_type,
            input_types=input_types,
            name=name,
            is_permanent=is_permanent,
            stage_location=stage_location,
            imports=imports,
            packages=packages,
            replace=replace,
            if_not_exists=if_not_exists,
            parallel=parallel,
            statement_params=statement_params,
            execute_as=execute_as,
            strict=strict,
            source_code_display=source_code_display,
            external_access_integrations=external_access_integrations,
            secrets=secrets,
            comment=comment,
            **kwargs,
        )


# Add these alias for user code migration
call_builtin = call_function
collect_set = array_unique_agg
builtin = function
countDistinct = count_distinct
substr = substring
to_varchar = to_char
expr = sql_expr
monotonically_increasing_id = seq8
from_unixtime = to_timestamp
sort_array = array_sort
map_from_arrays = arrays_to_object
signum = sign


def unix_timestamp(e: ColumnOrName, fmt: Optional["Column"] = None) -> Column:
    """
    Converts a timestamp or a timestamp string to Unix time stamp (in seconds).

    Example::

        >>> import datetime
        >>> df = session.create_dataframe([["2013-05-08T23:39:20.123-07:00"]], schema=["ts_col"])
        >>> df.select(unix_timestamp(col("ts_col")).alias("unix_time")).show()
        ---------------
        |"UNIX_TIME"  |
        ---------------
        |1368056360   |
        ---------------
        <BLANKLINE>
    """
    return date_part("epoch_second", to_timestamp(e, fmt))


def locate(expr1: str, expr2: ColumnOrName, start_pos: int = 1) -> Column:
    """
    Searches for the first occurrence of the first argument in the second argument.
    If successful, returns the position (1-based) of the first argument in the second argument.
    Otherwise, return 0.

    Note::

        If the first argument is empty, this function always returns 1.

    Example::

        >>> df = session.create_dataframe([["find a needle in a haystack"],["nothing but hay in a haystack"]], schema=["expr"])
        >>> df.select(locate("needle", col("expr")).alias("1-pos")).show()
        -----------
        |"1-pos"  |
        -----------
        |8        |
        |0        |
        -----------
        <BLANKLINE>
    """
    _substr = lit(expr1)
    _str = _to_col_if_str(expr2, "locate")
    return builtin("charindex")(_substr, _str, lit(start_pos))<|MERGE_RESOLUTION|>--- conflicted
+++ resolved
@@ -184,13 +184,9 @@
     Lead,
 )
 from snowflake.snowpark._internal.ast_utils import (
-<<<<<<< HEAD
-    _fill_ast_with_snowpark_column_or_literal,
-    build_const_from_python_val,
-=======
+    build_expr_from_python_val,
     build_expr_from_snowpark_column_or_python_val,
     build_expr_from_snowpark_column_or_sql_str,
->>>>>>> a34213ff
     build_fn_apply,
     create_ast_for_column,
     snowpark_expression_to_ast,
@@ -6707,7 +6703,7 @@
     list_ast = with_src_position(list_arg.list_val)
     for col in cols:
         col_ast = list_ast.vs.add()
-        _fill_ast_with_snowpark_column_or_literal(col_ast, col)
+        build_expr_from_snowpark_column_or_python_val(col_ast, col)
     
     values_args = []
     for val in vals:
@@ -6715,7 +6711,7 @@
         if isinstance(val, snowflake.snowpark.dataframe.DataFrame):
             val.set_ast_ref(val_ast)
         else:
-            build_const_from_python_val(val, val_ast)
+            build_expr_from_python_val(val, val_ast)
         values_args.append(val_ast)
 
     vals = parse_positional_args_to_list(*vals)

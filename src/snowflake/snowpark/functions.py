--- conflicted
+++ resolved
@@ -3250,7 +3250,6 @@
     return builtin("array_intersection")(a1, a2)
 
 
-<<<<<<< HEAD
 def array_min(array: ColumnOrName) -> Column:
     """Returns smallest defined non-NULL element in the input array. If the input
     array is empty, or there is no defined element in the input array, then the
@@ -3283,7 +3282,8 @@
     """
     array = _to_col_if_str(array, "array_max")
     return builtin("array_max")(array)
-=======
+
+
 def array_sort(
     array: ColumnOrName,
     sort_ascending: Optional[bool] = True,
@@ -3302,7 +3302,6 @@
     """
     array = _to_col_if_str(array, "array_sort")
     return builtin("array_sort")(array, lit(sort_ascending), lit(nulls_first))
->>>>>>> 8f565c71
 
 
 def array_generate_range(

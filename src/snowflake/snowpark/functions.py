#!/usr/bin/env python3
# -*- coding: utf-8 -*-
#
# Copyright (c) 2012-2021 Snowflake Computing Inc. All rights reserved.
#
"""
Provides utility functions that generate :class:`Column` expressions that you can pass
to :class:`DataFrame` transformation methods. These functions generate references to
columns, literals, and SQL expressions (e.g. "c + 1").

This object also provides functions that correspond to Snowflake
`system-defined functions <https://docs.snowflake.com/en/sql-reference-functions.html>`_
(built-in functions), including functions for aggregation and window functions.

The following examples demonstrate the use of some of these functions::

    # Use columns and literals in expressions.
    df.select(col("c") + lit(1))

    # Call system-defined (built-in) functions.
    # This example calls the function that corresponds to the TO_DATE() SQL function.
    df.select(to_date(col("d")))

    # Call system-defined functions that have no corresponding function in the functions
    # object. This example calls the RADIANS() SQL function, passing in values from the
    # column "e".
    df.select(callBuiltin("radians", col("e")))

    # Call a user-defined function (UDF) by name.
    df.select(call_udf("some_func", col("c")))

    # Evaluate an SQL expression
    df.select(sqlExpr("c + 1"))
"""
import functools
from random import randint
from typing import Any, Callable, List, Optional, Tuple, Union

import snowflake.snowpark
from snowflake.snowpark._internal.error_message import SnowparkClientExceptionMessages
from snowflake.snowpark._internal.sp_expressions import (
    AggregateFunction as SPAggregateFunction,
    Avg as SPAverage,
    CaseWhen as SPCaseWhen,
    Count as SPCount,
    Expression as SPExpression,
    IsNaN as SPIsNan,
    IsNull as SPIsNull,
    Literal as SPLiteral,
    Max as SPMax,
    Min as SPMin,
    Star as SPStar,
    Sum as SPSum,
    UnresolvedFunction as SPUnresolvedFunction,
)
from snowflake.snowpark._internal.sp_types.sp_data_types import (
    IntegerType as SPIntegerType,
    LongType as SPLongType,
)
from snowflake.snowpark._internal.utils import Utils
from snowflake.snowpark.column import CaseExpr, Column
from snowflake.snowpark.types import DataType
from snowflake.snowpark.udf import UserDefinedFunction


def col(col_name: str) -> Column:
    """Returns the :class:`Column` with the specified name."""
    return Column(col_name)


def column(col_name: str) -> Column:
    """Returns a :class:`Column` with the specified name. Alias for col."""
    return Column(col_name)


def lit(literal) -> Column:
    """Creates a :class:`Column` expression for a literal value."""
    return typedLit(literal)


def typedLit(literal) -> Column:
    """Creates a :class:`Column` expression for a literal value."""
    if type(literal) == Column:
        return literal
    else:
        return Column(SPLiteral.create(literal))


def sql_expr(sql: str) -> Column:
    """Creates a :class:`Column` expression from raw SQL text.
    Note that the function does not interpret or check the SQL text."""
    return Column._expr(sql)


def avg(e: Union[Column, str]) -> Column:
    """Returns the average of non-NULL records. If all records inside a group are NULL,
    the function returns NULL."""
    c = __to_col_if_str(e, "avg")
    return __with_aggregate_function(SPAverage(c.expression))


def count(e: Union[Column, str]) -> Column:
    """Returns either the number of non-NULL records for the specified columns, or the
    total number of records."""
    c = __to_col_if_str(e, "count")
    exp = (
        SPCount(SPLiteral(1, SPIntegerType()))
        if isinstance(c, SPStar)
        else SPCount(c.expression)
    )
    return __with_aggregate_function(exp)


def count_distinct(col: Union[Column, str], *columns: Union[Column, str]) -> Column:
    """Returns either the number of non-NULL distinct records for the specified columns,
    or the total number of the distinct records.
    """
    cols = [__to_col_if_str(col, "count_distinct")]
    cols.extend([__to_col_if_str(c, "count_distinct") for c in columns])
    return Column(
        SPUnresolvedFunction("count", [c.expression for c in cols], is_distinct=True)
    )


def kurtosis(e: Union[Column, str]) -> Column:
    """Returns the population excess kurtosis of non-NULL records. If all records
    inside a group are NULL, the function returns NULL."""
    c = __to_col_if_str(e, "kurtosis")
    return builtin("kurtosis")(c)


def max(e: Union[Column, str]) -> Column:
    """Returns the maximum value for the records in a group. NULL values are ignored
    unless all the records are NULL, in which case a NULL value is returned."""
    c = __to_col_if_str(e, "max")
    return __with_aggregate_function(SPMax(c.expression))


def mean(e: Union[Column, str]) -> Column:
    """Return the average for the specific numeric columns. Alias of :func:`avg`."""
    c = __to_col_if_str(e, "mean")
    return avg(c)


def median(e: Union[Column, str]) -> Column:
    """Returns the median value for the records in a group. NULL values are ignored
    unless all the records are NULL, in which case a NULL value is returned."""
    c = __to_col_if_str(e, "median")
    return builtin("median")(c)


def min(e: Union[Column, str]) -> Column:
    """Returns the minimum value for the records in a group. NULL values are ignored
    unless all the records are NULL, in which case a NULL value is returned."""
    c = __to_col_if_str(e, "min")
    return __with_aggregate_function(SPMin(c.expression))


def skew(e: Union[Column, str]) -> Column:
    """Returns the sample skewness of non-NULL records. If all records inside a group
    are NULL, the function returns NULL."""
    c = __to_col_if_str(e, "skew")
    return builtin("skew")(c)


def stddev(e: Union[Column, str]) -> Column:
    """Returns the sample standard deviation (square root of sample variance) of
    non-NULL values. If all records inside a group are NULL, returns NULL."""
    c = __to_col_if_str(e, "stddev")
    return builtin("stddev")(c)


def stddev_samp(e: Union[Column, str]) -> Column:
    """Returns the sample standard deviation (square root of sample variance) of
    non-NULL values. If all records inside a group are NULL, returns NULL. Alias of
    :func:`stddev`."""
    c = __to_col_if_str(e, "stddev_samp")
    return builtin("stddev_samp")(c)


def stddev_pop(e: Union[Column, str]) -> Column:
    """Returns the population standard deviation (square root of variance) of non-NULL
    values. If all records inside a group are NULL, returns NULL."""
    c = __to_col_if_str(e, "stddev_pop")
    return builtin("stddev_pop")(c)


def sum(e: Union[Column, str]) -> Column:
    """Returns the sum of non-NULL records in a group. You can use the DISTINCT keyword
    to compute the sum of unique non-null values. If all records inside a group are
    NULL, the function returns NULL."""
    c = __to_col_if_str(e, "sum")
    return __with_aggregate_function(SPSum(c.expression))


def sum_distinct(e: Union[Column, str]) -> Column:
    """Returns the sum of non-NULL distinct records in a group. You can use the
    DISTINCT keyword to compute the sum of unique non-null values. If all records
    inside a group are NULL, the function returns NULL."""
    c = __to_col_if_str(e, "sum_distinct")
    return __with_aggregate_function(SPSum(c.expression), is_distinct=True)


def variance(e: Union[Column, str]) -> Column:
    """Returns the sample variance of non-NULL records in a group. If all records
    inside a group are NULL, a NULL is returned."""
    c = __to_col_if_str(e, "variance")
    return builtin("variance")(c)


def var_samp(e: Union[Column, str]) -> Column:
    """Returns the sample variance of non-NULL records in a group. If all records
    inside a group are NULL, a NULL is returned. Alias of :func:`variance`"""
    c = __to_col_if_str(e, "var_samp")
    return variance(e)


def var_pop(e: Union[Column, str]) -> Column:
    """Returns the population variance of non-NULL records in a group. If all records
    inside a group are NULL, a NULL is returned."""
    c = __to_col_if_str(e, "var_pop")
    return builtin("var_pop")(c)


def coalesce(*e: Union[Column, str]) -> Column:
    """Returns the first non-NULL expression among its arguments, or NULL if all its
    arguments are NULL."""
    c = [__to_col_if_str(ex, "coalesce") for ex in e]
    return builtin("coalesce")(*c)


def equal_nan(e: Union[Column, str]) -> Column:
    """Return true if the value in the column is not a number (NaN)."""
    c = __to_col_if_str(e, "equal_nan")
    return Column(SPIsNan(c.expression))


def is_null(e: Union[Column, str]) -> Column:
    """Return true if the value in the column is null."""
    c = __to_col_if_str(e, "is_null")
    return Column(SPIsNull(c.expression))


def negate(e: Union[Column, str]) -> Column:
    """Returns the negation of the value in the column (equivalent to a unary minus)."""
    c = __to_col_if_str(e, "negate")
    return -c


def not_(e: Union[Column, str]) -> Column:
    """Returns the inverse of a boolean expression."""
    c = __to_col_if_str(e, "not_")
    return ~c


def random(seed: Optional[int] = None) -> Column:
    """Each call returns a pseudo-random 64-bit integer."""
    s = seed if seed is not None else randint(-(2 ** 63), 2 ** 63 - 1)
    return builtin("random")(SPLiteral(s, SPLongType()))


def to_decimal(e: Union[Column, str], precision: int, scale: int) -> Column:
    """Converts an input expression to a decimal."""
    c = __to_col_if_str(e, "to_decimal")
    return builtin("to_decimal")(c, sql_expr(str(precision)), sql_expr(str(scale)))


def sqrt(e: Union[Column, str]) -> Column:
    """Returns the square-root of a non-negative numeric expression."""
    c = __to_col_if_str(e, "sqrt")
    return builtin("sqrt")(c)


def abs(e: Union[Column, str]) -> Column:
    """Returns the absolute value of a numeric expression."""
    c = __to_col_if_str(e, "abs")
    return builtin("abs")(c)


def ceil(e: Union[Column, str]) -> Column:
    """Returns values from the specified column rounded to the nearest equal or larger
    integer."""
    c = __to_col_if_str(e, "ceil")
    return builtin("ceil")(c)


def floor(e: Union[Column, str]) -> Column:
    """Returns values from the specified column rounded to the nearest equal or
    smaller integer."""
    c = __to_col_if_str(e, "floor")
    return builtin("floor")(c)


def exp(e: Union[Column, str]) -> Column:
    """Computes Euler's number e raised to a floating-point value."""
    c = __to_col_if_str(e, "exp")
    return builtin("exp")(c)


def log(
    base: Union[Column, str, int, float], x: Union[Column, str, int, float]
) -> Column:
    """Returns the logarithm of a numeric expression."""
    b = lit(base) if type(base) in [int, float] else __to_col_if_str(base, "log")
    arg = lit(x) if type(x) in [int, float] else __to_col_if_str(x, "log")
    return builtin("log")(b, arg)


def pow(l: Union[Column, str, int, float], r: Union[Column, str, int, float]) -> Column:
    """Returns a number (l) raised to the specified power (r)."""
    number = lit(l) if type(l) in [int, float] else __to_col_if_str(l, "pow")
    power = lit(r) if type(r) in [int, float] else __to_col_if_str(r, "pow")
    return builtin("pow")(number, power)


def split(
    str: Union[Column, str],
    pattern: Union[Column, str],
) -> Column:
    """Splits a given string with a given separator and returns the result in an array
    of strings. To specify a string separator, use the :func:`lit()` function."""
    s = __to_col_if_str(str, "split")
    p = __to_col_if_str(pattern, "split")
    return builtin("split")(s, p)


def substring(
    str: Union[Column, str], pos: Union[Column, int], len: Union[Column, int]
) -> Column:
    """Returns the portion of the string or binary value str, starting from the
    character/byte specified by pos, with limited length. The length should be greater
    than or equal to zero. If the length is a negative number, the function returns an
    empty string."""
    s = __to_col_if_str(str, "substring")
    p = pos if type(pos) == Column else lit(pos)
    l = len if type(len) == Column else lit(len)
    return builtin("substring")(s, p, l)


def translate(
    src: Union[Column, str],
    matching_string: Union[Column, str],
    replace_string: Union[Column, str],
) -> Column:
    """Translates src from the characters in matchingString to the characters in
    replaceString."""
    source = __to_col_if_str(src, "translate")
    match = __to_col_if_str(matching_string, "translate")
    replace = __to_col_if_str(replace_string, "translate")
    return builtin("translate")(source, match, replace)


def trim(e: Union[Column, str], trim_string: Union[Column, str]) -> Column:
    """Removes leading and trailing characters from a string."""
    c = __to_col_if_str(e, "trim")
    t = __to_col_if_str(trim_string, "trim")
    return builtin("trim")(c, t)


def upper(e: Union[Column, str]) -> Column:
    """Returns the input string with all characters converted to uppercase."""
    c = __to_col_if_str(e, "upper")
    return builtin("upper")(c)


def contains(col: Union[Column, str], str: Union[Column, str]) -> Column:
    """Returns true if col contains str."""
    c = __to_col_if_str(col, "contains")
    s = __to_col_if_str(str, "contains")
    return builtin("contains")(c, s)


def startswith(col: Union[Column, str], str: Union[Column, str]) -> Column:
    """Returns true if col starts with str."""
    c = __to_col_if_str(col, "startswith")
    s = __to_col_if_str(str, "startswith")
    return builtin("startswith")(c, s)


def char(col: Union[Column, str]) -> Column:
    """Converts a Unicode code point (including 7-bit ASCII) into the character that
    matches the input Unicode."""
    c = __to_col_if_str(col, "char")
    return builtin("char")(c)


def to_time(e: Union[Column, str], fmt: Optional["Column"] = None) -> Column:
    """Converts an input expression into the corresponding time."""
    c = __to_col_if_str(e, "to_time")
    return builtin("to_time")(c, fmt) if fmt else builtin("to_time")(c)


def to_timestamp(e: Union[Column, str], fmt: Optional["Column"] = None) -> Column:
    """Converts an input expression into the corresponding timestamp."""
    c = __to_col_if_str(e, "to_timestamp")
    return builtin("to_timestamp")(c, fmt) if fmt else builtin("to_timestamp")(c)


def to_date(e: Union[Column, str], fmt: Optional["Column"] = None) -> Column:
    """Converts an input expression into a date."""
    c = __to_col_if_str(e, "to_date")
    return builtin("to_date")(c, fmt) if fmt else builtin("to_date")(c)


def is_array(col: Union[Column, str]) -> Column:
    """Returns true if the specified VARIANT column contains an ARRAY value."""
    c = __to_col_if_str(col, "is_array")
    return builtin("is_array")(c)


def is_boolean(col: Union[Column, str]) -> Column:
    """Returns true if the specified VARIANT column contains a boolean value."""
    c = __to_col_if_str(col, "is_boolean")
    return builtin("is_boolean")(c)


def is_binary(col: Union[Column, str]) -> Column:
    """Returns true if the specified VARIANT column contains a binary value."""
    c = __to_col_if_str(col, "is_binary")
    return builtin("is_binary")(c)


def is_char(col: Union[Column, str]) -> Column:
    """Returns true if the specified VARIANT column contains a string."""
    c = __to_col_if_str(col, "is_char")
    return builtin("is_char")(c)


def is_varchar(col: Union[Column, str]) -> Column:
    """Returns true if the specified VARIANT column contains a string."""
    c = __to_col_if_str(col, "is_varchar")
    return builtin("is_varchar")(c)


def is_date(col: Union[Column, str]) -> Column:
    """Returns true if the specified VARIANT column contains a date value."""
    c = __to_col_if_str(col, "is_date")
    return builtin("is_date")(c)


def is_date_value(col: Union[Column, str]) -> Column:
    """Returns true if the specified VARIANT column contains a date value."""
    c = __to_col_if_str(col, "is_date_value")
    return builtin("is_date_value")(c)


def is_decimal(col: Union[Column, str]) -> Column:
    """Returns true if the specified VARIANT column contains a fixed-point decimal value or integer."""
    c = __to_col_if_str(col, "is_decimal")
    return builtin("is_decimal")(c)


def is_double(col: Union[Column, str]) -> Column:
    """Returns true if the specified VARIANT column contains a floating-point value, fixed-point decimal, or integer."""
    c = __to_col_if_str(col, "is_double")
    return builtin("is_double")(c)


def is_real(col: Union[Column, str]) -> Column:
    """Returns true if the specified VARIANT column contains a floating-point value, fixed-point decimal, or integer."""
    c = __to_col_if_str(col, "is_real")
    return builtin("is_real")(c)


def is_integer(col: Union[Column, str]) -> Column:
    """Returns true if the specified VARIANT column contains a integer value."""
    c = __to_col_if_str(col, "is_integer")
    return builtin("is_integer")(c)


def is_null_value(col: Union[Column, str]) -> Column:
    """Returns true if the specified VARIANT column contains a JSON null value."""
    c = __to_col_if_str(col, "is_null_value")
    return builtin("is_null_value")(c)


def is_object(col: Union[Column, str]) -> Column:
    """Returns true if the specified VARIANT column contains an OBJECT value."""
    c = __to_col_if_str(col, "is_object")
    return builtin("is_object")(c)


def is_time(col: Union[Column, str]) -> Column:
    """Returns true if the specified VARIANT column contains a TIME value."""
    c = __to_col_if_str(col, "is_time")
    return builtin("is_time")(c)


def is_timestamp_ltz(col: Union[Column, str]) -> Column:
    """Returns true if the specified VARIANT column contains a TIMESTAMP value to be interpreted using the local time
    zone."""
    c = __to_col_if_str(col, "is_timestamp_ltz")
    return builtin("is_timestamp_ltz")(c)


def is_timestamp_ntz(col: Union[Column, str]) -> Column:
    """Returns true if the specified VARIANT column contains a TIMESTAMP value with no time zone."""
    c = __to_col_if_str(col, "is_timestamp_ntz")
    return builtin("is_timestamp_ntz")(c)


def is_timestamp_tz(col: Union[Column, str]) -> Column:
    """Returns true if the specified VARIANT column contains a TIMESTAMP value with a time zone."""
    c = __to_col_if_str(col, "is_timestamp_tz")
    return builtin("is_timestamp_tz")(c)


<<<<<<< HEAD
def typeof(col: Union[Column, str]) -> Column:
    """Reports the type of a value stored in a VARIANT column. The type is returned as a string."""
    c = __to_col_if_str(col, "typeof")
    return builtin("typeof")(c)
=======
def check_json(col: Union[Column, str]) -> Column:
    """Checks the validity of a JSON document.
    If the input string is a valid JSON document or a NULL (i.e. no error would occur when
    parsing the input string), the function returns NULL.
    In case of a JSON parsing error, the function returns a string that contains the error
    message."""
    c = __to_col_if_str(col, "check_json")
    return builtin("check_json")(c)


def check_xml(col: Union[Column, str]) -> Column:
    """Checks the validity of an XML document.
    If the input string is a valid XML document or a NULL (i.e. no error would occur when parsing
    the input string), the function returns NULL.
    In case of an XML parsing error, the output string contains the error message."""
    c = __to_col_if_str(col, "check_xml")
    return builtin("check_xml")(c)


def json_extract_path_text(col: Union[Column, str], path: Union[Column, str]) -> Column:
    """Parses a JSON string and returns the value of an element at a specified path in the resulting
    JSON document."""
    c = __to_col_if_str(col, "json_extract_path_text")
    p = __to_col_if_str(path, "json_extract_path_text")
    return builtin("json_extract_path_text")(c, p)
>>>>>>> 74c2fcb1


def parse_json(e: Union[Column, str]) -> Column:
    """Parse the value of the specified column as a JSON string and returns the
    resulting JSON document."""
    c = __to_col_if_str(e, "parse_json")
    return builtin("parse_json")(c)


def parse_xml(e: Union[Column, str]) -> Column:
    """Parse the value of the specified column as a JSON string and returns the
    resulting XML document."""
    c = __to_col_if_str(e, "parse_xml")
    return builtin("parse_xml")(c)


def strip_null_value(col: Union[Column, str]) -> Column:
    """Converts a JSON "null" value in the specified column to a SQL NULL value.
    All other VARIANT values in the column are returned unchanged."""
    c = __to_col_if_str(col, "strip_null_value")
    return builtin("strip_null_value")(c)


def array_agg(e: Union[Column, str]) -> Column:
    """Returns the input values, pivoted into an ARRAY. If the input is empty, an empty
    ARRAY is returned."""
    c = __to_col_if_str(e, "array_agg")
    return builtin("array_agg")(c)


def as_array(variant: Union[Column, str]) -> Column:
    """Casts a VARIANT value to an array."""
    c = __to_col_if_str(variant, "as_array")
    return builtin("as_array")(c)


def as_binary(variant: Union[Column, str]) -> Column:
    """Casts a VARIANT value to a binary string."""
    c = __to_col_if_str(variant, "as_binary")
    return builtin("as_binary")(c)


def as_char(variant: Union[Column, str]) -> Column:
    """Casts a VARIANT value to a string."""
    c = __to_col_if_str(variant, "as_char")
    return builtin("as_char")(c)


def as_varchar(variant: Union[Column, str]) -> Column:
    """Casts a VARIANT value to a string."""
    c = __to_col_if_str(variant, "as_varchar")
    return builtin("as_varchar")(c)


def as_date(variant: Union[Column, str]) -> Column:
    """Casts a VARIANT value to a date."""
    c = __to_col_if_str(variant, "as_date")
    return builtin("as_date")(c)


def __as_decimal_or_number(
    cast_type: str,
    variant: Union[Column, str],
    precision: Optional[int] = None,
    scale: Optional[int] = None,
) -> Column:
    """Helper funtion that casts a VARIANT value to a decimal or number."""
    c = __to_col_if_str(variant, cast_type)
    if scale and not precision:
        raise ValueError("Cannot define scale without precision")
    if precision and scale:
        return builtin(cast_type)(c, sql_expr(str(precision)), sql_expr(str(scale)))
    elif precision:
        return builtin(cast_type)(c, sql_expr(str(precision)))
    else:
        return builtin(cast_type)(c)


def as_decimal(
    variant: Union[Column, str],
    precision: Optional[int] = None,
    scale: Optional[int] = None,
) -> Column:
    """Casts a VARIANT value to a fixed-point decimal (does not match floating-point values)."""
    return __as_decimal_or_number("as_decimal", variant, precision, scale)


def as_number(
    variant: Union[Column, str],
    precision: Optional[int] = None,
    scale: Optional[int] = None,
) -> Column:
    """Casts a VARIANT value to a fixed-point decimal (does not match floating-point values)."""
    return __as_decimal_or_number("as_number", variant, precision, scale)


def as_double(variant: Union[Column, str]) -> Column:
    """Casts a VARIANT value to a floating-point value."""
    c = __to_col_if_str(variant, "as_double")
    return builtin("as_double")(c)


def as_real(variant: Union[Column, str]) -> Column:
    """Casts a VARIANT value to a floating-point value."""
    c = __to_col_if_str(variant, "as_real")
    return builtin("as_real")(c)


def as_integer(variant: Union[Column, str]) -> Column:
    """Casts a VARIANT value to an integer."""
    c = __to_col_if_str(variant, "as_integer")
    return builtin("as_integer")(c)


def as_object(variant: Union[Column, str]) -> Column:
    """Casts a VARIANT value to an object."""
    c = __to_col_if_str(variant, "as_object")
    return builtin("as_object")(c)


def as_time(variant: Union[Column, str]) -> Column:
    """Casts a VARIANT value to a time value."""
    c = __to_col_if_str(variant, "as_time")
    return builtin("as_time")(c)


def as_timestamp_ltz(variant: Union[Column, str]) -> Column:
    """Casts a VARIANT value to a TIMESTAMP with a local timezone."""
    c = __to_col_if_str(variant, "as_timestamp_ltz")
    return builtin("as_timestamp_ltz")(c)


def as_timestamp_ntz(variant: Union[Column, str]) -> Column:
    """Casts a VARIANT value to a TIMESTAMP with no timezone."""
    c = __to_col_if_str(variant, "as_timestamp_ntz")
    return builtin("as_timestamp_ntz")(c)


def as_timestamp_tz(variant: Union[Column, str]) -> Column:
    """Casts a VARIANT value to a TIMESTAMP with a timezone."""
    c = __to_col_if_str(variant, "as_timestamp_tz")
    return builtin("as_timestamp_tz")(c)


def to_binary(e: Union[Column, str], fmt: Optional[str] = None) -> Column:
    """Converts the input expression to a binary value. For NULL input, the output is
    NULL."""
    c = __to_col_if_str(e, "to_binary")
    return builtin("to_binary")(c, fmt) if fmt else builtin("to_binary")(c)


def to_array(e: Union[Column, str]) -> Column:
    """Converts any value to an ARRAY value or NULL (if input is NULL)."""
    c = __to_col_if_str(e, "to_array")
    return builtin("to_array")(c)


def to_json(e: Union[Column, str]) -> Column:
    """Converts any VARIANT value to a string containing the JSON representation of the
    value. If the input is NULL, the result is also NULL."""
    c = __to_col_if_str(e, "to_json")
    return builtin("to_json")(c)


def to_object(e: Union[Column, str]) -> Column:
    """Converts any value to a OBJECT value or NULL (if input is NULL)."""
    c = __to_col_if_str(e, "to_object")
    return builtin("to_object")(c)


def to_variant(e: Union[Column, str]) -> Column:
    """Converts any value to a VARIANT value or NULL (if input is NULL)."""
    c = __to_col_if_str(e, "to_variant")
    return builtin("to_variant")(c)


def to_xml(e: Union[Column, str]) -> Column:
    """Converts any VARIANT value to a string containing the XML representation of the
    value. If the input is NULL, the result is also NULL."""
    c = __to_col_if_str(e, "to_xml")
    return builtin("to_xml")(c)


def get_ignore_case(obj: Union[Column, str], field: Union[Column, str]) -> Column:
    """Extracts a field value from an object. Returns NULL if either of the arguments is NULL.
    This function is similar to :meth:`get` but applies case-insensitive matching to field names.
    """
    c1 = __to_col_if_str(obj, "get_ignore_case")
    c2 = __to_col_if_str(field, "get_ignore_case")
    return builtin("get_ignore_case")(c1, c2)


def object_keys(obj: Union[Column, str]) -> Column:
    """Returns an array containing the list of keys in the input object."""
    c = __to_col_if_str(obj, "object_keys")
    return builtin("object_keys")(c)


def xmlget(
    xml: Union[Column, str],
    tag: Union[Column, str],
    instance_num: Union[Column, str] = lit(0),
) -> Column:
    """Extracts an XML element object (often referred to as simply a tag) from a content of outer
    XML element object by the name of the tag and its instance number (counting from 0).
    """
    c1 = __to_col_if_str(xml, "xmlget")
    c2 = __to_col_if_str(tag, "xmlget")
    c3 = __to_col_if_str(instance_num, "xmlget") if instance_num is not None else lit(0)
    return builtin("xmlget")(c1, c2, c3)


def get_path(col: Union[Column, str], path: Union[Column, str]) -> Column:
    """Extracts a value from semi-structured data using a path name."""
    c1 = __to_col_if_str(col, "get_path")
    c2 = __to_col_if_str(path, "get_path")
    return builtin("get_path")(c1, c2)


def when(condition: Column, value: Column) -> CaseExpr:
    """Works like a cascading if-then-else statement.
    A series of conditions are evaluated in sequence.
    When a condition evaluates to TRUE, the evaluation stops and the associated
    result (after THEN) is returned. If none of the conditions evaluate to TRUE,
    then the result after the optional OTHERWISE is returned, if present;
    otherwise NULL is returned.
    """
    return CaseExpr(SPCaseWhen([(condition.expression, value.expression)]))


def udf(
    func: Optional[Callable] = None,
    *,
    return_type: Optional[DataType] = None,
    input_types: Optional[List[DataType]] = None,
    name: Optional[str] = None,
    is_permanent: bool = False,
    stage_location: Optional[str] = None,
) -> Union[UserDefinedFunction, functools.partial]:
    """Registers a Python function as a Snowflake Python UDF and returns the UDF.

    Args:
        func: A Python function used for creating the UDF.
        return_type: A :class:`types.DataType` representing the return data
            type of the UDF. Optional if type hints are provided.
        input_types: A list of :class:`~snowflake.snowpark.types.DataType`
            representing the input data types of the UDF. Optional if
            type hints are provided.
        name: The name to use for the UDF in Snowflake, which allows you to call this UDF
            in a SQL command or via :func:`call_udf()`. If it is not provided,
            a name will be automatically generated for the UDF. A name must be
            specified when ``is_permanent`` is ``True``.
        is_permanent: Whether to create a permanent UDF. The default is ``False``.
            If it is ``True``, a valid ``stage_location`` must be provided.
        stage_location: The stage location where the Python file for the UDF
            and its dependencies should be uploaded. The stage location must be specified
            when ``is_permanent`` is ``True``, and it will be ignored when
            ``is_permanent`` is ``False``. It can be any stage other than temporary
            stages and external stages.

    Returns:
        A UDF function that can be called with :class:`~snowflake.snowpark.Column` expressions.

    Examples::

        from snowflake.snowpark.types import IntegerType
        # register a temporary udf
        add_one = udf(lambda x: x+1, return_types=IntegerType(), input_types=[IntegerType()])

        # register a permanent udf by setting is_permanent to True
        @udf(name="minus_one", is_permanent=True, stage_location="@mystage")
        def minus_one(x: int) -> int:
            return x-1

        df = session.createDataFrame([[1, 2], [3, 4]]).toDF("a", "b")
        df.select(add_one("a"), minus_one("b"))
        session.sql("select minus_one(1)")

    Note:
        1. When type hints are provided and are complete for a function,
        ``return_type`` and ``input_types`` are optional and will be ignored.
        See details of supported data types for UDFs in
        :class:`~snowflake.snowpark.udf.UDFRegistration`.

        2. This function registers a UDF using the last created session.
        If you want to register a UDF with a specific session, use
        :func:`session.udf.register() <snowflake.snowpark.udf.UDFRegistration.register>`.
    """
    session = snowflake.snowpark.Session._get_active_session()
    if not session:
        raise SnowparkClientExceptionMessages.SERVER_NO_DEFAULT_SESSION()

    if func is None:
        return functools.partial(
            session.udf.register,
            return_type=return_type,
            input_types=input_types,
            name=name,
            is_permanent=is_permanent,
            stage_location=stage_location,
        )
    else:
        return session.udf.register(
            func,
            return_type=return_type,
            input_types=input_types,
            name=name,
            is_permanent=is_permanent,
            stage_location=stage_location,
        )


def __with_aggregate_function(
    func: SPAggregateFunction, is_distinct: bool = False
) -> Column:
    return Column(func.to_aggregate_expression(is_distinct))


def call_udf(
    udf_name: str,
    *cols: Union[str, Column, List[Union[str, Column]], Tuple[Union[str, Column]]],
) -> Column:
    """Calls a user-defined function (UDF) by name.

    Args:
        udf_name: The name of UDF in Snowflake.
        cols: Columns that the UDF will be applied to, as :class:`str`,
            :class:`Column` or a list of those.

    Returns:
        :class:`Column`.

    Example::

        df.select(call_udf("add", col("a"), col("b")))
    """

    Utils.validate_object_name(udf_name)
    exprs = Utils.parse_positional_args_to_list(*cols)
    return Column(
        SPUnresolvedFunction(
            udf_name,
            [
                e.expression if type(e) == Column else Column(e).expression
                for e in exprs
            ],
            is_distinct=False,
        )
    )


def call_builtin(function_name: str, *args: Any) -> Column:
    """Invokes a Snowflake `system-defined function <https://docs.snowflake.com/en/sql-reference-functions.html>`_ (built-in function) with the specified name
    and arguments.

    Args:
        function_name: The name of built-in function in Snowflake
        args: Arguments can be in two types:
            a. :class:`Column`, or
            b. Basic Python types such as int, float, str, which are converted to Snowpark literals.

    Returns:
        :class:`Column`.

    Example::

        df.select(call_builtin("avg", col("a")))
    """

    sp_expressions = []
    for arg in Utils.parse_positional_args_to_list(*args):
        if type(arg) == Column:
            sp_expressions.append(arg.expression)
        elif isinstance(arg, SPExpression):
            sp_expressions.append(arg)
        else:
            sp_expressions.append(SPLiteral.create(arg))

    return Column(
        SPUnresolvedFunction(function_name, sp_expressions, is_distinct=False)
    )


def builtin(function_name: str) -> Callable:
    """
    Function object to invoke a Snowflake `system-defined function <https://docs.snowflake.com/en/sql-reference-functions.html>`_ (built-in function). Use this to invoke
    any built-in functions not explicitly listed in this object.

    Args:
        function_name: The name of built-in function in Snowflake.

    Returns:
        A :class:`Callable` object for calling a Snowflake system-defined function.

    Example::

        avg = functions.builtin('avg')
        df.select(avg(col("col_1")))
    """
    return lambda *args: call_builtin(function_name, *args)


def __to_col_if_str(e: Union[Column, str], func_name: str):
    if isinstance(e, Column):
        return e
    elif isinstance(e, str):
        return col(e)
    else:
        raise TypeError(f"'{func_name.upper()}' expected Column or str, got: {type(e)}")<|MERGE_RESOLUTION|>--- conflicted
+++ resolved
@@ -503,14 +503,14 @@
     """Returns true if the specified VARIANT column contains a TIMESTAMP value with a time zone."""
     c = __to_col_if_str(col, "is_timestamp_tz")
     return builtin("is_timestamp_tz")(c)
-
-
-<<<<<<< HEAD
+  
+
 def typeof(col: Union[Column, str]) -> Column:
     """Reports the type of a value stored in a VARIANT column. The type is returned as a string."""
     c = __to_col_if_str(col, "typeof")
     return builtin("typeof")(c)
-=======
+
+
 def check_json(col: Union[Column, str]) -> Column:
     """Checks the validity of a JSON document.
     If the input string is a valid JSON document or a NULL (i.e. no error would occur when
@@ -536,7 +536,6 @@
     c = __to_col_if_str(col, "json_extract_path_text")
     p = __to_col_if_str(path, "json_extract_path_text")
     return builtin("json_extract_path_text")(c, p)
->>>>>>> 74c2fcb1
 
 
 def parse_json(e: Union[Column, str]) -> Column:

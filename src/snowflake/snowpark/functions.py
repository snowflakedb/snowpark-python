--- conflicted
+++ resolved
@@ -5,13 +5,10 @@
 #
 from .column import Column
 from .internal.sp_expressions import Expression as SPExpression, Literal as SPLiteral, \
-<<<<<<< HEAD
     UnresolvedFunction as SPUnresolvedFunction, AggregateFunction as SPAggregateFunction, Star as \
     SPStar, Count as SPCount
-=======
-    UnresolvedFunction as SPUnresolvedFunction
 from typing import Optional
->>>>>>> 3154e41f
+
 
 from .types.sp_data_types import IntegerType as SPIntegerType
 
@@ -25,7 +22,6 @@
     return Column(col_name)
 
 
-<<<<<<< HEAD
 def count(e: Column) -> Column:
     exp = SPCount(SPLiteral(1, SPIntegerType())) if isinstance(e, SPStar) else SPCount(e.expression)
     return with_aggregate_function(exp)
@@ -33,7 +29,8 @@
 
 def with_aggregate_function(func: SPAggregateFunction, is_distinct:bool=True) -> Column:
     return Column(func.to_aggregate_expression(is_distinct))
-=======
+
+
 def sql_expr(sql: str) -> Column:
     """Creates a [[Column]] expression from raw SQL text.
     Note that the function does not interpret or check the SQL text. """
@@ -78,7 +75,6 @@
 def to_object(s: Column) -> Column:
     """Converts any value to a OBJECT value or NULL (if input is NULL). """
     return builtin("to_object")(s)
->>>>>>> 3154e41f
 
 
 def call_builtin(function_name, *args):

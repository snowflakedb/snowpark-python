--- conflicted
+++ resolved
@@ -9830,7 +9830,6 @@
     You can also find some examples to use interval constants with :meth:`~snowflake.snowpark.Window.range_between`
     method.
     """
-<<<<<<< HEAD
     ast = None
     if _emit_ast:
         ast = proto.Expr()
@@ -9851,11 +9850,6 @@
             mins,
             secs,
         )
-=======
-
-    if _emit_ast:
-        raise NotImplementedError("TODO SNOW-1690923: Add interval support to IR.")
->>>>>>> d1639a68
 
     # for migration purpose
     minutes = minutes or mins

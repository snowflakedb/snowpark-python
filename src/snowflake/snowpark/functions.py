--- conflicted
+++ resolved
@@ -6115,12 +6115,6 @@
     return builtin("array_append", _emit_ast=_emit_ast)(a, e)
 
 
-<<<<<<< HEAD
-@publicapi
-def array_cat(
-    array1: ColumnOrName, array2: ColumnOrName, _emit_ast: bool = True
-) -> Column:
-=======
 def array_remove(array: ColumnOrName, element: ColumnOrLiteral) -> Column:
     """Given a source ARRAY, returns an ARRAY with elements of the specified value removed.
 
@@ -6171,8 +6165,10 @@
     return builtin("array_remove")(a, element)
 
 
-def array_cat(array1: ColumnOrName, array2: ColumnOrName) -> Column:
->>>>>>> 0571ad88
+@publicapi
+def array_cat(
+    array1: ColumnOrName, array2: ColumnOrName, _emit_ast: bool = True
+) -> Column:
     """Returns the concatenation of two ARRAYs.
 
     Args:
@@ -6818,10 +6814,6 @@
     return builtin("vector_inner_product", _emit_ast=_emit_ast)(v1, v2)
 
 
-<<<<<<< HEAD
-@publicapi
-def asc(c: ColumnOrName, _emit_ast: bool = True) -> Column:
-=======
 def ln(c: ColumnOrLiteral) -> Column:
     """Returns the natrual logarithm of given column expression.
 
@@ -6841,8 +6833,8 @@
     return builtin("ln")(c)
 
 
-def asc(c: ColumnOrName) -> Column:
->>>>>>> 0571ad88
+@publicapi
+def asc(c: ColumnOrName, _emit_ast: bool = True) -> Column:
     """Returns a Column expression with values sorted in ascending order.
 
     Example::
@@ -9752,10 +9744,7 @@
     """
     _substr = lit(expr1)
     _str = _to_col_if_str(expr2, "locate")
-<<<<<<< HEAD
     return builtin("charindex", _emit_ast=_emit_ast)(_substr, _str, lit(start_pos))
-=======
-    return builtin("charindex")(_substr, _str, lit(start_pos))
 
 
 def make_interval(
@@ -9818,5 +9807,4 @@
             microseconds,
             nanoseconds,
         )
-    )
->>>>>>> 0571ad88
+    )
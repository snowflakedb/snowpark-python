--- conflicted
+++ resolved
@@ -7021,8 +7021,6 @@
         ------------
         <BLANKLINE>
     """
-<<<<<<< HEAD
-=======
 
     # AST.
     ast = None
@@ -7034,23 +7032,8 @@
     ans = builtin("ln", _emit_ast=False)(c)
     ans._ast = ast
     return ans
->>>>>>> 0dcaa595
-
-    # AST.
-    ast = None
-    if _emit_ast:
-        ast = proto.Expr()
-        build_builtin_fn_apply(ast, "ln", c)
-
-<<<<<<< HEAD
-    c = _to_col_if_str(c, "ln")
-    ans = builtin("ln", _emit_ast=False)(c)
-    ans._ast = ast
-    return ans
-
-
-=======
->>>>>>> 0dcaa595
+
+
 @publicapi
 def asc(c: ColumnOrName, _emit_ast: bool = True) -> Column:
     """Returns a Column expression with values sorted in ascending order.
@@ -8262,22 +8245,12 @@
         build_builtin_fn_apply(ast, "last_value", e, ignore_nulls)
 
     c = _to_col_if_str(e, "last_value")
-<<<<<<< HEAD
 
     ans = Column(LastValue(c._expression, None, None, ignore_nulls), _emit_ast=False)
     ans._ast = ast
     return ans
-=======
->>>>>>> 0dcaa595
-
-    ans = Column(LastValue(c._expression, None, None, ignore_nulls), _emit_ast=False)
-    ans._ast = ast
-    return ans
-
-<<<<<<< HEAD
-=======
-
->>>>>>> 0dcaa595
+
+
 @publicapi
 def first_value(
     e: ColumnOrName, ignore_nulls: bool = False, _emit_ast: bool = True
@@ -8300,22 +8273,12 @@
         build_builtin_fn_apply(ast, "first_value", e, ignore_nulls)
 
     c = _to_col_if_str(e, "last_value")
-<<<<<<< HEAD
-=======
 
     ans = Column(FirstValue(c._expression, None, None, ignore_nulls), _emit_ast=False)
     ans._ast = ast
     return ans
->>>>>>> 0dcaa595
-
-    ans = Column(FirstValue(c._expression, None, None, ignore_nulls), _emit_ast=False)
-    ans._ast = ast
-    return ans
-
-<<<<<<< HEAD
-
-=======
->>>>>>> 0dcaa595
+
+
 @publicapi
 def ntile(e: Union[int, ColumnOrName], _emit_ast: bool = True) -> Column:
     """
@@ -8442,22 +8405,12 @@
         build_builtin_fn_apply(ast, "listagg", e, delimiter, is_distinct)
 
     c = _to_col_if_str(e, "listagg")
-<<<<<<< HEAD
 
     ans = Column(ListAgg(c._expression, delimiter, is_distinct), _emit_ast=False)
     ans._ast = ast
     return ans
-=======
->>>>>>> 0dcaa595
-
-    ans = Column(ListAgg(c._expression, delimiter, is_distinct), _emit_ast=False)
-    ans._ast = ast
-    return ans
-
-<<<<<<< HEAD
-=======
-
->>>>>>> 0dcaa595
+
+
 @publicapi
 def when_matched(
     condition: Optional[Column] = None, _emit_ast: bool = True

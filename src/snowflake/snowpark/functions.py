#!/usr/bin/env python3
#
# Copyright (c) 2012-2024 Snowflake Computing Inc. All rights reserved.
#

"""
Provides utility and SQL functions that generate :class:`~snowflake.snowpark.Column` expressions that you can pass to :class:`~snowflake.snowpark.DataFrame` transformation methods.

These utility functions generate references to columns, literals, and SQL expressions (e.g. "c + 1").

  - Use :func:`col()` to convert a column name to a :class:`Column` object. Refer to the API docs of :class:`Column` to know more ways of referencing a column.
  - Use :func:`lit()` to convert a Python value to a :class:`Column` object that represents a constant value in Snowflake SQL.
  - Use :func:`sql_expr()` to convert a Snowflake SQL expression to a :class:`Column`.

    >>> df = session.create_dataframe([[1, 'a', True, '2022-03-16'], [3, 'b', False, '2023-04-17']], schema=["a", "b", "c", "d"])
    >>> res1 = df.filter(col("a") == 1).collect()
    >>> res2 = df.filter(lit(1) == col("a")).collect()
    >>> res3 = df.filter(sql_expr("a = 1")).collect()
    >>> assert res1 == res2 == res3
    >>> res1
    [Row(A=1, B='a', C=True, D='2022-03-16')]

Some :class:`DataFrame` methods accept column names or SQL expressions text aside from a Column object for convenience.
For instance:

    >>> df.filter("a = 1").collect()  # use the SQL expression directly in filter
    [Row(A=1, B='a', C=True, D='2022-03-16')]
    >>> df.select("a").collect()
    [Row(A=1), Row(A=3)]

whereas :class:`Column` objects enable you to use chained column operators and transformations with
Python code fluently:

    >>> # Use columns and literals in expressions.
    >>> df.select(((col("a") + 1).cast("string")).alias("add_one")).show()
    -------------
    |"ADD_ONE"  |
    -------------
    |2          |
    |4          |
    -------------
    <BLANKLINE>

The Snowflake database has hundreds of `SQL functions <https://docs.snowflake.com/en/sql-reference-functions.html>`_
This module provides Python functions that correspond to the Snowflake SQL functions. They typically accept :class:`Column`
objects or column names as input parameters and return a new :class:`Column` objects.
The following examples demonstrate the use of some of these functions:

    >>> # This example calls the function that corresponds to the TO_DATE() SQL function.
    >>> df.select(dateadd('day', lit(1), to_date(col("d")))).show()
    ---------------------------------------
    |"DATEADD('DAY', 1, TO_DATE(""D""))"  |
    ---------------------------------------
    |2022-03-17                           |
    |2023-04-18                           |
    ---------------------------------------
    <BLANKLINE>

If you want to use a SQL function in Snowflake but can't find the corresponding Python function here,
you can create your own Python function with :func:`function`:

    >>> my_radians = function("radians")  # "radians" is the SQL function name.
    >>> df.select(my_radians(col("a")).alias("my_radians")).show()
    ------------------------
    |"MY_RADIANS"          |
    ------------------------
    |0.017453292519943295  |
    |0.05235987755982988   |
    ------------------------
    <BLANKLINE>

or call the SQL function directly:

    >>> df.select(call_function("radians", col("a")).as_("call_function_radians")).show()
    ---------------------------
    |"CALL_FUNCTION_RADIANS"  |
    ---------------------------
    |0.017453292519943295     |
    |0.05235987755982988      |
    ---------------------------
    <BLANKLINE>

Similarly, to call a table function, you can use :func:`~snowflake.snowpark.functions.table_function`, or :func:`~snowflake.snowpark.functions.call_table_function`.

**How to find help on input parameters of the Python functions for SQL functions**
The Python functions have the same name as the corresponding `SQL functions <https://docs.snowflake.com/en/sql-reference-functions.html>`_.

By reading the API docs or the source code of a Python function defined in this module, you'll see the type hints of the input parameters and return type.
The return type is always ``Column``. The input types tell you the acceptable values:

  - ``ColumnOrName`` accepts a :class:`Column` object, or a column name in str. Most functions accept this type.
    If you still want to pass a literal to it, use `lit(value)`, which returns a ``Column`` object that represents a literal value.

    >>> df.select(avg("a")).show()
    ----------------
    |"AVG(""A"")"  |
    ----------------
    |2.000000      |
    ----------------
    <BLANKLINE>
    >>> df.select(avg(col("a"))).show()
    ----------------
    |"AVG(""A"")"  |
    ----------------
    |2.000000      |
    ----------------
    <BLANKLINE>

  - ``LiteralType`` accepts a value of type ``bool``, ``int``, ``float``, ``str``, ``bytearray``, ``decimal.Decimal``,
    ``datetime.date``, ``datetime.datetime``, ``datetime.time``, or ``bytes``. An example is the third parameter of :func:`lead`.

    >>> import datetime
    >>> from snowflake.snowpark.window import Window
    >>> df.select(col("d"), lead("d", 1, datetime.date(2024, 5, 18), False).over(Window.order_by("d")).alias("lead_day")).show()
    ---------------------------
    |"D"         |"LEAD_DAY"  |
    ---------------------------
    |2022-03-16  |2023-04-17  |
    |2023-04-17  |2024-05-18  |
    ---------------------------
    <BLANKLINE>

  - ``ColumnOrLiteral`` accepts a ``Column`` object, or a value of ``LiteralType`` mentioned above.
    The difference from ``ColumnOrLiteral`` is ``ColumnOrLiteral`` regards a str value as a SQL string value instead of
    a column name. When a function is much more likely to accept a SQL constant value than a column expression, ``ColumnOrLiteral``
    is used. Yet you can still pass in a ``Column`` object if you need to. An example is the second parameter of
    :func:``when``.

    >>> df.select(when(df["a"] > 2, "Greater than 2").else_("Less than 2").alias("compare_with_2")).show()
    --------------------
    |"COMPARE_WITH_2"  |
    --------------------
    |Less than 2       |
    |Greater than 2    |
    --------------------
    <BLANKLINE>

  - ``int``, ``bool``, ``str``, or another specific type accepts a value of that type. An example is :func:`to_decimal`.

    >>> df.with_column("e", lit("1.2")).select(to_decimal("e", 5, 2)).show()
    -----------------------------
    |"TO_DECIMAL(""E"", 5, 2)"  |
    -----------------------------
    |1.20                       |
    |1.20                       |
    -----------------------------
    <BLANKLINE>

  - ``ColumnOrSqlExpr`` accepts a ``Column`` object, or a SQL expression. For instance, the first parameter in :func:``when``.

    >>> df.select(when("a > 2", "Greater than 2").else_("Less than 2").alias("compare_with_2")).show()
    --------------------
    |"COMPARE_WITH_2"  |
    --------------------
    |Less than 2       |
    |Greater than 2    |
    --------------------
    <BLANKLINE>
"""
import functools
import sys
import typing
from random import randint
from types import ModuleType
from typing import Callable, Dict, List, Optional, Tuple, Union, overload

import snowflake.snowpark
import snowflake.snowpark._internal.proto.generated.ast_pb2 as proto
import snowflake.snowpark.table_function
from snowflake.snowpark._internal.analyzer.expression import (
    CaseWhen,
    Expression,
    FunctionExpression,
    Interval,
    ListAgg,
    Literal,
    MultipleExpression,
    Star,
)
from snowflake.snowpark._internal.analyzer.unary_expression import Alias
from snowflake.snowpark._internal.analyzer.window_expression import (
    FirstValue,
    Lag,
    LastValue,
    Lead,
)
from snowflake.snowpark._internal.ast.utils import (
    build_builtin_fn_apply,
    build_call_table_function_apply,
    build_expr_from_python_val,
    build_expr_from_snowpark_column_or_python_val,
    build_expr_from_snowpark_column_or_sql_str,
    create_ast_for_column,
    set_builtin_fn_alias,
    snowpark_expression_to_ast,
    with_src_position,
)
from snowflake.snowpark._internal.type_utils import (
    ColumnOrLiteral,
    ColumnOrLiteralStr,
    ColumnOrName,
    ColumnOrSqlExpr,
    LiteralType,
)
from snowflake.snowpark._internal.udf_utils import check_decorator_args
from snowflake.snowpark._internal.utils import (
    parse_duration_string,
    parse_positional_args_to_list,
    publicapi,
    validate_object_name,
    check_create_map_parameter,
)
from snowflake.snowpark.column import (
    CaseExpr,
    Column,
    _to_col_if_lit,
    _to_col_if_sql_expr,
    _to_col_if_str,
    _to_col_if_str_or_int,
)
from snowflake.snowpark.stored_procedure import (
    StoredProcedure,
    StoredProcedureRegistration,
)
from snowflake.snowpark.types import (
    DataType,
    FloatType,
    PandasDataFrameType,
    StringType,
    StructType,
    TimestampTimeZone,
    TimestampType,
)
from snowflake.snowpark.udaf import UDAFRegistration, UserDefinedAggregateFunction
from snowflake.snowpark.udf import UDFRegistration, UserDefinedFunction
from snowflake.snowpark.udtf import UDTFRegistration, UserDefinedTableFunction

# Python 3.8 needs to use typing.Iterable because collections.abc.Iterable is not subscriptable
# Python 3.9 can use both
# Python 3.10 needs to use collections.abc.Iterable because typing.Iterable is removed
if sys.version_info <= (3, 9):
    from typing import Iterable
else:
    from collections.abc import Iterable


# check function to allow test_dataframe_alias_negative to pass in AST mode.
def _check_column_parameters(name1: str, name2: Optional[str]) -> None:
    if not isinstance(name1, str):
        raise ValueError(
            f"Expects first argument to be of type str, got {type(name1)}."
        )

    if name2 is not None and not isinstance(name2, str):
        raise ValueError(
            f"Expects second argument to be of type str or None, got {type(name1)}."
        )


@overload
@publicapi
def col(col_name: str, _emit_ast: bool = True) -> Column:
    """Returns the :class:`~snowflake.snowpark.Column` with the specified name.

    Example::
        >>> df = session.sql("select 1 as a")
        >>> df.select(col("a")).collect()
        [Row(A=1)]
    """
    ...  # pragma: no cover


@overload
@publicapi
def col(df_alias: str, col_name: str, _emit_ast: bool = True) -> Column:
    """Returns the :class:`~snowflake.snowpark.Column` with the specified dataframe alias and column name.

    Example::
        >>> df = session.sql("select 1 as a")
        >>> df.alias("df").select(col("df", "a")).collect()
        [Row(A=1)]
    """
    ...  # pragma: no cover


@publicapi
def col(name1: str, name2: Optional[str] = None, _emit_ast: bool = True) -> Column:

    _check_column_parameters(name1, name2)

    ast = None
    if _emit_ast:
        ast = create_ast_for_column(name1, name2, "col")

    if name2 is None:
        return Column(name1, _ast=ast)
    else:
        return Column(name1, name2, _ast=ast)


@overload
@publicapi
def column(col_name: str, _emit_ast: bool = True) -> Column:
    """Returns a :class:`~snowflake.snowpark.Column` with the specified name. Alias for col.

    Example::
        >>> df = session.sql("select 1 as a")
        >>> df.select(column("a")).collect()
        [Row(A=1)]
    """
    ...  # pragma: no cover


@overload
@publicapi
def column(df_alias: str, col_name: str, _emit_ast: bool = True) -> Column:
    """Returns a :class:`~snowflake.snowpark.Column` with the specified name and dataframe alias name. Alias for col.

    Example::
        >>> df = session.sql("select 1 as a")
        >>> df.alias("df").select(column("df", "a")).collect()
        [Row(A=1)]
    """
    ...  # pragma: no cover


@publicapi
def column(name1: str, name2: Optional[str] = None, _emit_ast: bool = True) -> Column:
    _check_column_parameters(name1, name2)

    ast = create_ast_for_column(name1, name2, "column") if _emit_ast else None

    if name2 is None:
        return Column(name1, _ast=ast)
    else:
        return Column(name1, name2, _ast=ast)


@publicapi
def lit(
    literal: LiteralType, datatype: Optional[DataType] = None, _emit_ast: bool = True
) -> Column:
    """
    Creates a :class:`~snowflake.snowpark.Column` expression for a literal value.
    It supports basic Python data types, including ``int``, ``float``, ``str``,
    ``bool``, ``bytes``, ``bytearray``, ``datetime.time``, ``datetime.date``,
    ``datetime.datetime`` and ``decimal.Decimal``. Also, it supports Python structured data types,
    including ``list``, ``tuple`` and ``dict``, but this container must
    be JSON serializable.

    Example::

        >>> import datetime
        >>> columns = [lit(1), lit("1"), lit(1.0), lit(True), lit(b'snow'), lit(datetime.date(2023, 2, 2)), lit([1, 2]), lit({"snow": "flake"})]
        >>> session.create_dataframe([[]]).select([c.as_(str(i)) for i, c in enumerate(columns)]).show()
        ---------------------------------------------------------------------------------------
        |"0"  |"1"  |"2"  |"3"   |"4"                 |"5"         |"6"   |"7"                |
        ---------------------------------------------------------------------------------------
        |1    |1    |1.0  |True  |bytearray(b'snow')  |2023-02-02  |[     |{                  |
        |     |     |     |      |                    |            |  1,  |  "snow": "flake"  |
        |     |     |     |      |                    |            |  2   |}                  |
        |     |     |     |      |                    |            |]     |                   |
        ---------------------------------------------------------------------------------------
        <BLANKLINE>
    """

    assert not isinstance(
        literal, Column
    ), "Do not use lit(Column(...)), type hint does not allow this syntax."

    ast = None
    if _emit_ast:
        ast = proto.Expr()
        if datatype is None:
            build_builtin_fn_apply(ast, "lit", literal)
        else:
            build_builtin_fn_apply(ast, "lit", literal, datatype)
    return Column(Literal(literal, datatype=datatype), _ast=ast, _emit_ast=_emit_ast)


@publicapi
def sql_expr(sql: str, _emit_ast: bool = True) -> Column:
    """Creates a :class:`~snowflake.snowpark.Column` expression from raw SQL text.
    Note that the function does not interpret or check the SQL text.

    Example::
        >>> df = session.create_dataframe([[1, 2], [3, 4]], schema=["A", "B"])
        >>> df.filter("a > 1").collect()  # use SQL expression
        [Row(A=3, B=4)]
    """
    ast = None
    if _emit_ast:
        sql_expr_ast = proto.Expr()
        ast = with_src_position(sql_expr_ast.sp_column_sql_expr)
        ast.sql = sql

        # Capture with ApplyFn in order to restore sql_expr(...) function.
        ast = proto.Expr()
        build_builtin_fn_apply(ast, "sql_expr", sql_expr_ast)

    return Column._expr(sql, ast=ast)


@publicapi
def system_reference(
    object_type: str,
    object_identifier: str,
    scope: str = "CALL",
    privileges: Optional[List[str]] = None,
    _emit_ast: bool = True,
):
    """
    Returns a reference to an object (a table, view, or function). When you execute SQL actions on a
    reference to an object, the actions are performed using the role of the user who created the
    reference.

    Example::
        >>> df = session.create_dataframe([(1,)], schema=["A"])
        >>> df.write.save_as_table("my_table", mode="overwrite", table_type="temporary")
        >>> df.select(substr(system_reference("table", "my_table"), 1, 14).alias("identifier")).collect()
        [Row(IDENTIFIER='ENT_REF_TABLE_')]
    """
    privileges = privileges or []
    return builtin("system$reference", _emit_ast=_emit_ast)(
        object_type, object_identifier, scope, *privileges
    )


@publicapi
def current_session(_emit_ast: bool = True) -> Column:
    """
    Returns a unique system identifier for the Snowflake session corresponding to the present connection.
    This will generally be a system-generated alphanumeric string. It is NOT derived from the user name or user account.

    Example:
        >>> # Return result is tied to session, so we only test if the result exists
        >>> result = session.create_dataframe([1]).select(current_session()).collect()
        >>> assert result[0]['CURRENT_SESSION()'] is not None
    """
    return builtin("current_session", _emit_ast=_emit_ast)()


@publicapi
def current_statement(_emit_ast: bool = True) -> Column:
    """
    Returns the SQL text of the statement that is currently executing.

    Example:
        >>> # Return result is tied to session, so we only test if the result exists
        >>> session.create_dataframe([1]).select(current_statement()).collect()
        [Row(CURRENT_STATEMENT()='SELECT current_statement() FROM ( SELECT "_1" FROM ( SELECT $1 AS "_1" FROM  VALUES (1 :: INT)))')]
    """
    return builtin("current_statement", _emit_ast=_emit_ast)()


@publicapi
def current_user(_emit_ast: bool = True) -> Column:
    """
    Returns the name of the user currently logged into the system.

    Example:
        >>> # Return result is tied to session, so we only test if the result exists
        >>> result = session.create_dataframe([1]).select(current_user()).collect()
        >>> assert result[0]['CURRENT_USER()'] is not None
    """
    return builtin("current_user", _emit_ast=_emit_ast)()


@publicapi
def current_version(_emit_ast: bool = True) -> Column:
    """
    Returns the current Snowflake version.

    Example:
        >>> # Return result is tied to session, so we only test if the result exists
        >>> result = session.create_dataframe([1]).select(current_version()).collect()
        >>> assert result[0]['CURRENT_VERSION()'] is not None
    """
    return builtin("current_version", _emit_ast=_emit_ast)()


@publicapi
def current_warehouse(_emit_ast: bool = True) -> Column:
    """
    Returns the name of the warehouse in use for the current session.

    Example:
        >>> # Return result is tied to session, so we only test if the result exists
        >>> result = session.create_dataframe([1]).select(current_warehouse()).collect()
        >>> assert result[0]['CURRENT_WAREHOUSE()'] is not None
    """
    return builtin("current_warehouse", _emit_ast=_emit_ast)()


@publicapi
def current_database(_emit_ast: bool = True) -> Column:
    """Returns the name of the database in use for the current session.

    Example:
        >>> # Return result is tied to session, so we only test if the result exists
        >>> result = session.create_dataframe([1]).select(current_database()).collect()
        >>> assert result[0]['CURRENT_DATABASE()'] is not None
    """
    return builtin("current_database", _emit_ast=_emit_ast)()


@publicapi
def current_role(_emit_ast: bool = True) -> Column:
    """Returns the name of the role in use for the current session.

    Example:
        >>> # Return result is tied to session, so we only test if the result exists
        >>> result = session.create_dataframe([1]).select(current_role()).collect()
        >>> assert result[0]['CURRENT_ROLE()'] is not None
    """
    return builtin("current_role", _emit_ast=_emit_ast)()


@publicapi
def current_schema(_emit_ast: bool = True) -> Column:
    """Returns the name of the schema in use for the current session.

    Example:
        >>> # Return result is tied to session, so we only test if the result exists
        >>> result = session.create_dataframe([1]).select(current_schema()).collect()
        >>> assert result[0]['CURRENT_SCHEMA()'] is not None
    """
    return builtin("current_schema", _emit_ast=_emit_ast)()


@publicapi
def current_schemas(_emit_ast: bool = True) -> Column:
    """Returns active search path schemas.

    Example:
        >>> # Return result is tied to session, so we only test if the result exists
        >>> result = session.create_dataframe([1]).select(current_schemas()).collect()
        >>> assert result[0]['CURRENT_SCHEMAS()'] is not None
    """
    return builtin("current_schemas", _emit_ast=_emit_ast)()


@publicapi
def current_region(_emit_ast: bool = True) -> Column:
    """Returns the name of the region for the account where the current user is logged in.

    Example:
        >>> # Return result is tied to session, so we only test if the result exists
        >>> result = session.create_dataframe([1]).select(current_region()).collect()
        >>> assert result[0]['CURRENT_REGION()'] is not None
    """
    return builtin("current_region", _emit_ast=_emit_ast)()


@publicapi
def current_account(_emit_ast: bool = True) -> Column:
    """Returns the name of the account used in the current session.

    Example:
        >>> # Return result is tied to session, so we only test if the result exists
        >>> result = session.create_dataframe([1]).select(current_account()).collect()
        >>> assert result[0]['CURRENT_ACCOUNT()'] is not None
    """
    return builtin("current_account", _emit_ast=_emit_ast)()


@publicapi
def current_available_roles(_emit_ast: bool = True) -> Column:
    """Returns a JSON string that lists all roles granted to the current user.

    Example:
        >>> # Return result is tied to session, so we only test if the result exists
        >>> result = session.create_dataframe([1]).select(current_available_roles()).collect()
        >>> assert result[0]['CURRENT_AVAILABLE_ROLES()'] is not None
    """
    return builtin("current_available_roles", _emit_ast=_emit_ast)()


@publicapi
def add_months(
    date_or_timestamp: ColumnOrName,
    number_of_months: Union[Column, int],
    _emit_ast: bool = True,
) -> Column:
    """Adds or subtracts a specified number of months to a date or timestamp, preserving the end-of-month information.

    Example:
        >>> import datetime
        >>> df = session.create_dataframe([datetime.date(2022, 4, 6)], schema=["d"])
        >>> df.select(add_months("d", 4)).collect()[0][0]
        datetime.date(2022, 8, 6)
    """
    c = _to_col_if_str(date_or_timestamp, "add_months")
    return builtin("add_months", _emit_ast=_emit_ast)(c, number_of_months)


@publicapi
def any_value(e: ColumnOrName, _emit_ast: bool = True) -> Column:
    """Returns a non-deterministic any value for the specified column.
    This is an aggregate and window function.

    Example:
        >>> df = session.create_dataframe([[1, 2], [3, 4]], schema=["a", "b"])
        >>> result = df.select(any_value("a")).collect()
        >>> assert len(result) == 1  # non-deterministic value in result.
    """
    c = _to_col_if_str(e, "any_value")
    return call_builtin("any_value", c, _emit_ast=_emit_ast)


@publicapi
def bitnot(e: ColumnOrName, _emit_ast: bool = True) -> Column:
    """Returns the bitwise negation of a numeric expression.

    Example:
        >>> df = session.create_dataframe([1], schema=["a"])
        >>> df.select(bitnot("a")).collect()[0][0]
        -2
    """
    c = _to_col_if_str(e, "bitnot")
    return call_builtin("bitnot", c, _emit_ast=_emit_ast)


@publicapi
def bitshiftleft(
    to_shift_column: ColumnOrName, n: Union[Column, int], _emit_ast: bool = True
) -> Column:
    """Returns the bitwise negation of a numeric expression.

    Example:
        >>> df = session.create_dataframe([2], schema=["a"])
        >>> df.select(bitshiftleft("a", 1)).collect()[0][0]
        4
    """
    c = _to_col_if_str(to_shift_column, "bitshiftleft")
    return call_builtin("bitshiftleft", c, n, _emit_ast=_emit_ast)


@publicapi
def bitshiftright(
    to_shift_column: ColumnOrName, n: Union[Column, int], _emit_ast: bool = True
) -> Column:
    """Returns the bitwise negation of a numeric expression.

    Example:
        >>> df = session.create_dataframe([2], schema=["a"])
        >>> df.select(bitshiftright("a", 1)).collect()[0][0]
        1
    """
    c = _to_col_if_str(to_shift_column, "bitshiftright")
    return call_builtin("bitshiftright", c, n, _emit_ast=_emit_ast)


@publicapi
def bround(
    col: ColumnOrName, scale: Union[Column, int], _emit_ast: bool = True
) -> Column:
    """
    Rounds the number using `HALF_TO_EVEN` option. The `HALF_TO_EVEN` rounding mode rounds the given decimal value to the specified scale (number of decimal places) as follows:
    * If scale is greater than or equal to 0, round to the specified number of decimal places using half-even rounding. This rounds towards the nearest value with ties (equally close values) rounding to the nearest even digit.
    * If scale is less than 0, round to the integral part of the decimal. This rounds towards 0 and truncates the decimal places.

    Note:

        1. The data type of the expression must be one of the `data types for a fixed-point number
        <https://docs.snowflake.com/en/sql-reference/data-types-numeric.html#label-data-types-for-fixed-point-numbers>`_.

        2. Data types for floating point numbers (e.g. FLOAT) are not supported with this argument.

        3. If the expression data type is not supported, the expression must be explicitly cast to decimal before calling.

    Example:
        >>> import decimal
        >>> data = [(decimal.Decimal(1.235)),(decimal.Decimal(3.5))]
        >>> df = session.createDataFrame(data, ["value"])
        >>> df.select(bround('VALUE',1).alias("VALUE")).show() # Rounds to 1 decimal place
        -----------
        |"VALUE"  |
        -----------
        |1.2      |
        |3.5      |
        -----------
        <BLANKLINE>
        >>> df.select(bround('VALUE',0).alias("VALUE")).show() # Rounds to 1 decimal place
        -----------
        |"VALUE"  |
        -----------
        |1        |
        |4        |
        -----------
        <BLANKLINE>
    """
    # AST.
    ast = None
    if _emit_ast:
        ast = proto.Expr()
        build_builtin_fn_apply(ast, "bround", col, scale)

    col = _to_col_if_str(col, "bround")
    scale = _to_col_if_lit(scale, "bround")

    # Note: Original Snowpark python code capitalized here.
    col = call_builtin(
        "ROUND", col, scale, lit("HALF_TO_EVEN", _emit_ast=False), _emit_ast=False
    )
    col._ast = ast
    return col


@publicapi
def convert_timezone(
    target_timezone: ColumnOrName,
    source_time: ColumnOrName,
    source_timezone: Optional[ColumnOrName] = None,
    _emit_ast: bool = True,
) -> Column:
    """Converts the given source_time to the target timezone.

    For timezone information, refer to the `Snowflake SQL convert_timezone notes <https://docs.snowflake.com/en/sql-reference/functions/convert_timezone.html#usage-notes>`_

        Args:
            target_timezone: The time zone to which the input timestamp should be converted.=
            source_time: The timestamp to convert. When it's a TIMESTAMP_LTZ, use ``None`` for ``source_timezone``.
            source_timezone: The time zone for the ``source_time``. Required for timestamps with no time zone (i.e. TIMESTAMP_NTZ). Use ``None`` if the timestamps have a time zone (i.e. TIMESTAMP_LTZ). Default is ``None``.

        Note:
            The sequence of the 3 params is different from the SQL function, which two overloads:

              - ``CONVERT_TIMEZONE( <source_tz> , <target_tz> , <source_timestamp_ntz> )``
              - ``CONVERT_TIMEZONE( <target_tz> , <source_timestamp> )``

            The first parameter ``source_tz`` is optional. But in Python an optional argument shouldn't be placed at the first.
            So ``source_timezone`` is after ``source_time``.

        Example:
            >>> import datetime
            >>> from dateutil import tz
            >>> datetime_with_tz = datetime.datetime(2022, 4, 6, 9, 0, 0, tzinfo=tz.tzoffset("myzone", -3600*7))
            >>> datetime_with_no_tz = datetime.datetime(2022, 4, 6, 9, 0, 0)
            >>> df = session.create_dataframe([[datetime_with_tz, datetime_with_no_tz]], schema=["a", "b"])
            >>> result = df.select(convert_timezone(lit("UTC"), col("a")), convert_timezone(lit("UTC"), col("b"), lit("Asia/Shanghai"))).collect()
            >>> result[0][0]
            datetime.datetime(2022, 4, 6, 16, 0, tzinfo=<UTC>)
            >>> result[0][1]
            datetime.datetime(2022, 4, 6, 1, 0)
    """
    source_tz = (
        _to_col_if_str(source_timezone, "convert_timezone")
        if source_timezone is not None
        else None
    )
    target_tz = _to_col_if_str(target_timezone, "convert_timezone")
    source_time_to_convert = _to_col_if_str(source_time, "convert_timezone")

    if source_timezone is None:
        return call_builtin(
            "convert_timezone", target_tz, source_time_to_convert, _emit_ast=_emit_ast
        )
    return call_builtin(
        "convert_timezone",
        source_tz,
        target_tz,
        source_time_to_convert,
        _emit_ast=_emit_ast,
    )


@publicapi
def approx_count_distinct(e: ColumnOrName, _emit_ast: bool = True) -> Column:
    """Uses HyperLogLog to return an approximation of the distinct cardinality of the input (i.e. HLL(col1, col2, ... )
    returns an approximation of COUNT(DISTINCT col1, col2, ... )).

    Example::
        >>> df = session.create_dataframe([[1, 2], [3, 4], [5, 6]], schema=["a", "b"])
        >>> df.select(approx_count_distinct("a").alias("result")).show()
        ------------
        |"RESULT"  |
        ------------
        |3         |
        ------------
        <BLANKLINE>

    """
    c = _to_col_if_str(e, "approx_count_distinct")
    return builtin("approx_count_distinct", _emit_ast=_emit_ast)(c)


@publicapi
def avg(e: ColumnOrName, _emit_ast: bool = True) -> Column:
    """Returns the average of non-NULL records. If all records inside a group are NULL,
    the function returns NULL.

    Example::
        >>> df = session.create_dataframe([[1], [2], [2]], schema=["d"])
        >>> df.select(avg(df.d).alias("result")).show()
        ------------
        |"RESULT"  |
        ------------
        |1.666667  |
        ------------
        <BLANKLINE>
    """
    c = _to_col_if_str(e, "avg")
    return builtin("avg", _emit_ast=_emit_ast)(c)


@publicapi
def corr(
    column1: ColumnOrName, column2: ColumnOrName, _emit_ast: bool = True
) -> Column:
    """Returns the correlation coefficient for non-null pairs in a group.

    Example:
        >>> df = session.create_dataframe([[1, 2], [1, 2], [4, 5], [2, 3], [3, None], [4, None], [6,4]], schema=["a", "b"])
        >>> df.select(corr(col("a"), col("b")).alias("result")).show()
        ---------------------
        |"RESULT"           |
        ---------------------
        |0.813681508328809  |
        ---------------------
        <BLANKLINE>
    """
    c1 = _to_col_if_str(column1, "corr")
    c2 = _to_col_if_str(column2, "corr")
    return builtin("corr", _emit_ast=_emit_ast)(c1, c2)


@publicapi
def count(e: ColumnOrName, _emit_ast: bool = True) -> Column:
    """Returns either the number of non-NULL records for the specified columns, or the
    total number of records.

    Example:
        >>> df = session.create_dataframe([[1], [None], [3], [4], [None]], schema=["a"])
        >>> df.select(count(col("a")).alias("result")).show()
        ------------
        |"RESULT"  |
        ------------
        |3         |
        ------------
        <BLANKLINE>
        >>> df.select(count("*").alias("result")).show()
        ------------
        |"RESULT"  |
        ------------
        |5         |
        ------------
        <BLANKLINE>
    """

    ast = None
    if _emit_ast:
        ast = proto.Expr()
        build_builtin_fn_apply(ast, "count", e)

    c = _to_col_if_str(e, "count")
    expr = Literal(1) if isinstance(c._expression, Star) else c._expression
    ans = builtin("count", _emit_ast=False)(expr)
    ans._ast = ast
    return ans


@publicapi
def count_distinct(*cols: ColumnOrName, _emit_ast: bool = True) -> Column:
    """Returns either the number of non-NULL distinct records for the specified columns,
    or the total number of the distinct records.

    Example:

        >>> df = session.create_dataframe([[1, 2], [1, 2], [3, None], [2, 3], [3, None], [4, None]], schema=["a", "b"])
        >>> df.select(count_distinct(col("a"), col("b")).alias("result")).show()
        ------------
        |"RESULT"  |
        ------------
        |2         |
        ------------
        <BLANKLINE>
        >>> #  The result should be 2 for {[1,2],[2,3]} since the rest are either duplicate or NULL records
    """

    ast = None
    if _emit_ast:
        ast = proto.Expr()
        build_builtin_fn_apply(ast, "count_distinct", *cols)

    cs = [_to_col_if_str(c, "count_distinct") for c in cols]
    return Column(
        FunctionExpression("count", [c._expression for c in cs], is_distinct=True),
        _ast=ast,
        _emit_ast=_emit_ast,
    )


@publicapi
def covar_pop(
    column1: ColumnOrName, column2: ColumnOrName, _emit_ast: bool = True
) -> Column:
    """Returns the population covariance for non-null pairs in a group.

    Example:
        >>> from snowflake.snowpark.types import DecimalType
        >>> df = session.create_dataframe([[1, 2], [1, 2], [4, 5], [2, 3], [3, None], [4, None], [6,4]], schema=["a", "b"])
        >>> df.select(covar_pop(col("a"), col("b")).cast(DecimalType(scale=3)).alias("result")).show()
        ------------
        |"RESULT"  |
        ------------
        |1.840     |
        ------------
        <BLANKLINE>
    """
    col1 = _to_col_if_str(column1, "covar_pop")
    col2 = _to_col_if_str(column2, "covar_pop")
    return builtin("covar_pop", _emit_ast=_emit_ast)(col1, col2)


@publicapi
def covar_samp(
    column1: ColumnOrName, column2: ColumnOrName, _emit_ast: bool = True
) -> Column:
    """Returns the sample covariance for non-null pairs in a group.

    Example:
        >>> from snowflake.snowpark.types import DecimalType
        >>> df = session.create_dataframe([[1, 2], [1, 2], [4, 5], [2, 3], [3, None], [4, None], [6,4]], schema=["a", "b"])
        >>> df.select(covar_samp(col("a"), col("b")).cast(DecimalType(scale=3)).alias("result")).show()
        ------------
        |"RESULT"  |
        ------------
        |2.300     |
        ------------
        <BLANKLINE>
    """
    col1 = _to_col_if_str(column1, "covar_samp")
    col2 = _to_col_if_str(column2, "covar_samp")
    return builtin("covar_samp", _emit_ast=_emit_ast)(col1, col2)


@publicapi
def create_map(
    *cols: Union[ColumnOrName, List[ColumnOrName], Tuple[ColumnOrName]],
    _emit_ast: bool = True,
) -> Column:
    """Transforms multiple column pairs into a single map :class:`~snowflake.snowpark.Column` where each pair of
    columns is treated as a key-value pair in the resulting map.

    Args:
        *cols: A variable number of column names or :class:`~snowflake.snowpark.Column` objects that can also be
               expressed as a list of columns.
               The function expects an even number of arguments, where each pair of arguments represents a key-value
               pair for the map.

    Returns:
        A :class:`~snowflake.snowpark.Column` where each row contains a map created from the provided column pairs.

    Example:
        >>> from snowflake.snowpark.functions import create_map
        >>> df = session.create_dataframe([("Paris", "France"), ("Tokyo", "Japan")], ("city", "country"))
        >>> df.select(create_map("city", "country").alias("map")).show()
        -----------------------
        |"MAP"                |
        -----------------------
        |{                    |
        |  "Paris": "France"  |
        |}                    |
        |{                    |
        |  "Tokyo": "Japan"   |
        |}                    |
        -----------------------
        <BLANKLINE>

        >>> df.select(create_map([df.city, df.country]).alias("map")).show()
        -----------------------
        |"MAP"                |
        -----------------------
        |{                    |
        |  "Paris": "France"  |
        |}                    |
        |{                    |
        |  "Tokyo": "Japan"   |
        |}                    |
        -----------------------
        <BLANKLINE>
    """

    check_create_map_parameter(*cols)

    # TODO SNOW-1790918: Remove as part of refactoring with alias.
    if len(cols) == 1 and isinstance(cols[0], (list, tuple)):
        cols = cols[0]

    col = object_construct_keep_null(*cols, _emit_ast=_emit_ast)

    if _emit_ast:
        # Alias to create_map.
        set_builtin_fn_alias(col._ast, "create_map")

    return col


@publicapi
def kurtosis(e: ColumnOrName, _emit_ast: bool = True) -> Column:
    """
    Returns the population excess kurtosis of non-NULL records. If all records
    inside a group are NULL, the function returns NULL.

    Example::

        >>> from snowflake.snowpark.functions import kurtosis
        >>> df = session.create_dataframe([1, 3, 10, 1, 3], schema=["x"])
        >>> df.select(kurtosis("x").as_("x")).collect()
        [Row(X=Decimal('3.613736609956'))]
    """
    c = _to_col_if_str(e, "kurtosis")
    return builtin("kurtosis", _emit_ast=_emit_ast)(c)


@publicapi
def max(e: ColumnOrName, _emit_ast: bool = True) -> Column:
    """
    Returns the maximum value for the records in a group. NULL values are ignored
    unless all the records are NULL, in which case a NULL value is returned.

    Example::

        >>> df = session.create_dataframe([1, 3, 10, 1, 3], schema=["x"])
        >>> df.select(max("x").as_("x")).collect()
        [Row(X=10)]
    """
    c = _to_col_if_str(e, "max")
    return builtin("max", _emit_ast=_emit_ast)(c)


@publicapi
def mean(e: ColumnOrName, _emit_ast: bool = True) -> Column:
    """
    Return the average for the specific numeric columns. Alias of :func:`avg`.

    Example::

        >>> df = session.create_dataframe([1, 3, 10, 1, 3], schema=["x"])
        >>> df.select(mean("x").as_("x")).collect()
        [Row(X=Decimal('3.600000'))]
    """
    c = _to_col_if_str(e, "mean")
    return avg(c, _emit_ast=_emit_ast)


@publicapi
def median(e: ColumnOrName, _emit_ast: bool = True) -> Column:
    """
    Returns the median value for the records in a group. NULL values are ignored
    unless all the records are NULL, in which case a NULL value is returned.

    Example::

        >>> df = session.create_dataframe([1, 3, 10, 1, 3], schema=["x"])
        >>> df.select(median("x").as_("x")).collect()
        [Row(X=Decimal('3.000'))]
    """
    c = _to_col_if_str(e, "median")
    return builtin("median", _emit_ast=_emit_ast)(c)


@publicapi
def min(e: ColumnOrName, _emit_ast: bool = True) -> Column:
    """
    Returns the minimum value for the records in a group. NULL values are ignored
    unless all the records are NULL, in which case a NULL value is returned.

    Example::

        >>> df = session.create_dataframe([1, 3, 10, 1, 3], schema=["x"])
        >>> df.select(min("x").as_("x")).collect()
        [Row(X=1)]
    """
    c = _to_col_if_str(e, "min")
    return builtin("min", _emit_ast=_emit_ast)(c)


@publicapi
def mode(e: ColumnOrName, _emit_ast: bool = True) -> Column:
    """
    Returns the most frequent value for the records in a group. NULL values are ignored.
    If all the values are NULL, or there are 0 rows, then the function returns NULL.

    Example::

        >>> df = session.create_dataframe([1, 3, 10, 1, 4], schema=["x"])
        >>> df.select(mode("x").as_("x")).collect()
        [Row(X=1)]
    """
    c = _to_col_if_str(e, "mode")
    return builtin("mode", _emit_ast=_emit_ast)(c)


@publicapi
def skew(e: ColumnOrName, _emit_ast: bool = True) -> Column:
    """Returns the sample skewness of non-NULL records. If all records inside a group
    are NULL, the function returns NULL.

    Example::
        >>> from snowflake.snowpark.types import DecimalType
        >>> df = session.create_dataframe(
        ...     [10, 10, 20, 25, 30],
        ...     schema=["a"]
        ... ).select(skew("a").cast(DecimalType(scale=4)))
        >>> df.collect()
        [Row(CAST (SKEW("A") AS NUMBER(38, 4))=Decimal('0.0524'))]
    """
    c = _to_col_if_str(e, "skew")
    return builtin("skew", _emit_ast=_emit_ast)(c)


@publicapi
def stddev(e: ColumnOrName, _emit_ast: bool = True) -> Column:
    """Returns the sample standard deviation (square root of sample variance) of
    non-NULL values. If all records inside a group are NULL, returns NULL.

    Example::
        >>> from snowflake.snowpark.types import DecimalType
        >>> df = session.create_dataframe(
        ...     [4, 9],
        ...     schema=["N"],
        ... ).select(stddev(col("N")).cast(DecimalType(scale=4)))
        >>> df.collect()
        [Row(CAST (STDDEV("N") AS NUMBER(38, 4))=Decimal('3.5355'))]
    """
    c = _to_col_if_str(e, "stddev")
    return builtin("stddev", _emit_ast=_emit_ast)(c)


@publicapi
def stddev_samp(e: ColumnOrName, _emit_ast: bool = True) -> Column:
    """Returns the sample standard deviation (square root of sample variance) of
    non-NULL values. If all records inside a group are NULL, returns NULL. Alias of
    :func:`stddev`.

    Example::
        >>> from snowflake.snowpark.types import DecimalType
        >>> df = session.create_dataframe(
        ...     [4, 9],
        ...     schema=["N"],
        ... ).select(stddev_samp(col("N")).cast(DecimalType(scale=4)))
        >>> df.collect()
        [Row(CAST (STDDEV_SAMP("N") AS NUMBER(38, 4))=Decimal('3.5355'))]
    """
    c = _to_col_if_str(e, "stddev_samp")
    return builtin("stddev_samp", _emit_ast=_emit_ast)(c)


@publicapi
def stddev_pop(e: ColumnOrName, _emit_ast: bool = True) -> Column:
    """Returns the population standard deviation (square root of variance) of non-NULL
    values. If all records inside a group are NULL, returns NULL.

    Example::
        >>> df = session.create_dataframe(
        ...     [4, 9],
        ...     schema=["N"],
        ... ).select(stddev_pop(col("N")))
        >>> df.collect()
        [Row(STDDEV_POP("N")=2.5)]
    """
    c = _to_col_if_str(e, "stddev_pop")
    return builtin("stddev_pop", _emit_ast=_emit_ast)(c)


@publicapi
def sum(e: ColumnOrName, _emit_ast: bool = True) -> Column:
    """Returns the sum of non-NULL records in a group. You can use the DISTINCT keyword
    to compute the sum of unique non-null values. If all records inside a group are
    NULL, the function returns NULL.

    Example::
        >>> df = session.create_dataframe(
        ...     [4, 9],
        ...     schema=["N"],
        ... ).select(sum(col("N")))
        >>> df.collect()
        [Row(SUM("N")=13)]
    """
    c = _to_col_if_str(e, "sum")
    return builtin("sum", _emit_ast=_emit_ast)(c)


@publicapi
def sum_distinct(e: ColumnOrName, _emit_ast: bool = True) -> Column:
    """Returns the sum of non-NULL distinct records in a group. You can use the
    DISTINCT keyword to compute the sum of unique non-null values. If all records
    inside a group are NULL, the function returns NULL.

    Example::
        >>> df = session.create_dataframe(
        ...     [1, 2, None, 3],
        ...     schema=["N"],
        ... ).select(sum_distinct(col("N")))
        >>> df.collect()
        [Row(SUM( DISTINCT "N")=6)]
    """
    c = _to_col_if_str(e, "sum_distinct")
    col = _call_function("sum", True, c, _emit_ast=_emit_ast)

    # alias to keep sum_distinct
    if _emit_ast:
        set_builtin_fn_alias(col._ast, "sum_distinct")

    return col


@publicapi
def variance(e: ColumnOrName, _emit_ast: bool = True) -> Column:
    """Returns the sample variance of non-NULL records in a group. If all records
    inside a group are NULL, a NULL is returned. For a single row, NULL is returned as sample variance.

    Example::

        >>> df = session.create_dataframe([1, -1, 1, -1, -1], schema=["a"])
        >>> df.select(variance(col("a"))).collect()
        [Row(VARIANCE("A")=Decimal('1.200000'))]

        >>> df = session.create_dataframe([1, None, 2, 3, None, 5, 6], schema=["a"])
        >>> df.select(variance(col("a"))).collect()
        [Row(VARIANCE("A")=Decimal('4.300000'))]

        >>> df = session.create_dataframe([None, None, None], schema=["a"])
        >>> df.select(variance(col("a"))).collect()
        [Row(VARIANCE("A")=None)]

        >>> df = session.create_dataframe([42], schema=["a"])
        >>> df.select(variance(col("a"))).collect()
        [Row(VARIANCE("A")=None)]

    """
    c = _to_col_if_str(e, "variance")
    return builtin("variance", _emit_ast=_emit_ast)(c)


@publicapi
def var_samp(e: ColumnOrName, _emit_ast: bool = True) -> Column:
    """Returns the sample variance of non-NULL records in a group. If all records
    inside a group are NULL, a NULL is returned. For a single row, NULL is returned as sample variance.
    Alias of :func:`variance`

    Example::

        >>> df = session.create_dataframe([1, -1, 1, -1, -1], schema=["a"])
        >>> df.select(var_samp(col("a"))).collect()
        [Row(VARIANCE("A")=Decimal('1.200000'))]

        >>> df = session.create_dataframe([1, None, 2, 3, None, 5, 6], schema=["a"])
        >>> df.select(var_samp(col("a"))).collect()
        [Row(VARIANCE("A")=Decimal('4.300000'))]

        >>> df = session.create_dataframe([None, None, None], schema=["a"])
        >>> df.select(var_samp(col("a"))).collect()
        [Row(VARIANCE("A")=None)]

        >>> df = session.create_dataframe([42], schema=["a"])
        >>> df.select(var_samp(col("a"))).collect()
        [Row(VARIANCE("A")=None)]

    """
    c = _to_col_if_str(e, "var_samp")
    return variance(c, _emit_ast=_emit_ast)


@publicapi
def var_pop(e: ColumnOrName, _emit_ast: bool = True) -> Column:
    """Returns the population variance of non-NULL records in a group. If all records
    inside a group are NULL, a NULL is returned. The population variance of a single row is 0.0.

    Example::

        >>> df = session.create_dataframe([1, -1, 1, -1, -1], schema=["a"])
        >>> df.select(var_pop(col("a"))).collect()
        [Row(VAR_POP("A")=Decimal('0.960000'))]

        >>> df = session.create_dataframe([1, None, 2, 3, None, 5, 6], schema=["a"])
        >>> df.select(var_pop(col("a"))).collect()
        [Row(VAR_POP("A")=Decimal('3.440000'))]

        >>> df = session.create_dataframe([None, None, None], schema=["a"])
        >>> df.select(var_pop(col("a"))).collect()
        [Row(VAR_POP("A")=None)]

        >>> df = session.create_dataframe([42], schema=["a"])
        >>> df.select(var_pop(col("a"))).collect()
        [Row(VAR_POP("A")=Decimal('0.000000'))]

    """
    c = _to_col_if_str(e, "var_pop")
    return builtin("var_pop", _emit_ast=_emit_ast)(c)


@publicapi
def approx_percentile(
    col: ColumnOrName, percentile: float, _emit_ast: bool = True
) -> Column:
    """Returns an approximated value for the desired percentile. This function uses the t-Digest algorithm.

    Example::
        >>> df = session.create_dataframe([0,1,2,3,4,5,6,7,8,9], schema=["a"])
        >>> df.select(approx_percentile("a", 0.5).alias("result")).show()
        ------------
        |"RESULT"  |
        ------------
        |4.5       |
        ------------
        <BLANKLINE>
    """
    c = _to_col_if_str(col, "approx_percentile")
    return builtin("approx_percentile", _emit_ast=_emit_ast)(c, lit(percentile))


@publicapi
def approx_percentile_accumulate(col: ColumnOrName, _emit_ast: bool = True) -> Column:
    """Returns the internal representation of the t-Digest state (as a JSON object) at the end of aggregation.
    This function uses the t-Digest algorithm.

    Example::
        >>> df = session.create_dataframe([1,2,3,4,5], schema=["a"])
        >>> df.select(approx_percentile_accumulate("a").alias("result")).show()
        ------------------------------
        |"RESULT"                    |
        ------------------------------
        |{                           |
        |  "state": [                |
        |    1.000000000000000e+00,  |
        |    1.000000000000000e+00,  |
        |    2.000000000000000e+00,  |
        |    1.000000000000000e+00,  |
        |    3.000000000000000e+00,  |
        |    1.000000000000000e+00,  |
        |    4.000000000000000e+00,  |
        |    1.000000000000000e+00,  |
        |    5.000000000000000e+00,  |
        |    1.000000000000000e+00   |
        |  ],                        |
        |  "type": "tdigest",        |
        |  "version": 1              |
        |}                           |
        ------------------------------
        <BLANKLINE>
    """
    c = _to_col_if_str(col, "approx_percentile_accumulate")
    return builtin("approx_percentile_accumulate", _emit_ast=_emit_ast)(c)


@publicapi
def approx_percentile_estimate(
    state: ColumnOrName, percentile: float, _emit_ast: bool = True
) -> Column:
    """Returns the desired approximated percentile value for the specified t-Digest state.
    APPROX_PERCENTILE_ESTIMATE(APPROX_PERCENTILE_ACCUMULATE(.)) is equivalent to
    APPROX_PERCENTILE(.).

    Example::
        >>> df = session.create_dataframe([1,2,3,4,5], schema=["a"])
        >>> df_accu = df.select(approx_percentile_accumulate("a").alias("app_percentile_accu"))
        >>> df_accu.select(approx_percentile_estimate("app_percentile_accu", 0.5).alias("result")).show()
        ------------
        |"RESULT"  |
        ------------
        |3.0       |
        ------------
        <BLANKLINE>
    """
    c = _to_col_if_str(state, "approx_percentile_estimate")
    return builtin("approx_percentile_estimate", _emit_ast=_emit_ast)(
        c, lit(percentile)
    )


@publicapi
def approx_percentile_combine(state: ColumnOrName, _emit_ast: bool = True) -> Column:
    """Combines (merges) percentile input states into a single output state.
    This allows scenarios where APPROX_PERCENTILE_ACCUMULATE is run over horizontal partitions
    of the same table, producing an algorithm state for each table partition. These states can
    later be combined using APPROX_PERCENTILE_COMBINE, producing the same output state as a
    single run of APPROX_PERCENTILE_ACCUMULATE over the entire table.

    Example::
        >>> df1 = session.create_dataframe([1,2,3,4,5], schema=["a"])
        >>> df2 = session.create_dataframe([6,7,8,9,10], schema=["b"])
        >>> df_accu1 = df1.select(approx_percentile_accumulate("a").alias("app_percentile_accu"))
        >>> df_accu2 = df2.select(approx_percentile_accumulate("b").alias("app_percentile_accu"))
        >>> df_accu1.union(df_accu2).select(approx_percentile_combine("app_percentile_accu").alias("result")).show()
        ------------------------------
        |"RESULT"                    |
        ------------------------------
        |{                           |
        |  "state": [                |
        |    1.000000000000000e+00,  |
        |    1.000000000000000e+00,  |
        |    2.000000000000000e+00,  |
        |    1.000000000000000e+00,  |
        |    3.000000000000000e+00,  |
        |    1.000000000000000e+00,  |
        |    4.000000000000000e+00,  |
        |    1.000000000000000e+00,  |
        |    5.000000000000000e+00,  |
        |    1.000000000000000e+00,  |
        |    6.000000000000000e+00,  |
        |    1.000000000000000e+00,  |
        |    7.000000000000000e+00,  |
        |    1.000000000000000e+00,  |
        |    8.000000000000000e+00,  |
        |    1.000000000000000e+00,  |
        |    9.000000000000000e+00,  |
        |    1.000000000000000e+00,  |
        |    1.000000000000000e+01,  |
        |    1.000000000000000e+00   |
        |  ],                        |
        |  "type": "tdigest",        |
        |  "version": 1              |
        |}                           |
        ------------------------------
        <BLANKLINE>
    """
    c = _to_col_if_str(state, "approx_percentile_combine")
    return builtin("approx_percentile_combine", _emit_ast=_emit_ast)(c)


@publicapi
def explode(
    col: ColumnOrName, _emit_ast: bool = True
) -> "snowflake.snowpark.table_function.TableFunctionCall":
    """Flattens a given array or map type column into individual rows. The default
    column name for the output column in case of array input column is ``VALUE``,
    and is ``KEY`` and ``VALUE`` in case of map input column.

    Examples::
        >>> df = session.create_dataframe([[1, [1, 2, 3], {"Ashi Garami": "Single Leg X"}, "Kimura"],
        ...                                [2, [11, 22], {"Sankaku": "Triangle"}, "Coffee"]],
        ...                                schema=["idx", "lists", "maps", "strs"])
        >>> df.select(df.idx, explode(df.lists)).sort(col("idx")).show()
        -------------------
        |"IDX"  |"VALUE"  |
        -------------------
        |1      |1        |
        |1      |2        |
        |1      |3        |
        |2      |11       |
        |2      |22       |
        -------------------
        <BLANKLINE>

        >>> df.select(df.strs, explode(df.maps)).sort(col("strs")).show()
        -----------------------------------------
        |"STRS"  |"KEY"        |"VALUE"         |
        -----------------------------------------
        |Coffee  |Sankaku      |"Triangle"      |
        |Kimura  |Ashi Garami  |"Single Leg X"  |
        -----------------------------------------
        <BLANKLINE>

        >>> df.select(explode(col("lists")).alias("uno")).sort(col("uno")).show()
        ---------
        |"UNO"  |
        ---------
        |1      |
        |2      |
        |3      |
        |11     |
        |22     |
        ---------
        <BLANKLINE>

        >>> df.select(explode('maps').as_("primo", "secundo")).sort(col("primo")).show()
        --------------------------------
        |"PRIMO"      |"SECUNDO"       |
        --------------------------------
        |Ashi Garami  |"Single Leg X"  |
        |Sankaku      |"Triangle"      |
        --------------------------------
        <BLANKLINE>
    """
    col = _to_col_if_str(col, "explode")
    # AST.
    ast = None
    if _emit_ast:
        ast = proto.Expr()
        build_builtin_fn_apply(ast, "explode", col)

    func_call = snowflake.snowpark.table_function._ExplodeFunctionCall(col, lit(False))
    func_call._set_api_call_source("functions.explode")
    func_call._ast = ast

    return func_call


@publicapi
def explode_outer(
    col: ColumnOrName, _emit_ast: bool = True
) -> "snowflake.snowpark.table_function.TableFunctionCall":
    """Flattens a given array or map type column into individual rows. Unlike :func:`explode`,
    if array or map is empty, null or empty, then null values are produced. The default column
    name for the output column in case of array input column is ``VALUE``, and is ``KEY`` and
    ``VALUE`` in case of map input column.

    Args:
        col: Column object or string name of the desired column

    Examples::
        >>> df = session.create_dataframe([[1, [1, 2, 3], {"Ashi Garami": "Single Leg X"}],
        ...                                [2, [11, 22], {"Sankaku": "Triangle"}],
        ...                                [3, [], {}]],
        ...                                schema=["idx", "lists", "maps"])
        >>> df.select(df.idx, explode_outer(df.lists)).sort(col("idx")).show()
        -------------------
        |"IDX"  |"VALUE"  |
        -------------------
        |1      |1        |
        |1      |2        |
        |1      |3        |
        |2      |11       |
        |2      |22       |
        |3      |NULL     |
        -------------------
        <BLANKLINE>

        >>> df.select(df.idx, explode_outer(df.maps)).sort(col("idx")).show()
        ----------------------------------------
        |"IDX"  |"KEY"        |"VALUE"         |
        ----------------------------------------
        |1      |Ashi Garami  |"Single Leg X"  |
        |2      |Sankaku      |"Triangle"      |
        |3      |NULL         |NULL            |
        ----------------------------------------
        <BLANKLINE>

    See Also:
        :func:`explode`
    """
    col = _to_col_if_str(col, "explode_outer")

    # AST.
    ast = None
    if _emit_ast:
        ast = proto.Expr()
        build_builtin_fn_apply(ast, "explode_outer", col)

    func_call = snowflake.snowpark.table_function._ExplodeFunctionCall(col, lit(True))
    func_call._set_api_call_source("functions.explode_outer")
    func_call._ast = ast

    return func_call


@publicapi
def flatten(
    col: ColumnOrName,
    path: str = "",
    outer: bool = False,
    recursive: bool = False,
    mode: typing.Literal["object", "array", "both"] = "both",
    _emit_ast: bool = True,
) -> "snowflake.snowpark.table_function.TableFunctionCall":
    """FLATTEN explodes compound values into multiple rows. This table function takes a
    VARIANT, OBJECT, or ARRAY column and produces a lateral view.

    Args:
        col: Column object or string name of the desired column.
        path: The path to the element within VARIANT data structure which needs to be
            flattened. Defaults to "".
        outer: When ``False``, any input rows that cannot be expanded are completely
            omitted from the output. When ``True``, exactly one row s generated for
            zero-row expansions. Defaults to ``False``.
        recursive: When ``False``, only the reference by ``path`` is expanded. When
            ``True``, the expansion is performed for all sub-elements recursively.
            Defaults to ``False``.
        mode: Specifies whether only objects, arrays, or both should be flattened.
            Defaults to "both".

    Examples::
        >>> df = session.create_dataframe([[1, [1, 2, 3], {"Ashi Garami": ["X", "Leg Entanglement"]}, "Kimura"],
        ...                                [2, [11, 22], {"Sankaku": ["Triangle"]}, "Coffee"],
        ...                                [3, [], {}, "empty"]],
        ...                                schema=["idx", "lists", "maps", "strs"])
        >>> df.select(df.idx, flatten(df.lists, outer=True)).select("idx", "value").sort("idx").show()
        -------------------
        |"IDX"  |"VALUE"  |
        -------------------
        |1      |1        |
        |1      |2        |
        |1      |3        |
        |2      |11       |
        |2      |22       |
        |3      |NULL     |
        -------------------
        <BLANKLINE>

        >>> df.select(df.strs, flatten(df.maps, recursive=True)).select("strs", "key", "value").where("key is not NULL").sort("strs").show()
        -----------------------------------------------
        |"STRS"  |"KEY"        |"VALUE"               |
        -----------------------------------------------
        |Coffee  |Sankaku      |[                     |
        |        |             |  "Triangle"          |
        |        |             |]                     |
        |Kimura  |Ashi Garami  |[                     |
        |        |             |  "X",                |
        |        |             |  "Leg Entanglement"  |
        |        |             |]                     |
        -----------------------------------------------
        <BLANKLINE>

        >>> df.select(df.strs, flatten(df.maps, recursive=True)).select("strs", "key", "value").where("key is NULL").sort("strs", "value").show()
        ---------------------------------------
        |"STRS"  |"KEY"  |"VALUE"             |
        ---------------------------------------
        |Coffee  |NULL   |"Triangle"          |
        |Kimura  |NULL   |"Leg Entanglement"  |
        |Kimura  |NULL   |"X"                 |
        ---------------------------------------
        <BLANKLINE>

    See Also:
        - :func:`explode`
        - `Flatten <https://docs.snowflake.com/en/sql-reference/functions/flatten>`_
    """
    col = _to_col_if_str(col, "flatten")

    # AST.
    ast = None
    if _emit_ast:
        ast = proto.Expr()
        build_builtin_fn_apply(ast, "flatten", col, path, outer, recursive, mode)

    func_call = snowflake.snowpark.table_function.TableFunctionCall(
        "flatten",
        input=col,
        path=lit(path),
        outer=lit(outer),
        recursive=lit(recursive),
        mode=lit(mode),
    )
    func_call._set_api_call_source("functions.flatten")
    func_call._ast = ast

    return func_call


@publicapi
def grouping(*cols: ColumnOrName, _emit_ast: bool = True) -> Column:
    """
    Describes which of a list of expressions are grouped in a row produced by a GROUP BY query.

    :func:`grouping_id` is an alias of :func:`grouping`.

    Example::
        >>> from snowflake.snowpark import GroupingSets
        >>> df = session.create_dataframe([[1, 2, 3], [4, 5, 6]],schema=["a", "b", "c"])
        >>> grouping_sets = GroupingSets([col("a")], [col("b")], [col("a"), col("b")])
        >>> df.group_by_grouping_sets(grouping_sets).agg([count("c"), grouping("a"), grouping("b"), grouping("a", "b")]).collect()
        [Row(A=1, B=2, COUNT(C)=1, GROUPING(A)=0, GROUPING(B)=0, GROUPING(A, B)=0), \
Row(A=4, B=5, COUNT(C)=1, GROUPING(A)=0, GROUPING(B)=0, GROUPING(A, B)=0), \
Row(A=1, B=None, COUNT(C)=1, GROUPING(A)=0, GROUPING(B)=1, GROUPING(A, B)=1), \
Row(A=4, B=None, COUNT(C)=1, GROUPING(A)=0, GROUPING(B)=1, GROUPING(A, B)=1), \
Row(A=None, B=2, COUNT(C)=1, GROUPING(A)=1, GROUPING(B)=0, GROUPING(A, B)=2), \
Row(A=None, B=5, COUNT(C)=1, GROUPING(A)=1, GROUPING(B)=0, GROUPING(A, B)=2)]
    """
    columns = [_to_col_if_str(c, "grouping") for c in cols]
    return builtin("grouping", _emit_ast=_emit_ast)(*columns)


grouping_id = grouping


@publicapi
def coalesce(*e: ColumnOrName, _emit_ast: bool = True) -> Column:
    """Returns the first non-NULL expression among its arguments, or NULL if all its
    arguments are NULL.

    Example::

        >>> df = session.create_dataframe([[1, 2, 3], [None, 2, 3], [None, None, 3], [None, None, None]], schema=['a', 'b', 'c'])
        >>> df.select(df.a, df.b, df.c, coalesce(df.a, df.b, df.c).as_("COALESCE")).show()
        -----------------------------------
        |"A"   |"B"   |"C"   |"COALESCE"  |
        -----------------------------------
        |1     |2     |3     |1           |
        |NULL  |2     |3     |2           |
        |NULL  |NULL  |3     |3           |
        |NULL  |NULL  |NULL  |NULL        |
        -----------------------------------
        <BLANKLINE>
    """
    c = [_to_col_if_str(ex, "coalesce") for ex in e]
    return builtin("coalesce", _emit_ast=_emit_ast)(*c)


@publicapi
def equal_nan(e: ColumnOrName, _emit_ast: bool = True) -> Column:
    """
    Return true if the value in the column is not a number (NaN).

    Example::

        >>> import math
        >>> df = session.create_dataframe([1.1, math.nan, 2.3], schema=["a"])
        >>> df.select(equal_nan(df["a"]).alias("equal_nan")).collect()
        [Row(EQUAL_NAN=False), Row(EQUAL_NAN=True), Row(EQUAL_NAN=False)]
    """
    c = _to_col_if_str(e, "equal_nan")
    return c.equal_nan(_emit_ast=_emit_ast)


@publicapi
def is_null(e: ColumnOrName, _emit_ast: bool = True) -> Column:
    """
    Return true if the value in the column is null.

    Example::

        >>> from snowflake.snowpark.functions import is_null
        >>> df = session.create_dataframe([1.2, float("nan"), None, 1.0], schema=["a"])
        >>> df.select(is_null("a").as_("a")).collect()
        [Row(A=False), Row(A=False), Row(A=True), Row(A=False)]
    """
    c = _to_col_if_str(e, "is_null")
    return c.is_null(_emit_ast=_emit_ast)


@publicapi
def negate(e: ColumnOrName, _emit_ast: bool = True) -> Column:
    """Returns the negation of the value in the column (equivalent to a unary minus).

    Example::

        >>> df = session.create_dataframe([[1]], schema=["a"])
        >>> df.select(negate(col("a").alias("result"))).show()
        ------------
        |"RESULT"  |
        ------------
        |-1        |
        ------------
        <BLANKLINE>
    """

    c = _to_col_if_str(e, "negate")
    return -c


@publicapi
def not_(e: ColumnOrName, _emit_ast: bool = True) -> Column:
    """Returns the inverse of a boolean expression.

    Example::

        >>> df = session.create_dataframe([[True]], schema=["a"])
        >>> df.select(not_(col("a").alias("result"))).show()
        ------------
        |"RESULT"  |
        ------------
        |False     |
        ------------
        <BLANKLINE>
    """

    c = _to_col_if_str(e, "not_")
    return ~c


@publicapi
def random(seed: Optional[int] = None, _emit_ast: bool = True) -> Column:
    """Each call returns a pseudo-random 64-bit integer.

    Example::
        >>> df = session.sql("select 1")
        >>> df = df.select(random(123).alias("result"))
    """

    # Create AST here to encode whether a seed was supplied by the user or not.
    ast = None
    if _emit_ast:
        ast = proto.Expr()
        args = (seed,) if seed is not None else ()
        build_builtin_fn_apply(ast, "random", *args)

    s = seed if seed is not None else randint(-(2**63), 2**63 - 1)
    col = builtin("random", _emit_ast=False)(Literal(s))
    if _emit_ast:
        col._ast = ast

    return col


@publicapi
def uniform(
    min_: Union[ColumnOrName, int, float],
    max_: Union[ColumnOrName, int, float],
    gen: Union[ColumnOrName, int, float],
    _emit_ast: bool = True,
) -> Column:
    """
    Returns a uniformly random number.

    Example::
        >>> import datetime
        >>> df = session.create_dataframe(
        ...     [[1]],
        ...     schema=["a"],
        ... )
        >>> df.select(uniform(1, 100, col("a")).alias("UNIFORM")).collect()
        [Row(UNIFORM=62)]
    """

    def convert_limit_to_col(limit):
        if isinstance(limit, int):
            return lit(limit)
        elif isinstance(limit, float):
            return lit(limit).cast(FloatType())
        return _to_col_if_str(limit, "uniform")

    min_col = convert_limit_to_col(min_)
    max_col = convert_limit_to_col(max_)
    gen_col = (
        lit(gen) if isinstance(gen, (int, float)) else _to_col_if_str(gen, "uniform")
    )
    return _call_function(
        "uniform",
        False,
        min_col,
        max_col,
        gen_col,
        is_data_generator=True,
        _emit_ast=_emit_ast,
    )


@publicapi
def seq1(sign: int = 0, _emit_ast: bool = True) -> Column:
    """Returns a sequence of monotonically increasing integers, with wrap-around
    which happens after largest representable integer of integer width 1 byte.

    Args:
        sign: When 0, the sequence continues at 0 after wrap-around. When 1, the sequence
            continues at smallest representable 1 byte integer. Defaults to 0.

    See Also:
        - :meth:`Session.generator`, which can be used to generate in tandem with `seq1` to
            generate sequences.

    Example::
        >>> df = session.generator(seq1(0), rowcount=3)
        >>> df.collect()
        [Row(SEQ1(0)=0), Row(SEQ1(0)=1), Row(SEQ1(0)=2)]
    """
    return _call_function(
        "seq1", False, Literal(sign), is_data_generator=True, _emit_ast=_emit_ast
    )


@publicapi
def seq2(sign: int = 0, _emit_ast: bool = True) -> Column:
    """Returns a sequence of monotonically increasing integers, with wrap-around
    which happens after largest representable integer of integer width 2 byte.

    Args:
        sign: When 0, the sequence continues at 0 after wrap-around. When 1, the sequence
            continues at smallest representable 2 byte integer. Defaults to 0.

    See Also:
        - :meth:`Session.generator`, which can be used to generate in tandem with `seq2` to
            generate sequences.

    Example::
        >>> df = session.generator(seq2(0), rowcount=3)
        >>> df.collect()
        [Row(SEQ2(0)=0), Row(SEQ2(0)=1), Row(SEQ2(0)=2)]
    """
    return _call_function(
        "seq2", False, Literal(sign), is_data_generator=True, _emit_ast=_emit_ast
    )


@publicapi
def seq4(sign: int = 0, _emit_ast: bool = True) -> Column:
    """Returns a sequence of monotonically increasing integers, with wrap-around
    which happens after largest representable integer of integer width 4 byte.

    Args:
        sign: When 0, the sequence continues at 0 after wrap-around. When 1, the sequence
            continues at smallest representable 4 byte integer. Defaults to 0.

    See Also:
        - :meth:`Session.generator`, which can be used to generate in tandem with `seq4` to
            generate sequences.

    Example::
        >>> df = session.generator(seq4(0), rowcount=3)
        >>> df.collect()
        [Row(SEQ4(0)=0), Row(SEQ4(0)=1), Row(SEQ4(0)=2)]
    """
    return _call_function(
        "seq4", False, Literal(sign), is_data_generator=True, _emit_ast=_emit_ast
    )


@publicapi
def seq8(sign: int = 0, _emit_ast: bool = True) -> Column:
    """Returns a sequence of monotonically increasing integers, with wrap-around
    which happens after largest representable integer of integer width 8 byte.

    Args:
        sign: When 0, the sequence continues at 0 after wrap-around. When 1, the sequence
            continues at smallest representable 8 byte integer. Defaults to 0.

    See Also:
        - :meth:`Session.generator`, which can be used to generate in tandem with `seq8` to
            generate sequences.

    Example::
        >>> df = session.generator(seq8(0), rowcount=3)
        >>> df.collect()
        [Row(SEQ8(0)=0), Row(SEQ8(0)=1), Row(SEQ8(0)=2)]
    """
    return _call_function(
        "seq8", False, Literal(sign), is_data_generator=True, _emit_ast=_emit_ast
    )


@publicapi
def to_boolean(e: ColumnOrName, _emit_ast: bool = True) -> Column:
    """Converts an input expression to a boolean.

    Example::
        >>> df = session.create_dataframe(['yes', 'no'], schema=['a'])
        >>> df.select(to_boolean(col('a')).as_('ans')).collect()
        [Row(ANS=True), Row(ANS=False)]
    """
    c = _to_col_if_str(e, "to_boolean")
    return builtin("to_boolean", _emit_ast=_emit_ast)(c)


@publicapi
def to_decimal(
    e: ColumnOrName, precision: int, scale: int, _emit_ast: bool = True
) -> Column:
    """Converts an input expression to a decimal.

    Example::
        >>> df = session.create_dataframe(['12', '11.3', '-90.12345'], schema=['a'])
        >>> df.select(to_decimal(col('a'), 38, 0).as_('ans')).collect()
        [Row(ANS=12), Row(ANS=11), Row(ANS=-90)]

        >>> df.select(to_decimal(col('a'), 38, 2).as_('ans')).collect()
        [Row(ANS=Decimal('12.00')), Row(ANS=Decimal('11.30')), Row(ANS=Decimal('-90.12'))]
    """
    c = _to_col_if_str(e, "to_decimal")
    return builtin("to_decimal", _emit_ast=_emit_ast)(c, lit(precision), lit(scale))


@publicapi
def to_double(
    e: ColumnOrName, fmt: Optional[ColumnOrLiteralStr] = None, _emit_ast: bool = True
) -> Column:
    """Converts an input expression to a decimal.

    Example::
        >>> df = session.create_dataframe(['12', '11.3', '-90.12345'], schema=['a'])
        >>> df.select(to_double(col('a')).as_('ans')).collect()
        [Row(ANS=12.0), Row(ANS=11.3), Row(ANS=-90.12345)]

    Example::
        >>> df = session.create_dataframe(['12+', '11.3+', '90.12-'], schema=['a'])
        >>> df.select(to_double(col('a'), "999.99MI").as_('ans')).collect()
        [Row(ANS=12.0), Row(ANS=11.3), Row(ANS=-90.12)]
    """

    # AST.
    ast = None
    if _emit_ast:
        ast = proto.Expr()
        build_builtin_fn_apply(ast, "to_double", e, fmt)

    c = _to_col_if_str(e, "to_double")
    fmt_col = c if fmt is None else _to_col_if_lit(fmt, "to_double")
    ans = (
        builtin("to_double", _emit_ast=False)(c)
        if fmt is None
        else builtin("to_double", _emit_ast=False)(c, fmt_col)
    )
    ans._ast = ast
    return ans


@publicapi
def div0(
    dividend: Union[ColumnOrName, int, float],
    divisor: Union[ColumnOrName, int, float],
    _emit_ast: bool = True,
) -> Column:
    """
    Performs division like the division operator (/),
    but returns 0 when the divisor is 0 (rather than reporting an error).

    Example::

        >>> df = session.create_dataframe([1], schema=["a"])
        >>> df.select(div0(df["a"], 1).alias("divided_by_one"), div0(df["a"], 0).alias("divided_by_zero")).collect()
        [Row(DIVIDED_BY_ONE=Decimal('1.000000'), DIVIDED_BY_ZERO=Decimal('0.000000'))]
    """
    dividend_col = (
        lit(dividend)
        if isinstance(dividend, (int, float))
        else _to_col_if_str(dividend, "div0")
    )
    divisor_col = (
        lit(divisor)
        if isinstance(divisor, (int, float))
        else _to_col_if_str(divisor, "div0")
    )
    return builtin("div0", _emit_ast=_emit_ast)(dividend_col, divisor_col)


@publicapi
def sqrt(e: ColumnOrName, _emit_ast: bool = True) -> Column:
    """Returns the square-root of a non-negative numeric expression.

    Example::
        >>> df = session.create_dataframe(
        ...     [4, 9],
        ...     schema=["N"],
        ... ).select(sqrt(col("N")))
        >>> df.collect()
        [Row(SQRT("N")=2.0), Row(SQRT("N")=3.0)]
    """
    c = _to_col_if_str(e, "sqrt")
    return builtin("sqrt", _emit_ast=_emit_ast)(c)


@publicapi
def abs(e: ColumnOrName, _emit_ast: bool = True) -> Column:
    """Returns the absolute value of a numeric expression.

    Example::
        >>> df = session.create_dataframe([[-1]], schema=["a"])
        >>> df.select(abs(col("a")).alias("result")).show()
        ------------
        |"RESULT"  |
        ------------
        |1         |
        ------------
        <BLANKLINE>
    """
    c = _to_col_if_str(e, "abs")
    return builtin("abs", _emit_ast=_emit_ast)(c)


@publicapi
def acos(e: ColumnOrName, _emit_ast: bool = True) -> Column:
    """Computes the inverse cosine (arc cosine) of its input;
    the result is a number in the interval [-pi, pi].

    Example::
        >>> from snowflake.snowpark.types import DecimalType
        >>> df = session.create_dataframe([[0.5]], schema=["deg"])
        >>> df.select(acos(col("deg")).cast(DecimalType(scale=3)).alias("result")).show()
        ------------
        |"RESULT"  |
        ------------
        |1.047     |
        ------------
        <BLANKLINE>
    """
    c = _to_col_if_str(e, "acos")
    return builtin("acos", _emit_ast=_emit_ast)(c)


@publicapi
def asin(e: ColumnOrName, _emit_ast: bool = True) -> Column:
    """Computes the inverse sine (arc sine) of its input;
    the result is a number in the interval [-pi, pi].

    Example::
        >>> from snowflake.snowpark.types import DecimalType
        >>> df = session.create_dataframe([[1]], schema=["deg"])
        >>> df.select(asin(col("deg")).cast(DecimalType(scale=3)).alias("result")).show()
        ------------
        |"RESULT"  |
        ------------
        |1.571     |
        ------------
        <BLANKLINE>
    """
    c = _to_col_if_str(e, "asin")
    return builtin("asin", _emit_ast=_emit_ast)(c)


@publicapi
def atan(e: ColumnOrName, _emit_ast: bool = True) -> Column:
    """Computes the inverse tangent (arc tangent) of its input;
    the result is a number in the interval [-pi, pi].

    Example::
        >>> from snowflake.snowpark.types import DecimalType
        >>> df = session.create_dataframe([[1]], schema=["deg"])
        >>> df.select(atan(col("deg")).cast(DecimalType(scale=3)).alias("result")).show()
        ------------
        |"RESULT"  |
        ------------
        |0.785     |
        ------------
        <BLANKLINE>
    """
    c = _to_col_if_str(e, "atan")
    return builtin("atan", _emit_ast=_emit_ast)(c)


@publicapi
def atan2(y: ColumnOrName, x: ColumnOrName, _emit_ast: bool = True) -> Column:
    """Computes the inverse tangent (arc tangent) of its input;
    the result is a number in the interval [-pi, pi].

    Example::
        >>> from snowflake.snowpark.types import DecimalType
        >>> df = session.create_dataframe([[1, 2]], schema=["x", "y"])
        >>> df.select(atan2(df.x, df.y).cast(DecimalType(scale=3)).alias("result")).show()
        ------------
        |"RESULT"  |
        ------------
        |0.464     |
        ------------
        <BLANKLINE>
    """
    y_col = _to_col_if_str(y, "atan2")
    x_col = _to_col_if_str(x, "atan2")
    return builtin("atan2", _emit_ast=_emit_ast)(y_col, x_col)


@publicapi
def ceil(e: ColumnOrName, _emit_ast: bool = True) -> Column:
    """Returns values from the specified column rounded to the nearest equal or larger
    integer.

    Example::

        >>> df = session.create_dataframe([135.135, -975.975], schema=["a"])
        >>> df.select(ceil(df["a"]).alias("ceil")).collect()
        [Row(CEIL=136.0), Row(CEIL=-975.0)]
    """
    c = _to_col_if_str(e, "ceil")
    return builtin("ceil", _emit_ast=_emit_ast)(c)


@publicapi
def cos(e: ColumnOrName, _emit_ast: bool = True) -> Column:
    """Computes the cosine of its argument; the argument should be expressed in radians.

    Example:
        >>> from math import pi
        >>> df = session.create_dataframe([[pi]], schema=["deg"])
        >>> df.select(cos(col("deg")).alias("result")).show()
        ------------
        |"RESULT"  |
        ------------
        |-1.0      |
        ------------
        <BLANKLINE>
    """
    c = _to_col_if_str(e, "cos")
    return builtin("cos", _emit_ast=_emit_ast)(c)


@publicapi
def cosh(e: ColumnOrName, _emit_ast: bool = True) -> Column:
    """Computes the hyperbolic cosine of its argument.

    Example:
        >>> from snowflake.snowpark.types import DecimalType
        >>> df = session.create_dataframe([[0]], schema=["deg"])
        >>> df.select(cosh(col("deg")).alias("result")).show()
        ------------
        |"RESULT"  |
        ------------
        |1.0       |
        ------------
        <BLANKLINE>
    """
    c = _to_col_if_str(e, "cosh")
    return builtin("cosh", _emit_ast=_emit_ast)(c)


@publicapi
def exp(e: ColumnOrName, _emit_ast: bool = True) -> Column:
    """
    Computes Euler's number e raised to a floating-point value.

    Example::

        >>> import math
        >>> from snowflake.snowpark.types import IntegerType
        >>> df = session.create_dataframe([0.0, math.log(10)], schema=["a"])
        >>> df.select(exp(df["a"]).cast(IntegerType()).alias("exp")).collect()
        [Row(EXP=1), Row(EXP=10)]
    """
    c = _to_col_if_str(e, "exp")
    return builtin("exp", _emit_ast=_emit_ast)(c)


@publicapi
def factorial(e: ColumnOrName, _emit_ast: bool = True) -> Column:
    """
    Computes the factorial of its input. The input argument must be an integer
    expression in the range of 0 to 33.

    Example::

        >>> df = session.create_dataframe([0, 1, 5, 10], schema=["a"])
        >>> df.select(factorial(df["a"]).alias("factorial")).collect()
        [Row(FACTORIAL=1), Row(FACTORIAL=1), Row(FACTORIAL=120), Row(FACTORIAL=3628800)]
    """
    c = _to_col_if_str(e, "factorial")
    return builtin("factorial", _emit_ast=_emit_ast)(c)


@publicapi
def floor(e: ColumnOrName, _emit_ast: bool = True) -> Column:
    """
    Returns values from the specified column rounded to the nearest equal or
    smaller integer.

    Examples::

        >>> df = session.create_dataframe([135.135, -975.975], schema=["a"])
        >>> df.select(floor(df["a"]).alias("floor")).collect()
        [Row(FLOOR=135.0), Row(FLOOR=-976.0)]
    """
    c = _to_col_if_str(e, "floor")
    return builtin("floor", _emit_ast=_emit_ast)(c)


@publicapi
def format_number(col: ColumnOrName, d: Union[Column, int], _emit_ast: bool = True):
    """Format numbers to a specific number of decimal places with HALF_TO_EVEN rounding.

    Note:
        1. The data type of the expression must be one of the `data types for a fixed-point number
        <https://docs.snowflake.com/en/sql-reference/data-types-numeric.html#label-data-types-for-fixed-point-numbers>`_.

        2. Data types for floating point numbers (e.g. FLOAT) are not supported with this argument.

        3. If the expression data type is not supported, the expression must be explicitly cast to decimal before calling.

    Example::
            >>> import decimal
            >>> from snowflake.snowpark.functions import format_number
            >>> data = [(1, decimal.Decimal(3.14159)), (2, decimal.Decimal(2.71828)), (3, decimal.Decimal(1.41421))]
            >>> df = session.createDataFrame(data, ["id", "value"])
            >>> df.select("id",format_number("value",2).alias("value")).show()
            ------------------
            |"ID"  |"VALUE"  |
            ------------------
            |1     |3.14     |
            |2     |2.72     |
            |3     |1.41     |
            ------------------
            <BLANKLINE>
    """
    col = _to_col_if_str(col, "format_number")

    c = bround(col, d, _emit_ast=False).cast(StringType(), _emit_ast=False)

    # AST.
    if _emit_ast:
        ast = proto.Expr()
        build_builtin_fn_apply(ast, "format_number", col, d)
        c._ast = ast

    return c


@publicapi
def sin(e: ColumnOrName, _emit_ast: bool = True) -> Column:
    """Computes the sine of its argument; the argument should be expressed in radians.

    Example::
        >>> from snowflake.snowpark.types import DecimalType
        >>> df = session.generator(seq1(0), rowcount=3).select(sin(seq1(0)).cast(DecimalType(scale=4)))
        >>> df.collect()
        [Row(CAST (SIN(SEQ1(0)) AS NUMBER(38, 4))=Decimal('0.0000')), Row(CAST (SIN(SEQ1(0)) AS NUMBER(38, 4))=Decimal('0.8415')), Row(CAST (SIN(SEQ1(0)) AS NUMBER(38, 4))=Decimal('0.9093'))]
    """
    c = _to_col_if_str(e, "sin")
    return builtin("sin", _emit_ast=_emit_ast)(c)


@publicapi
def sinh(e: ColumnOrName, _emit_ast: bool = True) -> Column:
    """Computes the hyperbolic sine of its argument.

    Example::
        >>> from snowflake.snowpark.types import DecimalType
        >>> df = session.generator(seq1(0), rowcount=3).select(sinh(seq1(0)).cast(DecimalType(scale=4)))
        >>> df.collect()
        [Row(CAST (SINH(SEQ1(0)) AS NUMBER(38, 4))=Decimal('0.0000')), Row(CAST (SINH(SEQ1(0)) AS NUMBER(38, 4))=Decimal('1.1752')), Row(CAST (SINH(SEQ1(0)) AS NUMBER(38, 4))=Decimal('3.6269'))]
    """
    c = _to_col_if_str(e, "sinh")
    return builtin("sinh", _emit_ast=_emit_ast)(c)


@publicapi
def tan(e: ColumnOrName, _emit_ast: bool = True) -> Column:
    """Computes the tangent of its argument; the argument should be expressed in radians.

    Example::
       >>> from snowflake.snowpark.types import DecimalType
       >>> df = session.create_dataframe([0, 1], schema=["N"]).select(
       ...     tan(col("N")).cast(DecimalType(scale=4))
       ... )
       >>> df.collect()
       [Row(CAST (TAN("N") AS NUMBER(38, 4))=Decimal('0.0000')), Row(CAST (TAN("N") AS NUMBER(38, 4))=Decimal('1.5574'))]
    """
    c = _to_col_if_str(e, "tan")
    return builtin("tan", _emit_ast=_emit_ast)(c)


@publicapi
def tanh(e: ColumnOrName, _emit_ast: bool = True) -> Column:
    """Computes the hyperbolic tangent of its argument.

    Example::
        >>> from snowflake.snowpark.types import DecimalType
        >>> df = session.create_dataframe([0, 1], schema=["N"]).select(
        ...     tanh(col("N").cast(DecimalType(scale=4)))
        ... )
        >>> df.collect()
        [Row(TANH( CAST ("N" AS NUMBER(38, 4)))=0.0), Row(TANH( CAST ("N" AS NUMBER(38, 4)))=0.7615941559557649)]
    """
    c = _to_col_if_str(e, "tanh")
    return builtin("tanh", _emit_ast=_emit_ast)(c)


@publicapi
def degrees(e: ColumnOrName, _emit_ast: bool = True) -> Column:
    """
    Converts radians to degrees.

    Example::

        >>> import math
        >>> from snowflake.snowpark.types import StructType, StructField, DoubleType, IntegerType
        >>> df = session.create_dataframe(
        ...     [math.pi / 3, math.pi, 3 * math.pi],
        ...     schema=StructType([StructField("a", DoubleType())]),
        ... )
        >>> df.select(degrees(col("a")).cast(IntegerType()).alias("DEGREES")).collect()
        [Row(DEGREES=60), Row(DEGREES=180), Row(DEGREES=540)]
    """
    c = _to_col_if_str(e, "degrees")
    return builtin("degrees", _emit_ast=_emit_ast)(c)


@publicapi
def radians(e: ColumnOrName, _emit_ast: bool = True) -> Column:
    """Converts degrees to radians.

    Examples::

        >>> df = session.create_dataframe([[1.111], [2.222], [3.333]], schema=["a"])
        >>> df.select(radians(col("a")).cast("number(38, 5)").alias("result")).show()
        ------------
        |"RESULT"  |
        ------------
        |0.01939   |
        |0.03878   |
        |0.05817   |
        ------------
        <BLANKLINE>
    """
    c = _to_col_if_str(e, "radians")
    return builtin("radians", _emit_ast=_emit_ast)(c)


@publicapi
def md5(e: ColumnOrName, _emit_ast: bool = True) -> Column:
    """
    Returns a 32-character hex-encoded string containing the 128-bit MD5 message digest.

     Example::

        >>> df = session.create_dataframe(["a", "b"], schema=["col"]).select(md5("col"))
        >>> df.collect()
        [Row(MD5("COL")='0cc175b9c0f1b6a831c399e269772661'), Row(MD5("COL")='92eb5ffee6ae2fec3ad71c777531578f')]
    """
    c = _to_col_if_str(e, "md5")
    return builtin("md5", _emit_ast=_emit_ast)(c)


@publicapi
def sha1(e: ColumnOrName, _emit_ast: bool = True) -> Column:
    """Returns a 40-character hex-encoded string containing the 160-bit SHA-1 message digest.

    Example::
        >>> df = session.create_dataframe(["a", "b"], schema=["col"]).select(sha1("col"))
        >>> df.collect()
        [Row(SHA1("COL")='86f7e437faa5a7fce15d1ddcb9eaeaea377667b8'), Row(SHA1("COL")='e9d71f5ee7c92d6dc9e92ffdad17b8bd49418f98')]
    """
    c = _to_col_if_str(e, "sha1")
    return builtin("sha1", _emit_ast=_emit_ast)(c)


@publicapi
def sha2(e: ColumnOrName, num_bits: int, _emit_ast: bool = True) -> Column:
    """Returns a hex-encoded string containing the N-bit SHA-2 message digest,
    where N is the specified output digest size.

    Example::
        >>> df = session.create_dataframe(["a", "b"], schema=["col"]).select(sha2("col", 256))
        >>> df.collect()
        [Row(SHA2("COL", 256)='ca978112ca1bbdcafac231b39a23dc4da786eff8147c4e72b9807785afee48bb'), Row(SHA2("COL", 256)='3e23e8160039594a33894f6564e1b1348bbd7a0088d42c4acb73eeaed59c009d')]
    """
    permitted_values = [0, 224, 256, 384, 512]
    if num_bits not in permitted_values:
        raise ValueError(
            f"num_bits {num_bits} is not in the permitted values {permitted_values}"
        )
    c = _to_col_if_str(e, "sha2")
    return builtin("sha2", _emit_ast=_emit_ast)(c, num_bits)


@publicapi
def hash(*cols: ColumnOrName, _emit_ast: bool = True) -> Column:
    """
    Returns a signed 64-bit hash value. Note that HASH never returns NULL, even for NULL inputs.

    Examples::

        >>> import decimal
        >>> df = session.create_dataframe([[10, "10", decimal.Decimal(10), 10.0]], schema=["a", "b", "c", "d"])
        >>> df.select(hash("a").alias("hash_a"), hash("b").alias("hash_b"), hash("c").alias("hash_c"), hash("d").alias("hash_d")).collect()
        [Row(HASH_A=1599627706822963068, HASH_B=3622494980440108984, HASH_C=1599627706822963068, HASH_D=1599627706822963068)]
        >>> df.select(hash(lit(None)).alias("one"), hash(lit(None), lit(None)).alias("two"), hash(lit(None), lit(None), lit(None)).alias("three")).collect()
        [Row(ONE=8817975702393619368, TWO=953963258351104160, THREE=2941948363845684412)]
    """
    columns = [_to_col_if_str(c, "hash") for c in cols]
    return builtin("hash", _emit_ast=_emit_ast)(columns)


@publicapi
def ascii(e: ColumnOrName, _emit_ast: bool = True) -> Column:
    """Returns the ASCII code for the first character of a string. If the string is empty,
    a value of 0 is returned.

    Example::

        >>> df = session.create_dataframe(['!', 'A', 'a', '', 'bcd', None], schema=['a'])
        >>> df.select(df.a, ascii(df.a).as_('ascii')).collect()
        [Row(A='!', ASCII=33), Row(A='A', ASCII=65), Row(A='a', ASCII=97), Row(A='', ASCII=0), Row(A='bcd', ASCII=98), Row(A=None, ASCII=None)]
    """
    c = _to_col_if_str(e, "ascii")
    return builtin("ascii", _emit_ast=_emit_ast)(c)


@publicapi
def initcap(
    e: ColumnOrName, delimiters: ColumnOrName = None, _emit_ast: bool = True
) -> Column:
    """
    Returns the input string with the first letter of each word in uppercase
    and the subsequent letters in lowercase.

    ``delimiters`` is an optional argument specifying a string of one or more
    characters that ``initcap`` uses as separators for words in the input expression.

    If ``delimiters`` is not specified, any of the following characters in the
    input expressions are treated as word separators:

        ``<whitespace> ! ? @ " ^ # $ & ~ _ , . : ; + - * % / | \\ [ ] ( ) { } < >``

    Examples::

        >>> df = session.create_dataframe(["the sky is blue", "WE CAN HANDLE THIS", "ÄäÖößÜü", None], schema=["a"])
        >>> df.select(initcap(df["a"]).alias("initcap")).collect()
        [Row(INITCAP='The Sky Is Blue'), Row(INITCAP='We Can Handle This'), Row(INITCAP='Ääöößüü'), Row(INITCAP=None)]
        >>> df.select(initcap(df["a"], lit('')).alias("initcap")).collect()
        [Row(INITCAP='The sky is blue'), Row(INITCAP='We can handle this'), Row(INITCAP='Ääöößüü'), Row(INITCAP=None)]
    """
    c = _to_col_if_str(e, "initcap")
    if delimiters is None:
        return builtin("initcap", _emit_ast=_emit_ast)(c)

    delimiter_col = _to_col_if_str(delimiters, "initcap")
    return builtin("initcap", _emit_ast=_emit_ast)(c, delimiter_col)


@publicapi
def length(e: ColumnOrName, _emit_ast: bool = True) -> Column:
    """
    Returns the length of an input string or binary value. For strings,
    the length is the number of characters, and UTF-8 characters are counted as a
    single character. For binary, the length is the number of bytes.

    Example::

        >>> df = session.create_dataframe(["the sky is blue", "WE CAN HANDLE THIS", "ÄäÖößÜü", None], schema=["a"])
        >>> df.select(length(df["a"]).alias("length")).collect()
        [Row(LENGTH=15), Row(LENGTH=18), Row(LENGTH=7), Row(LENGTH=None)]
    """
    c = _to_col_if_str(e, "length")
    return builtin("length", _emit_ast=_emit_ast)(c)


@publicapi
def lower(e: ColumnOrName, _emit_ast: bool = True) -> Column:
    """
    Returns the input string with all characters converted to lowercase.

    Example::

        >>> df = session.create_dataframe(['abc', 'Abc', 'aBC', 'Anführungszeichen', '14.95 €'], schema=["a"])
        >>> df.select(lower(col("a"))).collect()
        [Row(LOWER("A")='abc'), Row(LOWER("A")='abc'), Row(LOWER("A")='abc'), Row(LOWER("A")='anführungszeichen'), Row(LOWER("A")='14.95 €')]
    """
    c = _to_col_if_str(e, "lower")
    return builtin("lower", _emit_ast=_emit_ast)(c)


@publicapi
def lpad(
    e: ColumnOrName, len: Union[Column, int], pad: ColumnOrName, _emit_ast: bool = True
) -> Column:
    """
    Left-pads a string with characters from another string, or left-pads a
    binary value with bytes from another binary value.

    Example::

        >>> from snowflake.snowpark.functions import lit
        >>> df = session.create_dataframe([["a"], ["b"], ["c"]], schema=["a"])
        >>> df.select(lpad(col("a"), 3, lit("k")).alias("result")).show()
        ------------
        |"RESULT"  |
        ------------
        |kka       |
        |kkb       |
        |kkc       |
        ------------
        <BLANKLINE>
    """
    c = _to_col_if_str(e, "lpad")
    p = _to_col_if_str(pad, "lpad")
    return builtin("lpad", _emit_ast=_emit_ast)(
        c, len if isinstance(len, Column) else lit(len), p
    )


@publicapi
def ltrim(
    e: ColumnOrName, trim_string: Optional[ColumnOrName] = None, _emit_ast: bool = True
) -> Column:
    """
    Removes leading characters, including whitespace, from a string.

    Example::

        >>> from snowflake.snowpark.functions import lit
        >>> df = session.create_dataframe([["asss"], ["bsss"], ["csss"]], schema=["a"])
        >>> df.select(rtrim(col("a"), trim_string=lit("sss")).alias("result")).show()
        ------------
        |"RESULT"  |
        ------------
        |a         |
        |b         |
        |c         |
        ------------
        <BLANKLINE>
    """
    c = _to_col_if_str(e, "ltrim")
    t = _to_col_if_str(trim_string, "ltrim") if trim_string is not None else None
    return (
        builtin("ltrim", _emit_ast=_emit_ast)(c, t)
        if t is not None
        else builtin("ltrim", _emit_ast=_emit_ast)(c)
    )


@publicapi
def rpad(
    e: ColumnOrName, len: Union[Column, int], pad: ColumnOrName, _emit_ast: bool = True
) -> Column:
    """Right-pads a string with characters from another string, or right-pads a
    binary value with bytes from another binary value. When called, `e` is padded to length `len`
    with characters/bytes from `pad`.

    Example::

        >>> from snowflake.snowpark.functions import lit
        >>> df = session.create_dataframe([["a"], ["b"], ["c"]], schema=["a"])
        >>> df.select(rpad(col("a"), 3, lit("k")).alias("result")).show()
        ------------
        |"RESULT"  |
        ------------
        |akk       |
        |bkk       |
        |ckk       |
        ------------
        <BLANKLINE>
    """
    c = _to_col_if_str(e, "rpad")
    p = _to_col_if_str(pad, "rpad")
    return builtin("rpad", _emit_ast=_emit_ast)(
        c, len if isinstance(len, Column) else lit(len), p
    )


@publicapi
def rtrim(
    e: ColumnOrName, trim_string: Optional[ColumnOrName] = None, _emit_ast: bool = True
) -> Column:
    """Removes trailing characters, including whitespace, from a string.

    Example::

        >>> from snowflake.snowpark.functions import lit
        >>> df = session.create_dataframe([["asss"], ["bsss"], ["csss"]], schema=["a"])
        >>> df.select(rtrim(col("a"), trim_string=lit("sss")).alias("result")).show()
        ------------
        |"RESULT"  |
        ------------
        |a         |
        |b         |
        |c         |
        ------------
        <BLANKLINE>
    """
    c = _to_col_if_str(e, "rtrim")
    t = _to_col_if_str(trim_string, "rtrim") if trim_string is not None else None
    return (
        builtin("rtrim", _emit_ast=_emit_ast)(c, t)
        if t is not None
        else builtin("rtrim", _emit_ast=_emit_ast)(c)
    )


@publicapi
def repeat(s: ColumnOrName, n: Union[Column, int], _emit_ast: bool = True) -> Column:
    """Builds a string by repeating the input for the specified number of times.

    Example::

        >>> df = session.create_dataframe([["a"], ["b"], ["c"]], schema=["a"])
        >>> df.select(repeat(col("a"), 3).alias("result")).show()
        ------------
        |"RESULT"  |
        ------------
        |aaa       |
        |bbb       |
        |ccc       |
        ------------
        <BLANKLINE>
    """
    c = _to_col_if_str(s, "repeat")
    return builtin("repeat", _emit_ast=_emit_ast)(
        c, n if isinstance(n, Column) else lit(n)
    )


@publicapi
def reverse(col: ColumnOrName, _emit_ast: bool = True) -> Column:
    """Reverses the order of characters in a string, or of bytes in a binary value.

    Example::

        >>> df = session.create_dataframe([["Hello"], ["abc"]], schema=["col1"])
        >>> df.select(reverse(col("col1"))).show()
        -----------------------
        |"REVERSE(""COL1"")"  |
        -----------------------
        |olleH                |
        |cba                  |
        -----------------------
        <BLANKLINE>
    """
    col = _to_col_if_str(col, "reverse")
    return builtin("reverse", _emit_ast=_emit_ast)(col)


@publicapi
def soundex(e: ColumnOrName, _emit_ast: bool = True) -> Column:
    """Returns a string that contains a phonetic representation of the input string.

    Example::
        >>> df = session.create_dataframe(["Marsha", "Marcia"], schema=["V"]).select(soundex(col("V")))
        >>> df.collect()
        [Row(SOUNDEX("V")='M620'), Row(SOUNDEX("V")='M620')]
    """
    c = _to_col_if_str(e, "soundex")
    return builtin("soundex", _emit_ast=_emit_ast)(c)


@publicapi
def trim(
    e: ColumnOrName, trim_string: Optional[ColumnOrName] = None, _emit_ast: bool = True
) -> Column:
    """Removes leading and trailing characters from a string. Per default only whitespace ' ' characters are removed.

    Example::

        >>> df = session.create_dataframe(['hello', ' world', '   !   '], schema=["a"])
        >>> df.collect()
        [Row(A='hello'), Row(A=' world'), Row(A='   !   ')]
        >>> df.select(trim(col("a"))).collect()
        [Row(TRIM("A")='hello'), Row(TRIM("A")='world'), Row(TRIM("A")='!')]

    Example::

        >>> df = session.create_dataframe(['EUR 12.96', '7.89USD', '5.99E'], schema=["a"])
        >>> df.select(trim(col("a"), lit("EURUSD ")).as_("ans")).collect()
        [Row(ANS='12.96'), Row(ANS='7.89'), Row(ANS='5.99')]

    Example::

        >>> df = session.create_dataframe(['abc12 45a 79bc!'], schema=["a"])
        >>> df.select(trim(col("a"), lit("abc!")).as_("ans")).collect()
        [Row(ANS='12 45a 79')]

    """
    c = _to_col_if_str(e, "trim")
    t = _to_col_if_str(trim_string, "trim") if trim_string is not None else None
    return (
        builtin("trim", _emit_ast=_emit_ast)(c, t)
        if t is not None
        else builtin("trim", _emit_ast=_emit_ast)(c)
    )


@publicapi
def upper(e: ColumnOrName, _emit_ast: bool = True) -> Column:
    """Returns the input string with all characters converted to uppercase.
       Unicode characters are supported.

    Example::

        >>> df = session.create_dataframe(['abc', 'Abc', 'aBC', 'Anführungszeichen', '14.95 €'], schema=["a"])
        >>> df.select(upper(col("a"))).collect()
        [Row(UPPER("A")='ABC'), Row(UPPER("A")='ABC'), Row(UPPER("A")='ABC'), Row(UPPER("A")='ANFÜHRUNGSZEICHEN'), Row(UPPER("A")='14.95 €')]
    """
    c = _to_col_if_str(e, "upper")
    return builtin("upper", _emit_ast=_emit_ast)(c)


@publicapi
def strtok_to_array(
    text: ColumnOrName, delimiter: Optional[ColumnOrName] = None, _emit_ast: bool = True
) -> Column:
    """
    Tokenizes the given string using the given set of delimiters and returns the tokens as an array.

    If either parameter is a NULL, a NULL is returned. An empty array is returned if tokenization produces no tokens.

    Example::
        >>> df = session.create_dataframe(
        ...     [["a.b.c", "."], ["1,2.3", ","]],
        ...     schema=["text", "delimiter"],
        ... )
        >>> df.select(strtok_to_array("text", "delimiter").alias("TIME_FROM_PARTS")).collect()
        [Row(TIME_FROM_PARTS='[\\n  "a",\\n  "b",\\n  "c"\\n]'), Row(TIME_FROM_PARTS='[\\n  "1",\\n  "2.3"\\n]')]
    """
    t = _to_col_if_str(text, "strtok_to_array")
    d = (
        _to_col_if_str(delimiter, "strtok_to_array")
        if (delimiter is not None)
        else None
    )
    return (
        builtin("strtok_to_array", _emit_ast=_emit_ast)(t, d)
        if (delimiter is not None)
        else builtin("strtok_to_array", _emit_ast=_emit_ast)(t)
    )


@publicapi
def struct(*cols: ColumnOrName, _emit_ast: bool = True) -> Column:
    """
    Returns an OBJECT constructed with the given columns.

    Example::
        >>> from snowflake.snowpark.functions import struct
        >>> df = session.createDataFrame([("Bob", 80), ("Alice", None)], ["name", "age"])
        >>> res = df.select(struct("age", "name").alias("struct")).show()
        ---------------------
        |"STRUCT"           |
        ---------------------
        |{                  |
        |  "age": 80,       |
        |  "name": "Bob"    |
        |}                  |
        |{                  |
        |  "age": null,     |
        |  "name": "Alice"  |
        |}                  |
        ---------------------
        <BLANKLINE>
    """
    # AST.
    ast = None
    if _emit_ast:
        ast = proto.Expr()
        build_builtin_fn_apply(ast, "struct", *cols)

    def flatten_col_list(obj):
        if isinstance(obj, str) or isinstance(obj, Column):
            return [obj]
        elif hasattr(obj, "__iter__"):
            acc = []
            for innerObj in obj:
                acc = acc + flatten_col_list(innerObj)
            return acc

    new_cols = []
    for c in flatten_col_list(cols):
        # first insert field_name
        if isinstance(c, str):
            new_cols.append(lit(c))
        else:
            name = c._expression.name
            name = name[1:] if name.startswith('"') else name
            name = name[:-1] if name.endswith('"') else name
            new_cols.append(lit(name))
        # next insert field value
        c = _to_col_if_str(c, "struct")
        if isinstance(c, Column) and isinstance(c._expression, Alias):
            new_cols.append(Column(c._expression.children[0], _emit_ast=False))
        else:
            new_cols.append(c)
    ans = object_construct_keep_null(*new_cols, _emit_ast=False)
    ans._ast = ast

    return ans


@publicapi
def log(
    base: Union[ColumnOrName, int, float],
    x: Union[ColumnOrName, int, float],
    _emit_ast: bool = True,
) -> Column:
    """
    Returns the logarithm of a numeric expression.

    Example::

        >>> from snowflake.snowpark.types import IntegerType
        >>> df = session.create_dataframe([1, 10], schema=["a"])
        >>> df.select(log(10, df["a"]).cast(IntegerType()).alias("log")).collect()
        [Row(LOG=0), Row(LOG=1)]
    """
    b = (
        lit(base, _emit_ast=_emit_ast)
        if isinstance(base, (int, float))
        else _to_col_if_str(base, "log")
    )
    arg = (
        lit(x, _emit_ast=_emit_ast)
        if isinstance(x, (int, float))
        else _to_col_if_str(x, "log")
    )
    return builtin("log", _emit_ast=_emit_ast)(b, arg)


# Create base 2 and base 10 wrappers for use with the Modin log2 and log10 functions
def _log2(x: Union[ColumnOrName, int, float], _emit_ast: bool = True) -> Column:
    return log(2, x, _emit_ast=_emit_ast)


def _log10(x: Union[ColumnOrName, int, float], _emit_ast: bool = True) -> Column:
    return log(10, x, _emit_ast=_emit_ast)


@publicapi
def pow(
    left: Union[ColumnOrName, int, float],
    right: Union[ColumnOrName, int, float],
    _emit_ast: bool = True,
) -> Column:
    """Returns a number (left) raised to the specified power (right).

    Example::
        >>> df = session.create_dataframe([[2, 3], [3, 4]], schema=["x", "y"])
        >>> df.select(pow(col("x"), col("y")).alias("result")).show()
        ------------
        |"RESULT"  |
        ------------
        |8.0       |
        |81.0      |
        ------------
        <BLANKLINE>
    """
    number = (
        lit(left, _emit_ast=_emit_ast)
        if isinstance(left, (int, float))
        else _to_col_if_str(left, "pow")
    )
    power = (
        lit(right, _emit_ast=_emit_ast)
        if isinstance(right, (int, float))
        else _to_col_if_str(right, "pow")
    )
    return builtin("pow", _emit_ast=_emit_ast)(number, power)


@publicapi
def round(
    e: ColumnOrName, scale: Union[ColumnOrName, int, float] = 0, _emit_ast: bool = True
) -> Column:
    """Returns rounded values from the specified column.

    Example::

        >>> df = session.create_dataframe([[1.11], [2.22], [3.33]], schema=["a"])
        >>> df.select(round(col("a")).alias("result")).show()
        ------------
        |"RESULT"  |
        ------------
        |1.0       |
        |2.0       |
        |3.0       |
        ------------
        <BLANKLINE>
    """
    c = _to_col_if_str(e, "round")
    scale_col = (
        lit(scale, _emit_ast=False)
        if isinstance(scale, (int, float))
        else _to_col_if_str(scale, "round")
    )

    ast = None
    if _emit_ast:
        ast = proto.Expr()
        build_builtin_fn_apply(ast, "round", e, scale)

    col = builtin("round", _emit_ast=False)(c, scale_col)
    col._ast = ast
    return col


@publicapi
def sign(col: ColumnOrName, _emit_ast: bool = True) -> Column:
    """
    Returns the sign of its argument:

        - -1 if the argument is negative.
        - 1 if it is positive.
        - 0 if it is 0.

    Args:
        col: The column to evaluate its sign

    Example::
        >>> df = session.create_dataframe([(-2, 2, 0)], ["a", "b", "c"])
        >>> df.select(sign("a").alias("a_sign"), sign("b").alias("b_sign"), sign("c").alias("c_sign")).show()
        ----------------------------------
        |"A_SIGN"  |"B_SIGN"  |"C_SIGN"  |
        ----------------------------------
        |-1        |1         |0         |
        ----------------------------------
        <BLANKLINE>
    """
    return builtin("sign", _emit_ast=_emit_ast)(_to_col_if_str(col, "sign"))


@publicapi
def split(str: ColumnOrName, pattern: ColumnOrName, _emit_ast: bool = True) -> Column:
    """Splits a given string with a given separator and returns the result in an array
    of strings. To specify a string separator, use the :func:`lit()` function.

    Example 1::

        >>> df = session.create_dataframe(
        ...     [["many-many-words", "-"], ["hello--hello", "--"]],
        ...     schema=["V", "D"],
        ... ).select(split(col("V"), col("D")))
        >>> df.show()
        -------------------------
        |"SPLIT(""V"", ""D"")"  |
        -------------------------
        |[                      |
        |  "many",              |
        |  "many",              |
        |  "words"              |
        |]                      |
        |[                      |
        |  "hello",             |
        |  "hello"              |
        |]                      |
        -------------------------
        <BLANKLINE>

    Example 2::

        >>> df = session.create_dataframe([["many-many-words"],["hello-hi-hello"]],schema=["V"],)
        >>> df.select(split(col("V"), lit("-"))).show()
        -----------------------
        |"SPLIT(""V"", '-')"  |
        -----------------------
        |[                    |
        |  "many",            |
        |  "many",            |
        |  "words"            |
        |]                    |
        |[                    |
        |  "hello",           |
        |  "hi",              |
        |  "hello"            |
        |]                    |
        -----------------------
        <BLANKLINE>
    """
    s = _to_col_if_str(str, "split")
    p = _to_col_if_str(pattern, "split")
    return builtin("split", _emit_ast=_emit_ast)(s, p)


@publicapi
def substring(
    str: ColumnOrName,
    pos: Union[Column, int],
    len: Optional[Union[Column, int]] = None,
    _emit_ast: bool = True,
) -> Column:
    """Returns the portion of the string or binary value str, starting from the
    character/byte specified by pos, with limited length. The length should be greater
    than or equal to zero. If the length is a negative number, the function returns an
    empty string.

    Note:
        For ``pos``, 1 is the first character of the string in Snowflake database.

    :func:`substr` is an alias of :func:`substring`.

    Example 1::
        >>> df = session.create_dataframe(
        ...     ["abc", "def"],
        ...     schema=["S"],
        ... )
        >>> df.select(substring(col("S"), 1, 1)).collect()
        [Row(SUBSTRING("S", 1, 1)='a'), Row(SUBSTRING("S", 1, 1)='d')]

    Example 2::
        >>> df = session.create_dataframe(
        ...     ["abc", "def"],
        ...     schema=["S"],
        ... )
        >>> df.select(substring(col("S"), 2)).collect()
        [Row(SUBSTRING("S", 2)='bc'), Row(SUBSTRING("S", 2)='ef')]
    """
    s = _to_col_if_str(str, "substring")
    p = pos if isinstance(pos, Column) else lit(pos, _emit_ast=_emit_ast)
    if len is None:
        return builtin("substring", _emit_ast=_emit_ast)(s, p)
    length = len if isinstance(len, Column) else lit(len, _emit_ast=_emit_ast)
    return builtin("substring", _emit_ast=_emit_ast)(s, p, length)


@publicapi
def substring_index(
    text: ColumnOrName, delim: ColumnOrLiteralStr, count: int, _emit_ast: bool = True
) -> Column:
    """
    Returns the substring from string ``text`` before ``count`` occurrences of the delimiter ``delim``.
    If ``count`` is positive, everything to the left of the final delimiter (counting from left) is
    returned. If ``count`` is negative, everything to the right of the final delimiter (counting from the
    right) is returned. If ``count`` is zero, returns empty string.

    Example 1::
        >>> df = session.create_dataframe(
        ...     ["a.b.c.d"],
        ...     schema=["S"],
        ... ).select(substring_index(col("S"), ".", 2).alias("result"))
        >>> df.show()
        ------------
        |"RESULT"  |
        ------------
        |a.b       |
        ------------
        <BLANKLINE>

    Example 2::
        >>> df = session.create_dataframe(
        ...     [["a.b.c.d", "."]],
        ...     schema=["S", "delimiter"],
        ... ).select(substring_index(col("S"), col("delimiter"), 2).alias("result"))
        >>> df.show()
        ------------
        |"RESULT"  |
        ------------
        |a.b       |
        ------------
        <BLANKLINE>
    """

    # AST.
    ast = None
    if _emit_ast:
        ast = proto.Expr()
        build_builtin_fn_apply(ast, "substring_index", text, delim, count)

    s = _to_col_if_str(text, "substring_index")
    strtok_array = builtin("strtok_to_array", _emit_ast=False)(s, delim)
    c = builtin("array_to_string", _emit_ast=False)(
        builtin("array_slice", _emit_ast=False)(
            strtok_array,
            0
            if count >= 0
            else builtin("array_size", _emit_ast=False)(strtok_array) + count,
            count
            if count >= 0
            else builtin("array_size", _emit_ast=False)(strtok_array),
        ),
        delim,
    )

    c._ast = ast

    return c


@publicapi
def regexp_count(
    subject: ColumnOrName,
    pattern: ColumnOrLiteralStr,
    position: Union[Column, int] = 1,
    *parameters: ColumnOrLiteral,
    _emit_ast: bool = True,
) -> Column:
    """Returns the number of times that a pattern occurs in the subject.

    Example::

        >>> df = session.sql("select * from values('apple'),('banana'),('peach') as T(a)")
        >>> df.select(regexp_count(col("a"), "a").alias("result")).show()
        ------------
        |"RESULT"  |
        ------------
        |1         |
        |3         |
        |1         |
        ------------
        <BLANKLINE>
    """
    sql_func_name = "regexp_count"
    sub = _to_col_if_str(subject, sql_func_name)
    pat = pattern if isinstance(pattern, Column) else lit(pattern)
    pos = position if isinstance(position, Column) else lit(position)

    params = [lit(p) for p in parameters]
    return builtin(sql_func_name, _emit_ast=_emit_ast)(sub, pat, pos, *params)


@publicapi
def regexp_extract(
    value: ColumnOrLiteralStr,
    regexp: ColumnOrLiteralStr,
    idx: int,
    _emit_ast: bool = True,
) -> Column:
    r"""
    Extract a specific group matched by a regex, from the specified string column.
    If the regex did not match, or the specified group did not match,
    an empty string is returned.

    Example::

        >>> from snowflake.snowpark.functions import regexp_extract
        >>> df = session.createDataFrame([["id_20_30", 10], ["id_40_50", 30]], ["id", "age"])
        >>> df.select(regexp_extract("id", r"(\d+)", 1).alias("RES")).show()
        ---------
        |"RES"  |
        ---------
        |20     |
        |40     |
        ---------
        <BLANKLINE>
    """

    # AST.
    ast = None
    if _emit_ast:
        ast = proto.Expr()
        build_builtin_fn_apply(ast, "regexp_extract", value, regexp, idx)

    value = _to_col_if_str(value, "regexp_extract")
    regexp = _to_col_if_lit(regexp, "regexp_extract")
    idx = _to_col_if_lit(idx, "regexp_extract")
    c = coalesce(
        call_builtin(
            "regexp_substr",
            value,
            regexp,
            lit(1),
            lit(1),
            lit("e"),
            idx,
            _emit_ast=False,
        ),
        lit("", _emit_ast=False),
        _emit_ast=False,
    )

    c._ast = ast

    return c


@publicapi
def regexp_replace(
    subject: ColumnOrName,
    pattern: ColumnOrLiteralStr,
    replacement: ColumnOrLiteralStr = "",
    position: Union[Column, int] = 1,
    occurrences: Union[Column, int] = 0,
    *parameters: ColumnOrLiteral,
    _emit_ast: bool = True,
) -> Column:
    """Returns the subject with the specified pattern (or all occurrences of the pattern) either removed or replaced by a replacement string.
    If no matches are found, returns the original subject.

    Example::
        >>> df = session.create_dataframe(
        ...     [["It was the best of times, it was the worst of times"]], schema=["a"]
        ... )
        >>> df.select(regexp_replace(col("a"), lit("( ){1,}"), lit("")).alias("result")).show()
        --------------------------------------------
        |"RESULT"                                  |
        --------------------------------------------
        |Itwasthebestoftimes,itwastheworstoftimes  |
        --------------------------------------------
        <BLANKLINE>
    """
    sql_func_name = "regexp_replace"
    sub = _to_col_if_str(subject, sql_func_name)
    pat = pattern if isinstance(pattern, Column) else lit(pattern)
    rep = replacement if isinstance(replacement, Column) else lit(replacement)
    pos = position if isinstance(position, Column) else lit(position)
    occ = occurrences if isinstance(occurrences, Column) else lit(occurrences)

    params = [p if isinstance(p, Column) else lit(p) for p in parameters]
    return builtin(sql_func_name, _emit_ast=_emit_ast)(sub, pat, rep, pos, occ, *params)


@publicapi
def replace(
    subject: ColumnOrName,
    pattern: ColumnOrLiteralStr,
    replacement: ColumnOrLiteralStr = "",
    _emit_ast: bool = True,
) -> Column:
    """
    Removes all occurrences of a specified subject and optionally replaces them with replacement.

    Example::

        >>> df = session.create_dataframe([["apple"], ["apple pie"], ["apple juice"]], schema=["a"])
        >>> df.select(replace(col("a"), "apple", "orange").alias("result")).show()
        ----------------
        |"RESULT"      |
        ----------------
        |orange        |
        |orange pie    |
        |orange juice  |
        ----------------
        <BLANKLINE>
    """
    sql_func_name = "replace"
    sub = _to_col_if_str(subject, sql_func_name)
    pat = lit(pattern, _emit_ast=_emit_ast)
    rep = lit(replacement, _emit_ast=_emit_ast)
    return builtin(sql_func_name, _emit_ast=_emit_ast)(sub, pat, rep)


@publicapi
def charindex(
    target_expr: ColumnOrName,
    source_expr: ColumnOrName,
    position: Optional[Union[Column, int]] = None,
    _emit_ast: bool = True,
) -> Column:
    """Searches for ``target_expr`` in ``source_expr`` and, if successful,
    returns the position (1-based) of the ``target_expr`` in ``source_expr``.

    Args:
        target_expr: A string or binary expression representing the value to look for.
        source_expr: A string or binary expression representing the value to search.
        position: A number indication the position (1-based) from where to start the search. Defaults to None.

    Examples::
        >>> df = session.create_dataframe(["banana"], schema=['a'])
        >>> df.select(charindex(lit("an"), df.a, 1).as_("result")).show()
        ------------
        |"RESULT"  |
        ------------
        |2         |
        ------------
        <BLANKLINE>

        >>> df.select(charindex(lit("an"), df.a, 3).as_("result")).show()
        ------------
        |"RESULT"  |
        ------------
        |4         |
        ------------
        <BLANKLINE>
    """
    t = _to_col_if_str(target_expr, "charindex")
    s = _to_col_if_str(source_expr, "charindex")
    return (
        builtin("charindex", _emit_ast=_emit_ast)(
            t, s, position if isinstance(position, Column) else lit(position)
        )
        if position is not None
        else builtin("charindex", _emit_ast=_emit_ast)(t, s)
    )


@publicapi
def collate(e: Column, collation_spec: str, _emit_ast: bool = True) -> Column:
    """Returns a copy of the original :class:`Column` with the specified ``collation_spec``
    property, rather than the original collation specification property.

    For details, see the Snowflake documentation on
    `collation specifications <https://docs.snowflake.com/en/sql-reference/collation.html#label-collation-specification>`_.

    Example::
        >>> df = session.create_dataframe(['ñ'], schema=['v'])
        >>> df.select(df.v == lit('Ñ'), collate(df.v, 'sp-upper') == lit('Ñ')).show()
        ----------------------------------------------------------
        |"(""V"" = 'Ñ')"  |"(COLLATE(""V"", 'SP-UPPER') = 'Ñ')"  |
        ----------------------------------------------------------
        |False            |True                                  |
        ----------------------------------------------------------
        <BLANKLINE>
    """
    c = _to_col_if_str(e, "collate")
    return builtin("collate", _emit_ast=_emit_ast)(c, collation_spec)


@publicapi
def collation(e: ColumnOrName, _emit_ast: bool = True) -> Column:
    """Returns the collation specification of expr.

    Example::
        >>> df = session.create_dataframe(['ñ'], schema=['v'])
        >>> df.select(collation(collate(df.v, 'sp-upper'))).show()
        -------------------------------------------
        |"COLLATION(COLLATE(""V"", 'SP-UPPER'))"  |
        -------------------------------------------
        |sp-upper                                 |
        -------------------------------------------
        <BLANKLINE>
    """
    c = _to_col_if_str(e, "collation")
    return builtin("collation", _emit_ast=_emit_ast)(c)


@publicapi
def concat(*cols: ColumnOrName, _emit_ast: bool = True) -> Column:
    """Concatenates one or more strings, or concatenates one or more binary values. If any of the values is null, the result is also null.

    Example::
        >>> df = session.create_dataframe([['Hello', 'World']], schema=['a', 'b'])
        >>> df.select(concat(df.a, df.b)).show()
        --------------------------
        |"CONCAT(""A"", ""B"")"  |
        --------------------------
        |HelloWorld              |
        --------------------------
        <BLANKLINE>
    """

    columns = [_to_col_if_str(c, "concat") for c in cols]
    return builtin("concat", _emit_ast=_emit_ast)(*columns)


@publicapi
def concat_ws(*cols: ColumnOrName, _emit_ast: bool = True) -> Column:
    """Concatenates two or more strings, or concatenates two or more binary values. If any of the values is null, the result is also null.
    The CONCAT_WS operator requires at least two arguments, and uses the first argument to separate all following arguments.

    Examples::
        >>> from snowflake.snowpark.functions import lit
        >>> df = session.create_dataframe([['Hello', 'World']], schema=['a', 'b'])
        >>> df.select(concat_ws(lit(','), df.a, df.b)).show()
        ----------------------------------
        |"CONCAT_WS(',', ""A"", ""B"")"  |
        ----------------------------------
        |Hello,World                     |
        ----------------------------------
        <BLANKLINE>

        >>> df = session.create_dataframe([['Hello', 'World', ',']], schema=['a', 'b', 'sep'])
        >>> df.select(concat_ws('sep', df.a, df.b)).show()
        --------------------------------------
        |"CONCAT_WS(""SEP"", ""A"", ""B"")"  |
        --------------------------------------
        |Hello,World                         |
        --------------------------------------
        <BLANKLINE>
    """
    columns = [_to_col_if_str(c, "concat_ws") for c in cols]
    return builtin("concat_ws", _emit_ast=_emit_ast)(*columns)


def _concat_ws_ignore_nulls(sep: str, *cols: ColumnOrName) -> Column:
    """Concatenates two or more strings, or concatenates two or more binary values. Null values are ignored.

    Args:
        sep: The separator to use between the strings.

    Examples::
        >>> df = session.create_dataframe([
        ...     ['Hello', 'World', None],
        ...     [None, None, None],
        ...     ['Hello', None, None],
        ... ], schema=['a', 'b', 'c'])
        >>> df.select(_concat_ws_ignore_nulls(',', df.a, df.b, df.c)).show()
        ----------------------------------------------------
        |"CONCAT_WS_IGNORE_NULLS(',', ""A"",""B"",""C"")"  |
        ----------------------------------------------------
        |Hello,World                                       |
        |                                                  |
        |Hello                                             |
        ----------------------------------------------------
        <BLANKLINE>

        >>> df.select(_concat_ws_ignore_nulls('--', df.a, df.b, df.c)).show()
        -----------------------------------------------------
        |"CONCAT_WS_IGNORE_NULLS('--', ""A"",""B"",""C"")"  |
        -----------------------------------------------------
        |Hello--World                                       |
        |                                                   |
        |Hello                                              |
        -----------------------------------------------------
        <BLANKLINE>
    """
    # TODO: SNOW-1831917 create ast
    columns = [_to_col_if_str(c, "_concat_ws_ignore_nulls") for c in cols]
    names = ",".join([c.get_name() for c in columns])

    input_column_array = array_construct_compact(*columns)
    reduced_result = builtin("reduce")(
        input_column_array,
        lit(""),
        sql_expr(f"(l, r) -> l || '{sep}' || r"),
    )
<<<<<<< HEAD
    return substring(reduced_result, len(sep) + 1).alias(
=======
    return substring(reduced_result, 2).alias(
>>>>>>> 91b49f4b
        f"CONCAT_WS_IGNORE_NULLS('{sep}', {names})"
    )


@publicapi
def translate(
    src: ColumnOrName,
    source_alphabet: ColumnOrName,
    target_alphabet: ColumnOrName,
    _emit_ast: bool = True,
) -> Column:
    """Translates src from the characters in source_alphabet to the characters in
    target_alphabet. Each character matching a character at position i in the source_alphabet is replaced
    with the character at position i in the target_alphabet. If target_alphabet is shorter, and there is no corresponding
    character the character is omitted. target_alphabet can not be longer than source_alphabet.

    Example::

        >>> df = session.create_dataframe(["abcdef", "abba"], schema=["a"])
        >>> df.select(translate(col("a"), lit("abc"), lit("ABC")).as_("ans")).collect()
        [Row(ANS='ABCdef'), Row(ANS='ABBA')]

        >>> df = session.create_dataframe(["file with spaces.txt", "\\ttest"], schema=["a"])
        >>> df.select(translate(col("a"), lit(" \\t"), lit("_")).as_("ans")).collect()
        [Row(ANS='file_with_spaces.txt'), Row(ANS='test')]

    """
    source = _to_col_if_str(src, "translate")
    source_alphabet = _to_col_if_str(source_alphabet, "translate")
    target_alphabet = _to_col_if_str(target_alphabet, "translate")
    return builtin("translate", _emit_ast=_emit_ast)(
        source, source_alphabet, target_alphabet
    )


@publicapi
def contains(col: ColumnOrName, string: ColumnOrName, _emit_ast: bool = True) -> Column:
    """Returns if `col` contains `string` for each row. See `CONTAINS <https://docs.snowflake.com/en/sql-reference/functions/contains>`

    Example:
        >>> df = session.create_dataframe([[1,2], [3,4], [5,5] ], schema=["a","b"])
        >>> df.select(contains(col("a"), col("b")).alias("result")).show()
        ------------
        |"RESULT"  |
        ------------
        |False     |
        |False     |
        |True      |
        ------------
        <BLANKLINE>
    """
    c = _to_col_if_str(col, "contains")
    s = _to_col_if_str(string, "contains")
    return builtin("contains", _emit_ast=_emit_ast)(c, s)


@publicapi
def startswith(col: ColumnOrName, str: ColumnOrName, _emit_ast: bool = True) -> Column:
    """Returns true if col starts with str.

    Example::
        >>> df = session.create_dataframe(
        ...     [["abc", "a"], ["abc", "s"]],
        ...     schema=["S", "P"],
        ... ).select(startswith(col("S"), col("P")))
        >>> df.collect()
        [Row(STARTSWITH("S", "P")=True), Row(STARTSWITH("S", "P")=False)]
    """
    c = _to_col_if_str(col, "startswith")
    s = _to_col_if_str(str, "startswith")
    return builtin("startswith", _emit_ast=_emit_ast)(c, s)


@publicapi
def endswith(col: ColumnOrName, str: ColumnOrName, _emit_ast: bool = True) -> Column:
    """
    Returns true if col ends with str.

    Example::

        >>> df = session.create_dataframe(["apple", "banana", "peach"], schema=["a"])
        >>> df.select(endswith(df["a"], lit("ana")).alias("endswith")).collect()
        [Row(ENDSWITH=False), Row(ENDSWITH=True), Row(ENDSWITH=False)]
    """
    c = _to_col_if_str(col, "endswith")
    s = _to_col_if_str(str, "endswith")
    return builtin("endswith", _emit_ast=_emit_ast)(c, s)


@publicapi
def insert(
    base_expr: ColumnOrName,
    position: Union[Column, int],
    length: Union[Column, int],
    insert_expr: ColumnOrName,
    _emit_ast: bool = True,
) -> Column:
    """
    Replaces a substring of the specified length, starting at the specified position,
    with a new string or binary value.

    Examples::

        >>> df = session.create_dataframe(["abc"], schema=["a"])
        >>> df.select(insert(df["a"], 1, 2, lit("Z")).alias("insert")).collect()
        [Row(INSERT='Zc')]
    """
    b = _to_col_if_str(base_expr, "insert")
    i = _to_col_if_str(insert_expr, "insert")
    return builtin("insert", _emit_ast=_emit_ast)(
        b,
        position if isinstance(position, Column) else lit(position),
        length if isinstance(length, Column) else lit(length),
        i,
    )


@publicapi
def left(
    str_expr: ColumnOrName, length: Union[Column, int], _emit_ast: bool = True
) -> Column:
    """Returns a left most substring of ``str_expr``.

    Example::

        >>> df = session.create_dataframe([["abc"], ["def"]], schema=["a"])
        >>> df.select(left(col("a"), 2).alias("result")).show()
        ------------
        |"RESULT"  |
        ------------
        |ab        |
        |de        |
        ------------
        <BLANKLINE>
    """
    s = _to_col_if_str(str_expr, "left")
    return builtin("left", _emit_ast=_emit_ast)(
        s, length if isinstance(length, Column) else lit(length)
    )


@publicapi
def right(
    str_expr: ColumnOrName, length: Union[Column, int], _emit_ast: bool = True
) -> Column:
    """Returns a right most substring of ``str_expr``.

    Example::

        >>> df = session.create_dataframe([["abc"], ["def"]], schema=["a"])
        >>> df.select(right(col("a"), 2).alias("result")).show()
        ------------
        |"RESULT"  |
        ------------
        |bc        |
        |ef        |
        ------------
        <BLANKLINE>
    """
    s = _to_col_if_str(str_expr, "right")
    return builtin("right", _emit_ast=_emit_ast)(
        s, length if isinstance(length, Column) else lit(length)
    )


@publicapi
def char(col: ColumnOrName, _emit_ast: bool = True) -> Column:
    """Converts a Unicode code point (including 7-bit ASCII) into the character that
    matches the input Unicode.

    Example::

        >>> df = session.create_dataframe([83, 33, 169, 8364, None], schema=['a'])
        >>> df.select(df.a, char(df.a).as_('char')).sort(df.a).show()
        -----------------
        |"A"   |"CHAR"  |
        -----------------
        |NULL  |NULL    |
        |33    |!       |
        |83    |S       |
        |169   |©       |
        |8364  |€       |
        -----------------
        <BLANKLINE>
    """
    c = _to_col_if_str(col, "char")
    return builtin("char", _emit_ast=_emit_ast)(c)


@publicapi
def to_char(
    c: ColumnOrName, format: Optional[str] = None, _emit_ast: bool = True
) -> Column:
    """Converts a Unicode code point (including 7-bit ASCII) into the character that
    matches the input Unicode.

    Example::
        >>> df = session.create_dataframe([1, 2, 3, 4], schema=['a'])
        >>> df.select(to_char(col('a')).as_('ans')).collect()
        [Row(ANS='1'), Row(ANS='2'), Row(ANS='3'), Row(ANS='4')]

    Example::

        >>> import datetime
        >>> df = session.create_dataframe([datetime.datetime(2023, 4, 16), datetime.datetime(2017, 4, 3, 2, 59, 37, 153)], schema=['a'])
        >>> df.select(to_char(col('a')).as_('ans')).collect()
        [Row(ANS='2023-04-16 00:00:00.000'), Row(ANS='2017-04-03 02:59:37.000')]

    """
    c = _to_col_if_str(c, "to_char")
    return (
        builtin("to_char", _emit_ast=_emit_ast)(
            c, format if isinstance(format, Column) else lit(format)
        )
        if format is not None
        else builtin("to_char", _emit_ast=_emit_ast)(c)
    )


@publicapi
def date_format(
    c: ColumnOrName, fmt: ColumnOrLiteralStr, _emit_ast: bool = True
) -> Column:
    """Converts an input expression into the corresponding date in the specified date format.

    Example::
        >>> df = session.create_dataframe([("2023-10-10",), ("2022-05-15",), ("invalid",)], schema=['date'])
        >>> df.select(date_format('date', 'YYYY/MM/DD').as_('formatted_date')).show()
        --------------------
        |"FORMATTED_DATE"  |
        --------------------
        |2023/10/10        |
        |2022/05/15        |
        |NULL              |
        --------------------
        <BLANKLINE>

    Example::
        >>> df = session.create_dataframe([("2023-10-10 15:30:00",), ("2022-05-15 10:45:00",)], schema=['timestamp'])
        >>> df.select(date_format('timestamp', 'YYYY/MM/DD HH:mi:ss').as_('formatted_ts')).show()
        -----------------------
        |"FORMATTED_TS"       |
        -----------------------
        |2023/10/10 15:30:00  |
        |2022/05/15 10:45:00  |
        -----------------------
        <BLANKLINE>
    """

    # AST.
    ast = None
    if _emit_ast:
        ast = proto.Expr()
        build_builtin_fn_apply(ast, "date_format", c, fmt)

    ans = to_char(try_cast(c, TimestampType(), _emit_ast=False), fmt, _emit_ast=False)
    ans._ast = ast
    return ans


@publicapi
def to_time(
    e: ColumnOrName, fmt: Optional[ColumnOrLiteralStr] = None, _emit_ast: bool = True
) -> Column:
    """Converts an input expression into the corresponding time.

    Example::

        >>> df = session.create_dataframe(['04:15:29.999'], schema=['a'])
        >>> df.select(to_time(col("a"))).collect()
        [Row(TO_TIME("A")=datetime.time(4, 15, 29, 999000))]
    """
    c = _to_col_if_str(e, "to_time")
    return (
        builtin("to_time", _emit_ast=_emit_ast)(c, fmt)
        if fmt is not None
        else builtin("to_time", _emit_ast=_emit_ast)(c)
    )


@publicapi
def to_timestamp(
    e: ColumnOrName, fmt: Optional["Column"] = None, _emit_ast: bool = True
) -> Column:
    """Converts an input expression into the corresponding timestamp.

    Per default fmt is set to auto, which makes Snowflake detect the format automatically. With `to_timestamp` strings
    can be converted to timestamps. The format has to be specified according to the rules set forth in
    <https://docs.snowflake.com/en/sql-reference/functions-conversion#date-and-time-formats-in-conversion-functions>

    Example::
        >>> df = session.create_dataframe(['2019-01-31 01:02:03.004'], schema=['a'])
        >>> df.select(to_timestamp(col("a")).as_("ans")).collect()
        [Row(ANS=datetime.datetime(2019, 1, 31, 1, 2, 3, 4000))]
        >>> df = session.create_dataframe(["2020-05-01 13:11:20.000"], schema=['a'])
        >>> df.select(to_timestamp(col("a"), lit("YYYY-MM-DD HH24:MI:SS.FF3")).as_("ans")).collect()
        [Row(ANS=datetime.datetime(2020, 5, 1, 13, 11, 20))]

    Another option is to convert dates into timestamps

    Example::
        >>> import datetime
        >>> df = session.createDataFrame([datetime.datetime(2022, 12, 25, 13, 59, 38, 467)], schema=["a"])
        >>> df.select(to_timestamp(col("a"))).collect()
        [Row(TO_TIMESTAMP("A")=datetime.datetime(2022, 12, 25, 13, 59, 38, 467))]
        >>> df = session.createDataFrame([datetime.date(2023, 3, 1)], schema=["a"])
        >>> df.select(to_timestamp(col("a"))).collect()
        [Row(TO_TIMESTAMP("A")=datetime.datetime(2023, 3, 1, 0, 0))]

    Integers can be converted into a timestamp as well, by providing optionally a scale as an integer as lined out in
    <https://docs.snowflake.com/en/sql-reference/functions/to_timestamp#usage-notes>. Currently Snowpark does support
    integers in the range of an 8-byte signed integer only.

    Example::
        >>> df = session.createDataFrame([20, 31536000000], schema=['a'])
        >>> df.select(to_timestamp(col("a"))).collect()
        [Row(TO_TIMESTAMP("A")=datetime.datetime(1970, 1, 1, 0, 0, 20)), Row(TO_TIMESTAMP("A")=datetime.datetime(2969, 5, 3, 0, 0))]
        >>> df.select(to_timestamp(col("a"), lit(9))).collect()
        [Row(TO_TIMESTAMP("A", 9)=datetime.datetime(1970, 1, 1, 0, 0)), Row(TO_TIMESTAMP("A", 9)=datetime.datetime(1970, 1, 1, 0, 0, 31, 536000))]

    Larger numbers stored in a string can be also converted via this approach

    Example::
        >>> df = session.createDataFrame(['20', '31536000000', '31536000000000', '31536000000000000'], schema=['a'])
        >>> df.select(to_timestamp(col("a")).as_("ans")).collect()
        [Row(ANS=datetime.datetime(1970, 1, 1, 0, 0, 20)), Row(ANS=datetime.datetime(1971, 1, 1, 0, 0)), Row(ANS=datetime.datetime(1971, 1, 1, 0, 0)), Row(ANS=datetime.datetime(1971, 1, 1, 0, 0))]
    """
    c = _to_col_if_str(e, "to_timestamp")
    return (
        builtin("to_timestamp", _emit_ast=_emit_ast)(c, fmt)
        if fmt is not None
        else builtin("to_timestamp", _emit_ast=_emit_ast)(c)
    )


@publicapi
def to_timestamp_ntz(
    e: ColumnOrName, fmt: Optional[ColumnOrLiteralStr] = None, _emit_ast: bool = True
) -> Column:
    """Converts an input expression into the corresponding timestamp without a timezone.

    Per default fmt is set to auto, which makes Snowflake detect the format automatically. With `to_timestamp` strings
    can be converted to timestamps. The format has to be specified according to the rules set forth in
    <https://docs.snowflake.com/en/sql-reference/functions-conversion#date-and-time-formats-in-conversion-functions>

    Example::
        >>> import datetime
        >>> df = session.createDataFrame([datetime.datetime(2022, 12, 25, 13, 59, 38, 467)], schema=["a"])
        >>> df.select(to_timestamp_ntz(col("a"))).collect()
        [Row(TO_TIMESTAMP_NTZ("A")=datetime.datetime(2022, 12, 25, 13, 59, 38, 467))]
        >>> df = session.createDataFrame([datetime.date(2023, 3, 1)], schema=["a"])
        >>> df.select(to_timestamp_ntz(col("a"))).collect()
        [Row(TO_TIMESTAMP_NTZ("A")=datetime.datetime(2023, 3, 1, 0, 0))]
    """

    # AST.
    ast = None
    if _emit_ast:
        ast = proto.Expr()
        build_builtin_fn_apply(ast, "to_timestamp_ntz", e, fmt)

    c = _to_col_if_str(e, "to_timestamp_ntz")
    ans = (
        builtin("to_timestamp_ntz", _emit_ast=False)(
            c, _to_col_if_lit(fmt, "to_timestamp_ntz")
        )
        if fmt is not None
        else builtin("to_timestamp_ntz", _emit_ast=False)(c)
    )
    ans._ast = ast
    return ans


@publicapi
def to_timestamp_ltz(
    e: ColumnOrName, fmt: Optional[ColumnOrLiteralStr] = None, _emit_ast: bool = True
) -> Column:
    """Converts an input expression into the corresponding timestamp using the local timezone.

    Per default fmt is set to auto, which makes Snowflake detect the format automatically. With `to_timestamp` strings
    can be converted to timestamps. The format has to be specified according to the rules set forth in
    <https://docs.snowflake.com/en/sql-reference/functions-conversion#date-and-time-formats-in-conversion-functions>
    """

    # AST.
    ast = None
    if _emit_ast:
        ast = proto.Expr()
        build_builtin_fn_apply(ast, "to_timestamp_ltz", e, fmt)

    c = _to_col_if_str(e, "to_timestamp_ltz")
    ans = (
        builtin("to_timestamp_ltz", _emit_ast=False)(
            c, _to_col_if_lit(fmt, "to_timestamp_ltz")
        )
        if fmt is not None
        else builtin("to_timestamp_ltz", _emit_ast=False)(c)
    )
    ans._ast = ast
    return ans


@publicapi
def to_timestamp_tz(
    e: ColumnOrName, fmt: Optional[ColumnOrLiteralStr] = None, _emit_ast: bool = True
) -> Column:
    """Converts an input expression into the corresponding timestamp with the timezone represented in each row.

    Per default fmt is set to auto, which makes Snowflake detect the format automatically. With `to_timestamp` strings
    can be converted to timestamps. The format has to be specified according to the rules set forth in
    <https://docs.snowflake.com/en/sql-reference/functions-conversion#date-and-time-formats-in-conversion-functions>
    """

    # AST.
    ast = None
    if _emit_ast:
        ast = proto.Expr()
        build_builtin_fn_apply(ast, "to_timestamp_tz", e, fmt)

    c = _to_col_if_str(e, "to_timestamp_tz")
    ans = (
        builtin("to_timestamp_tz", _emit_ast=False)(
            c, _to_col_if_lit(fmt, "to_timestamp_tz")
        )
        if fmt is not None
        else builtin("to_timestamp_tz", _emit_ast=False)(c)
    )
    ans._ast = ast
    return ans


@publicapi
def from_utc_timestamp(
    e: ColumnOrName, tz: ColumnOrLiteral, _emit_ast: bool = True
) -> Column:
    """Interprets an input expression as a UTC timestamp and converts it to the given time zone.

    Note:
        Time zone names are case-sensitive.
        Snowflake does not support the majority of timezone abbreviations (e.g. PDT, EST, etc.). Instead you can
        specify a time zone name or a link name from release 2021a of the IANA Time Zone Database (e.g.
        America/Los_Angeles, Europe/London, UTC, Etc/GMT, etc.).
        See the following for more information:
        <https://data.iana.org/time-zones/tzdb-2021a/zone1970.tab>
        <https://data.iana.org/time-zones/tzdb-2021a/backward>

    Example::
        >>> df = session.create_dataframe(['2019-01-31 01:02:03.004'], schema=['t'])
        >>> df.select(from_utc_timestamp(col("t"), "America/Los_Angeles").alias("ans")).collect()
        [Row(ANS=datetime.datetime(2019, 1, 30, 17, 2, 3, 4000))]

    Example::
        >>> df = session.create_dataframe([('2019-01-31 01:02:03.004', "America/Los_Angeles")], schema=['t', 'tz'])
        >>> df.select(from_utc_timestamp(col("t"), col("tz")).alias("ans")).collect()
        [Row(ANS=datetime.datetime(2019, 1, 30, 17, 2, 3, 4000))]
    """

    # AST.
    ast = None
    if _emit_ast:
        ast = proto.Expr()
        build_builtin_fn_apply(ast, "from_utc_timestamp", e, tz)

    c = _to_col_if_str(e, "from_utc_timestamp")
    tz_c = _to_col_if_lit(tz, "from_utc_timestamp")
    ans = builtin("convert_timezone", _emit_ast=False)("UTC", tz_c, c)
    ans._ast = ast
    return ans


@publicapi
def to_utc_timestamp(
    e: ColumnOrName, tz: ColumnOrLiteral, _emit_ast: bool = True
) -> Column:
    """Interprets an input expression as a timestamp and converts from given time zone to UTC.

    Note:
        Time zone names are case-sensitive.
        Snowflake does not support the majority of timezone abbreviations (e.g. PDT, EST, etc.). Instead you can
        specify a time zone name or a link name from release 2021a of the IANA Time Zone Database (e.g.
        America/Los_Angeles, Europe/London, UTC, Etc/GMT, etc.).
        See the following for more information:
        <https://data.iana.org/time-zones/tzdb-2021a/zone1970.tab>
        <https://data.iana.org/time-zones/tzdb-2021a/backward>

    Example::
        >>> df = session.create_dataframe(['2019-01-31 01:02:03.004'], schema=['t'])
        >>> df.select(to_utc_timestamp(col("t"), "America/Los_Angeles").alias("ans")).collect()
        [Row(ANS=datetime.datetime(2019, 1, 31, 9, 2, 3, 4000))]

    Example::
        >>> df = session.create_dataframe([('2019-01-31 01:02:03.004', "America/Los_Angeles")], schema=['t', 'tz'])
        >>> df.select(to_utc_timestamp(col("t"), col("tz")).alias("ans")).collect()
        [Row(ANS=datetime.datetime(2019, 1, 31, 9, 2, 3, 4000))]
    """

    # AST.
    ast = None
    if _emit_ast:
        ast = proto.Expr()
        build_builtin_fn_apply(ast, "to_utc_timestamp", e, tz)

    c = _to_col_if_str(e, "to_utc_timestamp")
    tz_c = _to_col_if_lit(tz, "to_utc_timestamp")
    ans = builtin("convert_timezone", _emit_ast=False)(tz_c, "UTC", c)
    ans._ast = ast
    return ans


@publicapi
def to_date(
    e: ColumnOrName, fmt: Optional[ColumnOrLiteral] = None, _emit_ast: bool = True
) -> Column:
    """Converts an input expression into a date.

    Example::

        >>> df = session.create_dataframe(['2013-05-17', '2013-05-17'], schema=['a'])
        >>> df.select(to_date(col('a')).as_('ans')).collect()
        [Row(ANS=datetime.date(2013, 5, 17)), Row(ANS=datetime.date(2013, 5, 17))]

        >>> df = session.create_dataframe(['2013-05-17', '2013-05-17'], schema=['a'])
        >>> df.select(to_date(col('a'), 'YYYY-MM-DD').as_('ans')).collect()
        [Row(ANS=datetime.date(2013, 5, 17)), Row(ANS=datetime.date(2013, 5, 17))]

        >>> df = session.create_dataframe(['2013-05-17', '2013-05-17'], schema=['a'])
        >>> df.select(to_date(col('a'), 'YYYY-MM-DD').as_('ans')).collect()
        [Row(ANS=datetime.date(2013, 5, 17)), Row(ANS=datetime.date(2013, 5, 17))]

        >>> df = session.create_dataframe(['31536000000000', '71536004000000'], schema=['a'])
        >>> df.select(to_date(col('a')).as_('ans')).collect()
        [Row(ANS=datetime.date(1971, 1, 1)), Row(ANS=datetime.date(1972, 4, 7))]

    """
    c = _to_col_if_str(e, "to_date")

    ans = (
        builtin("to_date", _emit_ast=False)(c)
        if fmt is None
        else builtin("to_date", _emit_ast=False)(c, Column._to_expr(fmt))
    )

    ast = None
    if _emit_ast:
        ast = proto.Expr()
        args = (e, fmt) if fmt is not None else (e,)
        build_builtin_fn_apply(ast, "to_date", *args)
    ans._ast = ast

    return ans


@publicapi
def current_timestamp(_emit_ast: bool = True) -> Column:
    """Returns the current timestamp for the system.

    Example:
        >>> import datetime
        >>> result = session.create_dataframe([1]).select(current_timestamp()).collect()
        >>> assert isinstance(result[0]["CURRENT_TIMESTAMP()"], datetime.datetime)
    """

    return builtin("current_timestamp", _emit_ast=_emit_ast)()


@publicapi
def current_date(_emit_ast: bool = True) -> Column:
    """Returns the current date for the system.

    Example:
        >>> import datetime
        >>> result = session.create_dataframe([1]).select(current_date()).collect()
        >>> assert isinstance(result[0]["CURRENT_DATE()"], datetime.date)
    """
    return builtin("current_date", _emit_ast=_emit_ast)()


@publicapi
def current_time(_emit_ast: bool = True) -> Column:
    """Returns the current time for the system.

    Example:
        >>> import datetime
        >>> result = session.create_dataframe([1]).select(current_time()).collect()
        >>> assert isinstance(result[0]["CURRENT_TIME()"], datetime.time)
    """
    return builtin("current_time", _emit_ast=_emit_ast)()


@publicapi
def hour(e: ColumnOrName, _emit_ast: bool = True) -> Column:
    """
    Extracts the hour from a date or timestamp.

    Example::

        >>> import datetime
        >>> df = session.create_dataframe([
        ...     datetime.datetime.strptime("2020-05-01 13:11:20.000", "%Y-%m-%d %H:%M:%S.%f"),
        ...     datetime.datetime.strptime("2020-08-21 01:30:05.000", "%Y-%m-%d %H:%M:%S.%f")
        ... ], schema=["a"])
        >>> df.select(hour("a")).collect()
        [Row(HOUR("A")=13), Row(HOUR("A")=1)]
    """
    c = _to_col_if_str(e, "hour")
    return builtin("hour", _emit_ast=_emit_ast)(c)


@publicapi
def last_day(
    expr: ColumnOrName, part: Optional[ColumnOrName] = None, _emit_ast: bool = True
) -> Column:
    """
    Returns the last day of the specified date part for a date or timestamp.
    Commonly used to return the last day of the month for a date or timestamp.

    Args:
        expr: The array column
        part: The date part used to compute the last day of the given array column, default is "MONTH".
            Valid values are "YEAR", "MONTH", "QUARTER", "WEEK" or any of their supported variations.

    Example::

        >>> import datetime
        >>> df = session.create_dataframe([
        ...     datetime.datetime.strptime("2020-05-01 13:11:20.000", "%Y-%m-%d %H:%M:%S.%f"),
        ...     datetime.datetime.strptime("2020-08-21 01:30:05.000", "%Y-%m-%d %H:%M:%S.%f")
        ... ], schema=["a"])
        >>> df.select(last_day("a")).collect()
        [Row(LAST_DAY("A")=datetime.date(2020, 5, 31)), Row(LAST_DAY("A")=datetime.date(2020, 8, 31))]
        >>> df.select(last_day("a", "YEAR")).collect()
        [Row(LAST_DAY("A", "YEAR")=datetime.date(2020, 12, 31)), Row(LAST_DAY("A", "YEAR")=datetime.date(2020, 12, 31))]
    """
    expr_col = _to_col_if_str(expr, "last_day")
    if part is None:
        # Ensure we do not change the column name
        return builtin("last_day", _emit_ast=_emit_ast)(expr_col)

    part_col = _to_col_if_str(part, "last_day")
    return builtin("last_day", _emit_ast=_emit_ast)(expr_col, part_col)


@publicapi
def minute(e: ColumnOrName, _emit_ast: bool = True) -> Column:
    """
    Extracts the minute from a date or timestamp.

    Example::

        >>> import datetime
        >>> df = session.create_dataframe([
        ...     datetime.datetime.strptime("2020-05-01 13:11:20.000", "%Y-%m-%d %H:%M:%S.%f"),
        ...     datetime.datetime.strptime("2020-08-21 01:30:05.000", "%Y-%m-%d %H:%M:%S.%f")
        ... ], schema=["a"])
        >>> df.select(minute("a")).collect()
        [Row(MINUTE("A")=11), Row(MINUTE("A")=30)]
    """
    c = _to_col_if_str(e, "minute")
    return builtin("minute", _emit_ast=_emit_ast)(c)


@publicapi
def next_day(
    date: ColumnOrName, day_of_week: ColumnOrLiteral, _emit_ast: bool = True
) -> Column:
    """
    Returns the date of the first specified DOW (day of week) that occurs after the input date.

    Example::

        >>> import datetime
        >>> df = session.create_dataframe([
        ...     (datetime.date.fromisoformat("2020-08-01"), "mo"),
        ...     (datetime.date.fromisoformat("2020-12-01"), "we"),
        ... ], schema=["a", "b"])
        >>> df.select(next_day("a", col("b"))).collect()
        [Row(NEXT_DAY("A", "B")=datetime.date(2020, 8, 3)), Row(NEXT_DAY("A", "B")=datetime.date(2020, 12, 2))]
        >>> df.select(next_day("a", "fr")).collect()
        [Row(NEXT_DAY("A", 'FR')=datetime.date(2020, 8, 7)), Row(NEXT_DAY("A", 'FR')=datetime.date(2020, 12, 4))]
    """
    c = _to_col_if_str(date, "next_day")
    return builtin("next_day", _emit_ast=_emit_ast)(c, Column._to_expr(day_of_week))


@publicapi
def previous_day(
    date: ColumnOrName, day_of_week: ColumnOrLiteral, _emit_ast: bool = True
) -> Column:
    """
    Returns the date of the first specified DOW (day of week) that occurs before the input date.

    Example::

        >>> import datetime
        >>> df = session.create_dataframe([
        ...     (datetime.date.fromisoformat("2020-08-01"), "mo"),
        ...     (datetime.date.fromisoformat("2020-12-01"), "we"),
        ... ], schema=["a", "b"])
        >>> df.select(previous_day("a", col("b"))).collect()
        [Row(PREVIOUS_DAY("A", "B")=datetime.date(2020, 7, 27)), Row(PREVIOUS_DAY("A", "B")=datetime.date(2020, 11, 25))]
        >>> df.select(previous_day("a", "fr")).collect()
        [Row(PREVIOUS_DAY("A", 'FR')=datetime.date(2020, 7, 31)), Row(PREVIOUS_DAY("A", 'FR')=datetime.date(2020, 11, 27))]
    """
    c = _to_col_if_str(date, "previous_day")
    return builtin("previous_day", _emit_ast=_emit_ast)(c, Column._to_expr(day_of_week))


@publicapi
def second(e: ColumnOrName, _emit_ast: bool = True) -> Column:
    """
    Extracts the second from a date or timestamp.

    Example::

        >>> import datetime
        >>> df = session.create_dataframe([
        ...     datetime.datetime.strptime("2020-05-01 13:11:20.000", "%Y-%m-%d %H:%M:%S.%f"),
        ...     datetime.datetime.strptime("2020-08-21 01:30:05.000", "%Y-%m-%d %H:%M:%S.%f")
        ... ], schema=["a"])
        >>> df.select(second("a")).collect()
        [Row(SECOND("A")=20), Row(SECOND("A")=5)]
    """
    c = _to_col_if_str(e, "second")
    return builtin("second", _emit_ast=_emit_ast)(c)


@publicapi
def month(e: ColumnOrName, _emit_ast: bool = True) -> Column:
    """
    Extracts the month from a date or timestamp.

    Example::

        >>> import datetime
        >>> df = session.create_dataframe([
        ...     datetime.datetime.strptime("2020-05-01 13:11:20.000", "%Y-%m-%d %H:%M:%S.%f"),
        ...     datetime.datetime.strptime("2020-08-21 01:30:05.000", "%Y-%m-%d %H:%M:%S.%f")
        ... ], schema=["a"])
        >>> df.select(month("a")).collect()
        [Row(MONTH("A")=5), Row(MONTH("A")=8)]
    """
    c = _to_col_if_str(e, "month")
    return builtin("month", _emit_ast=_emit_ast)(c)


@publicapi
def monthname(e: ColumnOrName, _emit_ast: bool = True) -> Column:
    """
    Extracts the three-letter month name from the specified date or timestamp.

    Example::

        >>> import datetime
        >>> df = session.create_dataframe([
        ...     datetime.datetime.strptime("2020-05-01 13:11:20.000", "%Y-%m-%d %H:%M:%S.%f"),
        ...     datetime.datetime.strptime("2020-08-21 01:30:05.000", "%Y-%m-%d %H:%M:%S.%f")
        ... ], schema=["a"])
        >>> df.select(monthname("a")).collect()
        [Row(MONTHNAME("A")='May'), Row(MONTHNAME("A")='Aug')]
    """
    c = _to_col_if_str(e, "monthname")
    return builtin("monthname", _emit_ast=_emit_ast)(c)


@publicapi
def quarter(e: ColumnOrName, _emit_ast: bool = True) -> Column:
    """
    Extracts the quarter from a date or timestamp.

    Example::

        >>> import datetime
        >>> df = session.create_dataframe([
        ...     datetime.datetime.strptime("2020-05-01 13:11:20.000", "%Y-%m-%d %H:%M:%S.%f"),
        ...     datetime.datetime.strptime("2020-08-21 01:30:05.000", "%Y-%m-%d %H:%M:%S.%f")
        ... ], schema=["a"])
        >>> df.select(quarter("a")).collect()
        [Row(QUARTER("A")=2), Row(QUARTER("A")=3)]
    """
    c = _to_col_if_str(e, "quarter")
    return builtin("quarter", _emit_ast=_emit_ast)(c)


@publicapi
def year(e: ColumnOrName, _emit_ast: bool = True) -> Column:
    """
    Extracts the year from a date or timestamp.

    Example::

        >>> import datetime
        >>> df = session.create_dataframe([
        ...     datetime.datetime.strptime("2020-05-01 13:11:20.000", "%Y-%m-%d %H:%M:%S.%f"),
        ...     datetime.datetime.strptime("2020-08-21 01:30:05.000", "%Y-%m-%d %H:%M:%S.%f")
        ... ], schema=["a"])
        >>> df.select(year("a")).collect()
        [Row(YEAR("A")=2020), Row(YEAR("A")=2020)]
    """
    c = _to_col_if_str(e, "year")
    return builtin("year", _emit_ast=_emit_ast)(c)


@publicapi
def sysdate(_emit_ast: bool = True) -> Column:
    """
    Returns the current timestamp for the system, but in the UTC time zone.

    Example::

        >>> df = session.create_dataframe([1], schema=["a"])
        >>> df.select(sysdate()).collect() is not None
        True
    """
    return builtin("sysdate", _emit_ast=_emit_ast)()


@publicapi
def months_between(
    date1: ColumnOrName, date2: ColumnOrName, _emit_ast: bool = True
) -> Column:
    """
    Returns the number of months between two DATE or TIMESTAMP values.

    Example::

        >>> import datetime
        >>> df = session.create_dataframe([[
        ...     datetime.datetime.strptime("2020-05-01 13:11:20.000", "%Y-%m-%d %H:%M:%S.%f"),
        ...     datetime.datetime.strptime("2020-08-21 01:30:05.000", "%Y-%m-%d %H:%M:%S.%f")
        ... ]], schema=["a", "b"])
        >>> df.select(months_between("a", "b")).collect()
        [Row(MONTHS_BETWEEN("A", "B")=Decimal('-3.629452'))]
    """
    c1 = _to_col_if_str(date1, "months_between")
    c2 = _to_col_if_str(date2, "months_between")
    return builtin("months_between", _emit_ast=_emit_ast)(c1, c2)


@publicapi
def to_geography(e: ColumnOrName, _emit_ast: bool = True) -> Column:
    """Parses an input and returns a value of type GEOGRAPHY. Supported inputs are strings in

        - WKT (well-known text).
        - WKB (well-known binary) in hexadecimal format (without a leading 0x).
        - EWKT (extended well-known text).
        - EWKB (extended well-known binary) in hexadecimal format (without a leading 0x).
        - GeoJSON.

    format.

    Example::
        >>> df = session.create_dataframe(['POINT(-122.35 37.55)', 'POINT(20.92 43.33)'], schema=['a'])
        >>> df.select(to_geography(col("a"))).collect()
        [Row(TO_GEOGRAPHY("A")='{\\n  "coordinates": [\\n    -122.35,\\n    37.55\\n  ],\\n  "type": "Point"\\n}'), Row(TO_GEOGRAPHY("A")='{\\n  "coordinates": [\\n    20.92,\\n    43.33\\n  ],\\n  "type": "Point"\\n}')]

    Besides strings, binary representation in WKB and EWKB format can be parsed, or objects adhering to GeoJSON format.
    For all supported formats confer https://docs.snowflake.com/en/sql-reference/data-types-geospatial#supported-geospatial-object-types.
    """
    c = _to_col_if_str(e, "to_geography")
    return builtin("to_geography", _emit_ast=_emit_ast)(c)


@publicapi
def to_geometry(e: ColumnOrName, _emit_ast: bool = True) -> Column:
    """Parses an input and returns a value of type GEOMETRY. Supported inputs are strings in

        - WKT (well-known text).
        - WKB (well-known binary) in hexadecimal format (without a leading 0x).
        - EWKT (extended well-known text).
        - EWKB (extended well-known binary) in hexadecimal format (without a leading 0x).
        - GeoJSON.

    format.

    Example::
        >>> df = session.create_dataframe(['POINT(-122.35 37.55)', 'POINT(20.92 43.33)'], schema=['a'])
        >>> df.select(to_geometry(col("a"))).collect(statement_params={"GEOMETRY_OUTPUT_FORMAT": "WKT"})
        [Row(TO_GEOMETRY("A")='POINT(-122.35 37.55)'), Row(TO_GEOMETRY("A")='POINT(20.92 43.33)')]

    Besides strings, binary representation in WKB and EWKB format can be parsed, or objects adhering to GeoJSON format.
    For all supported formats confer https://docs.snowflake.com/en/sql-reference/data-types-geospatial#supported-geospatial-object-types.
    """
    c = _to_col_if_str(e, "to_geometry")
    return builtin("to_geometry", _emit_ast=_emit_ast)(c)


@publicapi
def arrays_overlap(
    array1: ColumnOrName, array2: ColumnOrName, _emit_ast: bool = True
) -> Column:
    """Compares whether two ARRAYs have at least one element in common. Returns TRUE
    if there is at least one element in common; otherwise returns FALSE. The function
    is NULL-safe, meaning it treats NULLs as known values for comparing equality.

    Example::
        >>> from snowflake.snowpark import Row
        >>> df = session.create_dataframe([Row([1, 2], [1, 3]), Row([1, 2], [3, 4])], schema=["a", "b"])
        >>> df.select(arrays_overlap("a", "b").alias("result")).show()
        ------------
        |"RESULT"  |
        ------------
        |True      |
        |False     |
        ------------
        <BLANKLINE>
    """
    a1 = _to_col_if_str(array1, "arrays_overlap")
    a2 = _to_col_if_str(array2, "arrays_overlap")
    return builtin("arrays_overlap", _emit_ast=_emit_ast)(a1, a2)


@publicapi
def array_distinct(col: ColumnOrName, _emit_ast: bool = True):
    """The function excludes any duplicate elements that are present in the input ARRAY.
    The function is not guaranteed to return the elements in the ARRAY in a specific order.
    The function is NULL safe, which means that it treats NULLs as known values when identifying duplicate elements.

    Args:
        col: The array column

    Returns:
        Returns a new ARRAY that contains only the distinct elements from the input ARRAY.

    Example::

        >>> from snowflake.snowpark.functions import array_construct,array_distinct,lit
        >>> df = session.createDataFrame([["1"]], ["A"])
        >>> df = df.withColumn("array", array_construct(lit(1), lit(1), lit(1), lit(2), lit(3), lit(2), lit(2)))
        >>> df.withColumn("array_d", array_distinct("ARRAY")).show()
        -----------------------------
        |"A"  |"ARRAY"  |"ARRAY_D"  |
        -----------------------------
        |1    |[        |[          |
        |     |  1,     |  1,       |
        |     |  1,     |  2,       |
        |     |  1,     |  3        |
        |     |  2,     |]          |
        |     |  3,     |           |
        |     |  2,     |           |
        |     |  2      |           |
        |     |]        |           |
        -----------------------------
        <BLANKLINE>
    """
    col = _to_col_if_str(col, "array_distinct")
    return builtin("array_distinct", _emit_ast=_emit_ast)(col)


@publicapi
def array_intersection(
    array1: ColumnOrName, array2: ColumnOrName, _emit_ast: bool = True
) -> Column:
    """Returns an array that contains the matching elements in the two input arrays.

    The function is NULL-safe, meaning it treats NULLs as known values for comparing equality.

    Args:
        array1: An ARRAY that contains elements to be compared.
        array2: An ARRAY that contains elements to be compared.

    Example::
        >>> from snowflake.snowpark import Row
        >>> df = session.create_dataframe([Row([1, 2], [1, 3])], schema=["a", "b"])
        >>> df.select(array_intersection("a", "b").alias("result")).show()
        ------------
        |"RESULT"  |
        ------------
        |[         |
        |  1       |
        |]         |
        ------------
        <BLANKLINE>
    """
    a1 = _to_col_if_str(array1, "array_intersection")
    a2 = _to_col_if_str(array2, "array_intersection")
    return builtin("array_intersection", _emit_ast=_emit_ast)(a1, a2)


@publicapi
def array_except(
    source_array: ColumnOrName,
    array_of_elements_to_exclude: ColumnOrName,
    allow_duplicates=True,
    _emit_ast: bool = True,
) -> Column:
    """Returns a new ARRAY that contains the elements from one input ARRAY that are not in another input ARRAY.

    The function is NULL-safe, meaning it treats NULLs as known values for comparing equality.

    When allow_duplicates is set to True (default), this function is the same as the Snowflake ARRAY_EXCEPT semantic:

    This function compares arrays by using multi-set semantics (sometimes called “bag semantics”). If source_array
    includes multiple copies of a value, the function only removes the number of copies of that value that are specified
    in array_of_elements_to_exclude.

    For example, if source_array contains 5 elements with the value 'A' and array_of_elements_to_exclude contains 2
    elements with the value 'A', the returned array contains 3 elements with the value 'A'.

    When allow_duplicates is set to False:

    This function compares arrays by using set semantics. Specifically, it will first do an element deduplication
    for both arrays, and then compute the array_except result.

    For example, if source_array contains 5 elements with the value 'A' and array_of_elements_to_exclude contains 2
    elements with the value 'A', the returned array is empty.

    Args:
        source_array: An array that contains elements to be included in the new ARRAY.
        array_of_elements_to_exclude: An array that contains elements to be excluded from the new ARRAY.
        allow_duplicates: If True, we use multi-set semantic. Otherwise use set semantic.

    Example::
        >>> from snowflake.snowpark import Row
        >>> df = session.create_dataframe([Row(["A", "B"], ["B", "C"])], schema=["source_array", "array_of_elements_to_exclude"])
        >>> df.select(array_except("source_array", "array_of_elements_to_exclude").alias("result")).show()
        ------------
        |"RESULT"  |
        ------------
        |[         |
        |  "A"     |
        |]         |
        ------------
        <BLANKLINE>
        >>> df = session.create_dataframe([Row(["A", "B", "B", "B", "C"], ["B"])], schema=["source_array", "array_of_elements_to_exclude"])
        >>> df.select(array_except("source_array", "array_of_elements_to_exclude").alias("result")).show()
        ------------
        |"RESULT"  |
        ------------
        |[         |
        |  "A",    |
        |  "B",    |
        |  "B",    |
        |  "C"     |
        |]         |
        ------------
        <BLANKLINE>
        >>> df = session.create_dataframe([Row(["A", None, None], ["B", None])], schema=["source_array", "array_of_elements_to_exclude"])
        >>> df.select(array_except("source_array", "array_of_elements_to_exclude").alias("result")).show()
        ------------
        |"RESULT"  |
        ------------
        |[         |
        |  "A",    |
        |  null    |
        |]         |
        ------------
        <BLANKLINE>
        >>> df = session.create_dataframe([Row([{'a': 1, 'b': 2}, 1], [{'a': 1, 'b': 2}, 3])], schema=["source_array", "array_of_elements_to_exclude"])
        >>> df.select(array_except("source_array", "array_of_elements_to_exclude").alias("result")).show()
        ------------
        |"RESULT"  |
        ------------
        |[         |
        |  1       |
        |]         |
        ------------
        <BLANKLINE>
        >>> df = session.create_dataframe([Row(["A", "B"], None)], schema=["source_array", "array_of_elements_to_exclude"])
        >>> df.select(array_except("source_array", "array_of_elements_to_exclude").alias("result")).show()
        ------------
        |"RESULT"  |
        ------------
        |NULL      |
        ------------
        <BLANKLINE>
        >>> df = session.create_dataframe([Row(["A", "B"], ["B", "C"])], schema=["source_array", "array_of_elements_to_exclude"])
        >>> df.select(array_except("source_array", "array_of_elements_to_exclude", False).alias("result")).show()
        ------------
        |"RESULT"  |
        ------------
        |[         |
        |  "A"     |
        |]         |
        ------------
        <BLANKLINE>
        >>> df = session.create_dataframe([Row(["A", "B", "B", "B", "C"], ["B"])], schema=["source_array", "array_of_elements_to_exclude"])
        >>> df.select(array_except("source_array", "array_of_elements_to_exclude", False).alias("result")).show()
        ------------
        |"RESULT"  |
        ------------
        |[         |
        |  "A",    |
        |  "C"     |
        |]         |
        ------------
        <BLANKLINE>
        >>> df = session.create_dataframe([Row(["A", None, None], ["B", None])], schema=["source_array", "array_of_elements_to_exclude"])
        >>> df.select(array_except("source_array", "array_of_elements_to_exclude", False).alias("result")).show()
        ------------
        |"RESULT"  |
        ------------
        |[         |
        |  "A"     |
        |]         |
        ------------
        <BLANKLINE>
    """
    # AST.
    ast = None
    if _emit_ast:
        ast = proto.Expr()
        build_builtin_fn_apply(
            ast, "array_except", source_array, array_of_elements_to_exclude
        )

    array1 = _to_col_if_str(source_array, "array_except")
    array2 = _to_col_if_str(array_of_elements_to_exclude, "array_except")
    ans = (
        builtin("array_except", _emit_ast=False)(array1, array2)
        if allow_duplicates
        else builtin("array_except", _emit_ast=False)(
            builtin("array_distinct", _emit_ast=False)(array1),
            builtin("array_distinct", _emit_ast=False)(array2),
        )
    )

    ans._ast = ast
    return ans


@publicapi
def array_min(array: ColumnOrName, _emit_ast: bool = True) -> Column:
    """Returns smallest defined non-NULL element in the input array. If the input
    array is empty, or there is no defined element in the input array, then the
    function returns NULL.

    Args:
        array: the input array

    Returns:
        a VARIANT containing the smallest defined element in the array, or NULL

    Examples::
            Behavior with SQL nulls:
                >>> df = session.sql("select array_construct(20, 0, null, 10) as A")
                >>> df.select(array_min(df.a).as_("min_a")).collect()
                [Row(MIN_A='0')]
                >>> df = session.sql("select array_construct() as A")
                >>> df.select(array_min(df.a).as_("min_a")).collect()
                [Row(MIN_A=None)]
                >>> df = session.sql("select array_construct(null, null, null) as A")
                >>> df.select(array_min(df.a).as_("min_a")).collect()
                [Row(MIN_A=None)]

            Behavior with JSON nulls:
                >>> df = session.create_dataframe([[[None, None, None]]], schema=["A"])
                >>> df.select(array_min(df.a).as_("min_a")).collect()
                [Row(MIN_A='null')]
    """
    array = _to_col_if_str(array, "array_min")
    return builtin("array_min", _emit_ast=_emit_ast)(array)


@publicapi
def array_max(array: ColumnOrName, _emit_ast: bool = True) -> Column:
    """Returns largest defined non-NULL element in the input array. If the input
    array is empty, or there is no defined element in the input array, then the
    function returns NULL.

    Args:
        array: the input array

    Returns:
        a VARIANT containing the largest defined element in the array, or NULL

    Examples::
        Behavior with SQL nulls:
            >>> df = session.sql("select array_construct(20, 0, null, 10) as A")
            >>> df.select(array_max(df.a).as_("max_a")).collect()
            [Row(MAX_A='20')]
            >>> df = session.sql("select array_construct() as A")
            >>> df.select(array_max(df.a).as_("max_a")).collect()
            [Row(MAX_A=None)]
            >>> df = session.sql("select array_construct(null, null, null) as A")
            >>> df.select(array_max(df.a).as_("max_a")).collect()
            [Row(MAX_A=None)]

        Behavior with JSON nulls:
            >>> df = session.create_dataframe([[[None, None, None]]], schema=["A"])
            >>> df.select(array_max(df.a).as_("max_a")).collect()
            [Row(MAX_A='null')]
    """
    array = _to_col_if_str(array, "array_max")
    return builtin("array_max", _emit_ast=_emit_ast)(array)


@publicapi
def array_flatten(array: ColumnOrName, _emit_ast: bool = True) -> Column:
    """Returns a single array from an array or arrays. If the array is nested more than
    two levels deep, then only a single level of nesting is removed.

    Must enable parameter `ENABLE_ARRAY_FLATTEN_FUNCTION` in your session.

    Args:
        array: the input array
    """
    array = _to_col_if_str(array, "array_flatten")
    return builtin("array_flatten", _emit_ast=_emit_ast)(array)


@publicapi
def array_sort(
    array: ColumnOrName,
    sort_ascending: Optional[bool] = True,
    nulls_first: Optional[bool] = False,
    _emit_ast: bool = True,
) -> Column:
    """Returns rows of array column in sorted order. Users can choose the sort order and decide where to keep null elements.

    Args:
        array: name of the column or column element which describes the column
        sort_ascending: Boolean that decides if array elements are sorted in ascending order.
            Defaults to True.
        nulls_first: Boolean that decides if SQL null elements will be placed in the beginning
            of the array. Note that this does not affect JSON null. Defaults to False.

    Examples::
        Behavior with SQL nulls:
            >>> df = session.sql("select array_construct(20, 0, null, 10) as A")
            >>> df.select(array_sort(df.a).as_("sorted_a")).show()
            ---------------
            |"SORTED_A"   |
            ---------------
            |[            |
            |  0,         |
            |  10,        |
            |  20,        |
            |  undefined  |
            |]            |
            ---------------
            <BLANKLINE>
            >>> df.select(array_sort(df.a, False).as_("sorted_a")).show()
            ---------------
            |"SORTED_A"   |
            ---------------
            |[            |
            |  20,        |
            |  10,        |
            |  0,         |
            |  undefined  |
            |]            |
            ---------------
            <BLANKLINE>
            >>> df.select(array_sort(df.a, False, True).as_("sorted_a")).show()
            ----------------
            |"SORTED_A"    |
            ----------------
            |[             |
            |  undefined,  |
            |  20,         |
            |  10,         |
            |  0           |
            |]             |
            ----------------
            <BLANKLINE>

        Behavior with JSON nulls:
            >>> df = session.create_dataframe([[[20, 0, None, 10]]], schema=["a"])
            >>> df.select(array_sort(df.a, False, False).as_("sorted_a")).show()
            --------------
            |"SORTED_A"  |
            --------------
            |[           |
            |  null,     |
            |  20,       |
            |  10,       |
            |  0         |
            |]           |
            --------------
            <BLANKLINE>
            >>> df.select(array_sort(df.a, False, True).as_("sorted_a")).show()
            --------------
            |"SORTED_A"  |
            --------------
            |[           |
            |  null,     |
            |  20,       |
            |  10,       |
            |  0         |
            |]           |
            --------------
            <BLANKLINE>

    See Also:
        - https://docs.snowflake.com/en/user-guide/semistructured-considerations#null-values
        - :func:`~snowflake.snowpark.functions.sort_array` which is an alias of :meth:`~snowflake.snowpark.functions.array_sort`.
    """
    array = _to_col_if_str(array, "array_sort")
    return builtin("array_sort", _emit_ast=_emit_ast)(
        array,
        lit(sort_ascending, _emit_ast=_emit_ast),
        lit(nulls_first, _emit_ast=_emit_ast),
    )


@publicapi
def arrays_to_object(
    keys: ColumnOrName, values: ColumnOrName, _emit_ast: bool = True
) -> Column:
    """Returns an object constructed from 2 arrays.

    Args:
        keys: The column containing keys of the object.
        values: The column containing values of the object.
    Examples::
        >>> df = session.sql("select array_construct('10', '20', '30') as A, array_construct(10, 20, 30) as B")
        >>> df.select(arrays_to_object(df.a, df.b).as_("object")).show()
        ---------------
        |"OBJECT"     |
        ---------------
        |{            |
        |  "10": 10,  |
        |  "20": 20,  |
        |  "30": 30   |
        |}            |
        ---------------
        <BLANKLINE>
        >>> df = session.create_dataframe([[["a"], [1]], [["b", "c"],[2, 3]]], schema=["k", "v"])
        >>> df.select(arrays_to_object(df.k, df.v).as_("objects")).show()
        -------------
        |"OBJECTS"  |
        -------------
        |{          |
        |  "a": 1   |
        |}          |
        |{          |
        |  "b": 2,  |
        |  "c": 3   |
        |}          |
        -------------
        <BLANKLINE>

    See Also:
        - https://docs.snowflake.com/en/sql-reference/data-types-semistructured#label-data-type-object for information on Objects
    """
    keys_c = _to_col_if_str(keys, "arrays_to_object")
    values_c = _to_col_if_str(values, "arrays_to_object")
    return builtin("arrays_to_object", _emit_ast=_emit_ast)(keys_c, values_c)


@publicapi
def arrays_zip(*cols: ColumnOrName, _emit_ast: bool = True) -> Column:
    """Returns an array of structured objects, where the N-th object contains the N-th elements of the input arrays.

    Args:
        cols: The columns to zip together.

    Returns:
        A new array of structured objects.

    Examples::
        >>> df = session.sql("select array_construct('10', '20', '30') as A, array_construct(10, 20, 30) as B")
        >>> df.select(arrays_zip(df.a, df.b).as_("zipped")).show(statement_params={"enable_arrays_zip_function": "TRUE"})
        -------------------
        |"ZIPPED"         |
        -------------------
        |[                |
        |  {              |
        |    "$1": "10",  |
        |    "$2": 10     |
        |  },             |
        |  {              |
        |    "$1": "20",  |
        |    "$2": 20     |
        |  },             |
        |  {              |
        |    "$1": "30",  |
        |    "$2": 30     |
        |  }              |
        |]                |
        -------------------
        <BLANKLINE>
        >>> df = session.sql("select array_construct('10', '20', '30') as A, array_construct(1, 2) as B, array_construct(1.1) as C")
        >>> df.select(arrays_zip(df.a, df.b, df.c).as_("zipped")).show(statement_params={"enable_arrays_zip_function": "TRUE"})
        -------------------
        |"ZIPPED"         |
        -------------------
        |[                |
        |  {              |
        |    "$1": "10",  |
        |    "$2": 1,     |
        |    "$3": 1.1    |
        |  },             |
        |  {              |
        |    "$1": "20",  |
        |    "$2": 2,     |
        |    "$3": null   |
        |  },             |
        |  {              |
        |    "$1": "30",  |
        |    "$2": null,  |
        |    "$3": null   |
        |  }              |
        |]                |
        -------------------
        <BLANKLINE>
    """
    cols = [_to_col_if_str(c, "arrays_zip") for c in cols]
    return builtin("arrays_zip", _emit_ast=_emit_ast)(*cols)


@publicapi
def array_generate_range(
    start: ColumnOrName,
    stop: ColumnOrName,
    step: Optional[ColumnOrName] = None,
    _emit_ast: bool = True,
) -> Column:
    """Generate a range of integers from `start` to `stop`, incrementing by `step`.
    If `step` is not set, incrementing by 1.

    Args:
        start: the column that contains the integer to start with (inclusive).
        stop: the column that contains the integer to stop (exclusive).
        step: the column that contains the integer to increment.

    Example::
        >>> from snowflake.snowpark import Row
        >>> df1 = session.create_dataframe([(-2, 2)], ["a", "b"])
        >>> df1.select(array_generate_range("a", "b").alias("result")).show()
        ------------
        |"RESULT"  |
        ------------
        |[         |
        |  -2,     |
        |  -1,     |
        |  0,      |
        |  1       |
        |]         |
        ------------
        <BLANKLINE>
        >>> df2 = session.create_dataframe([(4, -4, -2)], ["a", "b", "c"])
        >>> df2.select(array_generate_range("a", "b", "c").alias("result")).show()
        ------------
        |"RESULT"  |
        ------------
        |[         |
        |  4,      |
        |  2,      |
        |  0,      |
        |  -2      |
        |]         |
        ------------
        <BLANKLINE>
    """
    start_col = _to_col_if_str(start, "array_generate_range")
    stop_col = _to_col_if_str(stop, "array_generate_range")
    if step is None:
        return builtin("array_generate_range")(start_col, stop_col)
    step_col = _to_col_if_str(step, "array_generate_range")
    return builtin("array_generate_range", _emit_ast=_emit_ast)(
        start_col, stop_col, step_col
    )


@publicapi
def sequence(
    start: ColumnOrName,
    stop: ColumnOrName,
    step: Optional[ColumnOrName] = None,
    _emit_ast: bool = True,
) -> Column:
    """Generate a sequence of integers from `start` to `stop`, incrementing by `step`.
    If `step` is not set, incrementing by 1 if start is less than or equal to stop, otherwise -1.

    Args:
        start: the column that contains the integer to start with (inclusive).
        stop: the column that contains the integer to stop (inclusive).
        step: the column that contains the integer to increment.

    Example::
        >>> from snowflake.snowpark import Row
        >>> df1 = session.create_dataframe([(-2, 2)], ["a", "b"])
        >>> df1.select(sequence("a", "b").alias("result")).show()
        ------------
        |"RESULT"  |
        ------------
        |[         |
        |  -2,     |
        |  -1,     |
        |  0,      |
        |  1,      |
        |  2       |
        |]         |
        ------------
        <BLANKLINE>
        >>> df2 = session.create_dataframe([(4, -4, -2)], ["a", "b", "c"])
        >>> df2.select(sequence("a", "b", "c").alias("result")).show()
        ------------
        |"RESULT"  |
        ------------
        |[         |
        |  4,      |
        |  2,      |
        |  0,      |
        |  -2,     |
        |  -4      |
        |]         |
        ------------
        <BLANKLINE>
    """

    # AST.
    ast = None
    if _emit_ast:
        ast = proto.Expr()
        build_builtin_fn_apply(ast, "sequence", start, stop, step)

    start_col = _to_col_if_str(start, "sequence")
    stop_col = _to_col_if_str(stop, "sequence")
    if step is None:
        step = iff(builtin("sign")(stop_col - start_col) > 0, 1, -1)
        ans = builtin("array_generate_range", _emit_ast=False)(
            start_col, stop_col + step, step
        )
        ans._ast = ast
        return ans

    step_col = _to_col_if_str(step, "sequence")
    step_sign = iff(builtin("sign")(step_col) > 0, 1, -1)
    ans = builtin("array_generate_range", _emit_ast=False)(
        start_col, stop_col + step_sign, step_col
    )
    ans._ast = ast
    return ans


@publicapi
def date_add(
    col: ColumnOrName, num_of_days: Union[ColumnOrName, int], _emit_ast: bool = True
):
    """
    Adds a number of days to a date column.

    Args:
        col: The column to add to.
        num_of_days: The number of days to add.

    Example::

        >>> from snowflake.snowpark.functions import date_add, to_date
        >>> df = session.createDataFrame([("1976-01-06")], ["date"])
        >>> df = df.withColumn("date", to_date("date"))
        >>> res = df.withColumn("date", date_add("date", 4)).show()
        --------------
        |"DATE"      |
        --------------
        |1976-01-10  |
        --------------
        <BLANKLINE>
    """
    # AST.
    ast = None
    if _emit_ast:
        ast = proto.Expr()
        build_builtin_fn_apply(ast, "date_add", col, num_of_days)

    # Convert the input to a column if it is a string
    col = _to_col_if_str(col, "date_add")
    num_of_days = (
        lit(num_of_days)
        if isinstance(num_of_days, int)
        else _to_col_if_str(num_of_days, "date_add")
    )
    # Return the dateadd function with the column and number of days
    ans = dateadd("day", num_of_days, col, _emit_ast=False)
    ans._ast = ast
    return ans


@publicapi
def date_sub(
    col: ColumnOrName, num_of_days: Union[ColumnOrName, int], _emit_ast: bool = True
):
    """
    Subtracts a number of days from a date column.

    Args:
        col: The column to subtract from.
        num_of_days: The number of days to subtract.

    Example::

        >>> from snowflake.snowpark.functions import date_sub, to_date
        >>> df = session.createDataFrame([("1976-01-06")], ["date"])
        >>> df = df.withColumn("date", to_date("date"))
        >>> df.withColumn("date", date_sub("date", 2)).show()
        --------------
        |"DATE"      |
        --------------
        |1976-01-04  |
        --------------
        <BLANKLINE>
    """
    # AST.
    ast = None
    if _emit_ast:
        ast = proto.Expr()
        build_builtin_fn_apply(ast, "date_sub", col, num_of_days)

    # Convert the input parameters to the appropriate type
    col = _to_col_if_str(col, "date_sub")
    num_of_days = (
        lit(num_of_days)
        if isinstance(num_of_days, int)
        else _to_col_if_str(num_of_days, "date_sub")
    )
    # Return the date column with the number of days subtracted
    ans = dateadd("day", -1 * num_of_days, col)
    ans._ast = ast
    return ans


@publicapi
def datediff(
    part: str, col1: ColumnOrName, col2: ColumnOrName, _emit_ast: bool = True
) -> Column:
    """Calculates the difference between two date, time, or timestamp columns based on the date or time part requested, and
    returns result of ``col2 - col1`` based on the requested date or time part.

    `Supported date and time parts <https://docs.snowflake.com/en/sql-reference/functions-date-time.html#label-supported-date-time-parts>`_

    Example::

        >>> # year difference between two date columns
        >>> import datetime
        >>> date_df = session.create_dataframe([[datetime.date(2020, 1, 1), datetime.date(2021, 1, 1)]], schema=["date_col1", "date_col2"])
        >>> date_df.select(datediff("year", col("date_col1"), col("date_col2")).alias("year_diff")).show()
        ---------------
        |"YEAR_DIFF"  |
        ---------------
        |1            |
        ---------------
        <BLANKLINE>

    Args:
        part: The time part to use for calculating the difference
        col1: The first timestamp column or subtrahend in the datediff
        col2: The second timestamp column or the minuend in the datediff

    See Also:
        - `Snowflake Datediff <https://docs.snowflake.com/en/sql-reference/functions/datediff>`_
    """
    if not isinstance(part, str):
        raise ValueError("part must be a string")
    c1 = _to_col_if_str(col1, "datediff")
    c2 = _to_col_if_str(col2, "datediff")
    return builtin("datediff", _emit_ast=_emit_ast)(part, c1, c2)


@publicapi
def daydiff(col1: ColumnOrName, col2: ColumnOrName, _emit_ast: bool = True) -> Column:
    """Calculates the difference between two dates, or timestamp columns based in days.
    The result will reflect the difference between ``col1 - col2``

    Example::
        >>> from snowflake.snowpark.functions import daydiff, to_date
        >>> df = session.createDataFrame([("2015-04-08", "2015-05-10")], ["d1", "d2"])
        >>> res = df.select(daydiff(to_date(df.d2), to_date(df.d1)).alias("diff")).show()
        ----------
        |"DIFF"  |
        ----------
        |32      |
        ----------
        <BLANKLINE>
    """

    # AST.
    ast = None
    if _emit_ast:
        ast = proto.Expr()
        build_builtin_fn_apply(ast, "daydiff", col1, col2)

    col1 = _to_col_if_str(col1, "daydiff")
    col2 = _to_col_if_str(col2, "daydiff")
    ans = builtin("datediff", _emit_ast=False)(lit("day", _emit_ast=False), col2, col1)
    ans._ast = ast
    return ans


@publicapi
def trunc(
    e: ColumnOrName, scale: Union[ColumnOrName, int, float] = 0, _emit_ast: bool = True
) -> Column:
    """Rounds the input expression down to the nearest (or equal) integer closer to zero,
    or to the nearest equal or smaller value with the specified number of
    places after the decimal point.

    Example::

        >>> df = session.createDataFrame([-1.0, -0.9, -.5, -.2, 0.0, 0.2, 0.5, 0.9, 1.1, 3.14159], schema=["a"])
        >>> df.select(trunc(col("a"))).collect()
        [Row(TRUNC("A", 0)=-1.0), Row(TRUNC("A", 0)=0.0), Row(TRUNC("A", 0)=0.0), Row(TRUNC("A", 0)=0.0), Row(TRUNC("A", 0)=0.0), Row(TRUNC("A", 0)=0.0), Row(TRUNC("A", 0)=0.0), Row(TRUNC("A", 0)=0.0), Row(TRUNC("A", 0)=1.0), Row(TRUNC("A", 0)=3.0)]

        >>> df = session.createDataFrame([-1.323, 4.567, 0.0123], schema=["a"])
        >>> df.select(trunc(col("a"), lit(0))).collect()
        [Row(TRUNC("A", 0)=-1.0), Row(TRUNC("A", 0)=4.0), Row(TRUNC("A", 0)=0.0)]
        >>> df.select(trunc(col("a"), lit(1))).collect()
        [Row(TRUNC("A", 1)=-1.3), Row(TRUNC("A", 1)=4.5), Row(TRUNC("A", 1)=0.0)]
        >>> df.select(trunc(col("a"), lit(2))).collect()
        [Row(TRUNC("A", 2)=-1.32), Row(TRUNC("A", 2)=4.56), Row(TRUNC("A", 2)=0.01)]

    Note that the function ``trunc`` is overloaded with ``date_trunc`` for datetime types. It allows to round datetime
    objects.

    Example::

        >>> import datetime
        >>> df = session.createDataFrame([datetime.date(2022, 12, 25), datetime.date(2022, 1, 10), datetime.date(2022, 7, 7)], schema=["a"])
        >>> df.select(trunc(col("a"), lit("QUARTER"))).collect()
        [Row(TRUNC("A", 'QUARTER')=datetime.date(2022, 10, 1)), Row(TRUNC("A", 'QUARTER')=datetime.date(2022, 1, 1)), Row(TRUNC("A", 'QUARTER')=datetime.date(2022, 7, 1))]

        >>> df = session.createDataFrame([datetime.datetime(2022, 12, 25, 13, 59, 38, 467)], schema=["a"])
        >>> df.collect()
        [Row(A=datetime.datetime(2022, 12, 25, 13, 59, 38, 467))]
        >>> df.select(trunc(col("a"), lit("MINUTE"))).collect()
        [Row(TRUNC("A", 'MINUTE')=datetime.datetime(2022, 12, 25, 13, 59))]

    """
    # AST.
    ast = None
    if _emit_ast:
        ast = proto.Expr()
        build_builtin_fn_apply(ast, "trunc", e, scale)

    c = _to_col_if_str(e, "trunc")
    scale_col = (
        lit(scale, _emit_ast=False)
        if isinstance(scale, (int, float))
        else _to_col_if_str(scale, "trunc")
    )
    ans = builtin("trunc", _emit_ast=False)(c, scale_col)
    ans._ast = ast
    return ans


@publicapi
def dateadd(
    part: str, col1: ColumnOrName, col2: ColumnOrName, _emit_ast: bool = True
) -> Column:
    """Adds the specified value for the specified date or time part to date or time expr.

    `Supported date and time parts <https://docs.snowflake.com/en/sql-reference/functions-date-time.html#label-supported-date-time-parts>`_

    Example::

        >>> # add one year on dates
        >>> import datetime
        >>> date_df = session.create_dataframe([[datetime.date(2020, 1, 1)]], schema=["date_col"])
        >>> date_df.select(dateadd("year", lit(1), col("date_col")).alias("year_added")).show()
        ----------------
        |"YEAR_ADDED"  |
        ----------------
        |2021-01-01    |
        ----------------
        <BLANKLINE>
        >>> date_df.select(dateadd("month", lit(1), col("date_col")).alias("month_added")).show()
        -----------------
        |"MONTH_ADDED"  |
        -----------------
        |2020-02-01     |
        -----------------
        <BLANKLINE>
        >>> date_df.select(dateadd("day", lit(1), col("date_col")).alias("day_added")).show()
        ---------------
        |"DAY_ADDED"  |
        ---------------
        |2020-01-02   |
        ---------------
        <BLANKLINE>

    Args:
        part: The time part to use for the addition
        col1: The first timestamp column or addend in the dateadd
        col2: The second timestamp column or the addend in the dateadd
    """
    if not isinstance(part, str):
        raise ValueError("part must be a string")
    c1 = _to_col_if_str(col1, "dateadd")
    c2 = _to_col_if_str(col2, "dateadd")
    return builtin("dateadd", _emit_ast=_emit_ast)(part, c1, c2)


@publicapi
def date_part(part: str, e: ColumnOrName, _emit_ast: bool = True) -> Column:
    """
    Extracts the specified date or time part from a date, time, or timestamp. See
    `DATE_PART <https://docs.snowflake.com/en/sql-reference/functions/date_part.html>`_ for details.

    Args:
        part: The time part to use for the addition.
        e: The column expression of a date, time, or timestamp.

    Example::

        >>> import datetime
        >>> df = session.create_dataframe([[datetime.datetime(2023, 1, 1, 1, 1, 1)]], schema=["ts_col"])
        >>> df.select(date_part("year", col("ts_col")).alias("year"), date_part("epoch_second", col("ts_col")).alias("epoch_second")).show()
        ---------------------------
        |"YEAR"  |"EPOCH_SECOND"  |
        ---------------------------
        |2023    |1672534861      |
        ---------------------------
        <BLANKLINE>
    """
    if not isinstance(part, str):
        raise ValueError("part must be a string")
    c = _to_col_if_str(e, "date_part")
    return builtin("date_part", _emit_ast=_emit_ast)(part, c)


@publicapi
def date_from_parts(
    y: Union[ColumnOrName, int],
    m: Union[ColumnOrName, int],
    d: Union[ColumnOrName, int],
    _emit_ast: bool = True,
) -> Column:
    """
    Creates a date from individual numeric components that represent the year, month, and day of the month.

    Example::
        >>> df = session.create_dataframe([[2022, 4, 1]], schema=["year", "month", "day"])
        >>> df.select(date_from_parts("year", "month", "day")).collect()
        [Row(DATE_FROM_PARTS("YEAR", "MONTH", "DAY")=datetime.date(2022, 4, 1))]
        >>> session.table("dual").select(date_from_parts(2022, 4, 1)).collect()
        [Row(DATE_FROM_PARTS(2022, 4, 1)=datetime.date(2022, 4, 1))]
    """

    # AST.
    ast = None
    if _emit_ast:
        ast = proto.Expr()
        build_builtin_fn_apply(ast, "date_from_parts", y, m, d)

    y_col = _to_col_if_str_or_int(y, "date_from_parts")
    m_col = _to_col_if_str_or_int(m, "date_from_parts")
    d_col = _to_col_if_str_or_int(d, "date_from_parts")
    ans = builtin("date_from_parts", _emit_ast=False)(y_col, m_col, d_col)
    ans._ast = ast
    return ans


@publicapi
def date_trunc(part: str, expr: ColumnOrName, _emit_ast: bool = True) -> Column:
    """
    Truncates a DATE, TIME, or TIMESTAMP to the specified precision.

    Note that truncation is not the same as extraction. For example:
    - Truncating a timestamp down to the quarter returns the timestamp corresponding to midnight of the first day of the
    quarter for the input timestamp.
    - Extracting the quarter date part from a timestamp returns the quarter number of the year in the timestamp.

    Example::
        >>> import datetime
        >>> df = session.create_dataframe(
        ...     [[datetime.datetime.strptime("2020-05-01 13:11:20.000", "%Y-%m-%d %H:%M:%S.%f")]],
        ...     schema=["a"],
        ... )
        >>> df.select(date_trunc("YEAR", "a"), date_trunc("MONTH", "a"), date_trunc("DAY", "a")).collect()
        [Row(DATE_TRUNC('YEAR', "A")=datetime.datetime(2020, 1, 1, 0, 0), DATE_TRUNC('MONTH', "A")=datetime.datetime(2020, 5, 1, 0, 0), DATE_TRUNC('DAY', "A")=datetime.datetime(2020, 5, 1, 0, 0))]
        >>> df.select(date_trunc("HOUR", "a"), date_trunc("MINUTE", "a"), date_trunc("SECOND", "a")).collect()
        [Row(DATE_TRUNC('HOUR', "A")=datetime.datetime(2020, 5, 1, 13, 0), DATE_TRUNC('MINUTE', "A")=datetime.datetime(2020, 5, 1, 13, 11), DATE_TRUNC('SECOND', "A")=datetime.datetime(2020, 5, 1, 13, 11, 20))]
        >>> df.select(date_trunc("QUARTER", "a")).collect()
        [Row(DATE_TRUNC('QUARTER', "A")=datetime.datetime(2020, 4, 1, 0, 0))]
    """
    if not isinstance(part, str):
        raise ValueError("part must be a string")
    expr_col = _to_col_if_str(expr, "date_trunc")
    return builtin("date_trunc", _emit_ast=_emit_ast)(part, expr_col)


@publicapi
def dayname(e: ColumnOrName, _emit_ast: bool = True) -> Column:
    """
    Extracts the three-letter day-of-week name from the specified date or timestamp.

    Example::
        >>> import datetime
        >>> df = session.create_dataframe(
        ...     [[datetime.datetime.strptime("2020-05-01 13:11:20.000", "%Y-%m-%d %H:%M:%S.%f")]],
        ...     schema=["a"],
        ... )
        >>> df.select(dayname("a")).collect()
        [Row(DAYNAME("A")='Fri')]
    """
    c = _to_col_if_str(e, "dayname")
    return builtin("dayname", _emit_ast=_emit_ast)(c)


@publicapi
def dayofmonth(e: ColumnOrName, _emit_ast: bool = True) -> Column:
    """
    Extracts the corresponding day (number) of the month from a date or timestamp.

    Example::
        >>> import datetime
        >>> df = session.create_dataframe(
        ...     [[datetime.datetime.strptime("2020-05-01 13:11:20.000", "%Y-%m-%d %H:%M:%S.%f")]],
        ...     schema=["a"],
        ... )
        >>> df.select(dayofmonth("a")).collect()
        [Row(DAYOFMONTH("A")=1)]
    """
    c = _to_col_if_str(e, "dayofmonth")
    return builtin("dayofmonth", _emit_ast=_emit_ast)(c)


@publicapi
def dayofweek(e: ColumnOrName, _emit_ast: bool = True) -> Column:
    """
    Extracts the corresponding day (number) of the week from a date or timestamp.

    Example::
        >>> import datetime
        >>> df = session.create_dataframe(
        ...     [[datetime.datetime.strptime("2020-05-01 13:11:20.000", "%Y-%m-%d %H:%M:%S.%f")]],
        ...     schema=["a"],
        ... )
        >>> df.select(dayofweek("a")).collect()
        [Row(DAYOFWEEK("A")=5)]
    """
    c = _to_col_if_str(e, "dayofweek")
    return builtin("dayofweek", _emit_ast=_emit_ast)(c)


@publicapi
def dayofyear(e: ColumnOrName, _emit_ast: bool = True) -> Column:
    """
    Extracts the corresponding day (number) of the year from a date or timestamp.

    Example::
        >>> import datetime
        >>> df = session.create_dataframe(
        ...     [[datetime.datetime.strptime("2020-05-01 13:11:20.000", "%Y-%m-%d %H:%M:%S.%f")]],
        ...     schema=["a"],
        ... )
        >>> df.select(dayofyear("a")).collect()
        [Row(DAYOFYEAR("A")=122)]
    """
    c = _to_col_if_str(e, "dayofyear")
    return builtin("dayofyear", _emit_ast=_emit_ast)(c)


def window(
    time_column: ColumnOrName,
    window_duration: str,
    slide_duration: Optional[str] = None,
    start_time: Optional[str] = None,
) -> Column:
    """
    Converts a time column into a window object with start and end times. Window start times are
    inclusive while end times are exclusive. For example 9:30 is in the window [9:30, 10:00), but not [9:00, 9:30).

    Args:
        time_column: The column to apply the window transformation to.
        window_duration: An interval string that determines the length of each window.
        slide_duration: An interval string representing the amount of time in-between the start of
            each window. Note that this parameter is not supported yet. Specifying it will raise a
            NotImplementedError exception.
        start_time: An interval string representing the amount of time the start of each window is
            offset. eg. a five minute window with start_time of '2 minutes' will be from [9:02, 9:07)
            instead of [9:00, 9:05)

    Note:
        Interval strings are of the form 'quantity unit' where quantity is an integer and unitis
        is a supported time unit. This function supports the same time units as dateadd. see
        `supported time units <https://docs.snowflake.com/en/sql-reference/functions-date-time#label-supported-date-time-parts>`_
        for more information.

    Example::

        >>> import datetime
        >>> from snowflake.snowpark.functions import window
        >>> df = session.createDataFrame(
        ...      [(datetime.datetime.strptime("2024-10-31 09:05:00.000", "%Y-%m-%d %H:%M:%S.%f"),)],
        ...      schema=["time"]
        ... )
        >>> df.select(window(df.time, "5 minutes")).show()
        ----------------------------------------
        |"WINDOW"                              |
        ----------------------------------------
        |{                                     |
        |  "end": "2024-10-31 09:10:00.000",   |
        |  "start": "2024-10-31 09:05:00.000"  |
        |}                                     |
        ----------------------------------------
        <BLANKLINE>
        >>> df.select(window(df.time, "5 minutes", start_time="2 minutes")).show()
        ----------------------------------------
        |"WINDOW"                              |
        ----------------------------------------
        |{                                     |
        |  "end": "2024-10-31 09:07:00.000",   |
        |  "start": "2024-10-31 09:02:00.000"  |
        |}                                     |
        ----------------------------------------
        <BLANKLINE>

    Example::

        >>> import datetime
        >>> from snowflake.snowpark.functions import sum, window
        >>> df = session.createDataFrame([
        ...         (datetime.datetime(2024, 10, 31, 1, 0, 0), 1),
        ...         (datetime.datetime(2024, 10, 31, 2, 0, 0), 1),
        ...         (datetime.datetime(2024, 10, 31, 3, 0, 0), 1),
        ...         (datetime.datetime(2024, 10, 31, 4, 0, 0), 1),
        ...         (datetime.datetime(2024, 10, 31, 5, 0, 0), 1),
        ...     ], schema=["time", "value"]
        ... )
        >>> df.group_by(window(df.time, "2 hours")).agg(sum(df.value)).show()
        -------------------------------------------------------
        |"WINDOW"                              |"SUM(VALUE)"  |
        -------------------------------------------------------
        |{                                     |1             |
        |  "end": "2024-10-31 02:00:00.000",   |              |
        |  "start": "2024-10-31 00:00:00.000"  |              |
        |}                                     |              |
        |{                                     |2             |
        |  "end": "2024-10-31 04:00:00.000",   |              |
        |  "start": "2024-10-31 02:00:00.000"  |              |
        |}                                     |              |
        |{                                     |2             |
        |  "end": "2024-10-31 06:00:00.000",   |              |
        |  "start": "2024-10-31 04:00:00.000"  |              |
        |}                                     |              |
        -------------------------------------------------------
        <BLANKLINE>
    """
    if slide_duration:
        # SNOW-1063685: slide_duration changes this function from a 1:1 mapping to a 1:N mapping. That
        # currently would require a udtf which may have significantly different performance.
        raise NotImplementedError(
            "snowflake.snowpark.functions.window does not support slide_duration parameter yet."
        )

    epoch = lit("1970-01-01 00:00:00").cast(
        TimestampType(timezone=TimestampTimeZone.NTZ)
    )
    time = _to_col_if_str(time_column, "window")

    window_duration, window_unit = parse_duration_string(window_duration)
    window_duration = lit(window_duration)
    window_unit = f"{window_unit}s"

    base = epoch
    if start_time:
        start_duration, start_unit = parse_duration_string(start_time)
        base += make_interval(**{f"{start_unit}s": start_duration})

    window = floor(datediff(window_unit, base, time) / window_duration)
    window_start = dateadd(window_unit, window * window_duration, base)
    return object_construct_keep_null(
        lit("start"),
        window_start,
        lit("end"),
        dateadd(window_unit, window_duration, window_start),
    ).alias("window")


@publicapi
def is_array(col: ColumnOrName, _emit_ast: bool = True) -> Column:
    """
    Returns true if the specified VARIANT column contains an ARRAY value.

    Examples::

        >>> df = session.create_dataframe([[["element"], True]], schema=["a", "b"])
        >>> df.select(is_array(df["a"]).alias("is_array_a"), is_array(df["b"]).alias("is_array_b")).collect()
        [Row(IS_ARRAY_A=True, IS_ARRAY_B=False)]
    """
    c = _to_col_if_str(col, "is_array")
    return builtin("is_array", _emit_ast=_emit_ast)(c)


@publicapi
def is_boolean(col: ColumnOrName, _emit_ast: bool = True) -> Column:
    """
    Returns true if the specified VARIANT column contains a boolean value.

    Examples::

        >>> from snowflake.snowpark.types import StructField, VariantType
        >>> df = session.create_dataframe([[True, 'X']], schema=["a", "b"])
        >>> df.select(is_boolean(to_variant(df["a"])).alias("boolean"), is_boolean(to_variant(df["b"])).alias("varchar")).collect()
        [Row(BOOLEAN=True, VARCHAR=False)]
    """
    c = _to_col_if_str(col, "is_boolean")
    return builtin("is_boolean", _emit_ast=_emit_ast)(c)


@publicapi
def is_binary(col: ColumnOrName, _emit_ast: bool = True) -> Column:
    """
    Returns true if the specified VARIANT column contains a binary value.

    Examples::

        >>> from snowflake.snowpark.types import StructField, VariantType
        >>> df = session.create_dataframe([[b"snow", "snow"]], schema=["a", "b"])
        >>> df.select(is_binary(to_variant(df["a"])).alias("binary"), is_binary(to_variant(df["b"])).alias("varchar")).collect()
        [Row(BINARY=True, VARCHAR=False)]
    """
    c = _to_col_if_str(col, "is_binary")
    return builtin("is_binary", _emit_ast=_emit_ast)(c)


@publicapi
def is_char(col: ColumnOrName, _emit_ast: bool = True) -> Column:
    """
    Returns true if the specified VARIANT column contains a string.

    Examples::

        >>> from snowflake.snowpark.types import StructField, VariantType
        >>> df = session.create_dataframe([["abc", 123]], schema=["a", "b"])
        >>> df.select(is_char(to_variant(df["a"])).alias("varchar"), is_char(to_variant(df["b"])).alias("int")).collect()
        [Row(VARCHAR=True, INT=False)]
    """
    c = _to_col_if_str(col, "is_char")
    return builtin("is_char", _emit_ast=_emit_ast)(c)


is_varchar = is_char


@publicapi
def is_date(col: ColumnOrName, _emit_ast: bool = True) -> Column:
    """
    Returns true if the specified VARIANT column contains a date value.

    Examples::

        >>> import datetime
        >>> from snowflake.snowpark.types import StructField, VariantType
        >>> df = session.create_dataframe([[datetime.date(2023, 3, 2), 123]], schema=["a", "b"])
        >>> df.select(is_date(to_variant(df["a"])).alias("date"), is_date(to_variant(df["b"])).alias("int")).collect()
        [Row(DATE=True, INT=False)]
    """
    c = _to_col_if_str(col, "is_date")
    return builtin("is_date", _emit_ast=_emit_ast)(c)


is_date_value = is_date


@publicapi
def is_decimal(col: ColumnOrName, _emit_ast: bool = True) -> Column:
    """
    Returns true if the specified VARIANT column contains a fixed-point decimal value or integer.

    Examples::

        >>> import decimal
        >>> from snowflake.snowpark.types import StructField, VariantType
        >>> df = session.create_dataframe([[decimal.Decimal(1), "X"]], schema=["a", "b"])
        >>> df.select(is_decimal(to_variant(df["a"])).alias("decimal"), is_decimal(to_variant(df["b"])).alias("varchar")).collect()
        [Row(DECIMAL=True, VARCHAR=False)]
    """
    c = _to_col_if_str(col, "is_decimal")
    return builtin("is_decimal", _emit_ast=_emit_ast)(c)


@publicapi
def is_double(col: ColumnOrName, _emit_ast: bool = True) -> Column:
    """
    Returns true if the specified VARIANT column contains a floating-point value, fixed-point decimal, or integer.

    Examples::

        >>> from snowflake.snowpark.types import StructField, VariantType
        >>> df = session.create_dataframe([[1.2, "X"]], schema=["a", "b"])
        >>> df.select(is_double(to_variant(df["a"])).alias("double"), is_double(to_variant(df["b"])).alias("varchar")).collect()
        [Row(DOUBLE=True, VARCHAR=False)]
    """
    c = _to_col_if_str(col, "is_double")
    return builtin("is_double", _emit_ast=_emit_ast)(c)


@publicapi
def is_real(col: ColumnOrName, _emit_ast: bool = True) -> Column:
    """
    Returns true if the specified VARIANT column contains a floating-point value, fixed-point decimal, or integer.

    Example::

        >>> from snowflake.snowpark.functions import to_variant, is_real
        >>> df = session.create_dataframe([[1.2, "X"]], schema=["a", "b"])
        >>> df.select(is_real(to_variant("a")).as_("a"), is_real(to_variant("b")).as_("b")).collect()
        [Row(A=True, B=False)]
    """
    c = _to_col_if_str(col, "is_real")
    return builtin("is_real", _emit_ast=_emit_ast)(c)


@publicapi
def is_integer(col: ColumnOrName, _emit_ast: bool = True) -> Column:
    """
    Returns true if the specified VARIANT column contains a integer value.

    Examples::

        >>> from snowflake.snowpark.types import StructField, VariantType
        >>> df = session.create_dataframe([[1, "X"]], schema=["a", "b"])
        >>> df.select(is_integer(to_variant(df["a"])).alias("int"), is_integer(to_variant(df["b"])).alias("varchar")).collect()
        [Row(INT=True, VARCHAR=False)]
    """
    c = _to_col_if_str(col, "is_integer")
    return builtin("is_integer", _emit_ast=_emit_ast)(c)


@publicapi
def is_null_value(col: ColumnOrName, _emit_ast: bool = True) -> Column:
    """
    Returns true if the specified VARIANT column contains a JSON null value.

    Example::

        >>> from snowflake.snowpark.functions import to_variant, is_null_value
        >>> df = session.create_dataframe([[{"a": "foo"}], [{"a": None}], [None]], schema=["a"])
        >>> df.select(is_null_value(to_variant("a")["a"]).as_("a")).collect()
        [Row(A=False), Row(A=True), Row(A=None)]
    """
    c = _to_col_if_str(col, "is_null_value")
    return builtin("is_null_value", _emit_ast=_emit_ast)(c)


@publicapi
def is_object(col: ColumnOrName, _emit_ast: bool = True) -> Column:
    """
    Returns true if the specified VARIANT column contains an OBJECT value.

    Example::

        >>> from snowflake.snowpark.functions import to_variant, is_object
        >>> df = session.create_dataframe([[[1, 2], {"a": "snow"}]], schema=["a", "b"])
        >>> df.select(is_object(to_variant("a")).as_("a"), is_object(to_variant("b")).as_("b")).collect()
        [Row(A=False, B=True)]
    """
    c = _to_col_if_str(col, "is_object")
    return builtin("is_object", _emit_ast=_emit_ast)(c)


@publicapi
def is_time(col: ColumnOrName, _emit_ast: bool = True) -> Column:
    """
    Returns true if the specified VARIANT column contains a TIME value.

    Example::

        >>> import datetime
        >>> from snowflake.snowpark.functions import to_variant, is_time
        >>> df = session.create_dataframe([[datetime.time(10, 10), "X"]], schema=["a", "b"])
        >>> df.select(is_time(to_variant("a")).as_("a"), is_time(to_variant("b")).as_("b")).collect()
        [Row(A=True, B=False)]
    """
    c = _to_col_if_str(col, "is_time")
    return builtin("is_time", _emit_ast=_emit_ast)(c)


@publicapi
def is_timestamp_ltz(col: ColumnOrName, _emit_ast: bool = True) -> Column:
    """
    Returns true if the specified VARIANT column contains a TIMESTAMP_LTZ value to be
    interpreted using the local time zone.

    Example::

        >>> from snowflake.snowpark.functions import to_variant, is_timestamp_ltz
        >>> df = session.sql("select to_timestamp_ntz('2017-02-24 12:00:00.456') as timestamp_ntz1, "
        ...                  "to_timestamp_ltz('2017-02-24 13:00:00.123 +01:00') as timestamp_ltz1, "
        ...                  "to_timestamp_tz('2017-02-24 13:00:00.123 +01:00') as timestamp_tz1")
        >>> df.select(is_timestamp_ltz(to_variant("timestamp_ntz1")).as_("a"),
        ...           is_timestamp_ltz(to_variant("timestamp_ltz1")).as_("b"),
        ...           is_timestamp_ltz(to_variant("timestamp_tz1")).as_("c")).collect()
        [Row(A=False, B=True, C=False)]
    """
    c = _to_col_if_str(col, "is_timestamp_ltz")
    return builtin("is_timestamp_ltz", _emit_ast=_emit_ast)(c)


@publicapi
def is_timestamp_ntz(col: ColumnOrName, _emit_ast: bool = True) -> Column:
    """
    Returns true if the specified VARIANT column contains a TIMESTAMP_NTZ value with no time zone.

    Example::

        >>> from snowflake.snowpark.functions import to_variant, is_timestamp_ntz
        >>> df = session.sql("select to_timestamp_ntz('2017-02-24 12:00:00.456') as timestamp_ntz1, "
        ...                  "to_timestamp_ltz('2017-02-24 13:00:00.123 +01:00') as timestamp_ltz1, "
        ...                  "to_timestamp_tz('2017-02-24 13:00:00.123 +01:00') as timestamp_tz1")
        >>> df.select(is_timestamp_ntz(to_variant("timestamp_ntz1")).as_("a"),
        ...           is_timestamp_ntz(to_variant("timestamp_ltz1")).as_("b"),
        ...           is_timestamp_ntz(to_variant("timestamp_tz1")).as_("c")).collect()
        [Row(A=True, B=False, C=False)]
    """
    c = _to_col_if_str(col, "is_timestamp_ntz")
    return builtin("is_timestamp_ntz", _emit_ast=_emit_ast)(c)


@publicapi
def is_timestamp_tz(col: ColumnOrName, _emit_ast: bool = True) -> Column:
    """
    Returns true if the specified VARIANT column contains a TIMESTAMP_TZ value with a time zone.

    Example::

        >>> from snowflake.snowpark.functions import to_variant, is_timestamp_tz
        >>> df = session.sql("select to_timestamp_ntz('2017-02-24 12:00:00.456') as timestamp_ntz1, "
        ...                  "to_timestamp_ltz('2017-02-24 13:00:00.123 +01:00') as timestamp_ltz1, "
        ...                  "to_timestamp_tz('2017-02-24 13:00:00.123 +01:00') as timestamp_tz1")
        >>> df.select(is_timestamp_tz(to_variant("timestamp_ntz1")).as_("a"),
        ...           is_timestamp_tz(to_variant("timestamp_ltz1")).as_("b"),
        ...           is_timestamp_tz(to_variant("timestamp_tz1")).as_("c")).collect()
        [Row(A=False, B=False, C=True)]
    """
    c = _to_col_if_str(col, "is_timestamp_tz")
    return builtin("is_timestamp_tz", _emit_ast=_emit_ast)(c)


def _columns_from_timestamp_parts(
    func_name: str, *args: Union[ColumnOrName, int]
) -> Tuple[Column, ...]:

    if len(args) not in [3, 6]:
        # Should never happen since we only use this internally
        raise ValueError(f"Incorrect number of args passed to {func_name}")
    args = tuple(_to_col_if_str_or_int(arg, func_name) for arg in args)
    return args


def _timestamp_from_parts_internal(
    func_name: str, *args: Union[ColumnOrName, int], **kwargs: Union[ColumnOrName, int]
) -> Tuple[Column, ...]:
    num_args = len(args)
    if num_args == 2:
        # expression mode
        date_expr = _to_col_if_str(args[0], func_name)
        time_expr = _to_col_if_str(args[1], func_name)
        return date_expr, time_expr
    elif 6 <= num_args <= 8:
        # parts mode
        y, m, d, h, min_, s = _columns_from_timestamp_parts(func_name, *args[:6])
        ns_arg = args[6] if num_args >= 7 else kwargs.get("nanoseconds")
        # Timezone is only accepted in timestamp_from_parts function
        tz_arg = args[7] if num_args == 8 else kwargs.get("timezone")
        if tz_arg is not None and func_name != "timestamp_from_parts":
            raise ValueError(f"{func_name} does not accept timezone as an argument")
        ns = None if ns_arg is None else _to_col_if_str_or_int(ns_arg, func_name)
        tz = None if tz_arg is None else _to_col_if_sql_expr(tz_arg, func_name)
        if ns is not None and tz is not None:
            return y, m, d, h, min_, s, ns, tz
        elif ns is not None:
            return y, m, d, h, min_, s, ns
        elif tz is not None:
            # We need to fill in nanoseconds as 0 to make the sql function work
            return y, m, d, h, min_, s, lit(0), tz
        else:
            return y, m, d, h, min_, s
    else:
        raise ValueError(
            f"{func_name} expected 2, 6, 7 or 8  required arguments, got {num_args}"
        )


@publicapi
def time_from_parts(
    hour: Union[ColumnOrName, int],
    minute: Union[ColumnOrName, int],
    second: Union[ColumnOrName, int],
    nanoseconds: Optional[Union[ColumnOrName, int]] = None,
    _emit_ast: bool = True,
) -> Column:
    """
    Creates a time from individual numeric components.

    TIME_FROM_PARTS is typically used to handle values in "normal" ranges (e.g. hours 0-23, minutes 0-59),
    but it also handles values from outside these ranges. This allows, for example, choosing the N-th minute
    in a day, which can be used to simplify some computations.

    Example::

        >>> df = session.create_dataframe(
        ...     [[11, 11, 0, 987654321], [10, 10, 0, 987654321]],
        ...     schema=["hour", "minute", "second", "nanoseconds"],
        ... )
        >>> df.select(time_from_parts(
        ...     "hour", "minute", "second", nanoseconds="nanoseconds"
        ... ).alias("TIME_FROM_PARTS")).collect()
        [Row(TIME_FROM_PARTS=datetime.time(11, 11, 0, 987654)), Row(TIME_FROM_PARTS=datetime.time(10, 10, 0, 987654))]
    """

    # AST.
    ast = None
    if _emit_ast:
        ast = proto.Expr()
        build_builtin_fn_apply(
            ast, "time_from_parts", hour, minute, second, nanoseconds
        )

    h, m, s = _columns_from_timestamp_parts("time_from_parts", hour, minute, second)
    ans = (
        builtin("time_from_parts", _emit_ast=False)(
            h, m, s, _to_col_if_str_or_int(nanoseconds, "time_from_parts")
        )
        if nanoseconds
        else builtin("time_from_parts", _emit_ast=False)(h, m, s)
    )
    ans._ast = ast
    return ans


@overload
@publicapi
def timestamp_from_parts(
    date_expr: ColumnOrName, time_expr: ColumnOrName, _emit_ast: bool = True
) -> Column:
    ...  # pragma: no cover


@overload
@publicapi
def timestamp_from_parts(
    year: Union[ColumnOrName, int],
    month: Union[ColumnOrName, int],
    day: Union[ColumnOrName, int],
    hour: Union[ColumnOrName, int],
    minute: Union[ColumnOrName, int],
    second: Union[ColumnOrName, int],
    nanosecond: Optional[Union[ColumnOrName, int]] = None,
    timezone: Optional[ColumnOrLiteralStr] = None,
    _emit_ast: bool = True,
) -> Column:
    ...  # pragma: no cover


@publicapi
def timestamp_from_parts(*args, _emit_ast: bool = True, **kwargs) -> Column:
    """
    Creates a timestamp from individual numeric components. If no time zone is in effect,
    the function can be used to create a timestamp from a date expression and a time expression.

    Example 1::

        >>> df = session.create_dataframe(
        ...     [[2022, 4, 1, 11, 11, 0], [2022, 3, 31, 11, 11, 0]],
        ...     schema=["year", "month", "day", "hour", "minute", "second"],
        ... )
        >>> df.select(timestamp_from_parts(
        ...     "year", "month", "day", "hour", "minute", "second"
        ... ).alias("TIMESTAMP_FROM_PARTS")).collect()
        [Row(TIMESTAMP_FROM_PARTS=datetime.datetime(2022, 4, 1, 11, 11)), Row(TIMESTAMP_FROM_PARTS=datetime.datetime(2022, 3, 31, 11, 11))]

    Example 2::

        >>> df = session.create_dataframe(
        ...     [['2022-04-01', '11:11:00'], ['2022-03-31', '11:11:00']],
        ...     schema=["date", "time"]
        ... )
        >>> df.select(
        ...     timestamp_from_parts(to_date("date"), to_time("time")
        ... ).alias("TIMESTAMP_FROM_PARTS")).collect()
        [Row(TIMESTAMP_FROM_PARTS=datetime.datetime(2022, 4, 1, 11, 11)), Row(TIMESTAMP_FROM_PARTS=datetime.datetime(2022, 3, 31, 11, 11))]
    """

    # AST.
    ast = None
    if _emit_ast:
        ast = proto.Expr()
        build_builtin_fn_apply(ast, "timestamp_from_parts", *args)

    ans = builtin("timestamp_from_parts", _emit_ast=False)(
        *_timestamp_from_parts_internal("timestamp_from_parts", *args, **kwargs)
    )
    ans._ast = ast
    return ans


@publicapi
def timestamp_ltz_from_parts(
    year: Union[ColumnOrName, int],
    month: Union[ColumnOrName, int],
    day: Union[ColumnOrName, int],
    hour: Union[ColumnOrName, int],
    minute: Union[ColumnOrName, int],
    second: Union[ColumnOrName, int],
    nanoseconds: Optional[Union[ColumnOrName, int]] = None,
    _emit_ast: bool = True,
) -> Column:
    """
    Creates a timestamp from individual numeric components.

    Example::

        >>> import datetime
        >>> df = session.create_dataframe(
        ...     [[2022, 4, 1, 11, 11, 0], [2022, 3, 31, 11, 11, 0]],
        ...     schema=["year", "month", "day", "hour", "minute", "second"],
        ... )
        >>> df.select(timestamp_ltz_from_parts(
        ...     "year", "month", "day", "hour", "minute", "second"
        ... ).alias("TIMESTAMP_LTZ_FROM_PARTS")).collect()
        [Row(TIMESTAMP_LTZ_FROM_PARTS=datetime.datetime(2022, 4, 1, 11, 11, tzinfo=<DstTzInfo 'America/Los_Angeles' PDT-1 day, 17:00:00 DST>)), Row(TIMESTAMP_LTZ_FROM_PARTS=datetime.datetime(2022, 3, 31, 11, 11, tzinfo=<DstTzInfo 'America/Los_Angeles' PDT-1 day, 17:00:00 DST>))]
    """
    func_name = "timestamp_ltz_from_parts"

    # AST.
    ast = None
    if _emit_ast:
        ast = proto.Expr()
        build_builtin_fn_apply(
            ast, func_name, year, month, day, hour, minute, second, nanoseconds
        )

    y, m, d, h, min_, s = _columns_from_timestamp_parts(
        func_name, year, month, day, hour, minute, second
    )
    ns = None if nanoseconds is None else _to_col_if_str_or_int(nanoseconds, func_name)
    ans = (
        builtin(func_name, _emit_ast=False)(y, m, d, h, min_, s)
        if ns is None
        else builtin(func_name, _emit_ast=False)(y, m, d, h, min_, s, ns)
    )
    ans._ast = ast
    return ans


@overload
@publicapi
def timestamp_ntz_from_parts(
    date_expr: ColumnOrName, time_expr: ColumnOrName, _emit_ast: bool = True
) -> Column:
    ...  # pragma: no cover


@overload
@publicapi
def timestamp_ntz_from_parts(
    year: Union[ColumnOrName, int],
    month: Union[ColumnOrName, int],
    day: Union[ColumnOrName, int],
    hour: Union[ColumnOrName, int],
    minute: Union[ColumnOrName, int],
    second: Union[ColumnOrName, int],
    nanosecond: Optional[Union[ColumnOrName, int]] = None,
    _emit_ast: bool = True,
) -> Column:
    ...  # pragma: no cover


@publicapi
def timestamp_ntz_from_parts(*args, _emit_ast: bool = True, **kwargs) -> Column:
    """
    Creates a timestamp from individual numeric components. The function can be used to
    create a timestamp from a date expression and a time expression.

    Example 1::

        >>> df = session.create_dataframe(
        ...     [[2022, 4, 1, 11, 11, 0], [2022, 3, 31, 11, 11, 0]],
        ...     schema=["year", "month", "day", "hour", "minute", "second"],
        ... )
        >>> df.select(timestamp_ntz_from_parts(
        ...     "year", "month", "day", "hour", "minute", "second"
        ... ).alias("TIMESTAMP_NTZ_FROM_PARTS")).collect()
        [Row(TIMESTAMP_NTZ_FROM_PARTS=datetime.datetime(2022, 4, 1, 11, 11)), Row(TIMESTAMP_NTZ_FROM_PARTS=datetime.datetime(2022, 3, 31, 11, 11))]

    Example 2::

        >>> df = session.create_dataframe(
        ...     [['2022-04-01', '11:11:00'], ['2022-03-31', '11:11:00']],
        ...     schema=["date", "time"]
        ... )
        >>> df.select(
        ...     timestamp_ntz_from_parts(to_date("date"), to_time("time")
        ... ).alias("TIMESTAMP_NTZ_FROM_PARTS")).collect()
        [Row(TIMESTAMP_NTZ_FROM_PARTS=datetime.datetime(2022, 4, 1, 11, 11)), Row(TIMESTAMP_NTZ_FROM_PARTS=datetime.datetime(2022, 3, 31, 11, 11))]
    """
    return builtin("timestamp_ntz_from_parts", _emit_ast=_emit_ast)(
        *_timestamp_from_parts_internal(
            "timestamp_ntz_from_parts", *args, **kwargs, _emit_ast=_emit_ast
        )
    )


@publicapi
def timestamp_tz_from_parts(
    year: Union[ColumnOrName, int],
    month: Union[ColumnOrName, int],
    day: Union[ColumnOrName, int],
    hour: Union[ColumnOrName, int],
    minute: Union[ColumnOrName, int],
    second: Union[ColumnOrName, int],
    nanoseconds: Optional[Union[ColumnOrName, int]] = None,
    timezone: Optional[ColumnOrLiteralStr] = None,
    _emit_ast: bool = True,
) -> Column:
    """
    Creates a timestamp from individual numeric components and a string timezone.

    Example::

        >>> df = session.create_dataframe(
        ...     [[2022, 4, 1, 11, 11, 0, 'America/Los_Angeles'], [2022, 3, 31, 11, 11, 0, 'America/Los_Angeles']],
        ...     schema=["year", "month", "day", "hour", "minute", "second", "timezone"],
        ... )
        >>> df.select(timestamp_tz_from_parts(
        ...     "year", "month", "day", "hour", "minute", "second", timezone="timezone"
        ... ).alias("TIMESTAMP_TZ_FROM_PARTS")).collect()
        [Row(TIMESTAMP_TZ_FROM_PARTS=datetime.datetime(2022, 4, 1, 11, 11, tzinfo=pytz.FixedOffset(-420))), Row(TIMESTAMP_TZ_FROM_PARTS=datetime.datetime(2022, 3, 31, 11, 11, tzinfo=pytz.FixedOffset(-420)))]
    """
    func_name = "timestamp_tz_from_parts"

    # AST.
    ast = None
    if _emit_ast:
        ast = proto.Expr()
        build_builtin_fn_apply(
            ast,
            func_name,
            year,
            month,
            day,
            hour,
            minute,
            second,
            nanoseconds,
            timezone,
        )

    y, m, d, h, min_, s = _columns_from_timestamp_parts(
        func_name, year, month, day, hour, minute, second
    )
    ns = None if nanoseconds is None else _to_col_if_str_or_int(nanoseconds, func_name)
    tz = None if timezone is None else _to_col_if_sql_expr(timezone, func_name)

    ans = None
    if nanoseconds is not None and timezone is not None:
        ans = builtin(func_name, _emit_ast=False)(y, m, d, h, min_, s, ns, tz)
    elif nanoseconds is not None:
        ans = builtin(func_name, _emit_ast=False)(y, m, d, h, min_, s, ns)
    elif timezone is not None:
        ans = builtin(func_name, _emit_ast=False)(y, m, d, h, min_, s, lit(0), tz)
    else:
        ans = builtin(func_name, _emit_ast=False)(y, m, d, h, min_, s)

    ans._ast = ast
    return ans


@publicapi
def weekofyear(e: ColumnOrName, _emit_ast: bool = True) -> Column:
    """
    Extracts the corresponding week (number) of the year from a date or timestamp.

    Example::

        >>> import datetime
        >>> df = session.create_dataframe(
        ...     [[datetime.datetime.strptime("2020-05-01 13:11:20.000", "%Y-%m-%d %H:%M:%S.%f")]],
        ...     schema=["a"],
        ... )
        >>> df.select(weekofyear("a")).collect()
        [Row(WEEKOFYEAR("A")=18)]
    """
    c = _to_col_if_str(e, "weekofyear")
    return builtin("weekofyear", _emit_ast=_emit_ast)(c)


@publicapi
def typeof(col: ColumnOrName, _emit_ast: bool = True) -> Column:
    """Reports the type of a value stored in a VARIANT column. The type is returned as a string.

    For columns where all rows share the same type, the result of `typeof` is the underlying Snowflake column type.

    Example::

        >>> df = session.create_dataframe([1, 2, 3], schema=["A"])
        >>> df.select(typeof(col("A")).as_("ans")).collect()
        [Row(ANS='INTEGER'), Row(ANS='INTEGER'), Row(ANS='INTEGER')]

    For columns of VARIANT type, the underlying stored type is returned.

    Example::

        >>> from snowflake.snowpark.types import VariantType, StructType, StructField
        >>> schema = StructType([StructField("A", VariantType())])
        >>> df = session.create_dataframe([1, 3.1, 'test'], schema=schema)
        >>> df.select(typeof(col("A")).as_("ans")).collect()
        [Row(ANS='INTEGER'), Row(ANS='DECIMAL'), Row(ANS='VARCHAR')]

    """
    c = _to_col_if_str(col, "typeof")
    return builtin("typeof", _emit_ast=_emit_ast)(c)


@publicapi
def check_json(col: ColumnOrName, _emit_ast: bool = True) -> Column:
    """Checks the validity of a JSON document.
    If the input string is a valid JSON document or a NULL (i.e. no error would occur when
    parsing the input string), the function returns NULL.
    In case of a JSON parsing error, the function returns a string that contains the error
    message.

    Example::

        >>> df = session.create_dataframe(["{'ValidKey1': 'ValidValue1'}", "{'Malformed -- missing val':}", None], schema=['a'])
        >>> df.select(check_json(df.a)).show()
        -----------------------
        |"CHECK_JSON(""A"")"  |
        -----------------------
        |NULL                 |
        |misplaced }, pos 29  |
        |NULL                 |
        -----------------------
        <BLANKLINE>
    """
    c = _to_col_if_str(col, "check_json")
    return builtin("check_json", _emit_ast=_emit_ast)(c)


@publicapi
def check_xml(col: ColumnOrName, _emit_ast: bool = True) -> Column:
    """Checks the validity of an XML document.
    If the input string is a valid XML document or a NULL (i.e. no error would occur when parsing
    the input string), the function returns NULL.
    In case of an XML parsing error, the output string contains the error message.

    Example::

        >>> df = session.create_dataframe(["<name> Valid </name>", "<name> Invalid </WRONG_CLOSING_TAG>", None], schema=['a'])
        >>> df.select(check_xml(df.a)).show()
        ---------------------------------------------------
        |"CHECK_XML(""A"")"                               |
        ---------------------------------------------------
        |NULL                                             |
        |no opening tag for </WRONG_CLOSING_TAG>, pos 35  |
        |NULL                                             |
        ---------------------------------------------------
        <BLANKLINE>
    """
    c = _to_col_if_str(col, "check_xml")
    return builtin("check_xml", _emit_ast=_emit_ast)(c)


@publicapi
def json_extract_path_text(
    col: ColumnOrName, path: ColumnOrName, _emit_ast: bool = True
) -> Column:
    """
    Parses a JSON string and returns the value of an element at a specified path in the resulting
    JSON document.

    Example::

        >>> from snowflake.snowpark.functions import json_extract_path_text, to_variant
        >>> df = session.create_dataframe([[{"a": "foo"}, "a"], [{"a": None}, "a"], [{"a": "foo"}, "b"], [None, "a"]], schema=["k", "v"])
        >>> df.select(json_extract_path_text(to_variant("k"), "v").as_("res")).collect()
        [Row(RES='foo'), Row(RES=None), Row(RES=None), Row(RES=None)]
    """
    c = _to_col_if_str(col, "json_extract_path_text")
    p = _to_col_if_str(path, "json_extract_path_text")
    return builtin("json_extract_path_text", _emit_ast=_emit_ast)(c, p)


@publicapi
def parse_json(e: ColumnOrName, _emit_ast: bool = True) -> Column:
    """Parse the value of the specified column as a JSON string and returns the
    resulting JSON document.

    Example::

        >>> df = session.create_dataframe([['{"key": "1"}']], schema=["a"])
        >>> df.select(parse_json(df["a"]).alias("result")).show()
        ----------------
        |"RESULT"      |
        ----------------
        |{             |
        |  "key": "1"  |
        |}             |
        ----------------
        <BLANKLINE>
    """
    c = _to_col_if_str(e, "parse_json")
    return builtin("parse_json", _emit_ast=_emit_ast)(c)


@publicapi
def parse_xml(e: ColumnOrName, _emit_ast: bool = True) -> Column:
    """Parse the value of the specified column as a JSON string and returns the
    resulting XML document.

    Example::

        >>> df = session.sql(
        ...     "select (column1) as v from values ('<t1>foo<t2>bar</t2><t3></t3></t1>'), "
        ...     "('<t1></t1>')"
        ... )
        >>> df.select(parse_xml("v").alias("result")).show()
        ------------------
        |"RESULT"        |
        ------------------
        |<t1>            |
        |  foo           |
        |  <t2>bar</t2>  |
        |  <t3></t3>     |
        |</t1>           |
        |<t1></t1>       |
        ------------------
        <BLANKLINE>
    """
    c = _to_col_if_str(e, "parse_xml")
    return builtin("parse_xml", _emit_ast=_emit_ast)(c)


@publicapi
def strip_null_value(col: ColumnOrName, _emit_ast: bool = True) -> Column:
    """Converts a JSON "null" value in the specified column to a SQL NULL value.
    All other VARIANT values in the column are returned unchanged.

    Example::
        >>> df = session.create_dataframe(
        ...     ["null", "1"],
        ...     schema=["S"],
        ... ).select(strip_null_value(parse_json(col("S"))).as_("B")).where(
        ...     sql_expr("B is null")
        ... )
        >>> df.collect()
        [Row(B=None)]
    """
    c = _to_col_if_str(col, "strip_null_value")
    return builtin("strip_null_value", _emit_ast=_emit_ast)(c)


@publicapi
def array_agg(
    col: ColumnOrName, is_distinct: bool = False, _emit_ast: bool = True
) -> Column:
    """Returns the input values, pivoted into an ARRAY. If the input is empty, an empty
    ARRAY is returned.

    Example::
        >>> df = session.create_dataframe([[1], [2], [3], [1]], schema=["a"])
        >>> df.select(array_agg("a", True).alias("result")).show()
        ------------
        |"RESULT"  |
        ------------
        |[         |
        |  1,      |
        |  2,      |
        |  3       |
        |]         |
        ------------
        <BLANKLINE>
    """
    c = _to_col_if_str(col, "array_agg")
    return _call_function("array_agg", is_distinct, c, _emit_ast=_emit_ast)


@publicapi
def array_append(
    array: ColumnOrName, element: ColumnOrName, _emit_ast: bool = True
) -> Column:
    """Returns an ARRAY containing all elements from the source ARRAY as well as the new element.
    The new element is located at end of the ARRAY.

    Args:
        array: The column containing the source ARRAY.
        element: The column containing the element to be appended. The element may be of almost
            any data type. The data type does not need to match the data type(s) of the
            existing elements in the ARRAY.

    Example::
        >>> from snowflake.snowpark import Row
        >>> df = session.create_dataframe([Row(a=[1, 2, 3])])
        >>> df.select(array_append("a", lit(4)).alias("result")).show()
        ------------
        |"RESULT"  |
        ------------
        |[         |
        |  1,      |
        |  2,      |
        |  3,      |
        |  4       |
        |]         |
        ------------
        <BLANKLINE>
    """
    a = _to_col_if_str(array, "array_append")
    e = _to_col_if_str(element, "array_append")
    return builtin("array_append", _emit_ast=_emit_ast)(a, e)


@publicapi
def array_remove(
    array: ColumnOrName, element: ColumnOrLiteral, _emit_ast: bool = True
) -> Column:
    """Given a source ARRAY, returns an ARRAY with elements of the specified value removed.

    Args:
        array: name of column containing array.
        element: element to be removed from the array. If the element is a VARCHAR, it needs
            to be casted into VARIANT data type.

    Examples::
        >>> from snowflake.snowpark.types import VariantType
        >>> df = session.create_dataframe([([1, '2', 3.1, 1, 1],)], ['data'])
        >>> df.select(array_remove(df.data, 1).alias("objects")).show()
        -------------
        |"OBJECTS"  |
        -------------
        |[          |
        |  "2",     |
        |  3.1      |
        |]          |
        -------------
        <BLANKLINE>

        >>> df.select(array_remove(df.data, lit('2').cast(VariantType())).alias("objects")).show()
        -------------
        |"OBJECTS"  |
        -------------
        |[          |
        |  1,       |
        |  3.1,     |
        |  1,       |
        |  1        |
        |]          |
        -------------
        <BLANKLINE>

        >>> df.select(array_remove(df.data, None).alias("objects")).show()
        -------------
        |"OBJECTS"  |
        -------------
        |NULL       |
        -------------
        <BLANKLINE>

        >>> df.select(array_remove(array_remove(df.data, 1), "2").alias("objects")).show()
        -------------
        |"OBJECTS"  |
        -------------
        |[          |
        |  3.1      |
        |]          |
        -------------
        <BLANKLINE>

    See Also:
        - `ARRAY <https://docs.snowflake.com/en/sql-reference/data-types-semistructured#label-data-type-array>`_ for more details on semi-structured arrays.
    """

    # AST.
    ast = None
    if _emit_ast:
        ast = proto.Expr()
        build_builtin_fn_apply(ast, "array_remove", array, element)

    a = _to_col_if_str(array, "array_remove")
    e = lit(element).cast("VARIANT") if isinstance(element, str) else element
    ans = builtin("array_remove", _emit_ast=False)(a, e)
    ans._ast = ast
    return ans


@publicapi
def array_cat(
    array1: ColumnOrName, array2: ColumnOrName, _emit_ast: bool = True
) -> Column:
    """Returns the concatenation of two ARRAYs.

    Args:
        array1: Column containing the source ARRAY.
        array2: Column containing the ARRAY to be appended to array1.

    Example::
        >>> from snowflake.snowpark import Row
        >>> df = session.create_dataframe([Row(a=[1, 2, 3], b=[4, 5])])
        >>> df.select(array_cat("a", "b").alias("result")).show()
        ------------
        |"RESULT"  |
        ------------
        |[         |
        |  1,      |
        |  2,      |
        |  3,      |
        |  4,      |
        |  5       |
        |]         |
        ------------
        <BLANKLINE>
    """
    a1 = _to_col_if_str(array1, "array_cat")
    a2 = _to_col_if_str(array2, "array_cat")
    return builtin("array_cat", _emit_ast=_emit_ast)(a1, a2)


@publicapi
def array_compact(array: ColumnOrName, _emit_ast: bool = True) -> Column:
    """Returns a compacted ARRAY with missing and null values removed,
    effectively converting sparse arrays into dense arrays.

    Args:
        array: Column containing the source ARRAY to be compacted

    Example::
        >>> from snowflake.snowpark import Row
        >>> df = session.create_dataframe([Row(a=[1, None, 3])])
        >>> df.select("a", array_compact("a").alias("compacted")).show()
        -------------------------
        |"A"      |"COMPACTED"  |
        -------------------------
        |[        |[            |
        |  1,     |  1,         |
        |  null,  |  3          |
        |  3      |]            |
        |]        |             |
        -------------------------
        <BLANKLINE>
    """
    a = _to_col_if_str(array, "array_compact")
    return builtin("array_compact", _emit_ast=_emit_ast)(a)


@publicapi
def array_construct(*cols: ColumnOrName, _emit_ast: bool = True) -> Column:
    """Returns an ARRAY constructed from zero, one, or more inputs.

    Args:
        cols: Columns containing the values (or expressions that evaluate to values). The
            values do not all need to be of the same data type.

    Example::
        >>> df = session.create_dataframe([[1, 2], [3, 4]], schema=["a", "b"])
        >>> df.select(array_construct("a", "b").alias("result")).show()
        ------------
        |"RESULT"  |
        ------------
        |[         |
        |  1,      |
        |  2       |
        |]         |
        |[         |
        |  3,      |
        |  4       |
        |]         |
        ------------
        <BLANKLINE>
    """
    cs = [_to_col_if_str(c, "array_construct") for c in cols]
    return builtin("array_construct", _emit_ast=_emit_ast)(*cs)


@publicapi
def array_construct_compact(*cols: ColumnOrName, _emit_ast: bool = True) -> Column:
    """Returns an ARRAY constructed from zero, one, or more inputs.
    The constructed ARRAY omits any NULL input values.

    Args:
        cols: Columns containing the values (or expressions that evaluate to values). The
            values do not all need to be of the same data type.

    Example::
        >>> df = session.create_dataframe([[1, None, 2], [3, None, 4]], schema=["a", "b", "c"])
        >>> df.select(array_construct_compact("a", "b", "c").alias("result")).show()
        ------------
        |"RESULT"  |
        ------------
        |[         |
        |  1,      |
        |  2       |
        |]         |
        |[         |
        |  3,      |
        |  4       |
        |]         |
        ------------
        <BLANKLINE>
    """
    cs = [_to_col_if_str(c, "array_construct_compact") for c in cols]
    return builtin("array_construct_compact", _emit_ast=_emit_ast)(*cs)


@publicapi
def array_contains(
    variant: ColumnOrName, array: ColumnOrName, _emit_ast: bool = True
) -> Column:
    """Returns True if the specified VARIANT is found in the specified ARRAY.

    Args:
        variant: Column containing the VARIANT to find.
        array: Column containing the ARRAY to search.

    Example::
        >>> from snowflake.snowpark import Row
        >>> df = session.create_dataframe([Row([1, 2]), Row([1, 3])], schema=["a"])
        >>> df.select(array_contains(lit(2), "a").alias("result")).show()
        ------------
        |"RESULT"  |
        ------------
        |True      |
        |False     |
        ------------
        <BLANKLINE>
    """
    v = _to_col_if_str(variant, "array_contains")
    a = _to_col_if_str(array, "array_contains")
    return builtin("array_contains", _emit_ast=_emit_ast)(v, a)


@publicapi
def array_insert(
    array: ColumnOrName,
    pos: ColumnOrName,
    element: ColumnOrName,
    _emit_ast: bool = True,
) -> Column:
    """Returns an ARRAY containing all elements from the source ARRAY as well as the new element.

    Args:
        array: Column containing the source ARRAY.
        pos: Column containing a (zero-based) position in the source ARRAY.
            The new element is inserted at this position. The original element from this
            position (if any) and all subsequent elements (if any) are shifted by one position
            to the right in the resulting array (i.e. inserting at position 0 has the same
            effect as using array_prepend).
            A negative position is interpreted as an index from the back of the array (e.g.
            -1 results in insertion before the last element in the array).
        element: Column containing the element to be inserted. The new element is located at
            position pos. The relative order of the other elements from the source
            array is preserved.

    Example::
        >>> from snowflake.snowpark import Row
        >>> df = session.create_dataframe([Row([1, 2]), Row([1, 3])], schema=["a"])
        >>> df.select(array_insert("a", lit(0), lit(10)).alias("result")).show()
        ------------
        |"RESULT"  |
        ------------
        |[         |
        |  10,     |
        |  1,      |
        |  2       |
        |]         |
        |[         |
        |  10,     |
        |  1,      |
        |  3       |
        |]         |
        ------------
        <BLANKLINE>
    """
    a = _to_col_if_str(array, "array_insert")
    p = _to_col_if_str(pos, "array_insert")
    e = _to_col_if_str(element, "array_insert")
    return builtin("array_insert", _emit_ast=_emit_ast)(a, p, e)


@publicapi
def array_position(
    variant: ColumnOrName, array: ColumnOrName, _emit_ast: bool = True
) -> Column:
    """Returns the index of the first occurrence of an element in an ARRAY.

    Args:
        variant: Column containing the VARIANT value that you want to find. The function
            searches for the first occurrence of this value in the array.
        array: Column containing the ARRAY to be searched.

    Example::
        >>> from snowflake.snowpark import Row
        >>> df = session.create_dataframe([Row([2, 1]), Row([1, 3])], schema=["a"])
        >>> df.select(array_position(lit(1), "a").alias("result")).show()
        ------------
        |"RESULT"  |
        ------------
        |1         |
        |0         |
        ------------
        <BLANKLINE>
    """
    v = _to_col_if_str(variant, "array_position")
    a = _to_col_if_str(array, "array_position")
    return builtin("array_position", _emit_ast=_emit_ast)(v, a)


@publicapi
def array_prepend(
    array: ColumnOrName, element: ColumnOrName, _emit_ast: bool = True
) -> Column:
    """Returns an ARRAY containing the new element as well as all elements from the source ARRAY.
    The new element is positioned at the beginning of the ARRAY.

    Args:
        array Column containing the source ARRAY.
        element Column containing the element to be prepended.

    Example::
        >>> from snowflake.snowpark import Row
        >>> df = session.create_dataframe([Row(a=[1, 2, 3])])
        >>> df.select(array_prepend("a", lit(4)).alias("result")).show()
        ------------
        |"RESULT"  |
        ------------
        |[         |
        |  4,      |
        |  1,      |
        |  2,      |
        |  3       |
        |]         |
        ------------
        <BLANKLINE>
    """
    a = _to_col_if_str(array, "array_prepend")
    e = _to_col_if_str(element, "array_prepend")
    return builtin("array_prepend", _emit_ast=_emit_ast)(a, e)


@publicapi
def array_size(array: ColumnOrName, _emit_ast: bool = True) -> Column:
    """Returns the size of the input ARRAY.

    If the specified column contains a VARIANT value that contains an ARRAY, the size of the ARRAY
    is returned; otherwise, NULL is returned if the value is not an ARRAY.

    Example::
        >>> from snowflake.snowpark import Row
        >>> df = session.create_dataframe([Row(a=[1, 2, 3])])
        >>> df.select(array_size("a").alias("result")).show()
        ------------
        |"RESULT"  |
        ------------
        |3         |
        ------------
        <BLANKLINE>
    """
    a = _to_col_if_str(array, "array_size")
    return builtin("array_size", _emit_ast=_emit_ast)(a)


@publicapi
def array_slice(
    array: ColumnOrName, from_: ColumnOrName, to: ColumnOrName, _emit_ast: bool = True
) -> Column:
    """Returns an ARRAY constructed from a specified subset of elements of the input ARRAY.

    Args:
        array: Column containing the source ARRAY.
        from_: Column containing a position in the source ARRAY. The position of the first
            element is 0. Elements from positions less than this parameter are
            not included in the resulting ARRAY.
        to: Column containing a position in the source ARRAY. Elements from positions equal to
            or greater than this parameter are not included in the resulting array.

    Example::
        >>> from snowflake.snowpark import Row
        >>> df = session.create_dataframe([Row(a=[1, 2, 3, 4, 5])])
        >>> df.select(array_slice("a", lit(1), lit(3)).alias("result")).show()
        ------------
        |"RESULT"  |
        ------------
        |[         |
        |  2,      |
        |  3       |
        |]         |
        ------------
        <BLANKLINE>
    """
    a = _to_col_if_str(array, "array_slice")
    f = _to_col_if_str(from_, "array_slice")
    t = _to_col_if_str(to, "array_slice")
    return builtin("array_slice", _emit_ast=_emit_ast)(a, f, t)


@publicapi
def array_to_string(
    array: ColumnOrName, separator: ColumnOrName, _emit_ast: bool = True
) -> Column:
    """Returns an input ARRAY converted to a string by casting all values to strings (using
    TO_VARCHAR) and concatenating them (using the string from the second argument to separate
    the elements).

    Args:
        array: Column containing the ARRAY of elements to convert to a string.
        separator: Column containing the string to put between each element (e.g. a space,
            comma, or other human-readable separator).

    Example::
        >>> from snowflake.snowpark import Row
        >>> df = session.create_dataframe([Row(a=[1, True, "s"])])
        >>> df.select(array_to_string("a", lit(",")).alias("result")).show()
        ------------
        |"RESULT"  |
        ------------
        |1,true,s  |
        ------------
        <BLANKLINE>
    """
    a = _to_col_if_str(array, "array_to_string")
    s = _to_col_if_str(separator, "array_to_string")
    return builtin("array_to_string", _emit_ast=_emit_ast)(a, s)


@publicapi
def array_unique_agg(col: ColumnOrName, _emit_ast: bool = True) -> Column:
    """Returns a Column containing the distinct values in the specified column col.
    The values in the Column are in no particular order, and the order is not deterministic.
    The function ignores NULL values in col.
    If col contains only NULL values or col is empty, the function returns an empty Column.

    Args:
        col: A :class:`Column` object or column name that determines the values.

    Example::
        >>> df = session.create_dataframe([[5], [2], [1], [2], [1]], schema=["a"])
        >>> df.select(array_unique_agg("a").alias("result")).show()
        ------------
        |"RESULT"  |
        ------------
        |[         |
        |  5,      |
        |  2,      |
        |  1       |
        |]         |
        ------------
        <BLANKLINE>
    """
    c = _to_col_if_str(col, "array_unique_agg")
    return _call_function("array_unique_agg", True, c, _emit_ast=_emit_ast)


@publicapi
def size(col: ColumnOrName, _emit_ast: bool = True) -> Column:
    """Returns the size of the input ARRAY, OBJECT or MAP. Returns NULL if the
    input column does not match any of these types.

    Args:
        col: A :class:`Column` object or column name that determines the values.

    Example::
        >>> df = session.create_dataframe([([1,2,3], {'a': 1, 'b': 2}, 3)], ['col1', 'col2', 'col3'])
        >>> df.select(size(df.col1), size(df.col2), size(df.col3)).show()
        ----------------------------------------------------------
        |"SIZE(""COL1"")"  |"SIZE(""COL2"")"  |"SIZE(""COL3"")"  |
        ----------------------------------------------------------
        |3                 |2                 |NULL              |
        ----------------------------------------------------------
        <BLANKLINE>
    """

    # AST.
    ast = None
    if _emit_ast:
        ast = proto.Expr()
        build_builtin_fn_apply(ast, "size", col)

    c = _to_col_if_str(col, "size")
    v = to_variant(c)

    result = (
        when(
            is_array(v, _emit_ast=False),
            array_size(v, _emit_ast=False),
            _emit_ast=False,
        )
        .when(
            is_object(v, _emit_ast=False),
            array_size(object_keys(v, _emit_ast=False), _emit_ast=False),
            _emit_ast=False,
        )
        .otherwise(lit(None), _emit_ast=False)
        .alias(f"SIZE({c.get_name()})", _emit_ast=False)
    )
    result._ast = ast
    return result


@publicapi
def object_agg(
    key: ColumnOrName, value: ColumnOrName, _emit_ast: bool = True
) -> Column:
    """Returns one OBJECT per group. For each key-value input pair, where key must be a VARCHAR
    and value must be a VARIANT, the resulting OBJECT contains a key-value field.

    Example::

        >>> from snowflake.snowpark.types import StructType, StructField, VariantType, StringType
        >>> df = session.create_dataframe(
        ...     [["name", "Joe"], ["zip", "98004"]],
        ...     schema=StructType([StructField("k", StringType()), StructField("v", VariantType())])
        ... )
        >>> df.select(object_agg(col("k"), col("v")).alias("result")).show()
        --------------------
        |"RESULT"          |
        --------------------
        |{                 |
        |  "name": "Joe",  |
        |  "zip": "98004"  |
        |}                 |
        --------------------
        <BLANKLINE>
    """
    k = _to_col_if_str(key, "object_agg")
    v = _to_col_if_str(value, "object_agg")
    return builtin("object_agg", _emit_ast=_emit_ast)(k, v)


@publicapi
def object_construct(*key_values: ColumnOrName, _emit_ast: bool = True) -> Column:
    """Returns an OBJECT constructed from the arguments.

    Example::

        >>> from snowflake.snowpark.types import StructType, StructField, VariantType, StringType
        >>> df = session.create_dataframe(
        ...     [["name", "Joe"], ["zip", "98004"],["age", None], [None, "value"]],
        ...     schema=StructType([StructField("k", StringType()), StructField("v", VariantType())])
        ... )
        >>> df.select(object_construct(col("k"), col("v")).alias("result")).show()
        --------------------
        |"RESULT"          |
        --------------------
        |{                 |
        |  "name": "Joe"   |
        |}                 |
        |{                 |
        |  "zip": "98004"  |
        |}                 |
        |{}                |
        |{}                |
        --------------------
        <BLANKLINE>
    """
    kvs = [_to_col_if_str(kv, "object_construct") for kv in key_values]
    return builtin("object_construct", _emit_ast=_emit_ast)(*kvs)


@publicapi
def object_construct_keep_null(
    *key_values: ColumnOrName, _emit_ast: bool = True
) -> Column:
    """Returns an object containing the contents of the input (i.e. source) object with one or more
    keys removed.

    Example::

        >>> from snowflake.snowpark.types import StructType, StructField, VariantType, StringType
        >>> df = session.create_dataframe(
        ...     [["key_1", "one"], ["key_2", None]],
        ...     schema=StructType([StructField("k", StringType()), StructField("v", VariantType())])
        ... )
        >>> df.select(object_construct_keep_null(col("k"), col("v")).alias("result")).show()
        --------------------
        |"RESULT"          |
        --------------------
        |{                 |
        |  "key_1": "one"  |
        |}                 |
        |{                 |
        |  "key_2": null   |
        |}                 |
        --------------------
        <BLANKLINE>
    """
    kvs = [_to_col_if_str(kv, "object_construct_keep_null") for kv in key_values]
    return builtin("object_construct_keep_null", _emit_ast=_emit_ast)(*kvs)


@publicapi
def object_delete(
    obj: ColumnOrName, key1: ColumnOrName, *keys: ColumnOrName, _emit_ast: bool = True
) -> Column:
    """Returns an object consisting of the input object with one or more keys removed.
    The input key must not exist in the object.

    Example::

        >>> from snowflake.snowpark.functions import lit
        >>> df = session.sql(
        ...     "select object_construct(a,b,c,d,e,f) as obj from "
        ...     "values('age', 21, 'zip', 21021, 'name', 'Joe'),"
        ...     "('age', 26, 'zip', 94021, 'name', 'Jay') as T(a,b,c,d,e,f)"
        ... )
        >>> df.select(object_delete(col("obj"), lit("age")).alias("result")).show()
        --------------------
        |"RESULT"          |
        --------------------
        |{                 |
        |  "name": "Joe",  |
        |  "zip": 21021    |
        |}                 |
        |{                 |
        |  "name": "Jay",  |
        |  "zip": 94021    |
        |}                 |
        --------------------
        <BLANKLINE>
    """
    o = _to_col_if_str(obj, "object_delete")
    k1 = _to_col_if_str(key1, "object_delete")
    ks = [_to_col_if_str(k, "object_delete") for k in keys]
    return builtin("object_delete", _emit_ast=_emit_ast)(o, k1, *ks)


@publicapi
def object_insert(
    obj: ColumnOrName,
    key: ColumnOrName,
    value: ColumnOrName,
    update_flag: Optional[ColumnOrName] = None,
    _emit_ast: bool = True,
) -> Column:
    """Returns an object consisting of the input object with a new key-value pair inserted (or an
    existing key updated with a new value).

    Example::
        >>> from snowflake.snowpark.functions import lit
        >>> df = session.sql(
        ...     "select object_construct(a,b,c,d,e,f) as obj, k, v from "
        ...     "values('age', 21, 'zip', 21021, 'name', 'Joe', 'age', 0),"
        ...     "('age', 26, 'zip', 94021, 'name', 'Jay', 'age', 0) as T(a,b,c,d,e,f,k,v)"
        ... )
        >>> df.select(object_insert(col("obj"), lit("key"), lit("v")).alias("result")).show()
        --------------------
        |"RESULT"          |
        --------------------
        |{                 |
        |  "age": 21,      |
        |  "key": "v",     |
        |  "name": "Joe",  |
        |  "zip": 21021    |
        |}                 |
        |{                 |
        |  "age": 26,      |
        |  "key": "v",     |
        |  "name": "Jay",  |
        |  "zip": 94021    |
        |}                 |
        --------------------
        <BLANKLINE>
    """
    o = _to_col_if_str(obj, "object_insert")
    k = _to_col_if_str(key, "object_insert")
    v = _to_col_if_str(value, "object_insert")
    uf = _to_col_if_str(update_flag, "update_flag") if update_flag is not None else None
    if uf is not None:
        return builtin("object_insert", _emit_ast=_emit_ast)(o, k, v, uf)
    else:
        return builtin("object_insert", _emit_ast=_emit_ast)(o, k, v)


@publicapi
def object_pick(
    obj: ColumnOrName, key1: ColumnOrName, *keys: ColumnOrName, _emit_ast: bool = True
) -> Column:
    """Returns a new OBJECT containing some of the key-value pairs from an existing object.

    To identify the key-value pairs to include in the new object, pass in the keys as arguments,
    or pass in an array containing the keys.

    If a specified key is not present in the input object, the key is ignored.

    Example::
        >>> from snowflake.snowpark.functions import lit
        >>> df = session.sql(
        ...     "select object_construct(a,b,c,d,e,f) as obj, k, v from "
        ...     "values('age', 21, 'zip', 21021, 'name', 'Joe', 'age', 0),"
        ...     "('age', 26, 'zip', 94021, 'name', 'Jay', 'age', 0) as T(a,b,c,d,e,f,k,v)"
        ... )
        >>> df.select(object_pick(col("obj"), col("k"), lit("name")).alias("result")).show()
        -------------------
        |"RESULT"         |
        -------------------
        |{                |
        |  "age": 21,     |
        |  "name": "Joe"  |
        |}                |
        |{                |
        |  "age": 26,     |
        |  "name": "Jay"  |
        |}                |
        -------------------
        <BLANKLINE>
    """
    o = _to_col_if_str(obj, "object_pick")
    k1 = _to_col_if_str(key1, "object_pick")
    ks = [_to_col_if_str(k, "object_pick") for k in keys]
    return builtin("object_pick", _emit_ast=_emit_ast)(o, k1, *ks)


# The following three vector functions have doctests that are disabled (">>" instead of ">>>")
# since vectors are not yet rolled out.


@publicapi
def vector_cosine_distance(
    v1: ColumnOrName, v2: ColumnOrName, _emit_ast: bool = True
) -> Column:
    """Returns the cosine distance between two vectors of equal dimension and element type.

    Example::
        >>> from snowflake.snowpark.functions import vector_cosine_distance
        >>> df = session.sql("select [1,2,3]::vector(int,3) as a, [2,3,4]::vector(int,3) as b")
        >>> df.select(vector_cosine_distance(df.a, df.b).as_("dist")).show()
        ----------------------
        |"DIST"              |
        ----------------------
        |0.9925833339709303  |
        ----------------------
        <BLANKLINE>
    """
    v1 = _to_col_if_str(v1, "vector_cosine_distance")
    v2 = _to_col_if_str(v2, "vector_cosine_distance")
    return builtin("vector_cosine_distance", _emit_ast=_emit_ast)(v1, v2)


@publicapi
def vector_l2_distance(
    v1: ColumnOrName, v2: ColumnOrName, _emit_ast: bool = True
) -> Column:
    """Returns the l2 distance between two vectors of equal dimension and element type.

    Example::
        >>> from snowflake.snowpark.functions import vector_l2_distance
        >>> df = session.sql("select [1,2,3]::vector(int,3) as a, [2,3,4]::vector(int,3) as b")
        >>> df.select(vector_l2_distance(df.a, df.b).as_("dist")).show()
        ----------------------
        |"DIST"              |
        ----------------------
        |1.7320508075688772  |
        ----------------------
        <BLANKLINE>
    """
    v1 = _to_col_if_str(v1, "vector_l2_distance")
    v2 = _to_col_if_str(v2, "vector_l2_distance")
    return builtin("vector_l2_distance", _emit_ast=_emit_ast)(v1, v2)


@publicapi
def vector_inner_product(
    v1: ColumnOrName, v2: ColumnOrName, _emit_ast: bool = True
) -> Column:
    """Returns the inner product between two vectors of equal dimension and element type.

    Example::
        >>> from snowflake.snowpark.functions import vector_inner_product
        >>> df = session.sql("select [1,2,3]::vector(int,3) as a, [2,3,4]::vector(int,3) as b")
        >>> df.select(vector_inner_product(df.a, df.b).as_("dist")).show()
        ----------
        |"DIST"  |
        ----------
        |20.0    |
        ----------
        <BLANKLINE>
    """
    v1 = _to_col_if_str(v1, "vector_inner_product")
    v2 = _to_col_if_str(v2, "vector_inner_product")
    return builtin("vector_inner_product", _emit_ast=_emit_ast)(v1, v2)


@publicapi
def ln(c: ColumnOrLiteral, _emit_ast: bool = True) -> Column:
    """Returns the natrual logarithm of given column expression.

    Example::
        >>> from snowflake.snowpark.functions import ln
        >>> from math import e
        >>> df = session.create_dataframe([[e]], schema=["ln_value"])
        >>> df.select(ln(col("ln_value")).alias("result")).show()
        ------------
        |"RESULT"  |
        ------------
        |1.0       |
        ------------
        <BLANKLINE>
    """

    # AST.
    ast = None
    if _emit_ast:
        ast = proto.Expr()
        build_builtin_fn_apply(ast, "ln", c)

    c = _to_col_if_str(c, "ln")
    ans = builtin("ln", _emit_ast=False)(c)
    ans._ast = ast
    return ans


@publicapi
def asc(c: ColumnOrName, _emit_ast: bool = True) -> Column:
    """Returns a Column expression with values sorted in ascending order.

    Example::

        >>> df = session.create_dataframe([None, 3, 2, 1, None], schema=["a"])
        >>> df.sort(asc(df["a"])).collect()
        [Row(A=None), Row(A=None), Row(A=1), Row(A=2), Row(A=3)]
    """
    # AST.
    ast = None
    if _emit_ast:
        ast = proto.Expr()
        build_builtin_fn_apply(ast, "asc", c)

    c = _to_col_if_str(c, "asc")
    ans = c.asc()
    ans._ast = ast
    return ans


@publicapi
def asc_nulls_first(c: ColumnOrName, _emit_ast: bool = True) -> Column:
    """Returns a Column expression with values sorted in ascending order
    (null values sorted before non-null values).

    Example::

        >>> df = session.create_dataframe([None, 3, 2, 1, None], schema=["a"])
        >>> df.sort(asc_nulls_first(df["a"])).collect()
        [Row(A=None), Row(A=None), Row(A=1), Row(A=2), Row(A=3)]
    """
    # AST.
    ast = None
    if _emit_ast:
        ast = proto.Expr()
        build_builtin_fn_apply(ast, "asc_nulls_first", c)

    c = _to_col_if_str(c, "asc_nulls_first")
    ans = c.asc_nulls_first()
    ans._ast = ast
    return ans


@publicapi
def asc_nulls_last(c: ColumnOrName, _emit_ast: bool = True) -> Column:
    """Returns a Column expression with values sorted in ascending order
    (null values sorted after non-null values).

    Example::

        >>> df = session.create_dataframe([None, 3, 2, 1, None], schema=["a"])
        >>> df.sort(asc_nulls_last(df["a"])).collect()
        [Row(A=1), Row(A=2), Row(A=3), Row(A=None), Row(A=None)]
    """
    # AST.
    ast = None
    if _emit_ast:
        ast = proto.Expr()
        build_builtin_fn_apply(ast, "asc_nulls_last", c)

    c = _to_col_if_str(c, "asc_nulls_last")
    ans = c.asc_nulls_last()
    ans._ast = ast
    return ans


@publicapi
def desc(c: ColumnOrName, _emit_ast: bool = True) -> Column:
    """
    Returns a Column expression with values sorted in descending order.

    Example::

        >>> df = session.create_dataframe([1, 2, 3, None, None], schema=["a"])
        >>> df.sort(desc(df["a"])).collect()
        [Row(A=3), Row(A=2), Row(A=1), Row(A=None), Row(A=None)]
    """
    # AST.
    ast = None
    if _emit_ast:
        ast = proto.Expr()
        build_builtin_fn_apply(ast, "desc", c)

    c = _to_col_if_str(c, "desc")
    ans = c.desc()
    ans._ast = ast
    return ans


@publicapi
def desc_nulls_first(c: ColumnOrName, _emit_ast: bool = True) -> Column:
    """
    Returns a Column expression with values sorted in descending order
    (null values sorted before non-null values).

    Example::

        >>> df = session.create_dataframe([1, 2, 3, None, None], schema=["a"])
        >>> df.sort(desc_nulls_first(df["a"])).collect()
        [Row(A=None), Row(A=None), Row(A=3), Row(A=2), Row(A=1)]
    """
    # AST.
    ast = None
    if _emit_ast:
        ast = proto.Expr()
        build_builtin_fn_apply(ast, "desc_nulls_first", c)

    c = _to_col_if_str(c, "desc_nulls_first")
    ans = c.desc_nulls_first()
    ans._ast = ast
    return ans


@publicapi
def desc_nulls_last(c: ColumnOrName, _emit_ast: bool = True) -> Column:
    """
    Returns a Column expression with values sorted in descending order
    (null values sorted after non-null values).

    Example::
        >>> df = session.create_dataframe([1, 2, 3, None, None], schema=["a"])
        >>> df.sort(desc_nulls_last(df["a"])).collect()
        [Row(A=3), Row(A=2), Row(A=1), Row(A=None), Row(A=None)]
    """
    # AST.
    ast = None
    if _emit_ast:
        ast = proto.Expr()
        build_builtin_fn_apply(ast, "desc_nulls_last", c)
    c = _to_col_if_str(c, "desc_nulls_last")
    ans = c.desc_nulls_last()
    ans._ast = ast
    return ans


@publicapi
def as_array(variant: ColumnOrName, _emit_ast: bool = True) -> Column:
    """Casts a VARIANT value to an array.

    Example::
        >>> df = session.sql("select array_construct(1, 2)::variant as a")
        >>> df.select(as_array("a").alias("result")).show()
        ------------
        |"RESULT"  |
        ------------
        |[         |
        |  1,      |
        |  2       |
        |]         |
        ------------
        <BLANKLINE>
    """
    c = _to_col_if_str(variant, "as_array")
    return builtin("as_array", _emit_ast=_emit_ast)(c)


@publicapi
def as_binary(variant: ColumnOrName, _emit_ast: bool = True) -> Column:
    """Casts a VARIANT value to a binary string.

    Example::
        >>> df = session.sql("select to_binary('F0A5')::variant as a")
        >>> df.select(as_binary("a").alias("result")).show()
        --------------------------
        |"RESULT"                |
        --------------------------
        |bytearray(b'\xf0\xa5')  |
        --------------------------
        <BLANKLINE>
    """
    c = _to_col_if_str(variant, "as_binary")
    return builtin("as_binary", _emit_ast=_emit_ast)(c)


@publicapi
def as_char(variant: ColumnOrName, _emit_ast: bool = True) -> Column:
    """Casts a VARIANT value to a string.

    Example::

        >>> from snowflake.snowpark.functions import as_char, to_variant
        >>> df = session.sql("select 'some string' as char")
        >>> df.char_v = to_variant(df.char)
        >>> df.select(df.char_v.as_("char")).collect() == df.select(df.char).collect()
        False
        >>> df.select(as_char(df.char_v).as_("char")).collect() == df.select(df.char).collect()
        True
    """
    c = _to_col_if_str(variant, "as_char")
    return builtin("as_char", _emit_ast=_emit_ast)(c)


@publicapi
def as_varchar(variant: ColumnOrName, _emit_ast: bool = True) -> Column:
    """Casts a VARIANT value to a string.

    Example::

        >>> from snowflake.snowpark.functions import as_varchar, to_variant
        >>> df = session.sql("select 'some string' as char")
        >>> df.char_v = to_variant(df.char)
        >>> df.select(df.char_v.as_("char")).collect() == df.select(df.char).collect()
        False
        >>> df.select(as_varchar(df.char_v).as_("char")).collect() == df.select(df.char).collect()
        True
    """
    c = _to_col_if_str(variant, "as_varchar")
    return builtin("as_varchar", _emit_ast=_emit_ast)(c)


@publicapi
def as_date(variant: ColumnOrName, _emit_ast: bool = True) -> Column:
    """Casts a VARIANT value to a date.

    Example::
        >>> df = session.sql("select date'2020-1-1'::variant as a")
        >>> df.select(as_date("a").alias("result")).show()
        --------------
        |"RESULT"    |
        --------------
        |2020-01-01  |
        --------------
        <BLANKLINE>
    """
    c = _to_col_if_str(variant, "as_date")
    return builtin("as_date", _emit_ast=_emit_ast)(c)


@publicapi
def cast(
    column: ColumnOrName, to: Union[str, DataType], _emit_ast: bool = True
) -> Column:
    """Converts a value of one data type into another data type.
    The semantics of CAST are the same as the semantics of the corresponding to datatype conversion functions.
    If the cast is not possible, a ``SnowparkSQLException`` exception is thrown.

    Example::

        >>> from snowflake.snowpark.types import DecimalType, IntegerType
        >>> df = session.create_dataframe([[1.5432]], schema=["d"])
        >>> df.select(cast(df.d, DecimalType(15, 2)).as_("DECIMAL"), cast(df.d, IntegerType()).as_("INT")).show()
        ---------------------
        |"DECIMAL"  |"INT"  |
        ---------------------
        |1.54       |2      |
        ---------------------
        <BLANKLINE>
    """

    ast = None
    if _emit_ast:
        ast = proto.Expr()
        build_builtin_fn_apply(ast, "cast", column, to)

    c = _to_col_if_str(column, "cast")
    ans = c.cast(to)
    ans._ast = ast
    return ans


@publicapi
def try_cast(
    column: ColumnOrName, to: Union[str, DataType], _emit_ast: bool = True
) -> Column:
    """A special version of CAST for a subset of data type conversions.
    It performs the same operation (i.e. converts a value of one data type into another data type),
    but returns a NULL value instead of raising an error when the conversion can not be performed.

    The ``column`` argument must be a string column in Snowflake.

    Example::

        >>> from snowflake.snowpark.types import IntegerType, FloatType
        >>> df = session.create_dataframe(['0', '-12', '22', '1001'], schema=["a"])
        >>> df.select(try_cast(col("a"), IntegerType()).as_('ans')).collect()
        [Row(ANS=0), Row(ANS=-12), Row(ANS=22), Row(ANS=1001)]

    Example::

        >>> df = session.create_dataframe(['0.12', 'USD 27.90', '13.97 USD', '€97.0', '17,-'], schema=["a"])
        >>> df.select(try_cast(col("a"), FloatType()).as_('ans')).collect()
        [Row(ANS=0.12), Row(ANS=None), Row(ANS=None), Row(ANS=None), Row(ANS=None)]

    """
    # AST.
    ast = None
    if _emit_ast:
        ast = proto.Expr()
        build_builtin_fn_apply(ast, "try_cast", column, to)

    c = _to_col_if_str(column, "try_cast")
    ans = c.try_cast(to)
    ans._ast = ast
    return ans


def _as_decimal_or_number(
    cast_type: str,
    variant: ColumnOrName,
    precision: Optional[int] = None,
    scale: Optional[int] = None,
) -> Column:
    """Helper function that casts a VARIANT value to a decimal or number."""
    c = _to_col_if_str(variant, cast_type)
    if scale and not precision:
        raise ValueError("Cannot define scale without precision")
    if precision and scale:
        return builtin(cast_type, _emit_ast=False)(c, lit(precision), lit(scale))
    elif precision:
        return builtin(cast_type, _emit_ast=False)(c, lit(precision))
    else:
        return builtin(cast_type, _emit_ast=False)(c)


@publicapi
def as_decimal(
    variant: ColumnOrName,
    precision: Optional[int] = None,
    scale: Optional[int] = None,
    _emit_ast: bool = True,
) -> Column:
    """Casts a VARIANT value to a fixed-point decimal (does not match floating-point values).

    Example::
        >>> df = session.sql("select 1.2345::variant as a")
        >>> df.select(as_decimal("a", 4, 1).alias("result")).show()
        ------------
        |"RESULT"  |
        ------------
        |1.2       |
        ------------
        <BLANKLINE>
    """
    # AST.
    ast = None
    if _emit_ast:
        ast = proto.Expr()
        build_builtin_fn_apply(ast, "as_decimal", variant, precision, scale)

    ans = _as_decimal_or_number("as_decimal", variant, precision, scale)
    ans._ast = ast
    return ans


as_number = as_decimal


@publicapi
def as_double(variant: ColumnOrName, _emit_ast: bool = True) -> Column:
    """Casts a VARIANT value to a floating-point value.

    Example::
        >>> df = session.sql("select 1.2345::variant as a")
        >>> df.select(as_double("a").alias("result")).show()
        ------------
        |"RESULT"  |
        ------------
        |1.2345    |
        ------------
        <BLANKLINE>
    """
    c = _to_col_if_str(variant, "as_double")
    return builtin("as_double", _emit_ast=_emit_ast)(c)


@publicapi
def as_real(variant: ColumnOrName, _emit_ast: bool = True) -> Column:
    """Casts a VARIANT value to a floating-point value.

    Example::

        >>> from snowflake.snowpark.types import VariantType, StructType, StructField, DoubleType
        >>> schema=StructType([StructField("radius", DoubleType()),  StructField("radius_v", VariantType())])
        >>> df = session.create_dataframe(data=[[2.0, None]], schema=schema)
        >>> df.radius_v = to_variant(df.radius)
        >>> df.select(df.radius_v.as_("radius_v"), df.radius).collect()
        [Row(RADIUS_V='2.000000000000000e+00', RADIUS=2.0)]
        >>> df.select(as_real(df.radius_v).as_("real_radius_v"), df.radius).collect()
        [Row(REAL_RADIUS_V=2.0, RADIUS=2.0)]
    """
    c = _to_col_if_str(variant, "as_real")
    return builtin("as_real", _emit_ast=_emit_ast)(c)


@publicapi
def as_integer(variant: ColumnOrName, _emit_ast: bool = True) -> Column:
    """Casts a VARIANT value to an integer.

    Example::
        >>> df = session.sql("select 1.2345::variant as a")
        >>> df.select(as_integer("a").alias("result")).show()
        ------------
        |"RESULT"  |
        ------------
        |1         |
        ------------
        <BLANKLINE>
    """
    c = _to_col_if_str(variant, "as_integer")
    return builtin("as_integer", _emit_ast=_emit_ast)(c)


@publicapi
def as_object(variant: ColumnOrName, _emit_ast: bool = True) -> Column:
    """Casts a VARIANT value to an object.

    Example::
        >>> df = session.sql("select object_construct('A',1,'B','BBBB')::variant as a")
        >>> df.select(as_object("a").alias("result")).show()
        -----------------
        |"RESULT"       |
        -----------------
        |{              |
        |  "A": 1,      |
        |  "B": "BBBB"  |
        |}              |
        -----------------
        <BLANKLINE>
    """
    c = _to_col_if_str(variant, "as_object")
    return builtin("as_object", _emit_ast=_emit_ast)(c)


@publicapi
def as_time(variant: ColumnOrName, _emit_ast: bool = True) -> Column:
    """Casts a VARIANT value to a time value.

    Example::

        >>> from snowflake.snowpark.functions import as_time, to_variant
        >>> df = session.sql("select TO_TIME('12:34:56') as alarm")
        >>> df.alarm_v = to_variant(df.alarm)
        >>> df.select(df.alarm_v.as_("alarm")).collect() == df.select(df.alarm).collect()
        False
        >>> df.select(as_time(df.alarm_v).as_("alarm")).collect() == df.select(df.alarm).collect()
        True
    """
    c = _to_col_if_str(variant, "as_time")
    return builtin("as_time", _emit_ast=_emit_ast)(c)


@publicapi
def as_timestamp_ltz(variant: ColumnOrName, _emit_ast: bool = True) -> Column:
    """Casts a VARIANT value to a TIMESTAMP with a local timezone.

    Example::

        >>> from snowflake.snowpark.functions import as_timestamp_ltz, to_variant
        >>> df = session.sql("select TO_TIMESTAMP_LTZ('2018-10-10 12:34:56') as alarm")
        >>> df.alarm_v = to_variant(df.alarm)
        >>> df.select(df.alarm_v.as_("alarm")).collect() == df.select(df.alarm).collect()
        False
        >>> df.select(as_timestamp_ltz(df.alarm_v).as_("alarm")).collect() == df.select(df.alarm).collect()
        True
    """
    c = _to_col_if_str(variant, "as_timestamp_ltz")
    return builtin("as_timestamp_ltz", _emit_ast=_emit_ast)(c)


@publicapi
def as_timestamp_ntz(variant: ColumnOrName, _emit_ast: bool = True) -> Column:
    """Casts a VARIANT value to a TIMESTAMP with no timezone.

    Example::

        >>> from snowflake.snowpark.functions import as_timestamp_ntz, to_variant
        >>> df = session.sql("select TO_TIMESTAMP_NTZ('2018-10-10 12:34:56') as alarm")
        >>> df.alarm_v = to_variant(df.alarm)
        >>> df.select(df.alarm_v.as_("alarm")).collect() == df.select(df.alarm).collect()
        False
        >>> df.select(as_timestamp_ntz(df.alarm_v).as_("alarm")).collect() == df.select(df.alarm).collect()
        True
    """
    c = _to_col_if_str(variant, "as_timestamp_ntz")
    return builtin("as_timestamp_ntz", _emit_ast=_emit_ast)(c)


@publicapi
def as_timestamp_tz(variant: ColumnOrName, _emit_ast: bool = True) -> Column:
    """Casts a VARIANT value to a TIMESTAMP with a timezone.

    Example::

        >>> from snowflake.snowpark.functions import as_timestamp_tz, to_variant
        >>> df = session.sql("select TO_TIMESTAMP_TZ('2018-10-10 12:34:56 +0000') as alarm")
        >>> df.alarm_v = to_variant(df.alarm)
        >>> df.select(df.alarm_v.as_("alarm")).collect() == df.select(df.alarm).collect()
        False
        >>> df.select(as_timestamp_tz(df.alarm_v).as_("alarm")).collect() == df.select(df.alarm).collect()
        True
    """
    c = _to_col_if_str(variant, "as_timestamp_tz")
    return builtin("as_timestamp_tz", _emit_ast=_emit_ast)(c)


@publicapi
def to_binary(
    e: ColumnOrName, fmt: Optional[str] = None, _emit_ast: bool = True
) -> Column:
    """Converts the input expression to a binary value. For NULL input, the output is NULL.

    Example::

        >>> df = session.create_dataframe(['00', '67', '0312'], schema=['a'])
        >>> df.select(to_binary(col('a')).as_('ans')).collect()
        [Row(ANS=bytearray(b'\\x00')), Row(ANS=bytearray(b'g')), Row(ANS=bytearray(b'\\x03\\x12'))]

        >>> df = session.create_dataframe(['aGVsbG8=', 'd29ybGQ=', 'IQ=='], schema=['a'])
        >>> df.select(to_binary(col('a'), 'BASE64').as_('ans')).collect()
        [Row(ANS=bytearray(b'hello')), Row(ANS=bytearray(b'world')), Row(ANS=bytearray(b'!'))]

        >>> df.select(to_binary(col('a'), 'UTF-8').as_('ans')).collect()
        [Row(ANS=bytearray(b'aGVsbG8=')), Row(ANS=bytearray(b'd29ybGQ=')), Row(ANS=bytearray(b'IQ=='))]
    """
    c = _to_col_if_str(e, "to_binary")
    return (
        builtin("to_binary", _emit_ast=_emit_ast)(c, fmt)
        if fmt
        else builtin("to_binary", _emit_ast=_emit_ast)(c)
    )


@publicapi
def to_array(e: ColumnOrName, _emit_ast: bool = True) -> Column:
    """Converts any value to an ARRAY value or NULL (if input is NULL).

    Example::

        >>> df = session.create_dataframe([1, 2, 3, 4], schema=['a'])
        >>> df.select(to_array(col('a')).as_('ans')).collect()
        [Row(ANS='[\\n  1\\n]'), Row(ANS='[\\n  2\\n]'), Row(ANS='[\\n  3\\n]'), Row(ANS='[\\n  4\\n]')]


        >>> from snowflake.snowpark import Row
        >>> df = session.create_dataframe([Row(a=[1, 2, 3]), Row(a=None)])
        >>> df.select(to_array(col('a')).as_('ans')).collect()
        [Row(ANS='[\\n  1,\\n  2,\\n  3\\n]'), Row(ANS=None)]
    """
    c = _to_col_if_str(e, "to_array")
    return builtin("to_array", _emit_ast=_emit_ast)(c)


@publicapi
def to_json(e: ColumnOrName, _emit_ast: bool = True) -> Column:
    """Converts any VARIANT value to a string containing the JSON representation of the
    value. If the input is NULL, the result is also NULL.

    Example::
        >>> from snowflake.snowpark.types import VariantType, StructField, StructType
        >>> from snowflake.snowpark import Row
        >>> schema = StructType([StructField("a", VariantType())])
        >>> df = session.create_dataframe([Row(a=None),Row(a=12),Row(a=3.141),Row(a={'a':10,'b':20}),Row(a=[1,23,456])], schema=schema)
        >>> df.select(to_json(col("a")).as_('ans')).collect()
        [Row(ANS=None), Row(ANS='12'), Row(ANS='3.141'), Row(ANS='{"a":10,"b":20}'), Row(ANS='[1,23,456]')]
    """
    c = _to_col_if_str(e, "to_json")
    return builtin("to_json", _emit_ast=_emit_ast)(c)


@publicapi
def to_object(e: ColumnOrName, _emit_ast: bool = True) -> Column:
    """Converts any value to a OBJECT value or NULL (if input is NULL).

    Example::
        >>> from snowflake.snowpark.types import VariantType, StructField, StructType
        >>> from snowflake.snowpark import Row
        >>> schema = StructType([StructField("a", VariantType())])
        >>> df = session.create_dataframe(["{'a':10,'b':20}", None], schema=schema)
        >>> df.select(to_object(col("a")).as_('ans')).collect()
        [Row(ANS='{\\n  "a": 10,\\n  "b": 20\\n}'), Row(ANS=None)]
    """
    c = _to_col_if_str(e, "to_object")
    return builtin("to_object", _emit_ast=_emit_ast)(c)


@publicapi
def to_variant(e: ColumnOrName, _emit_ast: bool = True) -> Column:
    """Converts any value to a VARIANT value or NULL (if input is NULL).

    Example::

        >>> df = session.create_dataframe([1, 2, 3, 4], schema=['a'])
        >>> df_conv = df.select(to_variant(col("a")).as_("ans"))
        >>> df_conv.collect()
        [Row(ANS='1'), Row(ANS='2'), Row(ANS='3'), Row(ANS='4')]

        After conversion via to_variant, another variant dataframe can be merged.

        >>> from snowflake.snowpark.types import VariantType, StructField, StructType
        >>> from snowflake.snowpark import Row
        >>> schema = StructType([StructField("a", VariantType())])
        >>> df_other = session.create_dataframe([Row(a=10), Row(a='test'), Row(a={'a': 10, 'b': 20}), Row(a=[1, 2, 3])], schema=schema)
        >>> df_conv.union(df_other).select(typeof(col("ans")).as_("ans")).collect()
        [Row(ANS='INTEGER'), Row(ANS='INTEGER'), Row(ANS='INTEGER'), Row(ANS='INTEGER'), Row(ANS='INTEGER'), Row(ANS='VARCHAR'), Row(ANS='OBJECT'), Row(ANS='ARRAY')]
    """
    c = _to_col_if_str(e, "to_variant")
    return builtin("to_variant", _emit_ast=_emit_ast)(c)


@publicapi
def to_xml(e: ColumnOrName, _emit_ast: bool = True) -> Column:
    """Converts any VARIANT value to a string containing the XML representation of the
    value. If the input is NULL, the result is also NULL.

    Example::
        >>> from snowflake.snowpark.types import VariantType, StructField, StructType
        >>> from snowflake.snowpark import Row
        >>> schema = StructType([StructField("a", VariantType())])
        >>> df = session.create_dataframe([Row(a=10), Row(a='test'), Row(a={'a': 10, 'b': 20}), Row(a=[1, 2, 3])], schema=schema)
        >>> df.select(to_xml(col("A")).as_("ans")).collect()
        [Row(ANS='<SnowflakeData type="INTEGER">10</SnowflakeData>'), Row(ANS='<SnowflakeData type="VARCHAR">test</SnowflakeData>'), Row(ANS='<SnowflakeData type="OBJECT"><a type="INTEGER">10</a><b type="INTEGER">20</b></SnowflakeData>'), Row(ANS='<SnowflakeData type="ARRAY"><e type="INTEGER">1</e><e type="INTEGER">2</e><e type="INTEGER">3</e></SnowflakeData>')]
    """
    c = _to_col_if_str(e, "to_xml")
    return builtin("to_xml", _emit_ast=_emit_ast)(c)


@publicapi
def get_ignore_case(
    obj: ColumnOrName, field: ColumnOrName, _emit_ast: bool = True
) -> Column:
    """
    Extracts a field value from an object. Returns NULL if either of the arguments is NULL.
    This function is similar to :meth:`get` but applies case-insensitive matching to field names.

    Examples::

        >>> df = session.create_dataframe([{"a": {"aa": 1, "bb": 2, "cc": 3}}])
        >>> df.select(get_ignore_case(df["a"], lit("AA")).alias("get_ignore_case")).collect()
        [Row(GET_IGNORE_CASE='1')]
    """
    c1 = _to_col_if_str(obj, "get_ignore_case")
    c2 = _to_col_if_str(field, "get_ignore_case")
    return builtin("get_ignore_case", _emit_ast=_emit_ast)(c1, c2)


@publicapi
def object_keys(obj: ColumnOrName, _emit_ast: bool = True) -> Column:
    """Returns an array containing the list of keys in the input object.


    Example::
        >>> from snowflake.snowpark.functions import lit
        >>> df = session.sql(
        ...     "select object_construct(a,b,c,d,e,f) as obj, k, v from "
        ...     "values('age', 21, 'zip', 21021, 'name', 'Joe', 'age', 0),"
        ...     "('age', 26, 'zip', 94021, 'name', 'Jay', 'age', 0) as T(a,b,c,d,e,f,k,v)"
        ... )
        >>> df.select(object_keys(col("obj")).alias("result")).show()
        -------------
        |"RESULT"   |
        -------------
        |[          |
        |  "age",   |
        |  "name",  |
        |  "zip"    |
        |]          |
        |[          |
        |  "age",   |
        |  "name",  |
        |  "zip"    |
        |]          |
        -------------
        <BLANKLINE>
    """
    c = _to_col_if_str(obj, "object_keys")
    return builtin("object_keys", _emit_ast=_emit_ast)(c)


@publicapi
def xmlget(
    xml: ColumnOrName,
    tag: ColumnOrName,
    instance_num: Union[ColumnOrName, int] = 0,
    _emit_ast: bool = True,
) -> Column:
    """Extracts an XML element object (often referred to as simply a tag) from a content of outer
    XML element object by the name of the tag and its instance number (counting from 0).

    The following example returns the first inner level (level2) from the XML object created via `parse_xml`.

    Example::

        >>> df = session.create_dataframe(['<level1 attr1="a">1<level2 attr2="b">2<level3>3a</level3><level3>3b</level3></level2></level1>'], schema=["str"]).select(parse_xml("str").as_("obj"))
        >>> df.collect()
        [Row(OBJ='<level1 attr1="a">\\n  1\\n  <level2 attr2="b">\\n    2\\n    <level3>3a</level3>\\n    <level3>3b</level3>\\n  </level2>\\n</level1>')]
        >>> df.select(xmlget("obj", lit("level2")).as_("ans")).collect()
        [Row(ANS='<level2 attr2="b">\\n  2\\n  <level3>3a</level3>\\n  <level3>3b</level3>\\n</level2>')]

    When multiple tags exist at a level, instance_num can be used to distinguish which element to return.

    Example::

        >>> df.select(xmlget(xmlget("obj", lit("level2")), lit("level3"), lit(0)).as_("ans")).collect()
        [Row(ANS='<level3>3a</level3>')]
        >>> df.select(xmlget(xmlget("obj", lit("level2")), lit("level3"), lit(1)).as_("ans")).collect()
        [Row(ANS='<level3>3b</level3>')]
        >>> df.select(xmlget("obj", lit("level2"), lit(5)).as_("ans")).collect()
        [Row(ANS=None)]

    In order to get the tagname, the value of an attribute or the content within a tag the `get` function can be used.

    Example::

        >>> df.select(get(xmlget("obj", lit("level2")), lit("@")).as_("ans")).collect()
        [Row(ANS='"level2"')]
        >>> df.select(get(xmlget("obj", lit("level2")), lit("$")).as_("ans")).collect()
        [Row(ANS='[\\n  2,\\n  {\\n    "$": "3a",\\n    "@": "level3"\\n  },\\n  {\\n    "$": "3b",\\n    "@": "level3"\\n  }\\n]')]
        >>> df.select(get(xmlget(xmlget("obj", lit("level2")), lit("level3")), lit("$")).as_("ans")).collect()
        [Row(ANS='"3a"')]
        >>> df.select(get(xmlget("obj", lit("level2")), lit("@attr2")).as_("ans")).collect()
        [Row(ANS='"b"')]
    """
    c1 = _to_col_if_str(xml, "xmlget")
    c2 = _to_col_if_str(tag, "xmlget")
    c3 = (
        instance_num
        if isinstance(instance_num, int)
        else _to_col_if_str(instance_num, "xmlget")
    )
    return builtin("xmlget", _emit_ast=_emit_ast)(c1, c2, c3)


@publicapi
def get_path(col: ColumnOrName, path: ColumnOrName, _emit_ast: bool = True) -> Column:
    """
    Extracts a value from semi-structured data using a path name.

    Examples::

        >>> df = session.create_dataframe([{"a": {"aa": {"dd": 4}, "bb": 2, "cc": 3}}])
        >>> df.select(get_path(df["a"], lit("aa.dd")).alias("get_path")).collect()
        [Row(GET_PATH='4')]
    """
    c1 = _to_col_if_str(col, "get_path")
    c2 = _to_col_if_str(path, "get_path")
    return builtin("get_path", _emit_ast=_emit_ast)(c1, c2)


@publicapi
def get(
    col1: Union[ColumnOrName, int],
    col2: Union[ColumnOrName, int],
    _emit_ast: bool = True,
) -> Column:
    """Extracts a value from an object or array; returns NULL if either of the arguments is NULL.

    Example::

        >>> from snowflake.snowpark.functions import lit
        >>> df = session.createDataFrame([({"a": 1.0, "b": 2.0}, [1, 2, 3],), ({}, [],)], ["map", "list"])
        >>> df.select(get(df.list, 1).as_("idx1")).sort(col("idx1")).show()
        ----------
        |"IDX1"  |
        ----------
        |NULL    |
        |2       |
        ----------
        <BLANKLINE>

        >>> df.select(get(df.map, lit("a")).as_("get_a")).sort(col("get_a")).show()
        -----------
        |"GET_A"  |
        -----------
        |NULL     |
        |1        |
        -----------
        <BLANKLINE>"""
    c1 = _to_col_if_str_or_int(col1, "get")
    c2 = _to_col_if_str_or_int(col2, "get")
    return builtin("get", _emit_ast=_emit_ast)(c1, c2)


element_at = get


@publicapi
def when(
    condition: ColumnOrSqlExpr, value: ColumnOrLiteral, _emit_ast: bool = True
) -> CaseExpr:
    """Works like a cascading if-then-else statement.
    A series of conditions are evaluated in sequence.
    When a condition evaluates to TRUE, the evaluation stops and the associated
    result (after THEN) is returned. If none of the conditions evaluate to TRUE,
    then the result after the optional OTHERWISE is returned, if present;
    otherwise NULL is returned.

    Args:
        condition: A :class:`Column` expression or SQL text representing the specified condition.
        value: A :class:`Column` expression or a literal value, which will be returned
            if ``condition`` is true.

    Example::

        >>> df = session.create_dataframe([1, None, 2, 3, None, 5, 6], schema=["a"])
        >>> df.collect()
        [Row(A=1), Row(A=None), Row(A=2), Row(A=3), Row(A=None), Row(A=5), Row(A=6)]
        >>> df.select(when(col("a") % 2 == 0, lit("even")).as_("ans")).collect()
        [Row(ANS=None), Row(ANS=None), Row(ANS='even'), Row(ANS=None), Row(ANS=None), Row(ANS=None), Row(ANS='even')]

    Multiple when statements can be changed and `otherwise`/`else_` used to create expressions similar to ``CASE WHEN ... ELSE ... END`` in SQL.

    Example::

        >>> df.select(when(col("a") % 2 == 0, lit("even")).when(col("a") % 2 == 1, lit("odd")).as_("ans")).collect()
        [Row(ANS='odd'), Row(ANS=None), Row(ANS='even'), Row(ANS='odd'), Row(ANS=None), Row(ANS='odd'), Row(ANS='even')]
        >>> df.select(when(col("a") % 2 == 0, lit("even")).when(col("a") % 2 == 1, lit("odd")).otherwise(lit("unknown")).as_("ans")).collect()
        [Row(ANS='odd'), Row(ANS='unknown'), Row(ANS='even'), Row(ANS='odd'), Row(ANS='unknown'), Row(ANS='odd'), Row(ANS='even')]
    """

    # AST.
    ast = None
    if _emit_ast:
        ast = proto.Expr()
        expr = with_src_position(ast.sp_column_case_when)
        case_expr = with_src_position(expr.cases.add())
        build_expr_from_snowpark_column_or_sql_str(case_expr.condition, condition)
        build_expr_from_snowpark_column_or_python_val(case_expr.value, value)

    return CaseExpr(
        CaseWhen(
            [
                (
                    _to_col_if_sql_expr(condition, "when")._expression,
                    Column._to_expr(value),
                )
            ]
        ),
        _ast=ast,
    )


@publicapi
def iff(
    condition: ColumnOrSqlExpr,
    expr1: ColumnOrLiteral,
    expr2: ColumnOrLiteral,
    _emit_ast: bool = True,
) -> Column:
    """
    Returns one of two specified expressions, depending on a condition.
    This is equivalent to an ``if-then-else`` expression.

    Args:
        condition: A :class:`Column` expression or SQL text representing the specified condition.
        expr1: A :class:`Column` expression or a literal value, which will be returned
            if ``condition`` is true.
        expr2: A :class:`Column` expression or a literal value, which will be returned
            if ``condition`` is false.

    Examples::

        >>> df = session.create_dataframe([True, False, None], schema=["a"])
        >>> df.select(iff(df["a"], lit("true"), lit("false")).alias("iff")).collect()
        [Row(IFF='true'), Row(IFF='false'), Row(IFF='false')]
    """
    return builtin("iff", _emit_ast=_emit_ast)(
        _to_col_if_sql_expr(condition, "iff"), expr1, expr2
    )


@publicapi
def in_(
    cols: List[ColumnOrName],
    *vals: Union["snowflake.snowpark.DataFrame", LiteralType, Iterable[LiteralType]],
    _emit_ast: bool = True,
) -> Column:
    """Returns a conditional expression that you can pass to the filter or where methods to
    perform the equivalent of a WHERE ... IN query that matches rows containing a sequence of
    values.

    The expression evaluates to true if the values in a row matches the values in one of
    the specified sequences.

    The following code returns a DataFrame that contains the rows in which
    the columns `c1` and `c2` contain the values:
    - `1` and `"a"`, or
    - `2` and `"b"`
    This is equivalent to ``SELECT * FROM table WHERE (c1, c2) IN ((1, 'a'), (2, 'b'))``.

    Example::

        >>> df = session.create_dataframe([[1, "a"], [2, "b"], [3, "c"]], schema=["col1", "col2"])
        >>> df.filter(in_([col("col1"), col("col2")], [[1, "a"], [2, "b"]])).show()
        -------------------
        |"COL1"  |"COL2"  |
        -------------------
        |1       |a       |
        |2       |b       |
        -------------------
        <BLANKLINE>

    The following code returns a DataFrame that contains the rows where
    the values of the columns `c1` and `c2` in `df2` match the values of the columns
    `a` and `b` in `df1`. This is equivalent to
    ``SELECT * FROM table2 WHERE (c1, c2) IN (SELECT a, b FROM table1)``.

    Example::

        >>> df1 = session.sql("select 1, 'a'")
        >>> df.filter(in_([col("col1"), col("col2")], df1)).show()
        -------------------
        |"COL1"  |"COL2"  |
        -------------------
        |1       |a       |
        -------------------
        <BLANKLINE>

    Args::
        cols: A list of the columns to compare for the IN operation.
        vals: A list containing the values to compare for the IN operation.
    """

    # AST.
    ast = None
    if _emit_ast:
        # MultipleExpression uses _expression field from columns, which will drop the column info/its ast.
        # Fix here by constructing ast based on current column expressions.
        list_arg = proto.Expr()
        list_ast = with_src_position(list_arg.list_val)
        for col in cols:
            col_ast = list_ast.vs.add()
            build_expr_from_snowpark_column_or_python_val(col_ast, col)

        values_args = []
        for val in vals:
            # Skip if for other value AST generation was disabled.
            if (
                isinstance(val, snowflake.snowpark.dataframe.DataFrame)
                and val._ast_id is None
            ):
                continue

            val_ast = proto.Expr()
            if isinstance(val, snowflake.snowpark.dataframe.DataFrame):
                val._set_ast_ref(val_ast)
            else:
                build_expr_from_python_val(val_ast, val)
            values_args.append(val_ast)

        ast = proto.Expr()
        build_builtin_fn_apply(ast, "in_", list_arg, *values_args)

    vals = parse_positional_args_to_list(*vals)
    columns = [_to_col_if_str(c, "in_") for c in cols]
    ans = Column(
        MultipleExpression([c._expression for c in columns]), _emit_ast=False
    ).in_(vals, _emit_ast=False)
    ans._ast = ast
    return ans


@publicapi
def cume_dist(_emit_ast: bool = True) -> Column:
    """
    Finds the cumulative distribution of a value with regard to other values
    within the same window partition.

    Example:

        >>> from snowflake.snowpark.window import Window
        >>> from snowflake.snowpark.types import DecimalType
        >>> df = session.create_dataframe([[1, 2], [1, 2], [1,3], [4, 5], [2, 3], [3, 4], [4, 7], [3,7], [4,5]], schema=["a", "b"])
        >>> df.select(cume_dist().over(Window.order_by("a")).cast(DecimalType(scale=3)).alias("result")).show()
        ------------
        |"RESULT"  |
        ------------
        |0.333     |
        |0.333     |
        |0.333     |
        |0.444     |
        |0.667     |
        |0.667     |
        |1.000     |
        |1.000     |
        |1.000     |
        ------------
        <BLANKLINE>
    """
    return builtin("cume_dist", _emit_ast=_emit_ast)()


@publicapi
def rank(_emit_ast: bool = True) -> Column:
    """
    Returns the rank of a value within an ordered group of values.
    The rank value starts at 1 and continues up.

    Example::
        >>> from snowflake.snowpark.window import Window
        >>> df = session.create_dataframe(
        ...     [
        ...         [1, 2, 1],
        ...         [1, 2, 3],
        ...         [2, 1, 10],
        ...         [2, 2, 1],
        ...         [2, 2, 3],
        ...     ],
        ...     schema=["x", "y", "z"]
        ... )
        >>> df.select(rank().over(Window.partition_by(col("X")).order_by(col("Y"))).alias("result")).show()
        ------------
        |"RESULT"  |
        ------------
        |1         |
        |2         |
        |2         |
        |1         |
        |1         |
        ------------
        <BLANKLINE>
    """
    return builtin("rank", _emit_ast=_emit_ast)()


@publicapi
def percent_rank(_emit_ast: bool = True) -> Column:
    """
    Returns the relative rank of a value within a group of values, specified as a percentage
    ranging from 0.0 to 1.0.

    Example::
        >>> from snowflake.snowpark.window import Window
        >>> df = session.create_dataframe(
        ...     [
        ...         [1, 2, 1],
        ...         [1, 2, 3],
        ...         [2, 1, 10],
        ...         [2, 2, 1],
        ...         [2, 2, 3],
        ...     ],
        ...     schema=["x", "y", "z"]
        ... )
        >>> df.select(percent_rank().over(Window.partition_by("x").order_by(col("y"))).alias("result")).show()
        ------------
        |"RESULT"  |
        ------------
        |0.0       |
        |0.5       |
        |0.5       |
        |0.0       |
        |0.0       |
        ------------
        <BLANKLINE>
    """
    return builtin("percent_rank", _emit_ast=_emit_ast)()


@publicapi
def dense_rank(_emit_ast: bool = True) -> Column:
    """
    Returns the rank of a value within a group of values, without gaps in the ranks.
    The rank value starts at 1 and continues up sequentially.
    If two values are the same, they will have the same rank.

    Example::

        >>> from snowflake.snowpark.window import Window
        >>> window = Window.order_by("key")
        >>> df = session.create_dataframe([(1, "1"), (2, "2"), (1, "3"), (2, "4")], schema=["key", "value"])
        >>> df.select(dense_rank().over(window).as_("dense_rank")).collect()
        [Row(DENSE_RANK=1), Row(DENSE_RANK=1), Row(DENSE_RANK=2), Row(DENSE_RANK=2)]
    """
    return builtin("dense_rank", _emit_ast=_emit_ast)()


@publicapi
def row_number(_emit_ast: bool = True) -> Column:
    """
    Returns a unique row number for each row within a window partition.
    The row number starts at 1 and continues up sequentially.

    Example::

        >>> from snowflake.snowpark.window import Window
        >>> df = session.create_dataframe(
        ...     [
        ...         [1, 2, 1],
        ...         [1, 2, 3],
        ...         [2, 1, 10],
        ...         [2, 2, 1],
        ...         [2, 2, 3],
        ...     ],
        ...     schema=["x", "y", "z"]
        ... )
        >>> df.select(row_number().over(Window.partition_by(col("X")).order_by(col("Y"))).alias("result")).show()
        ------------
        |"RESULT"  |
        ------------
        |1         |
        |2         |
        |3         |
        |1         |
        |2         |
        ------------
        <BLANKLINE>
    """
    return builtin("row_number", _emit_ast=_emit_ast)()


@publicapi
def lag(
    e: ColumnOrName,
    offset: int = 1,
    default_value: Optional[ColumnOrLiteral] = None,
    ignore_nulls: bool = False,
    _emit_ast: bool = True,
) -> Column:
    """
    Accesses data in a previous row in the same result set without having to
    join the table to itself.

    Example::

        >>> from snowflake.snowpark.window import Window
        >>> df = session.create_dataframe(
        ...     [
        ...         [1, 2, 1],
        ...         [1, 2, 3],
        ...         [2, 1, 10],
        ...         [2, 2, 1],
        ...         [2, 2, 3],
        ...     ],
        ...     schema=["x", "y", "z"]
        ... )
        >>> df.select(lag("Z").over(Window.partition_by(col("X")).order_by(col("Y"))).alias("result")).collect()
        [Row(RESULT=None), Row(RESULT=10), Row(RESULT=1), Row(RESULT=None), Row(RESULT=1)]
    """
    # AST.
    ast = None
    if _emit_ast:
        ast = proto.Expr()
        build_builtin_fn_apply(ast, "lag", e, offset, default_value, ignore_nulls)

    c = _to_col_if_str(e, "lag")

    ans = Column(
        Lag(c._expression, offset, Column._to_expr(default_value), ignore_nulls),
        _emit_ast=False,
    )
    ans._ast = ast
    return ans


@publicapi
def lead(
    e: ColumnOrName,
    offset: int = 1,
    default_value: Optional[Union[Column, LiteralType]] = None,
    ignore_nulls: bool = False,
    _emit_ast: bool = True,
) -> Column:
    """
    Accesses data in a subsequent row in the same result set without having to
    join the table to itself.

    Example::

        >>> from snowflake.snowpark.window import Window
        >>> df = session.create_dataframe(
        ...     [
        ...         [1, 2, 1],
        ...         [1, 2, 3],
        ...         [2, 1, 10],
        ...         [2, 2, 1],
        ...         [2, 2, 3],
        ...     ],
        ...     schema=["x", "y", "z"]
        ... )
        >>> df.select(lead("Z").over(Window.partition_by(col("X")).order_by(col("Y"))).alias("result")).collect()
        [Row(RESULT=1), Row(RESULT=3), Row(RESULT=None), Row(RESULT=3), Row(RESULT=None)]
    """
    # AST.
    ast = None
    if _emit_ast:
        ast = proto.Expr()
        build_builtin_fn_apply(ast, "lead", e, offset, default_value, ignore_nulls)

    c = _to_col_if_str(e, "lead")

    ans = Column(
        Lead(c._expression, offset, Column._to_expr(default_value), ignore_nulls),
        _emit_ast=False,
    )
    ans._ast = ast
    return ans


@publicapi
def last_value(
    e: ColumnOrName, ignore_nulls: bool = False, _emit_ast: bool = True
) -> Column:
    """
    Returns the last value within an ordered group of values.

    Example::

        >>> from snowflake.snowpark.window import Window
        >>> window = Window.partition_by("column1").order_by("column2")
        >>> df = session.create_dataframe([[1, 10], [1, 11], [2, 20], [2, 21]], schema=["column1", "column2"])
        >>> df.select(df["column1"], df["column2"], last_value(df["column2"]).over(window).as_("column2_last")).collect()
        [Row(COLUMN1=1, COLUMN2=10, COLUMN2_LAST=11), Row(COLUMN1=1, COLUMN2=11, COLUMN2_LAST=11), Row(COLUMN1=2, COLUMN2=20, COLUMN2_LAST=21), Row(COLUMN1=2, COLUMN2=21, COLUMN2_LAST=21)]
    """
    # AST.
    ast = None
    if _emit_ast:
        ast = proto.Expr()
        build_builtin_fn_apply(ast, "last_value", e, ignore_nulls)

    c = _to_col_if_str(e, "last_value")

    ans = Column(LastValue(c._expression, None, None, ignore_nulls), _emit_ast=False)
    ans._ast = ast
    return ans


@publicapi
def first_value(
    e: ColumnOrName, ignore_nulls: bool = False, _emit_ast: bool = True
) -> Column:
    """
    Returns the first value within an ordered group of values.

    Example::

        >>> from snowflake.snowpark.window import Window
        >>> window = Window.partition_by("column1").order_by("column2")
        >>> df = session.create_dataframe([[1, 10], [1, 11], [2, 20], [2, 21]], schema=["column1", "column2"])
        >>> df.select(df["column1"], df["column2"], first_value(df["column2"]).over(window).as_("column2_first")).collect()
        [Row(COLUMN1=1, COLUMN2=10, COLUMN2_FIRST=10), Row(COLUMN1=1, COLUMN2=11, COLUMN2_FIRST=10), Row(COLUMN1=2, COLUMN2=20, COLUMN2_FIRST=20), Row(COLUMN1=2, COLUMN2=21, COLUMN2_FIRST=20)]
    """
    # AST.
    ast = None
    if _emit_ast:
        ast = proto.Expr()
        build_builtin_fn_apply(ast, "first_value", e, ignore_nulls)

    c = _to_col_if_str(e, "last_value")

    ans = Column(FirstValue(c._expression, None, None, ignore_nulls), _emit_ast=False)
    ans._ast = ast
    return ans


@publicapi
def ntile(e: Union[int, ColumnOrName], _emit_ast: bool = True) -> Column:
    """
    Divides an ordered data set equally into the number of buckets specified by n.
    Buckets are sequentially numbered 1 through n.

    Args:
        e: The desired number of buckets; must be a positive integer value.

    Example::

        >>> from snowflake.snowpark.window import Window
        >>> df = session.create_dataframe(
        ...     [["C", "SPY", 3], ["C", "AAPL", 10], ["N", "SPY", 5], ["N", "AAPL", 7], ["Q", "MSFT", 3]],
        ...     schema=["exchange", "symbol", "shares"]
        ... )
        >>> df.select(col("exchange"), col("symbol"), ntile(3).over(Window.partition_by("exchange").order_by("shares")).alias("ntile_3")).order_by(["exchange","symbol"]).show()
        -------------------------------------
        |"EXCHANGE"  |"SYMBOL"  |"NTILE_3"  |
        -------------------------------------
        |C           |AAPL      |2          |
        |C           |SPY       |1          |
        |N           |AAPL      |2          |
        |N           |SPY       |1          |
        |Q           |MSFT      |1          |
        -------------------------------------
        <BLANKLINE>
    """
    c = _to_col_if_str_or_int(e, "ntile")
    return builtin("ntile", _emit_ast=_emit_ast)(c)


@publicapi
def percentile_cont(percentile: float, _emit_ast: bool = True) -> Column:
    """
    Return a percentile value based on a continuous distribution of the
    input column. If no input row lies exactly at the desired percentile,
    the result is calculated using linear interpolation of the two nearest
    input values. NULL values are ignored in the calculation.

    Args:
        percentile: the percentile of the value that you want to find.
            The percentile must be a constant between 0.0 and 1.0. For example,
            if you want to find the value at the 90th percentile, specify 0.9.

    Example:

        >>> df = session.create_dataframe([
        ...     (0, 0), (0, 10), (0, 20), (0, 30), (0, 40),
        ...     (1, 10), (1, 20), (2, 10), (2, 20), (2, 25),
        ...     (2, 30), (3, 60), (4, None)
        ... ], schema=["k", "v"])
        >>> df.group_by("k").agg(percentile_cont(0.25).within_group("v").as_("percentile")).sort("k").collect()
        [Row(K=0, PERCENTILE=Decimal('10.000')), \
Row(K=1, PERCENTILE=Decimal('12.500')), \
Row(K=2, PERCENTILE=Decimal('17.500')), \
Row(K=3, PERCENTILE=Decimal('60.000')), \
Row(K=4, PERCENTILE=None)]
    """
    return builtin("percentile_cont", _emit_ast=_emit_ast)(percentile)


@publicapi
def greatest(*columns: ColumnOrName, _emit_ast: bool = True) -> Column:
    """
    Returns the largest value from a list of expressions.
    If any of the argument values is NULL, the result is NULL.
    GREATEST supports all data types, including VARIANT.

    Examples::

        >>> df = session.create_dataframe([[1, 2, 3], [2, 4, -1], [3, 6, None]], schema=["a", "b", "c"])
        >>> df.select(greatest(df["a"], df["b"], df["c"]).alias("greatest")).collect()
        [Row(GREATEST=3), Row(GREATEST=4), Row(GREATEST=None)]
    """
    c = [_to_col_if_str(ex, "greatest") for ex in columns]
    return builtin("greatest", _emit_ast=_emit_ast)(*c)


@publicapi
def least(*columns: ColumnOrName, _emit_ast: bool = True) -> Column:
    """
    Returns the smallest value from a list of expressions.
    If any of the argument values is NULL, the result is NULL.
    LEAST supports all data types, including VARIANT.

    Example::

        >>> df = session.create_dataframe([[1, 2, 3], [2, 4, -1], [3, 6, None]], schema=["a", "b", "c"])
        >>> df.select(least(df["a"], df["b"], df["c"]).alias("least")).collect()
        [Row(LEAST=1), Row(LEAST=-1), Row(LEAST=None)]
    """
    c = [_to_col_if_str(ex, "least") for ex in columns]
    return builtin("least", _emit_ast=_emit_ast)(*c)


@publicapi
def listagg(
    e: ColumnOrName,
    delimiter: str = "",
    is_distinct: bool = False,
    _emit_ast: bool = True,
) -> Column:
    """
    Returns the concatenated input values, separated by `delimiter` string.
    See `LISTAGG <https://docs.snowflake.com/en/sql-reference/functions/listagg.html>`_ for details.

    Args:
        e: A :class:`Column` object or column name that determines the values
            to be put into the list.
        delimiter: A string delimiter.
        is_distinct: Whether the input expression is distinct.

    Examples::

        >>> df = session.create_dataframe([1, 2, 3, 2, 4, 5], schema=["col"])
        >>> df.select(listagg("col", ",").within_group(df["col"].asc()).as_("result")).collect()
        [Row(RESULT='1,2,2,3,4,5')]
    """
    # AST.
    ast = None
    if _emit_ast:
        ast = proto.Expr()
        build_builtin_fn_apply(ast, "listagg", e, delimiter, is_distinct)

    c = _to_col_if_str(e, "listagg")

    ans = Column(ListAgg(c._expression, delimiter, is_distinct), _emit_ast=False)
    ans._ast = ast
    return ans


@publicapi
def when_matched(
    condition: Optional[Column] = None, _emit_ast: bool = True
) -> "snowflake.snowpark.table.WhenMatchedClause":
    """
    Specifies a matched clause for the :meth:`Table.merge <snowflake.snowpark.Table.merge>` action.
    See :class:`~snowflake.snowpark.table.WhenMatchedClause` for details.

    Convenience function to create a new WhenMatchedClause instance which is required together with an action when merging
    a Snowpark table with a Snowpark DataFrame (see snowflake.snowpark.Table.merge for more details).

    Example::

        >>> target_df = session.create_dataframe([(10, "old"), (10, "too_old"), (11, "old")], schema=["key", "value"])
        >>> target_df.write.save_as_table("my_table", mode="overwrite", table_type="temporary")
        >>> target = session.table("my_table")
        >>> source = session.create_dataframe([(10, "new"), (12, "new"), (13, "old")], schema=["key", "value"])
        >>> target.merge(source, (target["key"] == source["key"]) & (target["value"] == "too_old"),
        ...              [when_matched().update({"value": source["value"]})])
        MergeResult(rows_inserted=0, rows_updated=1, rows_deleted=0)
        >>> target.collect()
        [Row(KEY=10, VALUE='old'), Row(KEY=10, VALUE='new'), Row(KEY=11, VALUE='old')]

    """
    return snowflake.snowpark.table.WhenMatchedClause(condition, _emit_ast=_emit_ast)


@publicapi
def when_not_matched(
    condition: Optional[Column] = None, _emit_ast: bool = True
) -> "snowflake.snowpark.table.WhenNotMatchedClause":
    """
    Specifies a not-matched clause for the :meth:`Table.merge <snowflake.snowpark.Table.merge>` action.
    See :class:`~snowflake.snowpark.table.WhenNotMatchedClause` for details.

    Convenience function to create a new WhenNotMatchedClause instance which is required together with an action when merging
    a Snowpark table with a Snowpark DataFrame (see snowflake.snowpark.Table.merge for more details).

    Example::

        >>> from snowflake.snowpark.types import IntegerType, StringType, StructField, StructType
        >>> schema = StructType([StructField("key", IntegerType()), StructField("value", StringType())])
        >>> target_df = session.create_dataframe([(10, "old"), (10, "too_old"), (11, "old")], schema=schema)
        >>> target_df.write.save_as_table("my_table", mode="overwrite", table_type="temporary")
        >>> target = session.table("my_table")
        >>> source = session.create_dataframe([(10, "new"), (12, "new"), (13, "old")], schema=schema)
        >>> target.merge(source, (target["key"] == source["key"]) & (target["value"] == "too_old"),
        ...              [when_not_matched().insert({"key": source["key"]})])
        MergeResult(rows_inserted=2, rows_updated=0, rows_deleted=0)
        >>> target.sort(col("key"), col("value")).collect()
        [Row(KEY=10, VALUE='old'), Row(KEY=10, VALUE='too_old'), Row(KEY=11, VALUE='old'), Row(KEY=12, VALUE=None), Row(KEY=13, VALUE=None)]
    """
    return snowflake.snowpark.table.WhenNotMatchedClause(condition, _emit_ast=_emit_ast)


@publicapi
def udf(
    func: Optional[Callable] = None,
    *,
    return_type: Optional[DataType] = None,
    input_types: Optional[List[DataType]] = None,
    name: Optional[Union[str, Iterable[str]]] = None,
    is_permanent: bool = False,
    stage_location: Optional[str] = None,
    imports: Optional[List[Union[str, Tuple[str, str]]]] = None,
    packages: Optional[List[Union[str, ModuleType]]] = None,
    replace: bool = False,
    if_not_exists: bool = False,
    session: Optional["snowflake.snowpark.session.Session"] = None,
    parallel: int = 4,
    max_batch_size: Optional[int] = None,
    statement_params: Optional[Dict[str, str]] = None,
    source_code_display: bool = True,
    strict: bool = False,
    secure: bool = False,
    external_access_integrations: Optional[List[str]] = None,
    secrets: Optional[Dict[str, str]] = None,
    immutable: bool = False,
    comment: Optional[str] = None,
    _emit_ast: bool = True,
    **kwargs,
) -> Union[UserDefinedFunction, functools.partial]:
    """Registers a Python function as a Snowflake Python UDF and returns the UDF.

    It can be used as either a function call or a decorator. In most cases you work with a single session.
    This function uses that session to register the UDF. If you have multiple sessions, you need to
    explicitly specify the ``session`` parameter of this function. If you have a function and would
    like to register it to multiple databases, use ``session.udf.register`` instead. See examples
    in :class:`~snowflake.snowpark.udf.UDFRegistration`.

    Args:
        func: A Python function used for creating the UDF.
        return_type: A :class:`~snowflake.snowpark.types.DataType` representing the return data
            type of the UDF. Optional if type hints are provided.
        input_types: A list of :class:`~snowflake.snowpark.types.DataType`
            representing the input data types of the UDF. Optional if
            type hints are provided.
        name: A string or list of strings that specify the name or fully-qualified
            object identifier (database name, schema name, and function name) for
            the UDF in Snowflake, which allows you to call this UDF in a SQL
            command or via :func:`call_udf()`. If it is not provided, a name will
            be automatically generated for the UDF. A name must be specified when
            ``is_permanent`` is ``True``.
        is_permanent: Whether to create a permanent UDF. The default is ``False``.
            If it is ``True``, a valid ``stage_location`` must be provided.
        stage_location: The stage location where the Python file for the UDF
            and its dependencies should be uploaded. The stage location must be specified
            when ``is_permanent`` is ``True``, and it will be ignored when
            ``is_permanent`` is ``False``. It can be any stage other than temporary
            stages and external stages.
        imports: A list of imports that only apply to this UDF. You can use a string to
            represent a file path (similar to the ``path`` argument in
            :meth:`~snowflake.snowpark.Session.add_import`) in this list, or a tuple of two
            strings to represent a file path and an import path (similar to the ``import_path``
            argument in :meth:`~snowflake.snowpark.Session.add_import`). These UDF-level imports
            will override the session-level imports added by
            :meth:`~snowflake.snowpark.Session.add_import`. Note that an empty list means
            no import for this UDF, and ``None`` or not specifying this parameter means using
            session-level imports.
        packages: A list of packages that only apply to this UDF. These UDF-level packages
            will override the session-level packages added by
            :meth:`~snowflake.snowpark.Session.add_packages` and
            :meth:`~snowflake.snowpark.Session.add_requirements`. Note that an empty list means
            no package for this UDF, and ``None`` or not specifying this parameter means using
            session-level packages. To use Python packages that are not available in Snowflake,
            refer to :meth:`~snowflake.snowpark.Session.custom_package_usage_config`.
        replace: Whether to replace a UDF that already was registered. The default is ``False``.
            If it is ``False``, attempting to register a UDF with a name that already exists
            results in a ``SnowparkSQLException`` exception being thrown. If it is ``True``,
            an existing UDF with the same name is overwritten.
        if_not_exists: Whether to skip creation of a UDF when one with the same signature already exists.
            The default is ``False``. ``if_not_exists`` and ``replace`` are mutually exclusive
            and a ``ValueError`` is raised when both are set. If it is ``True`` and a UDF with
            the same signature exists, the UDF creation is skipped.
        session: Use this session to register the UDF. If it's not specified, the session that you created before calling this function will be used.
            You need to specify this parameter if you have created multiple sessions before calling this method.
        parallel: The number of threads to use for uploading UDF files with the
            `PUT <https://docs.snowflake.com/en/sql-reference/sql/put.html#put>`_
            command. The default value is 4 and supported values are from 1 to 99.
            Increasing the number of threads can improve performance when uploading
            large UDF files.
        max_batch_size: The maximum number of rows per input pandas DataFrame or pandas Series
            inside a vectorized UDF. Because a vectorized UDF will be executed within a time limit,
            which is `60` seconds, this optional argument can be used to reduce the running time of
            every batch by setting a smaller batch size. Note that setting a larger value does not
            guarantee that Snowflake will encode batches with the specified number of rows. It will
            be ignored when registering a non-vectorized UDF.
        statement_params: Dictionary of statement level parameters to be set while executing this action.
        source_code_display: Display the source code of the UDF `func` as comments in the generated script.
            The source code is dynamically generated therefore it may not be identical to how the
            `func` is originally defined. The default is ``True``.
            If it is ``False``, source code will not be generated or displayed.
        strict: Whether the created UDF is strict. A strict UDF will not invoke the UDF if any input is
            null. Instead, a null value will always be returned for that row. Note that the UDF might
            still return null for non-null inputs.
        secure: Whether the created UDF is secure. For more information about secure functions,
            see `Secure UDFs <https://docs.snowflake.com/en/sql-reference/udf-secure.html>`_.
        external_access_integrations: The names of one or more external access integrations. Each
            integration you specify allows access to the external network locations and secrets
            the integration specifies.
        secrets: The key-value pairs of string types of secrets used to authenticate the external network location.
            The secrets can be accessed from handler code. The secrets specified as values must
            also be specified in the external access integration and the keys are strings used to
            retrieve the secrets using secret API.
        immutable: Whether the UDF result is deterministic or not for the same input.
        comment: Adds a comment for the created object. See
            `COMMENT <https://docs.snowflake.com/en/sql-reference/sql/comment>`_

    Returns:
        A UDF function that can be called with :class:`~snowflake.snowpark.Column` expressions.

    Note:
        1. When type hints are provided and are complete for a function,
        ``return_type`` and ``input_types`` are optional and will be ignored.
        See details of supported data types for UDFs in
        :class:`~snowflake.snowpark.udf.UDFRegistration`.

            - You can use use :attr:`~snowflake.snowpark.types.Variant` to
              annotate a variant, and use :attr:`~snowflake.snowpark.types.Geography`
              or :attr:`~snowflake.snowpark.types.Geometry` to annotate geospatial
              types when defining a UDF.

            - You can use use :attr:`~snowflake.snowpark.types.PandasSeries` to annotate
              a pandas Series, and use :attr:`~snowflake.snowpark.types.PandasDataFrame`
              to annotate a pandas DataFrame when defining a vectorized UDF.
              Note that they are generic types so you can specify the element type in a
              pandas Series and DataFrame.

            - :class:`typing.Union` is not a valid type annotation for UDFs,
              but :class:`typing.Optional` can be used to indicate the optional type.

            - Type hints are not supported on functions decorated with decorators.

        2. A temporary UDF (when ``is_permanent`` is ``False``) is scoped to this ``session``
        and all UDF related files will be uploaded to a temporary session stage
        (:func:`session.get_session_stage() <snowflake.snowpark.Session.get_session_stage>`).
        For a permanent UDF, these files will be uploaded to the stage that you provide.

        3. By default, UDF registration fails if a function with the same name is already
        registered. Invoking :func:`udf` with ``replace`` set to ``True`` will overwrite the
        previously registered function.

        4. When registering a vectorized UDF, ``pandas`` library will be added as a package
        automatically, with the latest version on the Snowflake server. If you don't want to
        use this version, you can overwrite it by adding `pandas` with specific version
        requirement using ``package`` argument or :meth:`~snowflake.snowpark.Session.add_packages`.

    See Also:
        :class:`~snowflake.snowpark.udf.UDFRegistration`

    UDFs can be created as anonymous UDFs

    Example::

        >>> from snowflake.snowpark.types import IntegerType
        >>> add_one = udf(lambda x: x+1, return_type=IntegerType(), input_types=[IntegerType()])
        >>> df = session.create_dataframe([1, 2, 3], schema=["a"])
        >>> df.select(add_one(col("a")).as_("ans")).collect()
        [Row(ANS=2), Row(ANS=3), Row(ANS=4)]

    or as named UDFs that are accessible in the same session. Instead of calling `udf` as function, it can be also used
    as a decorator:

    Example::

        >>> @udf(name="minus_one", replace=True)
        ... def minus_one(x: int) -> int:
        ...     return x - 1
        >>> df.select(minus_one(col("a")).as_("ans")).collect()
        [Row(ANS=0), Row(ANS=1), Row(ANS=2)]
        >>> session.sql("SELECT minus_one(10)").collect()
        [Row(MINUS_ONE(10)=9)]

    """

    # Initial check to make sure no unexpected args are passed in
    check_decorator_args(**kwargs)

    session = snowflake.snowpark.session._get_sandbox_conditional_active_session(
        session
    )

    if session is None:
        udf_registration_method = UDFRegistration(session=session).register
    else:
        udf_registration_method = session.udf.register

    if func is None and kwargs.get("_registered_object_name") is None:
        return functools.partial(
            udf_registration_method,
            return_type=return_type,
            input_types=input_types,
            name=name,
            is_permanent=is_permanent,
            stage_location=stage_location,
            imports=imports,
            packages=packages,
            replace=replace,
            if_not_exists=if_not_exists,
            parallel=parallel,
            max_batch_size=max_batch_size,
            statement_params=statement_params,
            source_code_display=source_code_display,
            strict=strict,
            secure=secure,
            external_access_integrations=external_access_integrations,
            secrets=secrets,
            immutable=immutable,
            comment=comment,
            _emit_ast=_emit_ast,
            **kwargs,
        )
    else:
        return udf_registration_method(
            func,
            return_type=return_type,
            input_types=input_types,
            name=name,
            is_permanent=is_permanent,
            stage_location=stage_location,
            imports=imports,
            packages=packages,
            replace=replace,
            if_not_exists=if_not_exists,
            parallel=parallel,
            max_batch_size=max_batch_size,
            statement_params=statement_params,
            source_code_display=source_code_display,
            strict=strict,
            secure=secure,
            external_access_integrations=external_access_integrations,
            secrets=secrets,
            immutable=immutable,
            comment=comment,
            _emit_ast=_emit_ast,
            **kwargs,
        )


@publicapi
def udtf(
    handler: Optional[Callable] = None,
    *,
    output_schema: Union[StructType, List[str], "PandasDataFrameType"],
    input_types: Optional[List[DataType]] = None,
    name: Optional[Union[str, Iterable[str]]] = None,
    is_permanent: bool = False,
    stage_location: Optional[str] = None,
    imports: Optional[List[Union[str, Tuple[str, str]]]] = None,
    packages: Optional[List[Union[str, ModuleType]]] = None,
    replace: bool = False,
    if_not_exists: bool = False,
    session: Optional["snowflake.snowpark.session.Session"] = None,
    parallel: int = 4,
    statement_params: Optional[Dict[str, str]] = None,
    strict: bool = False,
    secure: bool = False,
    external_access_integrations: Optional[List[str]] = None,
    secrets: Optional[Dict[str, str]] = None,
    immutable: bool = False,
    comment: Optional[str] = None,
    _emit_ast: bool = True,
    **kwargs,
) -> Union[UserDefinedTableFunction, functools.partial]:
    """Registers a Python class as a Snowflake Python UDTF and returns the UDTF.

    It can be used as either a function call or a decorator. In most cases you work with a single session.
    This function uses that session to register the UDTF. If you have multiple sessions, you need to
    explicitly specify the ``session`` parameter of this function. If you have a function and would
    like to register it to multiple databases, use ``session.udtf.register`` instead. See examples
    in :class:`~snowflake.snowpark.udtf.UDTFRegistration`.

    Args:
        handler: A Python class used for creating the UDTF.
        output_schema: A list of column names, or a :class:`~snowflake.snowpark.types.StructType` instance that represents the table function's columns, or a ``PandasDataFrameType`` instance for vectorized UDTF.
         If a list of column names is provided, the ``process`` method of the handler class must have return type hints to indicate the output schema data types.
        input_types: A list of :class:`~snowflake.snowpark.types.DataType`
            representing the input data types of the UDTF. Optional if
            type hints are provided.
        name: A string or list of strings that specify the name or fully-qualified
            object identifier (database name, schema name, and function name) for
            the UDTF in Snowflake, which allows you to call this UDTF in a SQL
            command or via :func:`call_udtf()`. If it is not provided, a name will
            be automatically generated for the UDTF. A name must be specified when
            ``is_permanent`` is ``True``.
        is_permanent: Whether to create a permanent UDTF. The default is ``False``.
            If it is ``True``, a valid ``stage_location`` must be provided.
        stage_location: The stage location where the Python file for the UDTF
            and its dependencies should be uploaded. The stage location must be specified
            when ``is_permanent`` is ``True``, and it will be ignored when
            ``is_permanent`` is ``False``. It can be any stage other than temporary
            stages and external stages.
        imports: A list of imports that only apply to this UDTF. You can use a string to
            represent a file path (similar to the ``path`` argument in
            :meth:`~snowflake.snowpark.Session.add_import`) in this list, or a tuple of two
            strings to represent a file path and an import path (similar to the ``import_path``
            argument in :meth:`~snowflake.snowpark.Session.add_import`). These UDTF-level imports
            will override the session-level imports added by
            :meth:`~snowflake.snowpark.Session.add_import`.
        packages: A list of packages that only apply to this UDTF. These UDTF-level packages
            will override the session-level packages added by
            :meth:`~snowflake.snowpark.Session.add_packages` and
            :meth:`~snowflake.snowpark.Session.add_requirements`. To use Python packages that are not available
            in Snowflake, refer to :meth:`~snowflake.snowpark.Session.custom_package_usage_config`.
        replace: Whether to replace a UDTF that already was registered. The default is ``False``.
            If it is ``False``, attempting to register a UDTF with a name that already exists
            results in a ``SnowparkSQLException`` exception being thrown. If it is ``True``,
            an existing UDTF with the same name is overwritten.
        if_not_exists: Whether to skip creation of a UDTF when one with the same signature already exists.
            The default is ``False``. ``if_not_exists`` and ``replace`` are mutually exclusive
            and a ``ValueError`` is raised when both are set. If it is ``True`` and a UDTF with
            the same signature exists, the UDTF creation is skipped.
        session: Use this session to register the UDTF. If it's not specified, the session that you created before calling this function will be used.
            You need to specify this parameter if you have created multiple sessions before calling this method.
        parallel: The number of threads to use for uploading UDTF files with the
            `PUT <https://docs.snowflake.com/en/sql-reference/sql/put.html#put>`_
            command. The default value is 4 and supported values are from 1 to 99.
            Increasing the number of threads can improve performance when uploading
            large UDTF files.
        statement_params: Dictionary of statement level parameters to be set while executing this action.
        strict: Whether the created UDTF is strict. A strict UDTF will not invoke the UDTF if any input is
            null. Instead, a null value will always be returned for that row. Note that the UDTF might
            still return null for non-null inputs.
        secure: Whether the created UDTF is secure. For more information about secure functions,
            see `Secure UDFs <https://docs.snowflake.com/en/sql-reference/udf-secure.html>`_.
        external_access_integrations: The names of one or more external access integrations. Each
            integration you specify allows access to the external network locations and secrets
            the integration specifies.
        secrets: The key-value pairs of string types of secrets used to authenticate the external network location.
            The secrets can be accessed from handler code. The secrets specified as values must
            also be specified in the external access integration and the keys are strings used to
            retrieve the secrets using secret API.
        immutable: Whether the UDTF result is deterministic or not for the same input.
        comment: Adds a comment for the created object. See
            `COMMENT <https://docs.snowflake.com/en/sql-reference/sql/comment>`_

    Returns:
        A UDTF function that can be called with :class:`~snowflake.snowpark.Column` expressions.

    Note:
        1. When type hints are provided and are complete for a function,
        ``return_type`` and ``input_types`` are optional and will be ignored.
        See details of supported data types for UDTFs in
        :class:`~snowflake.snowpark.udtf.UDTFRegistration`.

            - You can use use :attr:`~snowflake.snowpark.types.Variant` to
              annotate a variant, and use :attr:`~snowflake.snowpark.types.Geography`
              or :attr:`~snowflake.snowpark.types.Geometry` to annotate geospatial
              types when defining a UDTF.

            - :class:`typing.Union` is not a valid type annotation for UDTFs,
              but :class:`typing.Optional` can be used to indicate the optional type.

            - Type hints are not supported on functions decorated with decorators.

        2. A temporary UDTF (when ``is_permanent`` is ``False``) is scoped to this ``session``
        and all UDTF related files will be uploaded to a temporary session stage
        (:func:`session.get_session_stage() <snowflake.snowpark.Session.get_session_stage>`).
        For a permanent UDTF, these files will be uploaded to the stage that you specify.

        3. By default, UDTF registration fails if a function with the same name is already
        registered. Invoking :func:`udtf` with ``replace`` set to ``True`` will overwrite the
        previously registered function.

    See Also:
        :class:`~snowflake.snowpark.udtf.UDTFRegistration`


    Example::

        >>> from snowflake.snowpark.types import IntegerType, StructField, StructType
        >>> class PrimeSieve:
        ...     def process(self, n):
        ...         is_prime = [True] * (n + 1)
        ...         is_prime[0] = False
        ...         is_prime[1] = False
        ...         p = 2
        ...         while p * p <= n:
        ...             if is_prime[p]:
        ...                 # set all multiples of p to False
        ...                 for i in range(p * p, n + 1, p):
        ...                     is_prime[i] = False
        ...             p += 1
        ...         # yield all prime numbers
        ...         for p in range(2, n + 1):
        ...             if is_prime[p]:
        ...                 yield (p,)
        >>> prime_udtf = udtf(PrimeSieve, output_schema=StructType([StructField("number", IntegerType())]), input_types=[IntegerType()])
        >>> session.table_function(prime_udtf(lit(20))).collect()
        [Row(NUMBER=2), Row(NUMBER=3), Row(NUMBER=5), Row(NUMBER=7), Row(NUMBER=11), Row(NUMBER=13), Row(NUMBER=17), Row(NUMBER=19)]

        Instead of calling `udtf` it is also possible to use udtf as a decorator.

    Example::

        >>> @udtf(name="alt_int",replace=True, output_schema=StructType([StructField("number", IntegerType())]), input_types=[IntegerType()])
        ... class Alternator:
        ...     def __init__(self):
        ...         self._positive = True
        ...
        ...     def process(self, n):
        ...         for i in range(n):
        ...             if self._positive:
        ...                 yield (1,)
        ...             else:
        ...                 yield (-1,)
        ...             self._positive = not self._positive
        >>> session.table_function("alt_int", lit(3)).collect()
        [Row(NUMBER=1), Row(NUMBER=-1), Row(NUMBER=1)]
        >>> session.table_function("alt_int", lit(2)).collect()
        [Row(NUMBER=1), Row(NUMBER=-1)]
        >>> session.table_function("alt_int", lit(1)).collect()
        [Row(NUMBER=1)]
    """

    # Initial check to make sure no unexpected args are passed in
    check_decorator_args(**kwargs)

    session = snowflake.snowpark.session._get_sandbox_conditional_active_session(
        session
    )
    if session is None:
        udtf_registration_method = UDTFRegistration(session=session).register
    else:
        udtf_registration_method = session.udtf.register

    if handler is None and kwargs.get("_registered_object_name") is None:
        return functools.partial(
            udtf_registration_method,
            output_schema=output_schema,
            input_types=input_types,
            name=name,
            is_permanent=is_permanent,
            stage_location=stage_location,
            imports=imports,
            packages=packages,
            replace=replace,
            if_not_exists=if_not_exists,
            parallel=parallel,
            statement_params=statement_params,
            strict=strict,
            secure=secure,
            external_access_integrations=external_access_integrations,
            secrets=secrets,
            immutable=immutable,
            comment=comment,
            _emit_ast=_emit_ast,
            **kwargs,
        )
    else:
        return udtf_registration_method(
            handler,
            output_schema=output_schema,
            input_types=input_types,
            name=name,
            is_permanent=is_permanent,
            stage_location=stage_location,
            imports=imports,
            packages=packages,
            replace=replace,
            if_not_exists=if_not_exists,
            parallel=parallel,
            statement_params=statement_params,
            strict=strict,
            secure=secure,
            external_access_integrations=external_access_integrations,
            secrets=secrets,
            immutable=immutable,
            comment=comment,
            _emit_ast=_emit_ast,
            **kwargs,
        )


@publicapi
def udaf(
    handler: Optional[typing.Type] = None,
    *,
    return_type: Optional[DataType] = None,
    input_types: Optional[List[DataType]] = None,
    name: Optional[Union[str, Iterable[str]]] = None,
    is_permanent: bool = False,
    stage_location: Optional[str] = None,
    imports: Optional[List[Union[str, Tuple[str, str]]]] = None,
    packages: Optional[List[Union[str, ModuleType]]] = None,
    replace: bool = False,
    if_not_exists: bool = False,
    session: Optional["snowflake.snowpark.session.Session"] = None,
    parallel: int = 4,
    statement_params: Optional[Dict[str, str]] = None,
    immutable: bool = False,
    external_access_integrations: Optional[List[str]] = None,
    secrets: Optional[Dict[str, str]] = None,
    comment: Optional[str] = None,
    _emit_ast: bool = True,
    **kwargs,
) -> Union[UserDefinedAggregateFunction, functools.partial]:
    """Registers a Python class as a Snowflake Python UDAF and returns the UDAF.

    It can be used as either a function call or a decorator. In most cases you work with a single session.
    This function uses that session to register the UDAF. If you have multiple sessions, you need to
    explicitly specify the ``session`` parameter of this function. If you have a function and would
    like to register it to multiple databases, use ``session.udaf.register`` instead. See examples
    in :class:`~snowflake.snowpark.udaf.UDAFRegistration`.

    Args:
        handler: A Python class used for creating the UDAF.
        return_type: A :class:`~snowflake.snowpark.types.DataType` representing the return data
            type of the UDAF. Optional if type hints are provided.
        input_types: A list of :class:`~snowflake.snowpark.types.DataType`
            representing the input data types of the UDAF. Optional if
            type hints are provided.
        name: A string or list of strings that specify the name or fully-qualified
            object identifier (database name, schema name, and function name) for
            the UDAF in Snowflake, which allows you to call this UDAF in a SQL
            command or via :func:`DataFrame.agg`. If it is not provided, a name will
            be automatically generated for the UDAF. A name must be specified when
            ``is_permanent`` is ``True``.
        is_permanent: Whether to create a permanent UDAF. The default is ``False``.
            If it is ``True``, a valid ``stage_location`` must be provided.
        stage_location: The stage location where the Python file for the UDAF
            and its dependencies should be uploaded. The stage location must be specified
            when ``is_permanent`` is ``True``, and it will be ignored when
            ``is_permanent`` is ``False``. It can be any stage other than temporary
            stages and external stages.
        imports: A list of imports that only apply to this UDAF. You can use a string to
            represent a file path (similar to the ``path`` argument in
            :meth:`~snowflake.snowpark.Session.add_import`) in this list, or a tuple of two
            strings to represent a file path and an import path (similar to the ``import_path``
            argument in :meth:`~snowflake.snowpark.Session.add_import`). These UDAF-level imports
            will override the session-level imports added by
            :meth:`~snowflake.snowpark.Session.add_import`. Note that an empty list means
            no import for this UDAF, and ``None`` or not specifying this parameter means using
            session-level imports.
        packages: A list of packages that only apply to this UDAF. These UDAF-level packages
            will override the session-level packages added by
            :meth:`~snowflake.snowpark.Session.add_packages` and
            :meth:`~snowflake.snowpark.Session.add_requirements`. Note that an empty list means
            no package for this UDAF, and ``None`` or not specifying this parameter means using
            session-level packages. To use Python packages that are not available in Snowflake,
            refer to :meth:`~snowflake.snowpark.Session.custom_package_usage_config`.
        replace: Whether to replace a UDAF that already was registered. The default is ``False``.
            If it is ``False``, attempting to register a UDAF with a name that already exists
            results in a ``SnowparkSQLException`` exception being thrown. If it is ``True``,
            an existing UDAF with the same name is overwritten.
        if_not_exists: Whether to skip creation of a UDAF when one with the same signature already exists.
            The default is ``False``. ``if_not_exists`` and ``replace`` are mutually exclusive
            and a ``ValueError`` is raised when both are set. If it is ``True`` and a UDAF with
            the same signature exists, the UDAF creation is skipped.
        session: Use this session to register the UDAF. If it's not specified, the session that you created before
            calling this function will be used. You need to specify this parameter if you have created multiple
            sessions before calling this method.
        parallel: The number of threads to use for uploading UDAF files with the
            `PUT <https://docs.snowflake.com/en/sql-reference/sql/put.html#put>`_
            command. The default value is 4 and supported values are from 1 to 99.
            Increasing the number of threads can improve performance when uploading
            large UDAF files.
        statement_params: Dictionary of statement level parameters to be set while executing this action.
        immutable: Whether the UDAF result is deterministic or not for the same input.
        external_access_integrations: The names of one or more external access integrations. Each
            integration you specify allows access to the external network locations and secrets
            the integration specifies.
        secrets: The key-value pairs of string types of secrets used to authenticate the external network location.
            The secrets can be accessed from handler code. The secrets specified as values must
            also be specified in the external access integration and the keys are strings used to
            retrieve the secrets using secret API.
        comment: Adds a comment for the created object. See
            `COMMENT <https://docs.snowflake.com/en/sql-reference/sql/comment>`_

    Returns:
        A UDAF function that can be called with :class:`~snowflake.snowpark.Column` expressions.

    Note:
        1. When type hints are provided and are complete for a function,
        ``return_type`` and ``input_types`` are optional and will be ignored.
        See details of supported data types for UDAFs in
        :class:`~snowflake.snowpark.udaf.UDAFRegistration`.

            - You can use use :attr:`~snowflake.snowpark.types.Variant` to
              annotate a variant, and use :attr:`~snowflake.snowpark.types.Geography`
              to annotate a geography when defining a UDAF.

            - :class:`typing.Union` is not a valid type annotation for UDAFs,
              but :class:`typing.Optional` can be used to indicate the optional type.

            - Type hints are not supported on functions decorated with decorators.

        2. A temporary UDAF (when ``is_permanent`` is ``False``) is scoped to this ``session``
        and all UDAF related files will be uploaded to a temporary session stage
        (:func:`session.get_session_stage() <snowflake.snowpark.Session.get_session_stage>`).
        For a permanent UDAF, these files will be uploaded to the stage that you provide.

        3. By default, UDAF registration fails if a function with the same name is already
        registered. Invoking :func:`udaf` with ``replace`` set to ``True`` will overwrite the
        previously registered function.

    See Also:
        :class:`~snowflake.snowpark.udaf.UDAFRegistration`


    Example::
        >>> from snowflake.snowpark.types import IntegerType
        >>> class PythonSumUDAF:
        ...     def __init__(self) -> None:
        ...         self._sum = 0
        ...
        ...     @property
        ...     def aggregate_state(self):
        ...         return self._sum
        ...
        ...     def accumulate(self, input_value):
        ...         self._sum += input_value
        ...
        ...     def merge(self, other_sum):
        ...         self._sum += other_sum
        ...
        ...     def finish(self):
        ...         return self._sum
        >>> sum_udaf = udaf(
        ...     PythonSumUDAF,
        ...     name="sum_int",
        ...     replace=True,
        ...     return_type=IntegerType(),
        ...     input_types=[IntegerType()],
        ... )
        >>> df = session.create_dataframe([[1, 3], [1, 4], [2, 5], [2, 6]]).to_df("a", "b")
        >>> df.agg(sum_udaf("a")).collect()
        [Row(SUM_INT("A")=6)]

        Instead of calling `udaf` it is also possible to use udaf as a decorator.

    Example::

        >>> @udaf(name="sum_int", replace=True, return_type=IntegerType(), input_types=[IntegerType()])
        ... class PythonSumUDAF:
        ...     def __init__(self) -> None:
        ...         self._sum = 0
        ...
        ...     @property
        ...     def aggregate_state(self):
        ...         return self._sum
        ...
        ...     def accumulate(self, input_value):
        ...         self._sum += input_value
        ...
        ...     def merge(self, other_sum):
        ...         self._sum += other_sum
        ...
        ...     def finish(self):
        ...         return self._sum

        >>> df = session.create_dataframe([[1, 3], [1, 4], [2, 5], [2, 6]]).to_df("a", "b")
        >>> df.agg(PythonSumUDAF("a")).collect()
        [Row(SUM_INT("A")=6)]
    """

    # Initial check to make sure no unexpected args are passed in
    check_decorator_args(**kwargs)

    session = snowflake.snowpark.session._get_sandbox_conditional_active_session(
        session
    )
    if session is None:
        udaf_registration_method = UDAFRegistration(session=session).register
    else:
        udaf_registration_method = session.udaf.register

    if handler is None and kwargs.get("_registered_object_name") is None:
        return functools.partial(
            udaf_registration_method,
            return_type=return_type,
            input_types=input_types,
            name=name,
            is_permanent=is_permanent,
            stage_location=stage_location,
            imports=imports,
            packages=packages,
            replace=replace,
            if_not_exists=if_not_exists,
            parallel=parallel,
            statement_params=statement_params,
            immutable=immutable,
            external_access_integrations=external_access_integrations,
            secrets=secrets,
            comment=comment,
            _emit_ast=_emit_ast,
            **kwargs,
        )
    else:
        return udaf_registration_method(
            handler,
            return_type=return_type,
            input_types=input_types,
            name=name,
            is_permanent=is_permanent,
            stage_location=stage_location,
            imports=imports,
            packages=packages,
            replace=replace,
            if_not_exists=if_not_exists,
            parallel=parallel,
            statement_params=statement_params,
            immutable=immutable,
            external_access_integrations=external_access_integrations,
            secrets=secrets,
            comment=comment,
            _emit_ast=_emit_ast,
            **kwargs,
        )


@publicapi
def pandas_udf(
    func: Optional[Callable] = None,
    *,
    return_type: Optional[DataType] = None,
    input_types: Optional[List[DataType]] = None,
    name: Optional[Union[str, Iterable[str]]] = None,
    is_permanent: bool = False,
    stage_location: Optional[str] = None,
    imports: Optional[List[Union[str, Tuple[str, str]]]] = None,
    packages: Optional[List[Union[str, ModuleType]]] = None,
    replace: bool = False,
    if_not_exists: bool = False,
    session: Optional["snowflake.snowpark.session.Session"] = None,
    parallel: int = 4,
    max_batch_size: Optional[int] = None,
    statement_params: Optional[Dict[str, str]] = None,
    strict: bool = False,
    secure: bool = False,
    source_code_display: bool = True,
    external_access_integrations: Optional[List[str]] = None,
    secrets: Optional[Dict[str, str]] = None,
    immutable: bool = False,
    comment: Optional[str] = None,
    _emit_ast: bool = True,
    **kwargs,
) -> Union[UserDefinedFunction, functools.partial]:
    """
    Registers a Python function as a vectorized UDF and returns the UDF.
    The arguments, return value and usage of this function are exactly the same as
    :func:`udf`, but this function can only be used for registering vectorized UDFs.
    See examples in :class:`~snowflake.snowpark.udf.UDFRegistration`.

    See Also:
        - :func:`udf`
        - :meth:`UDFRegistration.register() <snowflake.snowpark.udf.UDFRegistration.register>`

    Example::

        >>> from snowflake.snowpark.types import PandasSeriesType, PandasDataFrameType, IntegerType
        >>> add_one_df_pandas_udf = pandas_udf(
        ...     lambda df: df[0] + df[1] + 1,
        ...     return_type=PandasSeriesType(IntegerType()),
        ...     input_types=[PandasDataFrameType([IntegerType(), IntegerType()])]
        ... )
        >>> df = session.create_dataframe([[1, 2], [3, 4]], schema=["a", "b"])
        >>> df.select(add_one_df_pandas_udf("a", "b").alias("result")).order_by("result").show()
        ------------
        |"RESULT"  |
        ------------
        |4         |
        |8         |
        ------------
        <BLANKLINE>

    or as named pandas UDFs that are accesible in the same session. Instead of calling `pandas_udf` as function,
    it can be also used as a decorator:

    Example::

        >>> from snowflake.snowpark.types import PandasSeriesType, PandasDataFrameType, IntegerType
        >>> @pandas_udf(
        ...     return_type=PandasSeriesType(IntegerType()),
        ...     input_types=[PandasDataFrameType([IntegerType(), IntegerType()])],
        ... )
        ... def add_one_df_pandas_udf(df):
        ...     return df[0] + df[1] + 1
        >>> df = session.create_dataframe([[1, 2], [3, 4]], schema=["a", "b"])
        >>> df.select(add_one_df_pandas_udf("a", "b").alias("result")).order_by("result").show()
        ------------
        |"RESULT"  |
        ------------
        |4         |
        |8         |
        ------------
        <BLANKLINE>
    """

    # Same as udf, except in addition _from_pandas_udf_function=True is passed.
    return udf(
        func,
        return_type=return_type,
        input_types=input_types,
        name=name,
        is_permanent=is_permanent,
        stage_location=stage_location,
        imports=imports,
        packages=packages,
        replace=replace,
        if_not_exists=if_not_exists,
        parallel=parallel,
        max_batch_size=max_batch_size,
        statement_params=statement_params,
        source_code_display=source_code_display,
        strict=strict,
        secure=secure,
        external_access_integrations=external_access_integrations,
        secrets=secrets,
        immutable=immutable,
        comment=comment,
        _from_pandas_udf_function=True,
        _emit_ast=_emit_ast,
        **kwargs,
    )


@publicapi
def pandas_udtf(
    handler: Optional[Callable] = None,
    *,
    output_schema: Union[StructType, List[str], "PandasDataFrameType"],
    input_types: Optional[List[DataType]] = None,
    input_names: Optional[List[str]] = None,
    name: Optional[Union[str, Iterable[str]]] = None,
    is_permanent: bool = False,
    stage_location: Optional[str] = None,
    imports: Optional[List[Union[str, Tuple[str, str]]]] = None,
    packages: Optional[List[Union[str, ModuleType]]] = None,
    replace: bool = False,
    if_not_exists: bool = False,
    session: Optional["snowflake.snowpark.session.Session"] = None,
    parallel: int = 4,
    statement_params: Optional[Dict[str, str]] = None,
    strict: bool = False,
    secure: bool = False,
    external_access_integrations: Optional[List[str]] = None,
    secrets: Optional[Dict[str, str]] = None,
    immutable: bool = False,
    max_batch_size: Optional[int] = None,
    comment: Optional[str] = None,
    _emit_ast: bool = True,
    **kwargs,
) -> Union[UserDefinedTableFunction, functools.partial]:
    """Registers a Python class as a vectorized Python UDTF and returns the UDTF.

    The arguments, return value and usage of this function are exactly the same as
    :func:`udtf`, but this function can only be used for registering vectorized UDTFs.
    See examples in :class:`~snowflake.snowpark.udtf.UDTFRegistration`.

    See Also:
        - :func:`udtf`
        - :meth:`UDTFRegistration.register() <snowflake.snowpark.udf.UDTFRegistration.register>`

    Compared to the default row-by-row processing pattern of a normal UDTF, which sometimes is
    inefficient, vectorized Python UDTFs (user-defined table functions) enable seamless partition-by-partition processing
    by operating on partitions as
    `pandas DataFrames <https://pandas.pydata.org/docs/reference/api/pandas.DataFrame.html>`_
    and returning results as
    `pandas DataFrames <https://pandas.pydata.org/docs/reference/api/pandas.DataFrame.html>`_
    or lists of `pandas arrays <https://pandas.pydata.org/docs/reference/api/pandas.array.html>`_
    or `pandas Series <https://pandas.pydata.org/docs/reference/series.html>`_.

    In addition, vectorized Python UDTFs allow for easy integration with libraries that operate on pandas DataFrames or pandas arrays.

    A vectorized UDTF handler class:
    - defines an :code:`end_partition` method that takes in a DataFrame argument and returns a :code:`pandas.DataFrame` or a tuple of :code:`pandas.Series` or :code:`pandas.arrays` where each array is a column.
    - does NOT define a :code:`process` method.
    - optionally defines a handler class with an :code:`__init__` method which will be invoked before processing each partition.

    You can use :func:`~snowflake.snowpark.functions.udtf`, :meth:`register` or
    :func:`~snowflake.snowpark.functions.pandas_udtf` to create a vectorized UDTF by providing
    appropriate return and input types. If you would like to use :meth:`register_from_file` to
    create a vectorized UDTF, you need to explicitly mark the handler method as vectorized using
    either the decorator `@vectorized(input=pandas.DataFrame)` or setting `<class>.end_partition._sf_vectorized_input = pandas.DataFrame`

    Note: A vectorized UDTF must be called with `~snowflake.snowpark.Window.partition_by` to build the partitions.

    Example::
        >>> from snowflake.snowpark.types import PandasSeriesType, PandasDataFrameType, IntegerType
        >>> class multiply:
        ...     def __init__(self):
        ...         self.multiplier = 10
        ...     def end_partition(self, df):
        ...         df.col1 = df.col1*self.multiplier
        ...         df.col2 = df.col2*self.multiplier
        ...         yield df
        >>> multiply_udtf = pandas_udtf(
        ...     multiply,
        ...     output_schema=PandasDataFrameType([StringType(), IntegerType(), FloatType()], ["id_", "col1_", "col2_"]),
        ...     input_types=[PandasDataFrameType([StringType(), IntegerType(), FloatType()])],
        ...     input_names=['"id"', '"col1"', '"col2"']
        ... )
        >>> df = session.create_dataframe([['x', 3, 35.9],['x', 9, 20.5]], schema=["id", "col1", "col2"])
        >>> df.select(multiply_udtf("id", "col1", "col2").over(partition_by=["id"])).sort("col1_").show()
        -----------------------------
        |"ID_"  |"COL1_"  |"COL2_"  |
        -----------------------------
        |x      |30       |359.0    |
        |x      |90       |205.0    |
        -----------------------------
        <BLANKLINE>

    Example::

        >>> @pandas_udtf(
        ... output_schema=PandasDataFrameType([StringType(), IntegerType(), FloatType()], ["id_", "col1_", "col2_"]),
        ... input_types=[PandasDataFrameType([StringType(), IntegerType(), FloatType()])],
        ... input_names=['"id"', '"col1"', '"col2"']
        ... )
        ... class _multiply:
        ...     def __init__(self):
        ...         self.multiplier = 10
        ...     def end_partition(self, df):
        ...         df.col1 = df.col1*self.multiplier
        ...         df.col2 = df.col2*self.multiplier
        ...         yield df
        >>> df.select(multiply_udtf("id", "col1", "col2").over(partition_by=["id"])).sort("col1_").show()
        -----------------------------
        |"ID_"  |"COL1_"  |"COL2_"  |
        -----------------------------
        |x      |30       |359.0    |
        |x      |90       |205.0    |
        -----------------------------
        <BLANKLINE>
    """

    # Same as udtf, but pandas_udtf has kwargs input_names, max_batch_size in addition to plain udtf.
    return udtf(
        handler,
        output_schema=output_schema,
        input_types=input_types,
        input_names=input_names,
        name=name,
        is_permanent=is_permanent,
        stage_location=stage_location,
        imports=imports,
        packages=packages,
        replace=replace,
        if_not_exists=if_not_exists,
        parallel=parallel,
        statement_params=statement_params,
        strict=strict,
        secure=secure,
        external_access_integrations=external_access_integrations,
        secrets=secrets,
        immutable=immutable,
        max_batch_size=max_batch_size,
        comment=comment,
        _emit_ast=_emit_ast,
        **kwargs,
    )


@publicapi
def call_udf(udf_name: str, *args: ColumnOrLiteral, _emit_ast: bool = True) -> Column:
    """Calls a user-defined function (UDF) by name.

    Args:
        udf_name: The name of UDF in Snowflake.
        args: Arguments can be in two types:

            - :class:`~snowflake.snowpark.Column`, or
            - Basic Python types, which are converted to Snowpark literals.

    Example::
        >>> from snowflake.snowpark.types import IntegerType
        >>> udf_def = session.udf.register(lambda x, y: x + y, name="add_columns", input_types=[IntegerType(), IntegerType()], return_type=IntegerType(), replace=True)
        >>> df = session.create_dataframe([[1, 2]], schema=["a", "b"])
        >>> df.select(call_udf("add_columns", col("a"), col("b"))).show()
        -------------------------------
        |"ADD_COLUMNS(""A"", ""B"")"  |
        -------------------------------
        |3                            |
        -------------------------------
        <BLANKLINE>
    """
    validate_object_name(udf_name)

    ast = None
    # AST.
    if _emit_ast:
        args_list = parse_positional_args_to_list(*args)
        ast = proto.Expr()
        # Note: The type hint says ColumnOrLiteral, but in Snowpark sometimes arbitrary
        #       Python objects are passed.
        build_builtin_fn_apply(
            ast,
            "call_udf",
            *(
                (udf_name,)
                + tuple(
                    snowpark_expression_to_ast(arg)
                    if isinstance(arg, Expression)
                    else arg
                    for arg in args_list
                )
            ),
        )

    return _call_function(
        udf_name,
        False,
        *args,
        api_call_source="functions.call_udf",
        _ast=ast,
        _emit_ast=_emit_ast,
    )


@publicapi
def call_table_function(
    function_name: Union[str, Iterable[str]],
    *args: ColumnOrLiteral,
    _emit_ast: bool = True,
    **kwargs: ColumnOrLiteral,
) -> "snowflake.snowpark.table_function.TableFunctionCall":
    """Invokes a Snowflake table function, including system-defined table functions and user-defined table functions.

    It returns a :meth:`~snowflake.snowpark.table_function.TableFunctionCall` so you can specify the partition clause.

    Args:
        function_name: The name of the table function.
        args: The positional arguments of the table function.
        **kwargs: The named arguments of the table function. Some table functions (e.g., ``flatten``) have named arguments instead of positional ones.

    Example::
        >>> from snowflake.snowpark.functions import lit
        >>> session.table_function(call_table_function("split_to_table", lit("split words to table"), lit(" ")).over()).collect()
        [Row(SEQ=1, INDEX=1, VALUE='split'), Row(SEQ=1, INDEX=2, VALUE='words'), Row(SEQ=1, INDEX=3, VALUE='to'), Row(SEQ=1, INDEX=4, VALUE='table')]
    """
    # AST.
    ast = None
    if _emit_ast:
        ast = proto.Expr()
        build_call_table_function_apply(ast, function_name, *args, **kwargs)

    func_call = snowflake.snowpark.table_function.TableFunctionCall(
        function_name, *args, _ast=ast, **kwargs
    )

    return func_call


@publicapi
def table_function(function_name: str, _emit_ast: bool = True) -> Callable:
    """Create a function object to invoke a Snowflake table function.

    Args:
        function_name: The name of the table function.

    Example::
        >>> from snowflake.snowpark.functions import lit
        >>> split_to_table = table_function("split_to_table")
        >>> session.table_function(split_to_table(lit("split words to table"), lit(" ")).over()).collect()
        [Row(SEQ=1, INDEX=1, VALUE='split'), Row(SEQ=1, INDEX=2, VALUE='words'), Row(SEQ=1, INDEX=3, VALUE='to'), Row(SEQ=1, INDEX=4, VALUE='table')]
    """
    fn = lambda *args, **kwargs: call_table_function(  # noqa: E731
        function_name, *args, **kwargs
    )

    # AST.
    ast = None
    if _emit_ast:
        ast = proto.Expr()
        build_builtin_fn_apply(ast, "table_function", function_name)
    fn._ast = ast

    return fn


@publicapi
def call_function(
    function_name: str, *args: ColumnOrLiteral, _emit_ast: bool = True
) -> Column:
    """Invokes a Snowflake `system-defined function <https://docs.snowflake.com/en/sql-reference-functions.html>`_ (built-in function) with the specified name
    and arguments.

    Args:
        function_name: The name of built-in function in Snowflake
        args: Arguments can be in two types:

            - :class:`~snowflake.snowpark.Column`, or
            - Basic Python types, which are converted to Snowpark literals.

    Example::
        >>> df = session.create_dataframe([1, 2, 3, 4], schema=["a"])  # a single column with 4 rows
        >>> df.select(call_function("avg", col("a"))).show()
        ----------------
        |"AVG(""A"")"  |
        ----------------
        |2.500000      |
        ----------------
        <BLANKLINE>

    """
    return _call_function(function_name, False, *args, _emit_ast=_emit_ast)


@publicapi
def function(function_name: str, _emit_ast: bool = True) -> Callable:
    """
    Function object to invoke a Snowflake `system-defined function <https://docs.snowflake.com/en/sql-reference-functions.html>`_ (built-in function). Use this to invoke
    any built-in functions not explicitly listed in this object.

    Args:
        function_name: The name of built-in function in Snowflake.

    Returns:
        A :class:`Callable` object for calling a Snowflake system-defined function.

    Example::
        >>> df = session.create_dataframe([1, 2, 3, 4], schema=["a"])  # a single column with 4 rows
        >>> df.select(call_function("avg", col("a"))).show()
        ----------------
        |"AVG(""A"")"  |
        ----------------
        |2.500000      |
        ----------------
        <BLANKLINE>
        >>> my_avg = function('avg')
        >>> df.select(my_avg(col("a"))).show()
        ----------------
        |"AVG(""A"")"  |
        ----------------
        |2.500000      |
        ----------------
        <BLANKLINE>
    """
    return lambda *args: call_function(function_name, *args, _emit_ast=_emit_ast)


def _call_function(
    name: str,
    is_distinct: bool = False,
    *args: ColumnOrLiteral,
    api_call_source: Optional[str] = None,
    is_data_generator: bool = False,
    _ast: proto.Expr = None,
    _emit_ast: bool = True,
) -> Column:

    args_list = parse_positional_args_to_list(*args)
    ast = _ast
    if ast is None and _emit_ast:
        ast = proto.Expr()
        # Note: The type hint says ColumnOrLiteral, but in Snowpark sometimes arbitrary
        #       Python objects are passed.
        build_builtin_fn_apply(
            ast,
            name,
            *tuple(
                snowpark_expression_to_ast(arg) if isinstance(arg, Expression) else arg
                for arg in args_list
            ),
        )

    expressions = [Column._to_expr(arg) for arg in args_list]
    return Column(
        FunctionExpression(
            name,
            expressions,
            is_distinct=is_distinct,
            api_call_source=api_call_source,
            is_data_generator=is_data_generator,
        ),
        _ast=ast,
        _emit_ast=_emit_ast,
    )


@publicapi
def sproc(
    func: Optional[Callable] = None,
    *,
    return_type: Optional[DataType] = None,
    input_types: Optional[List[DataType]] = None,
    name: Optional[Union[str, Iterable[str]]] = None,
    is_permanent: bool = False,
    stage_location: Optional[str] = None,
    imports: Optional[List[Union[str, Tuple[str, str]]]] = None,
    packages: Optional[List[Union[str, ModuleType]]] = None,
    replace: bool = False,
    if_not_exists: bool = False,
    session: Optional["snowflake.snowpark.Session"] = None,
    parallel: int = 4,
    statement_params: Optional[Dict[str, str]] = None,
    execute_as: typing.Literal["caller", "owner"] = "owner",
    strict: bool = False,
    source_code_display: bool = True,
    external_access_integrations: Optional[List[str]] = None,
    secrets: Optional[Dict[str, str]] = None,
    comment: Optional[str] = None,
    _emit_ast: bool = True,
    **kwargs,
) -> Union[StoredProcedure, functools.partial]:
    """Registers a Python function as a Snowflake Python stored procedure and returns the stored procedure.

    It can be used as either a function call or a decorator. In most cases you work with a single session.
    This function uses that session to register the stored procedure. If you have multiple sessions, you need to
    explicitly specify the ``session`` parameter of this function. If you have a function and would
    like to register it to multiple databases, use ``session.sproc.register`` instead. See examples
    in :class:`~snowflake.snowpark.stored_procedure.StoredProcedureRegistration`.

    Note that the first parameter of your function should be a snowpark Session. Also, you need to add
    `snowflake-snowpark-python` package (version >= 0.4.0) to your session before trying to create a
    stored procedure.

    Args:
        func: A Python function used for creating the stored procedure.
        return_type: A :class:`~snowflake.snowpark.types.DataType` representing the return data
            type of the stored procedure. Optional if type hints are provided.
        input_types: A list of :class:`~snowflake.snowpark.types.DataType`
            representing the input data types of the stored procedure. Optional if
            type hints are provided.
        name: A string or list of strings that specify the name or fully-qualified
            object identifier (database name, schema name, and function name) for
            the stored procedure in Snowflake, which allows you to call this stored procedure in a SQL
            command or via :func:`session.call()`. If it is not provided, a name will
            be automatically generated for the stored procedure. A name must be specified when
            ``is_permanent`` is ``True``.
        is_permanent: Whether to create a permanent stored procedure. The default is ``False``.
            If it is ``True``, a valid ``stage_location`` must be provided.
        stage_location: The stage location where the Python file for the stored procedure
            and its dependencies should be uploaded. The stage location must be specified
            when ``is_permanent`` is ``True``, and it will be ignored when
            ``is_permanent`` is ``False``. It can be any stage other than temporary
            stages and external stages.
        imports: A list of imports that only apply to this stored procedure. You can use a string to
            represent a file path (similar to the ``path`` argument in
            :meth:`~snowflake.snowpark.Session.add_import`) in this list, or a tuple of two
            strings to represent a file path and an import path (similar to the ``import_path``
            argument in :meth:`~snowflake.snowpark.Session.add_import`). These stored-proc-level imports
            will override the session-level imports added by
            :meth:`~snowflake.snowpark.Session.add_import`.
        packages: A list of packages that only apply to this stored procedure. These stored-proc-level packages
            will override the session-level packages added by
            :meth:`~snowflake.snowpark.Session.add_packages` and
            :meth:`~snowflake.snowpark.Session.add_requirements`. To use Python packages that are not available in
            Snowflake, refer to :meth:`~snowflake.snowpark.Session.custom_package_usage_config`.
        replace: Whether to replace a stored procedure that already was registered. The default is ``False``.
            If it is ``False``, attempting to register a stored procedure with a name that already exists
            results in a ``SnowparkSQLException`` exception being thrown. If it is ``True``,
            an existing stored procedure with the same name is overwritten.
        if_not_exists: Whether to skip creation of a stored procedure the same procedure is already registered.
            The default is ``False``. ``if_not_exists`` and ``replace`` are mutually exclusive and a ``ValueError``
            is raised when both are set. If it is ``True`` and a stored procedure is already registered, the registration is skipped.
        session: Use this session to register the stored procedure. If it's not specified, the session that you created before calling this function will be used.
            You need to specify this parameter if you have created multiple sessions before calling this method.
        parallel: The number of threads to use for uploading stored procedure files with the
            `PUT <https://docs.snowflake.com/en/sql-reference/sql/put.html#put>`_
            command. The default value is 4 and supported values are from 1 to 99.
            Increasing the number of threads can improve performance when uploading
            large stored procedure files.
        execute_as: What permissions should the procedure have while executing. This
            supports caller, or owner for now. See `owner and caller rights <https://docs.snowflake.com/en/sql-reference/stored-procedures-rights.html>`_
            for more information.
        statement_params: Dictionary of statement level parameters to be set while executing this action.
        strict: Whether the created stored procedure is strict. A strict stored procedure will not invoke
            the stored procedure if any input is null. Instead, a null value will always be returned. Note
            that the stored procedure might still return null for non-null inputs.
        source_code_display: Display the source code of the stored procedure `func` as comments in the generated script.
            The source code is dynamically generated therefore it may not be identical to how the
            `func` is originally defined. The default is ``True``.
            If it is ``False``, source code will not be generated or displayed.
        external_access_integrations: The names of one or more external access integrations. Each
            integration you specify allows access to the external network locations and secrets
            the integration specifies.
        secrets: The key-value pairs of string types of secrets used to authenticate the external network location.
            The secrets can be accessed from handler code. The secrets specified as values must
            also be specified in the external access integration and the keys are strings used to
            retrieve the secrets using secret API.
        comment: Adds a comment for the created object. See
            `COMMENT <https://docs.snowflake.com/en/sql-reference/sql/comment>`_

    Returns:
        A stored procedure function that can be called with python value.

    Note:
        1. When type hints are provided and are complete for a function,
        ``return_type`` and ``input_types`` are optional and will be ignored.
        See details of supported data types for stored procedure in
        :class:`~snowflake.snowpark.stored_procedure.StoredProcedureRegistration`.

            - You can use :attr:`~snowflake.snowpark.types.Variant` to
              annotate a variant, and use :attr:`~snowflake.snowpark.types.Geography`
              or :attr:`~snowflake.snowpark.types.Geometry` to annotate geospatial
              types when defining a stored procedure.

            - :class:`typing.Union` is not a valid type annotation for stored procedures,
              but :class:`typing.Optional` can be used to indicate the optional type.

        2. A temporary stored procedure (when ``is_permanent`` is ``False``) is scoped to this ``session``
        and all stored procedure related files will be uploaded to a temporary session stage
        (:func:`session.get_session_stage() <snowflake.snowpark.Session.get_session_stage>`).
        For a permanent stored procedure, these files will be uploaded to the stage that you provide.

        3. By default, stored procedure registration fails if a function with the same name is already
        registered. Invoking :func:`sproc` with ``replace`` set to ``True`` will overwrite the
        previously registered function.

        4. To describe the return type for a stored procedure that `returns tabular data
        <https://docs.snowflake.com/en/sql-reference/stored-procedures-python#returning-tabular-data>`_,
        use one of the following ways:

            - (Recommended) Describe the return type using :attr:`~snowflake.snowpark.types.StructType`
              and :attr:`~snowflake.snowpark.types.StructField`. Set ``return_type =
              StructType([StructField("a", DataTypeA()), ...])`` to describe the case
              ``RETURNS TABLE(A DataTypeA, ...)``.

            - Set ``return_type = StructType()`` to describe the case ``RETURNS TABLE()``.

            - When using type hints, the return type of function can be set as
              :class:`~snowflake.snowpark.dataframe.DataFrame`. This registers a
              table stored procedure with return type defined using ``RETURNS TABLE()``.
              Check **See also** below for more examples.

    See Also:
        :class:`~snowflake.snowpark.stored_procedure.StoredProcedureRegistration`

    Example::
        >>> from snowflake.snowpark.types import IntegerType
        >>> @sproc(return_type=IntegerType(), input_types=[IntegerType(), IntegerType()], packages=["snowflake-snowpark-python"])
        ... def add_sp(session_, x, y):
        ...     return session_.sql(f"SELECT {x} + {y}").collect()[0][0]
        ...
        >>> add_sp(1, 1)
        2
    """

    # Initial check to make sure no unexpected args are passed in
    check_decorator_args(**kwargs)

    session = snowflake.snowpark.session._get_sandbox_conditional_active_session(
        session
    )
    if session is None:
        sproc_registration_method = StoredProcedureRegistration(
            session=session
        ).register
    else:
        sproc_registration_method = session.sproc.register

    if func is None and kwargs.get("_registered_object_name") is None:
        return functools.partial(
            sproc_registration_method,
            return_type=return_type,
            input_types=input_types,
            name=name,
            is_permanent=is_permanent,
            stage_location=stage_location,
            imports=imports,
            packages=packages,
            replace=replace,
            if_not_exists=if_not_exists,
            parallel=parallel,
            statement_params=statement_params,
            execute_as=execute_as,
            strict=strict,
            source_code_display=source_code_display,
            external_access_integrations=external_access_integrations,
            secrets=secrets,
            comment=comment,
            _emit_ast=_emit_ast,
            **kwargs,
        )
    else:
        return sproc_registration_method(
            func,
            return_type=return_type,
            input_types=input_types,
            name=name,
            is_permanent=is_permanent,
            stage_location=stage_location,
            imports=imports,
            packages=packages,
            replace=replace,
            if_not_exists=if_not_exists,
            parallel=parallel,
            statement_params=statement_params,
            execute_as=execute_as,
            strict=strict,
            source_code_display=source_code_display,
            external_access_integrations=external_access_integrations,
            secrets=secrets,
            comment=comment,
            _emit_ast=_emit_ast,
            **kwargs,
        )


# Add these alias for user code migration
call_builtin = call_function
collect_set = array_unique_agg
collect_list = array_agg
builtin = function
countDistinct = count_distinct
substr = substring
to_varchar = to_char
expr = sql_expr
monotonically_increasing_id = seq8
from_unixtime = to_timestamp
sort_array = array_sort
map_from_arrays = arrays_to_object
signum = sign


@publicapi
def unix_timestamp(
    e: ColumnOrName, fmt: Optional["Column"] = None, _emit_ast: bool = True
) -> Column:
    """
    Converts a timestamp or a timestamp string to Unix time stamp (in seconds).

    Example::

        >>> import datetime
        >>> df = session.create_dataframe([["2013-05-08T23:39:20.123-07:00"]], schema=["ts_col"])
        >>> df.select(unix_timestamp(col("ts_col")).alias("unix_time")).show()
        ---------------
        |"UNIX_TIME"  |
        ---------------
        |1368056360   |
        ---------------
        <BLANKLINE>
    """
    # AST.
    ast = None
    if _emit_ast:
        ast = proto.Expr()
        build_builtin_fn_apply(ast, "unix_timestamp", e, fmt)

    ans = date_part(
        "epoch_second", to_timestamp(e, fmt, _emit_ast=False), _emit_ast=False
    )
    ans._ast = ast
    return ans


@publicapi
def locate(
    expr1: str, expr2: ColumnOrName, start_pos: int = 1, _emit_ast: bool = True
) -> Column:
    """
    Searches for the first occurrence of the first argument in the second argument.
    If successful, returns the position (1-based) of the first argument in the second argument.
    Otherwise, return 0.

    Note::

        If the first argument is empty, this function always returns 1.

    Example::

        >>> df = session.create_dataframe([["find a needle in a haystack"],["nothing but hay in a haystack"]], schema=["expr"])
        >>> df.select(locate("needle", col("expr")).alias("1-pos")).show()
        -----------
        |"1-pos"  |
        -----------
        |8        |
        |0        |
        -----------
        <BLANKLINE>
    """
    _substr = lit(expr1)
    _str = _to_col_if_str(expr2, "locate")
    return builtin("charindex", _emit_ast=_emit_ast)(_substr, _str, lit(start_pos))


@publicapi
def make_interval(
    years: Optional[int] = None,
    quarters: Optional[int] = None,
    months: Optional[int] = None,
    weeks: Optional[int] = None,
    days: Optional[int] = None,
    hours: Optional[int] = None,
    minutes: Optional[int] = None,
    seconds: Optional[int] = None,
    milliseconds: Optional[int] = None,
    microseconds: Optional[int] = None,
    nanoseconds: Optional[int] = None,
    mins: Optional[int] = None,
    secs: Optional[int] = None,
    _emit_ast: bool = True,
) -> Column:
    """
    Creates an interval column with the specified years, quarters, months, weeks, days, hours,
    minutes, seconds, milliseconds, microseconds, and nanoseconds. You can find more details in
    `Interval constants <https://docs.snowflake.com/en/sql-reference/data-types-datetime#interval-constants>`_.

    INTERVAL is not a data type (that is, you can’t define a table column to be of data type INTERVAL).
    Intervals can only be used in date, time, and timestamp arithmetic. For example,
    ``df.select(make_interval(days=0))`` is not valid.

    Example::

        >>> import datetime
        >>> from snowflake.snowpark.functions import to_date
        >>>
        >>> df = session.create_dataframe([datetime.datetime(2023, 8, 8, 1, 2, 3)], schema=["ts"])
        >>> df.select(to_date(col("ts") + make_interval(days=10)).alias("next_day")).show()
        --------------
        |"NEXT_DAY"  |
        --------------
        |2023-08-18  |
        --------------
        <BLANKLINE>

    You can also find some examples to use interval constants with :meth:`~snowflake.snowpark.Window.range_between`
    method.
    """
    ast = None
    if _emit_ast:
        ast = proto.Expr()
        # Encode the parameters as kwargs to make them more readable.
        # If any of the parameters are None, ignore them.
        kwargs = {}
        if years is not None:
            kwargs["years"] = years
        if quarters is not None:
            kwargs["quarters"] = quarters
        if months is not None:
            kwargs["months"] = months
        if weeks is not None:
            kwargs["weeks"] = weeks
        if days is not None:
            kwargs["days"] = days
        if hours is not None:
            kwargs["hours"] = hours
        if minutes is not None:
            kwargs["minutes"] = minutes
        if seconds is not None:
            kwargs["seconds"] = seconds
        if milliseconds is not None:
            kwargs["milliseconds"] = milliseconds
        if microseconds is not None:
            kwargs["microseconds"] = microseconds
        if nanoseconds is not None:
            kwargs["nanoseconds"] = nanoseconds
        if mins is not None:
            kwargs["mins"] = mins
        if secs is not None:
            kwargs["secs"] = secs
        build_builtin_fn_apply(ast, "make_interval", **kwargs)

    # for migration purpose
    minutes = minutes or mins
    seconds = seconds or secs

    # create column
    res = Column(
        Interval(
            years,
            quarters,
            months,
            weeks,
            days,
            hours,
            minutes,
            seconds,
            milliseconds,
            microseconds,
            nanoseconds,
        ),
        _emit_ast=False,
    )

    res._ast = ast
    return res


def snowflake_cortex_summarize(text: ColumnOrLiteralStr):
    """
    Summarizes the given English-language input text.

    Args:
        text: A string containing the English text from which a summary should be generated.

    Returns:
        A string containing a summary of the original text.
    """
    sql_func_name = "snowflake.cortex.summarize"
    text_col = _to_col_if_lit(text, sql_func_name)
    return builtin(sql_func_name)(text_col)<|MERGE_RESOLUTION|>--- conflicted
+++ resolved
@@ -3438,18 +3438,14 @@
     columns = [_to_col_if_str(c, "_concat_ws_ignore_nulls") for c in cols]
     names = ",".join([c.get_name() for c in columns])
 
-    input_column_array = array_construct_compact(*columns)
-    reduced_result = builtin("reduce")(
+    input_column_array = array_construct_compact(*columns, _emit_ast=False)
+    reduced_result = builtin("reduce", _emit_ast=False)(
         input_column_array,
-        lit(""),
+        lit("", _emit_ast=False),
         sql_expr(f"(l, r) -> l || '{sep}' || r"),
     )
-<<<<<<< HEAD
-    return substring(reduced_result, len(sep) + 1).alias(
-=======
-    return substring(reduced_result, 2).alias(
->>>>>>> 91b49f4b
-        f"CONCAT_WS_IGNORE_NULLS('{sep}', {names})"
+    return substring(reduced_result, len(sep) + 1, _emit_ast=False).alias(
+        f"CONCAT_WS_IGNORE_NULLS('{sep}', {names})", _emit_ast=False
     )
 
 

--- conflicted
+++ resolved
@@ -10,12 +10,8 @@
 import random
 import re
 import zipfile
-<<<<<<< HEAD
 from enum import Enum
-from typing import IO, List, Type
-=======
-from typing import IO, List, Optional, Tuple
->>>>>>> 10461647
+from typing import IO, List, Optional, Tuple, Type
 
 from snowflake.connector.version import VERSION as connector_version
 from snowflake.snowpark.snowpark_client_exception import SnowparkClientException
@@ -212,7 +208,9 @@
         else:
             raise ValueError("md5 can only be calculated for a file or directory")
 
-<<<<<<< HEAD
+        if additional_info:
+            hash_md5.update(additional_info.encode("utf8"))
+
         return hash_md5.hexdigest()
 
     @staticmethod
@@ -234,10 +232,4 @@
     OVERWRITE = "overwrite"
     ERROR_IF_EXISTS = "errorifexists"
     ERROR = "error"  # An alias of ERROR_IF_EXISTS. TODO: Scala doesn't have. Spark adds it in 3.x.
-    IGNORE = "ignore"
-=======
-        if additional_info:
-            hash_md5.update(additional_info.encode("utf8"))
-
-        return hash_md5.hexdigest()
->>>>>>> 10461647
+    IGNORE = "ignore"
#!/usr/bin/env python3
# -*- coding: utf-8 -*-
#
# Copyright (c) 2012-2021 Snowflake Computing Inc. All right reserved.
#

<<<<<<< HEAD
from src.snowflake.snowpark.internal.analyzer.datatype_mapper import DataTypeMapper
from src.snowflake.snowpark.internal.sp_expressions import Expression as SPExpression, \
    UnresolvedAttribute as SPUnresolvedAttribute, UnresolvedFunction as SPUnresolvedFunction, \
    UnresolvedAlias as SPUnresolvedAlias, UnaryExpression as SPUnaryExpression, \
    LeafExpression as SPLeafExpression, Literal as SPLiteral, BinaryExpression as \
    SPBinaryExpression, Alias as SPAlias, AttributeReference as SPAttributeReference, UnresolvedStar \
    as SPUnresolvedStar, ResolvedStar as SPResolvedStar, AggregateExpression as SPAggregateExpression, \
    AggregateFunction as SPAggregateFunction, UnaryMinus as SPUnaryMinus, Not as SPNot, \
    BinaryArithmeticExpression as SPBinaryArithmeticExpression, IsNaN as SPIsNaN, IsNull as SPIsNull, \
    IsNotNull as SPIsNotNull, Cast as SPCast, SortOrder as SPSortOrder
from src.snowflake.snowpark.plans.logical.basic_logical_operators import Range as SPRange, Aggregate as SPAggregate, \
    Sort as SPSort
from src.snowflake.snowpark.internal.analyzer.sp_views import ViewType as SPViewType, \
    CreateViewCommand as SPCreateViewCommand, PersistedView as SPPersistedView, LocalTempView as \
    SPLocalTempView

from src.snowflake.snowpark.types.sp_data_types import IntegerType as SPIntegerType, \
    LongType as SPLongType, ShortType as SPShortType, ByteType as SPByteType
=======
from typing import Optional
>>>>>>> 1e027357

from src.snowflake.snowpark.internal.analyzer.analyzer_package import AnalyzerPackage
from src.snowflake.snowpark.internal.analyzer.datatype_mapper import DataTypeMapper

# TODO fix import
from src.snowflake.snowpark.internal.analyzer.snowflake_plan import (
    SnowflakePlan,
    SnowflakePlanBuilder,
    SnowflakeValues,
)
from src.snowflake.snowpark.internal.sp_expressions import (
    AggregateExpression as SPAggregateExpression,
    AggregateFunction as SPAggregateFunction,
    Alias as SPAlias,
    AttributeReference as SPAttributeReference,
    BinaryArithmeticExpression as SPBinaryArithmeticExpression,
    BinaryExpression as SPBinaryExpression,
    Cast as SPCast,
    Expression as SPExpression,
    IsNaN as SPIsNaN,
    IsNotNull as SPIsNotNull,
    IsNull as SPIsNull,
    LeafExpression as SPLeafExpression,
    Literal as SPLiteral,
    Not as SPNot,
    ResolvedStar as SPResolvedStar,
    SortOrder as SPSortOrder,
    UnaryExpression as SPUnaryExpression,
    UnaryMinus as SPUnaryMinus,
    UnresolvedAlias as SPUnresolvedAlias,
    UnresolvedAttribute as SPUnresolvedAttribute,
    UnresolvedFunction as SPUnresolvedFunction,
    UnresolvedStar as SPUnresolvedStar,
)
from src.snowflake.snowpark.plans.logical.basic_logical_operators import (
    Aggregate as SPAggregate,
    Join as SPJoin,
    Range as SPRange,
    Sort as SPSort,
)
from src.snowflake.snowpark.plans.logical.logical_plan import (
    Filter as SPFilter,
    Project as SPProject,
    UnresolvedRelation as SPUnresolvedRelation,
)
from src.snowflake.snowpark.snowpark_client_exception import SnowparkClientException
from src.snowflake.snowpark.types.sp_data_types import (
    ByteType as SPByteType,
    IntegerType as SPIntegerType,
    LongType as SPLongType,
    ShortType as SPShortType,
)


class Analyzer:
    def __init__(self, session):
        self.session = session
        self.plan_builder = SnowflakePlanBuilder(self.session)
        self.package = AnalyzerPackage()

        self.generated_alias_maps = {}
        self.subquery_plans = {}
        self.alias_maps_to_use = None

    def analyze(self, expr):

        # aggregate
        if type(expr) == SPAggregateExpression:
            return self.aggr_extractor_convert_expr(
                expr.aggregate_function, expr.is_distinct
            )

        if type(expr) is SPLiteral:
            return DataTypeMapper.to_sql(expr.value, expr.datatype)

        if type(expr) is SPAttributeReference:
            name = self.alias_maps_to_use.get(expr.expr_id, expr.name)
            return self.package.quote_name(name)

        # unresolved expression
        if type(expr) is SPUnresolvedAttribute:
            if len(expr.name_parts) == 1:
                return expr.name_parts[0]
            else:
                raise SnowparkClientException(
                    f"Invalid name {'.'.join(expr.name_parts)}"
                )
        if type(expr) is SPUnresolvedFunction:
            # TODO expr.name should return FunctionIdentifier, and we should pass expr.name.funcName
            return self.package.function_expression(
                expr.name, list(map(self.analyze, expr.children)), expr.is_distinct
            )

        if type(expr) == SPAlias:
            quoted_name = self.package.quote_name(expr.name)
            if isinstance(expr.child, SPAttributeReference):
                self.generated_alias_maps[expr.child.expr_id] = quoted_name
                for k, v in self.alias_maps_to_use.items():
                    if v == expr.child.name:
                        self.generated_alias_maps[k] = quoted_name
            return self.package.alias_expression(self.analyze(expr.child), quoted_name)

        if type(expr) == SPResolvedStar:
            return "*"
        if type(expr) == SPUnresolvedStar:
            return expr.to_string()

        # Extractors
        if isinstance(expr, SPUnaryExpression):
            return self.unary_expression_extractor(expr)

        if isinstance(expr, SPBinaryExpression):
            return self.binary_operator_extractor(expr)

        raise SnowparkClientException(f"Invalid type, analyze. {str(expr)}")

    # TODO
    def table_function_expression_extractor(self, expr):
        pass

    # TODO
    def leaf_expression_extractor(self, expr):
        if not isinstance(expr, SPLeafExpression):
            return None

    # TODO
    def string_to_trim_expression_extractor(self, expr):
        pass

    # TODO
    def complex_type_merging_expressing_extractor(self, expr):
        pass

    # TODO
    def ternary_expression_extractor(self, expr):
        pass

    def unary_expression_extractor(self, expr) -> Optional[str]:
        if type(expr) == SPUnresolvedAlias:
            return self.analyze(expr.child)
        elif type(expr) == SPCast:
            return self.package.cast_expression(self.analyze(expr.child), expr.to)
        elif type(expr) == SPSortOrder:
            return self.package.order_expression(
                self.analyze(expr.child), expr.direction.sql, expr.null_ordering.sql
            )
        elif type(expr) == SPUnaryMinus:
            return self.package.unary_minus_expression(self.analyze(expr.child))
        elif type(expr) == SPNot:
            return self.package.not_expression(self.analyze(expr.child))
        elif type(expr) == SPIsNaN:
            return self.package.is_nan_expression(self.analyze(expr.child))
        elif type(expr) == SPIsNull:
            return self.package.is_null_expression(self.analyze(expr.child))
        elif type(expr) == SPIsNotNull:
            return self.package.is_not_null_expression(self.analyze(expr.child))
        else:
            # TODO: SNOW-369125: pretty_name of Expression
            return self.package.function_expression(
                expr.pretty_name, [self.analyze(expr.child)], False
            )

    # TODO
    def special_frame_boundary_extractor(self, expr):
        pass

    # TODO
    def offset_window_function_extractor(self, expr):
        pass

    def binary_operator_extractor(self, expr):
        if isinstance(expr, SPBinaryArithmeticExpression):
            return self.package.binary_arithmetic_expression(
                expr.sql_operator, self.analyze(expr.left), self.analyze(expr.right)
            )
        else:
            return self.package.function_expression(
                expr.sql_operator,
                [self.analyze(expr.left), self.analyze(expr.right)],
                False,
            )

    # TODO
    def aggregate_extractor(self, expr):
        if not isinstance(expr, SPAggregateFunction):
            return None
        else:
            return self.aggr_extractor_convert_expr(expr, is_distinct=False)

    def aggr_extractor_convert_expr(
        self, expr: SPAggregateFunction, is_distinct: bool
    ) -> str:
        # if type(expr) == SPSkewness:
        #   TODO
        # if type(expr) == SPNTile:
        #   TODO
        # if type(expr) == aggregateWindow:
        #   TODO
        # else:
        return self.package.function_expression(
            expr.pretty_name(), [self.analyze(c) for c in expr.children], is_distinct
        )

    # TODO
    def grouping_extractor(self, expr: SPExpression):
        pass

    # TODO
    def window_frame_boundary(self, offset: str) -> str:
        pass

    def __to_sql_avoid_offset(self, expr: SPExpression) -> str:
        # if expression is integral literal, return the number without casting,
        # otherwise process as normal
        if type(expr) == SPLiteral:
            if isinstance(
                expr.datatype, (SPIntegerType, SPLongType, SPShortType, SPByteType)
            ):
                return DataTypeMapper.to_sql_without_cast(expr.value, expr.datatype)
        else:
            return self.analyze(expr)

    # TODO
    def resolve(self, logical_plan) -> SnowflakePlan:
        self.subquery_plans = []
        self.generated_alias_maps = {}
        result = self.do_resolve(logical_plan, is_lazy_mode=True)

        result.add_aliases(self.generated_alias_maps)

        # TODO add subquery plans

        result.analyze_if_needed()
        return result

    def do_resolve(self, logical_plan, is_lazy_mode=True):
        resolved_children = {}
        for c in logical_plan.children:
            resolved_children[c] = self.resolve(c)

        use_maps = {}
        for k, v in resolved_children.items():
            if v.expr_to_alias:
                use_maps.update(v.expr_to_alias)

        self.alias_maps_to_use = use_maps
        return self.do_resolve_inner(logical_plan, resolved_children)

    def do_resolve_inner(self, logical_plan, resolved_children) -> SnowflakePlan:
        if type(logical_plan) == SnowflakePlan:
            return logical_plan

        if type(logical_plan) == SPAggregate:
            return self.plan_builder.aggregate(
                list(
                    map(self.__to_sql_avoid_offset, logical_plan.grouping_expressions)
                ),
                list(map(self.analyze, logical_plan.aggregate_expressions)),
                resolved_children[logical_plan.child],
                logical_plan,
            )

        if type(logical_plan) == SPProject:
            return self.plan_builder.project(
                list(map(self.analyze, logical_plan.project_list)),
                resolved_children[logical_plan.child],
                logical_plan,
            )

        if type(logical_plan) == SPFilter:
            return self.plan_builder.filter(
                self.analyze(logical_plan.condition),
                resolved_children[logical_plan.child],
                logical_plan,
            )

        if type(logical_plan) == SPJoin:
            return self.plan_builder.join(
                resolved_children[logical_plan.left],
                resolved_children[logical_plan.right],
                logical_plan.join_type,
                self.analyze(logical_plan.condition) if logical_plan.condition else "",
                logical_plan,
            )

        if type(logical_plan) == SPSort:
            return self.plan_builder.sort(
                list(map(self.analyze, logical_plan.order)),
                resolved_children[logical_plan.child],
                logical_plan,
            )

        if type(logical_plan) == SPRange:
            # The column name id lower-case is hard-coded by Spark as the output
            # schema of Range. Since this corresponds to the Snowflake column "id"
            # (quoted lower-case) it's a little hard for users. So we switch it to
            # the column name "ID" == id == Id
            return self.plan_builder.query(
                self.package.range_statement(
                    logical_plan.start, logical_plan.end, logical_plan.step, "id"
                ),
                logical_plan,
            )

        if type(logical_plan) == SPUnresolvedRelation:
            return self.plan_builder.table(".".join(logical_plan.multipart_identifier))

        if type(logical_plan) == SnowflakeValues:
            if logical_plan.data:
                # TODO: SNOW-367105 handle large values with largeLocalRelationPlan
                return self.plan_builder.query(
                    self.package.values_statement(
                        logical_plan.output, logical_plan.data
                    ),
                    logical_plan,
                )
            else:
<<<<<<< HEAD
                return self.plan_builder.query(self.package.empty_values_statement(logical_plan.output), logical_plan)

        if type(logical_plan) == SPCreateViewCommand:
            if type(logical_plan.view_type) == SPPersistedView:
                is_temp = False
            elif type(logical_plan.view_type) == SPLocalTempView:
                is_temp = True
            else:
                raise SnowparkClientException(
                    f"Internal Error: Only PersistedView and LocalTempView are supported. View type: {type(logical_plan.view_type)}")

            return self.plan_builder.create_or_replace_view(logical_plan.name.table,
                                                            self.resolve(logical_plan.child),
                                                            is_temp)
=======
                return self.plan_builder.query(
                    self.package.empty_values_statement(logical_plan.output),
                    logical_plan,
                )
>>>>>>> 1e027357
<|MERGE_RESOLUTION|>--- conflicted
+++ resolved
@@ -3,29 +3,7 @@
 #
 # Copyright (c) 2012-2021 Snowflake Computing Inc. All right reserved.
 #
-
-<<<<<<< HEAD
-from src.snowflake.snowpark.internal.analyzer.datatype_mapper import DataTypeMapper
-from src.snowflake.snowpark.internal.sp_expressions import Expression as SPExpression, \
-    UnresolvedAttribute as SPUnresolvedAttribute, UnresolvedFunction as SPUnresolvedFunction, \
-    UnresolvedAlias as SPUnresolvedAlias, UnaryExpression as SPUnaryExpression, \
-    LeafExpression as SPLeafExpression, Literal as SPLiteral, BinaryExpression as \
-    SPBinaryExpression, Alias as SPAlias, AttributeReference as SPAttributeReference, UnresolvedStar \
-    as SPUnresolvedStar, ResolvedStar as SPResolvedStar, AggregateExpression as SPAggregateExpression, \
-    AggregateFunction as SPAggregateFunction, UnaryMinus as SPUnaryMinus, Not as SPNot, \
-    BinaryArithmeticExpression as SPBinaryArithmeticExpression, IsNaN as SPIsNaN, IsNull as SPIsNull, \
-    IsNotNull as SPIsNotNull, Cast as SPCast, SortOrder as SPSortOrder
-from src.snowflake.snowpark.plans.logical.basic_logical_operators import Range as SPRange, Aggregate as SPAggregate, \
-    Sort as SPSort
-from src.snowflake.snowpark.internal.analyzer.sp_views import ViewType as SPViewType, \
-    CreateViewCommand as SPCreateViewCommand, PersistedView as SPPersistedView, LocalTempView as \
-    SPLocalTempView
-
-from src.snowflake.snowpark.types.sp_data_types import IntegerType as SPIntegerType, \
-    LongType as SPLongType, ShortType as SPShortType, ByteType as SPByteType
-=======
 from typing import Optional
->>>>>>> 1e027357
 
 from src.snowflake.snowpark.internal.analyzer.analyzer_package import AnalyzerPackage
 from src.snowflake.snowpark.internal.analyzer.datatype_mapper import DataTypeMapper
@@ -79,6 +57,12 @@
     ShortType as SPShortType,
 )
 
+from src.snowflake.snowpark.internal.analyzer.sp_views import (
+    ViewType as SPViewType,
+    CreateViewCommand as SPCreateViewCommand,
+    PersistedView as SPPersistedView,
+    LocalTempView as SPLocalTempView
+)
 
 class Analyzer:
     def __init__(self, session):
@@ -343,8 +327,10 @@
                     logical_plan,
                 )
             else:
-<<<<<<< HEAD
-                return self.plan_builder.query(self.package.empty_values_statement(logical_plan.output), logical_plan)
+                return self.plan_builder.query(
+                    self.package.empty_values_statement(logical_plan.output),
+                    logical_plan,
+                )
 
         if type(logical_plan) == SPCreateViewCommand:
             if type(logical_plan.view_type) == SPPersistedView:
@@ -357,10 +343,4 @@
 
             return self.plan_builder.create_or_replace_view(logical_plan.name.table,
                                                             self.resolve(logical_plan.child),
-                                                            is_temp)
-=======
-                return self.plan_builder.query(
-                    self.package.empty_values_statement(logical_plan.output),
-                    logical_plan,
-                )
->>>>>>> 1e027357
+                                                            is_temp)
--- conflicted
+++ resolved
@@ -3,19 +3,12 @@
 #
 # Copyright (c) 2012-2021 Snowflake Computing Inc. All right reserved.
 #
-<<<<<<< HEAD
-from .datatype_mapper import DataTypeMapper
-from ...snowpark_client_exception import SnowparkClientException
-from ...types.sp_join_types import JoinType as SPJoinType, LeftSemi as SPLeftSemi, \
-    LeftAnti as SPLeftAnti, UsingJoin as SPUsingJoin, NaturalJoin as SPNaturalJoin
-from ..sp_expressions import Attribute as SPAttribute
-=======
 import random
 import re
 from typing import List
 
+from ...snowpark_client_exception import SnowparkClientException
 from src.snowflake.snowpark.row import Row
->>>>>>> 1e027357
 from src.snowflake.snowpark.types.sf_types import DataType
 from src.snowflake.snowpark.types.types_package import convert_to_sf_type
 

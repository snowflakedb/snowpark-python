--- conflicted
+++ resolved
@@ -20,10 +20,7 @@
     fill_sp_save_mode,
     fill_sp_write_file,
     with_src_position,
-<<<<<<< HEAD
-=======
     DATAFRAME_AST_PARAMETER,
->>>>>>> bc69fd67
 )
 from snowflake.snowpark._internal.open_telemetry import open_telemetry_context_manager
 from snowflake.snowpark._internal.telemetry import (
@@ -368,14 +365,10 @@
             self._dataframe._session._ast_batch.eval(repr)
 
             # Flush the AST and encode it as part of the query.
-<<<<<<< HEAD
-            _, kwargs["_dataframe_ast"] = self._dataframe._session._ast_batch.flush()
-=======
             (
                 _,
                 kwargs[DATAFRAME_AST_PARAMETER],
             ) = self._dataframe._session._ast_batch.flush()
->>>>>>> bc69fd67
 
         with open_telemetry_context_manager(self.save_as_table, self._dataframe):
             save_mode = (
@@ -580,14 +573,10 @@
             self._dataframe._session._ast_batch.eval(repr)
 
             # Flush the AST and encode it as part of the query.
-<<<<<<< HEAD
-            _, kwargs["_dataframe_ast"] = self._dataframe._session._ast_batch.flush()
-=======
             (
                 _,
                 kwargs[DATAFRAME_AST_PARAMETER],
             ) = self._dataframe._session._ast_batch.flush()
->>>>>>> bc69fd67
 
         stage_location = normalize_remote_file_or_dir(location)
         partition_by = partition_by if partition_by is not None else self._partition_by

#!/usr/bin/env python3
# -*- coding: utf-8 -*-
#
# Copyright (c) 2012-2021 Snowflake Computing Inc. All right reserved.
#
from src.snowflake.snowpark.internal.analyzer.snowflake_plan import SnowflakePlan
from src.snowflake.snowpark.internal.analyzer.sf_attribute import Attribute
from .dataframe import DataFrame
from .row import Row
from .types.sf_types import DataType, ArrayType, StringType, VariantType, MapType, GeographyType, BooleanType,\
    BinaryType, TimeType, TimestampType, DateType, DecimalType, DoubleType, LongType
from .internal.analyzer.analyzer_package import AnalyzerPackage

from snowflake.connector import SnowflakeConnection
from snowflake.connector.constants import FIELD_ID_TO_NAME
from typing import Any, List, Tuple


class ServerConnection:

    def __init__(self, conn: SnowflakeConnection):
        self.__conn = conn
        self._cursor = self.__conn.cursor()

    def close(self):
        self.__conn.close()

    def get_session_id(self):
        return self.__conn.session_id

    @staticmethod
    def _get_data_type(column_type_name: str, precision: int, scale: int) -> DataType:
        """Convert the Snowflake logical type to the Snowpark type. """
        if column_type_name == 'ARRAY':
            return ArrayType(StringType)
        if column_type_name == 'VARIANT':
            return VariantType
        if column_type_name == 'OBJECT':
            return MapType(StringType, StringType)
        if column_type_name == 'GEOGRAPHY':  # not supported by python connector
            return GeographyType
        if column_type_name == 'BOOLEAN':
            return BooleanType
        if column_type_name == 'BINARY':
            return BinaryType
        if column_type_name == 'TEXT':
            return StringType
        if column_type_name == 'TIME':
            return TimeType
        if column_type_name == 'TIMESTAMP' or column_type_name == 'TIMESTAMP_LTZ' \
                or column_type_name == 'TIMESTAMP_TZ' or column_type_name == 'TIMESTAMP_NTZ':
            return TimestampType
        if column_type_name == 'DATE':
            return DateType
        if column_type_name == 'DECIMAL' or (column_type_name == 'FIXED' and scale != 0):
            if precision != 0 or scale != 0:
                if precision > DecimalType.MAX_PRECISION:
                    return DecimalType(DecimalType.MAX_PRECISION, scale + precision - DecimalType.MAX_SCALE)
                else:
                    return DecimalType(precision, scale)
            else:
                return DecimalType(38, 15)  # Spark 1.5.0 default
        if column_type_name == 'REAL':
            return DoubleType
        if column_type_name == 'FIXED' and scale == 0:
            return LongType
        raise NotImplementedError("Unsupported type: {}, precision: {}, scale: {}".format(column_type_name, precision,
                                                                                          scale))

    @staticmethod
    def convert_result_meta_to_attribute(meta: List[Tuple[Any, ...]]) -> List['Attribute']:
        attributes = []
        analyzer_package = AnalyzerPackage()
        for column_name, type_value, _, _, precision, scale, nullable in meta:
            quoted_name = analyzer_package.quote_name_without_upper_casing(column_name)
            attributes.append(Attribute(quoted_name, ServerConnection._get_data_type(FIELD_ID_TO_NAME[type_value],
                                                                                     precision, scale), nullable))
        return attributes

    def get_result_attributes(self, query: str) -> List['Attribute']:
        lowercase = query.strip().lower()
        if lowercase.startswith("put") or lowercase.startswith("get"):
            return []
        else:
            # TODO: SNOW-361263: remove this after python connector has `describe` function
            if hasattr(self._cursor, 'describe'):
                self._cursor.describe(query)
            else:
                self._cursor.execute(query)
            return ServerConnection.convert_result_meta_to_attribute(self._cursor.description)

    def run_query(self, query):
        results_cursor = self._cursor.execute(query)
        data = results_cursor.fetchall()
        return data

    # TODO revisit
    def result_set_to_rows(self, result_set):
        rows = [Row(row) for row in result_set]
        return rows

    def execute(self, input: 'SnowflakePlan'):
        # Handle scenarios for whether we pass queries or a DF
        if type(input) == SnowflakePlan:
            return self.result_set_to_rows(self.get_result_set_from_plan(input))
        # TODO cleanup
        raise Exception("Should not have reached here. Serverconnection.execute")

    def get_result_set_from_plan(self, plan):
        action_id = plan.session._generate_new_action_id()

        result = None
        try:
            placeholders = {}
            for query in plan.queries:
                final_query = query.sql
                for holder, Id in placeholders.items():
                    # TODO revisit
                    final_query = final_query.replace(holder, Id)
                if action_id < plan.session.get_last_canceled_id():
                    raise Exception("Query was canceled by user")
                result = self.run_query(final_query)
                # TODO revisit
                # last_id = result.get_query_id()
                # placeholders[query.query_id_placeholder] = last_id
        finally:
            # delete create tmp object
            # TODO get plan.postActions
            pass

        return result

    def get_result_and_metadata(self, plan: SnowflakePlan) -> (List['Row'], List['Attribute']):
        result_set = self.get_result_set_from_plan(plan)
        result = self.result_set_to_rows(result_set)
<<<<<<< HEAD
        meta = self.convert_result_meta_to_attribute(self._cursor.description)
=======
        meta = ServerConnection.convert_result_meta_to_attribute(self._cursor.description)
>>>>>>> c31965d9
        return result, meta

    # TODO
    def get_parameter_value(self, parameter_name):
        pass

    # TODO
    def wrap_exception(self):
        pass<|MERGE_RESOLUTION|>--- conflicted
+++ resolved
@@ -133,11 +133,7 @@
     def get_result_and_metadata(self, plan: SnowflakePlan) -> (List['Row'], List['Attribute']):
         result_set = self.get_result_set_from_plan(plan)
         result = self.result_set_to_rows(result_set)
-<<<<<<< HEAD
-        meta = self.convert_result_meta_to_attribute(self._cursor.description)
-=======
         meta = ServerConnection.convert_result_meta_to_attribute(self._cursor.description)
->>>>>>> c31965d9
         return result, meta
 
     # TODO

#!/usr/bin/env python3
#
# Copyright (c) 2012-2024 Snowflake Computing Inc. All rights reserved.
#

import copy
import itertools
import re
import sys
from collections import Counter
from functools import cached_property
from logging import getLogger
from types import ModuleType
from typing import (
    TYPE_CHECKING,
    Any,
    Callable,
    Dict,
    Iterator,
    List,
    Optional,
    Tuple,
    Union,
    overload,
)

import snowflake.snowpark
<<<<<<< HEAD
import snowflake.snowpark._internal.proto.generated.ast_pb2 as proto
from snowflake.connector.options import installed_pandas
=======
from snowflake.connector.options import installed_pandas, pandas
>>>>>>> 8b801cc2
from snowflake.snowpark._internal.analyzer.binary_plan_node import (
    AsOf,
    Cross,
    Except,
    FullOuter,
    Inner,
    Intersect,
    Join,
    JoinType,
    LeftAnti,
    LeftOuter,
    LeftSemi,
    NaturalJoin,
    RightOuter,
    Union as UnionPlan,
    UsingJoin,
    create_join_type,
)
from snowflake.snowpark._internal.analyzer.analyzer_utils import unquote_if_quoted
from snowflake.snowpark._internal.analyzer.expression import (
    Attribute,
    Expression,
    Literal,
    NamedExpression,
    Star,
    UnresolvedAttribute,
)
from snowflake.snowpark._internal.analyzer.select_statement import (
    SET_EXCEPT,
    SET_INTERSECT,
    SET_UNION,
    SET_UNION_ALL,
    SelectSnowflakePlan,
    SelectStatement,
    SelectTableFunction,
)
from snowflake.snowpark._internal.analyzer.snowflake_plan import PlanQueryType
from snowflake.snowpark._internal.analyzer.snowflake_plan_node import (
    CopyIntoTableNode,
    DynamicTableCreateMode,
    Limit,
    LogicalPlan,
    SaveMode,
    SnowflakeCreateTable,
    TableCreationSource,
)
from snowflake.snowpark._internal.analyzer.sort_expression import (
    Ascending,
    Descending,
    SortOrder,
)
from snowflake.snowpark._internal.analyzer.table_function import (
    FlattenFunction,
    Lateral,
    TableFunctionExpression,
    TableFunctionJoin,
)
from snowflake.snowpark._internal.analyzer.unary_plan_node import (
    CreateDynamicTableCommand,
    CreateViewCommand,
    Filter,
    LocalTempView,
    PersistedView,
    Project,
    Rename,
    Sample,
    Sort,
    Unpivot,
    ViewType,
)
from snowflake.snowpark._internal.ast_utils import (
    add_intermediate_stmt,
    build_expr_from_dict_str_str,
    build_expr_from_python_val,
    build_expr_from_snowpark_column,
    build_expr_from_snowpark_column_or_col_name,
    build_expr_from_snowpark_column_or_sql_str,
    build_expr_from_snowpark_column_or_table_fn,
    build_indirect_table_fn_apply,
    build_proto_from_pivot_values,
    debug_check_missing_ast,
    fill_ast_for_column,
    fill_sp_save_mode,
    with_src_position,
)
from snowflake.snowpark._internal.error_message import SnowparkClientExceptionMessages
from snowflake.snowpark._internal.open_telemetry import open_telemetry_context_manager
from snowflake.snowpark._internal.telemetry import (
    add_api_call,
    adjust_api_subcalls,
    df_api_usage,
    df_collect_api_telemetry,
    df_to_relational_group_df_api_usage,
)
from snowflake.snowpark._internal.type_utils import (
    ColumnOrName,
    ColumnOrSqlExpr,
    LiteralType,
    snow_type_to_dtype_str,
)
from snowflake.snowpark._internal.udf_utils import add_package_to_existing_packages
from snowflake.snowpark._internal.utils import (
    SKIP_LEVELS_THREE,
    SKIP_LEVELS_TWO,
    TempObjectType,
    check_agg_exprs,
    check_flatten_mode,
    check_is_pandas_dataframe_in_to_pandas,
    column_to_bool,
    create_or_update_statement_params_with_query_tag,
    deprecated,
    escape_quotes,
    experimental,
    generate_random_alphanumeric,
    get_copy_into_table_options,
    is_snowflake_quoted_id_case_insensitive,
    is_snowflake_unquoted_suffix_case_insensitive,
    is_sql_select_statement,
    parse_positional_args_to_list,
    parse_positional_args_to_list_variadic,
    parse_table_name,
    prepare_pivot_arguments,
    publicapi,
    quote_name,
    random_name_for_temp_object,
    str_to_enum,
    validate_object_name,
)
from snowflake.snowpark.async_job import AsyncJob, _AsyncResultType
from snowflake.snowpark.column import Column, _to_col_if_sql_expr, _to_col_if_str
from snowflake.snowpark.dataframe_analytics_functions import DataFrameAnalyticsFunctions
from snowflake.snowpark.dataframe_na_functions import DataFrameNaFunctions
from snowflake.snowpark.dataframe_stat_functions import DataFrameStatFunctions
from snowflake.snowpark.dataframe_writer import DataFrameWriter
from snowflake.snowpark.exceptions import SnowparkDataframeException
from snowflake.snowpark.functions import (
    abs as abs_,
    col,
    count,
    lit,
    max as max_,
    mean,
    min as min_,
    random,
    row_number,
    sql_expr,
    stddev,
    to_char,
)
from snowflake.snowpark.mock._select_statement import MockSelectStatement
from snowflake.snowpark.row import Row
from snowflake.snowpark.table_function import (
    TableFunctionCall,
    _create_table_function_expression,
    _ExplodeFunctionCall,
    _get_cols_after_explode_join,
    _get_cols_after_join_table,
)
from snowflake.snowpark.types import (
    PandasDataFrameType,
    StringType,
    StructField,
    StructType,
    _NumericType,
)

# Python 3.8 needs to use typing.Iterable because collections.abc.Iterable is not subscriptable
# Python 3.9 can use both
# Python 3.10 needs to use collections.abc.Iterable because typing.Iterable is removed
if sys.version_info <= (3, 9):
    from typing import Iterable
else:
    from collections.abc import Iterable

if TYPE_CHECKING:
    import modin.pandas  # pragma: no cover
    from table import Table  # pragma: no cover

_logger = getLogger(__name__)

_ONE_MILLION = 1000000
_NUM_PREFIX_DIGITS = 4
_UNALIASED_REGEX = re.compile(f"""._[a-zA-Z0-9]{{{_NUM_PREFIX_DIGITS}}}_(.*)""")


def _generate_prefix(prefix: str) -> str:
    return f"{prefix}_{generate_random_alphanumeric(_NUM_PREFIX_DIGITS)}_"


def _generate_deterministic_prefix(prefix: str, exclude_prefixes: List[str]):
    """
    Generate deterministic prefix while ensuring it doesn't exist in the exclude list.
    """
    candidate_prefix = prefix + "_"
    counter = 1
    while any([p.startswith(candidate_prefix) for p in exclude_prefixes]):
        candidate_prefix = f"{prefix}{counter}_"
        counter = counter + 1
    return candidate_prefix


def _get_unaliased(col_name: str) -> List[str]:
    unaliased = []
    c = col_name
    while match := _UNALIASED_REGEX.match(c):
        c = match.group(1)
        unaliased.append(c)

    return unaliased


def _alias_if_needed(
    df: "DataFrame",
    c: str,
    prefix: Optional[str],
    suffix: Optional[str],
    common_col_names: List[str],
):
    col = df.col(c, _emit_ast=False)
    unquoted_col_name = c.strip('"')
    if c in common_col_names:
        if suffix:
            column_case_insensitive = is_snowflake_quoted_id_case_insensitive(c)
            suffix_unqouted_case_insensitive = (
                is_snowflake_unquoted_suffix_case_insensitive(suffix)
            )
            return col.alias(
                f'"{unquoted_col_name}{suffix.upper()}"'
                if column_case_insensitive and suffix_unqouted_case_insensitive
                else f'''"{unquoted_col_name}{escape_quotes(suffix.strip('"'))}"'''
            )
        return col.alias(f'"{prefix}{unquoted_col_name}"')
    else:
        return col.alias(f'"{unquoted_col_name}"')


def _disambiguate(
    lhs: "DataFrame",
    rhs: "DataFrame",
    join_type: JoinType,
    using_columns: Iterable[str],
    *,
    lsuffix: str = "",
    rsuffix: str = "",
) -> Tuple["DataFrame", "DataFrame"]:
    if lsuffix == rsuffix and lsuffix:
        raise ValueError(
            f"'lsuffix' and 'rsuffix' must be different if they're not empty. You set {lsuffix!r} to both."
        )
    # Normalize the using columns.
    normalized_using_columns = {quote_name(c) for c in using_columns}
    #  Check if the LHS and RHS have columns in common. If they don't just return them as-is. If
    #  they do have columns in common, alias the common columns with randomly generated l_
    #  and r_ prefixes for the left and right sides respectively.
    #  We assume the column names from the schema are normalized and quoted.
    lhs_names = [attr.name for attr in lhs._output]
    rhs_names = [attr.name for attr in rhs._output]
    common_col_names = [
        n
        for n in lhs_names
        if n in set(rhs_names) and n not in normalized_using_columns
    ]
    all_names = [unquote_if_quoted(n) for n in lhs_names + rhs_names]

    if common_col_names:
        # We use the session of the LHS DataFrame to report this telemetry
        lhs._session._conn._telemetry_client.send_alias_in_join_telemetry()

    lsuffix = lsuffix or lhs._alias
    rsuffix = rsuffix or rhs._alias
    suffix_provided = lsuffix or rsuffix
    lhs_prefix = (
        _generate_deterministic_prefix("l", all_names) if not suffix_provided else ""
    )
    rhs_prefix = (
        _generate_deterministic_prefix("r", all_names) if not suffix_provided else ""
    )

    lhs_remapped = lhs.select(
        [
            _alias_if_needed(
                lhs,
                name,
                lhs_prefix,
                lsuffix,
                [] if isinstance(join_type, (LeftSemi, LeftAnti)) else common_col_names,
            )
            for name in lhs_names
        ],
        _emit_ast=False,
    )

    rhs_remapped = rhs.select(
        [
            _alias_if_needed(rhs, name, rhs_prefix, rsuffix, common_col_names)
            for name in rhs_names
        ],
        _emit_ast=False,
    )
    return lhs_remapped, rhs_remapped


class DataFrame:
    """Represents a lazily-evaluated relational dataset that contains a collection
    of :class:`Row` objects with columns defined by a schema (column name and type).

    A DataFrame is considered lazy because it encapsulates the computation or query
    required to produce a relational dataset. The computation is not performed until
    you call a method that performs an action (e.g. :func:`collect`).

    **Creating a DataFrame**

    You can create a DataFrame in a number of different ways, as shown in the examples
    below.

    Creating tables and data to run the sample code:
        >>> session.sql("create or replace temp table prices(product_id varchar, amount number(10, 2))").collect()
        [Row(status='Table PRICES successfully created.')]
        >>> session.sql("insert into prices values ('id1', 10.0), ('id2', 20.0)").collect()
        [Row(number of rows inserted=2)]
        >>> # Create a CSV file to demo load
        >>> import tempfile
        >>> with tempfile.NamedTemporaryFile(mode="w+t") as t:
        ...     t.writelines(["id1, Product A", "\\n" "id2, Product B"])
        ...     t.flush()
        ...     create_stage_result = session.sql("create temp stage test_stage").collect()
        ...     put_result = session.file.put(t.name, "@test_stage/test_dir")

    Example 1
        Creating a DataFrame by reading a table in Snowflake::

            >>> df_prices = session.table("prices")

    Example 2
        Creating a DataFrame by reading files from a stage::

            >>> from snowflake.snowpark.types import StructType, StructField, IntegerType, StringType
            >>> df_catalog = session.read.schema(StructType([StructField("id", StringType()), StructField("name", StringType())])).csv("@test_stage/test_dir")
            >>> df_catalog.show()
            ---------------------
            |"ID"  |"NAME"      |
            ---------------------
            |id1   | Product A  |
            |id2   | Product B  |
            ---------------------
            <BLANKLINE>

    Example 3
        Creating a DataFrame by specifying a sequence or a range::

            >>> session.create_dataframe([(1, "one"), (2, "two")], schema=["col_a", "col_b"]).show()
            ---------------------
            |"COL_A"  |"COL_B"  |
            ---------------------
            |1        |one      |
            |2        |two      |
            ---------------------
            <BLANKLINE>
            >>> session.range(1, 10, 2).to_df("col1").show()
            ----------
            |"COL1"  |
            ----------
            |1       |
            |3       |
            |5       |
            |7       |
            |9       |
            ----------
            <BLANKLINE>

    Example 4
        Create a new DataFrame by applying transformations to other existing DataFrames::

            >>> df_merged_data = df_catalog.join(df_prices, df_catalog["id"] == df_prices["product_id"])

    **Performing operations on a DataFrame**

    Broadly, the operations on DataFrame can be divided into two types:

    - **Transformations** produce a new DataFrame from one or more existing DataFrames. Note that transformations are lazy and don't cause the DataFrame to be evaluated. If the API does not provide a method to express the SQL that you want to use, you can use :func:`functions.sqlExpr` as a workaround.
    - **Actions** cause the DataFrame to be evaluated. When you call a method that performs an action, Snowpark sends the SQL query for the DataFrame to the server for evaluation.

    **Transforming a DataFrame**

    The following examples demonstrate how you can transform a DataFrame.

    Example 5
        Using the :func:`select()` method to select the columns that should be in the
        DataFrame (similar to adding a ``SELECT`` clause)::

            >>> # Return a new DataFrame containing the product_id and amount columns of the prices table.
            >>> # This is equivalent to: SELECT PRODUCT_ID, AMOUNT FROM PRICES;
            >>> df_price_ids_and_amounts = df_prices.select(col("product_id"), col("amount"))

    Example 6
        Using the :func:`Column.as_` method to rename a column in a DataFrame (similar
        to using ``SELECT col AS alias``)::

            >>> # Return a new DataFrame containing the product_id column of the prices table as a column named
            >>> # item_id. This is equivalent to: SELECT PRODUCT_ID AS ITEM_ID FROM PRICES;
            >>> df_price_item_ids = df_prices.select(col("product_id").as_("item_id"))

    Example 7
        Using the :func:`filter` method to filter data (similar to adding a ``WHERE`` clause)::

            >>> # Return a new DataFrame containing the row from the prices table with the ID 1.
            >>> # This is equivalent to:
            >>> # SELECT * FROM PRICES WHERE PRODUCT_ID = 1;
            >>> df_price1 = df_prices.filter((col("product_id") == 1))

    Example 8
        Using the :func:`sort()` method to specify the sort order of the data (similar to adding an ``ORDER BY`` clause)::

            >>> # Return a new DataFrame for the prices table with the rows sorted by product_id.
            >>> # This is equivalent to: SELECT * FROM PRICES ORDER BY PRODUCT_ID;
            >>> df_sorted_prices = df_prices.sort(col("product_id"))

    Example 9
        Using :meth:`agg` method to aggregate results.

            >>> import snowflake.snowpark.functions as f
            >>> df_prices.agg(("amount", "sum")).collect()
            [Row(SUM(AMOUNT)=Decimal('30.00'))]
            >>> df_prices.agg(f.sum("amount")).collect()
            [Row(SUM(AMOUNT)=Decimal('30.00'))]
            >>> # rename the aggregation column name
            >>> df_prices.agg(f.sum("amount").alias("total_amount"), f.max("amount").alias("max_amount")).collect()
            [Row(TOTAL_AMOUNT=Decimal('30.00'), MAX_AMOUNT=Decimal('20.00'))]

    Example 10
        Using the :func:`group_by()` method to return a
        :class:`RelationalGroupedDataFrame` that you can use to group and aggregate
        results (similar to adding a ``GROUP BY`` clause).

        :class:`RelationalGroupedDataFrame` provides methods for aggregating results, including:

        - :func:`RelationalGroupedDataFrame.avg()` (equivalent to AVG(column))
        - :func:`RelationalGroupedDataFrame.count()` (equivalent to COUNT())
        - :func:`RelationalGroupedDataFrame.max()` (equivalent to MAX(column))
        - :func:`RelationalGroupedDataFrame.median()` (equivalent to MEDIAN(column))
        - :func:`RelationalGroupedDataFrame.min()` (equivalent to MIN(column))
        - :func:`RelationalGroupedDataFrame.sum()` (equivalent to SUM(column))

        >>> # Return a new DataFrame for the prices table that computes the sum of the prices by
        >>> # category. This is equivalent to:
        >>> #  SELECT CATEGORY, SUM(AMOUNT) FROM PRICES GROUP BY CATEGORY
        >>> df_total_price_per_category = df_prices.group_by(col("product_id")).sum(col("amount"))
        >>> # Have multiple aggregation values with the group by
        >>> import snowflake.snowpark.functions as f
        >>> df_summary = df_prices.group_by(col("product_id")).agg(f.sum(col("amount")).alias("total_amount"), f.avg("amount"))
        >>> df_summary.show()
        -------------------------------------------------
        |"PRODUCT_ID"  |"TOTAL_AMOUNT"  |"AVG(AMOUNT)"  |
        -------------------------------------------------
        |id1           |10.00           |10.00000000    |
        |id2           |20.00           |20.00000000    |
        -------------------------------------------------
        <BLANKLINE>

    Example 11
        Using windowing functions. Refer to :class:`Window` for more details.

            >>> from snowflake.snowpark import Window
            >>> from snowflake.snowpark.functions import row_number
            >>> df_prices.with_column("price_rank",  row_number().over(Window.order_by(col("amount").desc()))).show()
            ------------------------------------------
            |"PRODUCT_ID"  |"AMOUNT"  |"PRICE_RANK"  |
            ------------------------------------------
            |id2           |20.00     |1             |
            |id1           |10.00     |2             |
            ------------------------------------------
            <BLANKLINE>

    Example 12
        Handling missing values. Refer to :class:`DataFrameNaFunctions` for more details.

            >>> df = session.create_dataframe([[1, None, 3], [4, 5, None]], schema=["a", "b", "c"])
            >>> df.na.fill({"b": 2, "c": 6}).show()
            -------------------
            |"A"  |"B"  |"C"  |
            -------------------
            |1    |2    |3    |
            |4    |5    |6    |
            -------------------
            <BLANKLINE>

    **Performing an action on a DataFrame**

    The following examples demonstrate how you can perform an action on a DataFrame.

    Example 13
        Performing a query and returning an array of Rows::

            >>> df_prices.collect()
            [Row(PRODUCT_ID='id1', AMOUNT=Decimal('10.00')), Row(PRODUCT_ID='id2', AMOUNT=Decimal('20.00'))]

    Example 14
        Performing a query and print the results::

            >>> df_prices.show()
            ---------------------------
            |"PRODUCT_ID"  |"AMOUNT"  |
            ---------------------------
            |id1           |10.00     |
            |id2           |20.00     |
            ---------------------------
            <BLANKLINE>

    Example 15
        Calculating statistics values. Refer to :class:`DataFrameStatFunctions` for more details.

            >>> df = session.create_dataframe([[1, 2], [3, 4], [5, -1]], schema=["a", "b"])
            >>> df.stat.corr("a", "b")
            -0.5960395606792697

    Example 16
        Performing a query asynchronously and returning a list of :class:`Row` objects::

            >>> df = session.create_dataframe([[float(4), 3, 5], [2.0, -4, 7], [3.0, 5, 6], [4.0, 6, 8]], schema=["a", "b", "c"])
            >>> async_job = df.collect_nowait()
            >>> async_job.result()
            [Row(A=4.0, B=3, C=5), Row(A=2.0, B=-4, C=7), Row(A=3.0, B=5, C=6), Row(A=4.0, B=6, C=8)]

    Example 17
        Performing a query and transforming it into :class:`pandas.DataFrame` asynchronously::

            >>> async_job = df.to_pandas(block=False)
            >>> async_job.result()
                 A  B  C
            0  4.0  3  5
            1  2.0 -4  7
            2  3.0  5  6
            3  4.0  6  8
    """

    @publicapi
    def __init__(
        self,
        session: Optional["snowflake.snowpark.Session"] = None,
        plan: Optional[LogicalPlan] = None,
        is_cached: bool = False,
        _ast_stmt: Optional[proto.Assign] = None,
        _emit_ast: bool = True,
    ) -> None:
        """
        :param int _ast_stmt: The AST Assign atom corresponding to this dataframe value. We track its assigned ID in the
                             slot self._ast_id. This allows this value to be referred to symbolically when it's
                             referenced in subsequent dataframe expressions.
        """
        self._session = session
        self._ast_id = None
        if _emit_ast:
            self._ast_id = _ast_stmt.var_id.bitfield1 if _ast_stmt is not None else None

        if plan is not None:
            self._plan = self._session._analyzer.resolve(plan)
        else:
            self._plan = None

        if isinstance(plan, (SelectStatement, MockSelectStatement)):
            self._select_statement = plan
            plan.expr_to_alias.update(self._plan.expr_to_alias)
            plan.df_aliased_col_name_to_real_col_name.update(
                self._plan.df_aliased_col_name_to_real_col_name
            )
        else:
            self._select_statement = None
        self._statement_params = None
        self.is_cached: bool = is_cached  #: Whether the dataframe is cached.

        self._reader: Optional["snowflake.snowpark.DataFrameReader"] = None
        self._writer = DataFrameWriter(self)

        self._stat = DataFrameStatFunctions(self)
        self._analytics = DataFrameAnalyticsFunctions(self)
        self.approxQuantile = self.approx_quantile = self._stat.approx_quantile
        self.corr = self._stat.corr
        self.cov = self._stat.cov
        self.crosstab = self._stat.crosstab
        self.sampleBy = self.sample_by = self._stat.sample_by

        self._na = DataFrameNaFunctions(self)
        self.dropna = self._na.drop
        self.fillna = self._na.fill
        self.replace = self._na.replace

        self._alias: Optional[str] = None

    def _set_ast_ref(self, sp_dataframe_expr_builder: Any) -> None:
        """
        Given a field builder expression of the AST type SpDataframeExpr, points the builder to reference this dataframe.
        """
        # TODO SNOW-1762262: remove once we generate the correct AST.
        debug_check_missing_ast(self._ast_id, self)
        sp_dataframe_expr_builder.sp_dataframe_ref.id.bitfield1 = self._ast_id

    @property
    def stat(self) -> DataFrameStatFunctions:
        return self._stat

    @property
    def analytics(self) -> DataFrameAnalyticsFunctions:
        return self._analytics

    @publicapi
    @overload
    def collect(
        self,
        *,
        statement_params: Optional[Dict[str, str]] = None,
        block: bool = True,
        log_on_exception: bool = False,
        case_sensitive: bool = True,
        _emit_ast: bool = True,
    ) -> List[Row]:
        ...  # pragma: no cover

    @publicapi
    @overload
    def collect(
        self,
        *,
        statement_params: Optional[Dict[str, str]] = None,
        block: bool = False,
        log_on_exception: bool = False,
        case_sensitive: bool = True,
        _emit_ast: bool = True,
    ) -> AsyncJob:
        ...  # pragma: no cover

    @df_collect_api_telemetry
    @publicapi
    def collect(
        self,
        *,
        statement_params: Optional[Dict[str, str]] = None,
        block: bool = True,
        log_on_exception: bool = False,
        case_sensitive: bool = True,
        _emit_ast: bool = True,
    ) -> Union[List[Row], AsyncJob]:
        """Executes the query representing this DataFrame and returns the result as a
        list of :class:`Row` objects.

        Args:
            statement_params: Dictionary of statement level parameters to be set while executing this action.
            block: A bool value indicating whether this function will wait until the result is available.
                When it is ``False``, this function executes the underlying queries of the dataframe
                asynchronously and returns an :class:`AsyncJob`.
            case_sensitive: A bool value which controls the case sensitivity of the fields in the
                :class:`Row` objects returned by the ``collect``. Defaults to ``True``.

        See also:
            :meth:`collect_nowait()`
        """

        kwargs = {}
        if _emit_ast:
            # Add an Assign node that applies SpDataframeCollect() to the input, followed by its Eval.
            repr = self._session._ast_batch.assign()
            expr = with_src_position(repr.expr.sp_dataframe_collect)
            debug_check_missing_ast(self._ast_id, self)
            expr.id.bitfield1 = self._ast_id
            if statement_params is not None:
                build_expr_from_dict_str_str(expr.statement_params, statement_params)
            expr.block = block
            expr.case_sensitive = case_sensitive
            expr.log_on_exception = log_on_exception
            expr.no_wait = False

            self._session._ast_batch.eval(repr)

            # Flush the AST and encode it as part of the query.
            _, kwargs["_dataframe_ast"] = self._session._ast_batch.flush()

        with open_telemetry_context_manager(self.collect, self):
            return self._internal_collect_with_tag_no_telemetry(
                statement_params=statement_params,
                block=block,
                log_on_exception=log_on_exception,
                case_sensitive=case_sensitive,
                **kwargs,
            )

    @df_collect_api_telemetry
    @publicapi
    def collect_nowait(
        self,
        *,
        statement_params: Optional[Dict[str, str]] = None,
        log_on_exception: bool = False,
        case_sensitive: bool = True,
        _emit_ast: bool = True,
    ) -> AsyncJob:
        """Executes the query representing this DataFrame asynchronously and returns: class:`AsyncJob`.
        It is equivalent to ``collect(block=False)``.

        Args:
            statement_params: Dictionary of statement level parameters to be set while executing this action.
            case_sensitive: A bool value which is controls the case sensitivity of the fields in the
                :class:`Row` objects after collecting the result using :meth:`AsyncJob.result`. Defaults to
                ``True``.

        See also:
            :meth:`collect()`
        """
        kwargs = {}
        if _emit_ast:
            # Add an Assign node that applies SpDataframeCollect() to the input, followed by its Eval.
            repr = self._session._ast_batch.assign()
            expr = with_src_position(repr.expr.sp_dataframe_collect)
            debug_check_missing_ast(self._ast_id, self)
            expr.id.bitfield1 = self._ast_id
            if statement_params is not None:
                build_expr_from_dict_str_str(expr.statement_params, statement_params)
            expr.case_sensitive = case_sensitive
            expr.log_on_exception = log_on_exception
            expr.no_wait = True

            self._session._ast_batch.eval(repr)

            # Flush AST and encode it as part of the query.
            _, kwargs["_dataframe_ast"] = self._session._ast_batch.flush()

        with open_telemetry_context_manager(self.collect_nowait, self):
            return self._internal_collect_with_tag_no_telemetry(
                statement_params=statement_params,
                block=False,
                data_type=_AsyncResultType.ROW,
                log_on_exception=log_on_exception,
                case_sensitive=case_sensitive,
                **kwargs,
            )

    def _internal_collect_with_tag_no_telemetry(
        self,
        *,
        statement_params: Optional[Dict[str, str]] = None,
        block: bool = True,
        data_type: _AsyncResultType = _AsyncResultType.ROW,
        log_on_exception: bool = False,
        case_sensitive: bool = True,
        **kwargs: Any,
    ) -> Union[List[Row], AsyncJob]:
        # When executing a DataFrame in any method of snowpark (either public or private),
        # we should always call this method instead of collect(), to make sure the
        # query tag is set properly.
        return self._session._conn.execute(
            self._plan,
            block=block,
            data_type=data_type,
            _statement_params=create_or_update_statement_params_with_query_tag(
                statement_params or self._statement_params,
                self._session.query_tag,
                SKIP_LEVELS_THREE,
            ),
            log_on_exception=log_on_exception,
            case_sensitive=case_sensitive,
            **kwargs,
        )

    _internal_collect_with_tag = df_collect_api_telemetry(
        _internal_collect_with_tag_no_telemetry
    )

    @df_collect_api_telemetry
    def _execute_and_get_query_id(
        self, *, statement_params: Optional[Dict[str, str]] = None
    ) -> str:
        """This method is only used in stored procedures."""
        with open_telemetry_context_manager(self._execute_and_get_query_id, self):
            return self._session._conn.get_result_query_id(
                self._plan,
                _statement_params=create_or_update_statement_params_with_query_tag(
                    statement_params or self._statement_params,
                    self._session.query_tag,
                    SKIP_LEVELS_THREE,
                ),
            )

    @overload
    @publicapi
    def to_local_iterator(
        self,
        *,
        statement_params: Optional[Dict[str, str]] = None,
        block: bool = True,
        case_sensitive: bool = True,
        _emit_ast: bool = True,
    ) -> Iterator[Row]:
        ...  # pragma: no cover

    @overload
    @publicapi
    def to_local_iterator(
        self,
        *,
        statement_params: Optional[Dict[str, str]] = None,
        block: bool = False,
        case_sensitive: bool = True,
        _emit_ast: bool = True,
    ) -> AsyncJob:
        ...  # pragma: no cover

    @df_collect_api_telemetry
    @publicapi
    def to_local_iterator(
        self,
        *,
        statement_params: Optional[Dict[str, str]] = None,
        block: bool = True,
        case_sensitive: bool = True,
        _emit_ast: bool = True,
    ) -> Union[Iterator[Row], AsyncJob]:
        """Executes the query representing this DataFrame and returns an iterator
        of :class:`Row` objects that you can use to retrieve the results.

        Unlike :meth:`collect`, this method does not load all data into memory
        at once.

        Example::

            >>> df = session.table("prices")
            >>> for row in df.to_local_iterator():
            ...     print(row)
            Row(PRODUCT_ID='id1', AMOUNT=Decimal('10.00'))
            Row(PRODUCT_ID='id2', AMOUNT=Decimal('20.00'))

        Args:
            statement_params: Dictionary of statement level parameters to be set while executing this action.
            block: A bool value indicating whether this function will wait until the result is available.
                When it is ``False``, this function executes the underlying queries of the dataframe
                asynchronously and returns an :class:`AsyncJob`.
            case_sensitive: A bool value which controls the case sensitivity of the fields in the
                :class:`Row` objects returned by the ``to_local_iterator``. Defaults to ``True``.
        """

        kwargs = {}
        if _emit_ast:
            # Add an Assign node that applies SpDataframeToLocalIterator() to the input, followed by its Eval.
            stmt = self._session._ast_batch.assign()
            expr = with_src_position(stmt.expr.sp_dataframe_to_local_iterator)

            debug_check_missing_ast(self._ast_id, self)

            expr.id.bitfield1 = self._ast_id
            if statement_params is not None:
                build_expr_from_dict_str_str(expr.statement_params, statement_params)
            expr.block = block
            expr.case_sensitive = case_sensitive

            self._session._ast_batch.eval(stmt)

            # Flush the AST and encode it as part of the query.
            _, kwargs["_dataframe_ast"] = self._session._ast_batch.flush()

        return self._session._conn.execute(
            self._plan,
            to_iter=True,
            block=block,
            data_type=_AsyncResultType.ITERATOR,
            _statement_params=create_or_update_statement_params_with_query_tag(
                statement_params or self._statement_params,
                self._session.query_tag,
                SKIP_LEVELS_THREE,
            ),
            case_sensitive=case_sensitive,
            **kwargs,
        )

    def __copy__(self) -> "DataFrame":
        """Implements shallow copy protocol for copy.copy(...)."""
        if self._select_statement:
            new_plan = copy.copy(self._select_statement)
            new_plan.column_states = self._select_statement.column_states
            new_plan._projection_in_str = self._select_statement.projection_in_str
            new_plan._schema_query = self._select_statement.schema_query
            new_plan._query_params = self._select_statement.query_params
        else:
            new_plan = copy.copy(self._plan)

        # TODO SNOW-1762416: Clarify copy-behavior in AST. For now, done as weak-copy always. Yet, we may want to consider
        # a separate AST entity to model deep-copying. A deep-copy would generate here a new ID different from self._ast_id.
        df = DataFrame(self._session, new_plan)
        df._ast_id = self._ast_id
        return df

    if installed_pandas:
        import pandas  # pragma: no cover

        @publicapi
        @overload
        def to_pandas(
            self,
            *,
            statement_params: Optional[Dict[str, str]] = None,
            block: bool = True,
            _emit_ast: bool = True,
            **kwargs: Dict[str, Any],
        ) -> pandas.DataFrame:
            ...  # pragma: no cover

    @publicapi
    @overload
    def to_pandas(
        self,
        *,
        statement_params: Optional[Dict[str, str]] = None,
        block: bool = False,
        _emit_ast: bool = True,
        **kwargs: Dict[str, Any],
    ) -> AsyncJob:
        ...  # pragma: no cover

    @df_collect_api_telemetry
    @publicapi
    def to_pandas(
        self,
        *,
        statement_params: Optional[Dict[str, str]] = None,
        block: bool = True,
        _emit_ast: bool = True,
        **kwargs: Dict[str, Any],
    ) -> Union["pandas.DataFrame", AsyncJob]:
        """
        Executes the query representing this DataFrame and returns the result as a
        `pandas DataFrame <https://pandas.pydata.org/pandas-docs/stable/reference/api/pandas.DataFrame.html>`_.

        When the data is too large to fit into memory, you can use :meth:`to_pandas_batches`.

        Args:
            statement_params: Dictionary of statement level parameters to be set while executing this action.
            block: A bool value indicating whether this function will wait until the result is available.
                When it is ``False``, this function executes the underlying queries of the dataframe
                asynchronously and returns an :class:`AsyncJob`.

        Note:
            1. This method is only available if pandas is installed and available.

            2. If you use :func:`Session.sql` with this method, the input query of
            :func:`Session.sql` can only be a SELECT statement.

            3. For TIMESTAMP columns:
            - TIMESTAMP_LTZ and TIMESTAMP_TZ are both converted to `datetime64[ns, tz]` in pandas,
            as pandas cannot distinguish between the two.
            - TIMESTAMP_NTZ is converted to `datetime64[ns]` (without timezone).
        """

        if _emit_ast:
            stmt = self._session._ast_batch.assign()
            ast = with_src_position(stmt.expr.sp_dataframe_to_pandas, stmt)
            debug_check_missing_ast(self._ast_id, self)
            ast.id.bitfield1 = self._ast_id
            if statement_params is not None:
                build_expr_from_dict_str_str(ast.statement_params, statement_params)
            ast.block = block
            self._session._ast_batch.eval(stmt)

            # Flush the AST and encode it as part of the query.
            _, kwargs["_dataframe_ast"] = self._session._ast_batch.flush()

        with open_telemetry_context_manager(self.to_pandas, self):
            result = self._session._conn.execute(
                self._plan,
                to_pandas=True,
                block=block,
                data_type=_AsyncResultType.PANDAS,
                _statement_params=create_or_update_statement_params_with_query_tag(
                    statement_params or self._statement_params,
                    self._session.query_tag,
                    SKIP_LEVELS_TWO,
                ),
                **kwargs,
            )

        # if the returned result is not a pandas dataframe, raise Exception
        # this might happen when calling this method with non-select commands
        # e.g., session.sql("create ...").to_pandas()
        if block:
            check_is_pandas_dataframe_in_to_pandas(result)

        return result

    if installed_pandas:
        import pandas

        @publicapi
        @overload
        def to_pandas_batches(
            self,
            *,
            statement_params: Optional[Dict[str, str]] = None,
            block: bool = True,
            _emit_ast: bool = True,
            **kwargs: Dict[str, Any],
        ) -> Iterator[pandas.DataFrame]:
            ...  # pragma: no cover

    @publicapi
    @overload
    def to_pandas_batches(
        self,
        *,
        statement_params: Optional[Dict[str, str]] = None,
        block: bool = False,
        _emit_ast: bool = True,
        **kwargs: Dict[str, Any],
    ) -> AsyncJob:
        ...  # pragma: no cover

    @df_collect_api_telemetry
    @publicapi
    def to_pandas_batches(
        self,
        *,
        statement_params: Optional[Dict[str, str]] = None,
        block: bool = True,
        _emit_ast: bool = True,
        **kwargs: Dict[str, Any],
    ) -> Union[Iterator["pandas.DataFrame"], AsyncJob]:
        """
        Executes the query representing this DataFrame and returns an iterator of
        pandas dataframes (containing a subset of rows) that you can use to
        retrieve the results.

        Unlike :meth:`to_pandas`, this method does not load all data into memory
        at once.

        Example::

            >>> df = session.create_dataframe([[1, 2], [3, 4]], schema=["a", "b"])
            >>> for pandas_df in df.to_pandas_batches():
            ...     print(pandas_df)
               A  B
            0  1  2
            1  3  4

        Args:
            statement_params: Dictionary of statement level parameters to be set while executing this action.
            block: A bool value indicating whether this function will wait until the result is available.
                When it is ``False``, this function executes the underlying queries of the dataframe
                asynchronously and returns an :class:`AsyncJob`.

        Note:
            1. This method is only available if pandas is installed and available.

            2. If you use :func:`Session.sql` with this method, the input query of
            :func:`Session.sql` can only be a SELECT statement.
        """
        if _emit_ast:
            stmt = self._session._ast_batch.assign()
            ast = with_src_position(stmt.expr.sp_dataframe_to_pandas_batches, stmt)
            debug_check_missing_ast(self._ast_id, self)
            ast.id.bitfield1 = self._ast_id
            if statement_params is not None:
                build_expr_from_dict_str_str(ast.statement_params, statement_params)
            ast.block = block
            self._session._ast_batch.eval(stmt)

            # Flush the AST and encode it as part of the query.
            _, kwargs["_dataframe_ast"] = self._session._ast_batch.flush()

        return self._session._conn.execute(
            self._plan,
            to_pandas=True,
            to_iter=True,
            block=block,
            data_type=_AsyncResultType.PANDAS_BATCH,
            _statement_params=create_or_update_statement_params_with_query_tag(
                statement_params or self._statement_params,
                self._session.query_tag,
                SKIP_LEVELS_TWO,
            ),
            **kwargs,
        )

    @df_api_usage
    @publicapi
    def to_df(
        self, *names: Union[str, Iterable[str]], _emit_ast: bool = True
    ) -> "DataFrame":
        """
        Creates a new DataFrame containing columns with the specified names.

        The number of column names that you pass in must match the number of columns in the existing
        DataFrame.

        Examples::

            >>> df1 = session.range(1, 10, 2).to_df("col1")
            >>> df2 = session.range(1, 10, 2).to_df(["col1"])

        Args:
            names: list of new column names
        """
        col_names, is_variadic = parse_positional_args_to_list_variadic(*names)
        if not all(isinstance(n, str) for n in col_names):
            raise TypeError(
                "Invalid input type in to_df(), expected str or a list of strs."
            )

        if len(self._output) != len(col_names):
            raise ValueError(
                f"The number of columns doesn't match. "
                f"Old column names ({len(self._output)}): "
                f"{','.join(attr.name for attr in self._output)}. "
                f"New column names ({len(col_names)}): {','.join(col_names)}."
            )

        # AST.
        stmt = None
        if _emit_ast:
            stmt = self._session._ast_batch.assign()
            ast = with_src_position(stmt.expr.sp_dataframe_to_df, stmt)
            ast.col_names.extend(col_names)
            ast.variadic = is_variadic
            self._set_ast_ref(ast.df)

        new_cols = []
        for attr, name in zip(self._output, col_names):
            new_cols.append(Column(attr).alias(name))
        df = self.select(new_cols, _ast_stmt=stmt, _emit_ast=_emit_ast)

        if _emit_ast:
            df._ast_id = stmt.var_id.bitfield1

        return df

    @df_collect_api_telemetry
    @publicapi
    def to_snowpark_pandas(
        self,
        index_col: Optional[Union[str, List[str]]] = None,
        columns: Optional[List[str]] = None,
<<<<<<< HEAD
        _emit_ast: bool = True,
=======
>>>>>>> 8b801cc2
    ) -> "modin.pandas.DataFrame":
        """
        Convert the Snowpark DataFrame to Snowpark pandas DataFrame.

        Args:
            index_col: A column name or a list of column names to use as index.
            columns: A list of column names for the columns to select from the Snowpark DataFrame. If not specified, select
                all columns except ones configured in index_col.

        Returns:
            :class:`~modin.pandas.DataFrame`
                A Snowpark pandas DataFrame contains index and data columns based on the snapshot of the current
                Snowpark DataFrame, which triggers an eager evaluation.

                If index_col is provided, the specified index_col is selected as the index column(s) for the result dataframe,
                otherwise, a default range index from 0 to n - 1 is created as the index column, where n is the number
                of rows. Please note that is also used as the start row ordering for the dataframe, but there is no
                guarantee that the default row ordering is the same for two Snowpark pandas dataframe created from
                the same Snowpark Dataframe.

                If columns are provided, the specified columns are selected as the data column(s) for the result dataframe,
                otherwise, all Snowpark DataFrame columns (exclude index_col) are selected as data columns.

        Note:
            Transformations performed on the returned Snowpark pandas Dataframe do not affect the Snowpark DataFrame
            from which it was created. Call
            - :func:`modin.pandas.to_snowpark <modin.pandas.to_snowpark>`
            to transform a Snowpark pandas DataFrame back to a Snowpark DataFrame.

            The column names used for columns or index_cols must be Normalized Snowflake Identifiers, and the
            Normalized Snowflake Identifiers of a Snowpark DataFrame can be displayed by calling df.show().
            For details about Normalized Snowflake Identifiers, please refer to the Note in :func:`~modin.pandas.read_snowflake`

            `to_snowpark_pandas` works only when the environment is set up correctly for Snowpark pandas. This environment
            may require version of Python and pandas different from what Snowpark Python uses If the environment is setup
            incorrectly, an error will be raised when `to_snowpark_pandas` is called.

            For Python version support information, please refer to:
            - the prerequisites section https://docs.snowflake.com/en/developer-guide/snowpark/python/snowpark-pandas#prerequisites
            - the installation section https://docs.snowflake.com/en/developer-guide/snowpark/python/snowpark-pandas#installing-the-snowpark-pandas-api

        See also:
            - :func:`modin.pandas.to_snowpark <modin.pandas.to_snowpark>`
            - :func:`modin.pandas.DataFrame.to_snowpark <modin.pandas.DataFrame.to_snowpark>`
            - :func:`modin.pandas.Series.to_snowpark <modin.pandas.Series.to_snowpark>`

        Example::
            >>> df = session.create_dataframe([[1, 2, 3]], schema=["a", "b", "c"])
            >>> snowpark_pandas_df = df.to_snowpark_pandas()  # doctest: +SKIP
            >>> snowpark_pandas_df      # doctest: +SKIP +NORMALIZE_WHITESPACE
               A  B  C
            0  1  2  3

            >>> snowpark_pandas_df = df.to_snowpark_pandas(index_col='A')  # doctest: +SKIP
            >>> snowpark_pandas_df      # doctest: +SKIP +NORMALIZE_WHITESPACE
               B  C
            A
            1  2  3
            >>> snowpark_pandas_df = df.to_snowpark_pandas(index_col='A', columns=['B'])  # doctest: +SKIP
            >>> snowpark_pandas_df      # doctest: +SKIP +NORMALIZE_WHITESPACE
               B
            A
            1  2
            >>> snowpark_pandas_df = df.to_snowpark_pandas(index_col=['B', 'A'], columns=['A', 'C', 'A'])  # doctest: +SKIP
            >>> snowpark_pandas_df      # doctest: +SKIP +NORMALIZE_WHITESPACE
                 A  C  A
            B A
            2 1  1  3  1
        """
        # black and isort disagree on how to format this section with isort: skip
        # fmt: off
        import snowflake.snowpark.modin.plugin  # isort: skip  # noqa: F401
        # If snowflake.snowpark.modin.plugin was successfully imported, then modin.pandas is available
        import modin.pandas as pd  # isort: skip
        # fmt: on
<<<<<<< HEAD

        if _emit_ast:
            raise NotImplementedError(
                "TODO SNOW-1672579: Support Snowpark pandas API handover."
            )

=======
>>>>>>> 8b801cc2
        # create a temporary table out of the current snowpark dataframe
        temporary_table_name = random_name_for_temp_object(
            TempObjectType.TABLE
        )  # pragma: no cover
        self.write.save_as_table(
            temporary_table_name, mode="errorifexists", table_type="temporary"
        )  # pragma: no cover

        snowpandas_df = pd.read_snowflake(
            name_or_query=temporary_table_name, index_col=index_col, columns=columns
        )  # pragma: no cover

        return snowpandas_df

    def __getitem__(self, item: Union[str, Column, List, Tuple, int]):

        _emit_ast = self._ast_id is not None

        if isinstance(item, str):
            return self.col(item, _emit_ast=_emit_ast)
        elif isinstance(item, Column):
            return self.filter(item, _emit_ast=_emit_ast)
        elif isinstance(item, (list, tuple)):
            return self.select(item, _emit_ast=_emit_ast)
        elif isinstance(item, int):
            return self.__getitem__(self.columns[item])
        else:
            raise TypeError(f"Unexpected item type: {type(item)}")

    def __getattr__(self, name: str):
        # Snowflake DB ignores cases when there is no quotes.
        if name.lower() not in [c.lower() for c in self.columns]:
            raise AttributeError(
                f"{self.__class__.__name__} object has no attribute {name}"
            )
        return self.col(name)

    @property
    def columns(self) -> List[str]:
        """Returns all column names as a list.

        The returned column names are consistent with the Snowflake database object `identifier syntax <https://docs.snowflake.com/en/sql-reference/identifiers-syntax.html>`_.

        ==================================   ==========================
        Column name used to create a table   Column name returned in str
        ==================================   ==========================
        a                                    'A'
        A                                    'A'
        "a"                                  '"a"'
        "a b"                                '"a b"'
        "a""b"                               '"a""b"'
        ==================================   ==========================
        """
        return self.schema.names

    @publicapi
    def col(self, col_name: str, _emit_ast: bool = True) -> Column:
        """Returns a reference to a column in the DataFrame."""
        expr = None
        if _emit_ast:
            expr = proto.Expr()
            col_expr_ast = with_src_position(expr.sp_dataframe_col)
            self._set_ast_ref(col_expr_ast.df)
            col_expr_ast.col_name = col_name
        if col_name == "*":
            return Column(Star(self._output), _ast=expr)
        else:
            return Column(self._resolve(col_name), _ast=expr)

    @df_api_usage
    @publicapi
    def select(
        self,
        *cols: Union[
            Union[ColumnOrName, TableFunctionCall],
            Iterable[Union[ColumnOrName, TableFunctionCall]],
        ],
        _ast_stmt: Optional[proto.Assign] = None,
        _emit_ast: bool = True,
    ) -> "DataFrame":
        """Returns a new DataFrame with the specified Column expressions as output
        (similar to SELECT in SQL). Only the Columns specified as arguments will be
        present in the resulting DataFrame.

        You can use any :class:`Column` expression or strings for named columns.

        Example 1::
            >>> df = session.create_dataframe([[1, "some string value", 3, 4]], schema=["col1", "col2", "col3", "col4"])
            >>> df_selected = df.select(col("col1"), col("col2").substr(0, 10), df["col3"] + df["col4"])

        Example 2::

            >>> df_selected = df.select("col1", "col2", "col3")

        Example 3::

            >>> df_selected = df.select(["col1", "col2", "col3"])

        Example 4::

            >>> df_selected = df.select(df["col1"], df.col2, df.col("col3"))

        Example 5::

            >>> from snowflake.snowpark.functions import table_function
            >>> split_to_table = table_function("split_to_table")
            >>> df.select(df.col1, split_to_table(df.col2, lit(" ")), df.col("col3")).show()
            -----------------------------------------------
            |"COL1"  |"SEQ"  |"INDEX"  |"VALUE"  |"COL3"  |
            -----------------------------------------------
            |1       |1      |1        |some     |3       |
            |1       |1      |2        |string   |3       |
            |1       |1      |3        |value    |3       |
            -----------------------------------------------
            <BLANKLINE>

        Note:
            A `TableFunctionCall` can be added in `select` when the dataframe results from another join. This is possible because we know
            the hierarchy in which the joins are applied.

        Args:
            *cols: A :class:`Column`, :class:`str`, :class:`table_function.TableFunctionCall`, or a list of those. Note that at most one
                   :class:`table_function.TableFunctionCall` object is supported within a select call.
            _ast_stmt: when invoked internally, supplies the AST to use for the resulting dataframe.
            _emit_ast: Whether to emit AST statements.
        """
        exprs, is_variadic = parse_positional_args_to_list_variadic(*cols)
        if not exprs:
            raise ValueError("The input of select() cannot be empty")

        # AST.
        stmt = _ast_stmt
        ast = None

        if _emit_ast and _ast_stmt is None:
            stmt = self._session._ast_batch.assign()
            ast = with_src_position(stmt.expr.sp_dataframe_select__columns, stmt)
            self._set_ast_ref(ast.df)
            ast.variadic = is_variadic

        names = []
        table_func = None
        join_plan = None

        for e in exprs:
            if isinstance(e, Column):
                names.append(e._named())
                if _emit_ast and ast:
                    ast.cols.append(e._ast)

            elif isinstance(e, str):
                col_expr_ast = None
                if ast:
                    col_expr_ast = ast.cols.add() if ast else proto.Expr()
                    fill_ast_for_column(col_expr_ast, e, None)

                col = Column(e, _ast=col_expr_ast)
                names.append(col._named())

            elif isinstance(e, TableFunctionCall):
                if table_func:
                    raise ValueError(
                        f"At most one table function can be called inside a select(). "
                        f"Called '{table_func.user_visible_name}' and '{e.user_visible_name}'."
                    )
                table_func = e
                if _emit_ast and ast:
                    add_intermediate_stmt(self._session._ast_batch, table_func)
                    build_indirect_table_fn_apply(ast.cols.add(), table_func)

                func_expr = _create_table_function_expression(func=table_func)

                if isinstance(e, _ExplodeFunctionCall):
                    new_cols, alias_cols = _get_cols_after_explode_join(e, self._plan)
                else:
                    # this join plan is created here to extract output columns after the join. If a better way
                    # to extract this information is found, please update this function.
                    temp_join_plan = self._session._analyzer.resolve(
                        TableFunctionJoin(self._plan, func_expr)
                    )
                    _, new_cols, alias_cols = _get_cols_after_join_table(
                        func_expr, self._plan, temp_join_plan
                    )

                # when generating join table expression, we inculcate aliased column into the initial
                # query like so,
                #
                #     SELECT T_LEFT.*, T_RIGHT."COL1" AS "COL1_ALIASED", ... FROM () AS T_LEFT JOIN TABLE() AS T_RIGHT
                #
                # Therefore if columns names are aliased, then subsequent select must use the aliased name.
                names.extend(alias_cols or new_cols)
                new_col_names = [
                    self._session._analyzer.analyze(col, {}) for col in new_cols
                ]

                # a special case when dataframe.select only selects the output of table
                # function join, we set left_cols = []. This is done in-order to handle the
                # overlapping column case of DF and table function output with no aliases.
                # This generates a sql like so,
                #
                #     SELECT T_RIGHT."COL1" FROM () AS T_LEFT JOIN TABLE() AS T_RIGHT
                #
                # In the above case, if the original DF had a column named "COL1", we would not
                # have any collisions.
                join_plan = self._session._analyzer.resolve(
                    TableFunctionJoin(
                        self._plan,
                        func_expr,
                        left_cols=[] if len(exprs) == 1 else ["*"],
                        right_cols=new_col_names,
                    )
                )
            else:
                raise TypeError(
                    "The input of select() must be Column, column name, TableFunctionCall, or a list of them"
                )

        if self._select_statement:
            if join_plan:
                return self._with_plan(
                    self._session._analyzer.create_select_statement(
                        from_=self._session._analyzer.create_select_snowflake_plan(
                            join_plan, analyzer=self._session._analyzer
                        ),
                        analyzer=self._session._analyzer,
                    ).select(names),
                    _ast_stmt=stmt,
                )

            return self._with_plan(self._select_statement.select(names), _ast_stmt=stmt)

        return self._with_plan(Project(names, join_plan or self._plan), _ast_stmt=stmt)

    @df_api_usage
    @publicapi
    def select_expr(
        self,
        *exprs: Union[str, Iterable[str]],
        _ast_stmt: proto.Assign = None,
        _emit_ast: bool = True,
    ) -> "DataFrame":
        """
        Projects a set of SQL expressions and returns a new :class:`DataFrame`.
        This method is equivalent to ``select(sql_expr(...))`` with :func:`select`
        and :func:`functions.sql_expr`.

        :func:`selectExpr` is an alias of :func:`select_expr`.

        Args:
            exprs: The SQL expressions.

        Examples::

            >>> df = session.create_dataframe([-1, 2, 3], schema=["a"])  # with one pair of [], the dataframe has a single column and 3 rows.
            >>> df.select_expr("abs(a)", "a + 2", "cast(a as string)").show()
            --------------------------------------------
            |"ABS(A)"  |"A + 2"  |"CAST(A AS STRING)"  |
            --------------------------------------------
            |1         |1        |-1                   |
            |2         |4        |2                    |
            |3         |5        |3                    |
            --------------------------------------------
            <BLANKLINE>

        """
        exprs, is_variadic = parse_positional_args_to_list_variadic(*exprs)
        if not exprs:
            raise ValueError("The input of select_expr() cannot be empty")

        # AST.
        stmt = None
        if _emit_ast:
            if _ast_stmt is None:
                stmt = self._session._ast_batch.assign()
                ast = with_src_position(stmt.expr.sp_dataframe_select__exprs, stmt)
                self._set_ast_ref(ast.df)
                ast.variadic = is_variadic
                ast.exprs.extend(exprs)
            else:
                stmt = _ast_stmt

        return self.select(
            [
                sql_expr(expr, _emit_ast=False)
                for expr in parse_positional_args_to_list(*exprs)
            ],
            _ast_stmt=stmt,
        )

    selectExpr = select_expr

    @df_api_usage
    @publicapi
    def drop(
        self, *cols: Union[ColumnOrName, Iterable[ColumnOrName]], _emit_ast: bool = True
    ) -> "DataFrame":
        """Returns a new DataFrame that excludes the columns with the specified names
        from the output.

        This is functionally equivalent to calling :func:`select()` and passing in all
        columns except the ones to exclude. This is a no-op if schema does not contain
        the given column name(s).

        Example::

            >>> df = session.create_dataframe([[1, 2, 3]], schema=["a", "b", "c"])
            >>> df.drop("a", "b").show()
            -------
            |"C"  |
            -------
            |3    |
            -------
            <BLANKLINE>

        Args:
            *cols: the columns to exclude, as :class:`str`, :class:`Column` or a list
                of those.

        Raises:
            :class:`SnowparkClientException`: if the resulting :class:`DataFrame`
                contains no output columns.
        """
        # An empty list of columns should be accepted as dropping nothing
        if not cols:
            raise ValueError("The input of drop() cannot be empty")
        exprs, is_variadic = parse_positional_args_to_list_variadic(*cols)

        # AST.
        stmt = None
        if _emit_ast:
            stmt = self._session._ast_batch.assign()
            ast = with_src_position(stmt.expr.sp_dataframe_drop, stmt)
            self._set_ast_ref(ast.df)
            for c in exprs:
                build_expr_from_snowpark_column_or_col_name(ast.cols.args.add(), c)
            ast.cols.variadic = is_variadic

        names = []
        for c in exprs:
            if isinstance(c, str):
                names.append(c)
            elif isinstance(c, Column) and isinstance(c._expression, Attribute):
                from snowflake.snowpark.mock._connection import MockServerConnection

                if isinstance(self._session._conn, MockServerConnection):
                    self.schema  # to execute the plan and populate expr_to_alias

                names.append(
                    self._plan.expr_to_alias.get(
                        c._expression.expr_id, c._expression.name
                    )
                )
            elif (
                isinstance(c, Column)
                and isinstance(c._expression, UnresolvedAttribute)
                and c._expression.df_alias
            ):
                names.append(
                    self._plan.df_aliased_col_name_to_real_col_name.get(
                        c._expression.name, c._expression.name
                    )
                )
            elif isinstance(c, Column) and isinstance(c._expression, NamedExpression):
                names.append(c._expression.name)
            else:
                raise SnowparkClientExceptionMessages.DF_CANNOT_DROP_COLUMN_NAME(str(c))

        normalized_names = {quote_name(n) for n in names}
        existing_names = [attr.name for attr in self._output]
        keep_col_names = [c for c in existing_names if c not in normalized_names]
        if not keep_col_names:
            raise SnowparkClientExceptionMessages.DF_CANNOT_DROP_ALL_COLUMNS()
        else:
            df = self.select(list(keep_col_names), _emit_ast=False)

            if _emit_ast:
                df._ast_id = stmt.var_id.bitfield1

            return df

    @df_api_usage
    @publicapi
    def filter(
        self,
        expr: ColumnOrSqlExpr,
        _ast_stmt: proto.Assign = None,
        _emit_ast: bool = True,
    ) -> "DataFrame":
        """Filters rows based on the specified conditional expression (similar to WHERE
        in SQL).

        Examples::

            >>> df = session.create_dataframe([[1, 2], [3, 4]], schema=["A", "B"])
            >>> df_filtered = df.filter((col("A") > 1) & (col("B") < 100))  # Must use parenthesis before and after operator &.

            >>> # The following two result in the same SQL query:
            >>> df.filter(col("a") > 1).collect()
            [Row(A=3, B=4)]
            >>> df.filter("a > 1").collect()  # use SQL expression
            [Row(A=3, B=4)]

        Args:
            expr: a :class:`Column` expression or SQL text.
            _ast_stmt: when invoked internally, supplies the AST to use for the resulting dataframe.

        :meth:`where` is an alias of :meth:`filter`.
        """

        # This code performs additional type checks, run first.
        filter_col_expr = _to_col_if_sql_expr(expr, "filter/where")._expression

        # AST.
        stmt = None
        if _emit_ast:
            if _ast_stmt is None:
                stmt = self._session._ast_batch.assign()
                ast = with_src_position(stmt.expr.sp_dataframe_filter, stmt)
                self._set_ast_ref(ast.df)
                build_expr_from_snowpark_column_or_sql_str(ast.condition, expr)
            else:
                stmt = _ast_stmt

        if self._select_statement:
            return self._with_plan(
                self._select_statement.filter(filter_col_expr),
                _ast_stmt=stmt,
            )
        return self._with_plan(
            Filter(
                filter_col_expr,
                self._plan,
            ),
            _ast_stmt=stmt,
        )

    @df_api_usage
    @publicapi
    def sort(
        self,
        *cols: Union[ColumnOrName, Iterable[ColumnOrName]],
        ascending: Optional[Union[bool, int, List[Union[bool, int]]]] = None,
        _emit_ast: bool = True,
    ) -> "DataFrame":
        """Sorts a DataFrame by the specified expressions (similar to ORDER BY in SQL).

        Examples::

            >>> from snowflake.snowpark.functions import col

            >>> df = session.create_dataframe([[1, 2], [3, 4], [1, 4]], schema=["A", "B"])
            >>> df.sort(col("A"), col("B").asc()).show()
            -------------
            |"A"  |"B"  |
            -------------
            |1    |2    |
            |1    |4    |
            |3    |4    |
            -------------
            <BLANKLINE>

            >>> df.sort(col("a"), ascending=False).show()
            -------------
            |"A"  |"B"  |
            -------------
            |3    |4    |
            |1    |2    |
            |1    |4    |
            -------------
            <BLANKLINE>

            >>> # The values from the list overwrite the column ordering.
            >>> df.sort(["a", col("b").desc()], ascending=[1, 1]).show()
            -------------
            |"A"  |"B"  |
            -------------
            |1    |2    |
            |1    |4    |
            |3    |4    |
            -------------
            <BLANKLINE>

        Args:
            *cols: A column name as :class:`str` or :class:`Column`, or a list of
             columns to sort by.
            ascending: A :class:`bool` or a list of :class:`bool` for sorting the
             DataFrame, where ``True`` sorts a column in ascending order and ``False``
             sorts a column in descending order . If you specify a list of multiple
             sort orders, the length of the list must equal the number of columns.
        """
        if not cols:
            raise ValueError("sort() needs at least one sort expression.")
        # This code performs additional type checks, run first.
        exprs = self._convert_cols_to_exprs("sort()", *cols)
        if not exprs:
            raise ValueError("sort() needs at least one sort expression.")

        # AST.
        stmt = None
        if _emit_ast:
            stmt = self._session._ast_batch.assign()
            # Parsing args separately since the original column expr or string
            # needs to be recorded.
            _cols, is_variadic = parse_positional_args_to_list_variadic(*cols)
            ast = with_src_position(stmt.expr.sp_dataframe_sort, stmt)
            for c in _cols:
                build_expr_from_snowpark_column_or_col_name(ast.cols.add(), c)
            ast.cols_variadic = is_variadic
            self._set_ast_ref(ast.df)

        orders = []
        # `ascending` is represented by Expr in the AST.
        # Therefore, construct the required bool, int, or list and copy from that.
        asc_expr_ast = None
        if _emit_ast:
            asc_expr_ast = proto.Expr()
        if ascending is not None:
            if isinstance(ascending, (list, tuple)):
                orders = [Ascending() if asc else Descending() for asc in ascending]
                if _emit_ast:
                    # Here asc_expr_ast is a list of bools and ints.
                    for asc in ascending:
                        asc_ast = proto.Expr()
                        if isinstance(asc, bool):
                            asc_ast.bool_val.v = asc
                        else:
                            asc_ast.int64_val.v = asc
                        asc_expr_ast.list_val.vs.append(asc_ast)
            elif isinstance(ascending, (bool, int)):
                orders = [Ascending() if ascending else Descending()]
                if _emit_ast:
                    # Here asc_expr_ast is either a bool or an int.
                    if isinstance(ascending, bool):
                        asc_expr_ast.bool_val.v = ascending
                    else:
                        asc_expr_ast.int64_val.v = ascending
            else:
                raise TypeError(
                    "ascending can only be boolean or list,"
                    " but got {}".format(str(type(ascending)))
                )
            if _emit_ast:
                ast.ascending.CopyFrom(asc_expr_ast)
            if len(exprs) != len(orders):
                raise ValueError(
                    "The length of col ({}) should be same with"
                    " the length of ascending ({}).".format(len(exprs), len(orders))
                )

        sort_exprs = []
        for idx in range(len(exprs)):
            # orders will overwrite current orders in expression (but will not overwrite null ordering)
            # if no order is provided, use ascending order
            if isinstance(exprs[idx], SortOrder):
                sort_exprs.append(
                    SortOrder(exprs[idx].child, orders[idx], exprs[idx].null_ordering)
                    if orders
                    else exprs[idx]
                )
            else:
                sort_exprs.append(
                    SortOrder(exprs[idx], orders[idx] if orders else Ascending())
                )

        df = (
            self._with_plan(self._select_statement.sort(sort_exprs))
            if self._select_statement
            else self._with_plan(Sort(sort_exprs, self._plan))
        )

        if _emit_ast:
            df._ast_id = stmt.var_id.bitfield1

        return df

    @experimental(version="1.5.0")
    @publicapi
    def alias(self, name: str, _emit_ast: bool = True):
        """Returns an aliased dataframe in which the columns can now be referenced to using `col(<df alias>, <column name>)`.

        Examples::
            >>> from snowflake.snowpark.functions import col
            >>> df1 = session.create_dataframe([[1, 6], [3, 8], [7, 7]], schema=["col1", "col2"])
            >>> df2 = session.create_dataframe([[1, 2], [3, 4], [5, 5]], schema=["col1", "col2"])

            Join two dataframes with duplicate column names
            >>> df1.alias("L").join(df2.alias("R"), col("L", "col1") == col("R", "col1")).select(col("L", "col1"), col("R", "col2")).show()
            ---------------------
            |"COL1L"  |"COL2R"  |
            ---------------------
            |1        |2        |
            |3        |4        |
            ---------------------
            <BLANKLINE>

            Self join:
            >>> df1.alias("L").join(df1.alias("R"), on="col1").select(col("L", "col1"), col("R", "col2")).show()
            --------------------
            |"COL1"  |"COL2R"  |
            --------------------
            |1       |6        |
            |3       |8        |
            |7       |7        |
            --------------------
            <BLANKLINE>

        Args:
            name: The alias as :class:`str`.
        """

        # AST.
        stmt = None
        if _emit_ast:
            stmt = self._session._ast_batch.assign()
            ast = with_src_position(stmt.expr.sp_dataframe_alias, stmt)
            ast.name = name
            self._set_ast_ref(ast.df)

        # TODO: Support alias in MockServerConnection.
        from snowflake.snowpark.mock._connection import MockServerConnection

        if (
            isinstance(self._session._conn, MockServerConnection)
            and self._session._conn._suppress_not_implemented_error
        ):
            # Allow AST tests to pass.
            return None

        _copy = copy.copy(self)
        _copy._alias = name
        for attr in self._plan.attributes:
            if _copy._select_statement:
                _copy._select_statement.df_aliased_col_name_to_real_col_name[name][
                    attr.name
                ] = attr.name  # attr is quoted already
            _copy._plan.df_aliased_col_name_to_real_col_name[name][
                attr.name
            ] = attr.name

        if _emit_ast:
            _copy._ast_id = stmt.var_id.bitfield1
        return _copy

    @df_api_usage
    @publicapi
    def agg(
        self,
        *exprs: Union[Column, Tuple[ColumnOrName, str], Dict[str, str]],
        _emit_ast: bool = True,
    ) -> "DataFrame":
        """Aggregate the data in the DataFrame. Use this method if you don't need to
        group the data (:func:`group_by`).

        Args:
            exprs: A variable length arguments list where every element is

                - A Column object
                - A tuple where the first element is a column object or a column name and the second element is the name of the aggregate function
                - A list of the above

                or a ``dict`` maps column names to aggregate function names.

        Examples::

            >>> from snowflake.snowpark.functions import col, stddev, stddev_pop

            >>> df = session.create_dataframe([[1, 2], [3, 4], [1, 4]], schema=["A", "B"])
            >>> df.agg(stddev(col("a"))).show()
            ----------------------
            |"STDDEV(A)"         |
            ----------------------
            |1.1547003940416753  |
            ----------------------
            <BLANKLINE>

            >>> df.agg(stddev(col("a")), stddev_pop(col("a"))).show()
            -------------------------------------------
            |"STDDEV(A)"         |"STDDEV_POP(A)"     |
            -------------------------------------------
            |1.1547003940416753  |0.9428091005076267  |
            -------------------------------------------
            <BLANKLINE>

            >>> df.agg(("a", "min"), ("b", "max")).show()
            -----------------------
            |"MIN(A)"  |"MAX(B)"  |
            -----------------------
            |1         |4         |
            -----------------------
            <BLANKLINE>

            >>> df.agg({"a": "count", "b": "sum"}).show()
            -------------------------
            |"COUNT(A)"  |"SUM(B)"  |
            -------------------------
            |3           |10        |
            -------------------------
            <BLANKLINE>

        Note:
            The name of the aggregate function to compute must be a valid Snowflake `aggregate function
            <https://docs.snowflake.com/en/sql-reference/functions-aggregation.html>`_.

        See also:
            - :meth:`RelationalGroupedDataFrame.agg`
            - :meth:`DataFrame.group_by`
        """

        check_agg_exprs(exprs)

        # AST.
        stmt = None
        if _emit_ast:
            stmt = self._session._ast_batch.assign()
            expr = with_src_position(stmt.expr.sp_dataframe_agg, stmt)
            exprs, is_variadic = parse_positional_args_to_list_variadic(*exprs)
            for e in exprs:
                build_expr_from_python_val(expr.exprs.args.add(), e)
            expr.exprs.variadic = is_variadic
            self._set_ast_ref(expr.df)

        df = self.group_by(_emit_ast=False).agg(*exprs, _emit_ast=False)

        if _emit_ast:
            df._ast_id = stmt.var_id.bitfield1

        return df

    @df_to_relational_group_df_api_usage
    @publicapi
    def rollup(
        self, *cols: Union[ColumnOrName, Iterable[ColumnOrName]], _emit_ast: bool = True
    ) -> "snowflake.snowpark.RelationalGroupedDataFrame":
        """Performs a SQL
        `GROUP BY ROLLUP <https://docs.snowflake.com/en/sql-reference/constructs/group-by-rollup.html>`_.
        on the DataFrame.

        Args:
            cols: The columns to group by rollup.
        """

        # This code performs additional type checks, run first.
        rollup_exprs = self._convert_cols_to_exprs("rollup()", *cols)

        # AST.
        stmt = None
        if _emit_ast:
            stmt = self._session._ast_batch.assign()
            expr = with_src_position(stmt.expr.sp_dataframe_rollup, stmt)
            self._set_ast_ref(expr.df)
            col_list, expr.cols.variadic = parse_positional_args_to_list_variadic(*cols)
            for c in col_list:
                build_expr_from_snowpark_column_or_col_name(expr.cols.args.add(), c)

        return snowflake.snowpark.RelationalGroupedDataFrame(
            self,
            rollup_exprs,
            snowflake.snowpark.relational_grouped_dataframe._RollupType(),
            _ast_stmt=stmt,
        )

    @df_to_relational_group_df_api_usage
    @publicapi
    def group_by(
        self,
        *cols: Union[ColumnOrName, Iterable[ColumnOrName]],
        _ast_stmt: Optional[proto.Assign] = None,
        _emit_ast: bool = True,
    ) -> "snowflake.snowpark.RelationalGroupedDataFrame":
        """Groups rows by the columns specified by expressions (similar to GROUP BY in
        SQL).

        This method returns a :class:`RelationalGroupedDataFrame` that you can use to
        perform aggregations on each group of data.

        Args:
            *cols: The columns to group by.

        Valid inputs are:

            - Empty input
            - One or multiple :class:`Column` object(s) or column name(s) (:class:`str`)
            - A list of :class:`Column` objects or column names (:class:`str`)

        Examples:

            >>> from snowflake.snowpark.functions import col, lit, sum as sum_, max as max_
            >>> df = session.create_dataframe([(1, 1),(1, 2),(2, 1),(2, 2),(3, 1),(3, 2)], schema=["a", "b"])
            >>> df.group_by().agg(sum_("b")).collect()
            [Row(SUM(B)=9)]
            >>> df.group_by("a").agg(sum_("b")).collect()
            [Row(A=1, SUM(B)=3), Row(A=2, SUM(B)=3), Row(A=3, SUM(B)=3)]
            >>> df.group_by("a").agg(sum_("b").alias("sum_b"), max_("b").alias("max_b")).collect()
            [Row(A=1, SUM_B=3, MAX_B=2), Row(A=2, SUM_B=3, MAX_B=2), Row(A=3, SUM_B=3, MAX_B=2)]
            >>> df.group_by(["a", lit("snow")]).agg(sum_("b")).collect()
            [Row(A=1, LITERAL()='snow', SUM(B)=3), Row(A=2, LITERAL()='snow', SUM(B)=3), Row(A=3, LITERAL()='snow', SUM(B)=3)]
            >>> df.group_by("a").agg((col("*"), "count"), max_("b")).collect()
            [Row(A=1, COUNT(LITERAL())=2, MAX(B)=2), Row(A=2, COUNT(LITERAL())=2, MAX(B)=2), Row(A=3, COUNT(LITERAL())=2, MAX(B)=2)]
            >>> df.group_by("a").median("b").collect()
            [Row(A=2, MEDIAN(B)=Decimal('1.500')), Row(A=3, MEDIAN(B)=Decimal('1.500')), Row(A=1, MEDIAN(B)=Decimal('1.500'))]
            >>> df.group_by("a").function("avg")("b").collect()
            [Row(A=1, AVG(B)=Decimal('1.500000')), Row(A=2, AVG(B)=Decimal('1.500000')), Row(A=3, AVG(B)=Decimal('1.500000'))]
        """
        # This code performs additional type checks, run first.
        grouping_exprs = self._convert_cols_to_exprs("group_by()", *cols)

        # AST.
        stmt = None
        if _emit_ast:
            if _ast_stmt is None:
                stmt = self._session._ast_batch.assign()
                expr = with_src_position(stmt.expr.sp_dataframe_group_by, stmt)
                col_list, expr.cols.variadic = parse_positional_args_to_list_variadic(
                    *cols
                )
                for c in col_list:
                    build_expr_from_snowpark_column_or_col_name(expr.cols.args.add(), c)

                expr.df.sp_dataframe_ref.id.bitfield1 = self._ast_id
            else:
                stmt = _ast_stmt

        df = snowflake.snowpark.RelationalGroupedDataFrame(
            self,
            grouping_exprs,
            snowflake.snowpark.relational_grouped_dataframe._GroupByType(),
            _ast_stmt=stmt,
        )

        if _emit_ast:
            df._ast_id = stmt.var_id.bitfield1

        return df

    @df_to_relational_group_df_api_usage
    @publicapi
    def group_by_grouping_sets(
        self,
        *grouping_sets: Union[
            "snowflake.snowpark.GroupingSets",
            Iterable["snowflake.snowpark.GroupingSets"],
        ],
        _emit_ast: bool = True,
    ) -> "snowflake.snowpark.RelationalGroupedDataFrame":
        """Performs a SQL
        `GROUP BY GROUPING SETS <https://docs.snowflake.com/en/sql-reference/constructs/group-by-grouping-sets.html>`_.
        on the DataFrame.

        GROUP BY GROUPING SETS is an extension of the GROUP BY clause
        that allows computing multiple GROUP BY clauses in a single statement.
        The group set is a set of dimension columns.

        GROUP BY GROUPING SETS is equivalent to the UNION of two or
        more GROUP BY operations in the same result set.


        Examples::

            >>> from snowflake.snowpark import GroupingSets
            >>> df = session.create_dataframe([[1, 2, 10], [3, 4, 20], [1, 4, 30]], schema=["A", "B", "C"])
            >>> df.group_by_grouping_sets(GroupingSets([col("a")])).count().collect()
            [Row(A=1, COUNT=2), Row(A=3, COUNT=1)]
            >>> df.group_by_grouping_sets(GroupingSets(col("a"))).count().collect()
            [Row(A=1, COUNT=2), Row(A=3, COUNT=1)]
            >>> df.group_by_grouping_sets(GroupingSets([col("a")], [col("b")])).count().collect()
            [Row(A=1, B=None, COUNT=2), Row(A=3, B=None, COUNT=1), Row(A=None, B=2, COUNT=1), Row(A=None, B=4, COUNT=2)]
            >>> df.group_by_grouping_sets(GroupingSets([col("a"), col("b")], [col("c")])).count().collect()
            [Row(A=None, B=None, C=10, COUNT=1), Row(A=None, B=None, C=20, COUNT=1), Row(A=None, B=None, C=30, COUNT=1), Row(A=1, B=2, C=None, COUNT=1), Row(A=3, B=4, C=None, COUNT=1), Row(A=1, B=4, C=None, COUNT=1)]


        Args:
            grouping_sets: The list of :class:`GroupingSets` to group by.
        """

        # AST.
        stmt = None
        if _emit_ast:
            stmt = self._session._ast_batch.assign()
            expr = with_src_position(
                stmt.expr.sp_dataframe_group_by_grouping_sets, stmt
            )
            self._set_ast_ref(expr.df)
            grouping_set_list, expr.variadic = parse_positional_args_to_list_variadic(
                *grouping_sets
            )
            for gs in grouping_set_list:
                expr.grouping_sets.append(gs._ast)

        return snowflake.snowpark.RelationalGroupedDataFrame(
            self,
            [gs._to_expression for gs in parse_positional_args_to_list(*grouping_sets)],
            snowflake.snowpark.relational_grouped_dataframe._GroupByType(),
            _ast_stmt=stmt,
        )

    @df_to_relational_group_df_api_usage
    @publicapi
    def cube(
        self, *cols: Union[ColumnOrName, Iterable[ColumnOrName]], _emit_ast: bool = True
    ) -> "snowflake.snowpark.RelationalGroupedDataFrame":
        """Performs a SQL
        `GROUP BY CUBE <https://docs.snowflake.com/en/sql-reference/constructs/group-by-cube.html>`_.
        on the DataFrame.

        Args:
            cols: The columns to group by cube.
        """

        # This code performs additional type checks, run first.
        cube_exprs = self._convert_cols_to_exprs("cube()", *cols)

        # AST.
        stmt = None
        if _emit_ast:
            stmt = self._session._ast_batch.assign()
            expr = with_src_position(stmt.expr.sp_dataframe_cube, stmt)
            self._set_ast_ref(expr.df)
            col_list, expr.cols.variadic = parse_positional_args_to_list_variadic(*cols)
            for c in col_list:
                build_expr_from_snowpark_column_or_col_name(expr.cols.args.add(), c)

        return snowflake.snowpark.RelationalGroupedDataFrame(
            self,
            cube_exprs,
            snowflake.snowpark.relational_grouped_dataframe._CubeType(),
            _ast_stmt=stmt,
        )

    @df_api_usage
    @publicapi
    def distinct(
        self, _ast_stmt: proto.Assign = None, _emit_ast: bool = True
    ) -> "DataFrame":
        """Returns a new DataFrame that contains only the rows with distinct values
        from the current DataFrame.

        This is equivalent to performing a SELECT DISTINCT in SQL.
        """

        # AST.
        if _emit_ast:
            if _ast_stmt is None:
                stmt = self._session._ast_batch.assign()
                ast = with_src_position(stmt.expr.sp_dataframe_distinct, stmt)
                self._set_ast_ref(ast.df)
            else:
                stmt = _ast_stmt
                ast = None

        df = self.group_by(
            [self.col(quote_name(f.name), _emit_ast=False) for f in self.schema.fields],
            _emit_ast=False,
        ).agg(_emit_ast=False)

        if _emit_ast:
            df._ast_id = stmt.var_id.bitfield1

        return df

    @publicapi
    def drop_duplicates(
        self,
        *subset: Union[str, Iterable[str]],
        _ast_stmt: proto.Assign = None,
        _emit_ast: bool = True,
    ) -> "DataFrame":
        """Creates a new DataFrame by removing duplicated rows on given subset of columns.

        If no subset of columns is specified, this function is the same as the :meth:`distinct` function.
        The result is non-deterministic when removing duplicated rows from the subset of columns but not all columns.

        For example, if we have a DataFrame ``df``, which has columns ("a", "b", "c") and contains three rows ``(1, 1, 1), (1, 1, 2), (1, 2, 3)``,
        the result of ``df.dropDuplicates("a", "b")`` can be either
        ``(1, 1, 1), (1, 2, 3)``
        or
        ``(1, 1, 2), (1, 2, 3)``

        Args:
            subset: The column names on which duplicates are dropped.

        :meth:`dropDuplicates` is an alias of :meth:`drop_duplicates`.
        """

        # AST.
        stmt = None
        if _emit_ast:
            if _ast_stmt is None:
                stmt = self._session._ast_batch.assign()
                ast = with_src_position(stmt.expr.sp_dataframe_drop_duplicates, stmt)
                for arg in subset:
                    if isinstance(arg, str):
                        ast.cols.append(arg)
                        ast.variadic = True
                    else:
                        ast.cols.extend(arg)
                        ast.variadic = False
                self._set_ast_ref(ast.df)
            else:
                stmt = _ast_stmt

        if not subset:
            df = self.distinct(_emit_ast=False)
            adjust_api_subcalls(df, "DataFrame.drop_duplicates", len_subcalls=1)

            if _emit_ast:
                df._ast_id = stmt.var_id.bitfield1
            return df

        subset = parse_positional_args_to_list(*subset)

        filter_cols = [self.col(x) for x in subset]
        output_cols = [self.col(col_name) for col_name in self.columns]
        rownum = row_number().over(
            snowflake.snowpark.Window.partition_by(*filter_cols).order_by(*filter_cols)
        )
        rownum_name = generate_random_alphanumeric()
        df = (
            self.select(*output_cols, rownum.as_(rownum_name), _emit_ast=False)
            .where(col(rownum_name) == 1, _emit_ast=False)
            .select(output_cols, _emit_ast=False)
        )
        # Reformat the extra API calls
        adjust_api_subcalls(df, "DataFrame.drop_duplicates", len_subcalls=3)

        if _emit_ast:
            df._ast_id = stmt.var_id.bitfield1

        return df

    @df_to_relational_group_df_api_usage
    @publicapi
    def pivot(
        self,
        pivot_col: ColumnOrName,
        values: Optional[
            Union[Iterable[LiteralType], "snowflake.snowpark.DataFrame"]
        ] = None,
        default_on_null: Optional[LiteralType] = None,
        _emit_ast: bool = True,
    ) -> "snowflake.snowpark.RelationalGroupedDataFrame":
        """Rotates this DataFrame by turning the unique values from one column in the input
        expression into multiple columns and aggregating results where required on any
        remaining column values.

        Only one aggregate is supported with pivot.

        Example::

            >>> create_result = session.sql('''create or replace temp table monthly_sales(empid int, amount int, month text)
            ... as select * from values
            ... (1, 10000, 'JAN'),
            ... (1, 400, 'JAN'),
            ... (2, 4500, 'JAN'),
            ... (2, 35000, 'JAN'),
            ... (1, 5000, 'FEB'),
            ... (1, 3000, 'FEB'),
            ... (2, 200, 'FEB') ''').collect()
            >>> df = session.table("monthly_sales")
            >>> df.pivot("month", ['JAN', 'FEB']).sum("amount").sort(df["empid"]).show()
            -------------------------------
            |"EMPID"  |"'JAN'"  |"'FEB'"  |
            -------------------------------
            |1        |10400    |8000     |
            |2        |39500    |200      |
            -------------------------------
            <BLANKLINE>

            >>> df = session.table("monthly_sales")
            >>> df.pivot("month").sum("amount").sort("empid").show()
            -------------------------------
            |"EMPID"  |"'FEB'"  |"'JAN'"  |
            -------------------------------
            |1        |8000     |10400    |
            |2        |200      |39500    |
            -------------------------------
            <BLANKLINE>

            >>> subquery_df = session.table("monthly_sales").select(col("month")).filter(col("month") == "JAN")
            >>> df = session.table("monthly_sales")
            >>> df.pivot("month", values=subquery_df).sum("amount").sort("empid").show()
            ---------------------
            |"EMPID"  |"'JAN'"  |
            ---------------------
            |1        |10400    |
            |2        |39500    |
            ---------------------
            <BLANKLINE>

        Args:
            pivot_col: The column or name of the column to use.
            values: A list of values in the column,
                or dynamic based on the DataFrame query,
                or None (default) will use all values of the pivot column.
            default_on_null: Expression to replace empty result values.
        """
        stmt = None
        if _emit_ast:
            stmt = self._session._ast_batch.assign()
            ast = with_src_position(stmt.expr.sp_dataframe_pivot, stmt)
            self._set_ast_ref(ast.df)
            build_expr_from_snowpark_column_or_col_name(ast.pivot_col, pivot_col)
            build_proto_from_pivot_values(ast.values, values)
            build_expr_from_python_val(ast.default_on_null, default_on_null)

        target_df, pc, pivot_values, default_on_null = prepare_pivot_arguments(
            self, "DataFrame.pivot", pivot_col, values, default_on_null
        )

        return snowflake.snowpark.RelationalGroupedDataFrame(
            target_df,
            [],
            snowflake.snowpark.relational_grouped_dataframe._PivotType(
                pc[0], pivot_values, default_on_null
            ),
            _ast_stmt=stmt,
        )

    @df_api_usage
    @publicapi
    def unpivot(
        self,
        value_column: str,
        name_column: str,
        column_list: List[ColumnOrName],
        _emit_ast: bool = True,
    ) -> "DataFrame":
        """Rotates a table by transforming columns into rows.
        UNPIVOT is a relational operator that accepts two columns (from a table or subquery), along with a list of columns, and generates a row for each column specified in the list. In a query, it is specified in the FROM clause after the table name or subquery.
        Note that UNPIVOT is not exactly the reverse of PIVOT as it cannot undo aggregations made by PIVOT.

        Args:
            value_column: The name to assign to the generated column that will be populated with the values from the columns in the column list.
            name_column: The name to assign to the generated column that will be populated with the names of the columns in the column list.
            column_list: The names of the columns in the source table or subequery that will be narrowed into a single pivot column. The column names will populate ``name_column``, and the column values will populate ``value_column``.

        Example::

            >>> df = session.create_dataframe([
            ...     (1, 'electronics', 100, 200),
            ...     (2, 'clothes', 100, 300)
            ... ], schema=["empid", "dept", "jan", "feb"])
            >>> df = df.unpivot("sales", "month", ["jan", "feb"]).sort("empid")
            >>> df.show()
            ---------------------------------------------
            |"EMPID"  |"DEPT"       |"MONTH"  |"SALES"  |
            ---------------------------------------------
            |1        |electronics  |JAN      |100      |
            |1        |electronics  |FEB      |200      |
            |2        |clothes      |JAN      |100      |
            |2        |clothes      |FEB      |300      |
            ---------------------------------------------
            <BLANKLINE>
        """
        # This code performs additional type checks, run first.
        column_exprs = self._convert_cols_to_exprs("unpivot()", column_list)

        # AST.
        stmt = None
        if _emit_ast:
            stmt = self._session._ast_batch.assign()
            ast = with_src_position(stmt.expr.sp_dataframe_unpivot, stmt)
            self._set_ast_ref(ast.df)
            ast.value_column = value_column
            ast.name_column = name_column
            for c in column_list:
                build_expr_from_snowpark_column_or_col_name(ast.column_list.add(), c)

        unpivot_plan = Unpivot(value_column, name_column, column_exprs, self._plan)

        # TODO: Support unpivot in MockServerConnection.
        from snowflake.snowpark.mock._connection import MockServerConnection

        df: DataFrame = (
            self._with_plan(
                SelectStatement(
                    from_=SelectSnowflakePlan(
                        unpivot_plan, analyzer=self._session._analyzer
                    ),
                    analyzer=self._session._analyzer,
                )
            )
            if self._select_statement
            and not (
                isinstance(self._session._conn, MockServerConnection)
                and self._session._conn._suppress_not_implemented_error
            )
            else self._with_plan(unpivot_plan, _ast_stmt=stmt)
        )

        if _emit_ast:
            df._ast_id = stmt.var_id.bitfield1
        return df

    @df_api_usage
    @publicapi
    def limit(
        self,
        n: int,
        offset: int = 0,
        _ast_stmt: proto.Assign = None,
        _emit_ast: bool = True,
    ) -> "DataFrame":
        """Returns a new DataFrame that contains at most ``n`` rows from the current
        DataFrame, skipping ``offset`` rows from the beginning (similar to LIMIT and OFFSET in SQL).

        Note that this is a transformation method and not an action method.

        Args:
            n: Number of rows to return.
            offset: Number of rows to skip before the start of the result set. The default value is 0.
            _ast_stmt: Overridding AST statement. Used in cases where this function is invoked internally.
            _emit_ast: Whether to emit AST statements.

        Example::

            >>> df = session.create_dataframe([[1, 2], [3, 4]], schema=["a", "b"])
            >>> df.limit(1).show()
            -------------
            |"A"  |"B"  |
            -------------
            |1    |2    |
            -------------
            <BLANKLINE>
            >>> df.limit(1, offset=1).show()
            -------------
            |"A"  |"B"  |
            -------------
            |3    |4    |
            -------------
            <BLANKLINE>
        """
        # AST.
        if _emit_ast:
            if _ast_stmt is None:
                stmt = self._session._ast_batch.assign()
                ast = with_src_position(stmt.expr.sp_dataframe_limit, stmt)
                self._set_ast_ref(ast.df)
                ast.n = n
                ast.offset = offset
            else:
                stmt = _ast_stmt
                ast = None
        else:
            stmt = None

        if self._select_statement:
            return self._with_plan(
                self._select_statement.limit(n, offset=offset), _ast_stmt=stmt
            )
        return self._with_plan(
            Limit(Literal(n), Literal(offset), self._plan), _ast_stmt=stmt
        )

    @df_api_usage
    @publicapi
    def union(self, other: "DataFrame", _emit_ast: bool = True) -> "DataFrame":
        """Returns a new DataFrame that contains all the rows in the current DataFrame
        and another DataFrame (``other``), excluding any duplicate rows. Both input
        DataFrames must contain the same number of columns.

        Example::
            >>> df1 = session.create_dataframe([[1, 2], [3, 4]], schema=["a", "b"])
            >>> df2 = session.create_dataframe([[0, 1], [3, 4]], schema=["c", "d"])
            >>> df1.union(df2).show()
            -------------
            |"A"  |"B"  |
            -------------
            |1    |2    |
            |3    |4    |
            |0    |1    |
            -------------
            <BLANKLINE>

        Args:
            other: the other :class:`DataFrame` that contains the rows to include.
        """
        # AST.
        if _emit_ast:
            stmt = self._session._ast_batch.assign()
            ast = with_src_position(stmt.expr.sp_dataframe_union, stmt)
            other._set_ast_ref(ast.other)
            self._set_ast_ref(ast.df)

        df = (
            self._with_plan(
                self._select_statement.set_operator(
                    other._select_statement
                    or SelectSnowflakePlan(
                        other._plan, analyzer=self._session._analyzer
                    ),
                    operator=SET_UNION,
                )
            )
            if self._select_statement
            else self._with_plan(UnionPlan(self._plan, other._plan, is_all=False))
        )

        if _emit_ast:
            df._ast_id = stmt.var_id.bitfield1

        return df

    @df_api_usage
    @publicapi
    def union_all(self, other: "DataFrame", _emit_ast: bool = True) -> "DataFrame":
        """Returns a new DataFrame that contains all the rows in the current DataFrame
        and another DataFrame (``other``), including any duplicate rows. Both input
        DataFrames must contain the same number of columns.

        Example::

            >>> df1 = session.create_dataframe([[1, 2], [3, 4]], schema=["a", "b"])
            >>> df2 = session.create_dataframe([[0, 1], [3, 4]], schema=["c", "d"])
            >>> df1.union_all(df2).show()
            -------------
            |"A"  |"B"  |
            -------------
            |1    |2    |
            |3    |4    |
            |0    |1    |
            |3    |4    |
            -------------
            <BLANKLINE>

        Args:
            other: the other :class:`DataFrame` that contains the rows to include.
        """

        # AST.
        if _emit_ast:
            stmt = self._session._ast_batch.assign()
            ast = with_src_position(stmt.expr.sp_dataframe_union_all, stmt)
            other._set_ast_ref(ast.other)
            self._set_ast_ref(ast.df)

        df = (
            self._with_plan(
                self._select_statement.set_operator(
                    other._select_statement
                    or SelectSnowflakePlan(
                        other._plan, analyzer=self._session._analyzer
                    ),
                    operator=SET_UNION_ALL,
                )
            )
            if self._select_statement
            else self._with_plan(UnionPlan(self._plan, other._plan, is_all=True))
        )

        if _emit_ast:
            df._ast_id = stmt.var_id.bitfield1

        return df

    @df_api_usage
    @publicapi
    def union_by_name(self, other: "DataFrame", _emit_ast: bool = True) -> "DataFrame":
        """Returns a new DataFrame that contains all the rows in the current DataFrame
        and another DataFrame (``other``), excluding any duplicate rows.

        This method matches the columns in the two DataFrames by their names, not by
        their positions. The columns in the other DataFrame are rearranged to match
        the order of columns in the current DataFrame.

        Example::

            >>> df1 = session.create_dataframe([[1, 2]], schema=["a", "b"])
            >>> df2 = session.create_dataframe([[2, 1]], schema=["b", "a"])
            >>> df1.union_by_name(df2).show()
            -------------
            |"A"  |"B"  |
            -------------
            |1    |2    |
            -------------
            <BLANKLINE>

        Args:
            other: the other :class:`DataFrame` that contains the rows to include.
        """
        # AST.
        stmt = None
        if _emit_ast:
            stmt = self._session._ast_batch.assign()
            ast = with_src_position(stmt.expr.sp_dataframe_union_by_name, stmt)
            self._set_ast_ref(ast.df)
            other._set_ast_ref(ast.other)

        return self._union_by_name_internal(other, is_all=False, _ast_stmt=stmt)

    @df_api_usage
    @publicapi
    def union_all_by_name(
        self, other: "DataFrame", _emit_ast: bool = True
    ) -> "DataFrame":
        """Returns a new DataFrame that contains all the rows in the current DataFrame
        and another DataFrame (``other``), including any duplicate rows.

        This method matches the columns in the two DataFrames by their names, not by
        their positions. The columns in the other DataFrame are rearranged to match
        the order of columns in the current DataFrame.

        Example::

            >>> df1 = session.create_dataframe([[1, 2]], schema=["a", "b"])
            >>> df2 = session.create_dataframe([[2, 1]], schema=["b", "a"])
            >>> df1.union_all_by_name(df2).show()
            -------------
            |"A"  |"B"  |
            -------------
            |1    |2    |
            |1    |2    |
            -------------
            <BLANKLINE>

        Args:
            other: the other :class:`DataFrame` that contains the rows to include.
        """
        # AST.
        stmt = None
        if _emit_ast:
            stmt = self._session._ast_batch.assign()
            ast = with_src_position(stmt.expr.sp_dataframe_union_all_by_name, stmt)
            self._set_ast_ref(ast.df)
            other._set_ast_ref(ast.other)

        return self._union_by_name_internal(other, is_all=True, _ast_stmt=stmt)

    def _union_by_name_internal(
        self, other: "DataFrame", is_all: bool = False, _ast_stmt: proto.Assign = None
    ) -> "DataFrame":
        left_output_attrs = self._output
        right_output_attrs = other._output
        right_output_attr_by_name = {rattr.name: rattr for rattr in right_output_attrs}

        try:
            right_project_list = [
                right_output_attr_by_name[lattr.name] for lattr in left_output_attrs
            ]
        except KeyError:
            missing_lattrs = [
                lattr.name
                for lattr in left_output_attrs
                if lattr.name not in right_output_attr_by_name
            ]
            raise SnowparkClientExceptionMessages.DF_CANNOT_RESOLVE_COLUMN_NAME_AMONG(
                ", ".join(missing_lattrs),
                ", ".join(list(right_output_attr_by_name.keys())),
            )

        not_found_attrs = [
            rattr for rattr in right_output_attrs if rattr not in right_project_list
        ]

        names = right_project_list + not_found_attrs
        sql_simplifier_enabled = self._session.sql_simplifier_enabled
        if sql_simplifier_enabled and other._select_statement:
            right_child = self._with_plan(other._select_statement.select(names))
        else:
            right_child = self._with_plan(Project(names, other._plan))

        if sql_simplifier_enabled:
            df = self._with_plan(
                self._select_statement.set_operator(
                    right_child._select_statement
                    or SelectSnowflakePlan(
                        right_child._plan, analyzer=self._session._analyzer
                    ),
                    operator=SET_UNION_ALL if is_all else SET_UNION,
                ),
                _ast_stmt=_ast_stmt,
            )
        else:
            df = self._with_plan(
                UnionPlan(self._plan, right_child._plan, is_all), _ast_stmt=_ast_stmt
            )
        return df

    @df_api_usage
    @publicapi
    def intersect(self, other: "DataFrame", _emit_ast: bool = True) -> "DataFrame":
        """Returns a new DataFrame that contains the intersection of rows from the
        current DataFrame and another DataFrame (``other``). Duplicate rows are
        eliminated.

        Example::

            >>> df1 = session.create_dataframe([[1, 2], [3, 4]], schema=["a", "b"])
            >>> df2 = session.create_dataframe([[1, 2], [5, 6]], schema=["c", "d"])
            >>> df1.intersect(df2).show()
            -------------
            |"A"  |"B"  |
            -------------
            |1    |2    |
            -------------
            <BLANKLINE>

        Args:
            other: the other :class:`DataFrame` that contains the rows to use for the
                intersection.
        """
        # AST.
        stmt = None
        if _emit_ast:
            stmt = self._session._ast_batch.assign()
            ast = with_src_position(stmt.expr.sp_dataframe_intersect, stmt)
            other._set_ast_ref(ast.other)
            self._set_ast_ref(ast.df)

        df = (
            self._with_plan(
                self._select_statement.set_operator(
                    other._select_statement
                    or SelectSnowflakePlan(
                        other._plan, analyzer=self._session._analyzer
                    ),
                    operator=SET_INTERSECT,
                )
            )
            if self._select_statement
            else self._with_plan(Intersect(self._plan, other._plan))
        )

        if _emit_ast:
            df._ast_id = stmt.var_id.bitfield1

        return df

    @df_api_usage
    @publicapi
    def except_(self, other: "DataFrame", _emit_ast: bool = True) -> "DataFrame":
        """Returns a new DataFrame that contains all the rows from the current DataFrame
        except for the rows that also appear in the ``other`` DataFrame. Duplicate rows are eliminated.

        Example::

            >>> df1 = session.create_dataframe([[1, 2], [3, 4]], schema=["a", "b"])
            >>> df2 = session.create_dataframe([[1, 2], [5, 6]], schema=["c", "d"])
            >>> df1.subtract(df2).show()
            -------------
            |"A"  |"B"  |
            -------------
            |3    |4    |
            -------------
            <BLANKLINE>

        :meth:`minus` and :meth:`subtract` are aliases of :meth:`except_`.

        Args:
            other: The :class:`DataFrame` that contains the rows to exclude.
        """
        # AST.
        stmt = None
        if _emit_ast:
            stmt = self._session._ast_batch.assign()
            ast = with_src_position(stmt.expr.sp_dataframe_except, stmt)
            other._set_ast_ref(ast.other)
            self._set_ast_ref(ast.df)

        if self._select_statement:
            df = self._with_plan(
                self._select_statement.set_operator(
                    other._select_statement
                    or SelectSnowflakePlan(
                        other._plan, analyzer=self._session._analyzer
                    ),
                    operator=SET_EXCEPT,
                )
            )
        else:
            df = self._with_plan(Except(self._plan, other._plan))

        if _emit_ast:
            df._ast_id = stmt.var_id.bitfield1

        return df

    @df_api_usage
    @publicapi
    def natural_join(
        self,
        right: "DataFrame",
        how: Optional[str] = None,
        _emit_ast: bool = True,
        **kwargs,
    ) -> "DataFrame":
        """Performs a natural join of the specified type (``how``) with the
        current DataFrame and another DataFrame (``right``).

        Args:
            right: The other :class:`DataFrame` to join.
            how: We support the following join types:

                - Inner join: "inner" (the default value)
                - Left outer join: "left", "leftouter"
                - Right outer join: "right", "rightouter"
                - Full outer join: "full", "outer", "fullouter"

                You can also use ``join_type`` keyword to specify this condition.
                Note that to avoid breaking changes, currently when ``join_type`` is specified,
                it overrides ``how``.

        Examples::
            >>> df1 = session.create_dataframe([[1, 2], [3, 4], [5, 6]], schema=["a", "b"])
            >>> df2 = session.create_dataframe([[1, 7], [3, 8]], schema=["a", "c"])
            >>> df1.natural_join(df2).show()
            -------------------
            |"A"  |"B"  |"C"  |
            -------------------
            |1    |2    |7    |
            |3    |4    |8    |
            -------------------
            <BLANKLINE>

            >>> df1 = session.create_dataframe([[1, 2], [3, 4], [5, 6]], schema=["a", "b"])
            >>> df2 = session.create_dataframe([[1, 7], [3, 8]], schema=["a", "c"])
            >>> df1.natural_join(df2, "left").show()
            --------------------
            |"A"  |"B"  |"C"   |
            --------------------
            |1    |2    |7     |
            |3    |4    |8     |
            |5    |6    |NULL  |
            --------------------
            <BLANKLINE>
        """
        join_type = create_join_type(kwargs.get("join_type") or how or "inner")
        join_plan = Join(
            self._plan,
            right._plan,
            NaturalJoin(join_type),
            None,
            None,
        )
        stmt = None
        if _emit_ast:
            stmt = self._session._ast_batch.assign()
            ast = with_src_position(stmt.expr.sp_dataframe_natural_join, stmt)
            self._set_ast_ref(ast.lhs)
            right._set_ast_ref(ast.rhs)
            if isinstance(join_type, Inner):
                ast.join_type.sp_join_type__inner = True
            elif isinstance(join_type, LeftOuter):
                ast.join_type.sp_join_type__left_outer = True
            elif isinstance(join_type, RightOuter):
                ast.join_type.sp_join_type__right_outer = True
            elif isinstance(join_type, FullOuter):
                ast.join_type.sp_join_type__full_outer = True
            else:
                raise ValueError(f"Unsupported join type {join_type}")

        if self._select_statement:
            select_plan = self._session._analyzer.create_select_statement(
                from_=self._session._analyzer.create_select_snowflake_plan(
                    join_plan,
                    analyzer=self._session._analyzer,
                ),
                analyzer=self._session._analyzer,
            )
            return self._with_plan(select_plan, _ast_stmt=stmt)
        return self._with_plan(join_plan, _ast_stmt=stmt)

    @df_api_usage
    @publicapi
    def join(
        self,
        right: "DataFrame",
        on: Optional[Union[ColumnOrName, Iterable[str]]] = None,
        how: Optional[str] = None,
        *,
        lsuffix: str = "",
        rsuffix: str = "",
        match_condition: Optional[Column] = None,
        _emit_ast: bool = True,
        **kwargs,
    ) -> "DataFrame":
        """Performs a join of the specified type (``how``) with the current
        DataFrame and another DataFrame (``right``) on a list of columns
        (``on``).

        Args:
            right: The other :class:`DataFrame` to join.
            on: A column name or a :class:`Column` object or a list of them to be used for the join.
                When a list of column names are specified, this method assumes the named columns are present in both dataframes.
                You can use keyword ``using_columns`` to specify this condition. Note that to avoid breaking changes, when
                `using_columns`` is specified, it overrides ``on``.
            how: We support the following join types:

                - Inner join: "inner" (the default value)
                - Left outer join: "left", "leftouter"
                - Right outer join: "right", "rightouter"
                - Full outer join: "full", "outer", "fullouter"
                - Left semi join: "semi", "leftsemi"
                - Left anti join: "anti", "leftanti"
                - Cross join: "cross"
                - Asof join: "asof"

                You can also use ``join_type`` keyword to specify this condition.
                Note that to avoid breaking changes, currently when ``join_type`` is specified,
                it overrides ``how``.
            lsuffix: Suffix to add to the overlapping columns of the left DataFrame.
            rsuffix: Suffix to add to the overlapping columns of the right DataFrame.
            match_condition: The match condition for asof join.

        Note:
            When both ``lsuffix`` and ``rsuffix`` are empty, the overlapping columns will have random column names in the resulting DataFrame.
            You can reference to these randomly named columns using :meth:`Column.alias` (See the first usage in Examples).

        See Also:
            - Usage notes for asof join: https://docs.snowflake.com/sql-reference/constructs/asof-join#usage-notes

        Examples::
            >>> from snowflake.snowpark.functions import col
            >>> df1 = session.create_dataframe([[1, 2], [3, 4], [5, 6]], schema=["a", "b"])
            >>> df2 = session.create_dataframe([[1, 7], [3, 8]], schema=["a", "c"])
            >>> df1.join(df2, df1.a == df2.a).select(df1.a.alias("a_1"), df2.a.alias("a_2"), df1.b, df2.c).show()
            -----------------------------
            |"A_1"  |"A_2"  |"B"  |"C"  |
            -----------------------------
            |1      |1      |2    |7    |
            |3      |3      |4    |8    |
            -----------------------------
            <BLANKLINE>
            >>> # refer a single column "a"
            >>> df1.join(df2, "a").select(df1.a.alias("a"), df1.b, df2.c).show()
            -------------------
            |"A"  |"B"  |"C"  |
            -------------------
            |1    |2    |7    |
            |3    |4    |8    |
            -------------------
            <BLANKLINE>
            >>> # rename the ambiguous columns
            >>> df3 = df1.to_df("df1_a", "b")
            >>> df4 = df2.to_df("df2_a", "c")
            >>> df3.join(df4, col("df1_a") == col("df2_a")).select(col("df1_a").alias("a"), "b", "c").show()
            -------------------
            |"A"  |"B"  |"C"  |
            -------------------
            |1    |2    |7    |
            |3    |4    |8    |
            -------------------
            <BLANKLINE>

            >>> # join multiple columns
            >>> mdf1 = session.create_dataframe([[1, 2], [3, 4], [5, 6]], schema=["a", "b"])
            >>> mdf2 = session.create_dataframe([[1, 2], [3, 4], [7, 6]], schema=["a", "b"])
            >>> mdf1.join(mdf2, ["a", "b"]).show()
            -------------
            |"A"  |"B"  |
            -------------
            |1    |2    |
            |3    |4    |
            -------------
            <BLANKLINE>
            >>> mdf1.join(mdf2, (mdf1["a"] < mdf2["a"]) & (mdf1["b"] == mdf2["b"])).select(mdf1["a"].as_("new_a"), mdf1["b"].as_("new_b")).show()
            ---------------------
            |"NEW_A"  |"NEW_B"  |
            ---------------------
            |5        |6        |
            ---------------------
            <BLANKLINE>
            >>> # use lsuffix and rsuffix to resolve duplicating column names
            >>> mdf1.join(mdf2, (mdf1["a"] < mdf2["a"]) & (mdf1["b"] == mdf2["b"]), lsuffix="_left", rsuffix="_right").show()
            -----------------------------------------------
            |"A_LEFT"  |"B_LEFT"  |"A_RIGHT"  |"B_RIGHT"  |
            -----------------------------------------------
            |5         |6         |7          |6          |
            -----------------------------------------------
            <BLANKLINE>
            >>> mdf1.join(mdf2, (mdf1["a"] < mdf2["a"]) & (mdf1["b"] == mdf2["b"]), rsuffix="_right").show()
            -------------------------------------
            |"A"  |"B"  |"A_RIGHT"  |"B_RIGHT"  |
            -------------------------------------
            |5    |6    |7          |6          |
            -------------------------------------
            <BLANKLINE>
            >>> # examples of different joins
            >>> df5 = session.create_dataframe([3, 4, 5, 5, 6, 7], schema=["id"])
            >>> df6 = session.create_dataframe([5, 6, 7, 7, 8, 9], schema=["id"])
            >>> # inner join
            >>> df5.join(df6, "id", "inner").sort("id").show()
            --------
            |"ID"  |
            --------
            |5     |
            |5     |
            |6     |
            |7     |
            |7     |
            --------
            <BLANKLINE>
            >>> # left/leftouter join
            >>> df5.join(df6, "id", "left").sort("id").show()
            --------
            |"ID"  |
            --------
            |3     |
            |4     |
            |5     |
            |5     |
            |6     |
            |7     |
            |7     |
            --------
            <BLANKLINE>
            >>> # right/rightouter join
            >>> df5.join(df6, "id", "right").sort("id").show()
            --------
            |"ID"  |
            --------
            |5     |
            |5     |
            |6     |
            |7     |
            |7     |
            |8     |
            |9     |
            --------
            <BLANKLINE>
            >>> # full/outer/fullouter join
            >>> df5.join(df6, "id", "full").sort("id").show()
            --------
            |"ID"  |
            --------
            |3     |
            |4     |
            |5     |
            |5     |
            |6     |
            |7     |
            |7     |
            |8     |
            |9     |
            --------
            <BLANKLINE>
            >>> # semi/leftsemi join
            >>> df5.join(df6, "id", "semi").sort("id").show()
            --------
            |"ID"  |
            --------
            |5     |
            |5     |
            |6     |
            |7     |
            --------
            <BLANKLINE>
            >>> # anti/leftanti join
            >>> df5.join(df6, "id", "anti").sort("id").show()
            --------
            |"ID"  |
            --------
            |3     |
            |4     |
            --------
            <BLANKLINE>

        Note:
            When performing chained operations, this method will not work if there are
            ambiguous column names. For example,

            >>> df1.filter(df1.a == 1).join(df2, df1.a == df2.a).select(df1.a.alias("a"), df1.b, df2.c) # doctest: +SKIP

            will not work because ``df1.filter(df1.a == 1)`` has produced a new dataframe and you
            cannot refer to ``df1.a`` anymore. Instead, you can do either

            >>> df1.join(df2, (df1.a == 1) & (df1.a == df2.a)).select(df1.a.alias("a"), df1.b, df2.c).show()
            -------------------
            |"A"  |"B"  |"C"  |
            -------------------
            |1    |2    |7    |
            -------------------
            <BLANKLINE>

            or

            >>> df3 = df1.filter(df1.a == 1)
            >>> df3.join(df2, df3.a == df2.a).select(df3.a.alias("a"), df3.b, df2.c).show()
            -------------------
            |"A"  |"B"  |"C"  |
            -------------------
            |1    |2    |7    |
            -------------------
            <BLANKLINE>

        Examples::
            >>> # asof join examples
            >>> df1 = session.create_dataframe([['A', 1, 15, 3.21],
            ...                                 ['A', 2, 16, 3.22],
            ...                                 ['B', 1, 17, 3.23],
            ...                                 ['B', 2, 18, 4.23]],
            ...                                schema=["c1", "c2", "c3", "c4"])
            >>> df2 = session.create_dataframe([['A', 1, 14, 3.19],
            ...                                 ['B', 2, 16, 3.04]],
            ...                                schema=["c1", "c2", "c3", "c4"])
            >>> df1.join(df2, on=["c1", "c2"], how="asof", match_condition=(df1.c3 >= df2.c3)) \\
            ...     .select(df1.c1, df1.c2, df1.c3.alias("C3_1"), df1.c4.alias("C4_1"), df2.c3.alias("C3_2"), df2.c4.alias("C4_2")) \\
            ...     .order_by("c1", "c2").show()
            ---------------------------------------------------
            |"C1"  |"C2"  |"C3_1"  |"C4_1"  |"C3_2"  |"C4_2"  |
            ---------------------------------------------------
            |A     |1     |15      |3.21    |14      |3.19    |
            |A     |2     |16      |3.22    |NULL    |NULL    |
            |B     |1     |17      |3.23    |NULL    |NULL    |
            |B     |2     |18      |4.23    |16      |3.04    |
            ---------------------------------------------------
            <BLANKLINE>
            >>> df1.join(df2, on=(df1.c1 == df2.c1) & (df1.c2 == df2.c2), how="asof",
            ...     match_condition=(df1.c3 >= df2.c3), lsuffix="_L", rsuffix="_R") \\
            ...     .order_by("C1_L", "C2_L").show()
            -------------------------------------------------------------------------
            |"C1_L"  |"C2_L"  |"C3_L"  |"C4_L"  |"C1_R"  |"C2_R"  |"C3_R"  |"C4_R"  |
            -------------------------------------------------------------------------
            |A       |1       |15      |3.21    |A       |1       |14      |3.19    |
            |A       |2       |16      |3.22    |NULL    |NULL    |NULL    |NULL    |
            |B       |1       |17      |3.23    |NULL    |NULL    |NULL    |NULL    |
            |B       |2       |18      |4.23    |B       |2       |16      |3.04    |
            -------------------------------------------------------------------------
            <BLANKLINE>
            >>> df1 = df1.alias("L")
            >>> df2 = df2.alias("R")
            >>> df1.join(df2, using_columns=["c1", "c2"], how="asof",
            ...         match_condition=(df1.c3 >= df2.c3)).order_by("C1", "C2").show()
            -----------------------------------------------
            |"C1"  |"C2"  |"C3L"  |"C4L"  |"C3R"  |"C4R"  |
            -----------------------------------------------
            |A     |1     |15     |3.21   |14     |3.19   |
            |A     |2     |16     |3.22   |NULL   |NULL   |
            |B     |1     |17     |3.23   |NULL   |NULL   |
            |B     |2     |18     |4.23   |16     |3.04   |
            -----------------------------------------------
            <BLANKLINE>
        """

        using_columns = kwargs.get("using_columns") or on
        original_join_type = kwargs.get("join_type") or how
        join_type_arg = original_join_type or "inner"
        join_type = create_join_type(join_type_arg)
        if isinstance(right, DataFrame):
            if self is right or self._plan is right._plan:
                raise SnowparkClientExceptionMessages.DF_SELF_JOIN_NOT_SUPPORTED()

            if isinstance(join_type, Cross) or (
                isinstance(join_type, str)
                and join_type.strip().lower().replace("_", "").startswith("cross")
            ):
                if column_to_bool(using_columns):
                    raise Exception("Cross joins cannot take columns as input.")

            if (
                isinstance(join_type, AsOf)
                or isinstance(join_type, str)
                and join_type.strip().lower() == "asof"
            ):
                if match_condition is None:
                    raise ValueError(
                        "match_condition cannot be None when performing asof join."
                    )
            else:
                if match_condition is not None:
                    raise ValueError(
                        f"match_condition is only accepted with join type 'asof' given: '{original_join_type}'"
                    )

            # Parse using_columns arg
            if column_to_bool(using_columns) is False:
                using_columns = []
            elif isinstance(using_columns, str):
                using_columns = [using_columns]
            elif isinstance(using_columns, Column):
                using_columns = using_columns
            elif (
                isinstance(using_columns, Iterable)
                and len(using_columns) > 0
                and not all([isinstance(col, str) for col in using_columns])
            ):
                bad_idx, bad_col = next(
                    (idx, col)
                    for idx, col in enumerate(using_columns)
                    if not isinstance(col, str)
                )
                raise TypeError(
                    f"All list elements for 'on' or 'using_columns' must be string type. "
                    f"Got: '{type(bad_col)}' at index {bad_idx}"
                )
            elif not isinstance(using_columns, Iterable):
                raise TypeError(
                    f"Invalid input type for join column: {type(using_columns)}"
                )

            # AST.
            stmt = None
            if _emit_ast:
                stmt = self._session._ast_batch.assign()
                ast = with_src_position(stmt.expr.sp_dataframe_join, stmt)
                self._set_ast_ref(ast.lhs)
                right._set_ast_ref(ast.rhs)
                if isinstance(join_type, Inner):
                    ast.join_type.sp_join_type__inner = True
                elif isinstance(join_type, LeftOuter):
                    ast.join_type.sp_join_type__left_outer = True
                elif isinstance(join_type, RightOuter):
                    ast.join_type.sp_join_type__right_outer = True
                elif isinstance(join_type, FullOuter):
                    ast.join_type.sp_join_type__full_outer = True
                elif isinstance(join_type, Cross):
                    ast.join_type.sp_join_type__cross = True
                elif isinstance(join_type, LeftSemi):
                    ast.join_type.sp_join_type__left_semi = True
                elif isinstance(join_type, LeftAnti):
                    ast.join_type.sp_join_type__left_anti = True
                elif isinstance(join_type, AsOf):
                    ast.join_type.sp_join_type__asof = True
                else:
                    raise ValueError(f"Unsupported join type {join_type_arg}")

                join_cols = kwargs.get("using_columns", on)
                if join_cols is not None:
                    if isinstance(join_cols, (Column, str)):
                        build_expr_from_snowpark_column_or_col_name(
                            ast.join_expr, join_cols
                        )
                    elif isinstance(join_cols, Iterable):
                        for c in join_cols:
                            build_expr_from_snowpark_column_or_col_name(
                                ast.join_expr.list_val.vs.add(), c
                            )
                    else:
                        raise TypeError(
                            f"Invalid input type for join column: {type(join_cols)}"
                        )
                if match_condition is not None:
                    build_expr_from_snowpark_column(
                        ast.match_condition, match_condition
                    )
                if lsuffix:
                    ast.lsuffix.value = lsuffix
                if rsuffix:
                    ast.rsuffix.value = rsuffix

            return self._join_dataframes(
                right,
                using_columns,
                join_type,
                lsuffix=lsuffix,
                rsuffix=rsuffix,
                match_condition=match_condition,
                _ast_stmt=stmt,
            )

        raise TypeError("Invalid type for join. Must be Dataframe")

    @df_api_usage
    @publicapi
    def join_table_function(
        self,
        func: Union[str, List[str], TableFunctionCall],
        *func_arguments: ColumnOrName,
        _emit_ast: bool = True,
        **func_named_arguments: ColumnOrName,
    ) -> "DataFrame":
        """Lateral joins the current DataFrame with the output of the specified table function.

        References: `Snowflake SQL functions <https://docs.snowflake.com/en/sql-reference/functions-table.html>`_.

        Example 1
            Lateral join a table function by using the name and parameters directly:

            >>> df = session.sql("select 'James' as name, 'address1 address2 address3' as addresses")
            >>> df.join_table_function("split_to_table", df["addresses"], lit(" ")).show()
            --------------------------------------------------------------------
            |"NAME"  |"ADDRESSES"                 |"SEQ"  |"INDEX"  |"VALUE"   |
            --------------------------------------------------------------------
            |James   |address1 address2 address3  |1      |1        |address1  |
            |James   |address1 address2 address3  |1      |2        |address2  |
            |James   |address1 address2 address3  |1      |3        |address3  |
            --------------------------------------------------------------------
            <BLANKLINE>

        Example 2
            Lateral join a table function by calling:

            >>> from snowflake.snowpark.functions import table_function
            >>> split_to_table = table_function("split_to_table")
            >>> df = session.sql("select 'James' as name, 'address1 address2 address3' as addresses")
            >>> df.join_table_function(split_to_table(df["addresses"], lit(" "))).show()
            --------------------------------------------------------------------
            |"NAME"  |"ADDRESSES"                 |"SEQ"  |"INDEX"  |"VALUE"   |
            --------------------------------------------------------------------
            |James   |address1 address2 address3  |1      |1        |address1  |
            |James   |address1 address2 address3  |1      |2        |address2  |
            |James   |address1 address2 address3  |1      |3        |address3  |
            --------------------------------------------------------------------
            <BLANKLINE>

        Example 3
            Lateral join a table function with the partition and order by clause:

            >>> from snowflake.snowpark.functions import table_function
            >>> split_to_table = table_function("split_to_table")
            >>> df = session.create_dataframe([
            ...     ["John", "James", "address1 address2 address3"],
            ...     ["Mike", "James", "address4 address5 address6"],
            ...     ["Cathy", "Stone", "address4 address5 address6"],
            ... ],
            ... schema=["first_name", "last_name", "addresses"])
            >>> df.join_table_function(split_to_table(df["addresses"], lit(" ")).over(partition_by="last_name", order_by="first_name")).show()
            ----------------------------------------------------------------------------------------
            |"FIRST_NAME"  |"LAST_NAME"  |"ADDRESSES"                 |"SEQ"  |"INDEX"  |"VALUE"   |
            ----------------------------------------------------------------------------------------
            |John          |James        |address1 address2 address3  |1      |1        |address1  |
            |John          |James        |address1 address2 address3  |1      |2        |address2  |
            |John          |James        |address1 address2 address3  |1      |3        |address3  |
            |Mike          |James        |address4 address5 address6  |2      |1        |address4  |
            |Mike          |James        |address4 address5 address6  |2      |2        |address5  |
            |Mike          |James        |address4 address5 address6  |2      |3        |address6  |
            |Cathy         |Stone        |address4 address5 address6  |3      |1        |address4  |
            |Cathy         |Stone        |address4 address5 address6  |3      |2        |address5  |
            |Cathy         |Stone        |address4 address5 address6  |3      |3        |address6  |
            ----------------------------------------------------------------------------------------
            <BLANKLINE>

        Example 4
            Lateral join a table function with aliasing the output column names:

            >>> from snowflake.snowpark.functions import table_function
            >>> split_to_table = table_function("split_to_table")
            >>> df = session.sql("select 'James' as name, 'address1 address2 address3' as addresses")
            >>> df.join_table_function(split_to_table(col("addresses"), lit(" ")).alias("seq", "idx", "val")).show()
            ------------------------------------------------------------------
            |"NAME"  |"ADDRESSES"                 |"SEQ"  |"IDX"  |"VAL"     |
            ------------------------------------------------------------------
            |James   |address1 address2 address3  |1      |1      |address1  |
            |James   |address1 address2 address3  |1      |2      |address2  |
            |James   |address1 address2 address3  |1      |3      |address3  |
            ------------------------------------------------------------------
            <BLANKLINE>

        Args:

            func_name: The SQL function name.
            func_arguments: The positional arguments for the SQL function.
            func_named_arguments: The named arguments for the SQL function, if it accepts named arguments.

        Returns:
            A new :class:`DataFrame` that has the columns carried from this :class:`DataFrame`, plus new columns and rows from the lateral join with the table function.

        See Also:
            - :meth:`Session.table_function`, which creates a new :class:`DataFrame` by using the SQL table function.

        """

        stmt = None
        ast = None
        if _emit_ast:
            add_intermediate_stmt(self._session._ast_batch, func)
            stmt = self._session._ast_batch.assign()
            ast = with_src_position(stmt.expr.sp_dataframe_join_table_function, stmt)
            self._set_ast_ref(ast.lhs)
            build_indirect_table_fn_apply(
                ast.fn,
                func,
                *func_arguments,
                **func_named_arguments,
            )

        func_expr = _create_table_function_expression(
            func, *func_arguments, **func_named_arguments
        )

        project_cols = None
        new_col_names = None
        if func_expr.aliases:
            temp_join_plan = self._session._analyzer.resolve(
                TableFunctionJoin(self._plan, func_expr)
            )
            old_cols, new_cols, alias_cols = _get_cols_after_join_table(
                func_expr, self._plan, temp_join_plan
            )
            new_col_names = [
                self._session._analyzer.analyze(col, {}) for col in new_cols
            ]
            # when generating join table expression, we inculcate aliased column into the initial
            # query like so,
            #
            #     SELECT T_LEFT.*, T_RIGHT."COL1" AS "COL1_ALIASED", ... FROM () AS T_LEFT JOIN TABLE() AS T_RIGHT
            #
            # Therefore if columns names are aliased, then subsequent select must use the aliased name.
            join_plan = self._session._analyzer.resolve(
                TableFunctionJoin(self._plan, func_expr, right_cols=new_col_names)
            )
            project_cols = [*old_cols, *alias_cols]

        if self._session.sql_simplifier_enabled:
            select_plan = self._session._analyzer.create_select_statement(
                from_=SelectTableFunction(
                    func_expr,
                    other_plan=self._plan,
                    analyzer=self._session._analyzer,
                    right_cols=new_col_names,
                ),
                analyzer=self._session._analyzer,
            )
            if project_cols:
                select_plan = select_plan.select(project_cols)
            return self._with_plan(select_plan, _ast_stmt=stmt)
        if project_cols:
            return self._with_plan(Project(project_cols, join_plan), _ast_stmt=stmt)

        return self._with_plan(
            TableFunctionJoin(self._plan, func_expr, right_cols=new_col_names),
            _ast_stmt=stmt,
        )

    @df_api_usage
    @publicapi
    def cross_join(
        self,
        right: "DataFrame",
        *,
        lsuffix: str = "",
        rsuffix: str = "",
        _emit_ast: bool = True,
    ) -> "DataFrame":
        """Performs a cross join, which returns the Cartesian product of the current
        :class:`DataFrame` and another :class:`DataFrame` (``right``).

        If the current and ``right`` DataFrames have columns with the same name, and
        you need to refer to one of these columns in the returned DataFrame, use the
        :func:`col` function on the current or ``right`` DataFrame to disambiguate
        references to these columns.

        Example::

            >>> df1 = session.create_dataframe([[1, 2], [3, 4]], schema=["a", "b"])
            >>> df2 = session.create_dataframe([[5, 6], [7, 8]], schema=["c", "d"])
            >>> df1.cross_join(df2).sort("a", "b", "c", "d").show()
            -------------------------
            |"A"  |"B"  |"C"  |"D"  |
            -------------------------
            |1    |2    |5    |6    |
            |1    |2    |7    |8    |
            |3    |4    |5    |6    |
            |3    |4    |7    |8    |
            -------------------------
            <BLANKLINE>
            >>> df3 = session.create_dataframe([[1, 2], [3, 4]], schema=["a", "b"])
            >>> df4 = session.create_dataframe([[5, 6], [7, 8]], schema=["a", "b"])
            >>> df3.cross_join(df4, lsuffix="_l", rsuffix="_r").sort("a_l", "b_l", "a_r", "b_r").show()
            ---------------------------------
            |"A_L"  |"B_L"  |"A_R"  |"B_R"  |
            ---------------------------------
            |1      |2      |5      |6      |
            |1      |2      |7      |8      |
            |3      |4      |5      |6      |
            |3      |4      |7      |8      |
            ---------------------------------
            <BLANKLINE>

        Args:
            right: the right :class:`DataFrame` to join.
            lsuffix: Suffix to add to the overlapping columns of the left DataFrame.
            rsuffix: Suffix to add to the overlapping columns of the right DataFrame.

        Note:
            If both ``lsuffix`` and ``rsuffix`` are empty, the overlapping columns will have random column names in the result DataFrame.
            If either one is not empty, the overlapping columns won't have random names.
        """
        # AST.
        stmt = None
        if _emit_ast:
            stmt = self._session._ast_batch.assign()
            ast = with_src_position(stmt.expr.sp_dataframe_cross_join, stmt)
            self._set_ast_ref(ast.lhs)
            right._set_ast_ref(ast.rhs)
            if lsuffix:
                ast.lsuffix.value = lsuffix
            if rsuffix:
                ast.rsuffix.value = rsuffix

        return self._join_dataframes_internal(
            right,
            create_join_type("cross"),
            None,
            lsuffix=lsuffix,
            rsuffix=rsuffix,
            _ast_stmt=stmt,
        )

    def _join_dataframes(
        self,
        right: "DataFrame",
        using_columns: Union[Column, Iterable[str]],
        join_type: JoinType,
        *,
        lsuffix: str = "",
        rsuffix: str = "",
        match_condition: Optional[Column] = None,
        _ast_stmt: proto.Expr = None,
    ) -> "DataFrame":
        if isinstance(using_columns, Column):
            return self._join_dataframes_internal(
                right,
                join_type,
                join_exprs=using_columns,
                lsuffix=lsuffix,
                rsuffix=rsuffix,
                match_condition=match_condition,
                _ast_stmt=_ast_stmt,
            )

        if isinstance(join_type, (LeftSemi, LeftAnti)):
            # Create a Column with expression 'true AND <expr> AND <expr> .."
            join_cond = Column(Literal(True))
            for c in using_columns:
                quoted = quote_name(c)
                join_cond = join_cond & (self.col(quoted) == right.col(quoted))
            return self._join_dataframes_internal(
                right,
                join_type,
                join_cond,
                lsuffix=lsuffix,
                rsuffix=rsuffix,
                _ast_stmt=_ast_stmt,
            )
        else:
            lhs, rhs = _disambiguate(
                self,
                right,
                join_type,
                using_columns,
                lsuffix=lsuffix,
                rsuffix=rsuffix,
            )
            if not isinstance(
                join_type, Cross
            ):  # cross joins does not allow specifying columns
                join_type = UsingJoin(join_type, using_columns)
            join_logical_plan = Join(
                lhs._plan,
                rhs._plan,
                join_type,
                None,
                match_condition._expression if match_condition is not None else None,
            )
            if self._select_statement:
                return self._with_plan(
                    self._session._analyzer.create_select_statement(
                        from_=self._session._analyzer.create_select_snowflake_plan(
                            join_logical_plan, analyzer=self._session._analyzer
                        ),
                        analyzer=self._session._analyzer,
                    ),
                    _ast_stmt=_ast_stmt,
                )
            return self._with_plan(join_logical_plan, _ast_stmt=_ast_stmt)

    def _join_dataframes_internal(
        self,
        right: "DataFrame",
        join_type: JoinType,
        join_exprs: Optional[Column],
        *,
        lsuffix: str = "",
        rsuffix: str = "",
        match_condition: Optional[Column] = None,
        _ast_stmt: proto.Expr = None,
    ) -> "DataFrame":
        (lhs, rhs) = _disambiguate(
            self, right, join_type, [], lsuffix=lsuffix, rsuffix=rsuffix
        )
        join_condition_expr = join_exprs._expression if join_exprs is not None else None
        match_condition_expr = (
            match_condition._expression if match_condition is not None else None
        )
        join_logical_plan = Join(
            lhs._plan,
            rhs._plan,
            join_type,
            join_condition_expr,
            match_condition_expr,
        )
        if self._select_statement:
            return self._with_plan(
                self._session._analyzer.create_select_statement(
                    from_=self._session._analyzer.create_select_snowflake_plan(
                        join_logical_plan,
                        analyzer=self._session._analyzer,
                    ),
                    analyzer=self._session._analyzer,
                ),
                _ast_stmt=_ast_stmt,
            )
        return self._with_plan(join_logical_plan, _ast_stmt=_ast_stmt)

    @df_api_usage
    @publicapi
    def with_column(
        self,
        col_name: str,
        col: Union[Column, TableFunctionCall],
        ast_stmt: proto.Expr = None,
        _emit_ast: bool = True,
    ) -> "DataFrame":
        """
        Returns a DataFrame with an additional column with the specified name
        ``col_name``. The column is computed by using the specified expression ``col``.

        If a column with the same name already exists in the DataFrame, that column is
        replaced by the new column.

        Example 1::

            >>> df = session.create_dataframe([[1, 2], [3, 4]], schema=["a", "b"])
            >>> df.with_column("mean", (df["a"] + df["b"]) / 2).show()
            ------------------------
            |"A"  |"B"  |"MEAN"    |
            ------------------------
            |1    |2    |1.500000  |
            |3    |4    |3.500000  |
            ------------------------
            <BLANKLINE>

        Example 2::

            >>> from snowflake.snowpark.functions import udtf
            >>> @udtf(output_schema=["number"])
            ... class sum_udtf:
            ...     def process(self, a: int, b: int) -> Iterable[Tuple[int]]:
            ...         yield (a + b, )
            >>> df = session.create_dataframe([[1, 2], [3, 4]], schema=["a", "b"])
            >>> df.with_column("total", sum_udtf(df.a, df.b)).sort(df.a).show()
            -----------------------
            |"A"  |"B"  |"TOTAL"  |
            -----------------------
            |1    |2    |3        |
            |3    |4    |7        |
            -----------------------
            <BLANKLINE>

        Args:
            col_name: The name of the column to add or replace.
            col: The :class:`Column` or :class:`table_function.TableFunctionCall` with single column output to add or replace.
        """
        if ast_stmt is None and _emit_ast:
            ast_stmt = self._session._ast_batch.assign()
            expr = with_src_position(ast_stmt.expr.sp_dataframe_with_column, ast_stmt)
            expr.col_name = col_name
            build_expr_from_snowpark_column_or_table_fn(expr.col, col)
            self._set_ast_ref(expr.df)

        df = self.with_columns([col_name], [col], _ast_stmt=ast_stmt, _emit_ast=False)

        if _emit_ast:
            df._ast_id = ast_stmt.var_id.bitfield1

        return df

    @df_api_usage
    @publicapi
    def with_columns(
        self,
        col_names: List[str],
        values: List[Union[Column, TableFunctionCall]],
        _ast_stmt: proto.Expr = None,
        _emit_ast: bool = True,
    ) -> "DataFrame":
        """Returns a DataFrame with additional columns with the specified names
        ``col_names``. The columns are computed by using the specified expressions
        ``values``.

        If columns with the same names already exist in the DataFrame, those columns
        are removed and appended at the end by new columns.

        Example 1::

            >>> from snowflake.snowpark.functions import udtf
            >>> @udtf(output_schema=["number"])
            ... class sum_udtf:
            ...     def process(self, a: int, b: int) -> Iterable[Tuple[int]]:
            ...         yield (a + b, )
            >>> df = session.create_dataframe([[1, 2], [3, 4]], schema=["a", "b"])
            >>> df.with_columns(["mean", "total"], [(df["a"] + df["b"]) / 2, sum_udtf(df.a, df.b)]).sort(df.a).show()
            ----------------------------------
            |"A"  |"B"  |"MEAN"    |"TOTAL"  |
            ----------------------------------
            |1    |2    |1.500000  |3        |
            |3    |4    |3.500000  |7        |
            ----------------------------------
            <BLANKLINE>

        Example 2::

            >>> from snowflake.snowpark.functions import table_function
            >>> split_to_table = table_function("split_to_table")
            >>> df = session.sql("select 'James' as name, 'address1 address2 address3' as addresses")
            >>> df.with_columns(["seq", "idx", "val"], [split_to_table(df.addresses, lit(" "))]).show()
            ------------------------------------------------------------------
            |"NAME"  |"ADDRESSES"                 |"SEQ"  |"IDX"  |"VAL"     |
            ------------------------------------------------------------------
            |James   |address1 address2 address3  |1      |1      |address1  |
            |James   |address1 address2 address3  |1      |2      |address2  |
            |James   |address1 address2 address3  |1      |3      |address3  |
            ------------------------------------------------------------------
            <BLANKLINE>

        Args:
            col_names: A list of the names of the columns to add or replace.
            values: A list of the :class:`Column` objects or :class:`table_function.TableFunctionCall` object
                    to add or replace.
        """
        # Get a list of the new columns and their dedupped values
        qualified_names = [quote_name(n) for n in col_names]
        new_column_names = set(qualified_names)

        if len(col_names) != len(new_column_names):
            raise ValueError(
                "The same column name is used multiple times in the col_names parameter."
            )

        num_table_func_calls = sum(
            1 if isinstance(col, TableFunctionCall) else 0 for col in values
        )
        if num_table_func_calls == 0:
            if len(col_names) != len(values):
                raise ValueError(
                    f"The size of column names ({len(col_names)}) is not equal to the size of columns ({len(values)})"
                )
            new_cols = [col.as_(name) for name, col in zip(qualified_names, values)]
        elif num_table_func_calls > 1:
            raise ValueError(
                f"Only one table function call accepted inside with_columns call, ({num_table_func_calls}) provided"
            )
        else:
            if len(col_names) < len(values):
                raise ValueError(
                    "The size of column names must be equal to the size of the output columns. Fewer columns provided."
                )
            new_cols = []
            offset = 0
            for i in range(len(values)):
                col = values[i]
                if isinstance(col, Column):
                    name = col_names[i + offset]
                    new_cols.append(col.as_(name))
                else:
                    offset = len(col_names) - len(values)
                    names = col_names[i : i + offset + 1]
                    new_cols.append(col.as_(*names))

        # Get a list of existing column names that are not being replaced
        old_cols = [
            Column(field)
            for field in self._output
            if field.name not in new_column_names
        ]

        # AST.
        if _ast_stmt is None and _emit_ast:
            _ast_stmt = self._session._ast_batch.assign()
            expr = with_src_position(
                _ast_stmt.expr.sp_dataframe_with_columns, _ast_stmt
            )
            for col_name in col_names:
                expr.col_names.append(col_name)
            for value in values:
                build_expr_from_snowpark_column_or_table_fn(expr.values.add(), value)
            self._set_ast_ref(expr.df)

        # Put it all together
        df = self.select([*old_cols, *new_cols], _ast_stmt=_ast_stmt, _emit_ast=False)

        if _emit_ast:
            df._ast_id = _ast_stmt.var_id.bitfield1

        return df

    @overload
    @publicapi
    def count(
        self,
        *,
        statement_params: Optional[Dict[str, str]] = None,
        block: bool = True,
        _emit_ast: bool = True,
    ) -> int:
        ...  # pragma: no cover

    @overload
    @publicapi
    def count(
        self,
        *,
        statement_params: Optional[Dict[str, str]] = None,
        block: bool = False,
        _emit_ast: bool = True,
    ) -> AsyncJob:
        ...  # pragma: no cover

    @publicapi
    def count(
        self,
        *,
        statement_params: Optional[Dict[str, str]] = None,
        block: bool = True,
        _emit_ast: bool = True,
    ) -> Union[int, AsyncJob]:
        """Executes the query representing this DataFrame and returns the number of
        rows in the result (similar to the COUNT function in SQL).

        Args:
            statement_params: Dictionary of statement level parameters to be set while executing this action.
            block: A bool value indicating whether this function will wait until the result is available.
                When it is ``False``, this function executes the underlying queries of the dataframe
                asynchronously and returns an :class:`AsyncJob`.
        """

        kwargs = {}
        if _emit_ast:
            # Add an Assign node that applies SpDataframeCount() to the input, followed by its Eval.
            repr = self._session._ast_batch.assign()
            expr = with_src_position(repr.expr.sp_dataframe_count)
            debug_check_missing_ast(self._ast_id, self)
            expr.id.bitfield1 = self._ast_id
            if statement_params is not None:
                build_expr_from_dict_str_str(expr.statement_params, statement_params)
            expr.block = block

            self._session._ast_batch.eval(repr)

            # Flush AST and encode it as part of the query.
            _, kwargs["_dataframe_ast"] = self._session._ast_batch.flush()

        with open_telemetry_context_manager(self.count, self):
            df = self.agg(("*", "count"), _emit_ast=False)
            add_api_call(df, "DataFrame.count")
            result = df._internal_collect_with_tag(
                statement_params=statement_params,
                block=block,
                data_type=_AsyncResultType.COUNT,
                **kwargs,
            )
            return result[0][0] if block else result

    @property
    def write(self, _emit_ast: bool = True) -> DataFrameWriter:
        """Returns a new :class:`DataFrameWriter` object that you can use to write the data in the :class:`DataFrame` to
        a Snowflake database or a stage location

        Example::
            >>> df = session.create_dataframe([[1, 2], [3, 4]], schema=["a", "b"])
            >>> df.write.mode("overwrite").save_as_table("saved_table", table_type="temporary")
            >>> session.table("saved_table").show()
            -------------
            |"A"  |"B"  |
            -------------
            |1    |2    |
            |3    |4    |
            -------------
            <BLANKLINE>
            >>> stage_created_result = session.sql("create temp stage if not exists test_stage").collect()
            >>> df.write.copy_into_location("@test_stage/copied_from_dataframe")  # default CSV
            [Row(rows_unloaded=2, input_bytes=8, output_bytes=28)]
        """

        # AST.
        if _emit_ast and self._ast_id is not None:
            stmt = self._session._ast_batch.assign()
            expr = with_src_position(stmt.expr.sp_dataframe_write, stmt)
            self._set_ast_ref(expr.df)
            self._writer._ast_stmt = stmt

        return self._writer

    @df_collect_api_telemetry
    @publicapi
    def copy_into_table(
        self,
        table_name: Union[str, Iterable[str]],
        *,
        files: Optional[Iterable[str]] = None,
        pattern: Optional[str] = None,
        validation_mode: Optional[str] = None,
        target_columns: Optional[Iterable[str]] = None,
        transformations: Optional[Iterable[ColumnOrName]] = None,
        format_type_options: Optional[Dict[str, Any]] = None,
        statement_params: Optional[Dict[str, str]] = None,
        iceberg_config: Optional[dict] = None,
<<<<<<< HEAD
        _emit_ast: bool = True,
=======
>>>>>>> 8b801cc2
        **copy_options: Any,
    ) -> List[Row]:
        """Executes a `COPY INTO <table> <https://docs.snowflake.com/en/sql-reference/sql/copy-into-table.html>`__ command to load data from files in a stage location into a specified table.

        It returns the load result described in `OUTPUT section of the COPY INTO <table> command <https://docs.snowflake.com/en/sql-reference/sql/copy-into-table.html#output>`__.
        The returned result also depends on the value of ``validation_mode``.

        It's slightly different from the ``COPY INTO`` command in that this method will automatically create a table if the table doesn't exist and the input files are CSV files whereas the ``COPY INTO <table>`` doesn't.

        To call this method, this DataFrame must be created from a :class:`DataFrameReader`.

        Example::

            >>> # Create a CSV file to demo load
            >>> import tempfile
            >>> with tempfile.NamedTemporaryFile(mode="w+t") as t:
            ...     t.writelines(["id1, Product A", "\\n" "id2, Product B"])
            ...     t.flush()
            ...     create_stage_result = session.sql("create temp stage if not exists test_stage").collect()
            ...     put_result = session.file.put(t.name, "@test_stage/copy_into_table_dir", overwrite=True)
            >>> # user_schema is used to read from CSV files. For other files it's not needed.
            >>> from snowflake.snowpark.types import StringType, StructField, StringType
            >>> from snowflake.snowpark.functions import length
            >>> user_schema = StructType([StructField("product_id", StringType()), StructField("product_name", StringType())])
            >>> # Use the DataFrameReader (session.read below) to read from CSV files.
            >>> df = session.read.schema(user_schema).csv("@test_stage/copy_into_table_dir")
            >>> # specify target column names.
            >>> target_column_names = ["product_id", "product_name"]
            >>> drop_result = session.sql("drop table if exists copied_into_table").collect()  # The copy will recreate the table.
            >>> copied_into_result = df.copy_into_table("copied_into_table", target_columns=target_column_names, force=True)
            >>> session.table("copied_into_table").show()
            ---------------------------------
            |"PRODUCT_ID"  |"PRODUCT_NAME"  |
            ---------------------------------
            |id1           | Product A      |
            |id2           | Product B      |
            ---------------------------------
            <BLANKLINE>

        The arguments of this function match the optional parameters of the `COPY INTO <table> <https://docs.snowflake.com/en/sql-reference/sql/copy-into-table.html#optional-parameters>`__.

        Args:
            table_name: A string or list of strings representing table name.
                If input is a string, it represents the table name; if input is of type iterable of strings,
                it represents the fully-qualified object identifier (database name, schema name, and table name).
            files: Specific files to load from the stage location.
            pattern: The regular expression that is used to match file names of the stage location.
            validation_mode: A ``str`` that instructs the ``COPY INTO <table>`` command to validate the data files instead of loading them into the specified table.
                Values can be "RETURN_n_ROWS", "RETURN_ERRORS", or "RETURN_ALL_ERRORS". Refer to the above mentioned ``COPY INTO <table>`` command optional parameters for more details.
            target_columns: Name of the columns in the table where the data should be saved.
            transformations: A list of column transformations.
            format_type_options: A dict that contains the ``formatTypeOptions`` of the ``COPY INTO <table>`` command.
            statement_params: Dictionary of statement level parameters to be set while executing this action.
            iceberg_config: A dictionary that can contain the following iceberg configuration values:

                * external_volume: specifies the identifier for the external volume where
                    the Iceberg table stores its metadata files and data in Parquet format

                * catalog: specifies either Snowflake or a catalog integration to use for this table

                * base_location: the base directory that snowflake can write iceberg metadata and files to

                * catalog_sync: optionally sets the catalog integration configured for Polaris Catalog

                * storage_serialization_policy: specifies the storage serialization policy for the table

            copy_options: The kwargs that is used to specify the ``copyOptions`` of the ``COPY INTO <table>`` command.
        """

        # AST.
        kwargs = {}
        stmt = None
        if _emit_ast:
            stmt = self._session._ast_batch.assign()
            expr = with_src_position(stmt.expr.sp_dataframe_copy_into_table, stmt)

            if isinstance(table_name, str):
                expr.table_name.append(table_name)
            else:
                expr.table_name.extend(table_name)
            if files is not None:
                expr.files.extend(files)
            if pattern is not None:
                expr.pattern.value = pattern
            if validation_mode is not None:
                expr.validation_mode.value = validation_mode
            if target_columns is not None:
                expr.target_columns.extend(target_columns)
            if transformations is not None:
                for t in transformations:
                    build_expr_from_python_val(expr.transformations.add(), t)
            if format_type_options is not None:
                for k in format_type_options:
                    entry = expr.format_type_options.add()
                    entry._1 = k
                    build_expr_from_python_val(entry._2, format_type_options[k])
            if statement_params is not None:
                build_expr_from_dict_str_str(expr.statement_params, statement_params)
            if copy_options is not None:
                for k in copy_options:
                    entry = expr.copy_options.add()
                    entry._1 = k
                    build_expr_from_python_val(entry._2, copy_options[k])
            if iceberg_config is not None:
                for k, v in iceberg_config.items():
                    t = expr.iceberg_config.add()
                    t._1 = k
                    t._2 = v
            self._set_ast_ref(expr.df)

            self._session._ast_batch.eval(stmt)

            # Flush the AST and encode it as part of the query.
            _, kwargs["_dataframe_ast"] = self._session._ast_batch.flush()

        # TODO: Support copy_into_table in MockServerConnection.
        from snowflake.snowpark.mock._connection import MockServerConnection

        if (
            isinstance(self._session._conn, MockServerConnection)
            and self._session._conn._suppress_not_implemented_error
        ):
            # Allow AST tests to pass.
            df = DataFrame(
                self._session,
                CopyIntoTableNode(
                    table_name,
                    file_path="test_file_path",  # Dummy file path.
                    copy_options=copy_options,
                    format_type_options=format_type_options,
                ),
                _ast_stmt=stmt,
            )

            return df._internal_collect_with_tag_no_telemetry(
                statement_params=statement_params, **kwargs
            )

        if not self._reader or not self._reader._file_path:
            raise SnowparkDataframeException(
                "To copy into a table, the DataFrame must be created from a DataFrameReader and specify a file path."
            )
        target_columns = tuple(target_columns) if target_columns else None
        transformations = tuple(transformations) if transformations else None
        if (
            target_columns
            and transformations
            and len(target_columns) != len(transformations)
        ):
            raise ValueError(
                f"Number of column names provided to copy into does not match the number of transformations provided. Number of column names: {len(target_columns)}, number of transformations: {len(transformations)}"
            )

        full_table_name = (
            table_name if isinstance(table_name, str) else ".".join(table_name)
        )
        validate_object_name(full_table_name)
        table_name = (
            parse_table_name(table_name) if isinstance(table_name, str) else table_name
        )
        pattern = pattern or self._reader._cur_options.get("PATTERN")
        reader_format_type_options, reader_copy_options = get_copy_into_table_options(
            self._reader._cur_options
        )
        format_type_options = format_type_options or reader_format_type_options
        target_columns = target_columns or self._reader._cur_options.get(
            "TARGET_COLUMNS"
        )
        transformations = transformations or self._reader._cur_options.get(
            "TRANSFORMATIONS"
        )
        # We only want to set this if the user does not have any target columns or transformations set
        # Otherwise we operate in the mode where we don't know the schema
        create_table_from_infer_schema = False
        if self._reader._infer_schema and not (transformations or target_columns):
            transformations = self._reader._infer_schema_transformations
            target_columns = self._reader._infer_schema_target_columns
            create_table_from_infer_schema = True

        transformations = (
            [_to_col_if_str(column, "copy_into_table") for column in transformations]
            if transformations
            else None
        )
        copy_options = copy_options or reader_copy_options
        validation_mode = validation_mode or self._reader._cur_options.get(
            "VALIDATION_MODE"
        )
        normalized_column_names = (
            [quote_name(col_name) for col_name in target_columns]
            if target_columns
            else None
        )
        transformation_exps = (
            [
                column._expression if isinstance(column, Column) else column
                for column in transformations
            ]
            if transformations
            else None
        )
<<<<<<< HEAD
        df = DataFrame(
=======

        return DataFrame(
>>>>>>> 8b801cc2
            self._session,
            CopyIntoTableNode(
                table_name,
                file_path=self._reader._file_path,
                files=files,
                file_format=self._reader._file_type,
                pattern=pattern,
                column_names=normalized_column_names,
                transformations=transformation_exps,
                copy_options=copy_options,
                format_type_options=format_type_options,
                validation_mode=validation_mode,
                user_schema=self._reader._user_schema,
                cur_options=self._reader._cur_options,
                create_table_from_infer_schema=create_table_from_infer_schema,
                iceberg_config=iceberg_config,
            ),
            _ast_stmt=stmt,
        )

        # TODO SNOW-1776638: Add Eval and pass dataframeAst as part of kwargs.
        return df._internal_collect_with_tag_no_telemetry(
            statement_params=statement_params, **kwargs
        )

    @df_collect_api_telemetry
    @publicapi
    def show(
        self,
        n: int = 10,
        max_width: int = 50,
        *,
        statement_params: Optional[Dict[str, str]] = None,
        _emit_ast: bool = True,
    ) -> None:
        """Evaluates this DataFrame and prints out the first ``n`` rows with the
        specified maximum number of characters per column.

        Args:
            n: The number of rows to print out.
            max_width: The maximum number of characters to print out for each column.
                If the number of characters exceeds the maximum, the method prints out
                an ellipsis (...) at the end of the column.
            statement_params: Dictionary of statement level parameters to be set while executing this action.
        """
        with open_telemetry_context_manager(self.show, self):
            print(  # noqa: T201: we need to print here.
                self._show_string(
                    n,
                    max_width,
                    _statement_params=create_or_update_statement_params_with_query_tag(
                        statement_params or self._statement_params,
                        self._session.query_tag,
                        SKIP_LEVELS_TWO,
                    ),
                    _emit_ast=_emit_ast,
                )
            )

    @deprecated(
        version="0.7.0",
        extra_warning_text="Use `DataFrame.join_table_function()` instead.",
        extra_doc_string="Use :meth:`join_table_function` instead.",
    )
    @df_api_usage
    @publicapi
    def flatten(
        self,
        input: ColumnOrName,
        path: Optional[str] = None,
        outer: bool = False,
        recursive: bool = False,
        mode: str = "BOTH",
        _emit_ast: bool = True,
    ) -> "DataFrame":
        """Flattens (explodes) compound values into multiple rows.

        It creates a new ``DataFrame`` from this ``DataFrame``, carries the existing columns to the new ``DataFrame``,
        and adds the following columns to it:

            - SEQ
            - KEY
            - PATH
            - INDEX
            - VALUE
            - THIS

        References: `Snowflake SQL function FLATTEN <https://docs.snowflake.com/en/sql-reference/functions/flatten.html>`_.

        If this ``DataFrame`` also has columns with the names above, you can disambiguate the columns by renaming them.

        Example::

            >>> table1 = session.sql("select parse_json(numbers) as numbers from values('[1,2]') as T(numbers)")
            >>> flattened = table1.flatten(table1["numbers"])
            >>> flattened.select(table1["numbers"], flattened["value"].as_("flattened_number")).show()
            ----------------------------------
            |"NUMBERS"  |"FLATTENED_NUMBER"  |
            ----------------------------------
            |[          |1                   |
            |  1,       |                    |
            |  2        |                    |
            |]          |                    |
            |[          |2                   |
            |  1,       |                    |
            |  2        |                    |
            |]          |                    |
            ----------------------------------
            <BLANKLINE>

        Args:
            input: The name of a column or a :class:`Column` instance that will be unseated into rows.
                The column data must be of Snowflake data type VARIANT, OBJECT, or ARRAY.
            path: The path to the element within a VARIANT data structure which needs to be flattened.
                The outermost element is to be flattened if path is empty or ``None``.
            outer: If ``False``, any input rows that cannot be expanded, either because they cannot be accessed in the ``path``
                or because they have zero fields or entries, are completely omitted from the output.
                Otherwise, exactly one row is generated for zero-row expansions
                (with NULL in the KEY, INDEX, and VALUE columns).
            recursive: If ``False``, only the element referenced by ``path`` is expanded.
                Otherwise, the expansion is performed for all sub-elements recursively.
            mode: Specifies which types should be flattened "OBJECT", "ARRAY", or "BOTH".

        Returns:
            A new :class:`DataFrame` that has the columns carried from this :class:`DataFrame`, the flattened new columns and new rows.

        See Also:
            - :meth:`Session.flatten`, which creates a new :class:`DataFrame` by flattening compound values into multiple rows.
        """

        check_flatten_mode(mode)

        # AST.
        stmt = None
        if _emit_ast:
            stmt = self._session._ast_batch.assign()
            expr = with_src_position(stmt.expr.sp_dataframe_flatten, stmt)
            self._set_ast_ref(expr.df)
            build_expr_from_python_val(expr.input, input)
            if path is not None:
                expr.path.value = path
            expr.outer = outer
            expr.recursive = recursive

            mode = mode.upper()
            if mode.upper() == "OBJECT":
                expr.mode.sp_flatten_mode_object = True
            elif mode.upper() == "ARRAY":
                expr.mode.sp_flatten_mode_array = True
            else:
                expr.mode.sp_flatten_mode_both = True

        if isinstance(input, str):
            input = self.col(input)

        return self._lateral(
            FlattenFunction(input._expression, path, outer, recursive, mode),
            _ast_stmt=stmt,
        )

    def _lateral(
        self, table_function: TableFunctionExpression, _ast_stmt: proto.Assign = None
    ) -> "DataFrame":
        from snowflake.snowpark.mock._connection import MockServerConnection

        if isinstance(self._session._conn, MockServerConnection):
            return DataFrame(self._session, _ast_stmt=_ast_stmt)

        result_columns = [
            attr.name
            for attr in self._session._analyzer.resolve(
                Lateral(self._plan, table_function)
            ).attributes
        ]
        common_col_names = [k for k, v in Counter(result_columns).items() if v > 1]
        if len(common_col_names) == 0:
            return DataFrame(
                self._session, Lateral(self._plan, table_function), _ast_stmt=_ast_stmt
            )
        prefix = _generate_prefix("a")
        child = self.select(
            [
                _alias_if_needed(
                    self,
                    attr.name,
                    prefix,
                    suffix=None,
                    common_col_names=common_col_names,
                )
                for attr in self._output
            ],
            _emit_ast=False,
        )
        return DataFrame(
            self._session, Lateral(child._plan, table_function), _ast_stmt=_ast_stmt
        )

    def _show_string(
        self, n: int = 10, max_width: int = 50, _emit_ast: bool = True, **kwargs
    ) -> str:
        query = self._plan.queries[-1].sql.strip().lower()

        if _emit_ast:
            # Add an Assign node that applies SpDataframeShow() to the input, followed by its Eval.
            repr = self._session._ast_batch.assign()
            debug_check_missing_ast(self._ast_id, self)
            if self._ast_id is not None:
                repr.expr.sp_dataframe_show.id.bitfield1 = self._ast_id
            self._session._ast_batch.eval(repr)

            _, kwargs["_dataframe_ast"] = self._session._ast_batch.flush()

        if is_sql_select_statement(query):
            result, meta = self._session._conn.get_result_and_metadata(
                self.limit(n, _emit_ast=False)._plan, **kwargs
            )
        else:
            res, meta = self._session._conn.get_result_and_metadata(
                self._plan, **kwargs
            )
            result = res[:n]

        # The query has been executed
        col_count = len(meta)
        col_width = []
        header = []
        for field in meta:
            name = field.name
            col_width.append(len(name))
            header.append(name)

        body = []
        for row in result:
            lines = []
            for i, v in enumerate(row):
                texts = str(v).split("\n") if v is not None else ["NULL"]
                for t in texts:
                    col_width[i] = max(len(t), col_width[i])
                    col_width[i] = min(max_width, col_width[i])
                lines.append(texts)

            # max line number in this row
            line_count = max(len(li) for li in lines)
            res = []
            for line_number in range(line_count):
                new_line = []
                for colIndex in range(len(lines)):
                    n = (
                        lines[colIndex][line_number]
                        if len(lines[colIndex]) > line_number
                        else ""
                    )
                    new_line.append(n)
                res.append(new_line)
            body.extend(res)

        # Add 2 more spaces in each column
        col_width = [w + 2 for w in col_width]

        total_width = sum(col_width) + col_count + 1
        line = "-" * total_width + "\n"

        def row_to_string(row: List[str]) -> str:
            tokens = []
            if row:
                for segment, size in zip(row, col_width):
                    if len(segment) > max_width:
                        # if truncated, add ... to the end
                        formatted = (segment[: max_width - 3] + "...").ljust(size, " ")
                    else:
                        formatted = segment.ljust(size, " ")
                    tokens.append(formatted)
            else:
                tokens = [" " * size for size in col_width]
            return f"|{'|'.join(tok for tok in tokens)}|\n"

        return (
            line
            + row_to_string(header)
            + line
            # `body` of an empty df is empty
            + ("".join(row_to_string(b) for b in body) if body else row_to_string([]))
            + line
        )

    def _format_name_for_view(
        self, func_name: str, name: Union[str, Iterable[str]]
    ) -> str:
        """Helper function for views to create correct name. Raises TypeError invalid name"""
        if isinstance(name, str):
            return name

        if isinstance(name, (list, tuple)) and all(isinstance(n, str) for n in name):
            return ".".join(name)

        raise TypeError(
            f"The input name of {func_name}() must be a str or list/tuple of strs."
        )

    @df_collect_api_telemetry
    @publicapi
    def create_or_replace_view(
        self,
        name: Union[str, Iterable[str]],
        *,
        comment: Optional[str] = None,
        statement_params: Optional[Dict[str, str]] = None,
        _emit_ast: bool = True,
    ) -> List[Row]:
        """Creates a view that captures the computation expressed by this DataFrame.

        For ``name``, you can include the database and schema name (i.e. specify a
        fully-qualified name). If no database name or schema name are specified, the
        view will be created in the current database or schema.

        ``name`` must be a valid `Snowflake identifier <https://docs.snowflake.com/en/sql-reference/identifiers-syntax.html>`_.

        Args:
            name: The name of the view to create or replace. Can be a list of strings
                that specifies the database name, schema name, and view name.
            comment: Adds a comment for the created view. See
                `COMMENT <https://docs.snowflake.com/en/sql-reference/sql/comment>`_.
            statement_params: Dictionary of statement level parameters to be set while executing this action.
        """

        formatted_name = self._format_name_for_view("create_or_replace_view", name)

        # AST.
        stmt = None
        if _emit_ast:
            stmt = self._session._ast_batch.assign()
            expr = with_src_position(
                stmt.expr.sp_dataframe_create_or_replace_view, stmt
            )
            expr.is_temp = False
            self._set_ast_ref(expr.df)
            if isinstance(name, str):
                expr.name.append(name)
            else:
                expr.name.extend(name)
            if comment is not None:
                expr.comment.value = comment
            if statement_params is not None:
                build_expr_from_dict_str_str(expr.statement_params, statement_params)
        return self._do_create_or_replace_view(
            formatted_name,
            PersistedView(),
            comment=comment,
            _statement_params=create_or_update_statement_params_with_query_tag(
                statement_params or self._statement_params,
                self._session.query_tag,
                SKIP_LEVELS_TWO,
            ),
            _ast_stmt=stmt,
        )

    @df_collect_api_telemetry
    @publicapi
    def create_or_replace_dynamic_table(
        self,
        name: Union[str, Iterable[str]],
        *,
        warehouse: str,
        lag: str,
        comment: Optional[str] = None,
        mode: str = "overwrite",
        refresh_mode: Optional[str] = None,
        initialize: Optional[str] = None,
        clustering_keys: Optional[Iterable[ColumnOrName]] = None,
        is_transient: bool = False,
        data_retention_time: Optional[int] = None,
        max_data_extension_time: Optional[int] = None,
        statement_params: Optional[Dict[str, str]] = None,
        _emit_ast: bool = True,
    ) -> List[Row]:
        """Creates a dynamic table that captures the computation expressed by this DataFrame.

        For ``name``, you can include the database and schema name (i.e. specify a
        fully-qualified name). If no database name or schema name are specified, the
        dynamic table will be created in the current database or schema.

        ``name`` must be a valid `Snowflake identifier <https://docs.snowflake.com/en/sql-reference/identifiers-syntax.html>`_.

        Args:
            name: The name of the dynamic table to create or replace. Can be a list of strings
                that specifies the database name, schema name, and view name.
            warehouse: The name of the warehouse used to refresh the dynamic table.
            lag: specifies the target data freshness
            comment: Adds a comment for the created table. See
                `COMMENT <https://docs.snowflake.com/en/sql-reference/sql/comment>`_.
            mode: Specifies the behavior of create dynamic table. Allowed values are:
                - "overwrite" (default): Overwrite the table by dropping the old table.
                - "errorifexists": Throw and exception if the table already exists.
                - "ignore": Ignore the operation if table already exists.
            refresh_mode: Specifies the refresh mode of the dynamic table. The value can be "AUTO",
                "FULL", or "INCREMENTAL".
            initialize: Specifies the behavior of initial refresh. The value can be "ON_CREATE" or
                "ON_SCHEDULE".
            clustering_keys: Specifies one or more columns or column expressions in the table as the clustering key.
                See `Clustering Keys & Clustered Tables <https://docs.snowflake.com/en/user-guide/tables-clustering-keys>`_
                for more details.
            is_transient: A boolean value that specifies whether the dynamic table is transient.
            data_retention_time: Specifies the retention period for the dynamic table in days so that
                Time Travel actions can be performed on historical data in the dynamic table.
            max_data_extension_time: Specifies the maximum number of days for which Snowflake can extend
                the data retention period of the dynamic table to prevent streams on the dynamic table
                from becoming stale.
            statement_params: Dictionary of statement level parameters to be set while executing this action.

        Note:
            See `understanding dynamic table refresh <https://docs.snowflake.com/en/user-guide/dynamic-tables-refresh>`_.
            for more details on refresh mode.
        """

        formatted_name = self._format_name_for_view(
            "create_or_replace_dynamic_table", name
        )

        if not isinstance(warehouse, str):
            raise TypeError(
                "The warehouse input of create_or_replace_dynamic_table() can only be a str."
            )

        if not isinstance(lag, str):
            raise TypeError(
                "The lag input of create_or_replace_dynamic_table() can only be a str."
            )

<<<<<<< HEAD
        # AST.
        stmt = None
        if _emit_ast:
            stmt = self._session._ast_batch.assign()
            expr = with_src_position(
                stmt.expr.sp_dataframe_create_or_replace_dynamic_table, stmt
            )
            self._set_ast_ref(expr.df)
            if isinstance(name, str):
                expr.name.append(name)
            else:
                expr.name.extend(name)
            expr.warehouse = warehouse
            expr.lag = lag
            if comment is not None:
                expr.comment.value = comment

            fill_sp_save_mode(expr.mode, mode)
            if refresh_mode is not None:
                expr.refresh_mode.value = refresh_mode
            if initialize is not None:
                expr.initialize.value = initialize
            if clustering_keys is not None:
                for col_or_name in clustering_keys:
                    build_expr_from_snowpark_column_or_col_name(
                        expr.clustering_keys.list.add(), col_or_name
                    )
            expr.is_transient = is_transient
            if data_retention_time is not None:
                expr.data_retention_time.value = data_retention_time
            if max_data_extension_time is not None:
                expr.max_data_extension_time.value = max_data_extension_time

            if statement_params is not None:
                build_expr_from_dict_str_str(expr.statement_params, statement_params)
        # TODO: Support create_or_replace_dynamic_table in MockServerConnection.
        from snowflake.snowpark.mock._connection import MockServerConnection

        if (
            isinstance(self._session._conn, MockServerConnection)
            and self._session._conn._suppress_not_implemented_error
        ):
            _logger.error(
                "create_or_replace_dynamic_table not supported in local testing mode, returning empty result."
            )
            # Allow AST tests to pass.
            return []

=======
>>>>>>> 8b801cc2
        create_mode = str_to_enum(mode.lower(), DynamicTableCreateMode, "`mode`")

        return self._do_create_or_replace_dynamic_table(
            name=formatted_name,
            warehouse=warehouse,
            lag=lag,
            create_mode=create_mode,
            comment=comment,
            refresh_mode=refresh_mode,
            initialize=initialize,
            clustering_keys=clustering_keys,
            is_transient=is_transient,
            data_retention_time=data_retention_time,
            max_data_extension_time=max_data_extension_time,
            _statement_params=create_or_update_statement_params_with_query_tag(
                statement_params, self._session.query_tag, SKIP_LEVELS_TWO
            ),
        )

    @df_collect_api_telemetry
    @publicapi
    def create_or_replace_temp_view(
        self,
        name: Union[str, Iterable[str]],
        *,
        comment: Optional[str] = None,
        statement_params: Optional[Dict[str, str]] = None,
        _emit_ast: bool = True,
    ) -> List[Row]:
        """Creates a temporary view that returns the same results as this DataFrame.

        You can use the view in subsequent SQL queries and statements during the
        current session. The temporary view is only available in the session in which
        it is created.

        For ``name``, you can include the database and schema name (i.e. specify a
        fully-qualified name). If no database name or schema name are specified, the
        view will be created in the current database or schema.

        ``name`` must be a valid `Snowflake identifier <https://docs.snowflake.com/en/sql-reference/identifiers-syntax.html>`_.

        Args:
            name: The name of the view to create or replace. Can be a list of strings
                that specifies the database name, schema name, and view name.
            comment: Adds a comment for the created view. See
                `COMMENT <https://docs.snowflake.com/en/sql-reference/sql/comment>`_.
            statement_params: Dictionary of statement level parameters to be set while executing this action.
        """

        formatted_name = self._format_name_for_view("create_or_replace_temp_view", name)

        # AST.
        stmt = None
        if _emit_ast:
            stmt = self._session._ast_batch.assign()
            expr = with_src_position(
                stmt.expr.sp_dataframe_create_or_replace_view, stmt
            )
            expr.is_temp = True
            self._set_ast_ref(expr.df)
            if isinstance(name, str):
                expr.name.append(name)
            else:
                expr.name.extend(name)
            if comment is not None:
                expr.comment.value = comment
            if statement_params is not None:
                build_expr_from_dict_str_str(expr.statement_params, statement_params)

        return self._do_create_or_replace_view(
            formatted_name,
            LocalTempView(),
            comment=comment,
            _statement_params=create_or_update_statement_params_with_query_tag(
                statement_params or self._statement_params,
                self._session.query_tag,
                SKIP_LEVELS_TWO,
            ),
            _ast_stmt=stmt,
        )

    def _do_create_or_replace_view(
        self,
        view_name: str,
        view_type: ViewType,
        comment: Optional[str],
        _ast_stmt: Optional[proto.Assign] = None,
        **kwargs,
    ):
        validate_object_name(view_name)
        cmd = CreateViewCommand(
            view_name,
            view_type,
            comment,
            self._plan,
        )

        return self._session._conn.execute(
            self._session._analyzer.resolve(cmd), **kwargs
        )

    def _do_create_or_replace_dynamic_table(
        self,
        name: str,
        warehouse: str,
        lag: str,
        create_mode: DynamicTableCreateMode,
        comment: Optional[str] = None,
        refresh_mode: Optional[str] = None,
        initialize: Optional[str] = None,
        clustering_keys: Optional[Iterable[ColumnOrName]] = None,
        is_transient: bool = False,
        data_retention_time: Optional[int] = None,
        max_data_extension_time: Optional[int] = None,
        **kwargs,
    ):
        validate_object_name(name)
        clustering_exprs = (
            [
                _to_col_if_str(
                    col, "DataFrame.create_or_replace_dynamic_table"
                )._expression
                for col in clustering_keys
            ]
            if clustering_keys
            else []
        )
        cmd = CreateDynamicTableCommand(
            name=name,
            warehouse=warehouse,
            lag=lag,
            comment=comment,
            create_mode=create_mode,
            refresh_mode=refresh_mode,
            initialize=initialize,
            clustering_exprs=clustering_exprs,
            is_transient=is_transient,
            data_retention_time=data_retention_time,
            max_data_extension_time=max_data_extension_time,
            child=self._plan,
        )

        return self._session._conn.execute(
            self._session._analyzer.resolve(cmd), **kwargs
        )

    @overload
    @publicapi
    def first(
        self,
        n: Optional[int] = None,
        *,
        statement_params: Optional[Dict[str, str]] = None,
        block: bool = True,
        _emit_ast: bool = True,
    ) -> Union[Optional[Row], List[Row]]:
        ...  # pragma: no cover

    @overload
    @publicapi
    def first(
        self,
        n: Optional[int] = None,
        *,
        statement_params: Optional[Dict[str, str]] = None,
        block: bool = False,
        _emit_ast: bool = True,
    ) -> AsyncJob:
        ...  # pragma: no cover

    @publicapi
    def first(
        self,
        n: Optional[int] = None,
        *,
        statement_params: Optional[Dict[str, str]] = None,
        block: bool = True,
        _emit_ast: bool = True,
    ) -> Union[Optional[Row], List[Row], AsyncJob]:
        """Executes the query representing this DataFrame and returns the first ``n``
        rows of the results.

        Args:
            n: The number of rows to return.
            statement_params: Dictionary of statement level parameters to be set while executing this action.
            block: A bool value indicating whether this function will wait until the result is available.
                When it is ``False``, this function executes the underlying queries of the dataframe
                asynchronously and returns an :class:`AsyncJob`.

        Returns:
             A list of the first ``n`` :class:`Row` objects if ``n`` is not ``None``. If ``n`` is negative or
             larger than the number of rows in the result, returns all rows in the
             results. ``n`` is ``None``, it returns the first :class:`Row` of
             results, or ``None`` if it does not exist.
        """

        if not isinstance(n, int) and n is not None:
            raise ValueError(f"Invalid type of argument passed to first(): {type(n)}")

        # AST.
        kwargs = {}
        if _emit_ast:
            stmt = self._session._ast_batch.assign()
            ast = with_src_position(stmt.expr.sp_dataframe_first, stmt)
            if statement_params is not None:
                build_expr_from_dict_str_str(ast.statement_params, statement_params)
            self._set_ast_ref(ast.df)
            ast.block = block
            ast.num = 1 if n is None else n

            self._session._ast_batch.eval(stmt)

            # Flush the AST and encode it as part of the query.
            _, kwargs["_dataframe_ast"] = self._session._ast_batch.flush()

        if n is None:
            df = self.limit(1, _emit_ast=False)
            add_api_call(df, "DataFrame.first")
            result = df._internal_collect_with_tag(
                statement_params=statement_params, block=block, **kwargs
            )
            if not block:
                return result
            return result[0] if result else None
        elif n < 0:
            return self._internal_collect_with_tag(
                statement_params=statement_params, block=block, **kwargs
            )
        else:
            df = self.limit(n, _emit_ast=False)
            add_api_call(df, "DataFrame.first")
            return df._internal_collect_with_tag(
                statement_params=statement_params, block=block, **kwargs
            )

    take = first

    @df_api_usage
    @publicapi
    def sample(
        self,
        frac: Optional[float] = None,
        n: Optional[int] = None,
        _emit_ast: bool = True,
    ) -> "DataFrame":
        """Samples rows based on either the number of rows to be returned or a
        percentage of rows to be returned.

        Args:
            frac: the percentage of rows to be sampled.
            n: the number of rows to sample in the range of 0 to 1,000,000 (inclusive).
        Returns:
            a :class:`DataFrame` containing the sample of rows.
        """
        DataFrame._validate_sample_input(frac, n)

        stmt = None
        if _emit_ast:
            # AST.
            stmt = self._session._ast_batch.assign()
            ast = with_src_position(stmt.expr.sp_dataframe_sample, stmt)
            if frac:
                ast.probability_fraction.value = frac
            if n:
                ast.num.value = n
            self._set_ast_ref(ast.df)

        sample_plan = Sample(self._plan, probability_fraction=frac, row_count=n)
        if self._select_statement:
            return self._with_plan(
                self._session._analyzer.create_select_statement(
                    from_=self._session._analyzer.create_select_snowflake_plan(
                        sample_plan, analyzer=self._session._analyzer
                    ),
                    analyzer=self._session._analyzer,
                ),
                _ast_stmt=stmt,
            )
        return self._with_plan(sample_plan, _ast_stmt=stmt)

    @staticmethod
    def _validate_sample_input(frac: Optional[float] = None, n: Optional[int] = None):
        if frac is None and n is None:
            raise ValueError(
                "'frac' and 'n' cannot both be None. "
                "One of those values must be defined"
            )
        if frac is not None and (frac < 0.0 or frac > 1.0):
            raise ValueError(
                f"'frac' value {frac} "
                f"is out of range (0 <= probability_fraction <= 1)"
            )
        if n is not None and n < 0:
            raise ValueError(f"'n' value {n} must be greater than 0")

    @property
    def na(self) -> DataFrameNaFunctions:
        """
        Returns a :class:`DataFrameNaFunctions` object that provides functions for
        handling missing values in the DataFrame.
        """
        return self._na

    @property
    def session(self) -> "snowflake.snowpark.Session":
        """
        Returns a :class:`snowflake.snowpark.Session` object that provides access to the session the current DataFrame is relying on.
        """
        return self._session

    @publicapi
    def describe(
        self, *cols: Union[str, List[str]], _emit_ast: bool = True
    ) -> "DataFrame":
        """
        Computes basic statistics for numeric columns, which includes
        ``count``, ``mean``, ``stddev``, ``min``, and ``max``. If no columns
        are provided, this function computes statistics for all numerical or
        string columns. Non-numeric and non-string columns will be ignored
        when calling this method.

        Example::
            >>> df = session.create_dataframe([[1, 2], [3, 4]], schema=["a", "b"])
            >>> desc_result = df.describe().sort("SUMMARY").show()
            -------------------------------------------------------
            |"SUMMARY"  |"A"                 |"B"                 |
            -------------------------------------------------------
            |count      |2.0                 |2.0                 |
            |max        |3.0                 |4.0                 |
            |mean       |2.0                 |3.0                 |
            |min        |1.0                 |2.0                 |
            |stddev     |1.4142135623730951  |1.4142135623730951  |
            -------------------------------------------------------
            <BLANKLINE>

        Args:
            cols: The names of columns whose basic statistics are computed.
        """
        stmt = None
        if _emit_ast:
            stmt = self._session._ast_batch.assign()
            expr = with_src_position(stmt.expr.sp_dataframe_describe, stmt)
            self._set_ast_ref(expr.df)
            col_list, expr.cols.variadic = parse_positional_args_to_list_variadic(*cols)
            for c in col_list:
                build_expr_from_snowpark_column_or_col_name(expr.cols.args.add(), c)

        cols = parse_positional_args_to_list(*cols)
        df = self.select(cols, _emit_ast=False) if len(cols) > 0 else self

        # ignore non-numeric and non-string columns
        numerical_string_col_type_dict = {
            field.name: field.datatype
            for field in df.schema.fields
            if isinstance(field.datatype, (StringType, _NumericType))
        }

        stat_func_dict = {
            "count": count,
            "mean": mean,
            "stddev": stddev,
            "min": min_,
            "max": max_,
        }

        # if no columns should be selected, just return stat names
        if len(numerical_string_col_type_dict) == 0:
            df = self._session.create_dataframe(
                list(stat_func_dict.keys()), schema=["summary"], _emit_ast=False
            )
            # We need to set the API calls for this to same API calls for describe
            # Also add the new API calls for creating this DataFrame to the describe subcalls
            adjust_api_subcalls(
                df,
                "DataFrame.describe",
                precalls=self._plan.api_calls,
                subcalls=df._plan.api_calls,
            )

            if _emit_ast:
                df._ast_id = stmt.var_id.bitfield1

            return df

        # otherwise, calculate stats
        res_df = None
        for name, func in stat_func_dict.items():
            agg_cols = []
            for c, t in numerical_string_col_type_dict.items():
                # for string columns, we need to convert all stats to string
                # such that they can be fitted into one column
                if isinstance(t, StringType):
                    if name in ["mean", "stddev"]:
                        agg_cols.append(to_char(func(lit(None))).as_(c))
                    else:
                        agg_cols.append(to_char(func(c)))
                else:
                    agg_cols.append(func(c))
            agg_stat_df = (
                self.agg(agg_cols, _emit_ast=False)
                .to_df(list(numerical_string_col_type_dict.keys()), _emit_ast=False)
                .select(
                    lit(name).as_("summary"),
                    *numerical_string_col_type_dict.keys(),
                    _emit_ast=False,
                )
            )
            res_df = (
                res_df.union(agg_stat_df, _emit_ast=False) if res_df else agg_stat_df
            )

        adjust_api_subcalls(
            res_df,
            "DataFrame.describe",
            precalls=self._plan.api_calls,
            subcalls=res_df._plan.api_calls.copy(),
        )

        if _emit_ast:
            res_df._ast_id = stmt.var_id.bitfield1

        return res_df

    @df_api_usage
    @publicapi
    def rename(
        self,
        col_or_mapper: Union[ColumnOrName, dict],
        new_column: str = None,
        _emit_ast: bool = True,
    ):
        """
        Returns a DataFrame with the specified column ``col_or_mapper`` renamed as ``new_column``. If ``col_or_mapper``
        is a dictionary, multiple columns will be renamed in the returned DataFrame.

        Example::
            >>> # This example renames the column `A` as `NEW_A` in the DataFrame.
            >>> df = session.sql("select 1 as A, 2 as B")
            >>> df_renamed = df.rename(col("A"), "NEW_A")
            >>> df_renamed.show()
            -----------------
            |"NEW_A"  |"B"  |
            -----------------
            |1        |2    |
            -----------------
            <BLANKLINE>
            >>> # This example renames the column `A` as `NEW_A` and `B` as `NEW_B` in the DataFrame.
            >>> df = session.sql("select 1 as A, 2 as B")
            >>> df_renamed = df.rename({col("A"): "NEW_A", "B":"NEW_B"})
            >>> df_renamed.show()
            ---------------------
            |"NEW_A"  |"NEW_B"  |
            ---------------------
            |1        |2        |
            ---------------------
            <BLANKLINE>

        Args:
            col_or_mapper: The old column instance or column name to be renamed, or the dictionary mapping from column instances or columns names to their new names (string)
            new_column: The new column name (string value), if a single old column is given
        """
        # AST.
        _ast_stmt = None
        expr = None
        if _emit_ast:
            _ast_stmt = self._session._ast_batch.assign()
            expr = with_src_position(_ast_stmt.expr.sp_dataframe_rename, _ast_stmt)
            self._set_ast_ref(expr.df)
            if new_column is not None:
                expr.new_column.value = new_column
            build_expr_from_python_val(expr.col_or_mapper, col_or_mapper)

        if new_column is not None:
            return self.with_column_renamed(
                col_or_mapper, new_column, _ast_stmt=_ast_stmt, _emit_ast=False
            )

        if not isinstance(col_or_mapper, dict):
            raise ValueError(
                f"If new_column parameter is not specified, col_or_mapper needs to be of type dict, "
                f"not {type(col_or_mapper).__name__}"
            )

        if len(col_or_mapper) == 0:
            raise ValueError("col_or_mapper dictionary cannot be empty")

        column_or_name_list, rename_list = zip(*col_or_mapper.items())
        for name in rename_list:
            if not isinstance(name, str):
                raise TypeError(
                    f"You cannot rename a column using value {name} of type {type(name).__name__} as it "
                    f"is not a string."
                )

        names = self._get_column_names_from_column_or_name_list(column_or_name_list)
        normalized_name_list = [quote_name(n) for n in names]
        rename_map = {k: v for k, v in zip(normalized_name_list, rename_list)}
        rename_plan = Rename(rename_map, self._plan)

        if self._select_statement:
            select_plan = self._session._analyzer.create_select_statement(
                from_=self._session._analyzer.create_select_snowflake_plan(
                    rename_plan, analyzer=self._session._analyzer
                ),
                analyzer=self._session._analyzer,
            )
            return self._with_plan(select_plan, _ast_stmt=_ast_stmt)

        return self._with_plan(rename_plan, _ast_stmt=_ast_stmt)

    @df_api_usage
    @publicapi
    def with_column_renamed(
        self,
        existing: ColumnOrName,
        new: str,
        _ast_stmt: Optional[proto.Assign] = None,
        _emit_ast: bool = True,
    ) -> "DataFrame":
        """Returns a DataFrame with the specified column ``existing`` renamed as ``new``.

        Example::

            >>> # This example renames the column `A` as `NEW_A` in the DataFrame.
            >>> df = session.sql("select 1 as A, 2 as B")
            >>> df_renamed = df.with_column_renamed(col("A"), "NEW_A")
            >>> df_renamed.show()
            -----------------
            |"NEW_A"  |"B"  |
            -----------------
            |1        |2    |
            -----------------
            <BLANKLINE>

        Args:
            existing: The old column instance or column name to be renamed.
            new: The new column name.
        """
        new_quoted_name = quote_name(new)
        if isinstance(existing, str):
            old_name = quote_name(existing)
        elif isinstance(existing, Column):
            if isinstance(existing._expression, Attribute):
                from snowflake.snowpark.mock._connection import MockServerConnection

                if isinstance(self._session._conn, MockServerConnection):
                    self.schema

                att = existing._expression
                old_name = self._plan.expr_to_alias.get(att.expr_id, att.name)
            elif (
                isinstance(existing._expression, UnresolvedAttribute)
                and existing._expression.df_alias
            ):
                old_name = self._plan.df_aliased_col_name_to_real_col_name.get(
                    existing._expression.name, existing._expression.name
                )
            elif isinstance(existing._expression, NamedExpression):
                old_name = existing._expression.name
            else:
                raise ValueError(
                    f"Unable to rename column {existing} because it doesn't exist."
                )
        else:
            raise TypeError(f"{str(existing)} must be a column name or Column object.")

        to_be_renamed = [x for x in self._output if x.name.upper() == old_name.upper()]
        if not to_be_renamed:
            raise ValueError(
                f'Unable to rename column "{existing}" because it doesn\'t exist.'
            )
        elif len(to_be_renamed) > 1:
            raise SnowparkClientExceptionMessages.DF_CANNOT_RENAME_COLUMN_BECAUSE_MULTIPLE_EXIST(
                old_name, new_quoted_name, len(to_be_renamed)
            )
        new_columns = [
            Column(att).as_(new_quoted_name) if old_name == att.name else Column(att)
            for att in self._output
        ]

        # AST.
        if _ast_stmt is None and _emit_ast:
            _ast_stmt = self._session._ast_batch.assign()
            expr = with_src_position(
                _ast_stmt.expr.sp_dataframe_with_column_renamed, _ast_stmt
            )
            self._set_ast_ref(expr.df)
            expr.new_name = new
            build_expr_from_snowpark_column_or_col_name(expr.col, existing)
        return self.select(new_columns, _ast_stmt=_ast_stmt, _emit_ast=False)

    @df_collect_api_telemetry
    @publicapi
    def cache_result(
        self,
        *,
        statement_params: Optional[Dict[str, str]] = None,
        _emit_ast: bool = True,
    ) -> "Table":
        """Caches the content of this DataFrame to create a new cached Table DataFrame.

        All subsequent operations on the returned cached DataFrame are performed on the cached data
        and have no effect on the original DataFrame.

        You can use :meth:`Table.drop_table` or the ``with`` statement to clean up the cached result when it's not needed.
        Refer to the example code below.

        Note:
            An error will be thrown if a cached result is cleaned up and it's used again,
            or any other DataFrames derived from the cached result are used again.

        Examples::
            >>> create_result = session.sql("create temp table RESULT (NUM int)").collect()
            >>> insert_result = session.sql("insert into RESULT values(1),(2)").collect()

            >>> df = session.table("RESULT")
            >>> df.collect()
            [Row(NUM=1), Row(NUM=2)]

            >>> # Run cache_result and then insert into the original table to see
            >>> # that the cached result is not affected
            >>> df1 = df.cache_result()
            >>> insert_again_result = session.sql("insert into RESULT values (3)").collect()
            >>> df1.collect()
            [Row(NUM=1), Row(NUM=2)]
            >>> df.collect()
            [Row(NUM=1), Row(NUM=2), Row(NUM=3)]

            >>> # You can run cache_result on a result that has already been cached
            >>> df2 = df1.cache_result()
            >>> df2.collect()
            [Row(NUM=1), Row(NUM=2)]

            >>> df3 = df.cache_result()
            >>> # Drop RESULT and see that the cached results still exist
            >>> drop_table_result = session.sql(f"drop table RESULT").collect()
            >>> df1.collect()
            [Row(NUM=1), Row(NUM=2)]
            >>> df2.collect()
            [Row(NUM=1), Row(NUM=2)]
            >>> df3.collect()
            [Row(NUM=1), Row(NUM=2), Row(NUM=3)]
            >>> # Clean up the cached result
            >>> df3.drop_table()
            >>> # use context manager to clean up the cached result after it's use.
            >>> with df2.cache_result() as df4:
            ...     df4.collect()
            [Row(NUM=1), Row(NUM=2)]

        Args:
            statement_params: Dictionary of statement level parameters to be set while executing this action.

        Returns:
             A :class:`Table` object that holds the cached result in a temporary table.
             All operations on this new DataFrame have no effect on the original.
        """
        with open_telemetry_context_manager(self.cache_result, self):
            from snowflake.snowpark.mock._connection import MockServerConnection

<<<<<<< HEAD
        # AST.
        stmt = None
        if _emit_ast:
            stmt = self._session._ast_batch.assign()
            expr = with_src_position(stmt.expr.sp_dataframe_cache_result, stmt)
            self._set_ast_ref(expr.df)
            if statement_params is not None:
                build_expr_from_dict_str_str(expr.statement_params, statement_params)

        temp_table_name = self._session.get_fully_qualified_name_if_possible(
            f'"{random_name_for_temp_object(TempObjectType.TABLE)}"'
        )

        # TODO: Clarify whether cache_result() is an Eval or not. Currently, treat as Assign.

        if isinstance(self._session._conn, MockServerConnection):
            self._writer.save_as_table(
                temp_table_name, create_temp_table=True, _emit_ast=False
            )
        else:
            df = self._with_plan(
                SnowflakeCreateTable(
                    [temp_table_name],
                    None,
                    SaveMode.ERROR_IF_EXISTS,
                    self._plan,
                    creation_source=TableCreationSource.CACHE_RESULT,
                    table_type="temp",
=======
            temp_table_name = self._session.get_fully_qualified_name_if_possible(
                f'"{random_name_for_temp_object(TempObjectType.TABLE)}"'
            )

            if isinstance(self._session._conn, MockServerConnection):
                self.write.save_as_table(temp_table_name, create_temp_table=True)
            else:
                df = self._with_plan(
                    SnowflakeCreateTable(
                        [temp_table_name],
                        None,
                        SaveMode.ERROR_IF_EXISTS,
                        self._plan,
                        creation_source=TableCreationSource.CACHE_RESULT,
                        table_type="temp",
                    )
>>>>>>> 8b801cc2
                )
                statement_params_for_cache_result = {
                    **(statement_params or self._statement_params or {}),
                    "cache_result_temp_table": temp_table_name,
                }
                self._session._conn.execute(
                    df._plan,
                    _statement_params=create_or_update_statement_params_with_query_tag(
                        statement_params_for_cache_result,
                        self._session.query_tag,
                        SKIP_LEVELS_TWO,
                    ),
                )
            cached_df = snowflake.snowpark.table.Table(
                temp_table_name, self._session, is_temp_table_for_cleanup=True
            )
<<<<<<< HEAD
            self._session._conn.execute(
                df._plan,
                _statement_params=create_or_update_statement_params_with_query_tag(
                    statement_params or self._statement_params,
                    self._session.query_tag,
                    SKIP_LEVELS_TWO,
                ),
            )
        cached_df = snowflake.snowpark.table.Table(
            temp_table_name,
            self._session,
            is_temp_table_for_cleanup=True,
            _emit_ast=False,
        )
        cached_df.is_cached = True

        if _emit_ast:
            cached_df._ast_id = stmt.var_id.bitfield1
        return cached_df
=======
            cached_df.is_cached = True
            return cached_df
>>>>>>> 8b801cc2

    @df_collect_api_telemetry
    @publicapi
    def random_split(
        self,
        weights: List[float],
        seed: Optional[int] = None,
        *,
        statement_params: Optional[Dict[str, str]] = None,
        _emit_ast: bool = True,
    ) -> List["DataFrame"]:
        """
        Randomly splits the current DataFrame into separate DataFrames,
        using the specified weights.

        Args:
            weights: Weights to use for splitting the DataFrame. If the
                weights don't add up to 1, the weights will be normalized.
                Every number in ``weights`` has to be positive. If only one
                weight is specified, the returned DataFrame list only includes
                the current DataFrame.
            seed: The seed for sampling.
            statement_params: Dictionary of statement level parameters to be set while executing this action.

        Example::

            >>> df = session.range(10000)
            >>> weights = [0.1, 0.2, 0.3]
            >>> df_parts = df.random_split(weights)
            >>> len(df_parts) == len(weights)
            True

        Note:
            1. When multiple weights are specified, the current DataFrame will
            be cached before being split.

            2. When a weight or a normailized weight is less than ``1e-6``, the
            corresponding split dataframe will be empty.
        """

        if not weights:
            raise ValueError(
                "weights can't be None or empty and its values must be positive numbers."
            )

        # AST.
        stmt = None
        if _emit_ast:
            stmt = self._session._ast_batch.assign()
            ast = with_src_position(stmt.expr.sp_dataframe_random_split, stmt)
            for w in weights:
                ast.weights.append(w)
            if seed:
                ast.seed.value = seed
            if statement_params:
                build_expr_from_dict_str_str(ast.statement_params, statement_params)
            self._set_ast_ref(ast.df)

        if len(weights) == 1:
            return [self]
        else:
            for w in weights:
                if w <= 0:
                    raise ValueError("weights must be positive numbers")

            temp_column_name = random_name_for_temp_object(TempObjectType.COLUMN)
            cached_df = self.with_column(
                temp_column_name,
                abs_(random(seed)) % _ONE_MILLION,
                _emit_ast=False,
            ).cache_result(statement_params=statement_params, _emit_ast=False)
            sum_weights = sum(weights)
            normalized_cum_weights = [0] + [
                int(w * _ONE_MILLION)
                for w in list(itertools.accumulate([w / sum_weights for w in weights]))
            ]
            normalized_boundaries = zip(
                normalized_cum_weights[:-1], normalized_cum_weights[1:]
            )
            res_dfs = [
                cached_df.where(
                    (col(temp_column_name) >= lower_bound)
                    & (col(temp_column_name) < upper_bound),
                    _emit_ast=False,
                ).drop(temp_column_name, _emit_ast=False)
                for lower_bound, upper_bound in normalized_boundaries
            ]

            if _emit_ast:
                # Assign each Dataframe in res_dfs a __getitem__ from random_split.
                for i, df in enumerate(res_dfs):
                    obj_stmt = self._session._ast_batch.assign()

                    # To enable symbol capture for multiple targets (e.g., a, b, c = ...), we hint
                    # with_src_position with a target_idx.
                    obj_expr = with_src_position(
                        obj_stmt.expr.object_get_item, obj_stmt, target_idx=i
                    )
                    obj_expr.obj.bitfield1 = stmt.var_id.bitfield1

                    arg = obj_expr.args.add()
                    build_expr_from_python_val(arg, i)

                    df._ast_id = obj_stmt.var_id.bitfield1

            return res_dfs

    @property
    def queries(self) -> Dict[str, List[str]]:
        """
        Returns a ``dict`` that contains a list of queries that will be executed to
        evaluate this DataFrame with the key `queries`, and a list of post-execution
        actions (e.g., queries to clean up temporary objects) with the key `post_actions`.
        """
        plan_queries = self._plan.execution_queries
        return {
            "queries": [
                query.sql.strip() for query in plan_queries[PlanQueryType.QUERIES]
            ],
            "post_actions": [
                query.sql.strip() for query in plan_queries[PlanQueryType.POST_ACTIONS]
            ],
        }

    def explain(self) -> None:
        """
        Prints the list of queries that will be executed to evaluate this DataFrame.
        Prints the query execution plan if only one SELECT/DML/DDL statement will be executed.

        For more information about the query execution plan, see the
        `EXPLAIN <https://docs.snowflake.com/en/sql-reference/sql/explain.html>`_ command.
        """
        print(self._explain_string())  # noqa: T201: we need to print here.

    def _explain_string(self) -> str:
        plan_queries = self._plan.execution_queries[PlanQueryType.QUERIES]
        output_queries = "\n---\n".join(
            f"{i+1}.\n{query.sql.strip()}" for i, query in enumerate(plan_queries)
        )
        msg = f"""---------DATAFRAME EXECUTION PLAN----------
Query List:
{output_queries}"""
        # if query list contains more then one queries, skip execution plan
        if len(plan_queries) == 1:
            exec_plan = self._session._explain_query(plan_queries[0].sql)
            if exec_plan:
                msg = f"{msg}\nLogical Execution Plan:\n{exec_plan}"
            else:
                msg = f"{plan_queries[0].sql} can't be explained"

        return f"{msg}\n--------------------------------------------"

    def _resolve(self, col_name: str) -> Union[Expression, NamedExpression]:
        normalized_col_name = quote_name(col_name)
        cols = list(
            filter(
                lambda attr: quote_name(attr.name) == normalized_col_name, self._output
            )
        )

        # Remove UnresolvedAttributes. This is an artifact of the analyzer for regular Snowpark and local test mode
        # being largely incompatible and not adhering to the same protocols when defining input and output schemas.
        cols = list(
            filter(lambda attr: not isinstance(attr, UnresolvedAttribute), cols)
        )

        if len(cols) == 1:
            return cols[0].with_name(normalized_col_name)
        else:
            raise SnowparkClientExceptionMessages.DF_CANNOT_RESOLVE_COLUMN_NAME(
                col_name
            )

    @cached_property
    def _output(self) -> List[Attribute]:
        return (
            self._select_statement.column_states.projection
            if self._select_statement
            else self._plan.output
        )

    @cached_property
    def schema(self) -> StructType:
        """The definition of the columns in this DataFrame (the "relational schema" for
        the DataFrame).
        """
        return StructType._from_attributes(self._plan.attributes)

    @cached_property
    def dtypes(self) -> List[Tuple[str, str]]:
        dtypes = [
            (name, snow_type_to_dtype_str(field.datatype))
            for name, field in zip(self.schema.names, self.schema.fields)
        ]
        return dtypes

    def _with_plan(self, plan, _ast_stmt=None) -> "DataFrame":
        """
        :param proto.Assign ast_stmt: The AST statement protobuf corresponding to this value.
        """
        df = DataFrame(self._session, plan, _ast_stmt=_ast_stmt, _emit_ast=False)
        df._statement_params = self._statement_params

        if _ast_stmt is not None:
            df._ast_id = _ast_stmt.var_id.bitfield1

        return df

    def _get_column_names_from_column_or_name_list(
        self, exprs: List[ColumnOrName]
    ) -> List:
        names = []
        for c in exprs:
            if isinstance(c, str):
                names.append(c)
            elif isinstance(c, Column) and isinstance(c._expression, Attribute):
                from snowflake.snowpark.mock._connection import MockServerConnection

                if isinstance(self._session._conn, MockServerConnection):
                    self.schema  # to execute the plan and populate expr_to_alias

                names.append(
                    self._plan.expr_to_alias.get(
                        c._expression.expr_id, c._expression.name
                    )
                )
            elif (
                isinstance(c, Column)
                and isinstance(c._expression, UnresolvedAttribute)
                and c._expression.df_alias
            ):
                names.append(
                    self._plan.df_aliased_col_name_to_real_col_name.get(
                        c._expression.name, c._expression.name
                    )
                )
            elif isinstance(c, Column) and isinstance(c._expression, NamedExpression):
                names.append(c._expression.name)
            else:
                raise TypeError(f"{str(c)} must be a column name or Column object.")

        return names

    def _convert_cols_to_exprs(
        self,
        calling_method: str,
        *cols: Union[ColumnOrName, Iterable[ColumnOrName]],
    ) -> List[Expression]:
        """Convert a string or a Column, or a list of string and Column objects to expression(s)."""

        def convert(col: ColumnOrName) -> Expression:
            if isinstance(col, str):
                return self._resolve(col)
            elif isinstance(col, Column):
                return col._expression
            else:
                raise TypeError(
                    "{} only accepts str and Column objects, or a list containing str and"
                    " Column objects".format(calling_method)
                )

        exprs = [convert(col) for col in parse_positional_args_to_list(*cols)]
        return exprs

    def print_schema(self) -> None:
        schema_tmp_str = "\n".join(
            [
                f" |-- {attr.name}: {attr.datatype} (nullable = {str(attr.nullable)})"
                for attr in self._plan.attributes
            ]
        )
        print(f"root\n{schema_tmp_str}")  # noqa: T201: we need to print here.

    where = filter

    # Add the following lines so API docs have them
    approxQuantile = approx_quantile = DataFrameStatFunctions.approx_quantile
    corr = DataFrameStatFunctions.corr
    cov = DataFrameStatFunctions.cov
    crosstab = DataFrameStatFunctions.crosstab
    sampleBy = sample_by = DataFrameStatFunctions.sample_by

    dropna = DataFrameNaFunctions.drop
    fillna = DataFrameNaFunctions.fill
    replace = DataFrameNaFunctions.replace

    # Add aliases for user code migration
    createOrReplaceTempView = create_or_replace_temp_view
    createOrReplaceView = create_or_replace_view
    crossJoin = cross_join
    dropDuplicates = drop_duplicates
    groupBy = group_by
    minus = subtract = except_
    toDF = to_df
    toPandas = to_pandas
    unionAll = union_all
    unionAllByName = union_all_by_name
    unionByName = union_by_name
    withColumn = with_column
    withColumnRenamed = with_column_renamed
    toLocalIterator = to_local_iterator
    randomSplit = random_split
    order_by = sort
    orderBy = order_by
    printSchema = print_schema

    # These methods are not needed for code migration. So no aliases for them.
    # groupByGrouping_sets = group_by_grouping_sets
    # joinTableFunction = join_table_function
    # naturalJoin = natural_join
    # withColumns = with_columns


def map(
    dataframe: DataFrame,
    func: Callable,
    output_types: List[StructType],
    *,
    output_column_names: Optional[List[str]] = None,
    imports: Optional[List[Union[str, Tuple[str, str]]]] = None,
    packages: Optional[List[Union[str, ModuleType]]] = None,
    immutable: bool = False,
    partition_by: Optional[Union[ColumnOrName, List[ColumnOrName]]] = None,
    vectorized: bool = False,
    max_batch_size: Optional[int] = None,
):
    """Returns a new DataFrame with the result of applying `func` to each of the
    rows of the specified DataFrame.

    This function registers a temporary `UDTF
    <https://docs.snowflake.com/en/developer-guide/udf/python/udf-python-tabular-functions>`_ and
    returns a new DataFrame with the result of applying the `func` function to each row of the
    given DataFrame.

    Args:
        dataframe: The DataFrame instance.
        func: A function to be applied to every row of the DataFrame.
        output_types: A list of types for values generated by the ``func``
        output_column_names: A list of names to be assigned to the resulting columns.
        imports: A list of imports that are required to run the function. This argument is passed
            on when registering the UDTF.
        packages: A list of packages that are required to run the function. This argument is passed
            on when registering the UDTF.
        immutable: A flag to specify if the result of the func is deterministic for the same input.
        partition_by: Specify the partitioning column(s) for the UDTF.
        vectorized: A flag to determine if the UDTF process should be vectorized. See
            `vectorized UDTFs <https://docs.snowflake.com/en/developer-guide/udf/python/udf-python-tabular-vectorized#udtfs-with-a-vectorized-process-method>`_.
        max_batch_size: The maximum number of rows per input pandas DataFrame when using vectorized option.

    Example 1::

        >>> from snowflake.snowpark.types import IntegerType
        >>> from snowflake.snowpark.dataframe import map
        >>> import pandas as pd
        >>> df = session.create_dataframe([[10, "a", 22], [20, "b", 22]], schema=["col1", "col2", "col3"])
        >>> new_df = map(df, lambda row: row[0] * row[0], output_types=[IntegerType()])
        >>> new_df.order_by("c_1").show()
        ---------
        |"C_1"  |
        ---------
        |100    |
        |400    |
        ---------
        <BLANKLINE>

    Example 2::

        >>> new_df = map(df, lambda row: (row[1], row[0] * 3), output_types=[StringType(), IntegerType()])
        >>> new_df.order_by("c_1").show()
        -----------------
        |"C_1"  |"C_2"  |
        -----------------
        |a      |30     |
        |b      |60     |
        -----------------
        <BLANKLINE>

    Example 3::

        >>> new_df = map(
        ...     df,
        ...     lambda row: (row[1], row[0] * 3),
        ...     output_types=[StringType(), IntegerType()],
        ...     output_column_names=['col1', 'col2']
        ... )
        >>> new_df.order_by("col1").show()
        -------------------
        |"COL1"  |"COL2"  |
        -------------------
        |a       |30      |
        |b       |60      |
        -------------------
        <BLANKLINE>

    Example 4::

        >>> new_df = map(df, lambda pdf: pdf['COL1']*3, output_types=[IntegerType()], vectorized=True, packages=["pandas"])
        >>> new_df.order_by("c_1").show()
        ---------
        |"C_1"  |
        ---------
        |30     |
        |60     |
        ---------
        <BLANKLINE>

    Example 5::

        >>> new_df = map(
        ...     df,
        ...     lambda pdf: (pdf['COL1']*3, pdf['COL2']+"b"),
        ...     output_types=[IntegerType(), StringType()],
        ...     output_column_names=['A', 'B'],
        ...     vectorized=True,
        ...     packages=["pandas"],
        ... )
        >>> new_df.order_by("A").show()
        -------------
        |"A"  |"B"  |
        -------------
        |30   |ab   |
        |60   |bb   |
        -------------
        <BLANKLINE>

    Example 6::

        >>> new_df = map(
        ...     df,
        ...     lambda pdf: ((pdf.shape[0],) * len(pdf), (pdf.shape[1],) * len(pdf)),
        ...     output_types=[IntegerType(), IntegerType()],
        ...     output_column_names=['rows', 'cols'],
        ...     partition_by="col3",
        ...     vectorized=True,
        ...     packages=["pandas"],
        ... )
        >>> new_df.show()
        -------------------
        |"ROWS"  |"COLS"  |
        -------------------
        |2       |3       |
        |2       |3       |
        -------------------
        <BLANKLINE>

    Note:
        1. The result of the `func` function must be either a scalar value or
        a tuple containing the same number of elements as specified in the
        `output_types` argument.

        2. When using the `vectorized` option, the `func` function must accept
        a pandas DataFrame as input and return either a pandas DataFrame, or a
        tuple of pandas Series/arrays.
    """
    if len(output_types) == 0:
        raise ValueError("output_types cannot be empty.")

    if output_column_names is None:
        output_column_names = [f"c_{i+1}" for i in range(len(output_types))]
    elif len(output_column_names) != len(output_types):
        raise ValueError(
            "'output_column_names' and 'output_types' must be of the same size."
        )

    df_columns = dataframe.columns
    packages = packages or list(dataframe._session.get_packages().values())
    packages = add_package_to_existing_packages(packages, "snowflake-snowpark-python")

    input_types = [field.datatype for field in dataframe.schema.fields]
    udtf_output_cols = [f"c{i}" for i in range(len(output_types))]
    output_schema = StructType(
        [StructField(col, type_) for col, type_ in zip(udtf_output_cols, output_types)]
    )

    if vectorized:
        # If the map is vectorized, we need to add pandas to packages if not
        # already added. Also update the input_types and output_schema to
        # be PandasDataFrameType.
        packages = add_package_to_existing_packages(packages, pandas)
        input_types = [PandasDataFrameType(input_types)]
        output_schema = PandasDataFrameType(output_types, udtf_output_cols)

    output_columns = [
        col(f"${i + len(df_columns) + 1}").alias(
            col_name
        )  # this is done to avoid collision with original table columns
        for i, col_name in enumerate(output_column_names)
    ]

    if vectorized:

        def wrap_result(result):
            if isinstance(result, pandas.DataFrame) or isinstance(result, tuple):
                return result
            return (result,)

        class _MapFunc:
            def process(self, pdf):
                return wrap_result(func(pdf))

    else:

        def wrap_result(result):
            if isinstance(result, Row):
                return tuple(result)
            elif isinstance(result, tuple):
                return result
            else:
                return (result,)

        class _MapFunc:
            def process(self, *argv):
                input_args_to_row = Row(*df_columns)
                yield wrap_result(func(input_args_to_row(*argv)))

    map_udtf = dataframe._session.udtf.register(
        _MapFunc,
        output_schema=output_schema,
        input_types=input_types,
        input_names=df_columns,
        imports=imports,
        packages=packages,
        immutable=immutable,
        max_batch_size=max_batch_size,
    )

    return dataframe.join_table_function(
        map_udtf(*df_columns).over(partition_by=partition_by)
    ).select(*output_columns)<|MERGE_RESOLUTION|>--- conflicted
+++ resolved
@@ -25,12 +25,8 @@
 )
 
 import snowflake.snowpark
-<<<<<<< HEAD
 import snowflake.snowpark._internal.proto.generated.ast_pb2 as proto
-from snowflake.connector.options import installed_pandas
-=======
 from snowflake.connector.options import installed_pandas, pandas
->>>>>>> 8b801cc2
 from snowflake.snowpark._internal.analyzer.binary_plan_node import (
     AsOf,
     Cross,
@@ -1165,10 +1161,7 @@
         self,
         index_col: Optional[Union[str, List[str]]] = None,
         columns: Optional[List[str]] = None,
-<<<<<<< HEAD
         _emit_ast: bool = True,
-=======
->>>>>>> 8b801cc2
     ) -> "modin.pandas.DataFrame":
         """
         Convert the Snowpark DataFrame to Snowpark pandas DataFrame.
@@ -1244,15 +1237,10 @@
         # If snowflake.snowpark.modin.plugin was successfully imported, then modin.pandas is available
         import modin.pandas as pd  # isort: skip
         # fmt: on
-<<<<<<< HEAD
-
         if _emit_ast:
             raise NotImplementedError(
                 "TODO SNOW-1672579: Support Snowpark pandas API handover."
             )
-
-=======
->>>>>>> 8b801cc2
         # create a temporary table out of the current snowpark dataframe
         temporary_table_name = random_name_for_temp_object(
             TempObjectType.TABLE
@@ -3940,10 +3928,7 @@
         format_type_options: Optional[Dict[str, Any]] = None,
         statement_params: Optional[Dict[str, str]] = None,
         iceberg_config: Optional[dict] = None,
-<<<<<<< HEAD
         _emit_ast: bool = True,
-=======
->>>>>>> 8b801cc2
         **copy_options: Any,
     ) -> List[Row]:
         """Executes a `COPY INTO <table> <https://docs.snowflake.com/en/sql-reference/sql/copy-into-table.html>`__ command to load data from files in a stage location into a specified table.
@@ -4145,12 +4130,7 @@
             if transformations
             else None
         )
-<<<<<<< HEAD
         df = DataFrame(
-=======
-
-        return DataFrame(
->>>>>>> 8b801cc2
             self._session,
             CopyIntoTableNode(
                 table_name,
@@ -4579,7 +4559,6 @@
                 "The lag input of create_or_replace_dynamic_table() can only be a str."
             )
 
-<<<<<<< HEAD
         # AST.
         stmt = None
         if _emit_ast:
@@ -4628,8 +4607,6 @@
             # Allow AST tests to pass.
             return []
 
-=======
->>>>>>> 8b801cc2
         create_mode = str_to_enum(mode.lower(), DynamicTableCreateMode, "`mode`")
 
         return self._do_create_or_replace_dynamic_table(
@@ -5289,7 +5266,6 @@
         with open_telemetry_context_manager(self.cache_result, self):
             from snowflake.snowpark.mock._connection import MockServerConnection
 
-<<<<<<< HEAD
         # AST.
         stmt = None
         if _emit_ast:
@@ -5306,7 +5282,7 @@
         # TODO: Clarify whether cache_result() is an Eval or not. Currently, treat as Assign.
 
         if isinstance(self._session._conn, MockServerConnection):
-            self._writer.save_as_table(
+            self.write.save_as_table(
                 temp_table_name, create_temp_table=True, _emit_ast=False
             )
         else:
@@ -5318,45 +5294,16 @@
                     self._plan,
                     creation_source=TableCreationSource.CACHE_RESULT,
                     table_type="temp",
-=======
-            temp_table_name = self._session.get_fully_qualified_name_if_possible(
-                f'"{random_name_for_temp_object(TempObjectType.TABLE)}"'
-            )
-
-            if isinstance(self._session._conn, MockServerConnection):
-                self.write.save_as_table(temp_table_name, create_temp_table=True)
-            else:
-                df = self._with_plan(
-                    SnowflakeCreateTable(
-                        [temp_table_name],
-                        None,
-                        SaveMode.ERROR_IF_EXISTS,
-                        self._plan,
-                        creation_source=TableCreationSource.CACHE_RESULT,
-                        table_type="temp",
-                    )
->>>>>>> 8b801cc2
                 )
-                statement_params_for_cache_result = {
-                    **(statement_params or self._statement_params or {}),
-                    "cache_result_temp_table": temp_table_name,
-                }
-                self._session._conn.execute(
-                    df._plan,
-                    _statement_params=create_or_update_statement_params_with_query_tag(
-                        statement_params_for_cache_result,
-                        self._session.query_tag,
-                        SKIP_LEVELS_TWO,
-                    ),
-                )
-            cached_df = snowflake.snowpark.table.Table(
-                temp_table_name, self._session, is_temp_table_for_cleanup=True
-            )
-<<<<<<< HEAD
+            )
+            statement_params_for_cache_result = {
+                **(statement_params or self._statement_params or {}),
+                "cache_result_temp_table": temp_table_name,
+            }
             self._session._conn.execute(
                 df._plan,
                 _statement_params=create_or_update_statement_params_with_query_tag(
-                    statement_params or self._statement_params,
+                    statement_params_for_cache_result,
                     self._session.query_tag,
                     SKIP_LEVELS_TWO,
                 ),
@@ -5372,10 +5319,6 @@
         if _emit_ast:
             cached_df._ast_id = stmt.var_id.bitfield1
         return cached_df
-=======
-            cached_df.is_cached = True
-            return cached_df
->>>>>>> 8b801cc2
 
     @df_collect_api_telemetry
     @publicapi

#!/usr/bin/env python3
#
# Copyright (c) 2012-2025 Snowflake Computing Inc. All rights reserved.
#

import copy
import itertools
import re
import sys
from collections import Counter
from functools import cached_property
from logging import getLogger
from types import ModuleType
from typing import (
    TYPE_CHECKING,
    Any,
    Callable,
    Dict,
    Iterator,
    List,
    Optional,
    Set,
    Tuple,
    Union,
    overload,
)

import snowflake.snowpark
import snowflake.snowpark._internal.proto.generated.ast_pb2 as proto
from snowflake.connector.options import installed_pandas, pandas, pyarrow
from snowflake.snowpark._internal.analyzer.binary_plan_node import (
    AsOf,
    Cross,
    Except,
    FullOuter,
    Inner,
    Intersect,
    Join,
    JoinType,
    LeftAnti,
    LeftOuter,
    LeftSemi,
    NaturalJoin,
    RightOuter,
    Union as UnionPlan,
    UsingJoin,
    create_join_type,
)
from snowflake.snowpark._internal.analyzer.analyzer_utils import unquote_if_quoted
from snowflake.snowpark._internal.analyzer.expression import (
    Attribute,
    Expression,
    Literal,
    NamedExpression,
    Star,
    UnresolvedAttribute,
)
from snowflake.snowpark._internal.analyzer.select_statement import (
    SET_EXCEPT,
    SET_INTERSECT,
    SET_UNION,
    SET_UNION_ALL,
    SelectSnowflakePlan,
    SelectStatement,
    SelectTableFunction,
)
from snowflake.snowpark._internal.analyzer.snowflake_plan import PlanQueryType
from snowflake.snowpark._internal.analyzer.snowflake_plan_node import (
    CopyIntoTableNode,
    DynamicTableCreateMode,
    Limit,
    LogicalPlan,
    SaveMode,
    SnowflakeCreateTable,
    TableCreationSource,
)
from snowflake.snowpark._internal.analyzer.sort_expression import (
    Ascending,
    Descending,
    SortOrder,
)
from snowflake.snowpark._internal.analyzer.table_function import (
    FlattenFunction,
    Lateral,
    TableFunctionExpression,
    TableFunctionJoin,
)
from snowflake.snowpark._internal.analyzer.unary_plan_node import (
    CreateDynamicTableCommand,
    CreateViewCommand,
    Distinct,
    Filter,
    LocalTempView,
    PersistedView,
    Project,
    Rename,
    Sample,
    Sort,
    Unpivot,
    ViewType,
)
from snowflake.snowpark._internal.ast.utils import (
    add_intermediate_stmt,
    build_expr_from_dict_str_str,
    build_expr_from_python_val,
    build_expr_from_snowpark_column,
    build_expr_from_snowpark_column_or_col_name,
    build_expr_from_snowpark_column_or_sql_str,
    build_expr_from_snowpark_column_or_table_fn,
    build_indirect_table_fn_apply,
    build_proto_from_pivot_values,
    debug_check_missing_ast,
    fill_ast_for_column,
    fill_save_mode,
    with_src_position,
    DATAFRAME_AST_PARAMETER,
    build_view_name,
    build_table_name,
)
from snowflake.snowpark._internal.error_message import SnowparkClientExceptionMessages
from snowflake.snowpark._internal.open_telemetry import open_telemetry_context_manager
from snowflake.snowpark._internal.telemetry import (
    ResourceUsageCollector,
    adjust_api_subcalls,
    df_api_usage,
    df_collect_api_telemetry,
    df_to_relational_group_df_api_usage,
)
from snowflake.snowpark._internal.type_utils import (
    ColumnOrName,
    ColumnOrSqlExpr,
    LiteralType,
    snow_type_to_dtype_str,
)
from snowflake.snowpark._internal.udf_utils import add_package_to_existing_packages
from snowflake.snowpark._internal.utils import (
    SKIP_LEVELS_THREE,
    SKIP_LEVELS_TWO,
    TempObjectType,
    check_agg_exprs,
    check_flatten_mode,
    check_is_pandas_dataframe_in_to_pandas,
    column_to_bool,
    create_or_update_statement_params_with_query_tag,
    deprecated,
    escape_quotes,
    experimental,
    generate_random_alphanumeric,
    get_copy_into_table_options,
    is_snowflake_quoted_id_case_insensitive,
    is_snowflake_unquoted_suffix_case_insensitive,
    is_sql_select_statement,
    parse_positional_args_to_list,
    parse_positional_args_to_list_variadic,
    parse_table_name,
    prepare_pivot_arguments,
    publicapi,
    quote_name,
    random_name_for_temp_object,
    str_to_enum,
    validate_object_name,
    global_counter,
    string_half_width,
)
from snowflake.snowpark.async_job import AsyncJob, _AsyncResultType
from snowflake.snowpark.column import Column, _to_col_if_sql_expr, _to_col_if_str
from snowflake.snowpark.dataframe_analytics_functions import DataFrameAnalyticsFunctions
from snowflake.snowpark.dataframe_na_functions import DataFrameNaFunctions
from snowflake.snowpark.dataframe_stat_functions import DataFrameStatFunctions
from snowflake.snowpark.dataframe_writer import DataFrameWriter
from snowflake.snowpark.exceptions import SnowparkDataframeException
from snowflake.snowpark.functions import (
    abs as abs_,
    col,
    count,
    lit,
    max as max_,
    mean,
    min as min_,
    random,
    row_number,
    sql_expr,
    stddev,
    to_char,
)
from snowflake.snowpark.mock._select_statement import MockSelectStatement
from snowflake.snowpark.row import Row
from snowflake.snowpark.table_function import (
    TableFunctionCall,
    _create_table_function_expression,
    _ExplodeFunctionCall,
    _get_cols_after_explode_join,
    _get_cols_after_join_table,
)
from snowflake.snowpark.types import (
    ArrayType,
    DataType,
    MapType,
    PandasDataFrameType,
    StringType,
    StructField,
    StructType,
    _NumericType,
)

# Python 3.8 needs to use typing.Iterable because collections.abc.Iterable is not subscriptable
# Python 3.9 can use both
# Python 3.10 needs to use collections.abc.Iterable because typing.Iterable is removed
if sys.version_info <= (3, 9):
    from typing import Iterable
else:
    from collections.abc import Iterable

if TYPE_CHECKING:
    import modin.pandas  # pragma: no cover
    from table import Table  # pragma: no cover

_logger = getLogger(__name__)

_ONE_MILLION = 1000000
_NUM_PREFIX_DIGITS = 4
_UNALIASED_REGEX = re.compile(f"""._[a-zA-Z0-9]{{{_NUM_PREFIX_DIGITS}}}_(.*)""")


def _generate_prefix(prefix: str) -> str:
    return f"{prefix}_{generate_random_alphanumeric(_NUM_PREFIX_DIGITS)}_"


def _generate_deterministic_prefix(prefix: str, exclude_prefixes: List[str]):
    """
    Generate deterministic prefix while ensuring it doesn't exist in the exclude list.
    """
    counter = global_counter.next()
    candidate_prefix = f"{prefix}_{counter:04}_"
    while any([p.startswith(candidate_prefix) for p in exclude_prefixes]):
        candidate_prefix = f"{prefix}_{counter:04}_"
        counter = global_counter.next()
    return candidate_prefix


def _get_unaliased(col_name: str) -> List[str]:
    unaliased = []
    c = col_name
    while match := _UNALIASED_REGEX.match(c):
        c = match.group(1)
        unaliased.append(c)

    return unaliased


def _alias_if_needed(
    df: "DataFrame",
    c: str,
    prefix: Optional[str],
    suffix: Optional[str],
    common_col_names: List[str],
):
    col = df.col(c, _emit_ast=False)
    unquoted_col_name = c.strip('"')
    if c in common_col_names:
        if suffix:
            column_case_insensitive = is_snowflake_quoted_id_case_insensitive(c)
            suffix_unqouted_case_insensitive = (
                is_snowflake_unquoted_suffix_case_insensitive(suffix)
            )
            return col.alias(
                f'"{unquoted_col_name}{suffix.upper()}"'
                if column_case_insensitive and suffix_unqouted_case_insensitive
                else f'''"{unquoted_col_name}{escape_quotes(suffix.strip('"'))}"'''
            )
        return col.alias(f'"{prefix}{unquoted_col_name}"')
    else:
        return col.alias(f'"{unquoted_col_name}"')


def _disambiguate(
    lhs: "DataFrame",
    rhs: "DataFrame",
    join_type: JoinType,
    using_columns: Iterable[str],
    *,
    lsuffix: str = "",
    rsuffix: str = "",
) -> Tuple["DataFrame", "DataFrame"]:
    if lsuffix == rsuffix and lsuffix:
        raise ValueError(
            f"'lsuffix' and 'rsuffix' must be different if they're not empty. You set {lsuffix!r} to both."
        )
    # Normalize the using columns.
    normalized_using_columns = {quote_name(c) for c in using_columns}
    #  Check if the LHS and RHS have columns in common. If they don't just return them as-is. If
    #  they do have columns in common, alias the common columns with randomly generated l_
    #  and r_ prefixes for the left and right sides respectively.
    #  We assume the column names from the schema are normalized and quoted.
    lhs_names = [attr.name for attr in lhs._output]
    rhs_names = [attr.name for attr in rhs._output]
    common_col_names = [
        n
        for n in lhs_names
        if n in set(rhs_names) and n not in normalized_using_columns
    ]
    all_names = [unquote_if_quoted(n) for n in lhs_names + rhs_names]

    if common_col_names:
        # We use the session of the LHS DataFrame to report this telemetry
        lhs._session._conn._telemetry_client.send_alias_in_join_telemetry()

    lsuffix = lsuffix or lhs._alias
    rsuffix = rsuffix or rhs._alias
    suffix_provided = lsuffix or rsuffix
    lhs_prefix = (
        _generate_deterministic_prefix("l", all_names) if not suffix_provided else ""
    )
    rhs_prefix = (
        _generate_deterministic_prefix("r", all_names) if not suffix_provided else ""
    )

    lhs_remapped = lhs.select(
        [
            _alias_if_needed(
                lhs,
                name,
                lhs_prefix,
                lsuffix,
                [] if isinstance(join_type, (LeftSemi, LeftAnti)) else common_col_names,
            )
            for name in lhs_names
        ],
        _emit_ast=False,
    )

    rhs_remapped = rhs.select(
        [
            _alias_if_needed(rhs, name, rhs_prefix, rsuffix, common_col_names)
            for name in rhs_names
        ],
        _emit_ast=False,
    )
    return lhs_remapped, rhs_remapped


class DataFrame:
    """Represents a lazily-evaluated relational dataset that contains a collection
    of :class:`Row` objects with columns defined by a schema (column name and type).

    A DataFrame is considered lazy because it encapsulates the computation or query
    required to produce a relational dataset. The computation is not performed until
    you call a method that performs an action (e.g. :func:`collect`).

    **Creating a DataFrame**

    You can create a DataFrame in a number of different ways, as shown in the examples
    below.

    Creating tables and data to run the sample code:
        >>> session.sql("create or replace temp table prices(product_id varchar, amount number(10, 2))").collect()
        [Row(status='Table PRICES successfully created.')]
        >>> session.sql("insert into prices values ('id1', 10.0), ('id2', 20.0)").collect()
        [Row(number of rows inserted=2)]
        >>> # Create a CSV file to demo load
        >>> import tempfile
        >>> with tempfile.NamedTemporaryFile(mode="w+t") as t:
        ...     t.writelines(["id1, Product A", "\\n" "id2, Product B"])
        ...     t.flush()
        ...     create_stage_result = session.sql("create temp stage test_stage").collect()
        ...     put_result = session.file.put(t.name, "@test_stage/test_dir")

    Example 1
        Creating a DataFrame by reading a table in Snowflake::

            >>> df_prices = session.table("prices")

    Example 2
        Creating a DataFrame by reading files from a stage::

            >>> from snowflake.snowpark.types import StructType, StructField, IntegerType, StringType
            >>> df_catalog = session.read.schema(StructType([StructField("id", StringType()), StructField("name", StringType())])).csv("@test_stage/test_dir")
            >>> df_catalog.show()
            ---------------------
            |"ID"  |"NAME"      |
            ---------------------
            |id1   | Product A  |
            |id2   | Product B  |
            ---------------------
            <BLANKLINE>

    Example 3
        Creating a DataFrame by specifying a sequence or a range::

            >>> session.create_dataframe([(1, "one"), (2, "two")], schema=["col_a", "col_b"]).show()
            ---------------------
            |"COL_A"  |"COL_B"  |
            ---------------------
            |1        |one      |
            |2        |two      |
            ---------------------
            <BLANKLINE>
            >>> session.range(1, 10, 2).to_df("col1").show()
            ----------
            |"COL1"  |
            ----------
            |1       |
            |3       |
            |5       |
            |7       |
            |9       |
            ----------
            <BLANKLINE>

    Example 4
        Create a new DataFrame by applying transformations to other existing DataFrames::

            >>> df_merged_data = df_catalog.join(df_prices, df_catalog["id"] == df_prices["product_id"])

    **Performing operations on a DataFrame**

    Broadly, the operations on DataFrame can be divided into two types:

    - **Transformations** produce a new DataFrame from one or more existing DataFrames. Note that transformations are lazy and don't cause the DataFrame to be evaluated. If the API does not provide a method to express the SQL that you want to use, you can use :func:`functions.sqlExpr` as a workaround.
    - **Actions** cause the DataFrame to be evaluated. When you call a method that performs an action, Snowpark sends the SQL query for the DataFrame to the server for evaluation.

    **Transforming a DataFrame**

    The following examples demonstrate how you can transform a DataFrame.

    Example 5
        Using the :func:`select()` method to select the columns that should be in the
        DataFrame (similar to adding a ``SELECT`` clause)::

            >>> # Return a new DataFrame containing the product_id and amount columns of the prices table.
            >>> # This is equivalent to: SELECT PRODUCT_ID, AMOUNT FROM PRICES;
            >>> df_price_ids_and_amounts = df_prices.select(col("product_id"), col("amount"))

    Example 6
        Using the :func:`Column.as_` method to rename a column in a DataFrame (similar
        to using ``SELECT col AS alias``)::

            >>> # Return a new DataFrame containing the product_id column of the prices table as a column named
            >>> # item_id. This is equivalent to: SELECT PRODUCT_ID AS ITEM_ID FROM PRICES;
            >>> df_price_item_ids = df_prices.select(col("product_id").as_("item_id"))

    Example 7
        Using the :func:`filter` method to filter data (similar to adding a ``WHERE`` clause)::

            >>> # Return a new DataFrame containing the row from the prices table with the ID 1.
            >>> # This is equivalent to:
            >>> # SELECT * FROM PRICES WHERE PRODUCT_ID = 1;
            >>> df_price1 = df_prices.filter((col("product_id") == 1))

    Example 8
        Using the :func:`sort()` method to specify the sort order of the data (similar to adding an ``ORDER BY`` clause)::

            >>> # Return a new DataFrame for the prices table with the rows sorted by product_id.
            >>> # This is equivalent to: SELECT * FROM PRICES ORDER BY PRODUCT_ID;
            >>> df_sorted_prices = df_prices.sort(col("product_id"))

    Example 9
        Using :meth:`agg` method to aggregate results.

            >>> import snowflake.snowpark.functions as f
            >>> df_prices.agg(("amount", "sum")).collect()
            [Row(SUM(AMOUNT)=Decimal('30.00'))]
            >>> df_prices.agg(f.sum("amount")).collect()
            [Row(SUM(AMOUNT)=Decimal('30.00'))]
            >>> # rename the aggregation column name
            >>> df_prices.agg(f.sum("amount").alias("total_amount"), f.max("amount").alias("max_amount")).collect()
            [Row(TOTAL_AMOUNT=Decimal('30.00'), MAX_AMOUNT=Decimal('20.00'))]

    Example 10
        Using the :func:`group_by()` method to return a
        :class:`RelationalGroupedDataFrame` that you can use to group and aggregate
        results (similar to adding a ``GROUP BY`` clause).

        :class:`RelationalGroupedDataFrame` provides methods for aggregating results, including:

        - :func:`RelationalGroupedDataFrame.avg()` (equivalent to AVG(column))
        - :func:`RelationalGroupedDataFrame.count()` (equivalent to COUNT())
        - :func:`RelationalGroupedDataFrame.max()` (equivalent to MAX(column))
        - :func:`RelationalGroupedDataFrame.median()` (equivalent to MEDIAN(column))
        - :func:`RelationalGroupedDataFrame.min()` (equivalent to MIN(column))
        - :func:`RelationalGroupedDataFrame.sum()` (equivalent to SUM(column))

        >>> # Return a new DataFrame for the prices table that computes the sum of the prices by
        >>> # category. This is equivalent to:
        >>> #  SELECT CATEGORY, SUM(AMOUNT) FROM PRICES GROUP BY CATEGORY
        >>> df_total_price_per_category = df_prices.group_by(col("product_id")).sum(col("amount"))
        >>> # Have multiple aggregation values with the group by
        >>> import snowflake.snowpark.functions as f
        >>> df_summary = df_prices.group_by(col("product_id")).agg(f.sum(col("amount")).alias("total_amount"), f.avg("amount"))
        >>> df_summary.show()
        -------------------------------------------------
        |"PRODUCT_ID"  |"TOTAL_AMOUNT"  |"AVG(AMOUNT)"  |
        -------------------------------------------------
        |id1           |10.00           |10.00000000    |
        |id2           |20.00           |20.00000000    |
        -------------------------------------------------
        <BLANKLINE>

    Example 11
        Using windowing functions. Refer to :class:`Window` for more details.

            >>> from snowflake.snowpark import Window
            >>> from snowflake.snowpark.functions import row_number
            >>> df_prices.with_column("price_rank",  row_number().over(Window.order_by(col("amount").desc()))).show()
            ------------------------------------------
            |"PRODUCT_ID"  |"AMOUNT"  |"PRICE_RANK"  |
            ------------------------------------------
            |id2           |20.00     |1             |
            |id1           |10.00     |2             |
            ------------------------------------------
            <BLANKLINE>

    Example 12
        Handling missing values. Refer to :class:`DataFrameNaFunctions` for more details.

            >>> df = session.create_dataframe([[1, None, 3], [4, 5, None]], schema=["a", "b", "c"])
            >>> df.na.fill({"b": 2, "c": 6}).show()
            -------------------
            |"A"  |"B"  |"C"  |
            -------------------
            |1    |2    |3    |
            |4    |5    |6    |
            -------------------
            <BLANKLINE>

    **Performing an action on a DataFrame**

    The following examples demonstrate how you can perform an action on a DataFrame.

    Example 13
        Performing a query and returning an array of Rows::

            >>> df_prices.collect()
            [Row(PRODUCT_ID='id1', AMOUNT=Decimal('10.00')), Row(PRODUCT_ID='id2', AMOUNT=Decimal('20.00'))]

    Example 14
        Performing a query and print the results::

            >>> df_prices.show()
            ---------------------------
            |"PRODUCT_ID"  |"AMOUNT"  |
            ---------------------------
            |id1           |10.00     |
            |id2           |20.00     |
            ---------------------------
            <BLANKLINE>

    Example 15
        Calculating statistics values. Refer to :class:`DataFrameStatFunctions` for more details.

            >>> df = session.create_dataframe([[1, 2], [3, 4], [5, -1]], schema=["a", "b"])
            >>> df.stat.corr("a", "b")
            -0.5960395606792697

    Example 16
        Performing a query asynchronously and returning a list of :class:`Row` objects::

            >>> df = session.create_dataframe([[float(4), 3, 5], [2.0, -4, 7], [3.0, 5, 6], [4.0, 6, 8]], schema=["a", "b", "c"])
            >>> async_job = df.collect_nowait()
            >>> async_job.result()
            [Row(A=4.0, B=3, C=5), Row(A=2.0, B=-4, C=7), Row(A=3.0, B=5, C=6), Row(A=4.0, B=6, C=8)]

    Example 17
        Performing a query and transforming it into :class:`pandas.DataFrame` asynchronously::

            >>> async_job = df.to_pandas(block=False)
            >>> async_job.result()
                 A  B  C
            0  4.0  3  5
            1  2.0 -4  7
            2  3.0  5  6
            3  4.0  6  8
    """

    @publicapi
    def __init__(
        self,
        session: Optional["snowflake.snowpark.Session"] = None,
        plan: Optional[LogicalPlan] = None,
        is_cached: bool = False,
        _ast_stmt: Optional[proto.Assign] = None,
        _emit_ast: bool = True,
    ) -> None:
        """
        :param int _ast_stmt: The AST Assign atom corresponding to this dataframe value. We track its assigned ID in the
                             slot self._ast_id. This allows this value to be referred to symbolically when it's
                             referenced in subsequent dataframe expressions.
        """
        self._session = session
        self._ast_id = None
        if _emit_ast:
            self._ast_id = _ast_stmt.var_id.bitfield1 if _ast_stmt is not None else None

        if plan is not None:
            self._plan = self._session._analyzer.resolve(plan)
        else:
            self._plan = None

        if isinstance(plan, (SelectStatement, MockSelectStatement)):
            self._select_statement = plan
            plan.expr_to_alias.update(self._plan.expr_to_alias)
            plan.df_aliased_col_name_to_real_col_name.update(
                self._plan.df_aliased_col_name_to_real_col_name
            )
        else:
            self._select_statement = None
        self._statement_params = None
        self.is_cached: bool = is_cached  #: Whether the dataframe is cached.

        self._reader: Optional["snowflake.snowpark.DataFrameReader"] = None
        self._writer = DataFrameWriter(self)

        self._stat = DataFrameStatFunctions(self)
        self._analytics = DataFrameAnalyticsFunctions(self)
        self.approxQuantile = self.approx_quantile = self._stat.approx_quantile
        self.corr = self._stat.corr
        self.cov = self._stat.cov
        self.crosstab = self._stat.crosstab
        self.sampleBy = self.sample_by = self._stat.sample_by

        self._na = DataFrameNaFunctions(self)
        self.dropna = self._na.drop
        self.fillna = self._na.fill
        self.replace = self._na.replace

        self._alias: Optional[str] = None

    def _set_ast_ref(self, dataframe_expr_builder: Any) -> None:
        """
        Given a field builder expression of the AST type Expr, points the builder to reference this dataframe.
        """
        # TODO SNOW-1762262: remove once we generate the correct AST.
        debug_check_missing_ast(self._ast_id, self._session, self)
        dataframe_expr_builder.dataframe_ref.id.bitfield1 = self._ast_id

    @property
    def stat(self) -> DataFrameStatFunctions:
        return self._stat

    @property
    def analytics(self) -> DataFrameAnalyticsFunctions:
        return self._analytics

    @publicapi
    @overload
    def collect(
        self,
        *,
        statement_params: Optional[Dict[str, str]] = None,
        block: bool = True,
        log_on_exception: bool = False,
        case_sensitive: bool = True,
        _emit_ast: bool = True,
    ) -> List[Row]:
        ...  # pragma: no cover

    @publicapi
    @overload
    def collect(
        self,
        *,
        statement_params: Optional[Dict[str, str]] = None,
        block: bool = False,
        log_on_exception: bool = False,
        case_sensitive: bool = True,
        _emit_ast: bool = True,
    ) -> AsyncJob:
        ...  # pragma: no cover

    @df_collect_api_telemetry
    @publicapi
    def collect(
        self,
        *,
        statement_params: Optional[Dict[str, str]] = None,
        block: bool = True,
        log_on_exception: bool = False,
        case_sensitive: bool = True,
        _emit_ast: bool = True,
    ) -> Union[List[Row], AsyncJob]:
        """Executes the query representing this DataFrame and returns the result as a
        list of :class:`Row` objects.

        Args:
            statement_params: Dictionary of statement level parameters to be set while executing this action.
            block: A bool value indicating whether this function will wait until the result is available.
                When it is ``False``, this function executes the underlying queries of the dataframe
                asynchronously and returns an :class:`AsyncJob`.
            case_sensitive: A bool value which controls the case sensitivity of the fields in the
                :class:`Row` objects returned by the ``collect``. Defaults to ``True``.

        See also:
            :meth:`collect_nowait()`
        """

        kwargs = {}
        if _emit_ast:
            # Add an Assign node that applies DataframeCollect() to the input, followed by its Eval.
            repr = self._session._ast_batch.assign()
            expr = with_src_position(repr.expr.dataframe_collect)
            debug_check_missing_ast(self._ast_id, self._session, self)
            expr.id.bitfield1 = self._ast_id
            if statement_params is not None:
                build_expr_from_dict_str_str(expr.statement_params, statement_params)
            expr.block = block
            expr.case_sensitive = case_sensitive
            expr.log_on_exception = log_on_exception
            expr.no_wait = False

            self._session._ast_batch.eval(repr)

            # Flush the AST and encode it as part of the query.
            _, kwargs[DATAFRAME_AST_PARAMETER] = self._session._ast_batch.flush()

        with open_telemetry_context_manager(self.collect, self):
            return self._internal_collect_with_tag_no_telemetry(
                statement_params=statement_params,
                block=block,
                log_on_exception=log_on_exception,
                case_sensitive=case_sensitive,
                **kwargs,
            )

    @df_collect_api_telemetry
    @publicapi
    def collect_nowait(
        self,
        *,
        statement_params: Optional[Dict[str, str]] = None,
        log_on_exception: bool = False,
        case_sensitive: bool = True,
        _emit_ast: bool = True,
    ) -> AsyncJob:
        """Executes the query representing this DataFrame asynchronously and returns: class:`AsyncJob`.
        It is equivalent to ``collect(block=False)``.

        Args:
            statement_params: Dictionary of statement level parameters to be set while executing this action.
            case_sensitive: A bool value which is controls the case sensitivity of the fields in the
                :class:`Row` objects after collecting the result using :meth:`AsyncJob.result`. Defaults to
                ``True``.

        See also:
            :meth:`collect()`
        """
        kwargs = {}
        if _emit_ast:
            # Add an Assign node that applies DataframeCollect() to the input, followed by its Eval.
            repr = self._session._ast_batch.assign()
            expr = with_src_position(repr.expr.dataframe_collect)
            debug_check_missing_ast(self._ast_id, self._session, self)
            expr.id.bitfield1 = self._ast_id
            if statement_params is not None:
                build_expr_from_dict_str_str(expr.statement_params, statement_params)
            expr.case_sensitive = case_sensitive
            expr.log_on_exception = log_on_exception
            expr.no_wait = True

            self._session._ast_batch.eval(repr)

            # Flush AST and encode it as part of the query.
            _, kwargs[DATAFRAME_AST_PARAMETER] = self._session._ast_batch.flush()

        with open_telemetry_context_manager(self.collect_nowait, self):
            return self._internal_collect_with_tag_no_telemetry(
                statement_params=statement_params,
                block=False,
                data_type=_AsyncResultType.ROW,
                log_on_exception=log_on_exception,
                case_sensitive=case_sensitive,
                **kwargs,
            )

    def _internal_collect_with_tag_no_telemetry(
        self,
        *,
        statement_params: Optional[Dict[str, str]] = None,
        block: bool = True,
        data_type: _AsyncResultType = _AsyncResultType.ROW,
        log_on_exception: bool = False,
        case_sensitive: bool = True,
        **kwargs: Any,
    ) -> Union[List[Row], AsyncJob]:
        # When executing a DataFrame in any method of snowpark (either public or private),
        # we should always call this method instead of collect(), to make sure the
        # query tag is set properly.
        return self._session._conn.execute(
            self._plan,
            block=block,
            data_type=data_type,
            _statement_params=create_or_update_statement_params_with_query_tag(
                statement_params or self._statement_params,
                self._session.query_tag,
                SKIP_LEVELS_THREE,
                collect_stacktrace=self._session.conf.get(
                    "collect_stacktrace_in_query_tag"
                ),
            ),
            log_on_exception=log_on_exception,
            case_sensitive=case_sensitive,
            **kwargs,
        )

    _internal_collect_with_tag = df_collect_api_telemetry(
        _internal_collect_with_tag_no_telemetry
    )

    @df_collect_api_telemetry
    def _execute_and_get_query_id(
        self, *, statement_params: Optional[Dict[str, str]] = None
    ) -> str:
        """This method is only used in stored procedures."""
        with open_telemetry_context_manager(self._execute_and_get_query_id, self):
            return self._session._conn.get_result_query_id(
                self._plan,
                _statement_params=create_or_update_statement_params_with_query_tag(
                    statement_params or self._statement_params,
                    self._session.query_tag,
                    SKIP_LEVELS_THREE,
                    collect_stacktrace=self._session.conf.get(
                        "collect_stacktrace_in_query_tag"
                    ),
                ),
            )

    @overload
    @publicapi
    def to_local_iterator(
        self,
        *,
        statement_params: Optional[Dict[str, str]] = None,
        block: bool = True,
        case_sensitive: bool = True,
        _emit_ast: bool = True,
    ) -> Iterator[Row]:
        ...  # pragma: no cover

    @overload
    @publicapi
    def to_local_iterator(
        self,
        *,
        statement_params: Optional[Dict[str, str]] = None,
        block: bool = False,
        case_sensitive: bool = True,
        _emit_ast: bool = True,
    ) -> AsyncJob:
        ...  # pragma: no cover

    @df_collect_api_telemetry
    @publicapi
    def to_local_iterator(
        self,
        *,
        statement_params: Optional[Dict[str, str]] = None,
        block: bool = True,
        case_sensitive: bool = True,
        _emit_ast: bool = True,
    ) -> Union[Iterator[Row], AsyncJob]:
        """Executes the query representing this DataFrame and returns an iterator
        of :class:`Row` objects that you can use to retrieve the results.

        Unlike :meth:`collect`, this method does not load all data into memory
        at once.

        Example::

            >>> df = session.table("prices")
            >>> for row in df.to_local_iterator():
            ...     print(row)
            Row(PRODUCT_ID='id1', AMOUNT=Decimal('10.00'))
            Row(PRODUCT_ID='id2', AMOUNT=Decimal('20.00'))

        Args:
            statement_params: Dictionary of statement level parameters to be set while executing this action.
            block: A bool value indicating whether this function will wait until the result is available.
                When it is ``False``, this function executes the underlying queries of the dataframe
                asynchronously and returns an :class:`AsyncJob`.
            case_sensitive: A bool value which controls the case sensitivity of the fields in the
                :class:`Row` objects returned by the ``to_local_iterator``. Defaults to ``True``.
        """

        kwargs = {}
        if _emit_ast:
            # Add an Assign node that applies DataframeToLocalIterator() to the input, followed by its Eval.
            stmt = self._session._ast_batch.assign()
            expr = with_src_position(stmt.expr.dataframe_to_local_iterator)

            debug_check_missing_ast(self._ast_id, self._session, self)

            expr.id.bitfield1 = self._ast_id
            if statement_params is not None:
                build_expr_from_dict_str_str(expr.statement_params, statement_params)
            expr.block = block
            expr.case_sensitive = case_sensitive

            self._session._ast_batch.eval(stmt)

            # Flush the AST and encode it as part of the query.
            _, kwargs[DATAFRAME_AST_PARAMETER] = self._session._ast_batch.flush()

        return self._session._conn.execute(
            self._plan,
            to_iter=True,
            block=block,
            data_type=_AsyncResultType.ITERATOR,
            _statement_params=create_or_update_statement_params_with_query_tag(
                statement_params or self._statement_params,
                self._session.query_tag,
                SKIP_LEVELS_THREE,
                collect_stacktrace=self._session.conf.get(
                    "collect_stacktrace_in_query_tag"
                ),
            ),
            case_sensitive=case_sensitive,
            **kwargs,
        )

    def _copy_plan(self) -> LogicalPlan:
        """Returns a shallow copy of the plan of the DataFrame."""
        if self._select_statement:
            new_plan = copy.copy(self._select_statement)
            new_plan.column_states = self._select_statement.column_states
            new_plan._projection_in_str = self._select_statement.projection_in_str
            new_plan._schema_query = self._select_statement.schema_query
            new_plan._query_params = self._select_statement.query_params
            return new_plan
        else:
            return copy.copy(self._plan)

    def _copy_without_ast(self) -> "DataFrame":
        """Returns a shallow copy of the DataFrame without AST generation."""
        return DataFrame(self._session, self._copy_plan(), _emit_ast=False)

    def __copy__(self) -> "DataFrame":
        """Implements shallow copy protocol for copy.copy(...)."""
        stmt = None
        if self._session.ast_enabled:
            stmt = self._session._ast_batch.assign()
            ast = with_src_position(stmt.expr.dataframe_ref, stmt)
            debug_check_missing_ast(self._ast_id, self._session, self)
            ast.id.bitfield1 = self._ast_id
        return DataFrame(
            self._session,
            self._copy_plan(),
            _ast_stmt=stmt,
            _emit_ast=self._session.ast_enabled,
        )

    if installed_pandas:
        import pandas  # pragma: no cover

        @publicapi
        @overload
        def to_pandas(
            self,
            *,
            statement_params: Optional[Dict[str, str]] = None,
            block: bool = True,
            _emit_ast: bool = True,
            **kwargs: Dict[str, Any],
        ) -> pandas.DataFrame:
            ...  # pragma: no cover

    @publicapi
    @overload
    def to_pandas(
        self,
        *,
        statement_params: Optional[Dict[str, str]] = None,
        block: bool = False,
        _emit_ast: bool = True,
        **kwargs: Dict[str, Any],
    ) -> AsyncJob:
        ...  # pragma: no cover

    @df_collect_api_telemetry
    @publicapi
    def to_pandas(
        self,
        *,
        statement_params: Optional[Dict[str, str]] = None,
        block: bool = True,
        _emit_ast: bool = True,
        **kwargs: Dict[str, Any],
    ) -> Union["pandas.DataFrame", AsyncJob]:
        """
        Executes the query representing this DataFrame and returns the result as a
        `pandas DataFrame <https://pandas.pydata.org/pandas-docs/stable/reference/api/pandas.DataFrame.html>`_.

        When the data is too large to fit into memory, you can use :meth:`to_pandas_batches`.

        Args:
            statement_params: Dictionary of statement level parameters to be set while executing this action.
            block: A bool value indicating whether this function will wait until the result is available.
                When it is ``False``, this function executes the underlying queries of the dataframe
                asynchronously and returns an :class:`AsyncJob`.

        Note:
            1. This method is only available if pandas is installed and available.

            2. If you use :func:`Session.sql` with this method, the input query of
            :func:`Session.sql` can only be a SELECT statement.

            3. For TIMESTAMP columns:
            - TIMESTAMP_LTZ and TIMESTAMP_TZ are both converted to `datetime64[ns, tz]` in pandas,
            as pandas cannot distinguish between the two.
            - TIMESTAMP_NTZ is converted to `datetime64[ns]` (without timezone).
        """

        if _emit_ast:
            stmt = self._session._ast_batch.assign()
            ast = with_src_position(stmt.expr.dataframe_to_pandas, stmt)
            debug_check_missing_ast(self._ast_id, self._session, self)
            ast.id.bitfield1 = self._ast_id
            if statement_params is not None:
                build_expr_from_dict_str_str(ast.statement_params, statement_params)
            ast.block = block
            self._session._ast_batch.eval(stmt)

            # Flush the AST and encode it as part of the query.
            _, kwargs[DATAFRAME_AST_PARAMETER] = self._session._ast_batch.flush()

        with open_telemetry_context_manager(self.to_pandas, self):
            result = self._session._conn.execute(
                self._plan,
                to_pandas=True,
                block=block,
                data_type=_AsyncResultType.PANDAS,
                _statement_params=create_or_update_statement_params_with_query_tag(
                    statement_params or self._statement_params,
                    self._session.query_tag,
                    SKIP_LEVELS_TWO,
                    collect_stacktrace=self._session.conf.get(
                        "collect_stacktrace_in_query_tag"
                    ),
                ),
                **kwargs,
            )

        # if the returned result is not a pandas dataframe, raise Exception
        # this might happen when calling this method with non-select commands
        # e.g., session.sql("create ...").to_pandas()
        if block:
            check_is_pandas_dataframe_in_to_pandas(result)

        return result

    if installed_pandas:
        import pandas

        @publicapi
        @overload
        def to_pandas_batches(
            self,
            *,
            statement_params: Optional[Dict[str, str]] = None,
            block: bool = True,
            _emit_ast: bool = True,
            **kwargs: Dict[str, Any],
        ) -> Iterator[pandas.DataFrame]:
            ...  # pragma: no cover

    @publicapi
    @overload
    def to_pandas_batches(
        self,
        *,
        statement_params: Optional[Dict[str, str]] = None,
        block: bool = False,
        _emit_ast: bool = True,
        **kwargs: Dict[str, Any],
    ) -> AsyncJob:
        ...  # pragma: no cover

    @df_collect_api_telemetry
    @publicapi
    def to_pandas_batches(
        self,
        *,
        statement_params: Optional[Dict[str, str]] = None,
        block: bool = True,
        _emit_ast: bool = True,
        **kwargs: Dict[str, Any],
    ) -> Union[Iterator["pandas.DataFrame"], AsyncJob]:
        """
        Executes the query representing this DataFrame and returns an iterator of
        pandas dataframes (containing a subset of rows) that you can use to
        retrieve the results.

        Unlike :meth:`to_pandas`, this method does not load all data into memory
        at once.

        Example::

            >>> df = session.create_dataframe([[1, 2], [3, 4]], schema=["a", "b"])
            >>> for pandas_df in df.to_pandas_batches():
            ...     print(pandas_df)
               A  B
            0  1  2
            1  3  4

        Args:
            statement_params: Dictionary of statement level parameters to be set while executing this action.
            block: A bool value indicating whether this function will wait until the result is available.
                When it is ``False``, this function executes the underlying queries of the dataframe
                asynchronously and returns an :class:`AsyncJob`.

        Note:
            1. This method is only available if pandas is installed and available.

            2. If you use :func:`Session.sql` with this method, the input query of
            :func:`Session.sql` can only be a SELECT statement.
        """
        if _emit_ast:
            stmt = self._session._ast_batch.assign()
            ast = with_src_position(stmt.expr.dataframe_to_pandas_batches, stmt)
            debug_check_missing_ast(self._ast_id, self._session, self)
            ast.id.bitfield1 = self._ast_id
            if statement_params is not None:
                build_expr_from_dict_str_str(ast.statement_params, statement_params)
            ast.block = block
            self._session._ast_batch.eval(stmt)

            # Flush the AST and encode it as part of the query.
            _, kwargs[DATAFRAME_AST_PARAMETER] = self._session._ast_batch.flush()

        return self._session._conn.execute(
            self._plan,
            to_pandas=True,
            to_iter=True,
            block=block,
            data_type=_AsyncResultType.PANDAS_BATCH,
            _statement_params=create_or_update_statement_params_with_query_tag(
                statement_params or self._statement_params,
                self._session.query_tag,
                SKIP_LEVELS_TWO,
                collect_stacktrace=self._session.conf.get(
                    "collect_stacktrace_in_query_tag"
                ),
            ),
            **kwargs,
        )

    @experimental(version="1.28.0")
    @df_collect_api_telemetry
    @publicapi
    def to_arrow(
        self,
        *,
        statement_params: Optional[Dict[str, str]] = None,
        block: bool = True,
        _emit_ast: bool = True,
        **kwargs: Dict[str, Any],
    ) -> Union["pyarrow.Table", AsyncJob]:
        """
        Executes the query representing this DataFrame and returns the result as a
        `pyarrow Table <https://arrow.apache.org/docs/python/generated/pyarrow.Table.html>`.

        When the data is too large to fit into memory, you can use :meth:`to_arrow_batches`.

        This function requires the optional dependenct snowflake-snowpark-python[pandas] be installed.

        Args:
            statement_params: Dictionary of statement level parameters to be set while executing this action.
            block: A bool value indicating whether this function will wait until the result is available.
                When it is ``False``, this function executes the underlying queries of the dataframe
                asynchronously and returns an :class:`AsyncJob`.
        """
        return self._session._conn.execute(
            self._plan,
            to_pandas=False,
            to_iter=False,
            to_arrow=True,
            block=block,
            _statement_params=create_or_update_statement_params_with_query_tag(
                statement_params or self._statement_params,
                self._session.query_tag,
                SKIP_LEVELS_TWO,
                collect_stacktrace=self._session.conf.get(
                    "collect_stacktrace_in_query_tag"
                ),
            ),
            **kwargs,
        )

    @experimental(version="1.28.0")
    @df_collect_api_telemetry
    @publicapi
    def to_arrow_batches(
        self,
        *,
        statement_params: Optional[Dict[str, str]] = None,
        block: bool = True,
        _emit_ast: bool = True,
        **kwargs: Dict[str, Any],
    ) -> Union[Iterator["pyarrow.Table"], AsyncJob]:
        """
        Executes the query representing this DataFrame and returns an iterator of
        pyarrow Tables (containing a subset of rows) that you can use to
        retrieve the results.

        Unlike :meth:`to_arrow`, this method does not load all data into memory
        at once.

        Args:
            statement_params: Dictionary of statement level parameters to be set while executing this action.
            block: A bool value indicating whether this function will wait until the result is available.
                When it is ``False``, this function executes the underlying queries of the dataframe
                asynchronously and returns an :class:`AsyncJob`.
        """
        return self._session._conn.execute(
            self._plan,
            to_pandas=False,
            to_iter=True,
            to_arrow=True,
            block=block,
            data_type=_AsyncResultType.ITERATOR,
            _statement_params=create_or_update_statement_params_with_query_tag(
                statement_params or self._statement_params,
                self._session.query_tag,
                SKIP_LEVELS_TWO,
                collect_stacktrace=self._session.conf.get(
                    "collect_stacktrace_in_query_tag"
                ),
            ),
            **kwargs,
        )

    @df_api_usage
    @publicapi
    def to_df(
        self, *names: Union[str, Iterable[str]], _emit_ast: bool = True
    ) -> "DataFrame":
        """
        Creates a new DataFrame containing columns with the specified names.

        The number of column names that you pass in must match the number of columns in the existing
        DataFrame.

        Examples::

            >>> df1 = session.range(1, 10, 2).to_df("col1")
            >>> df2 = session.range(1, 10, 2).to_df(["col1"])

        Args:
            names: list of new column names
        """
        col_names, is_variadic = parse_positional_args_to_list_variadic(*names)
        if not all(isinstance(n, str) for n in col_names):
            raise TypeError(
                "Invalid input type in to_df(), expected str or a list of strs."
            )

        if len(self._output) != len(col_names):
            raise ValueError(
                f"The number of columns doesn't match. "
                f"Old column names ({len(self._output)}): "
                f"{','.join(attr.name for attr in self._output)}. "
                f"New column names ({len(col_names)}): {','.join(col_names)}."
            )

        # AST.
        stmt = None
        if _emit_ast:
            stmt = self._session._ast_batch.assign()
            ast = with_src_position(stmt.expr.dataframe_to_df, stmt)
            for col in col_names:
                build_expr_from_python_val(ast.col_names.args.add(), col)
            ast.col_names.variadic = is_variadic
            self._set_ast_ref(ast.df)

        new_cols = []
        for attr, name in zip(self._output, col_names):
            new_cols.append(Column(attr).alias(name))
        df = self.select(new_cols, _ast_stmt=stmt, _emit_ast=_emit_ast)

        if _emit_ast:
            df._ast_id = stmt.var_id.bitfield1

        return df

    @df_collect_api_telemetry
    @publicapi
    def to_snowpark_pandas(
        self,
        index_col: Optional[Union[str, List[str]]] = None,
        columns: Optional[List[str]] = None,
        _emit_ast: bool = True,
    ) -> "modin.pandas.DataFrame":
        """
        Convert the Snowpark DataFrame to Snowpark pandas DataFrame.

        Args:
            index_col: A column name or a list of column names to use as index.
            columns: A list of column names for the columns to select from the Snowpark DataFrame. If not specified, select
                all columns except ones configured in index_col.

        Returns:
            :class:`~modin.pandas.DataFrame`
                A Snowpark pandas DataFrame contains index and data columns based on the snapshot of the current
                Snowpark DataFrame, which triggers an eager evaluation.

                If index_col is provided, the specified index_col is selected as the index column(s) for the result dataframe,
                otherwise, a default range index from 0 to n - 1 is created as the index column, where n is the number
                of rows. Please note that is also used as the start row ordering for the dataframe, but there is no
                guarantee that the default row ordering is the same for two Snowpark pandas dataframe created from
                the same Snowpark Dataframe.

                If columns are provided, the specified columns are selected as the data column(s) for the result dataframe,
                otherwise, all Snowpark DataFrame columns (exclude index_col) are selected as data columns.

        Note:
            Transformations performed on the returned Snowpark pandas Dataframe do not affect the Snowpark DataFrame
            from which it was created. Call
            - :func:`modin.pandas.to_snowpark <modin.pandas.to_snowpark>`
            to transform a Snowpark pandas DataFrame back to a Snowpark DataFrame.

            The column names used for columns or index_cols must be Normalized Snowflake Identifiers, and the
            Normalized Snowflake Identifiers of a Snowpark DataFrame can be displayed by calling df.show().
            For details about Normalized Snowflake Identifiers, please refer to the Note in :func:`~modin.pandas.read_snowflake`

            `to_snowpark_pandas` works only when the environment is set up correctly for Snowpark pandas. This environment
            may require version of Python and pandas different from what Snowpark Python uses If the environment is setup
            incorrectly, an error will be raised when `to_snowpark_pandas` is called.

            For Python version support information, please refer to:
            - the prerequisites section https://docs.snowflake.com/en/developer-guide/snowpark/python/snowpark-pandas#prerequisites
            - the installation section https://docs.snowflake.com/en/developer-guide/snowpark/python/snowpark-pandas#installing-the-snowpark-pandas-api

        See also:
            - :func:`modin.pandas.to_snowpark <modin.pandas.to_snowpark>`
            - :func:`modin.pandas.DataFrame.to_snowpark <modin.pandas.DataFrame.to_snowpark>`
            - :func:`modin.pandas.Series.to_snowpark <modin.pandas.Series.to_snowpark>`

        Example::
            >>> df = session.create_dataframe([[1, 2, 3]], schema=["a", "b", "c"])
            >>> snowpark_pandas_df = df.to_snowpark_pandas()  # doctest: +SKIP
            >>> snowpark_pandas_df      # doctest: +SKIP +NORMALIZE_WHITESPACE
               A  B  C
            0  1  2  3

            >>> snowpark_pandas_df = df.to_snowpark_pandas(index_col='A')  # doctest: +SKIP
            >>> snowpark_pandas_df      # doctest: +SKIP +NORMALIZE_WHITESPACE
               B  C
            A
            1  2  3
            >>> snowpark_pandas_df = df.to_snowpark_pandas(index_col='A', columns=['B'])  # doctest: +SKIP
            >>> snowpark_pandas_df      # doctest: +SKIP +NORMALIZE_WHITESPACE
               B
            A
            1  2
            >>> snowpark_pandas_df = df.to_snowpark_pandas(index_col=['B', 'A'], columns=['A', 'C', 'A'])  # doctest: +SKIP
            >>> snowpark_pandas_df      # doctest: +SKIP +NORMALIZE_WHITESPACE
                 A  C  A
            B A
            2 1  1  3  1
        """
        # black and isort disagree on how to format this section with isort: skip
        # fmt: off
        import snowflake.snowpark.modin.plugin  # isort: skip  # noqa: F401
        # If snowflake.snowpark.modin.plugin was successfully imported, then modin.pandas is available
        import modin.pandas as pd  # isort: skip
        # fmt: on

        # AST.
        stmt = None
        if _emit_ast:
            stmt = self._session._ast_batch.assign()
            ast = with_src_position(stmt.expr.to_snowpark_pandas, stmt)
            self._set_ast_ref(ast.df)
            debug_check_missing_ast(self._ast_id, self._session, self)
            if index_col is not None:
                ast.index_col.extend(
                    index_col if isinstance(index_col, list) else [index_col]
                )
            if columns is not None:
                ast.columns.extend(columns if isinstance(columns, list) else [columns])

        # create a temporary table out of the current snowpark dataframe
        temporary_table_name = random_name_for_temp_object(
            TempObjectType.TABLE
        )  # pragma: no cover
        ast_id = self._ast_id
        self._ast_id = None  # set the AST ID to None to prevent AST emission.
        self.write.save_as_table(
            temporary_table_name,
            mode="errorifexists",
            table_type="temporary",
            _emit_ast=False,
        )  # pragma: no cover
        self._ast_id = ast_id  # reset the AST ID.

        snowpandas_df = pd.read_snowflake(
            name_or_query=temporary_table_name, index_col=index_col, columns=columns
        )  # pragma: no cover

        if _emit_ast:
            # Set the Snowpark DataFrame AST ID to the AST ID of this pandas query.
            snowpandas_df._query_compiler._modin_frame.ordered_dataframe._dataframe_ref.snowpark_dataframe._ast_id = (
                stmt.var_id.bitfield1
            )

        return snowpandas_df

    def __getitem__(self, item: Union[str, Column, List, Tuple, int]):

        _emit_ast = self._ast_id is not None

        if isinstance(item, str):
            return self.col(item, _emit_ast=_emit_ast)
        elif isinstance(item, Column):
            return self.filter(item, _emit_ast=_emit_ast)
        elif isinstance(item, (list, tuple)):
            return self.select(item, _emit_ast=_emit_ast)
        elif isinstance(item, int):
            return self.__getitem__(self.columns[item])
        else:
            raise TypeError(f"Unexpected item type: {type(item)}")

    def __getattr__(self, name: str):
        # Snowflake DB ignores cases when there is no quotes.
        if name.lower() not in [c.lower() for c in self.columns]:
            raise AttributeError(
                f"{self.__class__.__name__} object has no attribute {name}"
            )
        return self.col(name)

    @property
    def columns(self) -> List[str]:
        """Returns all column names as a list.

        The returned column names are consistent with the Snowflake database object `identifier syntax <https://docs.snowflake.com/en/sql-reference/identifiers-syntax.html>`_.

        ==================================   ==========================
        Column name used to create a table   Column name returned in str
        ==================================   ==========================
        a                                    'A'
        A                                    'A'
        "a"                                  '"a"'
        "a b"                                '"a b"'
        "a""b"                               '"a""b"'
        ==================================   ==========================
        """
        return self.schema.names

    @publicapi
    def col(self, col_name: str, _emit_ast: bool = True) -> Column:
        """Returns a reference to a column in the DataFrame."""
        expr = None
        if _emit_ast:
            expr = proto.Expr()
            col_expr_ast = with_src_position(expr.dataframe_col)
            self._set_ast_ref(col_expr_ast.df)
            col_expr_ast.col_name = col_name
        if col_name == "*":
            return Column(Star(self._output), _ast=expr)
        else:
            return Column(self._resolve(col_name), _ast=expr)

    @df_api_usage
    @publicapi
    def select(
        self,
        *cols: Union[
            Union[ColumnOrName, TableFunctionCall],
            Iterable[Union[ColumnOrName, TableFunctionCall]],
        ],
        _ast_stmt: Optional[proto.Assign] = None,
        _emit_ast: bool = True,
    ) -> "DataFrame":
        """Returns a new DataFrame with the specified Column expressions as output
        (similar to SELECT in SQL). Only the Columns specified as arguments will be
        present in the resulting DataFrame.

        You can use any :class:`Column` expression or strings for named columns.

        Example 1::
            >>> df = session.create_dataframe([[1, "some string value", 3, 4]], schema=["col1", "col2", "col3", "col4"])
            >>> df_selected = df.select(col("col1"), col("col2").substr(0, 10), df["col3"] + df["col4"])

        Example 2::

            >>> df_selected = df.select("col1", "col2", "col3")

        Example 3::

            >>> df_selected = df.select(["col1", "col2", "col3"])

        Example 4::

            >>> df_selected = df.select(df["col1"], df.col2, df.col("col3"))

        Example 5::

            >>> from snowflake.snowpark.functions import table_function
            >>> split_to_table = table_function("split_to_table")
            >>> df.select(df.col1, split_to_table(df.col2, lit(" ")), df.col("col3")).show()
            -----------------------------------------------
            |"COL1"  |"SEQ"  |"INDEX"  |"VALUE"  |"COL3"  |
            -----------------------------------------------
            |1       |1      |1        |some     |3       |
            |1       |1      |2        |string   |3       |
            |1       |1      |3        |value    |3       |
            -----------------------------------------------
            <BLANKLINE>

        Note:
            A `TableFunctionCall` can be added in `select` when the dataframe results from another join. This is possible because we know
            the hierarchy in which the joins are applied.

        Args:
            *cols: A :class:`Column`, :class:`str`, :class:`table_function.TableFunctionCall`, or a list of those. Note that at most one
                   :class:`table_function.TableFunctionCall` object is supported within a select call.
            _ast_stmt: when invoked internally, supplies the AST to use for the resulting dataframe.
            _emit_ast: Whether to emit AST statements.
        """
        exprs, is_variadic = parse_positional_args_to_list_variadic(*cols)
        if not exprs:
            raise ValueError("The input of select() cannot be empty")

        names = []
        table_func = None
        join_plan = None

        ast_cols = []

        for e in exprs:
            if isinstance(e, Column):
                names.append(e._named())
                if _emit_ast and _ast_stmt is None:
                    ast_cols.append(e._ast)

            elif isinstance(e, str):
                col_expr_ast = None
                if _emit_ast and _ast_stmt is None:
                    col_expr_ast = proto.Expr()
                    fill_ast_for_column(col_expr_ast, e, None)
                    ast_cols.append(col_expr_ast)

                col = Column(e, _ast=col_expr_ast)
                names.append(col._named())

            elif isinstance(e, TableFunctionCall):
                if table_func:
                    raise ValueError(
                        f"At most one table function can be called inside a select(). "
                        f"Called '{table_func.user_visible_name}' and '{e.user_visible_name}'."
                    )
                table_func = e
                if _emit_ast and _ast_stmt is None:
                    add_intermediate_stmt(self._session._ast_batch, table_func)
                    ast_col = proto.Expr()
                    build_indirect_table_fn_apply(ast_col, table_func)
                    ast_cols.append(ast_col)

                func_expr = _create_table_function_expression(func=table_func)

                if isinstance(e, _ExplodeFunctionCall):
                    new_cols, alias_cols = _get_cols_after_explode_join(e, self._plan)
                else:
                    # this join plan is created here to extract output columns after the join. If a better way
                    # to extract this information is found, please update this function.
                    temp_join_plan = self._session._analyzer.resolve(
                        TableFunctionJoin(self._plan, func_expr)
                    )
                    _, new_cols, alias_cols = _get_cols_after_join_table(
                        func_expr, self._plan, temp_join_plan
                    )

                # when generating join table expression, we inculcate aliased column into the initial
                # query like so,
                #
                #     SELECT T_LEFT.*, T_RIGHT."COL1" AS "COL1_ALIASED", ... FROM () AS T_LEFT JOIN TABLE() AS T_RIGHT
                #
                # Therefore if columns names are aliased, then subsequent select must use the aliased name.
                names.extend(alias_cols or new_cols)
                new_col_names = [
                    self._session._analyzer.analyze(col, {}) for col in new_cols
                ]

                # a special case when dataframe.select only selects the output of table
                # function join, we set left_cols = []. This is done in-order to handle the
                # overlapping column case of DF and table function output with no aliases.
                # This generates a sql like so,
                #
                #     SELECT T_RIGHT."COL1" FROM () AS T_LEFT JOIN TABLE() AS T_RIGHT
                #
                # In the above case, if the original DF had a column named "COL1", we would not
                # have any collisions.
                join_plan = self._session._analyzer.resolve(
                    TableFunctionJoin(
                        self._plan,
                        func_expr,
                        left_cols=[] if len(exprs) == 1 else ["*"],
                        right_cols=new_col_names,
                    )
                )
            else:
                raise TypeError(
                    "The input of select() must be Column, column name, TableFunctionCall, or a list of them"
                )

        # AST.
        stmt = _ast_stmt
        ast = None

        # Note it's intentional the column expressions are AST serialized earlier (ast_cols) to ensure any
        # AST IDs created preceed the AST ID of the select statement so they are deserialized in dependent order.
        if _emit_ast and _ast_stmt is None:
            stmt = self._session._ast_batch.assign()
            ast = with_src_position(stmt.expr.dataframe_select, stmt)
            self._set_ast_ref(ast.df)
            ast.cols.variadic = is_variadic
            ast.expr_variant = False

            # Add columns after the statement to ensure any dependent columns have lower ast id.
            for ast_col in ast_cols:
                if ast_col is not None:
                    ast.cols.args.append(ast_col)

        if self._select_statement:
            if join_plan:
                return self._with_plan(
                    self._session._analyzer.create_select_statement(
                        from_=self._session._analyzer.create_select_snowflake_plan(
                            join_plan, analyzer=self._session._analyzer
                        ),
                        analyzer=self._session._analyzer,
                    ).select(names),
                    _ast_stmt=stmt,
                )

            return self._with_plan(self._select_statement.select(names), _ast_stmt=stmt)

        return self._with_plan(Project(names, join_plan or self._plan), _ast_stmt=stmt)

    @df_api_usage
    @publicapi
    def select_expr(
        self,
        *exprs: Union[str, Iterable[str]],
        _ast_stmt: proto.Assign = None,
        _emit_ast: bool = True,
    ) -> "DataFrame":
        """
        Projects a set of SQL expressions and returns a new :class:`DataFrame`.
        This method is equivalent to ``select(sql_expr(...))`` with :func:`select`
        and :func:`functions.sql_expr`.

        :func:`selectExpr` is an alias of :func:`select_expr`.

        Args:
            exprs: The SQL expressions.

        Examples::

            >>> df = session.create_dataframe([-1, 2, 3], schema=["a"])  # with one pair of [], the dataframe has a single column and 3 rows.
            >>> df.select_expr("abs(a)", "a + 2", "cast(a as string)").show()
            --------------------------------------------
            |"ABS(A)"  |"A + 2"  |"CAST(A AS STRING)"  |
            --------------------------------------------
            |1         |1        |-1                   |
            |2         |4        |2                    |
            |3         |5        |3                    |
            --------------------------------------------
            <BLANKLINE>

        """
        exprs, is_variadic = parse_positional_args_to_list_variadic(*exprs)
        if not exprs:
            raise ValueError("The input of select_expr() cannot be empty")

        # AST.
        stmt = None
        if _emit_ast:
            if _ast_stmt is None:
                stmt = self._session._ast_batch.assign()
                ast = with_src_position(stmt.expr.dataframe_select, stmt)
                self._set_ast_ref(ast.df)
                ast.cols.variadic = is_variadic
                ast.expr_variant = True
                for expr in exprs:
                    build_expr_from_python_val(ast.cols.args.add(), expr)
            else:
                stmt = _ast_stmt

        return self.select(
            [
                sql_expr(expr, _emit_ast=False)
                for expr in parse_positional_args_to_list(*exprs)
            ],
            _ast_stmt=stmt,
        )

    selectExpr = select_expr

    @df_api_usage
    @publicapi
    def drop(
        self, *cols: Union[ColumnOrName, Iterable[ColumnOrName]], _emit_ast: bool = True
    ) -> "DataFrame":
        """Returns a new DataFrame that excludes the columns with the specified names
        from the output.

        This is functionally equivalent to calling :func:`select()` and passing in all
        columns except the ones to exclude. This is a no-op if schema does not contain
        the given column name(s).

        Example::

            >>> df = session.create_dataframe([[1, 2, 3]], schema=["a", "b", "c"])
            >>> df.drop("a", "b").show()
            -------
            |"C"  |
            -------
            |3    |
            -------
            <BLANKLINE>

        Args:
            *cols: the columns to exclude, as :class:`str`, :class:`Column` or a list
                of those.

        Raises:
            :class:`SnowparkClientException`: if the resulting :class:`DataFrame`
                contains no output columns.
        """
        # An empty list of columns should be accepted as dropping nothing
        if not cols:
            raise ValueError("The input of drop() cannot be empty")
        exprs, is_variadic = parse_positional_args_to_list_variadic(*cols)

        # AST.
        stmt = None
        if _emit_ast:
            stmt = self._session._ast_batch.assign()
            ast = with_src_position(stmt.expr.dataframe_drop, stmt)
            self._set_ast_ref(ast.df)
            for c in exprs:
                build_expr_from_snowpark_column_or_col_name(ast.cols.args.add(), c)
            ast.cols.variadic = is_variadic

        names = []
        for c in exprs:
            if isinstance(c, str):
                names.append(c)
            elif isinstance(c, Column) and isinstance(c._expression, Attribute):
                from snowflake.snowpark.mock._connection import MockServerConnection

                if isinstance(self._session._conn, MockServerConnection):
                    self.schema  # to execute the plan and populate expr_to_alias

                names.append(
                    self._plan.expr_to_alias.get(
                        c._expression.expr_id, c._expression.name
                    )
                )
            elif (
                isinstance(c, Column)
                and isinstance(c._expression, UnresolvedAttribute)
                and c._expression.df_alias
            ):
                names.append(
                    self._plan.df_aliased_col_name_to_real_col_name.get(
                        c._expression.name, c._expression.name
                    )
                )
            elif isinstance(c, Column) and isinstance(c._expression, NamedExpression):
                names.append(c._expression.name)
            else:
                raise SnowparkClientExceptionMessages.DF_CANNOT_DROP_COLUMN_NAME(str(c))

        normalized_names = {quote_name(n) for n in names}
        existing_names = [attr.name for attr in self._output]
        keep_col_names = [c for c in existing_names if c not in normalized_names]
        if not keep_col_names:
            raise SnowparkClientExceptionMessages.DF_CANNOT_DROP_ALL_COLUMNS()
        else:
            df = self.select(list(keep_col_names), _emit_ast=False)

            if _emit_ast:
                df._ast_id = stmt.var_id.bitfield1

            return df

    @df_api_usage
    @publicapi
    def filter(
        self,
        expr: ColumnOrSqlExpr,
        _ast_stmt: proto.Assign = None,
        _emit_ast: bool = True,
    ) -> "DataFrame":
        """Filters rows based on the specified conditional expression (similar to WHERE
        in SQL).

        Examples::

            >>> df = session.create_dataframe([[1, 2], [3, 4]], schema=["A", "B"])
            >>> df_filtered = df.filter((col("A") > 1) & (col("B") < 100))  # Must use parenthesis before and after operator &.

            >>> # The following two result in the same SQL query:
            >>> df.filter(col("a") > 1).collect()
            [Row(A=3, B=4)]
            >>> df.filter("a > 1").collect()  # use SQL expression
            [Row(A=3, B=4)]

        Args:
            expr: a :class:`Column` expression or SQL text.
            _ast_stmt: when invoked internally, supplies the AST to use for the resulting dataframe.

        :meth:`where` is an alias of :meth:`filter`.
        """

        # This code performs additional type checks, run first.
        filter_col_expr = _to_col_if_sql_expr(expr, "filter/where")._expression

        # AST.
        stmt = None
        if _emit_ast:
            if _ast_stmt is None:
                stmt = self._session._ast_batch.assign()
                ast = with_src_position(stmt.expr.dataframe_filter, stmt)
                self._set_ast_ref(ast.df)
                build_expr_from_snowpark_column_or_sql_str(ast.condition, expr)
            else:
                stmt = _ast_stmt

        if self._select_statement:
            return self._with_plan(
                self._select_statement.filter(filter_col_expr),
                _ast_stmt=stmt,
            )
        return self._with_plan(
            Filter(
                filter_col_expr,
                self._plan,
            ),
            _ast_stmt=stmt,
        )

    @df_api_usage
    @publicapi
    def sort(
        self,
        *cols: Union[ColumnOrName, Iterable[ColumnOrName]],
        ascending: Optional[Union[bool, int, List[Union[bool, int]]]] = None,
        _emit_ast: bool = True,
    ) -> "DataFrame":
        """Sorts a DataFrame by the specified expressions (similar to ORDER BY in SQL).

        Examples::

            >>> from snowflake.snowpark.functions import col

            >>> df = session.create_dataframe([[1, 2], [3, 4], [1, 4]], schema=["A", "B"])
            >>> df.sort(col("A"), col("B").asc()).show()
            -------------
            |"A"  |"B"  |
            -------------
            |1    |2    |
            |1    |4    |
            |3    |4    |
            -------------
            <BLANKLINE>

            >>> df.sort(col("a"), ascending=False).show()
            -------------
            |"A"  |"B"  |
            -------------
            |3    |4    |
            |1    |2    |
            |1    |4    |
            -------------
            <BLANKLINE>

            >>> # The values from the list overwrite the column ordering.
            >>> df.sort(["a", col("b").desc()], ascending=[1, 1]).show()
            -------------
            |"A"  |"B"  |
            -------------
            |1    |2    |
            |1    |4    |
            |3    |4    |
            -------------
            <BLANKLINE>

        Args:
            *cols: A column name as :class:`str` or :class:`Column`, or a list of
             columns to sort by.
            ascending: A :class:`bool` or a list of :class:`bool` for sorting the
             DataFrame, where ``True`` sorts a column in ascending order and ``False``
             sorts a column in descending order . If you specify a list of multiple
             sort orders, the length of the list must equal the number of columns.
        """
        if not cols:
            raise ValueError("sort() needs at least one sort expression.")
        # This code performs additional type checks, run first.
        exprs = self._convert_cols_to_exprs("sort()", *cols)
        if not exprs:
            raise ValueError("sort() needs at least one sort expression.")

        # AST.
        stmt = None
        if _emit_ast:
            stmt = self._session._ast_batch.assign()
            # Parsing args separately since the original column expr or string
            # needs to be recorded.
            _cols, is_variadic = parse_positional_args_to_list_variadic(*cols)
            ast = with_src_position(stmt.expr.dataframe_sort, stmt)
            for c in _cols:
                build_expr_from_snowpark_column_or_col_name(ast.cols.args.add(), c)
            ast.cols.variadic = is_variadic
            self._set_ast_ref(ast.df)

        orders = []
        # `ascending` is represented by Expr in the AST.
        # Therefore, construct the required bool, int, or list and copy from that.
        asc_expr_ast = None
        if _emit_ast:
            asc_expr_ast = proto.Expr()
        if ascending is not None:
            if isinstance(ascending, (list, tuple)):
                orders = [Ascending() if asc else Descending() for asc in ascending]
                if _emit_ast:
                    # Here asc_expr_ast is a list of bools and ints.
                    for asc in ascending:
                        asc_ast = proto.Expr()
                        if isinstance(asc, bool):
                            asc_ast.bool_val.v = asc
                        else:
                            asc_ast.int64_val.v = asc
                        asc_expr_ast.list_val.vs.append(asc_ast)
            elif isinstance(ascending, (bool, int)):
                orders = [Ascending() if ascending else Descending()]
                if _emit_ast:
                    # Here asc_expr_ast is either a bool or an int.
                    if isinstance(ascending, bool):
                        asc_expr_ast.bool_val.v = ascending
                    else:
                        asc_expr_ast.int64_val.v = ascending
            else:
                raise TypeError(
                    "ascending can only be boolean or list,"
                    " but got {}".format(str(type(ascending)))
                )
            if _emit_ast:
                ast.ascending.CopyFrom(asc_expr_ast)
            if len(exprs) != len(orders):
                raise ValueError(
                    "The length of col ({}) should be same with"
                    " the length of ascending ({}).".format(len(exprs), len(orders))
                )

        sort_exprs = []
        for idx in range(len(exprs)):
            # orders will overwrite current orders in expression (but will not overwrite null ordering)
            # if no order is provided, use ascending order
            if isinstance(exprs[idx], SortOrder):
                sort_exprs.append(
                    SortOrder(exprs[idx].child, orders[idx], exprs[idx].null_ordering)
                    if orders
                    else exprs[idx]
                )
            else:
                sort_exprs.append(
                    SortOrder(exprs[idx], orders[idx] if orders else Ascending())
                )

        df = (
            self._with_plan(self._select_statement.sort(sort_exprs))
            if self._select_statement
            else self._with_plan(Sort(sort_exprs, self._plan))
        )

        if _emit_ast:
            df._ast_id = stmt.var_id.bitfield1

        return df

    @experimental(version="1.5.0")
    @publicapi
    def alias(self, name: str, _emit_ast: bool = True):
        """Returns an aliased dataframe in which the columns can now be referenced to using `col(<df alias>, <column name>)`.

        Examples::
            >>> from snowflake.snowpark.functions import col
            >>> df1 = session.create_dataframe([[1, 6], [3, 8], [7, 7]], schema=["col1", "col2"])
            >>> df2 = session.create_dataframe([[1, 2], [3, 4], [5, 5]], schema=["col1", "col2"])

            Join two dataframes with duplicate column names
            >>> df1.alias("L").join(df2.alias("R"), col("L", "col1") == col("R", "col1")).select(col("L", "col1"), col("R", "col2")).show()
            ---------------------
            |"COL1L"  |"COL2R"  |
            ---------------------
            |1        |2        |
            |3        |4        |
            ---------------------
            <BLANKLINE>

            Self join:
            >>> df1.alias("L").join(df1.alias("R"), on="col1").select(col("L", "col1"), col("R", "col2")).show()
            --------------------
            |"COL1"  |"COL2R"  |
            --------------------
            |1       |6        |
            |3       |8        |
            |7       |7        |
            --------------------
            <BLANKLINE>

        Args:
            name: The alias as :class:`str`.
        """

        # AST.
        stmt = None
        if _emit_ast:
            stmt = self._session._ast_batch.assign()
            ast = with_src_position(stmt.expr.dataframe_alias, stmt)
            ast.name = name
            self._set_ast_ref(ast.df)

        _copy = self._copy_without_ast()
        _copy._alias = name
        for attr in self._plan.attributes:
            if _copy._select_statement:
                _copy._select_statement.df_aliased_col_name_to_real_col_name[name][
                    attr.name
                ] = attr.name  # attr is quoted already
            _copy._plan.df_aliased_col_name_to_real_col_name[name][
                attr.name
            ] = attr.name

        if _emit_ast:
            _copy._ast_id = stmt.var_id.bitfield1
        return _copy

    @df_api_usage
    @publicapi
    def agg(
        self,
        *exprs: Union[Column, Tuple[ColumnOrName, str], Dict[str, str]],
        _emit_ast: bool = True,
    ) -> "DataFrame":
        """Aggregate the data in the DataFrame. Use this method if you don't need to
        group the data (:func:`group_by`).

        Args:
            exprs: A variable length arguments list where every element is

                - A Column object
                - A tuple where the first element is a column object or a column name and the second element is the name of the aggregate function
                - A list of the above

                or a ``dict`` maps column names to aggregate function names.

        Examples::

            >>> from snowflake.snowpark.functions import col, stddev, stddev_pop

            >>> df = session.create_dataframe([[1, 2], [3, 4], [1, 4]], schema=["A", "B"])
            >>> df.agg(stddev(col("a"))).show()
            ----------------------
            |"STDDEV(A)"         |
            ----------------------
            |1.1547003940416753  |
            ----------------------
            <BLANKLINE>

            >>> df.agg(stddev(col("a")), stddev_pop(col("a"))).show()
            -------------------------------------------
            |"STDDEV(A)"         |"STDDEV_POP(A)"     |
            -------------------------------------------
            |1.1547003940416753  |0.9428091005076267  |
            -------------------------------------------
            <BLANKLINE>

            >>> df.agg(("a", "min"), ("b", "max")).show()
            -----------------------
            |"MIN(A)"  |"MAX(B)"  |
            -----------------------
            |1         |4         |
            -----------------------
            <BLANKLINE>

            >>> df.agg({"a": "count", "b": "sum"}).show()
            -------------------------
            |"COUNT(A)"  |"SUM(B)"  |
            -------------------------
            |3           |10        |
            -------------------------
            <BLANKLINE>

        Note:
            The name of the aggregate function to compute must be a valid Snowflake `aggregate function
            <https://docs.snowflake.com/en/sql-reference/functions-aggregation.html>`_.

        See also:
            - :meth:`RelationalGroupedDataFrame.agg`
            - :meth:`DataFrame.group_by`
        """

        check_agg_exprs(exprs)

        # AST.
        stmt = None
        if _emit_ast:
            stmt = self._session._ast_batch.assign()
            expr = with_src_position(stmt.expr.dataframe_agg, stmt)
            exprs, is_variadic = parse_positional_args_to_list_variadic(*exprs)
            for e in exprs:
                build_expr_from_python_val(expr.exprs.args.add(), e)
            expr.exprs.variadic = is_variadic
            self._set_ast_ref(expr.df)

        df = self.group_by(_emit_ast=False).agg(*exprs, _emit_ast=False)

        if _emit_ast:
            df._ast_id = stmt.var_id.bitfield1

        return df

    @df_to_relational_group_df_api_usage
    @publicapi
    def rollup(
        self, *cols: Union[ColumnOrName, Iterable[ColumnOrName]], _emit_ast: bool = True
    ) -> "snowflake.snowpark.RelationalGroupedDataFrame":
        """Performs a SQL
        `GROUP BY ROLLUP <https://docs.snowflake.com/en/sql-reference/constructs/group-by-rollup.html>`_.
        on the DataFrame.

        Args:
            cols: The columns to group by rollup.
        """

        # This code performs additional type checks, run first.
        rollup_exprs = self._convert_cols_to_exprs("rollup()", *cols)

        # AST.
        stmt = None
        if _emit_ast:
            stmt = self._session._ast_batch.assign()
            expr = with_src_position(stmt.expr.dataframe_rollup, stmt)
            self._set_ast_ref(expr.df)
            col_list, expr.cols.variadic = parse_positional_args_to_list_variadic(*cols)
            for c in col_list:
                build_expr_from_snowpark_column_or_col_name(expr.cols.args.add(), c)

        return snowflake.snowpark.RelationalGroupedDataFrame(
            self,
            rollup_exprs,
            snowflake.snowpark.relational_grouped_dataframe._RollupType(),
            _ast_stmt=stmt,
        )

    @df_to_relational_group_df_api_usage
    @publicapi
    def group_by(
        self,
        *cols: Union[ColumnOrName, Iterable[ColumnOrName]],
        _ast_stmt: Optional[proto.Assign] = None,
        _emit_ast: bool = True,
    ) -> "snowflake.snowpark.RelationalGroupedDataFrame":
        """Groups rows by the columns specified by expressions (similar to GROUP BY in
        SQL).

        This method returns a :class:`RelationalGroupedDataFrame` that you can use to
        perform aggregations on each group of data.

        Args:
            *cols: The columns to group by.

        Valid inputs are:

            - Empty input
            - One or multiple :class:`Column` object(s) or column name(s) (:class:`str`)
            - A list of :class:`Column` objects or column names (:class:`str`)

        Examples:

            >>> from snowflake.snowpark.functions import col, lit, sum as sum_, max as max_
            >>> df = session.create_dataframe([(1, 1),(1, 2),(2, 1),(2, 2),(3, 1),(3, 2)], schema=["a", "b"])
            >>> df.group_by().agg(sum_("b")).collect()
            [Row(SUM(B)=9)]
            >>> df.group_by("a").agg(sum_("b")).collect()
            [Row(A=1, SUM(B)=3), Row(A=2, SUM(B)=3), Row(A=3, SUM(B)=3)]
            >>> df.group_by("a").agg(sum_("b").alias("sum_b"), max_("b").alias("max_b")).collect()
            [Row(A=1, SUM_B=3, MAX_B=2), Row(A=2, SUM_B=3, MAX_B=2), Row(A=3, SUM_B=3, MAX_B=2)]
            >>> df.group_by(["a", lit("snow")]).agg(sum_("b")).collect()
            [Row(A=1, LITERAL()='snow', SUM(B)=3), Row(A=2, LITERAL()='snow', SUM(B)=3), Row(A=3, LITERAL()='snow', SUM(B)=3)]
            >>> df.group_by("a").agg((col("*"), "count"), max_("b")).collect()
            [Row(A=1, COUNT(LITERAL())=2, MAX(B)=2), Row(A=2, COUNT(LITERAL())=2, MAX(B)=2), Row(A=3, COUNT(LITERAL())=2, MAX(B)=2)]
            >>> df.group_by("a").median("b").collect()
            [Row(A=2, MEDIAN(B)=Decimal('1.500')), Row(A=3, MEDIAN(B)=Decimal('1.500')), Row(A=1, MEDIAN(B)=Decimal('1.500'))]
            >>> df.group_by("a").function("avg")("b").collect()
            [Row(A=1, AVG(B)=Decimal('1.500000')), Row(A=2, AVG(B)=Decimal('1.500000')), Row(A=3, AVG(B)=Decimal('1.500000'))]
        """
        # This code performs additional type checks, run first.
        grouping_exprs = self._convert_cols_to_exprs("group_by()", *cols)

        # AST.
        stmt = None
        if _emit_ast:
            if _ast_stmt is None:
                stmt = self._session._ast_batch.assign()
                expr = with_src_position(stmt.expr.dataframe_group_by, stmt)
                col_list, expr.cols.variadic = parse_positional_args_to_list_variadic(
                    *cols
                )
                for c in col_list:
                    build_expr_from_snowpark_column_or_col_name(expr.cols.args.add(), c)

                expr.df.dataframe_ref.id.bitfield1 = self._ast_id
            else:
                stmt = _ast_stmt

        df = snowflake.snowpark.RelationalGroupedDataFrame(
            self,
            grouping_exprs,
            snowflake.snowpark.relational_grouped_dataframe._GroupByType(),
            _ast_stmt=stmt,
        )

        if _emit_ast:
            df._ast_id = stmt.var_id.bitfield1

        return df

    @df_to_relational_group_df_api_usage
    @publicapi
    def group_by_grouping_sets(
        self,
        *grouping_sets: Union[
            "snowflake.snowpark.GroupingSets",
            Iterable["snowflake.snowpark.GroupingSets"],
        ],
        _emit_ast: bool = True,
    ) -> "snowflake.snowpark.RelationalGroupedDataFrame":
        """Performs a SQL
        `GROUP BY GROUPING SETS <https://docs.snowflake.com/en/sql-reference/constructs/group-by-grouping-sets.html>`_.
        on the DataFrame.

        GROUP BY GROUPING SETS is an extension of the GROUP BY clause
        that allows computing multiple GROUP BY clauses in a single statement.
        The group set is a set of dimension columns.

        GROUP BY GROUPING SETS is equivalent to the UNION of two or
        more GROUP BY operations in the same result set.


        Examples::

            >>> from snowflake.snowpark import GroupingSets
            >>> df = session.create_dataframe([[1, 2, 10], [3, 4, 20], [1, 4, 30]], schema=["A", "B", "C"])
            >>> df.group_by_grouping_sets(GroupingSets([col("a")])).count().collect()
            [Row(A=1, COUNT=2), Row(A=3, COUNT=1)]
            >>> df.group_by_grouping_sets(GroupingSets(col("a"))).count().collect()
            [Row(A=1, COUNT=2), Row(A=3, COUNT=1)]
            >>> df.group_by_grouping_sets(GroupingSets([col("a")], [col("b")])).count().collect()
            [Row(A=1, B=None, COUNT=2), Row(A=3, B=None, COUNT=1), Row(A=None, B=2, COUNT=1), Row(A=None, B=4, COUNT=2)]
            >>> df.group_by_grouping_sets(GroupingSets([col("a"), col("b")], [col("c")])).count().collect()
            [Row(A=None, B=None, C=10, COUNT=1), Row(A=None, B=None, C=20, COUNT=1), Row(A=None, B=None, C=30, COUNT=1), Row(A=1, B=2, C=None, COUNT=1), Row(A=3, B=4, C=None, COUNT=1), Row(A=1, B=4, C=None, COUNT=1)]


        Args:
            grouping_sets: The list of :class:`GroupingSets` to group by.
        """

        # AST.
        stmt = None
        if _emit_ast:
            stmt = self._session._ast_batch.assign()
            expr = with_src_position(stmt.expr.dataframe_group_by_grouping_sets, stmt)
            self._set_ast_ref(expr.df)
            (
                grouping_set_list,
                expr.grouping_sets.variadic,
            ) = parse_positional_args_to_list_variadic(*grouping_sets)
            for gs in grouping_set_list:
                expr.grouping_sets.args.append(gs._ast)

        return snowflake.snowpark.RelationalGroupedDataFrame(
            self,
            [gs._to_expression for gs in parse_positional_args_to_list(*grouping_sets)],
            snowflake.snowpark.relational_grouped_dataframe._GroupByType(),
            _ast_stmt=stmt,
        )

    @df_to_relational_group_df_api_usage
    @publicapi
    def cube(
        self, *cols: Union[ColumnOrName, Iterable[ColumnOrName]], _emit_ast: bool = True
    ) -> "snowflake.snowpark.RelationalGroupedDataFrame":
        """Performs a SQL
        `GROUP BY CUBE <https://docs.snowflake.com/en/sql-reference/constructs/group-by-cube.html>`_.
        on the DataFrame.

        Args:
            cols: The columns to group by cube.
        """

        # This code performs additional type checks, run first.
        cube_exprs = self._convert_cols_to_exprs("cube()", *cols)

        # AST.
        stmt = None
        if _emit_ast:
            stmt = self._session._ast_batch.assign()
            expr = with_src_position(stmt.expr.dataframe_cube, stmt)
            self._set_ast_ref(expr.df)
            col_list, expr.cols.variadic = parse_positional_args_to_list_variadic(*cols)
            for c in col_list:
                build_expr_from_snowpark_column_or_col_name(expr.cols.args.add(), c)

        return snowflake.snowpark.RelationalGroupedDataFrame(
            self,
            cube_exprs,
            snowflake.snowpark.relational_grouped_dataframe._CubeType(),
            _ast_stmt=stmt,
        )

    @publicapi
    def distinct(
        self, _ast_stmt: proto.Assign = None, _emit_ast: bool = True
    ) -> "DataFrame":
        """Returns a new DataFrame that contains only the rows with distinct values
        from the current DataFrame.

        This is equivalent to performing a SELECT DISTINCT in SQL.
        """

        # AST.
        stmt = None
        if _emit_ast:
            if _ast_stmt is None:
                stmt = self._session._ast_batch.assign()
                ast = with_src_position(stmt.expr.dataframe_distinct, stmt)
                self._set_ast_ref(ast.df)
            else:
                stmt = _ast_stmt
                ast = None

        if self._session.conf.get("use_simplified_query_generation"):
            if self._select_statement:
                df = self._with_plan(self._select_statement.distinct(), _ast_stmt=stmt)
            else:
                df = self._with_plan(Distinct(self._plan), _ast_stmt=stmt)
            add_api_call(df, "DataFrame.distinct[select]")
        else:
            df = self.group_by(
                [
                    self.col(quote_name(f.name), _emit_ast=False)
                    for f in self.schema.fields
                ],
                _emit_ast=False,
            ).agg(_emit_ast=False)
            adjust_api_subcalls(df, "DataFrame.distinct[group_by]", len_subcalls=2)

        if _emit_ast:
            df._ast_id = stmt.var_id.bitfield1

        return df

    @publicapi
    def drop_duplicates(
        self,
        *subset: Union[str, Iterable[str]],
        _ast_stmt: proto.Assign = None,
        _emit_ast: bool = True,
    ) -> "DataFrame":
        """Creates a new DataFrame by removing duplicated rows on given subset of columns.

        If no subset of columns is specified, this function is the same as the :meth:`distinct` function.
        The result is non-deterministic when removing duplicated rows from the subset of columns but not all columns.

        For example, if we have a DataFrame ``df``, which has columns ("a", "b", "c") and contains three rows ``(1, 1, 1), (1, 1, 2), (1, 2, 3)``,
        the result of ``df.dropDuplicates("a", "b")`` can be either
        ``(1, 1, 1), (1, 2, 3)``
        or
        ``(1, 1, 2), (1, 2, 3)``

        Args:
            subset: The column names on which duplicates are dropped.

        :meth:`dropDuplicates` is an alias of :meth:`drop_duplicates`.
        """
        subset, is_variadic = parse_positional_args_to_list_variadic(*subset)

        # AST.
        stmt = None
        if _emit_ast:
            if _ast_stmt is None:
                stmt = self._session._ast_batch.assign()
                ast = with_src_position(stmt.expr.dataframe_drop_duplicates, stmt)
                ast.cols.variadic = is_variadic
                for arg in subset:
                    build_expr_from_python_val(ast.cols.args.add(), arg)
                self._set_ast_ref(ast.df)
            else:
                stmt = _ast_stmt

        if not subset:
            df = self.distinct(_emit_ast=False)
            adjust_api_subcalls(df, "DataFrame.drop_duplicates", len_subcalls=1)

            if _emit_ast:
                df._ast_id = stmt.var_id.bitfield1
            return df

        with ResourceUsageCollector() as resource_usage_collector:
            filter_cols = [self.col(x) for x in subset]
            output_cols = [self.col(col_name) for col_name in self.columns]
            rownum = row_number().over(
                snowflake.snowpark.Window.partition_by(*filter_cols).order_by(
                    *filter_cols
                )
            )
            rownum_name = generate_random_alphanumeric()
            df = (
                self.select(*output_cols, rownum.as_(rownum_name), _emit_ast=False)
                .where(col(rownum_name) == 1, _emit_ast=False)
                .select(output_cols, _emit_ast=False)
            )
        # Reformat the extra API calls
        adjust_api_subcalls(
            df,
            "DataFrame.drop_duplicates",
            len_subcalls=3,
            resource_usage=resource_usage_collector.get_resource_usage(),
        )

        if _emit_ast:
            df._ast_id = stmt.var_id.bitfield1

        return df

    @df_to_relational_group_df_api_usage
    @publicapi
    def pivot(
        self,
        pivot_col: ColumnOrName,
        values: Optional[
            Union[Iterable[LiteralType], "snowflake.snowpark.DataFrame"]
        ] = None,
        default_on_null: Optional[LiteralType] = None,
        _emit_ast: bool = True,
    ) -> "snowflake.snowpark.RelationalGroupedDataFrame":
        """Rotates this DataFrame by turning the unique values from one column in the input
        expression into multiple columns and aggregating results where required on any
        remaining column values.

        Only one aggregate is supported with pivot.

        Example::

            >>> create_result = session.sql('''create or replace temp table monthly_sales(empid int, amount int, month text)
            ... as select * from values
            ... (1, 10000, 'JAN'),
            ... (1, 400, 'JAN'),
            ... (2, 4500, 'JAN'),
            ... (2, 35000, 'JAN'),
            ... (1, 5000, 'FEB'),
            ... (1, 3000, 'FEB'),
            ... (2, 200, 'FEB') ''').collect()
            >>> df = session.table("monthly_sales")
            >>> df.pivot("month", ['JAN', 'FEB']).sum("amount").sort(df["empid"]).show()
            -------------------------------
            |"EMPID"  |"'JAN'"  |"'FEB'"  |
            -------------------------------
            |1        |10400    |8000     |
            |2        |39500    |200      |
            -------------------------------
            <BLANKLINE>

            >>> df = session.table("monthly_sales")
            >>> df.pivot("month").sum("amount").sort("empid").show()
            -------------------------------
            |"EMPID"  |"'FEB'"  |"'JAN'"  |
            -------------------------------
            |1        |8000     |10400    |
            |2        |200      |39500    |
            -------------------------------
            <BLANKLINE>

            >>> subquery_df = session.table("monthly_sales").select(col("month")).filter(col("month") == "JAN")
            >>> df = session.table("monthly_sales")
            >>> df.pivot("month", values=subquery_df).sum("amount").sort("empid").show()
            ---------------------
            |"EMPID"  |"'JAN'"  |
            ---------------------
            |1        |10400    |
            |2        |39500    |
            ---------------------
            <BLANKLINE>

        Args:
            pivot_col: The column or name of the column to use.
            values: A list of values in the column,
                or dynamic based on the DataFrame query,
                or None (default) will use all values of the pivot column.
            default_on_null: Expression to replace empty result values.
        """
        stmt = None
        if _emit_ast:
            stmt = self._session._ast_batch.assign()
            ast = with_src_position(stmt.expr.dataframe_pivot, stmt)
            self._set_ast_ref(ast.df)
            build_expr_from_snowpark_column_or_col_name(ast.pivot_col, pivot_col)
            build_proto_from_pivot_values(ast.values, values)
            build_expr_from_python_val(ast.default_on_null, default_on_null)

        target_df, pc, pivot_values, default_on_null = prepare_pivot_arguments(
            self, "DataFrame.pivot", pivot_col, values, default_on_null
        )

        return snowflake.snowpark.RelationalGroupedDataFrame(
            target_df,
            [],
            snowflake.snowpark.relational_grouped_dataframe._PivotType(
                pc[0], pivot_values, default_on_null
            ),
            _ast_stmt=stmt,
        )

    @df_api_usage
    @publicapi
    def unpivot(
        self,
        value_column: str,
        name_column: str,
        column_list: List[ColumnOrName],
        include_nulls: bool = False,
        _emit_ast: bool = True,
    ) -> "DataFrame":
        """Rotates a table by transforming columns into rows.
        UNPIVOT is a relational operator that accepts two columns (from a table or subquery), along with a list of columns, and generates a row for each column specified in the list. In a query, it is specified in the FROM clause after the table name or subquery.
        Note that UNPIVOT is not exactly the reverse of PIVOT as it cannot undo aggregations made by PIVOT.

        Args:
            value_column: The name to assign to the generated column that will be populated with the values from the columns in the column list.
            name_column: The name to assign to the generated column that will be populated with the names of the columns in the column list.
            column_list: The names of the columns in the source table or subequery that will be narrowed into a single pivot column. The column names will populate ``name_column``, and the column values will populate ``value_column``.
            include_nulls: If True, include rows with NULL values in ``name_column``. The default value is False.
        Example::

            >>> df = session.create_dataframe([
            ...     (1, 'electronics', 100, 200),
            ...     (2, 'clothes', 100, 300)
            ... ], schema=["empid", "dept", "jan", "feb"])
            >>> df = df.unpivot("sales", "month", ["jan", "feb"]).sort("empid")
            >>> df.show()
            ---------------------------------------------
            |"EMPID"  |"DEPT"       |"MONTH"  |"SALES"  |
            ---------------------------------------------
            |1        |electronics  |JAN      |100      |
            |1        |electronics  |FEB      |200      |
            |2        |clothes      |JAN      |100      |
            |2        |clothes      |FEB      |300      |
            ---------------------------------------------
            <BLANKLINE>
        """
        # This code performs additional type checks, run first.
        column_exprs = self._convert_cols_to_exprs("unpivot()", column_list)

        # AST.
        stmt = None
        if _emit_ast:
            stmt = self._session._ast_batch.assign()
            ast = with_src_position(stmt.expr.dataframe_unpivot, stmt)
            self._set_ast_ref(ast.df)
            ast.value_column = value_column
            ast.name_column = name_column
            ast.include_nulls = include_nulls
            for c in column_list:
                build_expr_from_snowpark_column_or_col_name(ast.column_list.add(), c)

        unpivot_plan = Unpivot(
            value_column, name_column, column_exprs, include_nulls, self._plan
        )

        # TODO: Support unpivot in MockServerConnection.
        from snowflake.snowpark.mock._connection import MockServerConnection

        df: DataFrame = (
            self._with_plan(
                SelectStatement(
                    from_=SelectSnowflakePlan(
                        unpivot_plan, analyzer=self._session._analyzer
                    ),
                    analyzer=self._session._analyzer,
                )
            )
            if self._select_statement
            and not (
                isinstance(self._session._conn, MockServerConnection)
                and self._session._conn._suppress_not_implemented_error
            )
            else self._with_plan(unpivot_plan, _ast_stmt=stmt)
        )

        if _emit_ast:
            df._ast_id = stmt.var_id.bitfield1
        return df

    @df_api_usage
    @publicapi
    def limit(
        self,
        n: int,
        offset: int = 0,
        _ast_stmt: proto.Assign = None,
        _emit_ast: bool = True,
    ) -> "DataFrame":
        """Returns a new DataFrame that contains at most ``n`` rows from the current
        DataFrame, skipping ``offset`` rows from the beginning (similar to LIMIT and OFFSET in SQL).

        Note that this is a transformation method and not an action method.

        Args:
            n: Number of rows to return.
            offset: Number of rows to skip before the start of the result set. The default value is 0.
            _ast_stmt: Overridding AST statement. Used in cases where this function is invoked internally.
            _emit_ast: Whether to emit AST statements.

        Example::

            >>> df = session.create_dataframe([[1, 2], [3, 4]], schema=["a", "b"])
            >>> df.limit(1).show()
            -------------
            |"A"  |"B"  |
            -------------
            |1    |2    |
            -------------
            <BLANKLINE>
            >>> df.limit(1, offset=1).show()
            -------------
            |"A"  |"B"  |
            -------------
            |3    |4    |
            -------------
            <BLANKLINE>
        """
        # AST.
        if _emit_ast:
            if _ast_stmt is None:
                stmt = self._session._ast_batch.assign()
                ast = with_src_position(stmt.expr.dataframe_limit, stmt)
                self._set_ast_ref(ast.df)
                ast.n = n
                ast.offset = offset
            else:
                stmt = _ast_stmt
                ast = None
        else:
            stmt = None

        if self._select_statement:
            return self._with_plan(
                self._select_statement.limit(n, offset=offset), _ast_stmt=stmt
            )
        return self._with_plan(
            Limit(Literal(n), Literal(offset), self._plan), _ast_stmt=stmt
        )

    @df_api_usage
    @publicapi
    def union(self, other: "DataFrame", _emit_ast: bool = True) -> "DataFrame":
        """Returns a new DataFrame that contains all the rows in the current DataFrame
        and another DataFrame (``other``), excluding any duplicate rows. Both input
        DataFrames must contain the same number of columns.

        Example::
            >>> df1 = session.create_dataframe([[1, 2], [3, 4]], schema=["a", "b"])
            >>> df2 = session.create_dataframe([[0, 1], [3, 4]], schema=["c", "d"])
            >>> df1.union(df2).show()
            -------------
            |"A"  |"B"  |
            -------------
            |1    |2    |
            |3    |4    |
            |0    |1    |
            -------------
            <BLANKLINE>

        Args:
            other: the other :class:`DataFrame` that contains the rows to include.
        """
        # AST.
        if _emit_ast:
            stmt = self._session._ast_batch.assign()
            ast = with_src_position(stmt.expr.dataframe_union, stmt)
            ast.all = False
            ast.by_name = False
            ast.allow_missing_columns = False
            other._set_ast_ref(ast.other)
            self._set_ast_ref(ast.df)

        df = (
            self._with_plan(
                self._select_statement.set_operator(
                    other._select_statement
                    or SelectSnowflakePlan(
                        other._plan, analyzer=self._session._analyzer
                    ),
                    operator=SET_UNION,
                )
            )
            if self._select_statement
            else self._with_plan(UnionPlan(self._plan, other._plan, is_all=False))
        )

        if _emit_ast:
            df._ast_id = stmt.var_id.bitfield1

        return df

    @df_api_usage
    @publicapi
    def union_all(self, other: "DataFrame", _emit_ast: bool = True) -> "DataFrame":
        """Returns a new DataFrame that contains all the rows in the current DataFrame
        and another DataFrame (``other``), including any duplicate rows. Both input
        DataFrames must contain the same number of columns.

        Example::

            >>> df1 = session.create_dataframe([[1, 2], [3, 4]], schema=["a", "b"])
            >>> df2 = session.create_dataframe([[0, 1], [3, 4]], schema=["c", "d"])
            >>> df1.union_all(df2).show()
            -------------
            |"A"  |"B"  |
            -------------
            |1    |2    |
            |3    |4    |
            |0    |1    |
            |3    |4    |
            -------------
            <BLANKLINE>

        Args:
            other: the other :class:`DataFrame` that contains the rows to include.
        """

        # AST.
        if _emit_ast:
            stmt = self._session._ast_batch.assign()
            ast = with_src_position(stmt.expr.dataframe_union, stmt)
            ast.all = True
            ast.by_name = False
            ast.allow_missing_columns = False
            other._set_ast_ref(ast.other)
            self._set_ast_ref(ast.df)

        df = (
            self._with_plan(
                self._select_statement.set_operator(
                    other._select_statement
                    or SelectSnowflakePlan(
                        other._plan, analyzer=self._session._analyzer
                    ),
                    operator=SET_UNION_ALL,
                )
            )
            if self._select_statement
            else self._with_plan(UnionPlan(self._plan, other._plan, is_all=True))
        )

        if _emit_ast:
            df._ast_id = stmt.var_id.bitfield1

        return df

    @df_api_usage
    @publicapi
    def union_by_name(
        self,
        other: "DataFrame",
        allow_missing_columns: bool = False,
        _emit_ast: bool = True,
    ) -> "DataFrame":
        """Returns a new DataFrame that contains all the rows in the current DataFrame
        and another DataFrame (``other``), excluding any duplicate rows.

        This method matches the columns in the two DataFrames by their names, not by
        their positions. The columns in the other DataFrame are rearranged to match
        the order of columns in the current DataFrame.

        Example::

            >>> df1 = session.create_dataframe([[1, 2]], schema=["a", "b"])
            >>> df2 = session.create_dataframe([[2, 1]], schema=["b", "a"])
            >>> df1.union_by_name(df2).show()
            -------------
            |"A"  |"B"  |
            -------------
            |1    |2    |
            -------------
            <BLANKLINE>

        Example::

            >>> df1 = session.create_dataframe([[1, 2]], schema=["a", "b"])
            >>> df2 = session.create_dataframe([[2, 1, 3]], schema=["b", "a", "c"])
            >>> df1.union_by_name(df2, allow_missing_columns=True).show()
            --------------------
            |"A"  |"B"  |"C"   |
            --------------------
            |1    |2    |NULL  |
            |1    |2    |3     |
            --------------------
            <BLANKLINE>

        Args:
            other: the other :class:`DataFrame` that contains the rows to include.
            allow_missing_columns: When true includes missing columns in the final result. Missing values are Null filled. Default False.
        """
        # AST.
        stmt = None
        if _emit_ast:
            stmt = self._session._ast_batch.assign()
            ast = with_src_position(stmt.expr.dataframe_union, stmt)
            ast.all = False
            ast.by_name = True
            ast.allow_missing_columns = allow_missing_columns
            self._set_ast_ref(ast.df)
            other._set_ast_ref(ast.other)

        return self._union_by_name_internal(
            other,
            is_all=False,
            allow_missing_columns=allow_missing_columns,
            _ast_stmt=stmt,
        )

    @df_api_usage
    @publicapi
    def union_all_by_name(
        self,
        other: "DataFrame",
        allow_missing_columns: bool = False,
        _emit_ast: bool = True,
    ) -> "DataFrame":
        """Returns a new DataFrame that contains all the rows in the current DataFrame
        and another DataFrame (``other``), including any duplicate rows.

        This method matches the columns in the two DataFrames by their names, not by
        their positions. The columns in the other DataFrame are rearranged to match
        the order of columns in the current DataFrame.

        Example::

            >>> df1 = session.create_dataframe([[1, 2]], schema=["a", "b"])
            >>> df2 = session.create_dataframe([[2, 1]], schema=["b", "a"])
            >>> df1.union_all_by_name(df2).show()
            -------------
            |"A"  |"B"  |
            -------------
            |1    |2    |
            |1    |2    |
            -------------
            <BLANKLINE>

        Example::

            >>> df1 = session.create_dataframe([[1, 2], [1, 2]], schema=["a", "b"])
            >>> df2 = session.create_dataframe([[2, 1, 3]], schema=["b", "a", "c"])
            >>> df1.union_all_by_name(df2, allow_missing_columns=True).show()
            --------------------
            |"A"  |"B"  |"C"   |
            --------------------
            |1    |2    |NULL  |
            |1    |2    |NULL  |
            |1    |2    |3     |
            --------------------
            <BLANKLINE>

        Args:
            other: the other :class:`DataFrame` that contains the rows to include.
            allow_missing_columns: When true includes missing columns in the final result. Missing values are Null filled. Default False.
        """
        # AST.
        stmt = None
        if _emit_ast:
            stmt = self._session._ast_batch.assign()
            ast = with_src_position(stmt.expr.dataframe_union, stmt)
            ast.all = True
            ast.by_name = True
            ast.allow_missing_columns = allow_missing_columns
            self._set_ast_ref(ast.df)
            other._set_ast_ref(ast.other)

        return self._union_by_name_internal(
            other,
            is_all=True,
            allow_missing_columns=allow_missing_columns,
            _ast_stmt=stmt,
        )

    def _union_by_name_internal(
        self,
        other: "DataFrame",
        is_all: bool = False,
        allow_missing_columns: bool = False,
        _ast_stmt: proto.Assign = None,
    ) -> "DataFrame":
        left_cols = {attr.name for attr in self._output}
        left_attr_map = {attr.name: attr for attr in self._output}
        right_cols = {attr.name for attr in other._output}
        right_attr_map = {attr.name: attr for attr in other._output}

        missing_left = right_cols - left_cols
        missing_right = left_cols - right_cols

        def add_nulls(
            missing_cols: Set[str], to_df: DataFrame, from_df: DataFrame
        ) -> DataFrame:
            """
            Adds null filled columns to a dataframe using typing information from another dataframe.
            """
            # schema has to be resolved in order to get correct type information for missing columns
            dt_map = {field.name: field.datatype for field in from_df.schema.fields}
            # depending on how column names are handled names may differ from attributes to schema
            materialized_names = {
                StructField(col, DataType()).name for col in missing_cols
            }

            return to_df.select(
                "*",
                *[lit(None).cast(dt_map[col]).alias(col) for col in materialized_names],
            )

        if missing_left or missing_right:
            if allow_missing_columns:
                left = self
                right = other
                if missing_left:
                    left = add_nulls(missing_left, left, right)
                if missing_right:
                    right = add_nulls(missing_right, right, left)
                return left._union_by_name_internal(
                    right, is_all=is_all, _ast_stmt=_ast_stmt
                )
            else:
                raise SnowparkClientExceptionMessages.DF_CANNOT_RESOLVE_COLUMN_NAME_AMONG(
                    missing_left, missing_right
                )

        names = [right_attr_map[col] for col in left_attr_map.keys()]
        sql_simplifier_enabled = self._session.sql_simplifier_enabled
        if sql_simplifier_enabled and other._select_statement:
            right_child = self._with_plan(other._select_statement.select(names))
        else:
            right_child = self._with_plan(Project(names, other._plan))

        if sql_simplifier_enabled:
            df = self._with_plan(
                self._select_statement.set_operator(
                    right_child._select_statement
                    or SelectSnowflakePlan(
                        right_child._plan, analyzer=self._session._analyzer
                    ),
                    operator=SET_UNION_ALL if is_all else SET_UNION,
                ),
                _ast_stmt=_ast_stmt,
            )
        else:
            df = self._with_plan(
                UnionPlan(self._plan, right_child._plan, is_all), _ast_stmt=_ast_stmt
            )
        return df

    @df_api_usage
    @publicapi
    def intersect(self, other: "DataFrame", _emit_ast: bool = True) -> "DataFrame":
        """Returns a new DataFrame that contains the intersection of rows from the
        current DataFrame and another DataFrame (``other``). Duplicate rows are
        eliminated.

        Example::

            >>> df1 = session.create_dataframe([[1, 2], [3, 4]], schema=["a", "b"])
            >>> df2 = session.create_dataframe([[1, 2], [5, 6]], schema=["c", "d"])
            >>> df1.intersect(df2).show()
            -------------
            |"A"  |"B"  |
            -------------
            |1    |2    |
            -------------
            <BLANKLINE>

        Args:
            other: the other :class:`DataFrame` that contains the rows to use for the
                intersection.
        """
        # AST.
        stmt = None
        if _emit_ast:
            stmt = self._session._ast_batch.assign()
            ast = with_src_position(stmt.expr.dataframe_intersect, stmt)
            other._set_ast_ref(ast.other)
            self._set_ast_ref(ast.df)

        df = (
            self._with_plan(
                self._select_statement.set_operator(
                    other._select_statement
                    or SelectSnowflakePlan(
                        other._plan, analyzer=self._session._analyzer
                    ),
                    operator=SET_INTERSECT,
                )
            )
            if self._select_statement
            else self._with_plan(Intersect(self._plan, other._plan))
        )

        if _emit_ast:
            df._ast_id = stmt.var_id.bitfield1

        return df

    @df_api_usage
    @publicapi
    def except_(self, other: "DataFrame", _emit_ast: bool = True) -> "DataFrame":
        """Returns a new DataFrame that contains all the rows from the current DataFrame
        except for the rows that also appear in the ``other`` DataFrame. Duplicate rows are eliminated.

        Example::

            >>> df1 = session.create_dataframe([[1, 2], [3, 4]], schema=["a", "b"])
            >>> df2 = session.create_dataframe([[1, 2], [5, 6]], schema=["c", "d"])
            >>> df1.subtract(df2).show()
            -------------
            |"A"  |"B"  |
            -------------
            |3    |4    |
            -------------
            <BLANKLINE>

        :meth:`minus` and :meth:`subtract` are aliases of :meth:`except_`.

        Args:
            other: The :class:`DataFrame` that contains the rows to exclude.
        """
        # AST.
        stmt = None
        if _emit_ast:
            stmt = self._session._ast_batch.assign()
            ast = with_src_position(stmt.expr.dataframe_except, stmt)
            other._set_ast_ref(ast.other)
            self._set_ast_ref(ast.df)

        if self._select_statement:
            df = self._with_plan(
                self._select_statement.set_operator(
                    other._select_statement
                    or SelectSnowflakePlan(
                        other._plan, analyzer=self._session._analyzer
                    ),
                    operator=SET_EXCEPT,
                )
            )
        else:
            df = self._with_plan(Except(self._plan, other._plan))

        if _emit_ast:
            df._ast_id = stmt.var_id.bitfield1

        return df

    @df_api_usage
    @publicapi
    def natural_join(
        self,
        right: "DataFrame",
        how: Optional[str] = None,
        _emit_ast: bool = True,
        **kwargs,
    ) -> "DataFrame":
        """Performs a natural join of the specified type (``how``) with the
        current DataFrame and another DataFrame (``right``).

        Args:
            right: The other :class:`DataFrame` to join.
            how: We support the following join types:

                - Inner join: "inner" (the default value)
                - Left outer join: "left", "leftouter"
                - Right outer join: "right", "rightouter"
                - Full outer join: "full", "outer", "fullouter"

                You can also use ``join_type`` keyword to specify this condition.
                Note that to avoid breaking changes, currently when ``join_type`` is specified,
                it overrides ``how``.

        Examples::
            >>> df1 = session.create_dataframe([[1, 2], [3, 4], [5, 6]], schema=["a", "b"])
            >>> df2 = session.create_dataframe([[1, 7], [3, 8]], schema=["a", "c"])
            >>> df1.natural_join(df2).show()
            -------------------
            |"A"  |"B"  |"C"  |
            -------------------
            |1    |2    |7    |
            |3    |4    |8    |
            -------------------
            <BLANKLINE>

            >>> df1 = session.create_dataframe([[1, 2], [3, 4], [5, 6]], schema=["a", "b"])
            >>> df2 = session.create_dataframe([[1, 7], [3, 8]], schema=["a", "c"])
            >>> df1.natural_join(df2, "left").show()
            --------------------
            |"A"  |"B"  |"C"   |
            --------------------
            |1    |2    |7     |
            |3    |4    |8     |
            |5    |6    |NULL  |
            --------------------
            <BLANKLINE>
        """
        join_type = create_join_type(kwargs.get("join_type") or how or "inner")
        join_plan = Join(
            self._plan,
            right._plan,
            NaturalJoin(join_type),
            None,
            None,
        )
        stmt = None
        if _emit_ast:
            stmt = self._session._ast_batch.assign()
            ast = with_src_position(stmt.expr.dataframe_natural_join, stmt)
            self._set_ast_ref(ast.lhs)
            right._set_ast_ref(ast.rhs)
            if isinstance(join_type, Inner):
                ast.join_type.join_type__inner = True
            elif isinstance(join_type, LeftOuter):
                ast.join_type.join_type__left_outer = True
            elif isinstance(join_type, RightOuter):
                ast.join_type.join_type__right_outer = True
            elif isinstance(join_type, FullOuter):
                ast.join_type.join_type__full_outer = True
            else:
                raise ValueError(f"Unsupported join type {join_type}")

        if self._select_statement:
            select_plan = self._session._analyzer.create_select_statement(
                from_=self._session._analyzer.create_select_snowflake_plan(
                    join_plan,
                    analyzer=self._session._analyzer,
                ),
                analyzer=self._session._analyzer,
            )
            return self._with_plan(select_plan, _ast_stmt=stmt)
        return self._with_plan(join_plan, _ast_stmt=stmt)

    @df_api_usage
    @publicapi
    def join(
        self,
        right: "DataFrame",
        on: Optional[Union[ColumnOrName, Iterable[str]]] = None,
        how: Optional[str] = None,
        *,
        lsuffix: str = "",
        rsuffix: str = "",
        match_condition: Optional[Column] = None,
        _emit_ast: bool = True,
        **kwargs,
    ) -> "DataFrame":
        """Performs a join of the specified type (``how``) with the current
        DataFrame and another DataFrame (``right``) on a list of columns
        (``on``).

        Args:
            right: The other :class:`DataFrame` to join.
            on: A column name or a :class:`Column` object or a list of them to be used for the join.
                When a list of column names are specified, this method assumes the named columns are present in both dataframes.
                You can use keyword ``using_columns`` to specify this condition. Note that to avoid breaking changes, when
                `using_columns`` is specified, it overrides ``on``.
            how: We support the following join types:

                - Inner join: "inner" (the default value)
                - Left outer join: "left", "leftouter"
                - Right outer join: "right", "rightouter"
                - Full outer join: "full", "outer", "fullouter"
                - Left semi join: "semi", "leftsemi"
                - Left anti join: "anti", "leftanti"
                - Cross join: "cross"
                - Asof join: "asof"

                You can also use ``join_type`` keyword to specify this condition.
                Note that to avoid breaking changes, currently when ``join_type`` is specified,
                it overrides ``how``.
            lsuffix: Suffix to add to the overlapping columns of the left DataFrame.
            rsuffix: Suffix to add to the overlapping columns of the right DataFrame.
            match_condition: The match condition for asof join.

        Note:
            When both ``lsuffix`` and ``rsuffix`` are empty, the overlapping columns will have random column names in the resulting DataFrame.
            You can reference to these randomly named columns using :meth:`Column.alias` (See the first usage in Examples).

        See Also:
            - Usage notes for asof join: https://docs.snowflake.com/sql-reference/constructs/asof-join#usage-notes

        Examples::
            >>> from snowflake.snowpark.functions import col
            >>> df1 = session.create_dataframe([[1, 2], [3, 4], [5, 6]], schema=["a", "b"])
            >>> df2 = session.create_dataframe([[1, 7], [3, 8]], schema=["a", "c"])
            >>> df1.join(df2, df1.a == df2.a).select(df1.a.alias("a_1"), df2.a.alias("a_2"), df1.b, df2.c).show()
            -----------------------------
            |"A_1"  |"A_2"  |"B"  |"C"  |
            -----------------------------
            |1      |1      |2    |7    |
            |3      |3      |4    |8    |
            -----------------------------
            <BLANKLINE>
            >>> # refer a single column "a"
            >>> df1.join(df2, "a").select(df1.a.alias("a"), df1.b, df2.c).show()
            -------------------
            |"A"  |"B"  |"C"  |
            -------------------
            |1    |2    |7    |
            |3    |4    |8    |
            -------------------
            <BLANKLINE>
            >>> # rename the ambiguous columns
            >>> df3 = df1.to_df("df1_a", "b")
            >>> df4 = df2.to_df("df2_a", "c")
            >>> df3.join(df4, col("df1_a") == col("df2_a")).select(col("df1_a").alias("a"), "b", "c").show()
            -------------------
            |"A"  |"B"  |"C"  |
            -------------------
            |1    |2    |7    |
            |3    |4    |8    |
            -------------------
            <BLANKLINE>

            >>> # join multiple columns
            >>> mdf1 = session.create_dataframe([[1, 2], [3, 4], [5, 6]], schema=["a", "b"])
            >>> mdf2 = session.create_dataframe([[1, 2], [3, 4], [7, 6]], schema=["a", "b"])
            >>> mdf1.join(mdf2, ["a", "b"]).show()
            -------------
            |"A"  |"B"  |
            -------------
            |1    |2    |
            |3    |4    |
            -------------
            <BLANKLINE>
            >>> mdf1.join(mdf2, (mdf1["a"] < mdf2["a"]) & (mdf1["b"] == mdf2["b"])).select(mdf1["a"].as_("new_a"), mdf1["b"].as_("new_b")).show()
            ---------------------
            |"NEW_A"  |"NEW_B"  |
            ---------------------
            |5        |6        |
            ---------------------
            <BLANKLINE>
            >>> # use lsuffix and rsuffix to resolve duplicating column names
            >>> mdf1.join(mdf2, (mdf1["a"] < mdf2["a"]) & (mdf1["b"] == mdf2["b"]), lsuffix="_left", rsuffix="_right").show()
            -----------------------------------------------
            |"A_LEFT"  |"B_LEFT"  |"A_RIGHT"  |"B_RIGHT"  |
            -----------------------------------------------
            |5         |6         |7          |6          |
            -----------------------------------------------
            <BLANKLINE>
            >>> mdf1.join(mdf2, (mdf1["a"] < mdf2["a"]) & (mdf1["b"] == mdf2["b"]), rsuffix="_right").show()
            -------------------------------------
            |"A"  |"B"  |"A_RIGHT"  |"B_RIGHT"  |
            -------------------------------------
            |5    |6    |7          |6          |
            -------------------------------------
            <BLANKLINE>
            >>> # examples of different joins
            >>> df5 = session.create_dataframe([3, 4, 5, 5, 6, 7], schema=["id"])
            >>> df6 = session.create_dataframe([5, 6, 7, 7, 8, 9], schema=["id"])
            >>> # inner join
            >>> df5.join(df6, "id", "inner").sort("id").show()
            --------
            |"ID"  |
            --------
            |5     |
            |5     |
            |6     |
            |7     |
            |7     |
            --------
            <BLANKLINE>
            >>> # left/leftouter join
            >>> df5.join(df6, "id", "left").sort("id").show()
            --------
            |"ID"  |
            --------
            |3     |
            |4     |
            |5     |
            |5     |
            |6     |
            |7     |
            |7     |
            --------
            <BLANKLINE>
            >>> # right/rightouter join
            >>> df5.join(df6, "id", "right").sort("id").show()
            --------
            |"ID"  |
            --------
            |5     |
            |5     |
            |6     |
            |7     |
            |7     |
            |8     |
            |9     |
            --------
            <BLANKLINE>
            >>> # full/outer/fullouter join
            >>> df5.join(df6, "id", "full").sort("id").show()
            --------
            |"ID"  |
            --------
            |3     |
            |4     |
            |5     |
            |5     |
            |6     |
            |7     |
            |7     |
            |8     |
            |9     |
            --------
            <BLANKLINE>
            >>> # semi/leftsemi join
            >>> df5.join(df6, "id", "semi").sort("id").show()
            --------
            |"ID"  |
            --------
            |5     |
            |5     |
            |6     |
            |7     |
            --------
            <BLANKLINE>
            >>> # anti/leftanti join
            >>> df5.join(df6, "id", "anti").sort("id").show()
            --------
            |"ID"  |
            --------
            |3     |
            |4     |
            --------
            <BLANKLINE>

        Note:
            When performing chained operations, this method will not work if there are
            ambiguous column names. For example,

            >>> df1.filter(df1.a == 1).join(df2, df1.a == df2.a).select(df1.a.alias("a"), df1.b, df2.c) # doctest: +SKIP

            will not work because ``df1.filter(df1.a == 1)`` has produced a new dataframe and you
            cannot refer to ``df1.a`` anymore. Instead, you can do either

            >>> df1.join(df2, (df1.a == 1) & (df1.a == df2.a)).select(df1.a.alias("a"), df1.b, df2.c).show()
            -------------------
            |"A"  |"B"  |"C"  |
            -------------------
            |1    |2    |7    |
            -------------------
            <BLANKLINE>

            or

            >>> df3 = df1.filter(df1.a == 1)
            >>> df3.join(df2, df3.a == df2.a).select(df3.a.alias("a"), df3.b, df2.c).show()
            -------------------
            |"A"  |"B"  |"C"  |
            -------------------
            |1    |2    |7    |
            -------------------
            <BLANKLINE>

        Examples::
            >>> # asof join examples
            >>> df1 = session.create_dataframe([['A', 1, 15, 3.21],
            ...                                 ['A', 2, 16, 3.22],
            ...                                 ['B', 1, 17, 3.23],
            ...                                 ['B', 2, 18, 4.23]],
            ...                                schema=["c1", "c2", "c3", "c4"])
            >>> df2 = session.create_dataframe([['A', 1, 14, 3.19],
            ...                                 ['B', 2, 16, 3.04]],
            ...                                schema=["c1", "c2", "c3", "c4"])
            >>> df1.join(df2, on=["c1", "c2"], how="asof", match_condition=(df1.c3 >= df2.c3)) \\
            ...     .select(df1.c1, df1.c2, df1.c3.alias("C3_1"), df1.c4.alias("C4_1"), df2.c3.alias("C3_2"), df2.c4.alias("C4_2")) \\
            ...     .order_by("c1", "c2").show()
            ---------------------------------------------------
            |"C1"  |"C2"  |"C3_1"  |"C4_1"  |"C3_2"  |"C4_2"  |
            ---------------------------------------------------
            |A     |1     |15      |3.21    |14      |3.19    |
            |A     |2     |16      |3.22    |NULL    |NULL    |
            |B     |1     |17      |3.23    |NULL    |NULL    |
            |B     |2     |18      |4.23    |16      |3.04    |
            ---------------------------------------------------
            <BLANKLINE>
            >>> df1.join(df2, on=(df1.c1 == df2.c1) & (df1.c2 == df2.c2), how="asof",
            ...     match_condition=(df1.c3 >= df2.c3), lsuffix="_L", rsuffix="_R") \\
            ...     .order_by("C1_L", "C2_L").show()
            -------------------------------------------------------------------------
            |"C1_L"  |"C2_L"  |"C3_L"  |"C4_L"  |"C1_R"  |"C2_R"  |"C3_R"  |"C4_R"  |
            -------------------------------------------------------------------------
            |A       |1       |15      |3.21    |A       |1       |14      |3.19    |
            |A       |2       |16      |3.22    |NULL    |NULL    |NULL    |NULL    |
            |B       |1       |17      |3.23    |NULL    |NULL    |NULL    |NULL    |
            |B       |2       |18      |4.23    |B       |2       |16      |3.04    |
            -------------------------------------------------------------------------
            <BLANKLINE>
            >>> df1 = df1.alias("L")
            >>> df2 = df2.alias("R")
            >>> df1.join(df2, using_columns=["c1", "c2"], how="asof",
            ...         match_condition=(df1.c3 >= df2.c3)).order_by("C1", "C2").show()
            -----------------------------------------------
            |"C1"  |"C2"  |"C3L"  |"C4L"  |"C3R"  |"C4R"  |
            -----------------------------------------------
            |A     |1     |15     |3.21   |14     |3.19   |
            |A     |2     |16     |3.22   |NULL   |NULL   |
            |B     |1     |17     |3.23   |NULL   |NULL   |
            |B     |2     |18     |4.23   |16     |3.04   |
            -----------------------------------------------
            <BLANKLINE>
        """

        using_columns = kwargs.get("using_columns") or on
        original_join_type = kwargs.get("join_type") or how
        join_type_arg = original_join_type or "inner"
        join_type = create_join_type(join_type_arg)
        if isinstance(right, DataFrame):
            if self is right or self._plan is right._plan:
                raise SnowparkClientExceptionMessages.DF_SELF_JOIN_NOT_SUPPORTED()

            if isinstance(join_type, Cross) or (
                isinstance(join_type, str)
                and join_type.strip().lower().replace("_", "").startswith("cross")
            ):
                if column_to_bool(using_columns):
                    raise Exception("Cross joins cannot take columns as input.")

            if (
                isinstance(join_type, AsOf)
                or isinstance(join_type, str)
                and join_type.strip().lower() == "asof"
            ):
                if match_condition is None:
                    raise ValueError(
                        "match_condition cannot be None when performing asof join."
                    )
            else:
                if match_condition is not None:
                    raise ValueError(
                        f"match_condition is only accepted with join type 'asof' given: '{original_join_type}'"
                    )

            # Parse using_columns arg
            if column_to_bool(using_columns) is False:
                using_columns = []
            elif isinstance(using_columns, str):
                using_columns = [using_columns]
            elif isinstance(using_columns, Column):
                using_columns = using_columns
            elif (
                isinstance(using_columns, Iterable)
                and len(using_columns) > 0
                and not all([isinstance(col, str) for col in using_columns])
            ):
                bad_idx, bad_col = next(
                    (idx, col)
                    for idx, col in enumerate(using_columns)
                    if not isinstance(col, str)
                )
                raise TypeError(
                    f"All list elements for 'on' or 'using_columns' must be string type. "
                    f"Got: '{type(bad_col)}' at index {bad_idx}"
                )
            elif not isinstance(using_columns, Iterable):
                raise TypeError(
                    f"Invalid input type for join column: {type(using_columns)}"
                )

            # AST.
            stmt = None
            if _emit_ast:
                stmt = self._session._ast_batch.assign()
                ast = with_src_position(stmt.expr.dataframe_join, stmt)
                self._set_ast_ref(ast.lhs)
                right._set_ast_ref(ast.rhs)
                if isinstance(join_type, Inner):
                    ast.join_type.join_type__inner = True
                elif isinstance(join_type, LeftOuter):
                    ast.join_type.join_type__left_outer = True
                elif isinstance(join_type, RightOuter):
                    ast.join_type.join_type__right_outer = True
                elif isinstance(join_type, FullOuter):
                    ast.join_type.join_type__full_outer = True
                elif isinstance(join_type, Cross):
                    ast.join_type.join_type__cross = True
                elif isinstance(join_type, LeftSemi):
                    ast.join_type.join_type__left_semi = True
                elif isinstance(join_type, LeftAnti):
                    ast.join_type.join_type__left_anti = True
                elif isinstance(join_type, AsOf):
                    ast.join_type.join_type__asof = True
                else:
                    raise ValueError(f"Unsupported join type {join_type_arg}")

                join_cols = kwargs.get("using_columns", on)
                if join_cols is not None:
                    if isinstance(join_cols, (Column, str)):
                        build_expr_from_snowpark_column_or_col_name(
                            ast.join_expr, join_cols
                        )
                    elif isinstance(join_cols, Iterable):
                        for c in join_cols:
                            build_expr_from_snowpark_column_or_col_name(
                                ast.join_expr.list_val.vs.add(), c
                            )
                    else:
                        raise TypeError(
                            f"Invalid input type for join column: {type(join_cols)}"
                        )
                if match_condition is not None:
                    build_expr_from_snowpark_column(
                        ast.match_condition, match_condition
                    )
                if lsuffix:
                    ast.lsuffix.value = lsuffix
                if rsuffix:
                    ast.rsuffix.value = rsuffix

            return self._join_dataframes(
                right,
                using_columns,
                join_type,
                lsuffix=lsuffix,
                rsuffix=rsuffix,
                match_condition=match_condition,
                _ast_stmt=stmt,
            )

        raise TypeError("Invalid type for join. Must be Dataframe")

    @df_api_usage
    @publicapi
    def join_table_function(
        self,
        func: Union[str, List[str], TableFunctionCall],
        *func_arguments: ColumnOrName,
        _emit_ast: bool = True,
        **func_named_arguments: ColumnOrName,
    ) -> "DataFrame":
        """Lateral joins the current DataFrame with the output of the specified table function.

        References: `Snowflake SQL functions <https://docs.snowflake.com/en/sql-reference/functions-table.html>`_.

        Example 1
            Lateral join a table function by using the name and parameters directly:

            >>> df = session.sql("select 'James' as name, 'address1 address2 address3' as addresses")
            >>> df.join_table_function("split_to_table", df["addresses"], lit(" ")).show()
            --------------------------------------------------------------------
            |"NAME"  |"ADDRESSES"                 |"SEQ"  |"INDEX"  |"VALUE"   |
            --------------------------------------------------------------------
            |James   |address1 address2 address3  |1      |1        |address1  |
            |James   |address1 address2 address3  |1      |2        |address2  |
            |James   |address1 address2 address3  |1      |3        |address3  |
            --------------------------------------------------------------------
            <BLANKLINE>

        Example 2
            Lateral join a table function by calling:

            >>> from snowflake.snowpark.functions import table_function
            >>> split_to_table = table_function("split_to_table")
            >>> df = session.sql("select 'James' as name, 'address1 address2 address3' as addresses")
            >>> df.join_table_function(split_to_table(df["addresses"], lit(" "))).show()
            --------------------------------------------------------------------
            |"NAME"  |"ADDRESSES"                 |"SEQ"  |"INDEX"  |"VALUE"   |
            --------------------------------------------------------------------
            |James   |address1 address2 address3  |1      |1        |address1  |
            |James   |address1 address2 address3  |1      |2        |address2  |
            |James   |address1 address2 address3  |1      |3        |address3  |
            --------------------------------------------------------------------
            <BLANKLINE>

        Example 3
            Lateral join a table function with the partition and order by clause:

            >>> from snowflake.snowpark.functions import table_function
            >>> split_to_table = table_function("split_to_table")
            >>> df = session.create_dataframe([
            ...     ["John", "James", "address1 address2 address3"],
            ...     ["Mike", "James", "address4 address5 address6"],
            ...     ["Cathy", "Stone", "address4 address5 address6"],
            ... ],
            ... schema=["first_name", "last_name", "addresses"])
            >>> df.join_table_function(split_to_table(df["addresses"], lit(" ")).over(partition_by="last_name", order_by="first_name")).show()
            ----------------------------------------------------------------------------------------
            |"FIRST_NAME"  |"LAST_NAME"  |"ADDRESSES"                 |"SEQ"  |"INDEX"  |"VALUE"   |
            ----------------------------------------------------------------------------------------
            |John          |James        |address1 address2 address3  |1      |1        |address1  |
            |John          |James        |address1 address2 address3  |1      |2        |address2  |
            |John          |James        |address1 address2 address3  |1      |3        |address3  |
            |Mike          |James        |address4 address5 address6  |2      |1        |address4  |
            |Mike          |James        |address4 address5 address6  |2      |2        |address5  |
            |Mike          |James        |address4 address5 address6  |2      |3        |address6  |
            |Cathy         |Stone        |address4 address5 address6  |3      |1        |address4  |
            |Cathy         |Stone        |address4 address5 address6  |3      |2        |address5  |
            |Cathy         |Stone        |address4 address5 address6  |3      |3        |address6  |
            ----------------------------------------------------------------------------------------
            <BLANKLINE>

        Example 4
            Lateral join a table function with aliasing the output column names:

            >>> from snowflake.snowpark.functions import table_function
            >>> split_to_table = table_function("split_to_table")
            >>> df = session.sql("select 'James' as name, 'address1 address2 address3' as addresses")
            >>> df.join_table_function(split_to_table(col("addresses"), lit(" ")).alias("seq", "idx", "val")).show()
            ------------------------------------------------------------------
            |"NAME"  |"ADDRESSES"                 |"SEQ"  |"IDX"  |"VAL"     |
            ------------------------------------------------------------------
            |James   |address1 address2 address3  |1      |1      |address1  |
            |James   |address1 address2 address3  |1      |2      |address2  |
            |James   |address1 address2 address3  |1      |3      |address3  |
            ------------------------------------------------------------------
            <BLANKLINE>

        Args:

            func_name: The SQL function name.
            func_arguments: The positional arguments for the SQL function.
            func_named_arguments: The named arguments for the SQL function, if it accepts named arguments.

        Returns:
            A new :class:`DataFrame` that has the columns carried from this :class:`DataFrame`, plus new columns and rows from the lateral join with the table function.

        See Also:
            - :meth:`Session.table_function`, which creates a new :class:`DataFrame` by using the SQL table function.

        """

        stmt = None
        ast = None
        if _emit_ast:
            add_intermediate_stmt(self._session._ast_batch, func)
            stmt = self._session._ast_batch.assign()
            ast = with_src_position(stmt.expr.dataframe_join_table_function, stmt)
            self._set_ast_ref(ast.lhs)
            build_indirect_table_fn_apply(
                ast.fn,
                func,
                *func_arguments,
                **func_named_arguments,
            )

        func_expr = _create_table_function_expression(
            func, *func_arguments, **func_named_arguments
        )

        project_cols = None
        new_col_names = None
        if func_expr.aliases:
            temp_join_plan = self._session._analyzer.resolve(
                TableFunctionJoin(self._plan, func_expr)
            )
            old_cols, new_cols, alias_cols = _get_cols_after_join_table(
                func_expr, self._plan, temp_join_plan
            )
            new_col_names = [
                self._session._analyzer.analyze(col, {}) for col in new_cols
            ]
            # when generating join table expression, we inculcate aliased column into the initial
            # query like so,
            #
            #     SELECT T_LEFT.*, T_RIGHT."COL1" AS "COL1_ALIASED", ... FROM () AS T_LEFT JOIN TABLE() AS T_RIGHT
            #
            # Therefore if columns names are aliased, then subsequent select must use the aliased name.
            join_plan = self._session._analyzer.resolve(
                TableFunctionJoin(self._plan, func_expr, right_cols=new_col_names)
            )
            project_cols = [*old_cols, *alias_cols]

        if self._session.sql_simplifier_enabled:
            select_plan = self._session._analyzer.create_select_statement(
                from_=SelectTableFunction(
                    func_expr,
                    other_plan=self._plan,
                    analyzer=self._session._analyzer,
                    right_cols=new_col_names,
                ),
                analyzer=self._session._analyzer,
            )
            if project_cols:
                select_plan = select_plan.select(project_cols)
            return self._with_plan(select_plan, _ast_stmt=stmt)
        if project_cols:
            return self._with_plan(Project(project_cols, join_plan), _ast_stmt=stmt)

        return self._with_plan(
            TableFunctionJoin(self._plan, func_expr, right_cols=new_col_names),
            _ast_stmt=stmt,
        )

    @df_api_usage
    @publicapi
    def cross_join(
        self,
        right: "DataFrame",
        *,
        lsuffix: str = "",
        rsuffix: str = "",
        _emit_ast: bool = True,
    ) -> "DataFrame":
        """Performs a cross join, which returns the Cartesian product of the current
        :class:`DataFrame` and another :class:`DataFrame` (``right``).

        If the current and ``right`` DataFrames have columns with the same name, and
        you need to refer to one of these columns in the returned DataFrame, use the
        :func:`col` function on the current or ``right`` DataFrame to disambiguate
        references to these columns.

        Example::

            >>> df1 = session.create_dataframe([[1, 2], [3, 4]], schema=["a", "b"])
            >>> df2 = session.create_dataframe([[5, 6], [7, 8]], schema=["c", "d"])
            >>> df1.cross_join(df2).sort("a", "b", "c", "d").show()
            -------------------------
            |"A"  |"B"  |"C"  |"D"  |
            -------------------------
            |1    |2    |5    |6    |
            |1    |2    |7    |8    |
            |3    |4    |5    |6    |
            |3    |4    |7    |8    |
            -------------------------
            <BLANKLINE>
            >>> df3 = session.create_dataframe([[1, 2], [3, 4]], schema=["a", "b"])
            >>> df4 = session.create_dataframe([[5, 6], [7, 8]], schema=["a", "b"])
            >>> df3.cross_join(df4, lsuffix="_l", rsuffix="_r").sort("a_l", "b_l", "a_r", "b_r").show()
            ---------------------------------
            |"A_L"  |"B_L"  |"A_R"  |"B_R"  |
            ---------------------------------
            |1      |2      |5      |6      |
            |1      |2      |7      |8      |
            |3      |4      |5      |6      |
            |3      |4      |7      |8      |
            ---------------------------------
            <BLANKLINE>

        Args:
            right: the right :class:`DataFrame` to join.
            lsuffix: Suffix to add to the overlapping columns of the left DataFrame.
            rsuffix: Suffix to add to the overlapping columns of the right DataFrame.

        Note:
            If both ``lsuffix`` and ``rsuffix`` are empty, the overlapping columns will have random column names in the result DataFrame.
            If either one is not empty, the overlapping columns won't have random names.
        """
        # AST.
        stmt = None
        if _emit_ast:
            stmt = self._session._ast_batch.assign()
            ast = with_src_position(stmt.expr.dataframe_cross_join, stmt)
            self._set_ast_ref(ast.lhs)
            right._set_ast_ref(ast.rhs)
            if lsuffix:
                ast.lsuffix.value = lsuffix
            if rsuffix:
                ast.rsuffix.value = rsuffix

        return self._join_dataframes_internal(
            right,
            create_join_type("cross"),
            None,
            lsuffix=lsuffix,
            rsuffix=rsuffix,
            _ast_stmt=stmt,
        )

    def _join_dataframes(
        self,
        right: "DataFrame",
        using_columns: Union[Column, Iterable[str]],
        join_type: JoinType,
        *,
        lsuffix: str = "",
        rsuffix: str = "",
        match_condition: Optional[Column] = None,
        _ast_stmt: proto.Expr = None,
    ) -> "DataFrame":
        if isinstance(using_columns, Column):
            return self._join_dataframes_internal(
                right,
                join_type,
                join_exprs=using_columns,
                lsuffix=lsuffix,
                rsuffix=rsuffix,
                match_condition=match_condition,
                _ast_stmt=_ast_stmt,
            )

        if isinstance(join_type, (LeftSemi, LeftAnti)):
            # Create a Column with expression 'true AND <expr> AND <expr> .."
            join_cond = Column(Literal(True))
            for c in using_columns:
                quoted = quote_name(c)
                join_cond = join_cond & (self.col(quoted) == right.col(quoted))
            return self._join_dataframes_internal(
                right,
                join_type,
                join_cond,
                lsuffix=lsuffix,
                rsuffix=rsuffix,
                _ast_stmt=_ast_stmt,
            )
        else:
            lhs, rhs = _disambiguate(
                self,
                right,
                join_type,
                using_columns,
                lsuffix=lsuffix,
                rsuffix=rsuffix,
            )
            if not isinstance(
                join_type, Cross
            ):  # cross joins does not allow specifying columns
                join_type = UsingJoin(join_type, using_columns)
            join_logical_plan = Join(
                lhs._plan,
                rhs._plan,
                join_type,
                None,
                match_condition._expression if match_condition is not None else None,
            )
            if self._select_statement:
                return self._with_plan(
                    self._session._analyzer.create_select_statement(
                        from_=self._session._analyzer.create_select_snowflake_plan(
                            join_logical_plan, analyzer=self._session._analyzer
                        ),
                        analyzer=self._session._analyzer,
                    ),
                    _ast_stmt=_ast_stmt,
                )
            return self._with_plan(join_logical_plan, _ast_stmt=_ast_stmt)

    def _join_dataframes_internal(
        self,
        right: "DataFrame",
        join_type: JoinType,
        join_exprs: Optional[Column],
        *,
        lsuffix: str = "",
        rsuffix: str = "",
        match_condition: Optional[Column] = None,
        _ast_stmt: proto.Expr = None,
    ) -> "DataFrame":
        (lhs, rhs) = _disambiguate(
            self, right, join_type, [], lsuffix=lsuffix, rsuffix=rsuffix
        )
        join_condition_expr = join_exprs._expression if join_exprs is not None else None
        match_condition_expr = (
            match_condition._expression if match_condition is not None else None
        )
        join_logical_plan = Join(
            lhs._plan,
            rhs._plan,
            join_type,
            join_condition_expr,
            match_condition_expr,
        )
        if self._select_statement:
            return self._with_plan(
                self._session._analyzer.create_select_statement(
                    from_=self._session._analyzer.create_select_snowflake_plan(
                        join_logical_plan,
                        analyzer=self._session._analyzer,
                    ),
                    analyzer=self._session._analyzer,
                ),
                _ast_stmt=_ast_stmt,
            )
        return self._with_plan(join_logical_plan, _ast_stmt=_ast_stmt)

    @df_api_usage
    @publicapi
    def with_column(
        self,
        col_name: str,
        col: Union[Column, TableFunctionCall],
        *,
        keep_column_order: bool = False,
        ast_stmt: proto.Expr = None,
        _emit_ast: bool = True,
    ) -> "DataFrame":
        """
        Returns a DataFrame with an additional column with the specified name
        ``col_name``. The column is computed by using the specified expression ``col``.

        If a column with the same name already exists in the DataFrame, that column is
        replaced by the new column.

        Example 1::

            >>> df = session.create_dataframe([[1, 2], [3, 4]], schema=["a", "b"])
            >>> df.with_column("mean", (df["a"] + df["b"]) / 2).show()
            ------------------------
            |"A"  |"B"  |"MEAN"    |
            ------------------------
            |1    |2    |1.500000  |
            |3    |4    |3.500000  |
            ------------------------
            <BLANKLINE>

        Example 2::

            >>> from snowflake.snowpark.functions import udtf
            >>> @udtf(output_schema=["number"])
            ... class sum_udtf:
            ...     def process(self, a: int, b: int) -> Iterable[Tuple[int]]:
            ...         yield (a + b, )
            >>> df = session.create_dataframe([[1, 2], [3, 4]], schema=["a", "b"])
            >>> df.with_column("total", sum_udtf(df.a, df.b)).sort(df.a).show()
            -----------------------
            |"A"  |"B"  |"TOTAL"  |
            -----------------------
            |1    |2    |3        |
            |3    |4    |7        |
            -----------------------
            <BLANKLINE>

        Args:
            col_name: The name of the column to add or replace.
            col: The :class:`Column` or :class:`table_function.TableFunctionCall` with single column output to add or replace.
            keep_column_order: If ``True``, the original order of the columns in the DataFrame is preserved when reaplacing a column.
        """
        if ast_stmt is None and _emit_ast:
            ast_stmt = self._session._ast_batch.assign()
            expr = with_src_position(ast_stmt.expr.dataframe_with_column, ast_stmt)
            expr.col_name = col_name
            build_expr_from_snowpark_column_or_table_fn(expr.col, col)
            self._set_ast_ref(expr.df)

        df = self.with_columns(
            [col_name],
            [col],
            keep_column_order=keep_column_order,
            _ast_stmt=ast_stmt,
            _emit_ast=False,
        )

        if _emit_ast:
            df._ast_id = ast_stmt.var_id.bitfield1

        return df

    @df_api_usage
    @publicapi
    def with_columns(
        self,
        col_names: List[str],
        values: List[Union[Column, TableFunctionCall]],
        *,
        keep_column_order: bool = False,
        _ast_stmt: proto.Expr = None,
        _emit_ast: bool = True,
    ) -> "DataFrame":
        """Returns a DataFrame with additional columns with the specified names
        ``col_names``. The columns are computed by using the specified expressions
        ``values``.

        If columns with the same names already exist in the DataFrame, those columns
        are removed and appended at the end by new columns.

        Example 1::

            >>> from snowflake.snowpark.functions import udtf
            >>> @udtf(output_schema=["number"])
            ... class sum_udtf:
            ...     def process(self, a: int, b: int) -> Iterable[Tuple[int]]:
            ...         yield (a + b, )
            >>> df = session.create_dataframe([[1, 2], [3, 4]], schema=["a", "b"])
            >>> df.with_columns(["mean", "total"], [(df["a"] + df["b"]) / 2, sum_udtf(df.a, df.b)]).sort(df.a).show()
            ----------------------------------
            |"A"  |"B"  |"MEAN"    |"TOTAL"  |
            ----------------------------------
            |1    |2    |1.500000  |3        |
            |3    |4    |3.500000  |7        |
            ----------------------------------
            <BLANKLINE>

        Example 2::

            >>> from snowflake.snowpark.functions import table_function
            >>> split_to_table = table_function("split_to_table")
            >>> df = session.sql("select 'James' as name, 'address1 address2 address3' as addresses")
            >>> df.with_columns(["seq", "idx", "val"], [split_to_table(df.addresses, lit(" "))]).show()
            ------------------------------------------------------------------
            |"NAME"  |"ADDRESSES"                 |"SEQ"  |"IDX"  |"VAL"     |
            ------------------------------------------------------------------
            |James   |address1 address2 address3  |1      |1      |address1  |
            |James   |address1 address2 address3  |1      |2      |address2  |
            |James   |address1 address2 address3  |1      |3      |address3  |
            ------------------------------------------------------------------
            <BLANKLINE>

        Args:
            col_names: A list of the names of the columns to add or replace.
            values: A list of the :class:`Column` objects or :class:`table_function.TableFunctionCall` object
                    to add or replace.
            keep_column_order: If ``True``, the original order of the columns in the DataFrame is preserved when reaplacing a column.
        """
        # Get a list of the new columns and their dedupped values
        qualified_names = [quote_name(n) for n in col_names]
        new_column_names = set(qualified_names)

        if len(col_names) != len(new_column_names):
            raise ValueError(
                "The same column name is used multiple times in the col_names parameter."
            )

        num_table_func_calls = sum(
            1 if isinstance(col, TableFunctionCall) else 0 for col in values
        )
        if num_table_func_calls == 0:
            if len(col_names) != len(values):
                raise ValueError(
                    f"The size of column names ({len(col_names)}) is not equal to the size of columns ({len(values)})"
                )
            new_cols = [col.as_(name) for name, col in zip(qualified_names, values)]
        elif num_table_func_calls > 1:
            raise ValueError(
                f"Only one table function call accepted inside with_columns call, ({num_table_func_calls}) provided"
            )
        else:
            if len(col_names) < len(values):
                raise ValueError(
                    "The size of column names must be equal to the size of the output columns. Fewer columns provided."
                )
            new_cols = []
            offset = 0
            for i in range(len(values)):
                col = values[i]
                if isinstance(col, Column):
                    name = col_names[i + offset]
                    new_cols.append(col.as_(name))
                else:
                    offset = len(col_names) - len(values)
                    names = col_names[i : i + offset + 1]
                    new_cols.append(col.as_(*names))

        # AST
        if _ast_stmt is None and _emit_ast:
            _ast_stmt = self._session._ast_batch.assign()
            expr = with_src_position(_ast_stmt.expr.dataframe_with_columns, _ast_stmt)
            for col_name in col_names:
                expr.col_names.append(col_name)
            for value in values:
                build_expr_from_snowpark_column_or_table_fn(expr.values.add(), value)
            self._set_ast_ref(expr.df)

        # If there's a table function call or keep_column_order=False,
        # we do the original "remove old columns and append new ones" logic.
        if num_table_func_calls > 0 or not keep_column_order:
            old_cols = [
                Column(field)
                for field in self._output
                if field.name not in new_column_names
            ]
            final_cols = [*old_cols, *new_cols]
        else:
            # keep_column_order=True and no table function calls
            # Re-insert replaced columns in their original positions if they exist
            replaced_map = {
                name: new_col for name, new_col in zip(qualified_names, new_cols)
            }
            final_cols = []
            used = set()  # track which new cols we've inserted

            for field in self._output:
                field_quoted = quote_name(field.name)
                # If this old column name is being replaced, insert the new col at the same position
                if field_quoted in replaced_map:
                    final_cols.append(replaced_map[field_quoted])
                    used.add(field_quoted)
                else:
                    # keep the original col
                    final_cols.append(Column(field))

            # For any new columns that didn't exist in the old schema, append them at the end
            for name, c in replaced_map.items():
                if name not in used:
                    final_cols.append(c)

        # Construct the final DataFrame
        df = self.select(final_cols, _ast_stmt=_ast_stmt, _emit_ast=False)

        if _emit_ast:
            df._ast_id = _ast_stmt.var_id.bitfield1

        return df

    @overload
    @publicapi
    def count(
        self,
        *,
        statement_params: Optional[Dict[str, str]] = None,
        block: bool = True,
        _emit_ast: bool = True,
    ) -> int:
        ...  # pragma: no cover

    @overload
    @publicapi
    def count(
        self,
        *,
        statement_params: Optional[Dict[str, str]] = None,
        block: bool = False,
        _emit_ast: bool = True,
    ) -> AsyncJob:
        ...  # pragma: no cover

    @publicapi
    def count(
        self,
        *,
        statement_params: Optional[Dict[str, str]] = None,
        block: bool = True,
        _emit_ast: bool = True,
    ) -> Union[int, AsyncJob]:
        """Executes the query representing this DataFrame and returns the number of
        rows in the result (similar to the COUNT function in SQL).

        Args:
            statement_params: Dictionary of statement level parameters to be set while executing this action.
            block: A bool value indicating whether this function will wait until the result is available.
                When it is ``False``, this function executes the underlying queries of the dataframe
                asynchronously and returns an :class:`AsyncJob`.
        """

        kwargs = {}
        if _emit_ast:
            # Add an Assign node that applies DataframeCount() to the input, followed by its Eval.
            repr = self._session._ast_batch.assign()
            expr = with_src_position(repr.expr.dataframe_count)
            debug_check_missing_ast(self._ast_id, self._session, self)
            expr.id.bitfield1 = self._ast_id
            if statement_params is not None:
                build_expr_from_dict_str_str(expr.statement_params, statement_params)
            expr.block = block

            self._session._ast_batch.eval(repr)

            # Flush AST and encode it as part of the query.
            _, kwargs[DATAFRAME_AST_PARAMETER] = self._session._ast_batch.flush()

        with open_telemetry_context_manager(self.count, self):
            df = self.agg(("*", "count"), _emit_ast=False)
<<<<<<< HEAD
            # adjust for self.agg
=======
>>>>>>> 0bf87c11
            adjust_api_subcalls(df, "DataFrame.count", len_subcalls=1)
            result = df._internal_collect_with_tag(
                statement_params=statement_params,
                block=block,
                data_type=_AsyncResultType.COUNT,
                **kwargs,
            )
            return result[0][0] if block else result

    @property
    def write(self) -> DataFrameWriter:
        """Returns a new :class:`DataFrameWriter` object that you can use to write the data in the :class:`DataFrame` to
        a Snowflake database or a stage location

        Example::
            >>> df = session.create_dataframe([[1, 2], [3, 4]], schema=["a", "b"])
            >>> df.write.mode("overwrite").save_as_table("saved_table", table_type="temporary")
            >>> session.table("saved_table").show()
            -------------
            |"A"  |"B"  |
            -------------
            |1    |2    |
            |3    |4    |
            -------------
            <BLANKLINE>
            >>> stage_created_result = session.sql("create temp stage if not exists test_stage").collect()
            >>> df.write.copy_into_location("@test_stage/copied_from_dataframe")  # default CSV
            [Row(rows_unloaded=2, input_bytes=8, output_bytes=28)]
        """

        # AST.
        if self._ast_id is not None:
            stmt = self._session._ast_batch.assign()
            expr = with_src_position(stmt.expr.dataframe_write, stmt)
            self._set_ast_ref(expr.df)
            self._writer._ast_stmt = stmt

        return self._writer

    @df_collect_api_telemetry
    @publicapi
    def copy_into_table(
        self,
        table_name: Union[str, Iterable[str]],
        *,
        files: Optional[Iterable[str]] = None,
        pattern: Optional[str] = None,
        validation_mode: Optional[str] = None,
        target_columns: Optional[Iterable[str]] = None,
        transformations: Optional[Iterable[ColumnOrName]] = None,
        format_type_options: Optional[Dict[str, Any]] = None,
        statement_params: Optional[Dict[str, str]] = None,
        iceberg_config: Optional[dict] = None,
        _emit_ast: bool = True,
        **copy_options: Any,
    ) -> List[Row]:
        """Executes a `COPY INTO <table> <https://docs.snowflake.com/en/sql-reference/sql/copy-into-table.html>`__ command to load data from files in a stage location into a specified table.

        It returns the load result described in `OUTPUT section of the COPY INTO <table> command <https://docs.snowflake.com/en/sql-reference/sql/copy-into-table.html#output>`__.
        The returned result also depends on the value of ``validation_mode``.

        It's slightly different from the ``COPY INTO`` command in that this method will automatically create a table if the table doesn't exist and the input files are CSV files whereas the ``COPY INTO <table>`` doesn't.

        To call this method, this DataFrame must be created from a :class:`DataFrameReader`.

        Example::

            >>> # Create a CSV file to demo load
            >>> import tempfile
            >>> with tempfile.NamedTemporaryFile(mode="w+t") as t:
            ...     t.writelines(["id1, Product A", "\\n" "id2, Product B"])
            ...     t.flush()
            ...     create_stage_result = session.sql("create temp stage if not exists test_stage").collect()
            ...     put_result = session.file.put(t.name, "@test_stage/copy_into_table_dir", overwrite=True)
            >>> # user_schema is used to read from CSV files. For other files it's not needed.
            >>> from snowflake.snowpark.types import StringType, StructField, StringType
            >>> from snowflake.snowpark.functions import length
            >>> user_schema = StructType([StructField("product_id", StringType()), StructField("product_name", StringType())])
            >>> # Use the DataFrameReader (session.read below) to read from CSV files.
            >>> df = session.read.schema(user_schema).csv("@test_stage/copy_into_table_dir")
            >>> # specify target column names.
            >>> target_column_names = ["product_id", "product_name"]
            >>> drop_result = session.sql("drop table if exists copied_into_table").collect()  # The copy will recreate the table.
            >>> copied_into_result = df.copy_into_table("copied_into_table", target_columns=target_column_names, force=True)
            >>> session.table("copied_into_table").show()
            ---------------------------------
            |"PRODUCT_ID"  |"PRODUCT_NAME"  |
            ---------------------------------
            |id1           | Product A      |
            |id2           | Product B      |
            ---------------------------------
            <BLANKLINE>

        The arguments of this function match the optional parameters of the `COPY INTO <table> <https://docs.snowflake.com/en/sql-reference/sql/copy-into-table.html#optional-parameters>`__.

        Args:
            table_name: A string or list of strings representing table name.
                If input is a string, it represents the table name; if input is of type iterable of strings,
                it represents the fully-qualified object identifier (database name, schema name, and table name).
            files: Specific files to load from the stage location.
            pattern: The regular expression that is used to match file names of the stage location.
            validation_mode: A ``str`` that instructs the ``COPY INTO <table>`` command to validate the data files instead of loading them into the specified table.
                Values can be "RETURN_n_ROWS", "RETURN_ERRORS", or "RETURN_ALL_ERRORS". Refer to the above mentioned ``COPY INTO <table>`` command optional parameters for more details.
            target_columns: Name of the columns in the table where the data should be saved.
            transformations: A list of column transformations.
            format_type_options: A dict that contains the ``formatTypeOptions`` of the ``COPY INTO <table>`` command.
            statement_params: Dictionary of statement level parameters to be set while executing this action.
            iceberg_config: A dictionary that can contain the following iceberg configuration values:

                * external_volume: specifies the identifier for the external volume where
                    the Iceberg table stores its metadata files and data in Parquet format

                * catalog: specifies either Snowflake or a catalog integration to use for this table

                * base_location: the base directory that snowflake can write iceberg metadata and files to

                * catalog_sync: optionally sets the catalog integration configured for Polaris Catalog

                * storage_serialization_policy: specifies the storage serialization policy for the table

            copy_options: The kwargs that is used to specify the ``copyOptions`` of the ``COPY INTO <table>`` command.
        """

        # AST.
        kwargs = {}
        stmt = None
        if _emit_ast:
            stmt = self._session._ast_batch.assign()
            expr = with_src_position(stmt.expr.dataframe_copy_into_table, stmt)

            build_table_name(expr.table_name, table_name)
            if files is not None:
                expr.files.extend(files)
            if pattern is not None:
                expr.pattern.value = pattern
            if validation_mode is not None:
                expr.validation_mode.value = validation_mode
            if target_columns is not None:
                expr.target_columns.extend(target_columns)
            if transformations is not None:
                for t in transformations:
                    build_expr_from_python_val(expr.transformations.add(), t)
            if format_type_options is not None:
                for k in format_type_options:
                    entry = expr.format_type_options.add()
                    entry._1 = k
                    build_expr_from_python_val(entry._2, format_type_options[k])
            if statement_params is not None:
                build_expr_from_dict_str_str(expr.statement_params, statement_params)
            if copy_options is not None:
                for k in copy_options:
                    entry = expr.copy_options.add()
                    entry._1 = k
                    build_expr_from_python_val(entry._2, copy_options[k])
            if iceberg_config is not None:
                for k, v in iceberg_config.items():
                    t = expr.iceberg_config.add()
                    t._1 = k
                    t._2 = v
            self._set_ast_ref(expr.df)

            self._session._ast_batch.eval(stmt)

            # Flush the AST and encode it as part of the query.
            _, kwargs[DATAFRAME_AST_PARAMETER] = self._session._ast_batch.flush()

        # TODO: Support copy_into_table in MockServerConnection.
        from snowflake.snowpark.mock._connection import MockServerConnection

        if (
            isinstance(self._session._conn, MockServerConnection)
            and self._session._conn._suppress_not_implemented_error
        ):
            # Allow AST tests to pass.
            df = DataFrame(
                self._session,
                CopyIntoTableNode(
                    table_name,
                    file_path="test_file_path",  # Dummy file path.
                    copy_options=copy_options,
                    format_type_options=format_type_options,
                ),
                _ast_stmt=stmt,
            )

            return df._internal_collect_with_tag_no_telemetry(
                statement_params=statement_params, **kwargs
            )

        if not self._reader or not self._reader._file_path:
            raise SnowparkDataframeException(
                "To copy into a table, the DataFrame must be created from a DataFrameReader and specify a file path."
            )
        target_columns = tuple(target_columns) if target_columns else None
        transformations = tuple(transformations) if transformations else None
        if (
            target_columns
            and transformations
            and len(target_columns) != len(transformations)
        ):
            raise ValueError(
                f"Number of column names provided to copy into does not match the number of transformations provided. Number of column names: {len(target_columns)}, number of transformations: {len(transformations)}"
            )

        full_table_name = (
            table_name if isinstance(table_name, str) else ".".join(table_name)
        )
        validate_object_name(full_table_name)
        table_name = (
            parse_table_name(table_name) if isinstance(table_name, str) else table_name
        )
        pattern = pattern or self._reader._cur_options.get("PATTERN")
        reader_format_type_options, reader_copy_options = get_copy_into_table_options(
            self._reader._cur_options
        )
        format_type_options = format_type_options or reader_format_type_options
        target_columns = target_columns or self._reader._cur_options.get(
            "TARGET_COLUMNS"
        )
        transformations = transformations or self._reader._cur_options.get(
            "TRANSFORMATIONS"
        )
        # We only want to set this if the user does not have any target columns or transformations set
        # Otherwise we operate in the mode where we don't know the schema
        create_table_from_infer_schema = False
        if self._reader._infer_schema and not (transformations or target_columns):
            transformations = self._reader._infer_schema_transformations
            target_columns = self._reader._infer_schema_target_columns
            create_table_from_infer_schema = True

        transformations = (
            [_to_col_if_str(column, "copy_into_table") for column in transformations]
            if transformations
            else None
        )
        copy_options = copy_options or reader_copy_options
        validation_mode = validation_mode or self._reader._cur_options.get(
            "VALIDATION_MODE"
        )
        normalized_column_names = (
            [quote_name(col_name) for col_name in target_columns]
            if target_columns
            else None
        )
        transformation_exps = (
            [
                column._expression if isinstance(column, Column) else column
                for column in transformations
            ]
            if transformations
            else None
        )
        df = DataFrame(
            self._session,
            CopyIntoTableNode(
                table_name,
                file_path=self._reader._file_path,
                files=files,
                file_format=self._reader._file_type,
                pattern=pattern,
                column_names=normalized_column_names,
                transformations=transformation_exps,
                copy_options=copy_options,
                format_type_options=format_type_options,
                validation_mode=validation_mode,
                user_schema=self._reader._user_schema,
                cur_options=self._reader._cur_options,
                create_table_from_infer_schema=create_table_from_infer_schema,
                iceberg_config=iceberg_config,
            ),
            _ast_stmt=stmt,
        )

        # TODO SNOW-1776638: Add Eval and pass dataframeAst as part of kwargs.
        return df._internal_collect_with_tag_no_telemetry(
            statement_params=statement_params, **kwargs
        )

    @df_collect_api_telemetry
    @publicapi
    def show(
        self,
        n: int = 10,
        max_width: int = 50,
        *,
        statement_params: Optional[Dict[str, str]] = None,
        _emit_ast: bool = True,
    ) -> None:
        """Evaluates this DataFrame and prints out the first ``n`` rows with the
        specified maximum number of characters per column.

        Args:
            n: The number of rows to print out.
            max_width: The maximum number of characters to print out for each column.
                If the number of characters exceeds the maximum, the method prints out
                an ellipsis (...) at the end of the column.
            statement_params: Dictionary of statement level parameters to be set while executing this action.
        """
        with open_telemetry_context_manager(self.show, self):
            print(  # noqa: T201: we need to print here.
                self._show_string(
                    n,
                    max_width,
                    _statement_params=create_or_update_statement_params_with_query_tag(
                        statement_params or self._statement_params,
                        self._session.query_tag,
                        SKIP_LEVELS_TWO,
                        collect_stacktrace=self._session.conf.get(
                            "collect_stacktrace_in_query_tag"
                        ),
                    ),
                    _emit_ast=_emit_ast,
                )
            )

    @deprecated(
        version="0.7.0",
        extra_warning_text="Use `DataFrame.join_table_function()` instead.",
        extra_doc_string="Use :meth:`join_table_function` instead.",
    )
    @df_api_usage
    @publicapi
    def flatten(
        self,
        input: ColumnOrName,
        path: Optional[str] = None,
        outer: bool = False,
        recursive: bool = False,
        mode: str = "BOTH",
        _emit_ast: bool = True,
    ) -> "DataFrame":
        """Flattens (explodes) compound values into multiple rows.

        It creates a new ``DataFrame`` from this ``DataFrame``, carries the existing columns to the new ``DataFrame``,
        and adds the following columns to it:

            - SEQ
            - KEY
            - PATH
            - INDEX
            - VALUE
            - THIS

        References: `Snowflake SQL function FLATTEN <https://docs.snowflake.com/en/sql-reference/functions/flatten.html>`_.

        If this ``DataFrame`` also has columns with the names above, you can disambiguate the columns by renaming them.

        Example::

            >>> table1 = session.sql("select parse_json(numbers) as numbers from values('[1,2]') as T(numbers)")
            >>> flattened = table1.flatten(table1["numbers"])
            >>> flattened.select(table1["numbers"], flattened["value"].as_("flattened_number")).show()
            ----------------------------------
            |"NUMBERS"  |"FLATTENED_NUMBER"  |
            ----------------------------------
            |[          |1                   |
            |  1,       |                    |
            |  2        |                    |
            |]          |                    |
            |[          |2                   |
            |  1,       |                    |
            |  2        |                    |
            |]          |                    |
            ----------------------------------
            <BLANKLINE>

        Args:
            input: The name of a column or a :class:`Column` instance that will be unseated into rows.
                The column data must be of Snowflake data type VARIANT, OBJECT, or ARRAY.
            path: The path to the element within a VARIANT data structure which needs to be flattened.
                The outermost element is to be flattened if path is empty or ``None``.
            outer: If ``False``, any input rows that cannot be expanded, either because they cannot be accessed in the ``path``
                or because they have zero fields or entries, are completely omitted from the output.
                Otherwise, exactly one row is generated for zero-row expansions
                (with NULL in the KEY, INDEX, and VALUE columns).
            recursive: If ``False``, only the element referenced by ``path`` is expanded.
                Otherwise, the expansion is performed for all sub-elements recursively.
            mode: Specifies which types should be flattened "OBJECT", "ARRAY", or "BOTH".

        Returns:
            A new :class:`DataFrame` that has the columns carried from this :class:`DataFrame`, the flattened new columns and new rows.

        See Also:
            - :meth:`Session.flatten`, which creates a new :class:`DataFrame` by flattening compound values into multiple rows.
        """

        check_flatten_mode(mode)

        # AST.
        stmt = None
        if _emit_ast:
            stmt = self._session._ast_batch.assign()
            expr = with_src_position(stmt.expr.dataframe_flatten, stmt)
            self._set_ast_ref(expr.df)
            build_expr_from_python_val(expr.input, input)
            if path is not None:
                expr.path.value = path
            expr.outer = outer
            expr.recursive = recursive

            mode = mode.upper()
            if mode.upper() == "OBJECT":
                expr.mode.flatten_mode_object = True
            elif mode.upper() == "ARRAY":
                expr.mode.flatten_mode_array = True
            else:
                expr.mode.flatten_mode_both = True

        if isinstance(input, str):
            input = self.col(input)

        return self._lateral(
            FlattenFunction(input._expression, path, outer, recursive, mode),
            _ast_stmt=stmt,
        )

    def _lateral(
        self, table_function: TableFunctionExpression, _ast_stmt: proto.Assign = None
    ) -> "DataFrame":
        from snowflake.snowpark.mock._connection import MockServerConnection

        if isinstance(self._session._conn, MockServerConnection):
            return DataFrame(self._session, _ast_stmt=_ast_stmt)

        result_columns = [
            attr.name
            for attr in self._session._analyzer.resolve(
                Lateral(self._plan, table_function)
            ).attributes
        ]
        common_col_names = [k for k, v in Counter(result_columns).items() if v > 1]
        if len(common_col_names) == 0:
            return DataFrame(
                self._session, Lateral(self._plan, table_function), _ast_stmt=_ast_stmt
            )
        prefix = _generate_prefix("a")
        child = self.select(
            [
                _alias_if_needed(
                    self,
                    attr.name,
                    prefix,
                    suffix=None,
                    common_col_names=common_col_names,
                )
                for attr in self._output
            ],
            _emit_ast=False,
        )
        return DataFrame(
            self._session, Lateral(child._plan, table_function), _ast_stmt=_ast_stmt
        )

    def _get_result_and_meta_for_show(self, n: int, _emit_ast: bool, **kwargs):
        query = self._plan.queries[-1].sql.strip().lower()

        if _emit_ast:
            # Add an Assign node that applies DataframeShow() to the input, followed by its Eval.
            repr = self._session._ast_batch.assign()
            debug_check_missing_ast(self._ast_id, self._session, self)
            if self._ast_id is not None:
                repr.expr.dataframe_show.id.bitfield1 = self._ast_id
            repr.expr.dataframe_show.n = n
            self._session._ast_batch.eval(repr)

            _, kwargs[DATAFRAME_AST_PARAMETER] = self._session._ast_batch.flush()

        if is_sql_select_statement(query):
            result, meta = self._session._conn.get_result_and_metadata(
                self.limit(n, _emit_ast=False)._plan, **kwargs
            )
        else:
            res, meta = self._session._conn.get_result_and_metadata(
                self._plan, **kwargs
            )
            result = res[:n]

        return result, meta

    def _show_string(
        self, n: int = 10, max_width: int = 50, _emit_ast: bool = True, **kwargs
    ) -> str:
        result, meta = self._get_result_and_meta_for_show(n, _emit_ast, **kwargs)

        # The query has been executed
        col_count = len(meta)
        col_width = []
        header = []
        for field in meta:
            name = field.name
            col_width.append(len(name))
            header.append(name)

        body = []
        for row in result:
            lines = []
            for i, v in enumerate(row):
                texts = str(v).split("\n") if v is not None else ["NULL"]
                for t in texts:
                    col_width[i] = max(len(t), col_width[i])
                    col_width[i] = min(max_width, col_width[i])
                lines.append(texts)

            # max line number in this row
            line_count = max(len(li) for li in lines)
            res = []
            for line_number in range(line_count):
                new_line = []
                for colIndex in range(len(lines)):
                    n = (
                        lines[colIndex][line_number]
                        if len(lines[colIndex]) > line_number
                        else ""
                    )
                    new_line.append(n)
                res.append(new_line)
            body.extend(res)

        # Add 2 more spaces in each column
        col_width = [w + 2 for w in col_width]

        total_width = sum(col_width) + col_count + 1
        line = "-" * total_width + "\n"

        def row_to_string(row: List[str]) -> str:
            tokens = []
            if row:
                for segment, size in zip(row, col_width):
                    if len(segment) > max_width:
                        # if truncated, add ... to the end
                        formatted = (segment[: max_width - 3] + "...").ljust(size, " ")
                    else:
                        formatted = segment.ljust(size, " ")
                    tokens.append(formatted)
            else:
                tokens = [" " * size for size in col_width]
            return f"|{'|'.join(tok for tok in tokens)}|\n"

        return (
            line
            + row_to_string(header)
            + line
            # `body` of an empty df is empty
            + ("".join(row_to_string(b) for b in body) if body else row_to_string([]))
            + line
        )

    def _show_string_spark(
        self,
        num_rows: int = 20,
        truncate: Union[bool, int] = True,
        vertical: bool = False,
        _spark_column_names: List[str] = None,
        _emit_ast: bool = True,
        **kwargs,
    ) -> str:
        """Spark's show() logic - translated from scala to python."""
        # Fetch one more rows to check whether the result is truncated.
        result, meta = self._get_result_and_meta_for_show(
            num_rows + 1, _emit_ast, **kwargs
        )

        # handle empty dataframe
        if len(meta) == 1 and meta[0].name == '""':
            meta = []
            result = []
            _spark_column_names = []

        def cell_to_str(cell: Any) -> str:
            # Special handling for cell printing in Spark
            # TODO: this operation can be pushed down to Snowflake for execution.
            if cell is None:
                res = "NULL"
            elif isinstance(cell, bool):
                res = "true" if cell else "false"
            elif isinstance(cell, bytes) or isinstance(cell, bytearray):
                res = f"[{' '.join([str(b) for b in cell])}]"
            elif isinstance(cell, list):
                res = "[" + ", ".join([cell_to_str(v) for v in cell]) + "]"
            elif isinstance(cell, dict):
                res = (
                    "{"
                    + ", ".join(
                        [
                            f"{cell_to_str(k)} -> {cell_to_str(v)}"
                            for k, v in sorted(cell.items())
                        ]
                    )
                    + "}"
                )
            else:
                res = str(cell)
            return res.replace("\n", "\\n")

        # Escape field names
        header = (
            [field.name for field in meta]
            if _spark_column_names is None
            else _spark_column_names
        )

        # Process each row
        res_rows = []
        for res_row in result:
            processed_row = []
            for res_cell in res_row:
                # Convert res_cell to string and escape meta-characters
                str_value = cell_to_str(res_cell)
                # Truncate string if necessary
                if isinstance(truncate, bool):
                    truncate_length = 20 if truncate else 0
                else:
                    truncate_length = truncate
                if 0 < truncate_length < len(str_value):
                    if truncate_length < 4:
                        str_value = str_value[:truncate_length]
                    else:
                        str_value = str_value[: truncate_length - 3] + "..."
                processed_row.append(str_value)
            res_rows.append(processed_row)

        # Get rows represented as a list of lists of strings
        tmp_rows = [header] + res_rows
        has_more_data = len(tmp_rows) - 1 > num_rows
        rows = tmp_rows[: num_rows + 1]

        sb = []
        num_cols = len(meta)
        minimum_col_width = 3

        if not vertical:
            # Initialize the width of each column to a minimum value
            col_widths = [minimum_col_width] * num_cols

            # Compute the width of each column
            for row in rows:
                for i, cell in enumerate(row):
                    col_widths[i] = max(col_widths[i], string_half_width(cell))

            # Pad the rows
            padded_rows = [
                [
                    (
                        cell.rjust(col_widths[i])
                        if truncate > 0
                        else cell.ljust(col_widths[i])
                    )
                    for i, cell in enumerate(row)
                ]
                for row in rows
            ]

            # Create the separator line
            sep = "+" + "+".join("-" * width for width in col_widths) + "+\n"

            # Add column names
            sb.append(sep)
            sb.append("|" + "|".join(padded_rows[0]) + "|\n")
            sb.append(sep)

            # Add data rows
            for row in padded_rows[1:]:
                sb.append("|" + "|".join(row) + "|\n")
            sb.append(sep)
        else:
            # Extended display mode enabled
            field_names = rows[0]
            data_rows = rows[1:]

            # Compute the width of the field name and data columns
            field_name_col_width = max(
                minimum_col_width, max(string_half_width(name) for name in field_names)
            )
            data_col_width = (
                minimum_col_width
                if len(data_rows) == 0
                else max(
                    minimum_col_width,
                    max(string_half_width(cell) for row in data_rows for cell in row),
                )
            )

            for i, row in enumerate(data_rows):
                # Header for each record
                row_header = f"-RECORD {i}".ljust(
                    field_name_col_width + data_col_width + 5, "-"
                )
                sb.append(row_header + "\n")
                for j, cell in enumerate(row):
                    field_name = field_names[j].ljust(field_name_col_width)
                    data = cell.ljust(data_col_width)
                    sb.append(f" {field_name} | {data} \n")

        # Footer
        if vertical and len(rows[1:]) == 0:
            sb.append("(0 rows)")
        elif has_more_data:
            row_string = "row" if num_rows == 1 else "rows"
            sb.append(f"only showing top {num_rows} {row_string}\n")

        return "".join(sb)

    def _format_name_for_view(
        self, func_name: str, name: Union[str, Iterable[str]]
    ) -> str:
        """Helper function for views to create correct name. Raises TypeError invalid name"""
        if isinstance(name, str):
            return name

        if isinstance(name, (list, tuple)) and all(isinstance(n, str) for n in name):
            return ".".join(name)

        raise TypeError(
            f"The input name of {func_name}() must be a str or list/tuple of strs."
        )

    @df_collect_api_telemetry
    @publicapi
    def create_or_replace_view(
        self,
        name: Union[str, Iterable[str]],
        *,
        comment: Optional[str] = None,
        statement_params: Optional[Dict[str, str]] = None,
        _emit_ast: bool = True,
    ) -> List[Row]:
        """Creates a view that captures the computation expressed by this DataFrame.

        For ``name``, you can include the database and schema name (i.e. specify a
        fully-qualified name). If no database name or schema name are specified, the
        view will be created in the current database or schema.

        ``name`` must be a valid `Snowflake identifier <https://docs.snowflake.com/en/sql-reference/identifiers-syntax.html>`_.

        Args:
            name: The name of the view to create or replace. Can be a list of strings
                that specifies the database name, schema name, and view name.
            comment: Adds a comment for the created view. See
                `COMMENT <https://docs.snowflake.com/en/sql-reference/sql/comment>`_.
            statement_params: Dictionary of statement level parameters to be set while executing this action.
        """

        formatted_name = self._format_name_for_view("create_or_replace_view", name)

        # AST.
        stmt = None
        if _emit_ast:
            stmt = self._session._ast_batch.assign()
            expr = with_src_position(stmt.expr.dataframe_create_or_replace_view, stmt)
            expr.is_temp = False
            self._set_ast_ref(expr.df)
            build_view_name(expr.name, name)
            if comment is not None:
                expr.comment.value = comment
            if statement_params is not None:
                build_expr_from_dict_str_str(expr.statement_params, statement_params)
        return self._do_create_or_replace_view(
            formatted_name,
            PersistedView(),
            comment=comment,
            _statement_params=create_or_update_statement_params_with_query_tag(
                statement_params or self._statement_params,
                self._session.query_tag,
                SKIP_LEVELS_TWO,
                collect_stacktrace=self._session.conf.get(
                    "collect_stacktrace_in_query_tag"
                ),
            ),
            _ast_stmt=stmt,
        )

    @df_collect_api_telemetry
    @publicapi
    def create_or_replace_dynamic_table(
        self,
        name: Union[str, Iterable[str]],
        *,
        warehouse: str,
        lag: str,
        comment: Optional[str] = None,
        mode: str = "overwrite",
        refresh_mode: Optional[str] = None,
        initialize: Optional[str] = None,
        clustering_keys: Optional[Iterable[ColumnOrName]] = None,
        is_transient: bool = False,
        data_retention_time: Optional[int] = None,
        max_data_extension_time: Optional[int] = None,
        statement_params: Optional[Dict[str, str]] = None,
        iceberg_config: Optional[dict] = None,
        _emit_ast: bool = True,
    ) -> List[Row]:
        """Creates a dynamic table that captures the computation expressed by this DataFrame.

        For ``name``, you can include the database and schema name (i.e. specify a
        fully-qualified name). If no database name or schema name are specified, the
        dynamic table will be created in the current database or schema.

        ``name`` must be a valid `Snowflake identifier <https://docs.snowflake.com/en/sql-reference/identifiers-syntax.html>`_.

        Args:
            name: The name of the dynamic table to create or replace. Can be a list of strings
                that specifies the database name, schema name, and view name.
            warehouse: The name of the warehouse used to refresh the dynamic table.
            lag: specifies the target data freshness
            comment: Adds a comment for the created table. See
                `COMMENT <https://docs.snowflake.com/en/sql-reference/sql/comment>`_.
            mode: Specifies the behavior of create dynamic table. Allowed values are:
                - "overwrite" (default): Overwrite the table by dropping the old table.
                - "errorifexists": Throw and exception if the table already exists.
                - "ignore": Ignore the operation if table already exists.
            refresh_mode: Specifies the refresh mode of the dynamic table. The value can be "AUTO",
                "FULL", or "INCREMENTAL".
            initialize: Specifies the behavior of initial refresh. The value can be "ON_CREATE" or
                "ON_SCHEDULE".
            clustering_keys: Specifies one or more columns or column expressions in the table as the clustering key.
                See `Clustering Keys & Clustered Tables <https://docs.snowflake.com/en/user-guide/tables-clustering-keys>`_
                for more details.
            is_transient: A boolean value that specifies whether the dynamic table is transient.
            data_retention_time: Specifies the retention period for the dynamic table in days so that
                Time Travel actions can be performed on historical data in the dynamic table.
            max_data_extension_time: Specifies the maximum number of days for which Snowflake can extend
                the data retention period of the dynamic table to prevent streams on the dynamic table
                from becoming stale.
            statement_params: Dictionary of statement level parameters to be set while executing this action.
            iceberg_config: A dictionary that can contain the following iceberg configuration values:

                - external_volume: specifies the identifier for the external volume where
                  the Iceberg table stores its metadata files and data in Parquet format.
                - catalog: specifies either Snowflake or a catalog integration to use for this table.
                - base_location: the base directory that snowflake can write iceberg metadata and files to.
                - catalog_sync: optionally sets the catalog integration configured for Polaris Catalog.
                - storage_serialization_policy: specifies the storage serialization policy for the table.


        Note:
            See `understanding dynamic table refresh <https://docs.snowflake.com/en/user-guide/dynamic-tables-refresh>`_.
            for more details on refresh mode.
        """

        formatted_name = self._format_name_for_view(
            "create_or_replace_dynamic_table", name
        )

        if not isinstance(warehouse, str):
            raise TypeError(
                "The warehouse input of create_or_replace_dynamic_table() can only be a str."
            )

        if not isinstance(lag, str):
            raise TypeError(
                "The lag input of create_or_replace_dynamic_table() can only be a str."
            )

        # AST.
        stmt = None
        if _emit_ast:
            stmt = self._session._ast_batch.assign()
            expr = with_src_position(
                stmt.expr.dataframe_create_or_replace_dynamic_table, stmt
            )
            self._set_ast_ref(expr.df)
            build_table_name(expr.name, name)
            expr.warehouse = warehouse
            expr.lag = lag
            if comment is not None:
                expr.comment.value = comment

            fill_save_mode(expr.mode, mode)
            if refresh_mode is not None:
                expr.refresh_mode.value = refresh_mode
            if initialize is not None:
                expr.initialize.value = initialize
            if clustering_keys is not None:
                for col_or_name in clustering_keys:
                    build_expr_from_snowpark_column_or_col_name(
                        expr.clustering_keys.add(), col_or_name
                    )
            expr.is_transient = is_transient
            if data_retention_time is not None:
                expr.data_retention_time.value = data_retention_time
            if max_data_extension_time is not None:
                expr.max_data_extension_time.value = max_data_extension_time

            if statement_params is not None:
                build_expr_from_dict_str_str(expr.statement_params, statement_params)
        # TODO: Support create_or_replace_dynamic_table in MockServerConnection.
        from snowflake.snowpark.mock._connection import MockServerConnection

        if (
            isinstance(self._session._conn, MockServerConnection)
            and self._session._conn._suppress_not_implemented_error
        ):
            _logger.error(
                "create_or_replace_dynamic_table not supported in local testing mode, returning empty result."
            )
            # Allow AST tests to pass.
            return []

        create_mode = str_to_enum(mode.lower(), DynamicTableCreateMode, "`mode`")

        return self._do_create_or_replace_dynamic_table(
            name=formatted_name,
            warehouse=warehouse,
            lag=lag,
            create_mode=create_mode,
            comment=comment,
            refresh_mode=refresh_mode,
            initialize=initialize,
            clustering_keys=clustering_keys,
            is_transient=is_transient,
            data_retention_time=data_retention_time,
            max_data_extension_time=max_data_extension_time,
            _statement_params=create_or_update_statement_params_with_query_tag(
                statement_params,
                self._session.query_tag,
                SKIP_LEVELS_TWO,
                collect_stacktrace=self._session.conf.get(
                    "collect_stacktrace_in_query_tag"
                ),
            ),
            iceberg_config=iceberg_config,
        )

    @df_collect_api_telemetry
    @publicapi
    def create_or_replace_temp_view(
        self,
        name: Union[str, Iterable[str]],
        *,
        comment: Optional[str] = None,
        statement_params: Optional[Dict[str, str]] = None,
        _emit_ast: bool = True,
    ) -> List[Row]:
        """Creates or replace a temporary view that returns the same results as this DataFrame.

        You can use the view in subsequent SQL queries and statements during the
        current session. The temporary view is only available in the session in which
        it is created.

        For ``name``, you can include the database and schema name (i.e. specify a
        fully-qualified name). If no database name or schema name are specified, the
        view will be created in the current database or schema.

        ``name`` must be a valid `Snowflake identifier <https://docs.snowflake.com/en/sql-reference/identifiers-syntax.html>`_.

        Args:
            name: The name of the view to create or replace. Can be a list of strings
                that specifies the database name, schema name, and view name.
            comment: Adds a comment for the created view. See
                `COMMENT <https://docs.snowflake.com/en/sql-reference/sql/comment>`_.
            statement_params: Dictionary of statement level parameters to be set while executing this action.
        """

        formatted_name = self._format_name_for_view("create_or_replace_temp_view", name)

        # AST.
        stmt = None
        if _emit_ast:
            stmt = self._session._ast_batch.assign()
            expr = with_src_position(stmt.expr.dataframe_create_or_replace_view, stmt)
            expr.is_temp = True
            self._set_ast_ref(expr.df)
            build_view_name(expr.name, name)
            if comment is not None:
                expr.comment.value = comment
            if statement_params is not None:
                build_expr_from_dict_str_str(expr.statement_params, statement_params)

        return self._do_create_or_replace_view(
            formatted_name,
            LocalTempView(),
            comment=comment,
            _statement_params=create_or_update_statement_params_with_query_tag(
                statement_params or self._statement_params,
                self._session.query_tag,
                SKIP_LEVELS_TWO,
                collect_stacktrace=self._session.conf.get(
                    "collect_stacktrace_in_query_tag"
                ),
            ),
            _ast_stmt=stmt,
        )

    @df_collect_api_telemetry
    @publicapi
    def create_temp_view(
        self,
        name: Union[str, Iterable[str]],
        *,
        comment: Optional[str] = None,
        statement_params: Optional[Dict[str, str]] = None,
        _emit_ast: bool = True,
    ) -> List[Row]:
        """Creates a temporary view that returns the same results as this DataFrame.
        If it already exists, an exception will be raised.

        You can use the view in subsequent SQL queries and statements during the
        current session. The temporary view is only available in the session in which
        it is created.

        For ``name``, you can include the database and schema name (i.e. specify a
        fully-qualified name). If no database name or schema name are specified, the
        view will be created in the current database or schema.

        ``name`` must be a valid `Snowflake identifier <https://docs.snowflake.com/en/sql-reference/identifiers-syntax.html>`_.

        Args:
            name: The name of the view to create or replace. Can be a list of strings
                that specifies the database name, schema name, and view name.
            comment: Adds a comment for the created view. See
                `COMMENT <https://docs.snowflake.com/en/sql-reference/sql/comment>`_.
            statement_params: Dictionary of statement level parameters to be set while executing this action.
        """

        formatted_name = self._format_name_for_view("create_or_temp_view", name)

        # AST.
        stmt = None
        if _emit_ast:
            stmt = self._session._ast_batch.assign()
            expr = with_src_position(stmt.expr.dataframe_create_or_replace_view, stmt)
            expr.is_temp = True
            self._set_ast_ref(expr.df)
            build_view_name(expr.name, name)
            if comment is not None:
                expr.comment.value = comment
            if statement_params is not None:
                build_expr_from_dict_str_str(expr.statement_params, statement_params)

        return self._do_create_or_replace_view(
            formatted_name,
            LocalTempView(),
            comment=comment,
            replace=False,
            _statement_params=create_or_update_statement_params_with_query_tag(
                statement_params or self._statement_params,
                self._session.query_tag,
                SKIP_LEVELS_TWO,
                collect_stacktrace=self._session.conf.get(
                    "collect_stacktrace_in_query_tag"
                ),
            ),
            _ast_stmt=stmt,
        )

    def _do_create_or_replace_view(
        self,
        view_name: str,
        view_type: ViewType,
        comment: Optional[str],
        replace: bool = True,
        _ast_stmt: Optional[proto.Assign] = None,
        **kwargs,
    ):
        validate_object_name(view_name)
        cmd = CreateViewCommand(
            view_name,
            view_type,
            comment,
            replace,
            self._plan,
        )

        return self._session._conn.execute(
            self._session._analyzer.resolve(cmd), **kwargs
        )

    def _do_create_or_replace_dynamic_table(
        self,
        name: str,
        warehouse: str,
        lag: str,
        create_mode: DynamicTableCreateMode,
        comment: Optional[str] = None,
        refresh_mode: Optional[str] = None,
        initialize: Optional[str] = None,
        clustering_keys: Optional[Iterable[ColumnOrName]] = None,
        is_transient: bool = False,
        data_retention_time: Optional[int] = None,
        max_data_extension_time: Optional[int] = None,
        iceberg_config: Optional[dict] = None,
        **kwargs,
    ):
        validate_object_name(name)
        clustering_exprs = (
            [
                _to_col_if_str(
                    col, "DataFrame.create_or_replace_dynamic_table"
                )._expression
                for col in clustering_keys
            ]
            if clustering_keys
            else []
        )
        cmd = CreateDynamicTableCommand(
            name=name,
            warehouse=warehouse,
            lag=lag,
            comment=comment,
            create_mode=create_mode,
            refresh_mode=refresh_mode,
            initialize=initialize,
            clustering_exprs=clustering_exprs,
            is_transient=is_transient,
            data_retention_time=data_retention_time,
            max_data_extension_time=max_data_extension_time,
            child=self._plan,
            iceberg_config=iceberg_config,
        )

        return self._session._conn.execute(
            self._session._analyzer.resolve(cmd), **kwargs
        )

    @overload
    @publicapi
    def first(
        self,
        n: Optional[int] = None,
        *,
        statement_params: Optional[Dict[str, str]] = None,
        block: bool = True,
        _emit_ast: bool = True,
    ) -> Union[Optional[Row], List[Row]]:
        ...  # pragma: no cover

    @overload
    @publicapi
    def first(
        self,
        n: Optional[int] = None,
        *,
        statement_params: Optional[Dict[str, str]] = None,
        block: bool = False,
        _emit_ast: bool = True,
    ) -> AsyncJob:
        ...  # pragma: no cover

    @publicapi
    def first(
        self,
        n: Optional[int] = None,
        *,
        statement_params: Optional[Dict[str, str]] = None,
        block: bool = True,
        _emit_ast: bool = True,
    ) -> Union[Optional[Row], List[Row], AsyncJob]:
        """Executes the query representing this DataFrame and returns the first ``n``
        rows of the results.

        Args:
            n: The number of rows to return.
            statement_params: Dictionary of statement level parameters to be set while executing this action.
            block: A bool value indicating whether this function will wait until the result is available.
                When it is ``False``, this function executes the underlying queries of the dataframe
                asynchronously and returns an :class:`AsyncJob`.

        Returns:
             A list of the first ``n`` :class:`Row` objects if ``n`` is not ``None``. If ``n`` is negative or
             larger than the number of rows in the result, returns all rows in the
             results. ``n`` is ``None``, it returns the first :class:`Row` of
             results, or ``None`` if it does not exist.
        """

        if not isinstance(n, int) and n is not None:
            raise ValueError(f"Invalid type of argument passed to first(): {type(n)}")

        # AST.
        kwargs = {}
        if _emit_ast:
            stmt = self._session._ast_batch.assign()
            ast = with_src_position(stmt.expr.dataframe_first, stmt)
            if statement_params is not None:
                build_expr_from_dict_str_str(ast.statement_params, statement_params)
            self._set_ast_ref(ast.df)
            ast.block = block
            ast.num = 1 if n is None else n

            self._session._ast_batch.eval(stmt)

            # Flush the AST and encode it as part of the query.
            _, kwargs[DATAFRAME_AST_PARAMETER] = self._session._ast_batch.flush()

        if n is None:
            df = self.limit(1, _emit_ast=False)
            adjust_api_subcalls(df, "DataFrame.first", len_subcalls=1)
            result = df._internal_collect_with_tag(
                statement_params=statement_params, block=block, **kwargs
            )
            if not block:
                return result
            return result[0] if result else None
        elif n < 0:
            add_api_call(self, "DataFrame.first")
            return self._internal_collect_with_tag(
                statement_params=statement_params, block=block, **kwargs
            )
        else:
            df = self.limit(n, _emit_ast=False)
            adjust_api_subcalls(df, "DataFrame.first", len_subcalls=1)
            return df._internal_collect_with_tag(
                statement_params=statement_params, block=block, **kwargs
            )

    take = first

    @df_api_usage
    @publicapi
    def sample(
        self,
        frac: Optional[float] = None,
        n: Optional[int] = None,
        _emit_ast: bool = True,
    ) -> "DataFrame":
        """Samples rows based on either the number of rows to be returned or a
        percentage of rows to be returned.

        Args:
            frac: the percentage of rows to be sampled.
            n: the number of rows to sample in the range of 0 to 1,000,000 (inclusive).
        Returns:
            a :class:`DataFrame` containing the sample of rows.
        """
        DataFrame._validate_sample_input(frac, n)

        stmt = None
        if _emit_ast:
            # AST.
            stmt = self._session._ast_batch.assign()
            ast = with_src_position(stmt.expr.dataframe_sample, stmt)
            if frac:
                ast.probability_fraction.value = frac
            if n:
                ast.num.value = n
            self._set_ast_ref(ast.df)

        sample_plan = Sample(self._plan, probability_fraction=frac, row_count=n)
        if self._select_statement:
            return self._with_plan(
                self._session._analyzer.create_select_statement(
                    from_=self._session._analyzer.create_select_snowflake_plan(
                        sample_plan, analyzer=self._session._analyzer
                    ),
                    analyzer=self._session._analyzer,
                ),
                _ast_stmt=stmt,
            )
        return self._with_plan(sample_plan, _ast_stmt=stmt)

    @staticmethod
    def _validate_sample_input(frac: Optional[float] = None, n: Optional[int] = None):
        if frac is None and n is None:
            raise ValueError(
                "'frac' and 'n' cannot both be None. "
                "One of those values must be defined"
            )
        if frac is not None and (frac < 0.0 or frac > 1.0):
            raise ValueError(
                f"'frac' value {frac} "
                f"is out of range (0 <= probability_fraction <= 1)"
            )
        if n is not None and n < 0:
            raise ValueError(f"'n' value {n} must be greater than 0")

    @property
    def na(self) -> DataFrameNaFunctions:
        """
        Returns a :class:`DataFrameNaFunctions` object that provides functions for
        handling missing values in the DataFrame.
        """
        return self._na

    @property
    def session(self) -> "snowflake.snowpark.Session":
        """
        Returns a :class:`snowflake.snowpark.Session` object that provides access to the session the current DataFrame is relying on.
        """
        return self._session

    @publicapi
    def describe(
        self, *cols: Union[str, List[str]], _emit_ast: bool = True
    ) -> "DataFrame":
        """
        Computes basic statistics for numeric columns, which includes
        ``count``, ``mean``, ``stddev``, ``min``, and ``max``. If no columns
        are provided, this function computes statistics for all numerical or
        string columns. Non-numeric and non-string columns will be ignored
        when calling this method.

        Example::
            >>> df = session.create_dataframe([[1, 2], [3, 4]], schema=["a", "b"])
            >>> desc_result = df.describe().sort("SUMMARY").show()
            -------------------------------------------------------
            |"SUMMARY"  |"A"                 |"B"                 |
            -------------------------------------------------------
            |count      |2.0                 |2.0                 |
            |max        |3.0                 |4.0                 |
            |mean       |2.0                 |3.0                 |
            |min        |1.0                 |2.0                 |
            |stddev     |1.4142135623730951  |1.4142135623730951  |
            -------------------------------------------------------
            <BLANKLINE>

        Args:
            cols: The names of columns whose basic statistics are computed.
        """
        stmt = None
        if _emit_ast:
            stmt = self._session._ast_batch.assign()
            expr = with_src_position(stmt.expr.dataframe_describe, stmt)
            self._set_ast_ref(expr.df)
            col_list, expr.cols.variadic = parse_positional_args_to_list_variadic(*cols)
            for c in col_list:
                build_expr_from_snowpark_column_or_col_name(expr.cols.args.add(), c)

        cols = parse_positional_args_to_list(*cols)
        df = self.select(cols, _emit_ast=False) if len(cols) > 0 else self

        # ignore non-numeric and non-string columns
        numerical_string_col_type_dict = {
            field.name: field.datatype
            for field in df.schema.fields
            if isinstance(field.datatype, (StringType, _NumericType))
        }

        stat_func_dict = {
            "count": count,
            "mean": mean,
            "stddev": stddev,
            "min": min_,
            "max": max_,
        }

        # if no columns should be selected, just return stat names
        if len(numerical_string_col_type_dict) == 0:
            df = self._session.create_dataframe(
                list(stat_func_dict.keys()), schema=["summary"], _emit_ast=False
            )
            # We need to set the API calls for this to same API calls for describe
            # Also add the new API calls for creating this DataFrame to the describe subcalls
            adjust_api_subcalls(
                df,
                "DataFrame.describe",
                precalls=self._plan.api_calls,
                subcalls=df._plan.api_calls,
            )

            if _emit_ast:
                df._ast_id = stmt.var_id.bitfield1

            return df

        # otherwise, calculate stats
        with ResourceUsageCollector() as resource_usage_collector:
            res_df = None
            for name, func in stat_func_dict.items():
                agg_cols = []
                for c, t in numerical_string_col_type_dict.items():
                    # for string columns, we need to convert all stats to string
                    # such that they can be fitted into one column
                    if isinstance(t, StringType):
                        if name in ["mean", "stddev"]:
                            agg_cols.append(to_char(func(lit(None))).as_(c))
                        else:
                            agg_cols.append(to_char(func(c)))
                    else:
                        agg_cols.append(func(c))
                agg_stat_df = (
                    self.agg(agg_cols, _emit_ast=False)
                    .to_df(list(numerical_string_col_type_dict.keys()), _emit_ast=False)
                    .select(
                        lit(name).as_("summary"),
                        *numerical_string_col_type_dict.keys(),
                        _emit_ast=False,
                    )
                )
                res_df = (
                    res_df.union(agg_stat_df, _emit_ast=False)
                    if res_df
                    else agg_stat_df
                )

        adjust_api_subcalls(
            res_df,
            "DataFrame.describe",
            precalls=self._plan.api_calls,
            subcalls=res_df._plan.api_calls.copy(),
            resource_usage=resource_usage_collector.get_resource_usage(),
        )

        if _emit_ast:
            res_df._ast_id = stmt.var_id.bitfield1

        return res_df

    @df_api_usage
    @publicapi
    def rename(
        self,
        col_or_mapper: Union[ColumnOrName, dict],
        new_column: str = None,
        _emit_ast: bool = True,
    ):
        """
        Returns a DataFrame with the specified column ``col_or_mapper`` renamed as ``new_column``. If ``col_or_mapper``
        is a dictionary, multiple columns will be renamed in the returned DataFrame.

        Example::
            >>> # This example renames the column `A` as `NEW_A` in the DataFrame.
            >>> df = session.sql("select 1 as A, 2 as B")
            >>> df_renamed = df.rename(col("A"), "NEW_A")
            >>> df_renamed.show()
            -----------------
            |"NEW_A"  |"B"  |
            -----------------
            |1        |2    |
            -----------------
            <BLANKLINE>
            >>> # This example renames the column `A` as `NEW_A` and `B` as `NEW_B` in the DataFrame.
            >>> df = session.sql("select 1 as A, 2 as B")
            >>> df_renamed = df.rename({col("A"): "NEW_A", "B":"NEW_B"})
            >>> df_renamed.show()
            ---------------------
            |"NEW_A"  |"NEW_B"  |
            ---------------------
            |1        |2        |
            ---------------------
            <BLANKLINE>

        Args:
            col_or_mapper: The old column instance or column name to be renamed, or the dictionary mapping from column instances or columns names to their new names (string)
            new_column: The new column name (string value), if a single old column is given
        """
        # AST.
        _ast_stmt = None
        expr = None
        if _emit_ast:
            _ast_stmt = self._session._ast_batch.assign()
            expr = with_src_position(_ast_stmt.expr.dataframe_rename, _ast_stmt)
            self._set_ast_ref(expr.df)
            if new_column is not None:
                expr.new_column.value = new_column
            build_expr_from_python_val(expr.col_or_mapper, col_or_mapper)

        if new_column is not None:
            return self.with_column_renamed(
                col_or_mapper, new_column, _ast_stmt=_ast_stmt, _emit_ast=False
            )

        if not isinstance(col_or_mapper, dict):
            raise ValueError(
                f"If new_column parameter is not specified, col_or_mapper needs to be of type dict, "
                f"not {type(col_or_mapper).__name__}"
            )

        if len(col_or_mapper) == 0:
            raise ValueError("col_or_mapper dictionary cannot be empty")

        column_or_name_list, rename_list = zip(*col_or_mapper.items())
        for name in rename_list:
            if not isinstance(name, str):
                raise TypeError(
                    f"You cannot rename a column using value {name} of type {type(name).__name__} as it "
                    f"is not a string."
                )

        names = self._get_column_names_from_column_or_name_list(column_or_name_list)
        normalized_name_list = [quote_name(n) for n in names]
        rename_map = {k: v for k, v in zip(normalized_name_list, rename_list)}
        rename_plan = Rename(rename_map, self._plan)

        if self._select_statement:
            select_plan = self._session._analyzer.create_select_statement(
                from_=self._session._analyzer.create_select_snowflake_plan(
                    rename_plan, analyzer=self._session._analyzer
                ),
                analyzer=self._session._analyzer,
            )
            return self._with_plan(select_plan, _ast_stmt=_ast_stmt)

        return self._with_plan(rename_plan, _ast_stmt=_ast_stmt)

    @df_api_usage
    @publicapi
    def with_column_renamed(
        self,
        existing: ColumnOrName,
        new: str,
        _ast_stmt: Optional[proto.Assign] = None,
        _emit_ast: bool = True,
    ) -> "DataFrame":
        """Returns a DataFrame with the specified column ``existing`` renamed as ``new``.

        Example::

            >>> # This example renames the column `A` as `NEW_A` in the DataFrame.
            >>> df = session.sql("select 1 as A, 2 as B")
            >>> df_renamed = df.with_column_renamed(col("A"), "NEW_A")
            >>> df_renamed.show()
            -----------------
            |"NEW_A"  |"B"  |
            -----------------
            |1        |2    |
            -----------------
            <BLANKLINE>

        Args:
            existing: The old column instance or column name to be renamed.
            new: The new column name.
        """
        new_quoted_name = quote_name(new)
        if isinstance(existing, str):
            old_name = quote_name(existing)
        elif isinstance(existing, Column):
            if isinstance(existing._expression, Attribute):
                from snowflake.snowpark.mock._connection import MockServerConnection

                if isinstance(self._session._conn, MockServerConnection):
                    self.schema

                att = existing._expression
                old_name = self._plan.expr_to_alias.get(att.expr_id, att.name)
            elif (
                isinstance(existing._expression, UnresolvedAttribute)
                and existing._expression.df_alias
            ):
                old_name = self._plan.df_aliased_col_name_to_real_col_name.get(
                    existing._expression.name, existing._expression.name
                )
            elif isinstance(existing._expression, NamedExpression):
                old_name = existing._expression.name
            else:
                raise ValueError(
                    f"Unable to rename column {existing} because it doesn't exist."
                )
        else:
            raise TypeError(f"{str(existing)} must be a column name or Column object.")

        to_be_renamed = [x for x in self._output if x.name.upper() == old_name.upper()]
        if not to_be_renamed:
            raise ValueError(
                f'Unable to rename column "{existing}" because it doesn\'t exist.'
            )
        elif len(to_be_renamed) > 1:
            raise SnowparkClientExceptionMessages.DF_CANNOT_RENAME_COLUMN_BECAUSE_MULTIPLE_EXIST(
                old_name, new_quoted_name, len(to_be_renamed)
            )
        new_columns = [
            Column(att).as_(new_quoted_name) if old_name == att.name else Column(att)
            for att in self._output
        ]

        # AST.
        if _ast_stmt is None and _emit_ast:
            _ast_stmt = self._session._ast_batch.assign()
            expr = with_src_position(
                _ast_stmt.expr.dataframe_with_column_renamed, _ast_stmt
            )
            self._set_ast_ref(expr.df)
            expr.new_name = new
            build_expr_from_snowpark_column_or_col_name(expr.col, existing)
        return self.select(new_columns, _ast_stmt=_ast_stmt, _emit_ast=False)

    @df_collect_api_telemetry
    @publicapi
    def cache_result(
        self,
        *,
        statement_params: Optional[Dict[str, str]] = None,
        _emit_ast: bool = True,
    ) -> "Table":
        """Caches the content of this DataFrame to create a new cached Table DataFrame.

        All subsequent operations on the returned cached DataFrame are performed on the cached data
        and have no effect on the original DataFrame.

        You can use :meth:`Table.drop_table` or the ``with`` statement to clean up the cached result when it's not needed.
        Refer to the example code below.

        Note:
            An error will be thrown if a cached result is cleaned up and it's used again,
            or any other DataFrames derived from the cached result are used again.

        Examples::
            >>> create_result = session.sql("create temp table RESULT (NUM int)").collect()
            >>> insert_result = session.sql("insert into RESULT values(1),(2)").collect()

            >>> df = session.table("RESULT")
            >>> df.collect()
            [Row(NUM=1), Row(NUM=2)]

            >>> # Run cache_result and then insert into the original table to see
            >>> # that the cached result is not affected
            >>> df1 = df.cache_result()
            >>> insert_again_result = session.sql("insert into RESULT values (3)").collect()
            >>> df1.collect()
            [Row(NUM=1), Row(NUM=2)]
            >>> df.collect()
            [Row(NUM=1), Row(NUM=2), Row(NUM=3)]

            >>> # You can run cache_result on a result that has already been cached
            >>> df2 = df1.cache_result()
            >>> df2.collect()
            [Row(NUM=1), Row(NUM=2)]

            >>> df3 = df.cache_result()
            >>> # Drop RESULT and see that the cached results still exist
            >>> drop_table_result = session.sql(f"drop table RESULT").collect()
            >>> df1.collect()
            [Row(NUM=1), Row(NUM=2)]
            >>> df2.collect()
            [Row(NUM=1), Row(NUM=2)]
            >>> df3.collect()
            [Row(NUM=1), Row(NUM=2), Row(NUM=3)]
            >>> # Clean up the cached result
            >>> df3.drop_table()
            >>> # use context manager to clean up the cached result after it's use.
            >>> with df2.cache_result() as df4:
            ...     df4.collect()
            [Row(NUM=1), Row(NUM=2)]

        Args:
            statement_params: Dictionary of statement level parameters to be set while executing this action.

        Returns:
             A :class:`Table` object that holds the cached result in a temporary table.
             All operations on this new DataFrame have no effect on the original.

        Note:
            A temporary table is created to store the cached result and a :class:`Table` object is returned.
            You can retrieve the table name by accessing :attr:`Table.table_name`. Note that this temporary
            Snowflake table

                - may be automatically removed when the Table object is no longer referenced if
                  :attr:`Session.auto_clean_up_temp_table_enabled` is set to ``True``.

                - will be dropped after the session is closed.

            To retain a persistent table, consider using :meth:`DataFrameWriter.save_as_table` to persist
            the cached result.
        """
        with open_telemetry_context_manager(self.cache_result, self):
            from snowflake.snowpark.mock._connection import MockServerConnection

        # AST.
        stmt = None
        if _emit_ast:
            stmt = self._session._ast_batch.assign()
            expr = with_src_position(stmt.expr.dataframe_cache_result, stmt)
            self._set_ast_ref(expr.df)
            if statement_params is not None:
                build_expr_from_dict_str_str(expr.statement_params, statement_params)

        temp_table_name = self._session.get_fully_qualified_name_if_possible(
            f'"{random_name_for_temp_object(TempObjectType.TABLE)}"'
        )

        # TODO: Clarify whether cache_result() is an Eval or not. Currently, treat as Assign.

        if isinstance(self._session._conn, MockServerConnection):
            self.write.save_as_table(
                temp_table_name, create_temp_table=True, _emit_ast=False
            )
        else:
            df = self._with_plan(
                SnowflakeCreateTable(
                    [temp_table_name],
                    None,
                    SaveMode.ERROR_IF_EXISTS,
                    self._plan,
                    creation_source=TableCreationSource.CACHE_RESULT,
                    table_type="temp",
                )
            )
            statement_params_for_cache_result = {
                **(statement_params or self._statement_params or {}),
                "cache_result_temp_table": temp_table_name,
            }
            self._session._conn.execute(
                df._plan,
                _statement_params=create_or_update_statement_params_with_query_tag(
                    statement_params_for_cache_result,
                    self._session.query_tag,
                    SKIP_LEVELS_TWO,
                    collect_stacktrace=self._session.conf.get(
                        "collect_stacktrace_in_query_tag"
                    ),
                ),
            )
        cached_df = snowflake.snowpark.table.Table(
            temp_table_name,
            self._session,
            is_temp_table_for_cleanup=True,
            _emit_ast=False,
        )
        cached_df.is_cached = True

        if _emit_ast:
            cached_df._ast_id = stmt.var_id.bitfield1
        return cached_df

    @df_collect_api_telemetry
    @publicapi
    def random_split(
        self,
        weights: List[float],
        seed: Optional[int] = None,
        *,
        statement_params: Optional[Dict[str, str]] = None,
        _emit_ast: bool = True,
    ) -> List["DataFrame"]:
        """
        Randomly splits the current DataFrame into separate DataFrames,
        using the specified weights.

        Args:
            weights: Weights to use for splitting the DataFrame. If the
                weights don't add up to 1, the weights will be normalized.
                Every number in ``weights`` has to be positive. If only one
                weight is specified, the returned DataFrame list only includes
                the current DataFrame.
            seed: The seed for sampling.
            statement_params: Dictionary of statement level parameters to be set while executing this action.

        Example::

            >>> df = session.range(10000)
            >>> weights = [0.1, 0.2, 0.3]
            >>> df_parts = df.random_split(weights)
            >>> len(df_parts) == len(weights)
            True

        Note:
            1. When multiple weights are specified, the current DataFrame will
            be cached before being split.

            2. When a weight or a normailized weight is less than ``1e-6``, the
            corresponding split dataframe will be empty.
        """

        if not weights:
            raise ValueError(
                "weights can't be None or empty and its values must be positive numbers."
            )

        # AST.
        stmt = None
        if _emit_ast:
            stmt = self._session._ast_batch.assign()
            ast = with_src_position(stmt.expr.dataframe_random_split, stmt)
            for w in weights:
                ast.weights.append(w)
            if seed:
                ast.seed.value = seed
            if statement_params:
                build_expr_from_dict_str_str(ast.statement_params, statement_params)
            self._set_ast_ref(ast.df)

        if len(weights) == 1:
            return [self]
        else:
            for w in weights:
                if w <= 0:
                    raise ValueError("weights must be positive numbers")

            temp_column_name = random_name_for_temp_object(TempObjectType.COLUMN)
            cached_df = self.with_column(
                temp_column_name,
                abs_(random(seed)) % _ONE_MILLION,
                _emit_ast=False,
            ).cache_result(statement_params=statement_params, _emit_ast=False)
            sum_weights = sum(weights)
            normalized_cum_weights = [0] + [
                int(w * _ONE_MILLION)
                for w in list(itertools.accumulate([w / sum_weights for w in weights]))
            ]
            normalized_boundaries = zip(
                normalized_cum_weights[:-1], normalized_cum_weights[1:]
            )
            res_dfs = [
                cached_df.where(
                    (col(temp_column_name) >= lower_bound)
                    & (col(temp_column_name) < upper_bound),
                    _emit_ast=False,
                ).drop(temp_column_name, _emit_ast=False)
                for lower_bound, upper_bound in normalized_boundaries
            ]

            if _emit_ast:
                # Assign each Dataframe in res_dfs a __getitem__ from random_split.
                for i, df in enumerate(res_dfs):
                    obj_stmt = self._session._ast_batch.assign()

                    # To enable symbol capture for multiple targets (e.g., a, b, c = ...), we hint
                    # with_src_position with a target_idx.
                    obj_expr = with_src_position(
                        obj_stmt.expr.object_get_item, obj_stmt, target_idx=i
                    )
                    obj_expr.obj.bitfield1 = stmt.var_id.bitfield1

                    arg = obj_expr.args.add()
                    build_expr_from_python_val(arg, i)

                    df._ast_id = obj_stmt.var_id.bitfield1

            return res_dfs

    @property
    def queries(self) -> Dict[str, List[str]]:
        """
        Returns a ``dict`` that contains a list of queries that will be executed to
        evaluate this DataFrame with the key `queries`, and a list of post-execution
        actions (e.g., queries to clean up temporary objects) with the key `post_actions`.
        """
        plan_queries = self._plan.execution_queries
        return {
            "queries": [
                query.sql.strip() for query in plan_queries[PlanQueryType.QUERIES]
            ],
            "post_actions": [
                query.sql.strip() for query in plan_queries[PlanQueryType.POST_ACTIONS]
            ],
        }

    def explain(self) -> None:
        """
        Prints the list of queries that will be executed to evaluate this DataFrame.
        Prints the query execution plan if only one SELECT/DML/DDL statement will be executed.

        For more information about the query execution plan, see the
        `EXPLAIN <https://docs.snowflake.com/en/sql-reference/sql/explain.html>`_ command.
        """
        print(self._explain_string())  # noqa: T201: we need to print here.

    def _explain_string(self) -> str:
        plan_queries = self._plan.execution_queries[PlanQueryType.QUERIES]
        output_queries = "\n---\n".join(
            f"{i+1}.\n{query.sql.strip()}" for i, query in enumerate(plan_queries)
        )
        msg = f"""---------DATAFRAME EXECUTION PLAN----------
Query List:
{output_queries}"""
        # if query list contains more then one queries, skip execution plan
        if len(plan_queries) == 1:
            exec_plan = self._session._explain_query(plan_queries[0].sql)
            if exec_plan:
                msg = f"{msg}\nLogical Execution Plan:\n{exec_plan}"
            else:
                msg = f"{plan_queries[0].sql} can't be explained"

        return f"{msg}\n--------------------------------------------"

    def _resolve(self, col_name: str) -> Union[Expression, NamedExpression]:
        normalized_col_name = quote_name(col_name)
        cols = list(
            filter(
                lambda attr: quote_name(attr.name) == normalized_col_name, self._output
            )
        )

        # Remove UnresolvedAttributes. This is an artifact of the analyzer for regular Snowpark and local test mode
        # being largely incompatible and not adhering to the same protocols when defining input and output schemas.
        cols = list(
            filter(lambda attr: not isinstance(attr, UnresolvedAttribute), cols)
        )

        if len(cols) == 1:
            return cols[0].with_name(normalized_col_name)
        else:
            raise SnowparkClientExceptionMessages.DF_CANNOT_RESOLVE_COLUMN_NAME(
                col_name
            )

    @cached_property
    def _output(self) -> List[Attribute]:
        return (
            self._select_statement.column_states.projection
            if self._select_statement
            else self._plan.output
        )

    @cached_property
    def schema(self) -> StructType:
        """The definition of the columns in this DataFrame (the "relational schema" for
        the DataFrame).
        """
        return StructType._from_attributes(self._plan.attributes)

    @cached_property
    def dtypes(self) -> List[Tuple[str, str]]:
        dtypes = [
            (name, snow_type_to_dtype_str(field.datatype))
            for name, field in zip(self.schema.names, self.schema.fields)
        ]
        return dtypes

    def _with_plan(self, plan, _ast_stmt=None) -> "DataFrame":
        """
        :param proto.Assign ast_stmt: The AST statement protobuf corresponding to this value.
        """
        df = DataFrame(self._session, plan, _ast_stmt=_ast_stmt, _emit_ast=False)
        df._statement_params = self._statement_params

        if _ast_stmt is not None:
            df._ast_id = _ast_stmt.var_id.bitfield1

        return df

    def _get_column_names_from_column_or_name_list(
        self, exprs: List[ColumnOrName]
    ) -> List:
        names = []
        for c in exprs:
            if isinstance(c, str):
                names.append(c)
            elif isinstance(c, Column) and isinstance(c._expression, Attribute):
                from snowflake.snowpark.mock._connection import MockServerConnection

                if isinstance(self._session._conn, MockServerConnection):
                    self.schema  # to execute the plan and populate expr_to_alias

                names.append(
                    self._plan.expr_to_alias.get(
                        c._expression.expr_id, c._expression.name
                    )
                )
            elif (
                isinstance(c, Column)
                and isinstance(c._expression, UnresolvedAttribute)
                and c._expression.df_alias
            ):
                names.append(
                    self._plan.df_aliased_col_name_to_real_col_name.get(
                        c._expression.name, c._expression.name
                    )
                )
            elif isinstance(c, Column) and isinstance(c._expression, NamedExpression):
                names.append(c._expression.name)
            else:
                raise TypeError(f"{str(c)} must be a column name or Column object.")

        return names

    def _convert_cols_to_exprs(
        self,
        calling_method: str,
        *cols: Union[ColumnOrName, Iterable[ColumnOrName]],
    ) -> List[Expression]:
        """Convert a string or a Column, or a list of string and Column objects to expression(s)."""

        def convert(col: ColumnOrName) -> Expression:
            if isinstance(col, str):
                return self._resolve(col)
            elif isinstance(col, Column):
                return col._expression
            else:
                raise TypeError(
                    "{} only accepts str and Column objects, or a list containing str and"
                    " Column objects".format(calling_method)
                )

        exprs = [convert(col) for col in parse_positional_args_to_list(*cols)]
        return exprs

    def _format_schema(
        self,
        level: Optional[int] = None,
        translate_columns: Optional[dict] = None,
        translate_types: Optional[dict] = None,
    ) -> str:
        def _format_datatype(name, dtype, nullable=None, depth=0):
            if level is not None and depth >= level:
                return ""
            prefix = " |  " * depth
            depth = depth + 1

            nullable_str = (
                f" (nullable = {str(nullable)})" if nullable is not None else ""
            )
            extra_lines = []
            type_str = dtype.__class__.__name__

            translated = None
            if translate_types:
                translated = translate_types.get(type_str, type_str)

            # Structured Type format their parameters on multiple lines.
            if isinstance(dtype, ArrayType):
                extra_lines = [
                    _format_datatype("element", dtype.element_type, depth=depth),
                ]
            elif isinstance(dtype, MapType):
                extra_lines = [
                    _format_datatype("key", dtype.key_type, depth=depth),
                    _format_datatype("value", dtype.value_type, depth=depth),
                ]
            elif isinstance(dtype, StructType):
                extra_lines = [
                    _format_datatype(
                        quote_name(field.name, keep_case=True),
                        field.datatype,
                        field.nullable,
                        depth,
                    )
                    for field in dtype.fields
                ]
            else:
                # By default include all parameters in type string instead
                type_str = str(dtype)

            return "\n".join(
                [
                    f"{prefix} |-- {name}: {translated or type_str}{nullable_str}",
                ]
                + [f"{line}" for line in extra_lines if line]
            )

        translate_columns = translate_columns or {}

        schema_tmp_str = "\n".join(
            [
                _format_datatype(
                    translate_columns.get(attr.name, attr.name),
                    attr.datatype,
                    attr.nullable,
                )
                for attr in self._plan.attributes
            ]
        )

        return f"root\n{schema_tmp_str}"

    def print_schema(self, level: Optional[int] = None) -> None:
        """
        Prints the schema of a dataframe in tree format.

        Args:
            level: The level to print to for nested schemas.

        Examples::
            >>> df = session.create_dataframe([(1, "a"), (2, "b")], schema=["a", "b"])
            >>> df.print_schema()
            root
             |-- "A": LongType() (nullable = False)
             |-- "B": StringType() (nullable = False)
        """
        print(self._format_schema(level))  # noqa: T201: we need to print here.

    where = filter

    # Add the following lines so API docs have them
    approxQuantile = approx_quantile = DataFrameStatFunctions.approx_quantile
    corr = DataFrameStatFunctions.corr
    cov = DataFrameStatFunctions.cov
    crosstab = DataFrameStatFunctions.crosstab
    sampleBy = sample_by = DataFrameStatFunctions.sample_by

    dropna = DataFrameNaFunctions.drop
    fillna = DataFrameNaFunctions.fill
    replace = DataFrameNaFunctions.replace

    # Add aliases for user code migration
    createOrReplaceTempView = create_or_replace_temp_view
    createOrReplaceView = create_or_replace_view
    createTempView = create_temp_view
    crossJoin = cross_join
    dropDuplicates = drop_duplicates
    groupBy = group_by
    minus = subtract = except_
    toDF = to_df
    toPandas = to_pandas
    unionAll = union_all
    unionAllByName = union_all_by_name
    unionByName = union_by_name
    withColumn = with_column
    withColumnRenamed = with_column_renamed
    toLocalIterator = to_local_iterator
    randomSplit = random_split
    order_by = sort
    orderBy = order_by
    printSchema = print_schema

    # These methods are not needed for code migration. So no aliases for them.
    # groupByGrouping_sets = group_by_grouping_sets
    # joinTableFunction = join_table_function
    # naturalJoin = natural_join
    # withColumns = with_columns


def map(
    dataframe: DataFrame,
    func: Callable,
    output_types: List[StructType],
    *,
    output_column_names: Optional[List[str]] = None,
    imports: Optional[List[Union[str, Tuple[str, str]]]] = None,
    packages: Optional[List[Union[str, ModuleType]]] = None,
    immutable: bool = False,
    partition_by: Optional[Union[ColumnOrName, List[ColumnOrName]]] = None,
    vectorized: bool = False,
    max_batch_size: Optional[int] = None,
):
    """Returns a new DataFrame with the result of applying `func` to each of the
    rows of the specified DataFrame.

    This function registers a temporary `UDTF
    <https://docs.snowflake.com/en/developer-guide/udf/python/udf-python-tabular-functions>`_ and
    returns a new DataFrame with the result of applying the `func` function to each row of the
    given DataFrame.

    Args:
        dataframe: The DataFrame instance.
        func: A function to be applied to every row of the DataFrame.
        output_types: A list of types for values generated by the ``func``
        output_column_names: A list of names to be assigned to the resulting columns.
        imports: A list of imports that are required to run the function. This argument is passed
            on when registering the UDTF.
        packages: A list of packages that are required to run the function. This argument is passed
            on when registering the UDTF.
        immutable: A flag to specify if the result of the func is deterministic for the same input.
        partition_by: Specify the partitioning column(s) for the UDTF.
        vectorized: A flag to determine if the UDTF process should be vectorized. See
            `vectorized UDTFs <https://docs.snowflake.com/en/developer-guide/udf/python/udf-python-tabular-vectorized#udtfs-with-a-vectorized-process-method>`_.
        max_batch_size: The maximum number of rows per input pandas DataFrame when using vectorized option.

    Example 1::

        >>> from snowflake.snowpark.types import IntegerType
        >>> from snowflake.snowpark.dataframe import map
        >>> import pandas as pd
        >>> df = session.create_dataframe([[10, "a", 22], [20, "b", 22]], schema=["col1", "col2", "col3"])
        >>> new_df = map(df, lambda row: row[0] * row[0], output_types=[IntegerType()])
        >>> new_df.order_by("c_1").show()
        ---------
        |"C_1"  |
        ---------
        |100    |
        |400    |
        ---------
        <BLANKLINE>

    Example 2::

        >>> new_df = map(df, lambda row: (row[1], row[0] * 3), output_types=[StringType(), IntegerType()])
        >>> new_df.order_by("c_1").show()
        -----------------
        |"C_1"  |"C_2"  |
        -----------------
        |a      |30     |
        |b      |60     |
        -----------------
        <BLANKLINE>

    Example 3::

        >>> new_df = map(
        ...     df,
        ...     lambda row: (row[1], row[0] * 3),
        ...     output_types=[StringType(), IntegerType()],
        ...     output_column_names=['col1', 'col2']
        ... )
        >>> new_df.order_by("col1").show()
        -------------------
        |"COL1"  |"COL2"  |
        -------------------
        |a       |30      |
        |b       |60      |
        -------------------
        <BLANKLINE>

    Example 4::

        >>> new_df = map(df, lambda pdf: pdf['COL1']*3, output_types=[IntegerType()], vectorized=True, packages=["pandas"])
        >>> new_df.order_by("c_1").show()
        ---------
        |"C_1"  |
        ---------
        |30     |
        |60     |
        ---------
        <BLANKLINE>

    Example 5::

        >>> new_df = map(
        ...     df,
        ...     lambda pdf: (pdf['COL1']*3, pdf['COL2']+"b"),
        ...     output_types=[IntegerType(), StringType()],
        ...     output_column_names=['A', 'B'],
        ...     vectorized=True,
        ...     packages=["pandas"],
        ... )
        >>> new_df.order_by("A").show()
        -------------
        |"A"  |"B"  |
        -------------
        |30   |ab   |
        |60   |bb   |
        -------------
        <BLANKLINE>

    Example 6::

        >>> new_df = map(
        ...     df,
        ...     lambda pdf: ((pdf.shape[0],) * len(pdf), (pdf.shape[1],) * len(pdf)),
        ...     output_types=[IntegerType(), IntegerType()],
        ...     output_column_names=['rows', 'cols'],
        ...     partition_by="col3",
        ...     vectorized=True,
        ...     packages=["pandas"],
        ... )
        >>> new_df.show()
        -------------------
        |"ROWS"  |"COLS"  |
        -------------------
        |2       |3       |
        |2       |3       |
        -------------------
        <BLANKLINE>

    Note:
        1. The result of the `func` function must be either a scalar value or
        a tuple containing the same number of elements as specified in the
        `output_types` argument.

        2. When using the `vectorized` option, the `func` function must accept
        a pandas DataFrame as input and return either a pandas DataFrame, or a
        tuple of pandas Series/arrays.
    """
    if len(output_types) == 0:
        raise ValueError("output_types cannot be empty.")

    if output_column_names is None:
        output_column_names = [f"c_{i+1}" for i in range(len(output_types))]
    elif len(output_column_names) != len(output_types):
        raise ValueError(
            "'output_column_names' and 'output_types' must be of the same size."
        )

    df_columns = dataframe.columns
    packages = packages or list(dataframe._session.get_packages().values())
    packages = add_package_to_existing_packages(packages, "snowflake-snowpark-python")

    input_types = [field.datatype for field in dataframe.schema.fields]
    udtf_output_cols = [f"c{i}" for i in range(len(output_types))]
    output_schema = StructType(
        [StructField(col, type_) for col, type_ in zip(udtf_output_cols, output_types)]
    )

    if vectorized:
        # If the map is vectorized, we need to add pandas to packages if not
        # already added. Also update the input_types and output_schema to
        # be PandasDataFrameType.
        packages = add_package_to_existing_packages(packages, pandas)
        input_types = [PandasDataFrameType(input_types)]
        output_schema = PandasDataFrameType(output_types, udtf_output_cols)

    output_columns = [
        col(f"${i + len(df_columns) + 1}").alias(
            col_name
        )  # this is done to avoid collision with original table columns
        for i, col_name in enumerate(output_column_names)
    ]

    if vectorized:

        def wrap_result(result):
            if isinstance(result, pandas.DataFrame) or isinstance(result, tuple):
                return result
            return (result,)

        class _MapFunc:
            def process(self, pdf):
                return wrap_result(func(pdf))

    else:

        def wrap_result(result):
            if isinstance(result, Row):
                return tuple(result)
            elif isinstance(result, tuple):
                return result
            else:
                return (result,)

        class _MapFunc:
            def process(self, *argv):
                input_args_to_row = Row(*df_columns)
                yield wrap_result(func(input_args_to_row(*argv)))

    map_udtf = dataframe._session.udtf.register(
        _MapFunc,
        output_schema=output_schema,
        input_types=input_types,
        input_names=df_columns,
        imports=imports,
        packages=packages,
        immutable=immutable,
        max_batch_size=max_batch_size,
    )

    return dataframe.join_table_function(
        map_udtf(*df_columns).over(partition_by=partition_by)
    ).select(*output_columns)<|MERGE_RESOLUTION|>--- conflicted
+++ resolved
@@ -4163,10 +4163,6 @@
 
         with open_telemetry_context_manager(self.count, self):
             df = self.agg(("*", "count"), _emit_ast=False)
-<<<<<<< HEAD
-            # adjust for self.agg
-=======
->>>>>>> 0bf87c11
             adjust_api_subcalls(df, "DataFrame.count", len_subcalls=1)
             result = df._internal_collect_with_tag(
                 statement_params=statement_params,

--- conflicted
+++ resolved
@@ -2344,7 +2344,6 @@
                 ast = None
 
         if self._session.conf.get("use_simplified_query_generation"):
-<<<<<<< HEAD
             with ResourceUsageCollector() as resource_usage_collector:
                 if self._select_statement:
                     df = self._with_plan(
@@ -2357,13 +2356,6 @@
                 "DataFrame.distinct[select]",
                 resource_usage=resource_usage_collector.get_resource_usage(),
             )
-=======
-            if self._select_statement:
-                df = self._with_plan(self._select_statement.distinct(), _ast_stmt=stmt)
-            else:
-                df = self._with_plan(Distinct(self._plan), _ast_stmt=stmt)
-            add_api_call(df, "DataFrame.distinct[select]")
->>>>>>> d0999899
         else:
             df = self.group_by(
                 [

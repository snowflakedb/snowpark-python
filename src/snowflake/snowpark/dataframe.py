#!/usr/bin/env python3
#
# Copyright (c) 2012-2024 Snowflake Computing Inc. All rights reserved.
#

import copy
import itertools
import re
import sys
from collections import Counter
from functools import cached_property
from logging import getLogger
from typing import (
    TYPE_CHECKING,
    Any,
    Dict,
    Iterator,
    List,
    Optional,
    Tuple,
    Union,
    overload,
)

import snowflake.snowpark
import snowflake.snowpark._internal.proto.ast_pb2 as proto
from snowflake.connector.options import installed_pandas
from snowflake.snowpark._internal.analyzer.binary_plan_node import (
    AsOf,
    Cross,
    Except,
    Intersect,
    Join,
    JoinType,
    LeftAnti,
    LeftSemi,
    NaturalJoin,
    Union as UnionPlan,
    UsingJoin,
    create_join_type,
)
from snowflake.snowpark._internal.analyzer.expression import (
    Attribute,
    Expression,
    Literal,
    NamedExpression,
    Star,
    UnresolvedAttribute,
)
from snowflake.snowpark._internal.analyzer.select_statement import (
    SET_EXCEPT,
    SET_INTERSECT,
    SET_UNION,
    SET_UNION_ALL,
    SelectSnowflakePlan,
    SelectStatement,
    SelectTableFunction,
)
from snowflake.snowpark._internal.analyzer.snowflake_plan_node import (
    CopyIntoTableNode,
    Limit,
    LogicalPlan,
)
from snowflake.snowpark._internal.analyzer.sort_expression import (
    Ascending,
    Descending,
    SortOrder,
)
from snowflake.snowpark._internal.analyzer.table_function import (
    FlattenFunction,
    Lateral,
    TableFunctionExpression,
    TableFunctionJoin,
)
from snowflake.snowpark._internal.analyzer.unary_plan_node import (
    CreateDynamicTableCommand,
    CreateViewCommand,
    Filter,
    LocalTempView,
    PersistedView,
    Project,
    Rename,
    Sample,
    Sort,
    Unpivot,
    ViewType,
)
from snowflake.snowpark._internal.ast import (
    check_response,
    decode_ast_response_from_snowpark,
)
from snowflake.snowpark._internal.ast_utils import (
    set_src_position,
    get_symbol,
    setattr_if_not_none,
)
from snowflake.snowpark._internal.error_message import SnowparkClientExceptionMessages
from snowflake.snowpark._internal.open_telemetry import open_telemetry_context_manager
from snowflake.snowpark._internal.telemetry import (
    add_api_call,
    adjust_api_subcalls,
    df_api_usage,
    df_collect_api_telemetry,
    df_to_relational_group_df_api_usage,
)
from snowflake.snowpark._internal.type_utils import (
    ColumnOrName,
    ColumnOrSqlExpr,
    LiteralType,
    snow_type_to_dtype_str,
)
from snowflake.snowpark._internal.utils import (
    SKIP_LEVELS_THREE,
    SKIP_LEVELS_TWO,
    TempObjectType,
    check_is_pandas_dataframe_in_to_pandas,
    column_to_bool,
    create_or_update_statement_params_with_query_tag,
    deprecated,
    escape_quotes,
    experimental,
    generate_random_alphanumeric,
    get_copy_into_table_options,
    is_snowflake_quoted_id_case_insensitive,
    is_snowflake_unquoted_suffix_case_insensitive,
    is_sql_select_statement,
    parse_positional_args_to_list,
    parse_positional_args_to_list_variadic,
    parse_table_name,
    prepare_pivot_arguments,
    private_preview,
    quote_name,
    random_name_for_temp_object,
    validate_object_name,
)
from snowflake.snowpark.async_job import AsyncJob, _AsyncResultType
from snowflake.snowpark.column import Column, _to_col_if_sql_expr, _to_col_if_str
from snowflake.snowpark.dataframe_analytics_functions import DataFrameAnalyticsFunctions
from snowflake.snowpark.dataframe_na_functions import DataFrameNaFunctions
from snowflake.snowpark.dataframe_stat_functions import DataFrameStatFunctions
from snowflake.snowpark.dataframe_writer import DataFrameWriter
from snowflake.snowpark.exceptions import SnowparkDataframeException
from snowflake.snowpark.functions import (
    abs as abs_,
    col,
    count,
    lit,
    max as max_,
    mean,
    min as min_,
    random,
    row_number,
    sql_expr,
    stddev,
    to_char,
)
from snowflake.snowpark.mock._select_statement import MockSelectStatement
from snowflake.snowpark.row import Row
from snowflake.snowpark.table_function import (
    TableFunctionCall,
    _create_table_function_expression,
    _ExplodeFunctionCall,
    _get_cols_after_explode_join,
    _get_cols_after_join_table,
)
from snowflake.snowpark.types import StringType, StructType, _NumericType

# Python 3.8 needs to use typing.Iterable because collections.abc.Iterable is not subscriptable
# Python 3.9 can use both
# Python 3.10 needs to use collections.abc.Iterable because typing.Iterable is removed
if sys.version_info <= (3, 9):
    from typing import Iterable
else:
    from collections.abc import Iterable

if TYPE_CHECKING:
    from table import Table  # pragma: no cover

_logger = getLogger(__name__)

_ONE_MILLION = 1000000
_NUM_PREFIX_DIGITS = 4
_UNALIASED_REGEX = re.compile(f"""._[a-zA-Z0-9]{{{_NUM_PREFIX_DIGITS}}}_(.*)""")


def _generate_prefix(prefix: str) -> str:
    return f"{prefix}_{generate_random_alphanumeric(_NUM_PREFIX_DIGITS)}_"


def _get_unaliased(col_name: str) -> List[str]:
    unaliased = []
    c = col_name
    while match := _UNALIASED_REGEX.match(c):
        c = match.group(1)
        unaliased.append(c)

    return unaliased


def _alias_if_needed(
    df: "DataFrame",
    c: str,
    prefix: Optional[str],
    suffix: Optional[str],
    common_col_names: List[str],
):
    col = df.col(c)
    unquoted_col_name = c.strip('"')
    if c in common_col_names:
        if suffix:
            column_case_insensitive = is_snowflake_quoted_id_case_insensitive(c)
            suffix_unqouted_case_insensitive = (
                is_snowflake_unquoted_suffix_case_insensitive(suffix)
            )
            return col.alias(
                f'"{unquoted_col_name}{suffix.upper()}"'
                if column_case_insensitive and suffix_unqouted_case_insensitive
                else f'''"{unquoted_col_name}{escape_quotes(suffix.strip('"'))}"'''
            )
        return col.alias(f'"{prefix}{unquoted_col_name}"')
    else:
        return col.alias(f'"{unquoted_col_name}"')


def _disambiguate(
    lhs: "DataFrame",
    rhs: "DataFrame",
    join_type: JoinType,
    using_columns: Iterable[str],
    *,
    lsuffix: str = "",
    rsuffix: str = "",
) -> Tuple["DataFrame", "DataFrame"]:
    if lsuffix == rsuffix and lsuffix:
        raise ValueError(
            f"'lsuffix' and 'rsuffix' must be different if they're not empty. You set {lsuffix!r} to both."
        )
    # Normalize the using columns.
    normalized_using_columns = {quote_name(c) for c in using_columns}
    #  Check if the LHS and RHS have columns in common. If they don't just return them as-is. If
    #  they do have columns in common, alias the common columns with randomly generated l_
    #  and r_ prefixes for the left and right sides respectively.
    #  We assume the column names from the schema are normalized and quoted.
    lhs_names = [attr.name for attr in lhs._output]
    rhs_names = [attr.name for attr in rhs._output]
    common_col_names = [
        n
        for n in lhs_names
        if n in set(rhs_names) and n not in normalized_using_columns
    ]

    if common_col_names:
        # We use the session of the LHS DataFrame to report this telemetry
        lhs._session._conn._telemetry_client.send_alias_in_join_telemetry()

    lsuffix = lsuffix or lhs._alias
    rsuffix = rsuffix or rhs._alias
    suffix_provided = lsuffix or rsuffix
    lhs_prefix = _generate_prefix("l") if not suffix_provided else ""
    rhs_prefix = _generate_prefix("r") if not suffix_provided else ""

    lhs_remapped = lhs.select(
        [
            _alias_if_needed(
                lhs,
                name,
                lhs_prefix,
                lsuffix,
                [] if isinstance(join_type, (LeftSemi, LeftAnti)) else common_col_names,
            )
            for name in lhs_names
        ]
    )

    rhs_remapped = rhs.select(
        [
            _alias_if_needed(rhs, name, rhs_prefix, rsuffix, common_col_names)
            for name in rhs_names
        ]
    )
    return lhs_remapped, rhs_remapped


class DataFrame:
    """Represents a lazily-evaluated relational dataset that contains a collection
    of :class:`Row` objects with columns defined by a schema (column name and type).

    A DataFrame is considered lazy because it encapsulates the computation or query
    required to produce a relational dataset. The computation is not performed until
    you call a method that performs an action (e.g. :func:`collect`).

    **Creating a DataFrame**

    You can create a DataFrame in a number of different ways, as shown in the examples
    below.

    Creating tables and data to run the sample code:
        >>> session.sql("create or replace temp table prices(product_id varchar, amount number(10, 2))").collect()
        [Row(status='Table PRICES successfully created.')]
        >>> session.sql("insert into prices values ('id1', 10.0), ('id2', 20.0)").collect()
        [Row(number of rows inserted=2)]
        >>> # Create a CSV file to demo load
        >>> import tempfile
        >>> with tempfile.NamedTemporaryFile(mode="w+t") as t:
        ...     t.writelines(["id1, Product A", "\\n" "id2, Product B"])
        ...     t.flush()
        ...     create_stage_result = session.sql("create temp stage test_stage").collect()
        ...     put_result = session.file.put(t.name, "@test_stage/test_dir")

    Example 1
        Creating a DataFrame by reading a table in Snowflake::

            >>> df_prices = session.table("prices")

    Example 2
        Creating a DataFrame by reading files from a stage::

            >>> from snowflake.snowpark.types import StructType, StructField, IntegerType, StringType
            >>> df_catalog = session.read.schema(StructType([StructField("id", StringType()), StructField("name", StringType())])).csv("@test_stage/test_dir")
            >>> df_catalog.show()
            ---------------------
            |"ID"  |"NAME"      |
            ---------------------
            |id1   | Product A  |
            |id2   | Product B  |
            ---------------------
            <BLANKLINE>

    Example 3
        Creating a DataFrame by specifying a sequence or a range::

            >>> session.create_dataframe([(1, "one"), (2, "two")], schema=["col_a", "col_b"]).show()
            ---------------------
            |"COL_A"  |"COL_B"  |
            ---------------------
            |1        |one      |
            |2        |two      |
            ---------------------
            <BLANKLINE>
            >>> session.range(1, 10, 2).to_df("col1").show()
            ----------
            |"COL1"  |
            ----------
            |1       |
            |3       |
            |5       |
            |7       |
            |9       |
            ----------
            <BLANKLINE>

    Example 4
        Create a new DataFrame by applying transformations to other existing DataFrames::

            >>> df_merged_data = df_catalog.join(df_prices, df_catalog["id"] == df_prices["product_id"])

    **Performing operations on a DataFrame**

    Broadly, the operations on DataFrame can be divided into two types:

    - **Transformations** produce a new DataFrame from one or more existing DataFrames. Note that transformations are lazy and don't cause the DataFrame to be evaluated. If the API does not provide a method to express the SQL that you want to use, you can use :func:`functions.sqlExpr` as a workaround.
    - **Actions** cause the DataFrame to be evaluated. When you call a method that performs an action, Snowpark sends the SQL query for the DataFrame to the server for evaluation.

    **Transforming a DataFrame**

    The following examples demonstrate how you can transform a DataFrame.

    Example 5
        Using the :func:`select()` method to select the columns that should be in the
        DataFrame (similar to adding a ``SELECT`` clause)::

            >>> # Return a new DataFrame containing the product_id and amount columns of the prices table.
            >>> # This is equivalent to: SELECT PRODUCT_ID, AMOUNT FROM PRICES;
            >>> df_price_ids_and_amounts = df_prices.select(col("product_id"), col("amount"))

    Example 6
        Using the :func:`Column.as_` method to rename a column in a DataFrame (similar
        to using ``SELECT col AS alias``)::

            >>> # Return a new DataFrame containing the product_id column of the prices table as a column named
            >>> # item_id. This is equivalent to: SELECT PRODUCT_ID AS ITEM_ID FROM PRICES;
            >>> df_price_item_ids = df_prices.select(col("product_id").as_("item_id"))

    Example 7
        Using the :func:`filter` method to filter data (similar to adding a ``WHERE`` clause)::

            >>> # Return a new DataFrame containing the row from the prices table with the ID 1.
            >>> # This is equivalent to:
            >>> # SELECT * FROM PRICES WHERE PRODUCT_ID = 1;
            >>> df_price1 = df_prices.filter((col("product_id") == 1))

    Example 8
        Using the :func:`sort()` method to specify the sort order of the data (similar to adding an ``ORDER BY`` clause)::

            >>> # Return a new DataFrame for the prices table with the rows sorted by product_id.
            >>> # This is equivalent to: SELECT * FROM PRICES ORDER BY PRODUCT_ID;
            >>> df_sorted_prices = df_prices.sort(col("product_id"))

    Example 9
        Using :meth:`agg` method to aggregate results.

            >>> import snowflake.snowpark.functions as f
            >>> df_prices.agg(("amount", "sum")).collect()
            [Row(SUM(AMOUNT)=Decimal('30.00'))]
            >>> df_prices.agg(f.sum("amount")).collect()
            [Row(SUM(AMOUNT)=Decimal('30.00'))]
            >>> # rename the aggregation column name
            >>> df_prices.agg(f.sum("amount").alias("total_amount"), f.max("amount").alias("max_amount")).collect()
            [Row(TOTAL_AMOUNT=Decimal('30.00'), MAX_AMOUNT=Decimal('20.00'))]

    Example 10
        Using the :func:`group_by()` method to return a
        :class:`RelationalGroupedDataFrame` that you can use to group and aggregate
        results (similar to adding a ``GROUP BY`` clause).

        :class:`RelationalGroupedDataFrame` provides methods for aggregating results, including:

        - :func:`RelationalGroupedDataFrame.avg()` (equivalent to AVG(column))
        - :func:`RelationalGroupedDataFrame.count()` (equivalent to COUNT())
        - :func:`RelationalGroupedDataFrame.max()` (equivalent to MAX(column))
        - :func:`RelationalGroupedDataFrame.median()` (equivalent to MEDIAN(column))
        - :func:`RelationalGroupedDataFrame.min()` (equivalent to MIN(column))
        - :func:`RelationalGroupedDataFrame.sum()` (equivalent to SUM(column))

        >>> # Return a new DataFrame for the prices table that computes the sum of the prices by
        >>> # category. This is equivalent to:
        >>> #  SELECT CATEGORY, SUM(AMOUNT) FROM PRICES GROUP BY CATEGORY
        >>> df_total_price_per_category = df_prices.group_by(col("product_id")).sum(col("amount"))
        >>> # Have multiple aggregation values with the group by
        >>> import snowflake.snowpark.functions as f
        >>> df_summary = df_prices.group_by(col("product_id")).agg(f.sum(col("amount")).alias("total_amount"), f.avg("amount"))
        >>> df_summary.show()
        -------------------------------------------------
        |"PRODUCT_ID"  |"TOTAL_AMOUNT"  |"AVG(AMOUNT)"  |
        -------------------------------------------------
        |id1           |10.00           |10.00000000    |
        |id2           |20.00           |20.00000000    |
        -------------------------------------------------
        <BLANKLINE>

    Example 11
        Using windowing functions. Refer to :class:`Window` for more details.

            >>> from snowflake.snowpark import Window
            >>> from snowflake.snowpark.functions import row_number
            >>> df_prices.with_column("price_rank",  row_number().over(Window.order_by(col("amount").desc()))).show()
            ------------------------------------------
            |"PRODUCT_ID"  |"AMOUNT"  |"PRICE_RANK"  |
            ------------------------------------------
            |id2           |20.00     |1             |
            |id1           |10.00     |2             |
            ------------------------------------------
            <BLANKLINE>

    Example 12
        Handling missing values. Refer to :class:`DataFrameNaFunctions` for more details.

            >>> df = session.create_dataframe([[1, None, 3], [4, 5, None]], schema=["a", "b", "c"])
            >>> df.na.fill({"b": 2, "c": 6}).show()
            -------------------
            |"A"  |"B"  |"C"  |
            -------------------
            |1    |2    |3    |
            |4    |5    |6    |
            -------------------
            <BLANKLINE>

    **Performing an action on a DataFrame**

    The following examples demonstrate how you can perform an action on a DataFrame.

    Example 13
        Performing a query and returning an array of Rows::

            >>> df_prices.collect()
            [Row(PRODUCT_ID='id1', AMOUNT=Decimal('10.00')), Row(PRODUCT_ID='id2', AMOUNT=Decimal('20.00'))]

    Example 14
        Performing a query and print the results::

            >>> df_prices.show()
            ---------------------------
            |"PRODUCT_ID"  |"AMOUNT"  |
            ---------------------------
            |id1           |10.00     |
            |id2           |20.00     |
            ---------------------------
            <BLANKLINE>

    Example 15
        Calculating statistics values. Refer to :class:`DataFrameStatFunctions` for more details.

            >>> df = session.create_dataframe([[1, 2], [3, 4], [5, -1]], schema=["a", "b"])
            >>> df.stat.corr("a", "b")
            -0.5960395606792697

    Example 16
        Performing a query asynchronously and returning a list of :class:`Row` objects::

            >>> df = session.create_dataframe([[float(4), 3, 5], [2.0, -4, 7], [3.0, 5, 6], [4.0, 6, 8]], schema=["a", "b", "c"])
            >>> async_job = df.collect_nowait()
            >>> async_job.result()
            [Row(A=4.0, B=3, C=5), Row(A=2.0, B=-4, C=7), Row(A=3.0, B=5, C=6), Row(A=4.0, B=6, C=8)]

    Example 17
        Performing a query and transforming it into :class:`pandas.DataFrame` asynchronously::

            >>> async_job = df.to_pandas(block=False)
            >>> async_job.result()
                 A  B  C
            0  4.0  3  5
            1  2.0 -4  7
            2  3.0  5  6
            3  4.0  6  8
    """

    def __init__(
        self,
        session: Optional["snowflake.snowpark.Session"] = None,
        plan: Optional[LogicalPlan] = None,
        is_cached: bool = False,
        ast_stmt: Optional[proto.Assign] = None,
    ) -> None:
        """
        :param int ast_stmt: The AST Assign atom corresponding to this dataframe value. We track its assigned ID in the
                             slot self._ast_id. This allows this value to be referred to symbolically when it's
                             referenced in subsequent dataframe expressions.
        """
        self._session = session
        self._ast_id = ast_stmt.var_id.bitfield1 if ast_stmt is not None else None
        if ast_stmt is not None:
            setattr_if_not_none(ast_stmt.symbol, "value", get_symbol())

        self._plan = self._session._analyzer.resolve(plan)
        if isinstance(plan, (SelectStatement, MockSelectStatement)):
            self._select_statement = plan
            plan.expr_to_alias.update(self._plan.expr_to_alias)
            plan.df_aliased_col_name_to_real_col_name.update(
                self._plan.df_aliased_col_name_to_real_col_name
            )
        else:
            self._select_statement = None
        self._statement_params = None
        self.is_cached: bool = is_cached  #: Whether the dataframe is cached.

        self._reader: Optional["snowflake.snowpark.DataFrameReader"] = None
        self._writer = DataFrameWriter(self)

        self._stat = DataFrameStatFunctions(self)
        self._analytics = DataFrameAnalyticsFunctions(self)
        self.approxQuantile = self.approx_quantile = self._stat.approx_quantile
        self.corr = self._stat.corr
        self.cov = self._stat.cov
        self.crosstab = self._stat.crosstab
        self.sampleBy = self.sample_by = self._stat.sample_by

        self._na = DataFrameNaFunctions(self)
        self.dropna = self._na.drop
        self.fillna = self._na.fill
        self.replace = self._na.replace

        self._alias: Optional[str] = None

    def set_ast_ref(self, sp_dataframe_expr_builder: Any) -> None:
        """
        Given a field builder expression of the AST type SpDataframeExpr, points the builder to reference this dataframe.
        """
        # TODO: remove the None guard below once we generate the correct AST.
        if self._ast_id is not None:
            sp_dataframe_expr_builder.sp_dataframe_ref.id.bitfield1 = self._ast_id

    @property
    def stat(self) -> DataFrameStatFunctions:
        return self._stat

    @property
    def analytics(self) -> DataFrameAnalyticsFunctions:
        return self._analytics

    @overload
    def collect(
        self,
        *,
        statement_params: Optional[Dict[str, str]] = None,
        block: bool = True,
        log_on_exception: bool = False,
        case_sensitive: bool = True,
    ) -> List[Row]:
        ...  # pragma: no cover

    @overload
    def collect(
        self,
        *,
        statement_params: Optional[Dict[str, str]] = None,
        block: bool = False,
        log_on_exception: bool = False,
        case_sensitive: bool = True,
    ) -> AsyncJob:
        ...  # pragma: no cover

    @df_collect_api_telemetry
    def collect(
        self,
        *,
        statement_params: Optional[Dict[str, str]] = None,
        block: bool = True,
        log_on_exception: bool = False,
        case_sensitive: bool = True,
    ) -> Union[List[Row], AsyncJob]:
        """Executes the query representing this DataFrame and returns the result as a
        list of :class:`Row` objects.

        Args:
            statement_params: Dictionary of statement level parameters to be set while executing this action.
            block: A bool value indicating whether this function will wait until the result is available.
                When it is ``False``, this function executes the underlying queries of the dataframe
                asynchronously and returns an :class:`AsyncJob`.
            case_sensitive: A bool value which controls the case sensitivity of the fields in the
                :class:`Row` objects returned by the ``collect``. Defaults to ``True``.

        See also:
            :meth:`collect_nowait()`
        """
        with open_telemetry_context_manager(self.collect, self):
            return self._internal_collect_with_tag_no_telemetry(
                statement_params=statement_params,
                block=block,
                log_on_exception=log_on_exception,
                case_sensitive=case_sensitive,
            )

    @df_collect_api_telemetry
    def collect_nowait(
        self,
        *,
        statement_params: Optional[Dict[str, str]] = None,
        log_on_exception: bool = False,
        case_sensitive: bool = True,
    ) -> AsyncJob:
        """Executes the query representing this DataFrame asynchronously and returns: class:`AsyncJob`.
        It is equivalent to ``collect(block=False)``.

        Args:
            statement_params: Dictionary of statement level parameters to be set while executing this action.
            case_sensitive: A bool value which is controls the case sensitivity of the fields in the
                :class:`Row` objects after collecting the result using :meth:`AsyncJob.result`. Defaults to
                ``True``.

        See also:
            :meth:`collect()`
        """
        with open_telemetry_context_manager(self.collect_nowait, self):
            return self._internal_collect_with_tag_no_telemetry(
                statement_params=statement_params,
                block=False,
                data_type=_AsyncResultType.ROW,
                log_on_exception=log_on_exception,
                case_sensitive=case_sensitive,
            )

    def _internal_collect_with_tag_no_telemetry(
        self,
        *,
        statement_params: Optional[Dict[str, str]] = None,
        block: bool = True,
        data_type: _AsyncResultType = _AsyncResultType.ROW,
        log_on_exception: bool = False,
        case_sensitive: bool = True,
    ) -> Union[List[Row], AsyncJob]:
        # When executing a DataFrame in any method of snowpark (either public or private),
        # we should always call this method instead of collect(), to make sure the
        # query tag is set properly.
        return self._session._conn.execute(
            self._plan,
            block=block,
            data_type=data_type,
            _statement_params=create_or_update_statement_params_with_query_tag(
                statement_params or self._statement_params,
                self._session.query_tag,
                SKIP_LEVELS_THREE,
            ),
            log_on_exception=log_on_exception,
            case_sensitive=case_sensitive,
        )

    _internal_collect_with_tag = df_collect_api_telemetry(
        _internal_collect_with_tag_no_telemetry
    )

    @df_collect_api_telemetry
    def _execute_and_get_query_id(
        self, *, statement_params: Optional[Dict[str, str]] = None
    ) -> str:
        """This method is only used in stored procedures."""
        return self._session._conn.get_result_query_id(
            self._plan,
            _statement_params=create_or_update_statement_params_with_query_tag(
                statement_params or self._statement_params,
                self._session.query_tag,
                SKIP_LEVELS_THREE,
            ),
        )

    @overload
    def to_local_iterator(
        self,
        *,
        statement_params: Optional[Dict[str, str]] = None,
        block: bool = True,
        case_sensitive: bool = True,
    ) -> Iterator[Row]:
        ...  # pragma: no cover

    @overload
    def to_local_iterator(
        self,
        *,
        statement_params: Optional[Dict[str, str]] = None,
        block: bool = False,
        case_sensitive: bool = True,
    ) -> AsyncJob:
        ...  # pragma: no cover

    @df_collect_api_telemetry
    def to_local_iterator(
        self,
        *,
        statement_params: Optional[Dict[str, str]] = None,
        block: bool = True,
        case_sensitive: bool = True,
    ) -> Union[Iterator[Row], AsyncJob]:
        """Executes the query representing this DataFrame and returns an iterator
        of :class:`Row` objects that you can use to retrieve the results.

        Unlike :meth:`collect`, this method does not load all data into memory
        at once.

        Example::

            >>> df = session.table("prices")
            >>> for row in df.to_local_iterator():
            ...     print(row)
            Row(PRODUCT_ID='id1', AMOUNT=Decimal('10.00'))
            Row(PRODUCT_ID='id2', AMOUNT=Decimal('20.00'))

        Args:
            statement_params: Dictionary of statement level parameters to be set while executing this action.
            block: A bool value indicating whether this function will wait until the result is available.
                When it is ``False``, this function executes the underlying queries of the dataframe
                asynchronously and returns an :class:`AsyncJob`.
            case_sensitive: A bool value which controls the case sensitivity of the fields in the
                :class:`Row` objects returned by the ``to_local_iterator``. Defaults to ``True``.
        """
        return self._session._conn.execute(
            self._plan,
            to_iter=True,
            block=block,
            data_type=_AsyncResultType.ITERATOR,
            _statement_params=create_or_update_statement_params_with_query_tag(
                statement_params or self._statement_params,
                self._session.query_tag,
                SKIP_LEVELS_THREE,
            ),
            case_sensitive=case_sensitive,
        )

    def __copy__(self) -> "DataFrame":
        if self._select_statement:
            new_plan = copy.copy(self._select_statement)
            new_plan.column_states = self._select_statement.column_states
            new_plan._projection_in_str = self._select_statement.projection_in_str
            new_plan._schema_query = self._select_statement.schema_query
            new_plan._query_params = self._select_statement.query_params
        else:
            new_plan = copy.copy(self._plan)
        return DataFrame(self._session, new_plan)

    if installed_pandas:
        import pandas  # pragma: no cover

        @overload
        def to_pandas(
            self,
            *,
            statement_params: Optional[Dict[str, str]] = None,
            block: bool = True,
            **kwargs: Dict[str, Any],
        ) -> pandas.DataFrame:
            ...  # pragma: no cover

    @overload
    def to_pandas(
        self,
        *,
        statement_params: Optional[Dict[str, str]] = None,
        block: bool = False,
        **kwargs: Dict[str, Any],
    ) -> AsyncJob:
        ...  # pragma: no cover

    @df_collect_api_telemetry
    def to_pandas(
        self,
        *,
        statement_params: Optional[Dict[str, str]] = None,
        block: bool = True,
        **kwargs: Dict[str, Any],
    ) -> Union["pandas.DataFrame", AsyncJob]:
        """
        Executes the query representing this DataFrame and returns the result as a
        `pandas DataFrame <https://pandas.pydata.org/pandas-docs/stable/reference/api/pandas.DataFrame.html>`_.

        When the data is too large to fit into memory, you can use :meth:`to_pandas_batches`.

        Args:
            statement_params: Dictionary of statement level parameters to be set while executing this action.
            block: A bool value indicating whether this function will wait until the result is available.
                When it is ``False``, this function executes the underlying queries of the dataframe
                asynchronously and returns an :class:`AsyncJob`.

        Note:
            1. This method is only available if pandas is installed and available.

            2. If you use :func:`Session.sql` with this method, the input query of
            :func:`Session.sql` can only be a SELECT statement.
        """
        with open_telemetry_context_manager(self.to_pandas, self):
            result = self._session._conn.execute(
                self._plan,
                to_pandas=True,
                block=block,
                data_type=_AsyncResultType.PANDAS,
                _statement_params=create_or_update_statement_params_with_query_tag(
                    statement_params or self._statement_params,
                    self._session.query_tag,
                    SKIP_LEVELS_TWO,
                ),
                **kwargs,
            )

        # if the returned result is not a pandas dataframe, raise Exception
        # this might happen when calling this method with non-select commands
        # e.g., session.sql("create ...").to_pandas()
        if block:
            check_is_pandas_dataframe_in_to_pandas(result)

        return result

    if installed_pandas:
        import pandas

        @overload
        def to_pandas_batches(
            self,
            *,
            statement_params: Optional[Dict[str, str]] = None,
            block: bool = True,
            **kwargs: Dict[str, Any],
        ) -> Iterator[pandas.DataFrame]:
            ...  # pragma: no cover

    @overload
    def to_pandas_batches(
        self,
        *,
        statement_params: Optional[Dict[str, str]] = None,
        block: bool = False,
        **kwargs: Dict[str, Any],
    ) -> AsyncJob:
        ...  # pragma: no cover

    @df_collect_api_telemetry
    def to_pandas_batches(
        self,
        *,
        statement_params: Optional[Dict[str, str]] = None,
        block: bool = True,
        **kwargs: Dict[str, Any],
    ) -> Union[Iterator["pandas.DataFrame"], AsyncJob]:
        """
        Executes the query representing this DataFrame and returns an iterator of
        pandas dataframes (containing a subset of rows) that you can use to
        retrieve the results.

        Unlike :meth:`to_pandas`, this method does not load all data into memory
        at once.

        Example::

            >>> df = session.create_dataframe([[1, 2], [3, 4]], schema=["a", "b"])
            >>> for pandas_df in df.to_pandas_batches():
            ...     print(pandas_df)
               A  B
            0  1  2
            1  3  4

        Args:
            statement_params: Dictionary of statement level parameters to be set while executing this action.
            block: A bool value indicating whether this function will wait until the result is available.
                When it is ``False``, this function executes the underlying queries of the dataframe
                asynchronously and returns an :class:`AsyncJob`.

        Note:
            1. This method is only available if pandas is installed and available.

            2. If you use :func:`Session.sql` with this method, the input query of
            :func:`Session.sql` can only be a SELECT statement.
        """
        return self._session._conn.execute(
            self._plan,
            to_pandas=True,
            to_iter=True,
            block=block,
            data_type=_AsyncResultType.PANDAS_BATCH,
            _statement_params=create_or_update_statement_params_with_query_tag(
                statement_params or self._statement_params,
                self._session.query_tag,
                SKIP_LEVELS_TWO,
            ),
            **kwargs,
        )

    @df_api_usage
    def to_df(self, *names: Union[str, Iterable[str]]) -> "DataFrame":
        """
        Creates a new DataFrame containing columns with the specified names.

        The number of column names that you pass in must match the number of columns in the existing
        DataFrame.

        Examples::

            >>> df1 = session.range(1, 10, 2).to_df("col1")
            >>> df2 = session.range(1, 10, 2).to_df(["col1"])

        Args:
            names: list of new column names
        """
        col_names, is_variadic = parse_positional_args_to_list_variadic(*names)
        if not all(isinstance(n, str) for n in col_names):
            raise TypeError(
                "Invalid input type in to_df(), expected str or a list of strs."
            )

        if len(self._output) != len(col_names):
            raise ValueError(
                f"The number of columns doesn't match. "
                f"Old column names ({len(self._output)}): "
                f"{','.join(attr.name for attr in self._output)}. "
                f"New column names ({len(col_names)}): {','.join(col_names)}."
            )

        # AST.
        stmt = self._session._ast_batch.assign()
        ast = stmt.expr.sp_dataframe_to_df
        self.set_ast_ref(ast.df)
        ast.col_names.extend(col_names)
        ast.variadic = is_variadic
        set_src_position(ast.src)

        new_cols = []
        for attr, name in zip(self._output, col_names):
            new_cols.append(Column(attr).alias(name))
        return self.select(new_cols, _ast_stmt=stmt)

    @df_collect_api_telemetry
    def to_snowpark_pandas(
        self,
        index_col: Optional[Union[str, List[str]]] = None,
        columns: Optional[List[str]] = None,
    ) -> "snowflake.snowpark.modin.pandas.DataFrame":
        """
        Convert the Snowpark DataFrame to Snowpark pandas DataFrame.

        Args:
            index_col: A column name or a list of column names to use as index.
            columns: A list of column names for the columns to select from the Snowpark DataFrame. If not specified, select
                all columns except ones configured in index_col.

        Returns:
            :class:`~snowflake.snowpark.modin.pandas.DataFrame`
                A Snowpark pandas DataFrame contains index and data columns based on the snapshot of the current
                Snowpark DataFrame, which triggers an eager evaluation.

                If index_col is provided, the specified index_col is selected as the index column(s) for the result dataframe,
                otherwise, a default range index from 0 to n - 1 is created as the index column, where n is the number
                of rows. Please note that is also used as the start row ordering for the dataframe, but there is no
                guarantee that the default row ordering is the same for two Snowpark pandas dataframe created from
                the same Snowpark Dataframe.

                If columns are provided, the specified columns are selected as the data column(s) for the result dataframe,
                otherwise, all Snowpark DataFrame columns (exclude index_col) are selected as data columns.

        Note:
            Transformations performed on the returned Snowpark pandas Dataframe do not affect the Snowpark DataFrame
            from which it was created. Call
            - :func:`snowflake.snowpark.modin.pandas.to_snowpark <snowflake.snowpark.modin.pandas.to_snowpark>`
            to transform a Snowpark pandas DataFrame back to a Snowpark DataFrame.

            The column names used for columns or index_cols must be Normalized Snowflake Identifiers, and the
            Normalized Snowflake Identifiers of a Snowpark DataFrame can be displayed by calling df.show().
            For details about Normalized Snowflake Identifiers, please refer to the Note in :func:`~snowflake.snowpark.modin.pandas.read_snowflake`

            `to_snowpark_pandas` works only when the environment is set up correctly for Snowpark pandas. This environment
            may require version of Python and pandas different from what Snowpark Python uses If the environment is setup
            incorrectly, an error will be raised when `to_snowpark_pandas` is called.

            For Python version support information, please refer to:
            - the prerequisites section https://docs.snowflake.com/en/developer-guide/snowpark/python/snowpark-pandas#prerequisites
            - the installation section https://docs.snowflake.com/en/developer-guide/snowpark/python/snowpark-pandas#installing-the-snowpark-pandas-api

        See also:
            - :func:`snowflake.snowpark.modin.pandas.to_snowpark <snowflake.snowpark.modin.pandas.to_snowpark>`
            - :func:`snowflake.snowpark.modin.pandas.DataFrame.to_snowpark <snowflake.snowpark.modin.pandas.DataFrame.to_snowpark>`
            - :func:`snowflake.snowpark.modin.pandas.Series.to_snowpark <snowflake.snowpark.modin.pandas.Series.to_snowpark>`

        Example::
            >>> df = session.create_dataframe([[1, 2, 3]], schema=["a", "b", "c"])
            >>> snowpark_pandas_df = df.to_snowpark_pandas()  # doctest: +SKIP
            >>> snowpark_pandas_df      # doctest: +SKIP +NORMALIZE_WHITESPACE
               A  B  C
            0  1  2  3

            >>> snowpark_pandas_df = df.to_snowpark_pandas(index_col='A')  # doctest: +SKIP
            >>> snowpark_pandas_df      # doctest: +SKIP +NORMALIZE_WHITESPACE
               B  C
            A
            1  2  3
            >>> snowpark_pandas_df = df.to_snowpark_pandas(index_col='A', columns=['B'])  # doctest: +SKIP
            >>> snowpark_pandas_df      # doctest: +SKIP +NORMALIZE_WHITESPACE
               B
            A
            1  2
            >>> snowpark_pandas_df = df.to_snowpark_pandas(index_col=['B', 'A'], columns=['A', 'C', 'A'])  # doctest: +SKIP
            >>> snowpark_pandas_df      # doctest: +SKIP +NORMALIZE_WHITESPACE
                 A  C  A
            B A
            2 1  1  3  1
        """
        import snowflake.snowpark.modin.pandas as pd  # pragma: no cover

        # create a temporary table out of the current snowpark dataframe
        temporary_table_name = random_name_for_temp_object(
            TempObjectType.TABLE
        )  # pragma: no cover
        self.write.save_as_table(
            temporary_table_name, mode="errorifexists", table_type="temporary"
        )  # pragma: no cover

        snowpandas_df = pd.read_snowflake(
            name_or_query=temporary_table_name, index_col=index_col, columns=columns
        )  # pragma: no cover

        return snowpandas_df

    def __getitem__(self, item: Union[str, Column, List, Tuple, int]):
        if isinstance(item, str):
            return self.col(item)
        elif isinstance(item, Column):
            return self.filter(item)
        elif isinstance(item, (list, tuple)):
            return self.select(item)
        elif isinstance(item, int):
            return self.__getitem__(self.columns[item])
        else:
            raise TypeError(f"Unexpected item type: {type(item)}")

    def __getattr__(self, name: str):
        # Snowflake DB ignores cases when there is no quotes.
        if name.lower() not in [c.lower() for c in self.columns]:
            raise AttributeError(
                f"{self.__class__.__name__} object has no attribute {name}"
            )
        return self.col(name)

    @property
    def columns(self) -> List[str]:
        """Returns all column names as a list.

        The returned column names are consistent with the Snowflake database object `identifier syntax <https://docs.snowflake.com/en/sql-reference/identifiers-syntax.html>`_.

        ==================================   ==========================
        Column name used to create a table   Column name returned in str
        ==================================   ==========================
        a                                    'A'
        A                                    'A'
        "a"                                  '"a"'
        "a b"                                '"a b"'
        "a""b"                               '"a""b"'
        ==================================   ==========================
        """
        return self.schema.names

    def col(self, col_name: str) -> Column:
        """Returns a reference to a column in the DataFrame."""
        col_expr_ast = proto.Expr()
        col_expr_ast.sp_dataframe_col.df.sp_dataframe_ref.id.bitfield1 = self._ast_id
        set_src_position(col_expr_ast.sp_dataframe_col.src)
        if col_name == "*":
            col_expr_ast.sp_dataframe_col.col_name = "*"
            return Column(Star(self._output), ast=col_expr_ast)
        else:
            resolved_name = self._resolve(col_name)
            col_expr_ast.sp_dataframe_col.col_name = resolved_name.name
            return Column(resolved_name, ast=col_expr_ast)

    @df_api_usage
    def select(
        self,
        *cols: Union[
            Union[ColumnOrName, TableFunctionCall],
            Iterable[Union[ColumnOrName, TableFunctionCall]],
        ],
        _ast_stmt: proto.Assign = None,
    ) -> "DataFrame":
        """Returns a new DataFrame with the specified Column expressions as output
        (similar to SELECT in SQL). Only the Columns specified as arguments will be
        present in the resulting DataFrame.

        You can use any :class:`Column` expression or strings for named columns.

        Example 1::
            >>> df = session.create_dataframe([[1, "some string value", 3, 4]], schema=["col1", "col2", "col3", "col4"])
            >>> df_selected = df.select(col("col1"), col("col2").substr(0, 10), df["col3"] + df["col4"])

        Example 2::

            >>> df_selected = df.select("col1", "col2", "col3")

        Example 3::

            >>> df_selected = df.select(["col1", "col2", "col3"])

        Example 4::

            >>> df_selected = df.select(df["col1"], df.col2, df.col("col3"))

        Example 5::

            >>> from snowflake.snowpark.functions import table_function
            >>> split_to_table = table_function("split_to_table")
            >>> df.select(df.col1, split_to_table(df.col2, lit(" ")), df.col("col3")).show()
            -----------------------------------------------
            |"COL1"  |"SEQ"  |"INDEX"  |"VALUE"  |"COL3"  |
            -----------------------------------------------
            |1       |1      |1        |some     |3       |
            |1       |1      |2        |string   |3       |
            |1       |1      |3        |value    |3       |
            -----------------------------------------------
            <BLANKLINE>

        Note:
            A `TableFunctionCall` can be added in `select` when the dataframe results from another join. This is possible because we know
            the hierarchy in which the joins are applied.

        Args:
            *cols: A :class:`Column`, :class:`str`, :class:`table_function.TableFunctionCall`, or a list of those. Note that at most one
                   :class:`table_function.TableFunctionCall` object is supported within a select call.
        """
        exprs, is_variadic = parse_positional_args_to_list_variadic(*cols)
        if not exprs:
            raise ValueError("The input of select() cannot be empty")

        # AST.
        if _ast_stmt is None:
            stmt = self._session._ast_batch.assign()
            ast = stmt.expr.sp_dataframe_select__columns
            self.set_ast_ref(ast.df)
            ast.variadic = is_variadic
            set_src_position(ast.src)
        else:
            stmt = _ast_stmt
            ast = None

        names = []
        table_func = None
        join_plan = None

        for e in exprs:
            if isinstance(e, Column):
                names.append(e._named())
<<<<<<< HEAD
                # ast.sp_dataframe_select__columns.cols.append(e._ast)
=======
                if ast:
                    ast.cols.append(e._ast)
>>>>>>> a60d2d00

            elif isinstance(e, str):
                if ast:
                    col_expr_ast = ast.cols.add()
                col = Column(e, ast=col_expr_ast)
                col_expr_ast.sp_column.name = col.get_name()
                names.append(col._named())

            elif isinstance(e, TableFunctionCall):
                if table_func:
                    raise ValueError(
                        f"At most one table function can be called inside a select(). "
                        f"Called '{table_func.user_visible_name}' and '{e.user_visible_name}'."
                    )
                table_func = e
                func_expr = _create_table_function_expression(func=table_func)

                if isinstance(e, _ExplodeFunctionCall):
                    new_cols, alias_cols = _get_cols_after_explode_join(e, self._plan)
                else:
                    # this join plan is created here to extract output columns after the join. If a better way
                    # to extract this information is found, please update this function.
                    temp_join_plan = self._session._analyzer.resolve(
                        TableFunctionJoin(self._plan, func_expr)
                    )
                    _, new_cols, alias_cols = _get_cols_after_join_table(
                        func_expr, self._plan, temp_join_plan
                    )
                # when generating join table expression, we inculcate aliased column into the initial
                # query like so,
                #
                #     SELECT T_LEFT.*, T_RIGHT."COL1" AS "COL1_ALIASED", ... FROM () AS T_LEFT JOIN TABLE() AS T_RIGHT
                #
                # Therefore if columns names are aliased, then subsequent select must use the aliased name.
                names.extend(alias_cols or new_cols)
                new_col_names = [
                    self._session._analyzer.analyze(col, {}) for col in new_cols
                ]

                # a special case when dataframe.select only selects the output of table
                # function join, we set left_cols = []. This is done in-order to handle the
                # overlapping column case of DF and table function output with no aliases.
                # This generates a sql like so,
                #
                #     SELECT T_RIGHT."COL1" FROM () AS T_LEFT JOIN TABLE() AS T_RIGHT
                #
                # In the above case, if the original DF had a column named "COL1", we would not
                # have any collisions.
                join_plan = self._session._analyzer.resolve(
                    TableFunctionJoin(
                        self._plan,
                        func_expr,
                        left_cols=[] if len(exprs) == 1 else ["*"],
                        right_cols=new_col_names,
                    )
                )
            else:
                raise TypeError(
                    "The input of select() must be Column, column name, TableFunctionCall, or a list of them"
                )

        if self._select_statement:
            if join_plan:
                return self._with_plan(
                    self._session._analyzer.create_select_statement(
                        from_=self._session._analyzer.create_select_snowflake_plan(
                            join_plan, analyzer=self._session._analyzer
                        ),
                        analyzer=self._session._analyzer,
                    ).select(names)
                )
            return self._with_plan(self._select_statement.select(names), ast_stmt=stmt)

        return self._with_plan(Project(names, join_plan or self._plan), ast_stmt=stmt)

    @df_api_usage
    def select_expr(self, *exprs: Union[str, Iterable[str]]) -> "DataFrame":
        """
        Projects a set of SQL expressions and returns a new :class:`DataFrame`.
        This method is equivalent to ``select(sql_expr(...))`` with :func:`select`
        and :func:`functions.sql_expr`.

        :func:`selectExpr` is an alias of :func:`select_expr`.

        Args:
            exprs: The SQL expressions.

        Examples::

            >>> df = session.create_dataframe([-1, 2, 3], schema=["a"])  # with one pair of [], the dataframe has a single column and 3 rows.
            >>> df.select_expr("abs(a)", "a + 2", "cast(a as string)").show()
            --------------------------------------------
            |"ABS(A)"  |"A + 2"  |"CAST(A AS STRING)"  |
            --------------------------------------------
            |1         |1        |-1                   |
            |2         |4        |2                    |
            |3         |5        |3                    |
            --------------------------------------------
            <BLANKLINE>

        """
        return self.select(
            [sql_expr(expr) for expr in parse_positional_args_to_list(*exprs)]
        )

    selectExpr = select_expr

    @df_api_usage
    def drop(
        self,
        *cols: Union[ColumnOrName, Iterable[ColumnOrName]],
    ) -> "DataFrame":
        """Returns a new DataFrame that excludes the columns with the specified names
        from the output.

        This is functionally equivalent to calling :func:`select()` and passing in all
        columns except the ones to exclude. This is a no-op if schema does not contain
        the given column name(s).

        Example::

            >>> df = session.create_dataframe([[1, 2, 3]], schema=["a", "b", "c"])
            >>> df.drop("a", "b").show()
            -------
            |"C"  |
            -------
            |3    |
            -------
            <BLANKLINE>

        Args:
            *cols: the columns to exclude, as :class:`str`, :class:`Column` or a list
                of those.

        Raises:
            :class:`SnowparkClientException`: if the resulting :class:`DataFrame`
                contains no output columns.
        """
        # An empty list of columns should be accepted as dropping nothing
        if not cols:
            raise ValueError("The input of drop() cannot be empty")
        exprs = parse_positional_args_to_list(*cols)

        names = []
        for c in exprs:
            if isinstance(c, str):
                names.append(c)
            elif isinstance(c, Column) and isinstance(c._expression, Attribute):
                from snowflake.snowpark.mock._connection import MockServerConnection

                if isinstance(self._session._conn, MockServerConnection):
                    self.schema  # to execute the plan and populate expr_to_alias

                names.append(
                    self._plan.expr_to_alias.get(
                        c._expression.expr_id, c._expression.name
                    )
                )
            elif (
                isinstance(c, Column)
                and isinstance(c._expression, UnresolvedAttribute)
                and c._expression.df_alias
            ):
                names.append(
                    self._plan.df_aliased_col_name_to_real_col_name.get(
                        c._expression.name, c._expression.name
                    )
                )
            elif isinstance(c, Column) and isinstance(c._expression, NamedExpression):
                names.append(c._expression.name)
            else:
                raise SnowparkClientExceptionMessages.DF_CANNOT_DROP_COLUMN_NAME(str(c))

        normalized_names = {quote_name(n) for n in names}
        existing_names = [attr.name for attr in self._output]
        keep_col_names = [c for c in existing_names if c not in normalized_names]
        if not keep_col_names:
            raise SnowparkClientExceptionMessages.DF_CANNOT_DROP_ALL_COLUMNS()
        else:
            return self.select(list(keep_col_names))

    @df_api_usage
    def filter(self, expr: ColumnOrSqlExpr) -> "DataFrame":
        """Filters rows based on the specified conditional expression (similar to WHERE
        in SQL).

        Examples::

            >>> df = session.create_dataframe([[1, 2], [3, 4]], schema=["A", "B"])
            >>> df_filtered = df.filter((col("A") > 1) & (col("B") < 100))  # Must use parenthesis before and after operator &.

            >>> # The following two result in the same SQL query:
            >>> df.filter(col("a") > 1).collect()
            [Row(A=3, B=4)]
            >>> df.filter("a > 1").collect()  # use SQL expression
            [Row(A=3, B=4)]

        Args:
            expr: a :class:`Column` expression or SQL text.

        :meth:`where` is an alias of :meth:`filter`.
        """
        # AST.
        stmt = self._session._ast_batch.assign()
        ast = stmt.expr.sp_dataframe_filter
        self.set_ast_ref(ast.df)
        set_src_position(ast.src)
        if isinstance(expr, Column):
            pass  # TODO
        elif isinstance(expr, str):
            ast.condition.sp_column_sql_expr.sql = expr
        else:
            raise AssertionError(f"Unexpected type of {expr}: {type(expr)}")

        if self._select_statement:
            return self._with_plan(
                self._select_statement.filter(
                    _to_col_if_sql_expr(expr, "filter/where")._expression
                ),
                ast_stmt=stmt,
            )
        return self._with_plan(
            Filter(
                _to_col_if_sql_expr(expr, "filter/where")._expression,
                self._plan,
            ),
            ast_stmt=stmt,
        )

    @df_api_usage
    def sort(
        self,
        *cols: Union[ColumnOrName, Iterable[ColumnOrName]],
        ascending: Optional[Union[bool, int, List[Union[bool, int]]]] = None,
    ) -> "DataFrame":
        """Sorts a DataFrame by the specified expressions (similar to ORDER BY in SQL).

        Examples::

            >>> from snowflake.snowpark.functions import col

            >>> df = session.create_dataframe([[1, 2], [3, 4], [1, 4]], schema=["A", "B"])
            >>> df.sort(col("A"), col("B").asc()).show()
            -------------
            |"A"  |"B"  |
            -------------
            |1    |2    |
            |1    |4    |
            |3    |4    |
            -------------
            <BLANKLINE>

            >>> df.sort(col("a"), ascending=False).show()
            -------------
            |"A"  |"B"  |
            -------------
            |3    |4    |
            |1    |2    |
            |1    |4    |
            -------------
            <BLANKLINE>

            >>> # The values from the list overwrite the column ordering.
            >>> df.sort(["a", col("b").desc()], ascending=[1, 1]).show()
            -------------
            |"A"  |"B"  |
            -------------
            |1    |2    |
            |1    |4    |
            |3    |4    |
            -------------
            <BLANKLINE>

        Args:
            *cols: A column name as :class:`str` or :class:`Column`, or a list of
             columns to sort by.
            ascending: A :class:`bool` or a list of :class:`bool` for sorting the
             DataFrame, where ``True`` sorts a column in ascending order and ``False``
             sorts a column in descending order . If you specify a list of multiple
             sort orders, the length of the list must equal the number of columns.
        """
        if not cols:
            raise ValueError("sort() needs at least one sort expression.")
        exprs = self._convert_cols_to_exprs("sort()", *cols)
        if not exprs:
            raise ValueError("sort() needs at least one sort expression.")
        orders = []
        if ascending is not None:
            if isinstance(ascending, (list, tuple)):
                orders = [Ascending() if asc else Descending() for asc in ascending]
            elif isinstance(ascending, (bool, int)):
                orders = [Ascending() if ascending else Descending()]
            else:
                raise TypeError(
                    "ascending can only be boolean or list,"
                    " but got {}".format(str(type(ascending)))
                )
            if len(exprs) != len(orders):
                raise ValueError(
                    "The length of col ({}) should be same with"
                    " the length of ascending ({}).".format(len(exprs), len(orders))
                )

        sort_exprs = []
        for idx in range(len(exprs)):
            # orders will overwrite current orders in expression (but will not overwrite null ordering)
            # if no order is provided, use ascending order
            if isinstance(exprs[idx], SortOrder):
                sort_exprs.append(
                    SortOrder(exprs[idx].child, orders[idx], exprs[idx].null_ordering)
                    if orders
                    else exprs[idx]
                )
            else:
                sort_exprs.append(
                    SortOrder(exprs[idx], orders[idx] if orders else Ascending())
                )

        if self._select_statement:
            return self._with_plan(self._select_statement.sort(sort_exprs))
        return self._with_plan(Sort(sort_exprs, self._plan))

    @experimental(version="1.5.0")
    def alias(self, name: str):
        """Returns an aliased dataframe in which the columns can now be referenced to using `col(<df alias>, <column name>)`.

        Examples::
            >>> from snowflake.snowpark.functions import col
            >>> df1 = session.create_dataframe([[1, 6], [3, 8], [7, 7]], schema=["col1", "col2"])
            >>> df2 = session.create_dataframe([[1, 2], [3, 4], [5, 5]], schema=["col1", "col2"])

            Join two dataframes with duplicate column names
            >>> df1.alias("L").join(df2.alias("R"), col("L", "col1") == col("R", "col1")).select(col("L", "col1"), col("R", "col2")).show()
            ---------------------
            |"COL1L"  |"COL2R"  |
            ---------------------
            |1        |2        |
            |3        |4        |
            ---------------------
            <BLANKLINE>

            Self join:
            >>> df1.alias("L").join(df1.alias("R"), on="col1").select(col("L", "col1"), col("R", "col2")).show()
            --------------------
            |"COL1"  |"COL2R"  |
            --------------------
            |1       |6        |
            |3       |8        |
            |7       |7        |
            --------------------
            <BLANKLINE>

        Args:
            name: The alias as :class:`str`.
        """
        _copy = copy.copy(self)
        _copy._alias = name
        for attr in self._plan.attributes:
            if _copy._select_statement:
                _copy._select_statement.df_aliased_col_name_to_real_col_name[name][
                    attr.name
                ] = attr.name  # attr is quoted already
            _copy._plan.df_aliased_col_name_to_real_col_name[name][
                attr.name
            ] = attr.name
        return _copy

    @df_api_usage
    def agg(
        self,
        *exprs: Union[Column, Tuple[ColumnOrName, str], Dict[str, str]],
    ) -> "DataFrame":
        """Aggregate the data in the DataFrame. Use this method if you don't need to
        group the data (:func:`group_by`).

        Args:
            exprs: A variable length arguments list where every element is

                - A Column object
                - A tuple where the first element is a column object or a column name and the second element is the name of the aggregate function
                - A list of the above

                or a ``dict`` maps column names to aggregate function names.

        Examples::

            >>> from snowflake.snowpark.functions import col, stddev, stddev_pop

            >>> df = session.create_dataframe([[1, 2], [3, 4], [1, 4]], schema=["A", "B"])
            >>> df.agg(stddev(col("a"))).show()
            ----------------------
            |"STDDEV(A)"         |
            ----------------------
            |1.1547003940416753  |
            ----------------------
            <BLANKLINE>

            >>> df.agg(stddev(col("a")), stddev_pop(col("a"))).show()
            -------------------------------------------
            |"STDDEV(A)"         |"STDDEV_POP(A)"     |
            -------------------------------------------
            |1.1547003940416753  |0.9428091005076267  |
            -------------------------------------------
            <BLANKLINE>

            >>> df.agg(("a", "min"), ("b", "max")).show()
            -----------------------
            |"MIN(A)"  |"MAX(B)"  |
            -----------------------
            |1         |4         |
            -----------------------
            <BLANKLINE>

            >>> df.agg({"a": "count", "b": "sum"}).show()
            -------------------------
            |"COUNT(A)"  |"SUM(B)"  |
            -------------------------
            |3           |10        |
            -------------------------
            <BLANKLINE>

        Note:
            The name of the aggregate function to compute must be a valid Snowflake `aggregate function
            <https://docs.snowflake.com/en/sql-reference/functions-aggregation.html>`_.

        See also:
            - :meth:`RelationalGroupedDataFrame.agg`
            - :meth:`DataFrame.group_by`
        """
        return self.group_by().agg(*exprs)

    @df_to_relational_group_df_api_usage
    def rollup(
        self,
        *cols: Union[ColumnOrName, Iterable[ColumnOrName]],
    ) -> "snowflake.snowpark.RelationalGroupedDataFrame":
        """Performs a SQL
        `GROUP BY ROLLUP <https://docs.snowflake.com/en/sql-reference/constructs/group-by-rollup.html>`_.
        on the DataFrame.

        Args:
            cols: The columns to group by rollup.
        """
        rollup_exprs = self._convert_cols_to_exprs("rollup()", *cols)
        return snowflake.snowpark.RelationalGroupedDataFrame(
            self,
            rollup_exprs,
            snowflake.snowpark.relational_grouped_dataframe._RollupType(),
        )

    @df_to_relational_group_df_api_usage
    def group_by(
        self,
        *cols: Union[ColumnOrName, Iterable[ColumnOrName]],
    ) -> "snowflake.snowpark.RelationalGroupedDataFrame":
        """Groups rows by the columns specified by expressions (similar to GROUP BY in
        SQL).

        This method returns a :class:`RelationalGroupedDataFrame` that you can use to
        perform aggregations on each group of data.

        Args:
            *cols: The columns to group by.

        Valid inputs are:

            - Empty input
            - One or multiple :class:`Column` object(s) or column name(s) (:class:`str`)
            - A list of :class:`Column` objects or column names (:class:`str`)

        Examples:

            >>> from snowflake.snowpark.functions import col, lit, sum as sum_, max as max_
            >>> df = session.create_dataframe([(1, 1),(1, 2),(2, 1),(2, 2),(3, 1),(3, 2)], schema=["a", "b"])
            >>> df.group_by().agg(sum_("b")).collect()
            [Row(SUM(B)=9)]
            >>> df.group_by("a").agg(sum_("b")).collect()
            [Row(A=1, SUM(B)=3), Row(A=2, SUM(B)=3), Row(A=3, SUM(B)=3)]
            >>> df.group_by("a").agg(sum_("b").alias("sum_b"), max_("b").alias("max_b")).collect()
            [Row(A=1, SUM_B=3, MAX_B=2), Row(A=2, SUM_B=3, MAX_B=2), Row(A=3, SUM_B=3, MAX_B=2)]
            >>> df.group_by(["a", lit("snow")]).agg(sum_("b")).collect()
            [Row(A=1, LITERAL()='snow', SUM(B)=3), Row(A=2, LITERAL()='snow', SUM(B)=3), Row(A=3, LITERAL()='snow', SUM(B)=3)]
            >>> df.group_by("a").agg((col("*"), "count"), max_("b")).collect()
            [Row(A=1, COUNT(LITERAL())=2, MAX(B)=2), Row(A=2, COUNT(LITERAL())=2, MAX(B)=2), Row(A=3, COUNT(LITERAL())=2, MAX(B)=2)]
            >>> df.group_by("a").median("b").collect()
            [Row(A=2, MEDIAN(B)=Decimal('1.500')), Row(A=3, MEDIAN(B)=Decimal('1.500')), Row(A=1, MEDIAN(B)=Decimal('1.500'))]
            >>> df.group_by("a").function("avg")("b").collect()
            [Row(A=1, AVG(B)=Decimal('1.500000')), Row(A=2, AVG(B)=Decimal('1.500000')), Row(A=3, AVG(B)=Decimal('1.500000'))]
        """
        grouping_exprs = self._convert_cols_to_exprs("group_by()", *cols)
        return snowflake.snowpark.RelationalGroupedDataFrame(
            self,
            grouping_exprs,
            snowflake.snowpark.relational_grouped_dataframe._GroupByType(),
        )

    @df_to_relational_group_df_api_usage
    def group_by_grouping_sets(
        self,
        *grouping_sets: Union[
            "snowflake.snowpark.GroupingSets",
            Iterable["snowflake.snowpark.GroupingSets"],
        ],
    ) -> "snowflake.snowpark.RelationalGroupedDataFrame":
        """Performs a SQL
        `GROUP BY GROUPING SETS <https://docs.snowflake.com/en/sql-reference/constructs/group-by-grouping-sets.html>`_.
        on the DataFrame.

        GROUP BY GROUPING SETS is an extension of the GROUP BY clause
        that allows computing multiple GROUP BY clauses in a single statement.
        The group set is a set of dimension columns.

        GROUP BY GROUPING SETS is equivalent to the UNION of two or
        more GROUP BY operations in the same result set.


        Examples::

            >>> from snowflake.snowpark import GroupingSets
            >>> df = session.create_dataframe([[1, 2, 10], [3, 4, 20], [1, 4, 30]], schema=["A", "B", "C"])
            >>> df.group_by_grouping_sets(GroupingSets([col("a")])).count().collect()
            [Row(A=1, COUNT=2), Row(A=3, COUNT=1)]
            >>> df.group_by_grouping_sets(GroupingSets(col("a"))).count().collect()
            [Row(A=1, COUNT=2), Row(A=3, COUNT=1)]
            >>> df.group_by_grouping_sets(GroupingSets([col("a")], [col("b")])).count().collect()
            [Row(A=1, B=None, COUNT=2), Row(A=3, B=None, COUNT=1), Row(A=None, B=2, COUNT=1), Row(A=None, B=4, COUNT=2)]
            >>> df.group_by_grouping_sets(GroupingSets([col("a"), col("b")], [col("c")])).count().collect()
            [Row(A=None, B=None, C=10, COUNT=1), Row(A=None, B=None, C=20, COUNT=1), Row(A=None, B=None, C=30, COUNT=1), Row(A=1, B=2, C=None, COUNT=1), Row(A=3, B=4, C=None, COUNT=1), Row(A=1, B=4, C=None, COUNT=1)]


        Args:
            grouping_sets: The list of :class:`GroupingSets` to group by.
        """
        return snowflake.snowpark.RelationalGroupedDataFrame(
            self,
            [gs._to_expression for gs in parse_positional_args_to_list(*grouping_sets)],
            snowflake.snowpark.relational_grouped_dataframe._GroupByType(),
        )

    @df_to_relational_group_df_api_usage
    def cube(
        self,
        *cols: Union[ColumnOrName, Iterable[ColumnOrName]],
    ) -> "snowflake.snowpark.RelationalGroupedDataFrame":
        """Performs a SQL
        `GROUP BY CUBE <https://docs.snowflake.com/en/sql-reference/constructs/group-by-cube.html>`_.
        on the DataFrame.

        Args:
            cols: The columns to group by cube.
        """
        cube_exprs = self._convert_cols_to_exprs("cube()", *cols)
        return snowflake.snowpark.RelationalGroupedDataFrame(
            self,
            cube_exprs,
            snowflake.snowpark.relational_grouped_dataframe._CubeType(),
        )

    @df_api_usage
    def distinct(self) -> "DataFrame":
        """Returns a new DataFrame that contains only the rows with distinct values
        from the current DataFrame.

        This is equivalent to performing a SELECT DISTINCT in SQL.
        """
        return self.group_by(
            [self.col(quote_name(f.name)) for f in self.schema.fields]
        ).agg()

    def drop_duplicates(self, *subset: Union[str, Iterable[str]]) -> "DataFrame":
        """Creates a new DataFrame by removing duplicated rows on given subset of columns.

        If no subset of columns is specified, this function is the same as the :meth:`distinct` function.
        The result is non-deterministic when removing duplicated rows from the subset of columns but not all columns.

        For example, if we have a DataFrame ``df``, which has columns ("a", "b", "c") and contains three rows ``(1, 1, 1), (1, 1, 2), (1, 2, 3)``,
        the result of ``df.dropDuplicates("a", "b")`` can be either
        ``(1, 1, 1), (1, 2, 3)``
        or
        ``(1, 1, 2), (1, 2, 3)``

        Args:
            subset: The column names on which duplicates are dropped.

        :meth:`dropDuplicates` is an alias of :meth:`drop_duplicates`.
        """
        if not subset:
            df = self.distinct()
            adjust_api_subcalls(df, "DataFrame.drop_duplicates", len_subcalls=1)
            return df
        subset = parse_positional_args_to_list(*subset)

        filter_cols = [self.col(x) for x in subset]
        output_cols = [self.col(col_name) for col_name in self.columns]
        rownum = row_number().over(
            snowflake.snowpark.Window.partition_by(*filter_cols).order_by(*filter_cols)
        )
        rownum_name = generate_random_alphanumeric()
        df = (
            self.select(*output_cols, rownum.as_(rownum_name))
            .where(col(rownum_name) == 1)
            .select(output_cols)
        )
        # Reformat the extra API calls
        adjust_api_subcalls(df, "DataFrame.drop_duplicates", len_subcalls=3)
        return df

    @df_to_relational_group_df_api_usage
    def pivot(
        self,
        pivot_col: ColumnOrName,
        values: Optional[
            Union[Iterable[LiteralType], "snowflake.snowpark.DataFrame"]
        ] = None,
        default_on_null: Optional[LiteralType] = None,
    ) -> "snowflake.snowpark.RelationalGroupedDataFrame":
        """Rotates this DataFrame by turning the unique values from one column in the input
        expression into multiple columns and aggregating results where required on any
        remaining column values.

        Only one aggregate is supported with pivot.

        Example::

            >>> create_result = session.sql('''create or replace temp table monthly_sales(empid int, amount int, month text)
            ... as select * from values
            ... (1, 10000, 'JAN'),
            ... (1, 400, 'JAN'),
            ... (2, 4500, 'JAN'),
            ... (2, 35000, 'JAN'),
            ... (1, 5000, 'FEB'),
            ... (1, 3000, 'FEB'),
            ... (2, 200, 'FEB') ''').collect()
            >>> df = session.table("monthly_sales")
            >>> df.pivot("month", ['JAN', 'FEB']).sum("amount").sort(df["empid"]).show()
            -------------------------------
            |"EMPID"  |"'JAN'"  |"'FEB'"  |
            -------------------------------
            |1        |10400    |8000     |
            |2        |39500    |200      |
            -------------------------------
            <BLANKLINE>

            >>> df = session.table("monthly_sales")
            >>> df.pivot("month").sum("amount").sort("empid").show()
            -------------------------------
            |"EMPID"  |"'FEB'"  |"'JAN'"  |
            -------------------------------
            |1        |8000     |10400    |
            |2        |200      |39500    |
            -------------------------------
            <BLANKLINE>

            >>> subquery_df = session.table("monthly_sales").select(col("month")).filter(col("month") == "JAN")
            >>> df = session.table("monthly_sales")
            >>> df.pivot("month", values=subquery_df).sum("amount").sort("empid").show()
            ---------------------
            |"EMPID"  |"'JAN'"  |
            ---------------------
            |1        |10400    |
            |2        |39500    |
            ---------------------
            <BLANKLINE>

        Args:
            pivot_col: The column or name of the column to use.
            values: A list of values in the column,
                or dynamic based on the DataFrame query,
                or None (default) will use all values of the pivot column.
            default_on_null: Expression to replace empty result values.
        """
        target_df, pc, pivot_values, default_on_null = prepare_pivot_arguments(
            self, "DataFrame.pivot", pivot_col, values, default_on_null
        )

        return snowflake.snowpark.RelationalGroupedDataFrame(
            target_df,
            [],
            snowflake.snowpark.relational_grouped_dataframe._PivotType(
                pc[0], pivot_values, default_on_null
            ),
        )

    @df_api_usage
    def unpivot(
        self, value_column: str, name_column: str, column_list: List[ColumnOrName]
    ) -> "DataFrame":
        """Rotates a table by transforming columns into rows.
        UNPIVOT is a relational operator that accepts two columns (from a table or subquery), along with a list of columns, and generates a row for each column specified in the list. In a query, it is specified in the FROM clause after the table name or subquery.
        Note that UNPIVOT is not exactly the reverse of PIVOT as it cannot undo aggregations made by PIVOT.

        Args:
            value_column: The name to assign to the generated column that will be populated with the values from the columns in the column list.
            name_column: The name to assign to the generated column that will be populated with the names of the columns in the column list.
            column_list: The names of the columns in the source table or subequery that will be narrowed into a single pivot column. The column names will populate ``name_column``, and the column values will populate ``value_column``.

        Example::

            >>> df = session.create_dataframe([
            ...     (1, 'electronics', 100, 200),
            ...     (2, 'clothes', 100, 300)
            ... ], schema=["empid", "dept", "jan", "feb"])
            >>> df = df.unpivot("sales", "month", ["jan", "feb"]).sort("empid")
            >>> df.show()
            ---------------------------------------------
            |"EMPID"  |"DEPT"       |"MONTH"  |"SALES"  |
            ---------------------------------------------
            |1        |electronics  |JAN      |100      |
            |1        |electronics  |FEB      |200      |
            |2        |clothes      |JAN      |100      |
            |2        |clothes      |FEB      |300      |
            ---------------------------------------------
            <BLANKLINE>
        """
        column_exprs = self._convert_cols_to_exprs("unpivot()", column_list)
        unpivot_plan = Unpivot(value_column, name_column, column_exprs, self._plan)

        if self._select_statement:
            return self._with_plan(
                SelectStatement(
                    from_=SelectSnowflakePlan(
                        unpivot_plan, analyzer=self._session._analyzer
                    ),
                    analyzer=self._session._analyzer,
                )
            )
        return self._with_plan(unpivot_plan)

    @df_api_usage
    def limit(self, n: int, offset: int = 0) -> "DataFrame":
        """Returns a new DataFrame that contains at most ``n`` rows from the current
        DataFrame, skipping ``offset`` rows from the beginning (similar to LIMIT and OFFSET in SQL).

        Note that this is a transformation method and not an action method.

        Args:
            n: Number of rows to return.
            offset: Number of rows to skip before the start of the result set. The default value is 0.

        Example::

            >>> df = session.create_dataframe([[1, 2], [3, 4]], schema=["a", "b"])
            >>> df.limit(1).show()
            -------------
            |"A"  |"B"  |
            -------------
            |1    |2    |
            -------------
            <BLANKLINE>
            >>> df.limit(1, offset=1).show()
            -------------
            |"A"  |"B"  |
            -------------
            |3    |4    |
            -------------
            <BLANKLINE>
        """
        if self._select_statement:
            return self._with_plan(self._select_statement.limit(n, offset=offset))
        return self._with_plan(Limit(Literal(n), Literal(offset), self._plan))

    @df_api_usage
    def union(self, other: "DataFrame") -> "DataFrame":
        """Returns a new DataFrame that contains all the rows in the current DataFrame
        and another DataFrame (``other``), excluding any duplicate rows. Both input
        DataFrames must contain the same number of columns.

        Example::
            >>> df1 = session.create_dataframe([[1, 2], [3, 4]], schema=["a", "b"])
            >>> df2 = session.create_dataframe([[0, 1], [3, 4]], schema=["c", "d"])
            >>> df1.union(df2).show()
            -------------
            |"A"  |"B"  |
            -------------
            |1    |2    |
            |3    |4    |
            |0    |1    |
            -------------
            <BLANKLINE>

        Args:
            other: the other :class:`DataFrame` that contains the rows to include.
        """
        if self._select_statement:
            return self._with_plan(
                self._select_statement.set_operator(
                    other._select_statement
                    or SelectSnowflakePlan(
                        other._plan, analyzer=self._session._analyzer
                    ),
                    operator=SET_UNION,
                )
            )
        return self._with_plan(UnionPlan(self._plan, other._plan, is_all=False))

    @df_api_usage
    def union_all(self, other: "DataFrame") -> "DataFrame":
        """Returns a new DataFrame that contains all the rows in the current DataFrame
        and another DataFrame (``other``), including any duplicate rows. Both input
        DataFrames must contain the same number of columns.

        Example::

            >>> df1 = session.create_dataframe([[1, 2], [3, 4]], schema=["a", "b"])
            >>> df2 = session.create_dataframe([[0, 1], [3, 4]], schema=["c", "d"])
            >>> df1.union_all(df2).show()
            -------------
            |"A"  |"B"  |
            -------------
            |1    |2    |
            |3    |4    |
            |0    |1    |
            |3    |4    |
            -------------
            <BLANKLINE>

        Args:
            other: the other :class:`DataFrame` that contains the rows to include.
        """
        if self._select_statement:
            return self._with_plan(
                self._select_statement.set_operator(
                    other._select_statement
                    or SelectSnowflakePlan(
                        other._plan, analyzer=self._session._analyzer
                    ),
                    operator=SET_UNION_ALL,
                )
            )
        return self._with_plan(UnionPlan(self._plan, other._plan, is_all=True))

    @df_api_usage
    def union_by_name(self, other: "DataFrame") -> "DataFrame":
        """Returns a new DataFrame that contains all the rows in the current DataFrame
        and another DataFrame (``other``), excluding any duplicate rows.

        This method matches the columns in the two DataFrames by their names, not by
        their positions. The columns in the other DataFrame are rearranged to match
        the order of columns in the current DataFrame.

        Example::

            >>> df1 = session.create_dataframe([[1, 2]], schema=["a", "b"])
            >>> df2 = session.create_dataframe([[2, 1]], schema=["b", "a"])
            >>> df1.union_by_name(df2).show()
            -------------
            |"A"  |"B"  |
            -------------
            |1    |2    |
            -------------
            <BLANKLINE>

        Args:
            other: the other :class:`DataFrame` that contains the rows to include.
        """
        return self._union_by_name_internal(other, is_all=False)

    @df_api_usage
    def union_all_by_name(self, other: "DataFrame") -> "DataFrame":
        """Returns a new DataFrame that contains all the rows in the current DataFrame
        and another DataFrame (``other``), including any duplicate rows.

        This method matches the columns in the two DataFrames by their names, not by
        their positions. The columns in the other DataFrame are rearranged to match
        the order of columns in the current DataFrame.

        Example::

            >>> df1 = session.create_dataframe([[1, 2]], schema=["a", "b"])
            >>> df2 = session.create_dataframe([[2, 1]], schema=["b", "a"])
            >>> df1.union_all_by_name(df2).show()
            -------------
            |"A"  |"B"  |
            -------------
            |1    |2    |
            |1    |2    |
            -------------
            <BLANKLINE>

        Args:
            other: the other :class:`DataFrame` that contains the rows to include.
        """
        return self._union_by_name_internal(other, is_all=True)

    def _union_by_name_internal(
        self, other: "DataFrame", is_all: bool = False
    ) -> "DataFrame":
        left_output_attrs = self._output
        right_output_attrs = other._output
        right_output_attr_by_name = {rattr.name: rattr for rattr in right_output_attrs}

        try:
            right_project_list = [
                right_output_attr_by_name[lattr.name] for lattr in left_output_attrs
            ]
        except KeyError:
            missing_lattrs = [
                lattr.name
                for lattr in left_output_attrs
                if lattr.name not in right_output_attr_by_name
            ]
            raise SnowparkClientExceptionMessages.DF_CANNOT_RESOLVE_COLUMN_NAME_AMONG(
                ", ".join(missing_lattrs),
                ", ".join(list(right_output_attr_by_name.keys())),
            )

        not_found_attrs = [
            rattr for rattr in right_output_attrs if rattr not in right_project_list
        ]

        names = right_project_list + not_found_attrs
        if self._session.sql_simplifier_enabled and other._select_statement:
            right_child = self._with_plan(other._select_statement.select(names))
        else:
            right_child = self._with_plan(Project(names, other._plan))

        if self._session.sql_simplifier_enabled:
            df = self._with_plan(
                self._select_statement.set_operator(
                    right_child._select_statement
                    or SelectSnowflakePlan(
                        right_child._plan, analyzer=self._session._analyzer
                    ),
                    operator=SET_UNION_ALL if is_all else SET_UNION,
                )
            )
        else:
            df = self._with_plan(UnionPlan(self._plan, right_child._plan, is_all))
        return df

    @df_api_usage
    def intersect(self, other: "DataFrame") -> "DataFrame":
        """Returns a new DataFrame that contains the intersection of rows from the
        current DataFrame and another DataFrame (``other``). Duplicate rows are
        eliminated.

        Example::

            >>> df1 = session.create_dataframe([[1, 2], [3, 4]], schema=["a", "b"])
            >>> df2 = session.create_dataframe([[1, 2], [5, 6]], schema=["c", "d"])
            >>> df1.intersect(df2).show()
            -------------
            |"A"  |"B"  |
            -------------
            |1    |2    |
            -------------
            <BLANKLINE>

        Args:
            other: the other :class:`DataFrame` that contains the rows to use for the
                intersection.
        """
        if self._select_statement:
            return self._with_plan(
                self._select_statement.set_operator(
                    other._select_statement
                    or SelectSnowflakePlan(
                        other._plan, analyzer=self._session._analyzer
                    ),
                    operator=SET_INTERSECT,
                )
            )
        return self._with_plan(Intersect(self._plan, other._plan))

    @df_api_usage
    def except_(self, other: "DataFrame") -> "DataFrame":
        """Returns a new DataFrame that contains all the rows from the current DataFrame
        except for the rows that also appear in the ``other`` DataFrame. Duplicate rows are eliminated.

        Example::

            >>> df1 = session.create_dataframe([[1, 2], [3, 4]], schema=["a", "b"])
            >>> df2 = session.create_dataframe([[1, 2], [5, 6]], schema=["c", "d"])
            >>> df1.subtract(df2).show()
            -------------
            |"A"  |"B"  |
            -------------
            |3    |4    |
            -------------
            <BLANKLINE>

        :meth:`minus` and :meth:`subtract` are aliases of :meth:`except_`.

        Args:
            other: The :class:`DataFrame` that contains the rows to exclude.
        """
        if self._select_statement:
            return self._with_plan(
                self._select_statement.set_operator(
                    other._select_statement
                    or SelectSnowflakePlan(
                        other._plan, analyzer=self._session._analyzer
                    ),
                    operator=SET_EXCEPT,
                )
            )
        return self._with_plan(Except(self._plan, other._plan))

    @df_api_usage
    def natural_join(
        self, right: "DataFrame", how: Optional[str] = None, **kwargs
    ) -> "DataFrame":
        """Performs a natural join of the specified type (``how``) with the
        current DataFrame and another DataFrame (``right``).

        Args:
            right: The other :class:`DataFrame` to join.
            how: We support the following join types:

                - Inner join: "inner" (the default value)
                - Left outer join: "left", "leftouter"
                - Right outer join: "right", "rightouter"
                - Full outer join: "full", "outer", "fullouter"

                You can also use ``join_type`` keyword to specify this condition.
                Note that to avoid breaking changes, currently when ``join_type`` is specified,
                it overrides ``how``.

        Examples::
            >>> df1 = session.create_dataframe([[1, 2], [3, 4], [5, 6]], schema=["a", "b"])
            >>> df2 = session.create_dataframe([[1, 7], [3, 8]], schema=["a", "c"])
            >>> df1.natural_join(df2).show()
            -------------------
            |"A"  |"B"  |"C"  |
            -------------------
            |1    |2    |7    |
            |3    |4    |8    |
            -------------------
            <BLANKLINE>

            >>> df1 = session.create_dataframe([[1, 2], [3, 4], [5, 6]], schema=["a", "b"])
            >>> df2 = session.create_dataframe([[1, 7], [3, 8]], schema=["a", "c"])
            >>> df1.natural_join(df2, "left").show()
            --------------------
            |"A"  |"B"  |"C"   |
            --------------------
            |1    |2    |7     |
            |3    |4    |8     |
            |5    |6    |NULL  |
            --------------------
            <BLANKLINE>
        """
        join_type = kwargs.get("join_type") or how
        join_plan = Join(
            self._plan,
            right._plan,
            NaturalJoin(create_join_type(join_type or "inner")),
            None,
            None,
        )
        if self._select_statement:
            select_plan = self._session._analyzer.create_select_statement(
                from_=self._session._analyzer.create_select_snowflake_plan(
                    join_plan,
                    analyzer=self._session._analyzer,
                ),
                analyzer=self._session._analyzer,
            )
            return self._with_plan(select_plan)
        return self._with_plan(join_plan)

    @df_api_usage
    def join(
        self,
        right: "DataFrame",
        on: Optional[Union[ColumnOrName, Iterable[str]]] = None,
        how: Optional[str] = None,
        *,
        lsuffix: str = "",
        rsuffix: str = "",
        match_condition: Optional[Column] = None,
        **kwargs,
    ) -> "DataFrame":
        """Performs a join of the specified type (``how``) with the current
        DataFrame and another DataFrame (``right``) on a list of columns
        (``on``).

        Args:
            right: The other :class:`DataFrame` to join.
            on: A column name or a :class:`Column` object or a list of them to be used for the join.
                When a list of column names are specified, this method assumes the named columns are present in both dataframes.
                You can use keyword ``using_columns`` to specify this condition. Note that to avoid breaking changes, when
                `using_columns`` is specified, it overrides ``on``.
            how: We support the following join types:

                - Inner join: "inner" (the default value)
                - Left outer join: "left", "leftouter"
                - Right outer join: "right", "rightouter"
                - Full outer join: "full", "outer", "fullouter"
                - Left semi join: "semi", "leftsemi"
                - Left anti join: "anti", "leftanti"
                - Cross join: "cross"
                - [Preview Feature] Asof join: "asof"

                You can also use ``join_type`` keyword to specify this condition.
                Note that to avoid breaking changes, currently when ``join_type`` is specified,
                it overrides ``how``.
            lsuffix: Suffix to add to the overlapping columns of the left DataFrame.
            rsuffix: Suffix to add to the overlapping columns of the right DataFrame.
            match_condition: The match condition for asof join.

        Note:
            When both ``lsuffix`` and ``rsuffix`` are empty, the overlapping columns will have random column names in the resulting DataFrame.
            You can reference to these randomly named columns using :meth:`Column.alias` (See the first usage in Examples).

        See Also:
            - Usage notes for asof join: https://docs.snowflake.com/LIMITEDACCESS/asof-join#usage-notes

        Examples::
            >>> from snowflake.snowpark.functions import col
            >>> df1 = session.create_dataframe([[1, 2], [3, 4], [5, 6]], schema=["a", "b"])
            >>> df2 = session.create_dataframe([[1, 7], [3, 8]], schema=["a", "c"])
            >>> df1.join(df2, df1.a == df2.a).select(df1.a.alias("a_1"), df2.a.alias("a_2"), df1.b, df2.c).show()
            -----------------------------
            |"A_1"  |"A_2"  |"B"  |"C"  |
            -----------------------------
            |1      |1      |2    |7    |
            |3      |3      |4    |8    |
            -----------------------------
            <BLANKLINE>
            >>> # refer a single column "a"
            >>> df1.join(df2, "a").select(df1.a.alias("a"), df1.b, df2.c).show()
            -------------------
            |"A"  |"B"  |"C"  |
            -------------------
            |1    |2    |7    |
            |3    |4    |8    |
            -------------------
            <BLANKLINE>
            >>> # rename the ambiguous columns
            >>> df3 = df1.to_df("df1_a", "b")
            >>> df4 = df2.to_df("df2_a", "c")
            >>> df3.join(df4, col("df1_a") == col("df2_a")).select(col("df1_a").alias("a"), "b", "c").show()
            -------------------
            |"A"  |"B"  |"C"  |
            -------------------
            |1    |2    |7    |
            |3    |4    |8    |
            -------------------
            <BLANKLINE>

            >>> # join multiple columns
            >>> mdf1 = session.create_dataframe([[1, 2], [3, 4], [5, 6]], schema=["a", "b"])
            >>> mdf2 = session.create_dataframe([[1, 2], [3, 4], [7, 6]], schema=["a", "b"])
            >>> mdf1.join(mdf2, ["a", "b"]).show()
            -------------
            |"A"  |"B"  |
            -------------
            |1    |2    |
            |3    |4    |
            -------------
            <BLANKLINE>
            >>> mdf1.join(mdf2, (mdf1["a"] < mdf2["a"]) & (mdf1["b"] == mdf2["b"])).select(mdf1["a"].as_("new_a"), mdf1["b"].as_("new_b")).show()
            ---------------------
            |"NEW_A"  |"NEW_B"  |
            ---------------------
            |5        |6        |
            ---------------------
            <BLANKLINE>
            >>> # use lsuffix and rsuffix to resolve duplicating column names
            >>> mdf1.join(mdf2, (mdf1["a"] < mdf2["a"]) & (mdf1["b"] == mdf2["b"]), lsuffix="_left", rsuffix="_right").show()
            -----------------------------------------------
            |"A_LEFT"  |"B_LEFT"  |"A_RIGHT"  |"B_RIGHT"  |
            -----------------------------------------------
            |5         |6         |7          |6          |
            -----------------------------------------------
            <BLANKLINE>
            >>> mdf1.join(mdf2, (mdf1["a"] < mdf2["a"]) & (mdf1["b"] == mdf2["b"]), rsuffix="_right").show()
            -------------------------------------
            |"A"  |"B"  |"A_RIGHT"  |"B_RIGHT"  |
            -------------------------------------
            |5    |6    |7          |6          |
            -------------------------------------
            <BLANKLINE>
            >>> # examples of different joins
            >>> df5 = session.create_dataframe([3, 4, 5, 5, 6, 7], schema=["id"])
            >>> df6 = session.create_dataframe([5, 6, 7, 7, 8, 9], schema=["id"])
            >>> # inner join
            >>> df5.join(df6, "id", "inner").sort("id").show()
            --------
            |"ID"  |
            --------
            |5     |
            |5     |
            |6     |
            |7     |
            |7     |
            --------
            <BLANKLINE>
            >>> # left/leftouter join
            >>> df5.join(df6, "id", "left").sort("id").show()
            --------
            |"ID"  |
            --------
            |3     |
            |4     |
            |5     |
            |5     |
            |6     |
            |7     |
            |7     |
            --------
            <BLANKLINE>
            >>> # right/rightouter join
            >>> df5.join(df6, "id", "right").sort("id").show()
            --------
            |"ID"  |
            --------
            |5     |
            |5     |
            |6     |
            |7     |
            |7     |
            |8     |
            |9     |
            --------
            <BLANKLINE>
            >>> # full/outer/fullouter join
            >>> df5.join(df6, "id", "full").sort("id").show()
            --------
            |"ID"  |
            --------
            |3     |
            |4     |
            |5     |
            |5     |
            |6     |
            |7     |
            |7     |
            |8     |
            |9     |
            --------
            <BLANKLINE>
            >>> # semi/leftsemi join
            >>> df5.join(df6, "id", "semi").sort("id").show()
            --------
            |"ID"  |
            --------
            |5     |
            |5     |
            |6     |
            |7     |
            --------
            <BLANKLINE>
            >>> # anti/leftanti join
            >>> df5.join(df6, "id", "anti").sort("id").show()
            --------
            |"ID"  |
            --------
            |3     |
            |4     |
            --------
            <BLANKLINE>

        Note:
            When performing chained operations, this method will not work if there are
            ambiguous column names. For example,

            >>> df1.filter(df1.a == 1).join(df2, df1.a == df2.a).select(df1.a.alias("a"), df1.b, df2.c) # doctest: +SKIP

            will not work because ``df1.filter(df1.a == 1)`` has produced a new dataframe and you
            cannot refer to ``df1.a`` anymore. Instead, you can do either

            >>> df1.join(df2, (df1.a == 1) & (df1.a == df2.a)).select(df1.a.alias("a"), df1.b, df2.c).show()
            -------------------
            |"A"  |"B"  |"C"  |
            -------------------
            |1    |2    |7    |
            -------------------
            <BLANKLINE>

            or

            >>> df3 = df1.filter(df1.a == 1)
            >>> df3.join(df2, df3.a == df2.a).select(df3.a.alias("a"), df3.b, df2.c).show()
            -------------------
            |"A"  |"B"  |"C"  |
            -------------------
            |1    |2    |7    |
            -------------------
            <BLANKLINE>

        Examples::
            >>> # asof join examples
            >>> df1 = session.create_dataframe([['A', 1, 15, 3.21],
            ...                                 ['A', 2, 16, 3.22],
            ...                                 ['B', 1, 17, 3.23],
            ...                                 ['B', 2, 18, 4.23]],
            ...                                schema=["c1", "c2", "c3", "c4"])
            >>> df2 = session.create_dataframe([['A', 1, 14, 3.19],
            ...                                 ['B', 2, 16, 3.04]],
            ...                                schema=["c1", "c2", "c3", "c4"])
            >>> df1.join(df2, on=["c1", "c2"], how="asof", match_condition=(df1.c3 >= df2.c3)) \\
            ...     .select(df1.c1, df1.c2, df1.c3.alias("C3_1"), df1.c4.alias("C4_1"), df2.c3.alias("C3_2"), df2.c4.alias("C4_2")) \\
            ...     .order_by("c1", "c2").show()
            ---------------------------------------------------
            |"C1"  |"C2"  |"C3_1"  |"C4_1"  |"C3_2"  |"C4_2"  |
            ---------------------------------------------------
            |A     |1     |15      |3.21    |14      |3.19    |
            |A     |2     |16      |3.22    |NULL    |NULL    |
            |B     |1     |17      |3.23    |NULL    |NULL    |
            |B     |2     |18      |4.23    |16      |3.04    |
            ---------------------------------------------------
            <BLANKLINE>
            >>> df1.join(df2, on=(df1.c1 == df2.c1) & (df1.c2 == df2.c2), how="asof",
            ...     match_condition=(df1.c3 >= df2.c3), lsuffix="_L", rsuffix="_R") \\
            ...     .order_by("C1_L", "C2_L").show()
            -------------------------------------------------------------------------
            |"C1_L"  |"C2_L"  |"C3_L"  |"C4_L"  |"C1_R"  |"C2_R"  |"C3_R"  |"C4_R"  |
            -------------------------------------------------------------------------
            |A       |1       |15      |3.21    |A       |1       |14      |3.19    |
            |A       |2       |16      |3.22    |NULL    |NULL    |NULL    |NULL    |
            |B       |1       |17      |3.23    |NULL    |NULL    |NULL    |NULL    |
            |B       |2       |18      |4.23    |B       |2       |16      |3.04    |
            -------------------------------------------------------------------------
            <BLANKLINE>
            >>> df1 = df1.alias("L")
            >>> df2 = df2.alias("R")
            >>> df1.join(df2, using_columns=["c1", "c2"], how="asof",
            ...         match_condition=(df1.c3 >= df2.c3)).order_by("C1", "C2").show()
            -----------------------------------------------
            |"C1"  |"C2"  |"C3L"  |"C4L"  |"C3R"  |"C4R"  |
            -----------------------------------------------
            |A     |1     |15     |3.21   |14     |3.19   |
            |A     |2     |16     |3.22   |NULL   |NULL   |
            |B     |1     |17     |3.23   |NULL   |NULL   |
            |B     |2     |18     |4.23   |16     |3.04   |
            -----------------------------------------------
            <BLANKLINE>
        """
        using_columns = kwargs.get("using_columns") or on
        join_type = kwargs.get("join_type") or how
        if isinstance(right, DataFrame):
            if self is right or self._plan is right._plan:
                raise SnowparkClientExceptionMessages.DF_SELF_JOIN_NOT_SUPPORTED()

            if isinstance(join_type, Cross) or (
                isinstance(join_type, str)
                and join_type.strip().lower().replace("_", "").startswith("cross")
            ):
                if column_to_bool(using_columns):
                    raise Exception("Cross joins cannot take columns as input.")

            if (
                isinstance(join_type, AsOf)
                or isinstance(join_type, str)
                and join_type.strip().lower() == "asof"
            ):
                if match_condition is None:
                    raise ValueError(
                        "match_condition cannot be None when performing asof join."
                    )
            else:
                if match_condition is not None:
                    raise ValueError(
                        f"match_condition is only accepted with join type 'asof' given: '{join_type}'"
                    )

            # Parse using_columns arg
            if column_to_bool(using_columns) is False:
                using_columns = []
            elif isinstance(using_columns, str):
                using_columns = [using_columns]
            elif isinstance(using_columns, Column):
                using_columns = using_columns
            elif (
                isinstance(using_columns, Iterable)
                and len(using_columns) > 0
                and not all([isinstance(col, str) for col in using_columns])
            ):
                bad_idx, bad_col = next(
                    (idx, col)
                    for idx, col in enumerate(using_columns)
                    if not isinstance(col, str)
                )
                raise TypeError(
                    f"All list elements for 'on' or 'using_columns' must be string type. "
                    f"Got: '{type(bad_col)}' at index {bad_idx}"
                )
            elif not isinstance(using_columns, Iterable):
                raise TypeError(
                    f"Invalid input type for join column: {type(using_columns)}"
                )

            return self._join_dataframes(
                right,
                using_columns,
                create_join_type(join_type or "inner"),
                lsuffix=lsuffix,
                rsuffix=rsuffix,
                match_condition=match_condition,
            )

        raise TypeError("Invalid type for join. Must be Dataframe")

    @df_api_usage
    def join_table_function(
        self,
        func: Union[str, List[str], TableFunctionCall],
        *func_arguments: ColumnOrName,
        **func_named_arguments: ColumnOrName,
    ) -> "DataFrame":
        """Lateral joins the current DataFrame with the output of the specified table function.

        References: `Snowflake SQL functions <https://docs.snowflake.com/en/sql-reference/functions-table.html>`_.

        Example 1
            Lateral join a table function by using the name and parameters directly:

            >>> df = session.sql("select 'James' as name, 'address1 address2 address3' as addresses")
            >>> df.join_table_function("split_to_table", df["addresses"], lit(" ")).show()
            --------------------------------------------------------------------
            |"NAME"  |"ADDRESSES"                 |"SEQ"  |"INDEX"  |"VALUE"   |
            --------------------------------------------------------------------
            |James   |address1 address2 address3  |1      |1        |address1  |
            |James   |address1 address2 address3  |1      |2        |address2  |
            |James   |address1 address2 address3  |1      |3        |address3  |
            --------------------------------------------------------------------
            <BLANKLINE>

        Example 2
            Lateral join a table function by calling:

            >>> from snowflake.snowpark.functions import table_function
            >>> split_to_table = table_function("split_to_table")
            >>> df = session.sql("select 'James' as name, 'address1 address2 address3' as addresses")
            >>> df.join_table_function(split_to_table(df["addresses"], lit(" "))).show()
            --------------------------------------------------------------------
            |"NAME"  |"ADDRESSES"                 |"SEQ"  |"INDEX"  |"VALUE"   |
            --------------------------------------------------------------------
            |James   |address1 address2 address3  |1      |1        |address1  |
            |James   |address1 address2 address3  |1      |2        |address2  |
            |James   |address1 address2 address3  |1      |3        |address3  |
            --------------------------------------------------------------------
            <BLANKLINE>

        Example 3
            Lateral join a table function with the partition and order by clause:

            >>> from snowflake.snowpark.functions import table_function
            >>> split_to_table = table_function("split_to_table")
            >>> df = session.create_dataframe([
            ...     ["John", "James", "address1 address2 address3"],
            ...     ["Mike", "James", "address4 address5 address6"],
            ...     ["Cathy", "Stone", "address4 address5 address6"],
            ... ],
            ... schema=["first_name", "last_name", "addresses"])
            >>> df.join_table_function(split_to_table(df["addresses"], lit(" ")).over(partition_by="last_name", order_by="first_name")).show()
            ----------------------------------------------------------------------------------------
            |"FIRST_NAME"  |"LAST_NAME"  |"ADDRESSES"                 |"SEQ"  |"INDEX"  |"VALUE"   |
            ----------------------------------------------------------------------------------------
            |John          |James        |address1 address2 address3  |1      |1        |address1  |
            |John          |James        |address1 address2 address3  |1      |2        |address2  |
            |John          |James        |address1 address2 address3  |1      |3        |address3  |
            |Mike          |James        |address4 address5 address6  |2      |1        |address4  |
            |Mike          |James        |address4 address5 address6  |2      |2        |address5  |
            |Mike          |James        |address4 address5 address6  |2      |3        |address6  |
            |Cathy         |Stone        |address4 address5 address6  |3      |1        |address4  |
            |Cathy         |Stone        |address4 address5 address6  |3      |2        |address5  |
            |Cathy         |Stone        |address4 address5 address6  |3      |3        |address6  |
            ----------------------------------------------------------------------------------------
            <BLANKLINE>

        Example 4
            Lateral join a table function with aliasing the output column names:

            >>> from snowflake.snowpark.functions import table_function
            >>> split_to_table = table_function("split_to_table")
            >>> df = session.sql("select 'James' as name, 'address1 address2 address3' as addresses")
            >>> df.join_table_function(split_to_table(col("addresses"), lit(" ")).alias("seq", "idx", "val")).show()
            ------------------------------------------------------------------
            |"NAME"  |"ADDRESSES"                 |"SEQ"  |"IDX"  |"VAL"     |
            ------------------------------------------------------------------
            |James   |address1 address2 address3  |1      |1      |address1  |
            |James   |address1 address2 address3  |1      |2      |address2  |
            |James   |address1 address2 address3  |1      |3      |address3  |
            ------------------------------------------------------------------
            <BLANKLINE>

        Args:

            func_name: The SQL function name.
            func_arguments: The positional arguments for the SQL function.
            func_named_arguments: The named arguments for the SQL function, if it accepts named arguments.

        Returns:
            A new :class:`DataFrame` that has the columns carried from this :class:`DataFrame`, plus new columns and rows from the lateral join with the table function.

        See Also:
            - :meth:`Session.table_function`, which creates a new :class:`DataFrame` by using the SQL table function.

        """
        func_expr = _create_table_function_expression(
            func, *func_arguments, **func_named_arguments
        )

        project_cols = None
        new_col_names = None
        if func_expr.aliases:
            temp_join_plan = self._session._analyzer.resolve(
                TableFunctionJoin(self._plan, func_expr)
            )
            old_cols, new_cols, alias_cols = _get_cols_after_join_table(
                func_expr, self._plan, temp_join_plan
            )
            new_col_names = [
                self._session._analyzer.analyze(col, {}) for col in new_cols
            ]
            # when generating join table expression, we inculcate aliased column into the initial
            # query like so,
            #
            #     SELECT T_LEFT.*, T_RIGHT."COL1" AS "COL1_ALIASED", ... FROM () AS T_LEFT JOIN TABLE() AS T_RIGHT
            #
            # Therefore if columns names are aliased, then subsequent select must use the aliased name.
            join_plan = self._session._analyzer.resolve(
                TableFunctionJoin(self._plan, func_expr, right_cols=new_col_names)
            )
            project_cols = [*old_cols, *alias_cols]

        if self._session.sql_simplifier_enabled:
            select_plan = self._session._analyzer.create_select_statement(
                from_=SelectTableFunction(
                    func_expr,
                    other_plan=self._plan,
                    analyzer=self._session._analyzer,
                    right_cols=new_col_names,
                ),
                analyzer=self._session._analyzer,
            )
            if project_cols:
                select_plan = select_plan.select(project_cols)
            return self._with_plan(select_plan)
        if project_cols:
            return self._with_plan(Project(project_cols, join_plan))

        return self._with_plan(
            TableFunctionJoin(self._plan, func_expr, right_cols=new_col_names)
        )

    @df_api_usage
    def cross_join(
        self,
        right: "DataFrame",
        *,
        lsuffix: str = "",
        rsuffix: str = "",
    ) -> "DataFrame":
        """Performs a cross join, which returns the Cartesian product of the current
        :class:`DataFrame` and another :class:`DataFrame` (``right``).

        If the current and ``right`` DataFrames have columns with the same name, and
        you need to refer to one of these columns in the returned DataFrame, use the
        :func:`col` function on the current or ``right`` DataFrame to disambiguate
        references to these columns.

        Example::

            >>> df1 = session.create_dataframe([[1, 2], [3, 4]], schema=["a", "b"])
            >>> df2 = session.create_dataframe([[5, 6], [7, 8]], schema=["c", "d"])
            >>> df1.cross_join(df2).sort("a", "b", "c", "d").show()
            -------------------------
            |"A"  |"B"  |"C"  |"D"  |
            -------------------------
            |1    |2    |5    |6    |
            |1    |2    |7    |8    |
            |3    |4    |5    |6    |
            |3    |4    |7    |8    |
            -------------------------
            <BLANKLINE>
            >>> df3 = session.create_dataframe([[1, 2], [3, 4]], schema=["a", "b"])
            >>> df4 = session.create_dataframe([[5, 6], [7, 8]], schema=["a", "b"])
            >>> df3.cross_join(df4, lsuffix="_l", rsuffix="_r").sort("a_l", "b_l", "a_r", "b_r").show()
            ---------------------------------
            |"A_L"  |"B_L"  |"A_R"  |"B_R"  |
            ---------------------------------
            |1      |2      |5      |6      |
            |1      |2      |7      |8      |
            |3      |4      |5      |6      |
            |3      |4      |7      |8      |
            ---------------------------------
            <BLANKLINE>

        Args:
            right: the right :class:`DataFrame` to join.
            lsuffix: Suffix to add to the overlapping columns of the left DataFrame.
            rsuffix: Suffix to add to the overlapping columns of the right DataFrame.

        Note:
            If both ``lsuffix`` and ``rsuffix`` are empty, the overlapping columns will have random column names in the result DataFrame.
            If either one is not empty, the overlapping columns won't have random names.
        """
        return self._join_dataframes_internal(
            right,
            create_join_type("cross"),
            None,
            lsuffix=lsuffix,
            rsuffix=rsuffix,
        )

    def _join_dataframes(
        self,
        right: "DataFrame",
        using_columns: Union[Column, Iterable[str]],
        join_type: JoinType,
        *,
        lsuffix: str = "",
        rsuffix: str = "",
        match_condition: Optional[Column] = None,
    ) -> "DataFrame":
        if isinstance(using_columns, Column):
            return self._join_dataframes_internal(
                right,
                join_type,
                join_exprs=using_columns,
                lsuffix=lsuffix,
                rsuffix=rsuffix,
                match_condition=match_condition,
            )

        if isinstance(join_type, (LeftSemi, LeftAnti)):
            # Create a Column with expression 'true AND <expr> AND <expr> .."
            join_cond = Column(Literal(True))
            for c in using_columns:
                quoted = quote_name(c)
                join_cond = join_cond & (self.col(quoted) == right.col(quoted))
            return self._join_dataframes_internal(
                right,
                join_type,
                join_cond,
                lsuffix=lsuffix,
                rsuffix=rsuffix,
            )
        else:
            lhs, rhs = _disambiguate(
                self,
                right,
                join_type,
                using_columns,
                lsuffix=lsuffix,
                rsuffix=rsuffix,
            )
            if not isinstance(
                join_type, Cross
            ):  # cross joins does not allow specifying columns
                join_type = UsingJoin(join_type, using_columns)
            join_logical_plan = Join(
                lhs._plan,
                rhs._plan,
                join_type,
                None,
                match_condition._expression if match_condition is not None else None,
            )
            if self._select_statement:
                return self._with_plan(
                    self._session._analyzer.create_select_statement(
                        from_=self._session._analyzer.create_select_snowflake_plan(
                            join_logical_plan, analyzer=self._session._analyzer
                        ),
                        analyzer=self._session._analyzer,
                    )
                )
            return self._with_plan(join_logical_plan)

    def _join_dataframes_internal(
        self,
        right: "DataFrame",
        join_type: JoinType,
        join_exprs: Optional[Column],
        *,
        lsuffix: str = "",
        rsuffix: str = "",
        match_condition: Optional[Column] = None,
    ) -> "DataFrame":
        (lhs, rhs) = _disambiguate(
            self, right, join_type, [], lsuffix=lsuffix, rsuffix=rsuffix
        )
        join_condition_expr = join_exprs._expression if join_exprs is not None else None
        match_condition_expr = (
            match_condition._expression if match_condition is not None else None
        )
        join_logical_plan = Join(
            lhs._plan,
            rhs._plan,
            join_type,
            join_condition_expr,
            match_condition_expr,
        )
        if self._select_statement:
            return self._with_plan(
                self._session._analyzer.create_select_statement(
                    from_=self._session._analyzer.create_select_snowflake_plan(
                        join_logical_plan,
                        analyzer=self._session._analyzer,
                    ),
                    analyzer=self._session._analyzer,
                )
            )
        return self._with_plan(join_logical_plan)

    @df_api_usage
    def with_column(
        self, col_name: str, col: Union[Column, TableFunctionCall]
    ) -> "DataFrame":
        """
        Returns a DataFrame with an additional column with the specified name
        ``col_name``. The column is computed by using the specified expression ``col``.

        If a column with the same name already exists in the DataFrame, that column is
        replaced by the new column.

        Example 1::

            >>> df = session.create_dataframe([[1, 2], [3, 4]], schema=["a", "b"])
            >>> df.with_column("mean", (df["a"] + df["b"]) / 2).show()
            ------------------------
            |"A"  |"B"  |"MEAN"    |
            ------------------------
            |1    |2    |1.500000  |
            |3    |4    |3.500000  |
            ------------------------
            <BLANKLINE>

        Example 2::

            >>> from snowflake.snowpark.functions import udtf
            >>> @udtf(output_schema=["number"])
            ... class sum_udtf:
            ...     def process(self, a: int, b: int) -> Iterable[Tuple[int]]:
            ...         yield (a + b, )
            >>> df = session.create_dataframe([[1, 2], [3, 4]], schema=["a", "b"])
            >>> df.with_column("total", sum_udtf(df.a, df.b)).sort(df.a).show()
            -----------------------
            |"A"  |"B"  |"TOTAL"  |
            -----------------------
            |1    |2    |3        |
            |3    |4    |7        |
            -----------------------
            <BLANKLINE>

        Args:
            col_name: The name of the column to add or replace.
            col: The :class:`Column` or :class:`table_function.TableFunctionCall` with single column output to add or replace.
        """
        return self.with_columns([col_name], [col])

    @df_api_usage
    def with_columns(
        self, col_names: List[str], values: List[Union[Column, TableFunctionCall]]
    ) -> "DataFrame":
        """Returns a DataFrame with additional columns with the specified names
        ``col_names``. The columns are computed by using the specified expressions
        ``values``.

        If columns with the same names already exist in the DataFrame, those columns
        are removed and appended at the end by new columns.

        Example 1::

            >>> from snowflake.snowpark.functions import udtf
            >>> @udtf(output_schema=["number"])
            ... class sum_udtf:
            ...     def process(self, a: int, b: int) -> Iterable[Tuple[int]]:
            ...         yield (a + b, )
            >>> df = session.create_dataframe([[1, 2], [3, 4]], schema=["a", "b"])
            >>> df.with_columns(["mean", "total"], [(df["a"] + df["b"]) / 2, sum_udtf(df.a, df.b)]).sort(df.a).show()
            ----------------------------------
            |"A"  |"B"  |"MEAN"    |"TOTAL"  |
            ----------------------------------
            |1    |2    |1.500000  |3        |
            |3    |4    |3.500000  |7        |
            ----------------------------------
            <BLANKLINE>

        Example 2::

            >>> from snowflake.snowpark.functions import table_function
            >>> split_to_table = table_function("split_to_table")
            >>> df = session.sql("select 'James' as name, 'address1 address2 address3' as addresses")
            >>> df.with_columns(["seq", "idx", "val"], [split_to_table(df.addresses, lit(" "))]).show()
            ------------------------------------------------------------------
            |"NAME"  |"ADDRESSES"                 |"SEQ"  |"IDX"  |"VAL"     |
            ------------------------------------------------------------------
            |James   |address1 address2 address3  |1      |1      |address1  |
            |James   |address1 address2 address3  |1      |2      |address2  |
            |James   |address1 address2 address3  |1      |3      |address3  |
            ------------------------------------------------------------------
            <BLANKLINE>

        Args:
            col_names: A list of the names of the columns to add or replace.
            values: A list of the :class:`Column` objects or :class:`table_function.TableFunctionCall` object
                    to add or replace.
        """
        # Get a list of the new columns and their dedupped values
        qualified_names = [quote_name(n) for n in col_names]
        new_column_names = set(qualified_names)

        if len(col_names) != len(new_column_names):
            raise ValueError(
                "The same column name is used multiple times in the col_names parameter."
            )

        num_table_func_calls = sum(
            1 if isinstance(col, TableFunctionCall) else 0 for col in values
        )
        if num_table_func_calls == 0:
            if len(col_names) != len(values):
                raise ValueError(
                    f"The size of column names ({len(col_names)}) is not equal to the size of columns ({len(values)})"
                )
            new_cols = [col.as_(name) for name, col in zip(qualified_names, values)]
        elif num_table_func_calls > 1:
            raise ValueError(
                f"Only one table function call accepted inside with_columns call, ({num_table_func_calls}) provided"
            )
        else:
            if len(col_names) < len(values):
                raise ValueError(
                    "The size of column names must be equal to the size of the output columns. Fewer columns provided."
                )
            new_cols = []
            offset = 0
            for i in range(len(values)):
                col = values[i]
                if isinstance(col, Column):
                    name = col_names[i + offset]
                    new_cols.append(col.as_(name))
                else:
                    offset = len(col_names) - len(values)
                    names = col_names[i : i + offset + 1]
                    new_cols.append(col.as_(*names))

        # Get a list of existing column names that are not being replaced
        old_cols = [
            Column(field)
            for field in self._output
            if field.name not in new_column_names
        ]

        # Put it all together
        return self.select([*old_cols, *new_cols])

    @overload
    def count(
        self, *, statement_params: Optional[Dict[str, str]] = None, block: bool = True
    ) -> int:
        ...  # pragma: no cover

    @overload
    def count(
        self, *, statement_params: Optional[Dict[str, str]] = None, block: bool = False
    ) -> AsyncJob:
        ...  # pragma: no cover

    def count(
        self, *, statement_params: Optional[Dict[str, str]] = None, block: bool = True
    ) -> Union[int, AsyncJob]:
        """Executes the query representing this DataFrame and returns the number of
        rows in the result (similar to the COUNT function in SQL).

        Args:
            statement_params: Dictionary of statement level parameters to be set while executing this action.
            block: A bool value indicating whether this function will wait until the result is available.
                When it is ``False``, this function executes the underlying queries of the dataframe
                asynchronously and returns an :class:`AsyncJob`.
        """
        with open_telemetry_context_manager(self.count, self):
            df = self.agg(("*", "count"))
            add_api_call(df, "DataFrame.count")
            result = df._internal_collect_with_tag(
                statement_params=statement_params,
                block=block,
                data_type=_AsyncResultType.COUNT,
            )
            return result[0][0] if block else result

    @property
    def write(self) -> DataFrameWriter:
        """Returns a new :class:`DataFrameWriter` object that you can use to write the data in the :class:`DataFrame` to
        a Snowflake database or a stage location

        Example::
            >>> df = session.create_dataframe([[1, 2], [3, 4]], schema=["a", "b"])
            >>> df.write.mode("overwrite").save_as_table("saved_table", table_type="temporary")
            >>> session.table("saved_table").show()
            -------------
            |"A"  |"B"  |
            -------------
            |1    |2    |
            |3    |4    |
            -------------
            <BLANKLINE>
            >>> stage_created_result = session.sql("create temp stage if not exists test_stage").collect()
            >>> df.write.copy_into_location("@test_stage/copied_from_dataframe")  # default CSV
            [Row(rows_unloaded=2, input_bytes=8, output_bytes=28)]
        """

        return self._writer

    @df_collect_api_telemetry
    def copy_into_table(
        self,
        table_name: Union[str, Iterable[str]],
        *,
        files: Optional[Iterable[str]] = None,
        pattern: Optional[str] = None,
        validation_mode: Optional[str] = None,
        target_columns: Optional[Iterable[str]] = None,
        transformations: Optional[Iterable[ColumnOrName]] = None,
        format_type_options: Optional[Dict[str, Any]] = None,
        statement_params: Optional[Dict[str, str]] = None,
        **copy_options: Any,
    ) -> List[Row]:
        """Executes a `COPY INTO <table> <https://docs.snowflake.com/en/sql-reference/sql/copy-into-table.html>`__ command to load data from files in a stage location into a specified table.

        It returns the load result described in `OUTPUT section of the COPY INTO <table> command <https://docs.snowflake.com/en/sql-reference/sql/copy-into-table.html#output>`__.
        The returned result also depends on the value of ``validation_mode``.

        It's slightly different from the ``COPY INTO`` command in that this method will automatically create a table if the table doesn't exist and the input files are CSV files whereas the ``COPY INTO <table>`` doesn't.

        To call this method, this DataFrame must be created from a :class:`DataFrameReader`.

        Example::

            >>> # Create a CSV file to demo load
            >>> import tempfile
            >>> with tempfile.NamedTemporaryFile(mode="w+t") as t:
            ...     t.writelines(["id1, Product A", "\\n" "id2, Product B"])
            ...     t.flush()
            ...     create_stage_result = session.sql("create temp stage if not exists test_stage").collect()
            ...     put_result = session.file.put(t.name, "@test_stage/copy_into_table_dir", overwrite=True)
            >>> # user_schema is used to read from CSV files. For other files it's not needed.
            >>> from snowflake.snowpark.types import StringType, StructField, StringType
            >>> from snowflake.snowpark.functions import length
            >>> user_schema = StructType([StructField("product_id", StringType()), StructField("product_name", StringType())])
            >>> # Use the DataFrameReader (session.read below) to read from CSV files.
            >>> df = session.read.schema(user_schema).csv("@test_stage/copy_into_table_dir")
            >>> # specify target column names.
            >>> target_column_names = ["product_id", "product_name"]
            >>> drop_result = session.sql("drop table if exists copied_into_table").collect()  # The copy will recreate the table.
            >>> copied_into_result = df.copy_into_table("copied_into_table", target_columns=target_column_names, force=True)
            >>> session.table("copied_into_table").show()
            ---------------------------------
            |"PRODUCT_ID"  |"PRODUCT_NAME"  |
            ---------------------------------
            |id1           | Product A      |
            |id2           | Product B      |
            ---------------------------------
            <BLANKLINE>

        The arguments of this function match the optional parameters of the `COPY INTO <table> <https://docs.snowflake.com/en/sql-reference/sql/copy-into-table.html#optional-parameters>`__.

        Args:
            table_name: A string or list of strings representing table name.
                If input is a string, it represents the table name; if input is of type iterable of strings,
                it represents the fully-qualified object identifier (database name, schema name, and table name).
            files: Specific files to load from the stage location.
            pattern: The regular expression that is used to match file names of the stage location.
            validation_mode: A ``str`` that instructs the ``COPY INTO <table>`` command to validate the data files instead of loading them into the specified table.
                Values can be "RETURN_n_ROWS", "RETURN_ERRORS", or "RETURN_ALL_ERRORS". Refer to the above mentioned ``COPY INTO <table>`` command optional parameters for more details.
            target_columns: Name of the columns in the table where the data should be saved.
            transformations: A list of column transformations.
            format_type_options: A dict that contains the ``formatTypeOptions`` of the ``COPY INTO <table>`` command.
            statement_params: Dictionary of statement level parameters to be set while executing this action.
            copy_options: The kwargs that is used to specify the ``copyOptions`` of the ``COPY INTO <table>`` command.
        """
        if not self._reader or not self._reader._file_path:
            raise SnowparkDataframeException(
                "To copy into a table, the DataFrame must be created from a DataFrameReader and specify a file path."
            )
        target_columns = tuple(target_columns) if target_columns else None
        transformations = tuple(transformations) if transformations else None
        if (
            target_columns
            and transformations
            and len(target_columns) != len(transformations)
        ):
            raise ValueError(
                f"Number of column names provided to copy into does not match the number of transformations provided. Number of column names: {len(target_columns)}, number of transformations: {len(transformations)}"
            )

        full_table_name = (
            table_name if isinstance(table_name, str) else ".".join(table_name)
        )
        validate_object_name(full_table_name)
        table_name = (
            parse_table_name(table_name) if isinstance(table_name, str) else table_name
        )
        pattern = pattern or self._reader._cur_options.get("PATTERN")
        reader_format_type_options, reader_copy_options = get_copy_into_table_options(
            self._reader._cur_options
        )
        format_type_options = format_type_options or reader_format_type_options
        target_columns = target_columns or self._reader._cur_options.get(
            "TARGET_COLUMNS"
        )
        transformations = transformations or self._reader._cur_options.get(
            "TRANSFORMATIONS"
        )
        # We only want to set this if the user does not have any target columns or transformations set
        # Otherwise we operate in the mode where we don't know the schema
        create_table_from_infer_schema = False
        if self._reader._infer_schema and not (transformations or target_columns):
            transformations = self._reader._infer_schema_transformations
            target_columns = self._reader._infer_schema_target_columns
            create_table_from_infer_schema = True

        transformations = (
            [_to_col_if_str(column, "copy_into_table") for column in transformations]
            if transformations
            else None
        )
        copy_options = copy_options or reader_copy_options
        validation_mode = validation_mode or self._reader._cur_options.get(
            "VALIDATION_MODE"
        )
        normalized_column_names = (
            [quote_name(col_name) for col_name in target_columns]
            if target_columns
            else None
        )
        transformation_exps = (
            [
                column._expression if isinstance(column, Column) else column
                for column in transformations
            ]
            if transformations
            else None
        )
        return DataFrame(
            self._session,
            CopyIntoTableNode(
                table_name,
                file_path=self._reader._file_path,
                files=files,
                file_format=self._reader._file_type,
                pattern=pattern,
                column_names=normalized_column_names,
                transformations=transformation_exps,
                copy_options=copy_options,
                format_type_options=format_type_options,
                validation_mode=validation_mode,
                user_schema=self._reader._user_schema,
                cur_options=self._reader._cur_options,
                create_table_from_infer_schema=create_table_from_infer_schema,
            ),
        )._internal_collect_with_tag_no_telemetry(statement_params=statement_params)

    @df_collect_api_telemetry
    def show(
        self,
        n: int = 10,
        max_width: int = 50,
        *,
        statement_params: Optional[Dict[str, str]] = None,
    ) -> None:
        """Evaluates this DataFrame and prints out the first ``n`` rows with the
        specified maximum number of characters per column.

        Args:
            n: The number of rows to print out.
            max_width: The maximum number of characters to print out for each column.
                If the number of characters exceeds the maximum, the method prints out
                an ellipsis (...) at the end of the column.
            statement_params: Dictionary of statement level parameters to be set while executing this action.
        """
        with open_telemetry_context_manager(self.show, self):
            print(  # noqa: T201: we need to print here.
                self._show_string(
                    n,
                    max_width,
                    _statement_params=create_or_update_statement_params_with_query_tag(
                        statement_params or self._statement_params,
                        self._session.query_tag,
                        SKIP_LEVELS_TWO,
                    ),
                )
            )

    @deprecated(
        version="0.7.0",
        extra_warning_text="Use `DataFrame.join_table_function()` instead.",
        extra_doc_string="Use :meth:`join_table_function` instead.",
    )
    @df_api_usage
    def flatten(
        self,
        input: ColumnOrName,
        path: Optional[str] = None,
        outer: bool = False,
        recursive: bool = False,
        mode: str = "BOTH",
    ) -> "DataFrame":
        """Flattens (explodes) compound values into multiple rows.

        It creates a new ``DataFrame`` from this ``DataFrame``, carries the existing columns to the new ``DataFrame``,
        and adds the following columns to it:

            - SEQ
            - KEY
            - PATH
            - INDEX
            - VALUE
            - THIS

        References: `Snowflake SQL function FLATTEN <https://docs.snowflake.com/en/sql-reference/functions/flatten.html>`_.

        If this ``DataFrame`` also has columns with the names above, you can disambiguate the columns by renaming them.

        Example::

            >>> table1 = session.sql("select parse_json(numbers) as numbers from values('[1,2]') as T(numbers)")
            >>> flattened = table1.flatten(table1["numbers"])
            >>> flattened.select(table1["numbers"], flattened["value"].as_("flattened_number")).show()
            ----------------------------------
            |"NUMBERS"  |"FLATTENED_NUMBER"  |
            ----------------------------------
            |[          |1                   |
            |  1,       |                    |
            |  2        |                    |
            |]          |                    |
            |[          |2                   |
            |  1,       |                    |
            |  2        |                    |
            |]          |                    |
            ----------------------------------
            <BLANKLINE>

        Args:
            input: The name of a column or a :class:`Column` instance that will be unseated into rows.
                The column data must be of Snowflake data type VARIANT, OBJECT, or ARRAY.
            path: The path to the element within a VARIANT data structure which needs to be flattened.
                The outermost element is to be flattened if path is empty or ``None``.
            outer: If ``False``, any input rows that cannot be expanded, either because they cannot be accessed in the ``path``
                or because they have zero fields or entries, are completely omitted from the output.
                Otherwise, exactly one row is generated for zero-row expansions
                (with NULL in the KEY, INDEX, and VALUE columns).
            recursive: If ``False``, only the element referenced by ``path`` is expanded.
                Otherwise, the expansion is performed for all sub-elements recursively.
            mode: Specifies which types should be flattened "OBJECT", "ARRAY", or "BOTH".

        Returns:
            A new :class:`DataFrame` that has the columns carried from this :class:`DataFrame`, the flattened new columns and new rows.

        See Also:
            - :meth:`Session.flatten`, which creates a new :class:`DataFrame` by flattening compound values into multiple rows.
        """
        mode = mode.upper()
        if mode not in ("OBJECT", "ARRAY", "BOTH"):
            raise ValueError("mode must be one of ('OBJECT', 'ARRAY', 'BOTH')")

        if isinstance(input, str):
            input = self.col(input)
        return self._lateral(
            FlattenFunction(input._expression, path, outer, recursive, mode)
        )

    def _lateral(self, table_function: TableFunctionExpression) -> "DataFrame":
        result_columns = [
            attr.name
            for attr in self._session._analyzer.resolve(
                Lateral(self._plan, table_function)
            ).attributes
        ]
        common_col_names = [k for k, v in Counter(result_columns).items() if v > 1]
        if len(common_col_names) == 0:
            return DataFrame(self._session, Lateral(self._plan, table_function))
        prefix = _generate_prefix("a")
        child = self.select(
            [
                _alias_if_needed(
                    self,
                    attr.name,
                    prefix,
                    suffix=None,
                    common_col_names=common_col_names,
                )
                for attr in self._output
            ]
        )
        return DataFrame(self._session, Lateral(child._plan, table_function))

    def _show_string(self, n: int = 10, max_width: int = 50, **kwargs) -> str:
        query = self._plan.queries[-1].sql.strip().lower()

        # Add an Assign node that applies SpDataframeShow() to the input, followed by its Eval.
        repr = self._session._ast_batch.assign()
        repr.expr.sp_dataframe_show.id.bitfield1 = self._ast_id
        self._session._ast_batch.eval(repr)

        if self._session._conn.is_phase1_enabled():
            ast = self._session._ast_batch.flush()
            res = self._session._conn.ast_query(ast)

            _logger.debug(f"AST response: {res}")

            # In Phase 1, the code to format the result set to a string
            # is run on the server, retrieve simply the result here.
            response = decode_ast_response_from_snowpark(
                res, self._session._conn._conn._session_parameters
            )

            check_response(response)

            return response.body[0].eval_ok.data.string_val.v
        else:
            _, kwargs["_dataframe_ast"] = self._session._ast_batch.flush()
            print(kwargs["_dataframe_ast"])  # noqa: T201

            # Phase 0 code where string gets formatted.
            if is_sql_select_statement(query):
                result, meta = self._session._conn.get_result_and_metadata(
                    self.limit(n)._plan, **kwargs
                )
            else:
                res, meta = self._session._conn.get_result_and_metadata(
                    self._plan, **kwargs
                )
                result = res[:n]

            # The query has been executed
            col_count = len(meta)
            col_width = []
            header = []
            for field in meta:
                name = field.name
                col_width.append(len(name))
                header.append(name)

            body = []
            for row in result:
                lines = []
                for i, v in enumerate(row):
                    texts = str(v).split("\n") if v is not None else ["NULL"]
                    for t in texts:
                        col_width[i] = max(len(t), col_width[i])
                        col_width[i] = min(max_width, col_width[i])
                    lines.append(texts)

                # max line number in this row
                line_count = max(len(li) for li in lines)
                res = []
                for line_number in range(line_count):
                    new_line = []
                    for colIndex in range(len(lines)):
                        n = (
                            lines[colIndex][line_number]
                            if len(lines[colIndex]) > line_number
                            else ""
                        )
                        new_line.append(n)
                    res.append(new_line)
                body.extend(res)

            # Add 2 more spaces in each column
            col_width = [w + 2 for w in col_width]

            total_width = sum(col_width) + col_count + 1
            line = "-" * total_width + "\n"

            def row_to_string(row: List[str]) -> str:
                tokens = []
                if row:
                    for segment, size in zip(row, col_width):
                        if len(segment) > max_width:
                            # if truncated, add ... to the end
                            formatted = (segment[: max_width - 3] + "...").ljust(
                                size, " "
                            )
                        else:
                            formatted = segment.ljust(size, " ")
                        tokens.append(formatted)
                else:
                    tokens = [" " * size for size in col_width]
                return f"|{'|'.join(tok for tok in tokens)}|\n"

            return (
                line
                + row_to_string(header)
                + line
                # `body` of an empty df is empty
                + (
                    "".join(row_to_string(b) for b in body)
                    if body
                    else row_to_string([])
                )
                + line
            )

    @df_collect_api_telemetry
    def create_or_replace_view(
        self,
        name: Union[str, Iterable[str]],
        *,
        comment: Optional[str] = None,
        statement_params: Optional[Dict[str, str]] = None,
    ) -> List[Row]:
        """Creates a view that captures the computation expressed by this DataFrame.

        For ``name``, you can include the database and schema name (i.e. specify a
        fully-qualified name). If no database name or schema name are specified, the
        view will be created in the current database or schema.

        ``name`` must be a valid `Snowflake identifier <https://docs.snowflake.com/en/sql-reference/identifiers-syntax.html>`_.

        Args:
            name: The name of the view to create or replace. Can be a list of strings
                that specifies the database name, schema name, and view name.
            comment: Adds a comment for the created view. See
                `COMMENT <https://docs.snowflake.com/en/sql-reference/sql/comment>`_.
            statement_params: Dictionary of statement level parameters to be set while executing this action.
        """
        if isinstance(name, str):
            formatted_name = name
        elif isinstance(name, (list, tuple)) and all(isinstance(n, str) for n in name):
            formatted_name = ".".join(name)
        else:
            raise TypeError(
                "The input of create_or_replace_view() can only a str or list of strs."
            )

        return self._do_create_or_replace_view(
            formatted_name,
            PersistedView(),
            comment=comment,
            _statement_params=create_or_update_statement_params_with_query_tag(
                statement_params or self._statement_params,
                self._session.query_tag,
                SKIP_LEVELS_TWO,
            ),
        )

    @df_collect_api_telemetry
    @private_preview(version="1.4.0")
    def create_or_replace_dynamic_table(
        self,
        name: Union[str, Iterable[str]],
        *,
        warehouse: str,
        lag: str,
        comment: Optional[str] = None,
        statement_params: Optional[Dict[str, str]] = None,
    ) -> List[Row]:
        """Creates a dynamic table that captures the computation expressed by this DataFrame.

        For ``name``, you can include the database and schema name (i.e. specify a
        fully-qualified name). If no database name or schema name are specified, the
        dynamic table will be created in the current database or schema.

        ``name`` must be a valid `Snowflake identifier <https://docs.snowflake.com/en/sql-reference/identifiers-syntax.html>`_.

        Args:
            name: The name of the dynamic table to create or replace. Can be a list of strings
                that specifies the database name, schema name, and view name.
            warehouse: The name of the warehouse used to refresh the dynamic table.
            lag: specifies the target data freshness
            comment: Adds a comment for the created table. See
                `COMMENT <https://docs.snowflake.com/en/sql-reference/sql/comment>`_.
            statement_params: Dictionary of statement level parameters to be set while executing this action.
        """
        if isinstance(name, str):
            formatted_name = name
        elif isinstance(name, (list, tuple)) and all(isinstance(n, str) for n in name):
            formatted_name = ".".join(name)
        else:
            raise TypeError(
                "The name input of create_or_replace_dynamic_table() can only be a str or list of strs."
            )

        if not isinstance(warehouse, str):
            raise TypeError(
                "The warehouse input of create_or_replace_dynamic_table() can only be a str."
            )

        if not isinstance(lag, str):
            raise TypeError(
                "The lag input of create_or_replace_dynamic_table() can only be a str."
            )

        return self._do_create_or_replace_dynamic_table(
            formatted_name,
            warehouse,
            lag,
            comment,
            _statement_params=create_or_update_statement_params_with_query_tag(
                statement_params, self._session.query_tag, SKIP_LEVELS_TWO
            ),
        )

    @df_collect_api_telemetry
    def create_or_replace_temp_view(
        self,
        name: Union[str, Iterable[str]],
        *,
        comment: Optional[str] = None,
        statement_params: Optional[Dict[str, str]] = None,
    ) -> List[Row]:
        """Creates a temporary view that returns the same results as this DataFrame.

        You can use the view in subsequent SQL queries and statements during the
        current session. The temporary view is only available in the session in which
        it is created.

        For ``name``, you can include the database and schema name (i.e. specify a
        fully-qualified name). If no database name or schema name are specified, the
        view will be created in the current database or schema.

        ``name`` must be a valid `Snowflake identifier <https://docs.snowflake.com/en/sql-reference/identifiers-syntax.html>`_.

        Args:
            name: The name of the view to create or replace. Can be a list of strings
                that specifies the database name, schema name, and view name.
            comment: Adds a comment for the created view. See
                `COMMENT <https://docs.snowflake.com/en/sql-reference/sql/comment>`_.
            statement_params: Dictionary of statement level parameters to be set while executing this action.
        """
        if isinstance(name, str):
            formatted_name = name
        elif isinstance(name, (list, tuple)) and all(isinstance(n, str) for n in name):
            formatted_name = ".".join(name)
        else:
            raise TypeError(
                "The input of create_or_replace_temp_view() can only a str or list of strs."
            )

        return self._do_create_or_replace_view(
            formatted_name,
            LocalTempView(),
            comment=comment,
            _statement_params=create_or_update_statement_params_with_query_tag(
                statement_params or self._statement_params,
                self._session.query_tag,
                SKIP_LEVELS_TWO,
            ),
        )

    def _do_create_or_replace_view(
        self, view_name: str, view_type: ViewType, comment: Optional[str], **kwargs
    ):
        validate_object_name(view_name)
        cmd = CreateViewCommand(
            view_name,
            view_type,
            comment,
            self._plan,
        )

        return self._session._conn.execute(
            self._session._analyzer.resolve(cmd), **kwargs
        )

    def _do_create_or_replace_dynamic_table(
        self, name: str, warehouse: str, lag: str, comment: Optional[str], **kwargs
    ):
        validate_object_name(name)
        cmd = CreateDynamicTableCommand(
            name,
            warehouse,
            lag,
            comment,
            self._plan,
        )

        return self._session._conn.execute(
            self._session._analyzer.resolve(cmd), **kwargs
        )

    @overload
    def first(
        self,
        n: Optional[int] = None,
        *,
        statement_params: Optional[Dict[str, str]] = None,
        block: bool = True,
    ) -> Union[Optional[Row], List[Row]]:
        ...  # pragma: no cover

    @overload
    def first(
        self,
        n: Optional[int] = None,
        *,
        statement_params: Optional[Dict[str, str]] = None,
        block: bool = False,
    ) -> AsyncJob:
        ...  # pragma: no cover

    def first(
        self,
        n: Optional[int] = None,
        *,
        statement_params: Optional[Dict[str, str]] = None,
        block: bool = True,
    ) -> Union[Optional[Row], List[Row], AsyncJob]:
        """Executes the query representing this DataFrame and returns the first ``n``
        rows of the results.

        Args:
            n: The number of rows to return.
            statement_params: Dictionary of statement level parameters to be set while executing this action.
            block: A bool value indicating whether this function will wait until the result is available.
                When it is ``False``, this function executes the underlying queries of the dataframe
                asynchronously and returns an :class:`AsyncJob`.

        Returns:
             A list of the first ``n`` :class:`Row` objects if ``n`` is not ``None``. If ``n`` is negative or
             larger than the number of rows in the result, returns all rows in the
             results. ``n`` is ``None``, it returns the first :class:`Row` of
             results, or ``None`` if it does not exist.
        """
        if n is None:
            df = self.limit(1)
            add_api_call(df, "DataFrame.first")
            result = df._internal_collect_with_tag(
                statement_params=statement_params, block=block
            )
            if not block:
                return result
            return result[0] if result else None
        elif not isinstance(n, int):
            raise ValueError(f"Invalid type of argument passed to first(): {type(n)}")
        elif n < 0:
            return self._internal_collect_with_tag(
                statement_params=statement_params, block=block
            )
        else:
            df = self.limit(n)
            add_api_call(df, "DataFrame.first")
            return df._internal_collect_with_tag(
                statement_params=statement_params, block=block
            )

    take = first

    @df_api_usage
    def sample(
        self, frac: Optional[float] = None, n: Optional[int] = None
    ) -> "DataFrame":
        """Samples rows based on either the number of rows to be returned or a
        percentage of rows to be returned.

        Args:
            frac: the percentage of rows to be sampled.
            n: the number of rows to sample in the range of 0 to 1,000,000 (inclusive).
        Returns:
            a :class:`DataFrame` containing the sample of rows.
        """
        DataFrame._validate_sample_input(frac, n)
        sample_plan = Sample(self._plan, probability_fraction=frac, row_count=n)
        if self._select_statement:
            return self._with_plan(
                self._session._analyzer.create_select_statement(
                    from_=self._session._analyzer.create_select_snowflake_plan(
                        sample_plan, analyzer=self._session._analyzer
                    ),
                    analyzer=self._session._analyzer,
                )
            )
        return self._with_plan(sample_plan)

    @staticmethod
    def _validate_sample_input(frac: Optional[float] = None, n: Optional[int] = None):
        if frac is None and n is None:
            raise ValueError(
                "'frac' and 'n' cannot both be None. "
                "One of those values must be defined"
            )
        if frac is not None and (frac < 0.0 or frac > 1.0):
            raise ValueError(
                f"'frac' value {frac} "
                f"is out of range (0 <= probability_fraction <= 1)"
            )
        if n is not None and n < 0:
            raise ValueError(f"'n' value {n} must be greater than 0")

    @property
    def na(self) -> DataFrameNaFunctions:
        """
        Returns a :class:`DataFrameNaFunctions` object that provides functions for
        handling missing values in the DataFrame.
        """
        return self._na

    @property
    def session(self) -> "snowflake.snowpark.Session":
        """
        Returns a :class:`snowflake.snowpark.Session` object that provides access to the session the current DataFrame is relying on.
        """
        return self._session

    def describe(self, *cols: Union[str, List[str]]) -> "DataFrame":
        """
        Computes basic statistics for numeric columns, which includes
        ``count``, ``mean``, ``stddev``, ``min``, and ``max``. If no columns
        are provided, this function computes statistics for all numerical or
        string columns. Non-numeric and non-string columns will be ignored
        when calling this method.

        Example::
            >>> df = session.create_dataframe([[1, 2], [3, 4]], schema=["a", "b"])
            >>> desc_result = df.describe().sort("SUMMARY").show()
            -------------------------------------------------------
            |"SUMMARY"  |"A"                 |"B"                 |
            -------------------------------------------------------
            |count      |2.0                 |2.0                 |
            |max        |3.0                 |4.0                 |
            |mean       |2.0                 |3.0                 |
            |min        |1.0                 |2.0                 |
            |stddev     |1.4142135623730951  |1.4142135623730951  |
            -------------------------------------------------------
            <BLANKLINE>

        Args:
            cols: The names of columns whose basic statistics are computed.
        """
        cols = parse_positional_args_to_list(*cols)
        df = self.select(cols) if len(cols) > 0 else self

        # ignore non-numeric and non-string columns
        numerical_string_col_type_dict = {
            field.name: field.datatype
            for field in df.schema.fields
            if isinstance(field.datatype, (StringType, _NumericType))
        }

        stat_func_dict = {
            "count": count,
            "mean": mean,
            "stddev": stddev,
            "min": min_,
            "max": max_,
        }

        # if no columns should be selected, just return stat names
        if len(numerical_string_col_type_dict) == 0:
            df = self._session.create_dataframe(
                list(stat_func_dict.keys()), schema=["summary"]
            )
            # We need to set the API calls for this to same API calls for describe
            # Also add the new API calls for creating this DataFrame to the describe subcalls
            adjust_api_subcalls(
                df,
                "DataFrame.describe",
                precalls=self._plan.api_calls,
                subcalls=df._plan.api_calls,
            )
            return df

        # otherwise, calculate stats
        res_df = None
        for name, func in stat_func_dict.items():
            agg_cols = []
            for c, t in numerical_string_col_type_dict.items():
                # for string columns, we need to convert all stats to string
                # such that they can be fitted into one column
                if isinstance(t, StringType):
                    if name in ["mean", "stddev"]:
                        agg_cols.append(to_char(func(lit(None))).as_(c))
                    else:
                        agg_cols.append(to_char(func(c)))
                else:
                    agg_cols.append(func(c))
            agg_stat_df = (
                self.agg(agg_cols)
                .to_df(list(numerical_string_col_type_dict.keys()))
                .select(
                    lit(name).as_("summary"), *numerical_string_col_type_dict.keys()
                )
            )
            res_df = res_df.union(agg_stat_df) if res_df else agg_stat_df

        adjust_api_subcalls(
            res_df,
            "DataFrame.describe",
            precalls=self._plan.api_calls,
            subcalls=res_df._plan.api_calls.copy(),
        )
        return res_df

    @df_api_usage
    def rename(
        self,
        col_or_mapper: Union[ColumnOrName, dict],
        new_column: str = None,
    ):
        """
        Returns a DataFrame with the specified column ``col_or_mapper`` renamed as ``new_column``. If ``col_or_mapper``
        is a dictionary, multiple columns will be renamed in the returned DataFrame.

        Example::
            >>> # This example renames the column `A` as `NEW_A` in the DataFrame.
            >>> df = session.sql("select 1 as A, 2 as B")
            >>> df_renamed = df.rename(col("A"), "NEW_A")
            >>> df_renamed.show()
            -----------------
            |"NEW_A"  |"B"  |
            -----------------
            |1        |2    |
            -----------------
            <BLANKLINE>
            >>> # This example renames the column `A` as `NEW_A` and `B` as `NEW_B` in the DataFrame.
            >>> df = session.sql("select 1 as A, 2 as B")
            >>> df_renamed = df.rename({col("A"): "NEW_A", "B":"NEW_B"})
            >>> df_renamed.show()
            ---------------------
            |"NEW_A"  |"NEW_B"  |
            ---------------------
            |1        |2        |
            ---------------------
            <BLANKLINE>

        Args:
            col_or_mapper: The old column instance or column name to be renamed, or the dictionary mapping from column instances or columns names to their new names (string)
            new_column: The new column name (string value), if a single old column is given
        """
        if new_column is not None:
            return self.with_column_renamed(col_or_mapper, new_column)

        if not isinstance(col_or_mapper, dict):
            raise ValueError(
                f"If new_column parameter is not specified, col_or_mapper needs to be of type dict, "
                f"not {type(col_or_mapper).__name__}"
            )

        if len(col_or_mapper) == 0:
            raise ValueError("col_or_mapper dictionary cannot be empty")

        column_or_name_list, rename_list = zip(*col_or_mapper.items())
        for name in rename_list:
            if not isinstance(name, str):
                raise TypeError(
                    f"You cannot rename a column using value {name} of type {type(name).__name__} as it "
                    f"is not a string."
                )

        names = self._get_column_names_from_column_or_name_list(column_or_name_list)
        normalized_name_list = [quote_name(n) for n in names]
        rename_map = {k: v for k, v in zip(normalized_name_list, rename_list)}
        rename_plan = Rename(rename_map, self._plan)

        if self._select_statement:
            select_plan = self._session._analyzer.create_select_statement(
                from_=self._session._analyzer.create_select_snowflake_plan(
                    rename_plan, analyzer=self._session._analyzer
                ),
                analyzer=self._session._analyzer,
            )
            return self._with_plan(select_plan)

        return self._with_plan(rename_plan)

    @df_api_usage
    def with_column_renamed(self, existing: ColumnOrName, new: str) -> "DataFrame":
        """Returns a DataFrame with the specified column ``existing`` renamed as ``new``.

        Example::

            >>> # This example renames the column `A` as `NEW_A` in the DataFrame.
            >>> df = session.sql("select 1 as A, 2 as B")
            >>> df_renamed = df.with_column_renamed(col("A"), "NEW_A")
            >>> df_renamed.show()
            -----------------
            |"NEW_A"  |"B"  |
            -----------------
            |1        |2    |
            -----------------
            <BLANKLINE>

        Args:
            existing: The old column instance or column name to be renamed.
            new: The new column name.
        """
        new_quoted_name = quote_name(new)
        if isinstance(existing, str):
            old_name = quote_name(existing)
        elif isinstance(existing, Column):
            if isinstance(existing._expression, Attribute):
                from snowflake.snowpark.mock._connection import MockServerConnection

                if isinstance(self._session._conn, MockServerConnection):
                    self.schema

                att = existing._expression
                old_name = self._plan.expr_to_alias.get(att.expr_id, att.name)
            elif (
                isinstance(existing._expression, UnresolvedAttribute)
                and existing._expression.df_alias
            ):
                old_name = self._plan.df_aliased_col_name_to_real_col_name.get(
                    existing._expression.name, existing._expression.name
                )
            elif isinstance(existing._expression, NamedExpression):
                old_name = existing._expression.name
            else:
                raise ValueError(
                    f"Unable to rename column {existing} because it doesn't exist."
                )
        else:
            raise TypeError(f"{str(existing)} must be a column name or Column object.")

        to_be_renamed = [x for x in self._output if x.name.upper() == old_name.upper()]
        if not to_be_renamed:
            raise ValueError(
                f'Unable to rename column "{existing}" because it doesn\'t exist.'
            )
        elif len(to_be_renamed) > 1:
            raise SnowparkClientExceptionMessages.DF_CANNOT_RENAME_COLUMN_BECAUSE_MULTIPLE_EXIST(
                old_name, new_quoted_name, len(to_be_renamed)
            )
        new_columns = [
            Column(att).as_(new_quoted_name) if old_name == att.name else Column(att)
            for att in self._output
        ]
        return self.select(new_columns)

    @df_collect_api_telemetry
    def cache_result(
        self, *, statement_params: Optional[Dict[str, str]] = None
    ) -> "Table":
        """Caches the content of this DataFrame to create a new cached Table DataFrame.

        All subsequent operations on the returned cached DataFrame are performed on the cached data
        and have no effect on the original DataFrame.

        You can use :meth:`Table.drop_table` or the ``with`` statement to clean up the cached result when it's not needed.
        Refer to the example code below.

        Note:
            An error will be thrown if a cached result is cleaned up and it's used again,
            or any other DataFrames derived from the cached result are used again.

        Examples::
            >>> create_result = session.sql("create temp table RESULT (NUM int)").collect()
            >>> insert_result = session.sql("insert into RESULT values(1),(2)").collect()

            >>> df = session.table("RESULT")
            >>> df.collect()
            [Row(NUM=1), Row(NUM=2)]

            >>> # Run cache_result and then insert into the original table to see
            >>> # that the cached result is not affected
            >>> df1 = df.cache_result()
            >>> insert_again_result = session.sql("insert into RESULT values (3)").collect()
            >>> df1.collect()
            [Row(NUM=1), Row(NUM=2)]
            >>> df.collect()
            [Row(NUM=1), Row(NUM=2), Row(NUM=3)]

            >>> # You can run cache_result on a result that has already been cached
            >>> df2 = df1.cache_result()
            >>> df2.collect()
            [Row(NUM=1), Row(NUM=2)]

            >>> df3 = df.cache_result()
            >>> # Drop RESULT and see that the cached results still exist
            >>> drop_table_result = session.sql(f"drop table RESULT").collect()
            >>> df1.collect()
            [Row(NUM=1), Row(NUM=2)]
            >>> df2.collect()
            [Row(NUM=1), Row(NUM=2)]
            >>> df3.collect()
            [Row(NUM=1), Row(NUM=2), Row(NUM=3)]
            >>> # Clean up the cached result
            >>> df3.drop_table()
            >>> # use context manager to clean up the cached result after it's use.
            >>> with df2.cache_result() as df4:
            ...     df4.collect()
            [Row(NUM=1), Row(NUM=2)]

        Args:
            statement_params: Dictionary of statement level parameters to be set while executing this action.

        Returns:
             A :class:`Table` object that holds the cached result in a temporary table.
             All operations on this new DataFrame have no effect on the original.
        """
        from snowflake.snowpark.mock._connection import MockServerConnection

        temp_table_name = self._session.get_fully_qualified_name_if_possible(
            f'"{random_name_for_temp_object(TempObjectType.TABLE)}"'
        )

        if isinstance(self._session._conn, MockServerConnection):
            self.write.save_as_table(temp_table_name, create_temp_table=True)
        else:
            create_temp_table = self._session._analyzer.plan_builder.create_temp_table(
                temp_table_name,
                self._plan,
                use_scoped_temp_objects=self._session._use_scoped_temp_objects,
                is_generated=True,
            )
            self._session._conn.execute(
                create_temp_table,
                _statement_params=create_or_update_statement_params_with_query_tag(
                    statement_params or self._statement_params,
                    self._session.query_tag,
                    SKIP_LEVELS_TWO,
                ),
            )
        cached_df = self._session.table(temp_table_name)
        cached_df.is_cached = True
        return cached_df

    @df_collect_api_telemetry
    def random_split(
        self,
        weights: List[float],
        seed: Optional[int] = None,
        *,
        statement_params: Optional[Dict[str, str]] = None,
    ) -> List["DataFrame"]:
        """
        Randomly splits the current DataFrame into separate DataFrames,
        using the specified weights.

        Args:
            weights: Weights to use for splitting the DataFrame. If the
                weights don't add up to 1, the weights will be normalized.
                Every number in ``weights`` has to be positive. If only one
                weight is specified, the returned DataFrame list only includes
                the current DataFrame.
            seed: The seed for sampling.
            statement_params: Dictionary of statement level parameters to be set while executing this action.

        Example::

            >>> df = session.range(10000)
            >>> weights = [0.1, 0.2, 0.3]
            >>> df_parts = df.random_split(weights)
            >>> len(df_parts) == len(weights)
            True

        Note:
            1. When multiple weights are specified, the current DataFrame will
            be cached before being split.

            2. When a weight or a normailized weight is less than ``1e-6``, the
            corresponding split dataframe will be empty.
        """
        if not weights:
            raise ValueError(
                "weights can't be None or empty and must be positive numbers"
            )
        elif len(weights) == 1:
            return [self]
        else:
            for w in weights:
                if w <= 0:
                    raise ValueError("weights must be positive numbers")

            temp_column_name = random_name_for_temp_object(TempObjectType.COLUMN)
            cached_df = self.with_column(
                temp_column_name, abs_(random(seed)) % _ONE_MILLION
            ).cache_result(statement_params=statement_params)
            sum_weights = sum(weights)
            normalized_cum_weights = [0] + [
                int(w * _ONE_MILLION)
                for w in list(itertools.accumulate([w / sum_weights for w in weights]))
            ]
            normalized_boundaries = zip(
                normalized_cum_weights[:-1], normalized_cum_weights[1:]
            )
            res_dfs = [
                cached_df.where(
                    (col(temp_column_name) >= lower_bound)
                    & (col(temp_column_name) < upper_bound)
                ).drop(temp_column_name)
                for lower_bound, upper_bound in normalized_boundaries
            ]
            return res_dfs

    @property
    def queries(self) -> Dict[str, List[str]]:
        """
        Returns a ``dict`` that contains a list of queries that will be executed to
        evaluate this DataFrame with the key `queries`, and a list of post-execution
        actions (e.g., queries to clean up temporary objects) with the key `post_actions`.
        """
        plan = self._plan.replace_repeated_subquery_with_cte()
        return {
            "queries": [query.sql.strip() for query in plan.queries],
            "post_actions": [query.sql.strip() for query in plan.post_actions],
        }

    def explain(self) -> None:
        """
        Prints the list of queries that will be executed to evaluate this DataFrame.
        Prints the query execution plan if only one SELECT/DML/DDL statement will be executed.

        For more information about the query execution plan, see the
        `EXPLAIN <https://docs.snowflake.com/en/sql-reference/sql/explain.html>`_ command.
        """
        print(self._explain_string())  # noqa: T201: we need to print here.

    def _explain_string(self) -> str:
        plan = self._plan.replace_repeated_subquery_with_cte()
        output_queries = "\n---\n".join(
            f"{i+1}.\n{query.sql.strip()}" for i, query in enumerate(plan.queries)
        )
        msg = f"""---------DATAFRAME EXECUTION PLAN----------
Query List:
{output_queries}"""
        # if query list contains more then one queries, skip execution plan
        if len(plan.queries) == 1:
            exec_plan = self._session._explain_query(plan.queries[0].sql)
            if exec_plan:
                msg = f"{msg}\nLogical Execution Plan:\n{exec_plan}"
            else:
                msg = f"{plan.queries[0].sql} can't be explained"

        return f"{msg}\n--------------------------------------------"

    def _resolve(self, col_name: str) -> Union[Expression, NamedExpression]:
        normalized_col_name = quote_name(col_name)
        cols = list(filter(lambda attr: attr.name == normalized_col_name, self._output))
        if len(cols) == 1:
            return cols[0].with_name(normalized_col_name)
        else:
            raise SnowparkClientExceptionMessages.DF_CANNOT_RESOLVE_COLUMN_NAME(
                col_name
            )

    @cached_property
    def _output(self) -> List[Attribute]:
        return (
            self._select_statement.column_states.projection
            if self._select_statement
            else self._plan.output
        )

    @cached_property
    def schema(self) -> StructType:
        """The definition of the columns in this DataFrame (the "relational schema" for
        the DataFrame).
        """
        return StructType._from_attributes(self._plan.attributes)

    @cached_property
    def dtypes(self) -> List[Tuple[str, str]]:
        dtypes = [
            (name, snow_type_to_dtype_str(field.datatype))
            for name, field in zip(self.schema.names, self.schema.fields)
        ]
        return dtypes

    def _with_plan(self, plan, ast_stmt=None) -> "DataFrame":
        """
        :param proto.Assign ast_stmt: The AST statement protobuf corresponding to this value.
        """
        df = DataFrame(self._session, plan, ast_stmt=ast_stmt)
        df._statement_params = self._statement_params
        return df

    def _get_column_names_from_column_or_name_list(
        self, exprs: List[ColumnOrName]
    ) -> List:
        names = []
        for c in exprs:
            if isinstance(c, str):
                names.append(c)
            elif isinstance(c, Column) and isinstance(c._expression, Attribute):
                from snowflake.snowpark.mock._connection import MockServerConnection

                if isinstance(self._session._conn, MockServerConnection):
                    self.schema  # to execute the plan and populate expr_to_alias

                names.append(
                    self._plan.expr_to_alias.get(
                        c._expression.expr_id, c._expression.name
                    )
                )
            elif (
                isinstance(c, Column)
                and isinstance(c._expression, UnresolvedAttribute)
                and c._expression.df_alias
            ):
                names.append(
                    self._plan.df_aliased_col_name_to_real_col_name.get(
                        c._expression.name, c._expression.name
                    )
                )
            elif isinstance(c, Column) and isinstance(c._expression, NamedExpression):
                names.append(c._expression.name)
            else:
                raise TypeError(f"{str(c)} must be a column name or Column object.")

        return names

    def _convert_cols_to_exprs(
        self,
        calling_method: str,
        *cols: Union[ColumnOrName, Iterable[ColumnOrName]],
    ) -> List[Expression]:
        """Convert a string or a Column, or a list of string and Column objects to expression(s)."""

        def convert(col: ColumnOrName) -> Expression:
            if isinstance(col, str):
                return self._resolve(col)
            elif isinstance(col, Column):
                return col._expression
            else:
                raise TypeError(
                    "{} only accepts str and Column objects, or a list containing str and"
                    " Column objects".format(calling_method)
                )

        exprs = [convert(col) for col in parse_positional_args_to_list(*cols)]
        return exprs

    def print_schema(self) -> None:
        schema_tmp_str = "\n".join(
            [
                f" |-- {attr.name}: {attr.datatype} (nullable = {str(attr.nullable)})"
                for attr in self._plan.attributes
            ]
        )
        print(f"root\n{schema_tmp_str}")  # noqa: T201: we need to print here.

    where = filter

    # Add the following lines so API docs have them
    approxQuantile = approx_quantile = DataFrameStatFunctions.approx_quantile
    corr = DataFrameStatFunctions.corr
    cov = DataFrameStatFunctions.cov
    crosstab = DataFrameStatFunctions.crosstab
    sampleBy = sample_by = DataFrameStatFunctions.sample_by

    dropna = DataFrameNaFunctions.drop
    fillna = DataFrameNaFunctions.fill
    replace = DataFrameNaFunctions.replace

    # Add aliases for user code migration
    createOrReplaceTempView = create_or_replace_temp_view
    createOrReplaceView = create_or_replace_view
    crossJoin = cross_join
    dropDuplicates = drop_duplicates
    groupBy = group_by
    minus = subtract = except_
    toDF = to_df
    toPandas = to_pandas
    unionAll = union_all
    unionAllByName = union_all_by_name
    unionByName = union_by_name
    withColumn = with_column
    withColumnRenamed = with_column_renamed
    toLocalIterator = to_local_iterator
    randomSplit = random_split
    order_by = sort
    orderBy = order_by
    printSchema = print_schema

    # These methods are not needed for code migration. So no aliases for them.
    # groupByGrouping_sets = group_by_grouping_sets
    # joinTableFunction = join_table_function
    # naturalJoin = natural_join
    # withColumns = with_columns<|MERGE_RESOLUTION|>--- conflicted
+++ resolved
@@ -90,8 +90,8 @@
     decode_ast_response_from_snowpark,
 )
 from snowflake.snowpark._internal.ast_utils import (
+    get_symbol,
     set_src_position,
-    get_symbol,
     setattr_if_not_none,
 )
 from snowflake.snowpark._internal.error_message import SnowparkClientExceptionMessages
@@ -1180,12 +1180,8 @@
         for e in exprs:
             if isinstance(e, Column):
                 names.append(e._named())
-<<<<<<< HEAD
-                # ast.sp_dataframe_select__columns.cols.append(e._ast)
-=======
                 if ast:
                     ast.cols.append(e._ast)
->>>>>>> a60d2d00
 
             elif isinstance(e, str):
                 if ast:
@@ -3393,7 +3389,6 @@
             return response.body[0].eval_ok.data.string_val.v
         else:
             _, kwargs["_dataframe_ast"] = self._session._ast_batch.flush()
-            print(kwargs["_dataframe_ast"])  # noqa: T201
 
             # Phase 0 code where string gets formatted.
             if is_sql_select_statement(query):

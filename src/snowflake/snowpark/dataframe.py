#!/usr/bin/env python3
#
# Copyright (c) 2012-2024 Snowflake Computing Inc. All rights reserved.
#

import copy
import itertools
import re
import sys
from collections import Counter
from functools import cached_property
from logging import getLogger
from typing import (
    TYPE_CHECKING,
    Any,
    Dict,
    Iterator,
    List,
    Optional,
    Tuple,
    Union,
    overload,
)

import snowflake.snowpark
from snowflake.connector.options import installed_pandas
from snowflake.snowpark._internal.analyzer.binary_plan_node import (
    AsOf,
    Cross,
    Except,
    Intersect,
    Join,
    JoinType,
    LeftAnti,
    LeftSemi,
    NaturalJoin,
    Union as UnionPlan,
    UsingJoin,
    create_join_type,
)
from snowflake.snowpark._internal.analyzer.expression import (
    Attribute,
    Expression,
    Literal,
    NamedExpression,
    Star,
    UnresolvedAttribute,
)
from snowflake.snowpark._internal.analyzer.select_statement import (
    SET_EXCEPT,
    SET_INTERSECT,
    SET_UNION,
    SET_UNION_ALL,
    SelectSnowflakePlan,
    SelectStatement,
    SelectTableFunction,
)
from snowflake.snowpark._internal.analyzer.snowflake_plan_node import (
    CopyIntoTableNode,
    Limit,
    LogicalPlan,
    SaveMode,
    SnowflakeCreateTable,
)
from snowflake.snowpark._internal.analyzer.sort_expression import (
    Ascending,
    Descending,
    SortOrder,
)
from snowflake.snowpark._internal.analyzer.table_function import (
    FlattenFunction,
    Lateral,
    TableFunctionExpression,
    TableFunctionJoin,
)
from snowflake.snowpark._internal.analyzer.unary_plan_node import (
    CreateDynamicTableCommand,
    CreateTempTableCommand,
    CreateViewCommand,
    Filter,
    LocalTempView,
    PersistedView,
    Project,
    Rename,
    Sample,
    Sort,
    Unpivot,
    ViewType,
)
from snowflake.snowpark._internal.error_message import SnowparkClientExceptionMessages
from snowflake.snowpark._internal.open_telemetry import open_telemetry_context_manager
from snowflake.snowpark._internal.telemetry import (
    add_api_call,
    adjust_api_subcalls,
    df_api_usage,
    df_collect_api_telemetry,
    df_to_relational_group_df_api_usage,
)
from snowflake.snowpark._internal.type_utils import (
    ColumnOrName,
    ColumnOrSqlExpr,
    LiteralType,
    snow_type_to_dtype_str,
)
from snowflake.snowpark._internal.utils import (
    SKIP_LEVELS_THREE,
    SKIP_LEVELS_TWO,
    TempObjectType,
    check_is_pandas_dataframe_in_to_pandas,
    column_to_bool,
    create_or_update_statement_params_with_query_tag,
    deprecated,
    escape_quotes,
    experimental,
    generate_random_alphanumeric,
    get_copy_into_table_options,
    is_snowflake_quoted_id_case_insensitive,
    is_snowflake_unquoted_suffix_case_insensitive,
    is_sql_select_statement,
    parse_positional_args_to_list,
    parse_table_name,
    prepare_pivot_arguments,
    private_preview,
    quote_name,
    random_name_for_temp_object,
    validate_object_name,
)
from snowflake.snowpark.async_job import AsyncJob, _AsyncResultType
from snowflake.snowpark.column import Column, _to_col_if_sql_expr, _to_col_if_str
from snowflake.snowpark.dataframe_analytics_functions import DataFrameAnalyticsFunctions
from snowflake.snowpark.dataframe_na_functions import DataFrameNaFunctions
from snowflake.snowpark.dataframe_stat_functions import DataFrameStatFunctions
from snowflake.snowpark.dataframe_writer import DataFrameWriter
from snowflake.snowpark.exceptions import SnowparkDataframeException
from snowflake.snowpark.functions import (
    abs as abs_,
    col,
    count,
    lit,
    max as max_,
    mean,
    min as min_,
    random,
    row_number,
    sql_expr,
    stddev,
    to_char,
)
from snowflake.snowpark.mock._select_statement import MockSelectStatement
from snowflake.snowpark.row import Row
from snowflake.snowpark.table_function import (
    TableFunctionCall,
    _create_table_function_expression,
    _ExplodeFunctionCall,
    _get_cols_after_explode_join,
    _get_cols_after_join_table,
)
from snowflake.snowpark.types import StringType, StructType, _NumericType

# Python 3.8 needs to use typing.Iterable because collections.abc.Iterable is not subscriptable
# Python 3.9 can use both
# Python 3.10 needs to use collections.abc.Iterable because typing.Iterable is removed
if sys.version_info <= (3, 9):
    from typing import Iterable
else:
    from collections.abc import Iterable

if TYPE_CHECKING:
    from table import Table  # pragma: no cover

_logger = getLogger(__name__)

_ONE_MILLION = 1000000
_NUM_PREFIX_DIGITS = 4
_UNALIASED_REGEX = re.compile(f"""._[a-zA-Z0-9]{{{_NUM_PREFIX_DIGITS}}}_(.*)""")


def _generate_prefix(prefix: str) -> str:
    return f"{prefix}_{generate_random_alphanumeric(_NUM_PREFIX_DIGITS)}_"


def _get_unaliased(col_name: str) -> List[str]:
    unaliased = []
    c = col_name
    while match := _UNALIASED_REGEX.match(c):
        c = match.group(1)
        unaliased.append(c)

    return unaliased


def _alias_if_needed(
    df: "DataFrame",
    c: str,
    prefix: Optional[str],
    suffix: Optional[str],
    common_col_names: List[str],
):
    col = df.col(c)
    unquoted_col_name = c.strip('"')
    if c in common_col_names:
        if suffix:
            column_case_insensitive = is_snowflake_quoted_id_case_insensitive(c)
            suffix_unqouted_case_insensitive = (
                is_snowflake_unquoted_suffix_case_insensitive(suffix)
            )
            return col.alias(
                f'"{unquoted_col_name}{suffix.upper()}"'
                if column_case_insensitive and suffix_unqouted_case_insensitive
                else f'''"{unquoted_col_name}{escape_quotes(suffix.strip('"'))}"'''
            )
        return col.alias(f'"{prefix}{unquoted_col_name}"')
    else:
        return col.alias(f'"{unquoted_col_name}"')


def _disambiguate(
    lhs: "DataFrame",
    rhs: "DataFrame",
    join_type: JoinType,
    using_columns: Iterable[str],
    *,
    lsuffix: str = "",
    rsuffix: str = "",
) -> Tuple["DataFrame", "DataFrame"]:
    if lsuffix == rsuffix and lsuffix:
        raise ValueError(
            f"'lsuffix' and 'rsuffix' must be different if they're not empty. You set {lsuffix!r} to both."
        )
    # Normalize the using columns.
    normalized_using_columns = {quote_name(c) for c in using_columns}
    #  Check if the LHS and RHS have columns in common. If they don't just return them as-is. If
    #  they do have columns in common, alias the common columns with randomly generated l_
    #  and r_ prefixes for the left and right sides respectively.
    #  We assume the column names from the schema are normalized and quoted.
    lhs_names = [attr.name for attr in lhs._output]
    rhs_names = [attr.name for attr in rhs._output]
    common_col_names = [
        n
        for n in lhs_names
        if n in set(rhs_names) and n not in normalized_using_columns
    ]

    if common_col_names:
        # We use the session of the LHS DataFrame to report this telemetry
        lhs._session._conn._telemetry_client.send_alias_in_join_telemetry()

    lsuffix = lsuffix or lhs._alias
    rsuffix = rsuffix or rhs._alias
    suffix_provided = lsuffix or rsuffix
    lhs_prefix = _generate_prefix("l") if not suffix_provided else ""
    rhs_prefix = _generate_prefix("r") if not suffix_provided else ""

    lhs_remapped = lhs.select(
        [
            _alias_if_needed(
                lhs,
                name,
                lhs_prefix,
                lsuffix,
                [] if isinstance(join_type, (LeftSemi, LeftAnti)) else common_col_names,
            )
            for name in lhs_names
        ]
    )

    rhs_remapped = rhs.select(
        [
            _alias_if_needed(rhs, name, rhs_prefix, rsuffix, common_col_names)
            for name in rhs_names
        ]
    )
    return lhs_remapped, rhs_remapped


class DataFrame:
    """Represents a lazily-evaluated relational dataset that contains a collection
    of :class:`Row` objects with columns defined by a schema (column name and type).

    A DataFrame is considered lazy because it encapsulates the computation or query
    required to produce a relational dataset. The computation is not performed until
    you call a method that performs an action (e.g. :func:`collect`).

    **Creating a DataFrame**

    You can create a DataFrame in a number of different ways, as shown in the examples
    below.

    Creating tables and data to run the sample code:
        >>> session.sql("create or replace temp table prices(product_id varchar, amount number(10, 2))").collect()
        [Row(status='Table PRICES successfully created.')]
        >>> session.sql("insert into prices values ('id1', 10.0), ('id2', 20.0)").collect()
        [Row(number of rows inserted=2)]
        >>> # Create a CSV file to demo load
        >>> import tempfile
        >>> with tempfile.NamedTemporaryFile(mode="w+t") as t:
        ...     t.writelines(["id1, Product A", "\\n" "id2, Product B"])
        ...     t.flush()
        ...     create_stage_result = session.sql("create temp stage test_stage").collect()
        ...     put_result = session.file.put(t.name, "@test_stage/test_dir")

    Example 1
        Creating a DataFrame by reading a table in Snowflake::

            >>> df_prices = session.table("prices")

    Example 2
        Creating a DataFrame by reading files from a stage::

            >>> from snowflake.snowpark.types import StructType, StructField, IntegerType, StringType
            >>> df_catalog = session.read.schema(StructType([StructField("id", StringType()), StructField("name", StringType())])).csv("@test_stage/test_dir")
            >>> df_catalog.show()
            ---------------------
            |"ID"  |"NAME"      |
            ---------------------
            |id1   | Product A  |
            |id2   | Product B  |
            ---------------------
            <BLANKLINE>

    Example 3
        Creating a DataFrame by specifying a sequence or a range::

            >>> session.create_dataframe([(1, "one"), (2, "two")], schema=["col_a", "col_b"]).show()
            ---------------------
            |"COL_A"  |"COL_B"  |
            ---------------------
            |1        |one      |
            |2        |two      |
            ---------------------
            <BLANKLINE>
            >>> session.range(1, 10, 2).to_df("col1").show()
            ----------
            |"COL1"  |
            ----------
            |1       |
            |3       |
            |5       |
            |7       |
            |9       |
            ----------
            <BLANKLINE>

    Example 4
        Create a new DataFrame by applying transformations to other existing DataFrames::

            >>> df_merged_data = df_catalog.join(df_prices, df_catalog["id"] == df_prices["product_id"])

    **Performing operations on a DataFrame**

    Broadly, the operations on DataFrame can be divided into two types:

    - **Transformations** produce a new DataFrame from one or more existing DataFrames. Note that transformations are lazy and don't cause the DataFrame to be evaluated. If the API does not provide a method to express the SQL that you want to use, you can use :func:`functions.sqlExpr` as a workaround.
    - **Actions** cause the DataFrame to be evaluated. When you call a method that performs an action, Snowpark sends the SQL query for the DataFrame to the server for evaluation.

    **Transforming a DataFrame**

    The following examples demonstrate how you can transform a DataFrame.

    Example 5
        Using the :func:`select()` method to select the columns that should be in the
        DataFrame (similar to adding a ``SELECT`` clause)::

            >>> # Return a new DataFrame containing the product_id and amount columns of the prices table.
            >>> # This is equivalent to: SELECT PRODUCT_ID, AMOUNT FROM PRICES;
            >>> df_price_ids_and_amounts = df_prices.select(col("product_id"), col("amount"))

    Example 6
        Using the :func:`Column.as_` method to rename a column in a DataFrame (similar
        to using ``SELECT col AS alias``)::

            >>> # Return a new DataFrame containing the product_id column of the prices table as a column named
            >>> # item_id. This is equivalent to: SELECT PRODUCT_ID AS ITEM_ID FROM PRICES;
            >>> df_price_item_ids = df_prices.select(col("product_id").as_("item_id"))

    Example 7
        Using the :func:`filter` method to filter data (similar to adding a ``WHERE`` clause)::

            >>> # Return a new DataFrame containing the row from the prices table with the ID 1.
            >>> # This is equivalent to:
            >>> # SELECT * FROM PRICES WHERE PRODUCT_ID = 1;
            >>> df_price1 = df_prices.filter((col("product_id") == 1))

    Example 8
        Using the :func:`sort()` method to specify the sort order of the data (similar to adding an ``ORDER BY`` clause)::

            >>> # Return a new DataFrame for the prices table with the rows sorted by product_id.
            >>> # This is equivalent to: SELECT * FROM PRICES ORDER BY PRODUCT_ID;
            >>> df_sorted_prices = df_prices.sort(col("product_id"))

    Example 9
        Using :meth:`agg` method to aggregate results.

            >>> import snowflake.snowpark.functions as f
            >>> df_prices.agg(("amount", "sum")).collect()
            [Row(SUM(AMOUNT)=Decimal('30.00'))]
            >>> df_prices.agg(f.sum("amount")).collect()
            [Row(SUM(AMOUNT)=Decimal('30.00'))]
            >>> # rename the aggregation column name
            >>> df_prices.agg(f.sum("amount").alias("total_amount"), f.max("amount").alias("max_amount")).collect()
            [Row(TOTAL_AMOUNT=Decimal('30.00'), MAX_AMOUNT=Decimal('20.00'))]

    Example 10
        Using the :func:`group_by()` method to return a
        :class:`RelationalGroupedDataFrame` that you can use to group and aggregate
        results (similar to adding a ``GROUP BY`` clause).

        :class:`RelationalGroupedDataFrame` provides methods for aggregating results, including:

        - :func:`RelationalGroupedDataFrame.avg()` (equivalent to AVG(column))
        - :func:`RelationalGroupedDataFrame.count()` (equivalent to COUNT())
        - :func:`RelationalGroupedDataFrame.max()` (equivalent to MAX(column))
        - :func:`RelationalGroupedDataFrame.median()` (equivalent to MEDIAN(column))
        - :func:`RelationalGroupedDataFrame.min()` (equivalent to MIN(column))
        - :func:`RelationalGroupedDataFrame.sum()` (equivalent to SUM(column))

        >>> # Return a new DataFrame for the prices table that computes the sum of the prices by
        >>> # category. This is equivalent to:
        >>> #  SELECT CATEGORY, SUM(AMOUNT) FROM PRICES GROUP BY CATEGORY
        >>> df_total_price_per_category = df_prices.group_by(col("product_id")).sum(col("amount"))
        >>> # Have multiple aggregation values with the group by
        >>> import snowflake.snowpark.functions as f
        >>> df_summary = df_prices.group_by(col("product_id")).agg(f.sum(col("amount")).alias("total_amount"), f.avg("amount"))
        >>> df_summary.show()
        -------------------------------------------------
        |"PRODUCT_ID"  |"TOTAL_AMOUNT"  |"AVG(AMOUNT)"  |
        -------------------------------------------------
        |id1           |10.00           |10.00000000    |
        |id2           |20.00           |20.00000000    |
        -------------------------------------------------
        <BLANKLINE>

    Example 11
        Using windowing functions. Refer to :class:`Window` for more details.

            >>> from snowflake.snowpark import Window
            >>> from snowflake.snowpark.functions import row_number
            >>> df_prices.with_column("price_rank",  row_number().over(Window.order_by(col("amount").desc()))).show()
            ------------------------------------------
            |"PRODUCT_ID"  |"AMOUNT"  |"PRICE_RANK"  |
            ------------------------------------------
            |id2           |20.00     |1             |
            |id1           |10.00     |2             |
            ------------------------------------------
            <BLANKLINE>

    Example 12
        Handling missing values. Refer to :class:`DataFrameNaFunctions` for more details.

            >>> df = session.create_dataframe([[1, None, 3], [4, 5, None]], schema=["a", "b", "c"])
            >>> df.na.fill({"b": 2, "c": 6}).show()
            -------------------
            |"A"  |"B"  |"C"  |
            -------------------
            |1    |2    |3    |
            |4    |5    |6    |
            -------------------
            <BLANKLINE>

    **Performing an action on a DataFrame**

    The following examples demonstrate how you can perform an action on a DataFrame.

    Example 13
        Performing a query and returning an array of Rows::

            >>> df_prices.collect()
            [Row(PRODUCT_ID='id1', AMOUNT=Decimal('10.00')), Row(PRODUCT_ID='id2', AMOUNT=Decimal('20.00'))]

    Example 14
        Performing a query and print the results::

            >>> df_prices.show()
            ---------------------------
            |"PRODUCT_ID"  |"AMOUNT"  |
            ---------------------------
            |id1           |10.00     |
            |id2           |20.00     |
            ---------------------------
            <BLANKLINE>

    Example 15
        Calculating statistics values. Refer to :class:`DataFrameStatFunctions` for more details.

            >>> df = session.create_dataframe([[1, 2], [3, 4], [5, -1]], schema=["a", "b"])
            >>> df.stat.corr("a", "b")
            -0.5960395606792697

    Example 16
        Performing a query asynchronously and returning a list of :class:`Row` objects::

            >>> df = session.create_dataframe([[float(4), 3, 5], [2.0, -4, 7], [3.0, 5, 6], [4.0, 6, 8]], schema=["a", "b", "c"])
            >>> async_job = df.collect_nowait()
            >>> async_job.result()
            [Row(A=4.0, B=3, C=5), Row(A=2.0, B=-4, C=7), Row(A=3.0, B=5, C=6), Row(A=4.0, B=6, C=8)]

    Example 17
        Performing a query and transforming it into :class:`pandas.DataFrame` asynchronously::

            >>> async_job = df.to_pandas(block=False)
            >>> async_job.result()
                 A  B  C
            0  4.0  3  5
            1  2.0 -4  7
            2  3.0  5  6
            3  4.0  6  8
    """

    def __init__(
        self,
        session: Optional["snowflake.snowpark.Session"] = None,
        plan: Optional[LogicalPlan] = None,
        is_cached: bool = False,
    ) -> None:
        self._session = session
        self._plan = self._session._analyzer.resolve(plan)
        if isinstance(plan, (SelectStatement, MockSelectStatement)):
            self._select_statement = plan
            plan.expr_to_alias.update(self._plan.expr_to_alias)
            plan.df_aliased_col_name_to_real_col_name.update(
                self._plan.df_aliased_col_name_to_real_col_name
            )
        else:
            self._select_statement = None
        self._statement_params = None
        self.is_cached: bool = is_cached  #: Whether the dataframe is cached.

        self._reader: Optional["snowflake.snowpark.DataFrameReader"] = None
        self._writer = DataFrameWriter(self)

        self._stat = DataFrameStatFunctions(self)
        self._analytics = DataFrameAnalyticsFunctions(self)
        self.approxQuantile = self.approx_quantile = self._stat.approx_quantile
        self.corr = self._stat.corr
        self.cov = self._stat.cov
        self.crosstab = self._stat.crosstab
        self.sampleBy = self.sample_by = self._stat.sample_by

        self._na = DataFrameNaFunctions(self)
        self.dropna = self._na.drop
        self.fillna = self._na.fill
        self.replace = self._na.replace

        self._alias: Optional[str] = None

    @property
    def stat(self) -> DataFrameStatFunctions:
        return self._stat

    @property
    def analytics(self) -> DataFrameAnalyticsFunctions:
        return self._analytics

    @overload
    def collect(
        self,
        *,
        statement_params: Optional[Dict[str, str]] = None,
        block: bool = True,
        log_on_exception: bool = False,
        case_sensitive: bool = True,
    ) -> List[Row]:
        ...  # pragma: no cover

    @overload
    def collect(
        self,
        *,
        statement_params: Optional[Dict[str, str]] = None,
        block: bool = False,
        log_on_exception: bool = False,
        case_sensitive: bool = True,
    ) -> AsyncJob:
        ...  # pragma: no cover

    @df_collect_api_telemetry
    def collect(
        self,
        *,
        statement_params: Optional[Dict[str, str]] = None,
        block: bool = True,
        log_on_exception: bool = False,
        case_sensitive: bool = True,
    ) -> Union[List[Row], AsyncJob]:
        """Executes the query representing this DataFrame and returns the result as a
        list of :class:`Row` objects.

        Args:
            statement_params: Dictionary of statement level parameters to be set while executing this action.
            block: A bool value indicating whether this function will wait until the result is available.
                When it is ``False``, this function executes the underlying queries of the dataframe
                asynchronously and returns an :class:`AsyncJob`.
            case_sensitive: A bool value which controls the case sensitivity of the fields in the
                :class:`Row` objects returned by the ``collect``. Defaults to ``True``.

        See also:
            :meth:`collect_nowait()`
        """
        with open_telemetry_context_manager(self.collect, self):
            return self._internal_collect_with_tag_no_telemetry(
                statement_params=statement_params,
                block=block,
                log_on_exception=log_on_exception,
                case_sensitive=case_sensitive,
            )

    @df_collect_api_telemetry
    def collect_nowait(
        self,
        *,
        statement_params: Optional[Dict[str, str]] = None,
        log_on_exception: bool = False,
        case_sensitive: bool = True,
    ) -> AsyncJob:
        """Executes the query representing this DataFrame asynchronously and returns: class:`AsyncJob`.
        It is equivalent to ``collect(block=False)``.

        Args:
            statement_params: Dictionary of statement level parameters to be set while executing this action.
            case_sensitive: A bool value which is controls the case sensitivity of the fields in the
                :class:`Row` objects after collecting the result using :meth:`AsyncJob.result`. Defaults to
                ``True``.

        See also:
            :meth:`collect()`
        """
        with open_telemetry_context_manager(self.collect_nowait, self):
            return self._internal_collect_with_tag_no_telemetry(
                statement_params=statement_params,
                block=False,
                data_type=_AsyncResultType.ROW,
                log_on_exception=log_on_exception,
                case_sensitive=case_sensitive,
            )

    def _internal_collect_with_tag_no_telemetry(
        self,
        *,
        statement_params: Optional[Dict[str, str]] = None,
        block: bool = True,
        data_type: _AsyncResultType = _AsyncResultType.ROW,
        log_on_exception: bool = False,
        case_sensitive: bool = True,
    ) -> Union[List[Row], AsyncJob]:
        # When executing a DataFrame in any method of snowpark (either public or private),
        # we should always call this method instead of collect(), to make sure the
        # query tag is set properly.
        return self._session._conn.execute(
            self._plan,
            block=block,
            data_type=data_type,
            _statement_params=create_or_update_statement_params_with_query_tag(
                statement_params or self._statement_params,
                self._session.query_tag,
                SKIP_LEVELS_THREE,
            ),
            log_on_exception=log_on_exception,
            case_sensitive=case_sensitive,
        )

    _internal_collect_with_tag = df_collect_api_telemetry(
        _internal_collect_with_tag_no_telemetry
    )

    @df_collect_api_telemetry
    def _execute_and_get_query_id(
        self, *, statement_params: Optional[Dict[str, str]] = None
    ) -> str:
        """This method is only used in stored procedures."""
        with open_telemetry_context_manager(self._execute_and_get_query_id, self):
            return self._session._conn.get_result_query_id(
                self._plan,
                _statement_params=create_or_update_statement_params_with_query_tag(
                    statement_params or self._statement_params,
                    self._session.query_tag,
                    SKIP_LEVELS_THREE,
                ),
            )

    @overload
    def to_local_iterator(
        self,
        *,
        statement_params: Optional[Dict[str, str]] = None,
        block: bool = True,
        case_sensitive: bool = True,
    ) -> Iterator[Row]:
        ...  # pragma: no cover

    @overload
    def to_local_iterator(
        self,
        *,
        statement_params: Optional[Dict[str, str]] = None,
        block: bool = False,
        case_sensitive: bool = True,
    ) -> AsyncJob:
        ...  # pragma: no cover

    @df_collect_api_telemetry
    def to_local_iterator(
        self,
        *,
        statement_params: Optional[Dict[str, str]] = None,
        block: bool = True,
        case_sensitive: bool = True,
    ) -> Union[Iterator[Row], AsyncJob]:
        """Executes the query representing this DataFrame and returns an iterator
        of :class:`Row` objects that you can use to retrieve the results.

        Unlike :meth:`collect`, this method does not load all data into memory
        at once.

        Example::

            >>> df = session.table("prices")
            >>> for row in df.to_local_iterator():
            ...     print(row)
            Row(PRODUCT_ID='id1', AMOUNT=Decimal('10.00'))
            Row(PRODUCT_ID='id2', AMOUNT=Decimal('20.00'))

        Args:
            statement_params: Dictionary of statement level parameters to be set while executing this action.
            block: A bool value indicating whether this function will wait until the result is available.
                When it is ``False``, this function executes the underlying queries of the dataframe
                asynchronously and returns an :class:`AsyncJob`.
            case_sensitive: A bool value which controls the case sensitivity of the fields in the
                :class:`Row` objects returned by the ``to_local_iterator``. Defaults to ``True``.
        """
        return self._session._conn.execute(
            self._plan,
            to_iter=True,
            block=block,
            data_type=_AsyncResultType.ITERATOR,
            _statement_params=create_or_update_statement_params_with_query_tag(
                statement_params or self._statement_params,
                self._session.query_tag,
                SKIP_LEVELS_THREE,
            ),
            case_sensitive=case_sensitive,
        )

    def __copy__(self) -> "DataFrame":
        if self._select_statement:
            new_plan = copy.copy(self._select_statement)
            new_plan.column_states = self._select_statement.column_states
            new_plan._projection_in_str = self._select_statement.projection_in_str
            new_plan._schema_query = self._select_statement.schema_query
            new_plan._query_params = self._select_statement.query_params
        else:
            new_plan = copy.copy(self._plan)
        return DataFrame(self._session, new_plan)

    if installed_pandas:
        import pandas  # pragma: no cover

        @overload
        def to_pandas(
            self,
            *,
            statement_params: Optional[Dict[str, str]] = None,
            block: bool = True,
            **kwargs: Dict[str, Any],
        ) -> pandas.DataFrame:
            ...  # pragma: no cover

    @overload
    def to_pandas(
        self,
        *,
        statement_params: Optional[Dict[str, str]] = None,
        block: bool = False,
        **kwargs: Dict[str, Any],
    ) -> AsyncJob:
        ...  # pragma: no cover

    @df_collect_api_telemetry
    def to_pandas(
        self,
        *,
        statement_params: Optional[Dict[str, str]] = None,
        block: bool = True,
        **kwargs: Dict[str, Any],
    ) -> Union["pandas.DataFrame", AsyncJob]:
        """
        Executes the query representing this DataFrame and returns the result as a
        `pandas DataFrame <https://pandas.pydata.org/pandas-docs/stable/reference/api/pandas.DataFrame.html>`_.

        When the data is too large to fit into memory, you can use :meth:`to_pandas_batches`.

        Args:
            statement_params: Dictionary of statement level parameters to be set while executing this action.
            block: A bool value indicating whether this function will wait until the result is available.
                When it is ``False``, this function executes the underlying queries of the dataframe
                asynchronously and returns an :class:`AsyncJob`.

        Note:
            1. This method is only available if pandas is installed and available.

            2. If you use :func:`Session.sql` with this method, the input query of
            :func:`Session.sql` can only be a SELECT statement.
        """
        with open_telemetry_context_manager(self.to_pandas, self):
            result = self._session._conn.execute(
                self._plan,
                to_pandas=True,
                block=block,
                data_type=_AsyncResultType.PANDAS,
                _statement_params=create_or_update_statement_params_with_query_tag(
                    statement_params or self._statement_params,
                    self._session.query_tag,
                    SKIP_LEVELS_TWO,
                ),
                **kwargs,
            )

        # if the returned result is not a pandas dataframe, raise Exception
        # this might happen when calling this method with non-select commands
        # e.g., session.sql("create ...").to_pandas()
        if block:
            check_is_pandas_dataframe_in_to_pandas(result)

        return result

    if installed_pandas:
        import pandas

        @overload
        def to_pandas_batches(
            self,
            *,
            statement_params: Optional[Dict[str, str]] = None,
            block: bool = True,
            **kwargs: Dict[str, Any],
        ) -> Iterator[pandas.DataFrame]:
            ...  # pragma: no cover

    @overload
    def to_pandas_batches(
        self,
        *,
        statement_params: Optional[Dict[str, str]] = None,
        block: bool = False,
        **kwargs: Dict[str, Any],
    ) -> AsyncJob:
        ...  # pragma: no cover

    @df_collect_api_telemetry
    def to_pandas_batches(
        self,
        *,
        statement_params: Optional[Dict[str, str]] = None,
        block: bool = True,
        **kwargs: Dict[str, Any],
    ) -> Union[Iterator["pandas.DataFrame"], AsyncJob]:
        """
        Executes the query representing this DataFrame and returns an iterator of
        pandas dataframes (containing a subset of rows) that you can use to
        retrieve the results.

        Unlike :meth:`to_pandas`, this method does not load all data into memory
        at once.

        Example::

            >>> df = session.create_dataframe([[1, 2], [3, 4]], schema=["a", "b"])
            >>> for pandas_df in df.to_pandas_batches():
            ...     print(pandas_df)
               A  B
            0  1  2
            1  3  4

        Args:
            statement_params: Dictionary of statement level parameters to be set while executing this action.
            block: A bool value indicating whether this function will wait until the result is available.
                When it is ``False``, this function executes the underlying queries of the dataframe
                asynchronously and returns an :class:`AsyncJob`.

        Note:
            1. This method is only available if pandas is installed and available.

            2. If you use :func:`Session.sql` with this method, the input query of
            :func:`Session.sql` can only be a SELECT statement.
        """
        return self._session._conn.execute(
            self._plan,
            to_pandas=True,
            to_iter=True,
            block=block,
            data_type=_AsyncResultType.PANDAS_BATCH,
            _statement_params=create_or_update_statement_params_with_query_tag(
                statement_params or self._statement_params,
                self._session.query_tag,
                SKIP_LEVELS_TWO,
            ),
            **kwargs,
        )

    @df_api_usage
    def to_df(self, *names: Union[str, Iterable[str]]) -> "DataFrame":
        """
        Creates a new DataFrame containing columns with the specified names.

        The number of column names that you pass in must match the number of columns in the existing
        DataFrame.

        Examples::

            >>> df1 = session.range(1, 10, 2).to_df("col1")
            >>> df2 = session.range(1, 10, 2).to_df(["col1"])

        Args:
            names: list of new column names
        """
        col_names = parse_positional_args_to_list(*names)
        if not all(isinstance(n, str) for n in col_names):
            raise TypeError(
                "Invalid input type in to_df(), expected str or a list of strs."
            )

        if len(self._output) != len(col_names):
            raise ValueError(
                f"The number of columns doesn't match. "
                f"Old column names ({len(self._output)}): "
                f"{','.join(attr.name for attr in self._output)}. "
                f"New column names ({len(col_names)}): {','.join(col_names)}."
            )

        new_cols = []
        for attr, name in zip(self._output, col_names):
            new_cols.append(Column(attr).alias(name))
        return self.select(new_cols)

    @df_collect_api_telemetry
    def to_snowpark_pandas(
        self,
        index_col: Optional[Union[str, List[str]]] = None,
        columns: Optional[List[str]] = None,
    ) -> "snowflake.snowpark.modin.pandas.DataFrame":
        """
        Convert the Snowpark DataFrame to Snowpark pandas DataFrame.

        Args:
            index_col: A column name or a list of column names to use as index.
            columns: A list of column names for the columns to select from the Snowpark DataFrame. If not specified, select
                all columns except ones configured in index_col.

        Returns:
            :class:`~snowflake.snowpark.modin.pandas.DataFrame`
                A Snowpark pandas DataFrame contains index and data columns based on the snapshot of the current
                Snowpark DataFrame, which triggers an eager evaluation.

                If index_col is provided, the specified index_col is selected as the index column(s) for the result dataframe,
                otherwise, a default range index from 0 to n - 1 is created as the index column, where n is the number
                of rows. Please note that is also used as the start row ordering for the dataframe, but there is no
                guarantee that the default row ordering is the same for two Snowpark pandas dataframe created from
                the same Snowpark Dataframe.

                If columns are provided, the specified columns are selected as the data column(s) for the result dataframe,
                otherwise, all Snowpark DataFrame columns (exclude index_col) are selected as data columns.

        Note:
            Transformations performed on the returned Snowpark pandas Dataframe do not affect the Snowpark DataFrame
            from which it was created. Call
            - :func:`snowflake.snowpark.modin.pandas.to_snowpark <snowflake.snowpark.modin.pandas.to_snowpark>`
            to transform a Snowpark pandas DataFrame back to a Snowpark DataFrame.

            The column names used for columns or index_cols must be Normalized Snowflake Identifiers, and the
            Normalized Snowflake Identifiers of a Snowpark DataFrame can be displayed by calling df.show().
            For details about Normalized Snowflake Identifiers, please refer to the Note in :func:`~snowflake.snowpark.modin.pandas.read_snowflake`

            `to_snowpark_pandas` works only when the environment is set up correctly for Snowpark pandas. This environment
            may require version of Python and pandas different from what Snowpark Python uses If the environment is setup
            incorrectly, an error will be raised when `to_snowpark_pandas` is called.

            For Python version support information, please refer to:
            - the prerequisites section https://docs.snowflake.com/en/developer-guide/snowpark/python/snowpark-pandas#prerequisites
            - the installation section https://docs.snowflake.com/en/developer-guide/snowpark/python/snowpark-pandas#installing-the-snowpark-pandas-api

        See also:
            - :func:`snowflake.snowpark.modin.pandas.to_snowpark <snowflake.snowpark.modin.pandas.to_snowpark>`
            - :func:`snowflake.snowpark.modin.pandas.DataFrame.to_snowpark <snowflake.snowpark.modin.pandas.DataFrame.to_snowpark>`
            - :func:`snowflake.snowpark.modin.pandas.Series.to_snowpark <snowflake.snowpark.modin.pandas.Series.to_snowpark>`

        Example::
            >>> df = session.create_dataframe([[1, 2, 3]], schema=["a", "b", "c"])
            >>> snowpark_pandas_df = df.to_snowpark_pandas()  # doctest: +SKIP
            >>> snowpark_pandas_df      # doctest: +SKIP +NORMALIZE_WHITESPACE
               A  B  C
            0  1  2  3

            >>> snowpark_pandas_df = df.to_snowpark_pandas(index_col='A')  # doctest: +SKIP
            >>> snowpark_pandas_df      # doctest: +SKIP +NORMALIZE_WHITESPACE
               B  C
            A
            1  2  3
            >>> snowpark_pandas_df = df.to_snowpark_pandas(index_col='A', columns=['B'])  # doctest: +SKIP
            >>> snowpark_pandas_df      # doctest: +SKIP +NORMALIZE_WHITESPACE
               B
            A
            1  2
            >>> snowpark_pandas_df = df.to_snowpark_pandas(index_col=['B', 'A'], columns=['A', 'C', 'A'])  # doctest: +SKIP
            >>> snowpark_pandas_df      # doctest: +SKIP +NORMALIZE_WHITESPACE
                 A  C  A
            B A
            2 1  1  3  1
        """
        import snowflake.snowpark.modin.pandas as pd  # pragma: no cover

        # create a temporary table out of the current snowpark dataframe
        temporary_table_name = random_name_for_temp_object(
            TempObjectType.TABLE
        )  # pragma: no cover
        self.write.save_as_table(
            temporary_table_name, mode="errorifexists", table_type="temporary"
        )  # pragma: no cover

        snowpandas_df = pd.read_snowflake(
            name_or_query=temporary_table_name, index_col=index_col, columns=columns
        )  # pragma: no cover

        return snowpandas_df

    def __getitem__(self, item: Union[str, Column, List, Tuple, int]):
        if isinstance(item, str):
            return self.col(item)
        elif isinstance(item, Column):
            return self.filter(item)
        elif isinstance(item, (list, tuple)):
            return self.select(item)
        elif isinstance(item, int):
            return self.__getitem__(self.columns[item])
        else:
            raise TypeError(f"Unexpected item type: {type(item)}")

    def __getattr__(self, name: str):
        # Snowflake DB ignores cases when there is no quotes.
        if name.lower() not in [c.lower() for c in self.columns]:
            raise AttributeError(
                f"{self.__class__.__name__} object has no attribute {name}"
            )
        return self.col(name)

    @property
    def columns(self) -> List[str]:
        """Returns all column names as a list.

        The returned column names are consistent with the Snowflake database object `identifier syntax <https://docs.snowflake.com/en/sql-reference/identifiers-syntax.html>`_.

        ==================================   ==========================
        Column name used to create a table   Column name returned in str
        ==================================   ==========================
        a                                    'A'
        A                                    'A'
        "a"                                  '"a"'
        "a b"                                '"a b"'
        "a""b"                               '"a""b"'
        ==================================   ==========================
        """
        return self.schema.names

    def col(self, col_name: str) -> Column:
        """Returns a reference to a column in the DataFrame."""
        if col_name == "*":
            return Column(Star(self._output))
        else:
            return Column(self._resolve(col_name))

    @df_api_usage
    def select(
        self,
        *cols: Union[
            Union[ColumnOrName, TableFunctionCall],
            Iterable[Union[ColumnOrName, TableFunctionCall]],
        ],
    ) -> "DataFrame":
        """Returns a new DataFrame with the specified Column expressions as output
        (similar to SELECT in SQL). Only the Columns specified as arguments will be
        present in the resulting DataFrame.

        You can use any :class:`Column` expression or strings for named columns.

        Example 1::
            >>> df = session.create_dataframe([[1, "some string value", 3, 4]], schema=["col1", "col2", "col3", "col4"])
            >>> df_selected = df.select(col("col1"), col("col2").substr(0, 10), df["col3"] + df["col4"])

        Example 2::

            >>> df_selected = df.select("col1", "col2", "col3")

        Example 3::

            >>> df_selected = df.select(["col1", "col2", "col3"])

        Example 4::

            >>> df_selected = df.select(df["col1"], df.col2, df.col("col3"))

        Example 5::

            >>> from snowflake.snowpark.functions import table_function
            >>> split_to_table = table_function("split_to_table")
            >>> df.select(df.col1, split_to_table(df.col2, lit(" ")), df.col("col3")).show()
            -----------------------------------------------
            |"COL1"  |"SEQ"  |"INDEX"  |"VALUE"  |"COL3"  |
            -----------------------------------------------
            |1       |1      |1        |some     |3       |
            |1       |1      |2        |string   |3       |
            |1       |1      |3        |value    |3       |
            -----------------------------------------------
            <BLANKLINE>

        Note:
            A `TableFunctionCall` can be added in `select` when the dataframe results from another join. This is possible because we know
            the hierarchy in which the joins are applied.

        Args:
            *cols: A :class:`Column`, :class:`str`, :class:`table_function.TableFunctionCall`, or a list of those. Note that at most one
                   :class:`table_function.TableFunctionCall` object is supported within a select call.
        """
        exprs = parse_positional_args_to_list(*cols)
        if not exprs:
            raise ValueError("The input of select() cannot be empty")

        names = []
        table_func = None
        join_plan = None

        for e in exprs:
            if isinstance(e, Column):
                names.append(e._named())
            elif isinstance(e, str):
                names.append(Column(e)._named())
            elif isinstance(e, TableFunctionCall):
                if table_func:
                    raise ValueError(
                        f"At most one table function can be called inside a select(). "
                        f"Called '{table_func.user_visible_name}' and '{e.user_visible_name}'."
                    )
                table_func = e
                func_expr = _create_table_function_expression(func=table_func)

                if isinstance(e, _ExplodeFunctionCall):
                    new_cols, alias_cols = _get_cols_after_explode_join(e, self._plan)
                else:
                    # this join plan is created here to extract output columns after the join. If a better way
                    # to extract this information is found, please update this function.
                    temp_join_plan = self._session._analyzer.resolve(
                        TableFunctionJoin(self._plan, func_expr)
                    )
                    _, new_cols, alias_cols = _get_cols_after_join_table(
                        func_expr, self._plan, temp_join_plan
                    )
                # when generating join table expression, we inculcate aliased column into the initial
                # query like so,
                #
                #     SELECT T_LEFT.*, T_RIGHT."COL1" AS "COL1_ALIASED", ... FROM () AS T_LEFT JOIN TABLE() AS T_RIGHT
                #
                # Therefore if columns names are aliased, then subsequent select must use the aliased name.
                names.extend(alias_cols or new_cols)
                new_col_names = [
                    self._session._analyzer.analyze(col, {}) for col in new_cols
                ]

                # a special case when dataframe.select only selects the output of table
                # function join, we set left_cols = []. This is done in-order to handle the
                # overlapping column case of DF and table function output with no aliases.
                # This generates a sql like so,
                #
                #     SELECT T_RIGHT."COL1" FROM () AS T_LEFT JOIN TABLE() AS T_RIGHT
                #
                # In the above case, if the original DF had a column named "COL1", we would not
                # have any collisions.
                join_plan = self._session._analyzer.resolve(
                    TableFunctionJoin(
                        self._plan,
                        func_expr,
                        left_cols=[] if len(exprs) == 1 else ["*"],
                        right_cols=new_col_names,
                    )
                )
            else:
                raise TypeError(
                    "The input of select() must be Column, column name, TableFunctionCall, or a list of them"
                )

        if self._select_statement:
            if join_plan:
                return self._with_plan(
                    self._session._analyzer.create_select_statement(
                        from_=self._session._analyzer.create_select_snowflake_plan(
                            join_plan, analyzer=self._session._analyzer
                        ),
                        analyzer=self._session._analyzer,
                    ).select(names)
                )
            return self._with_plan(self._select_statement.select(names))

        return self._with_plan(Project(names, join_plan or self._plan))

    @df_api_usage
    def select_expr(self, *exprs: Union[str, Iterable[str]]) -> "DataFrame":
        """
        Projects a set of SQL expressions and returns a new :class:`DataFrame`.
        This method is equivalent to ``select(sql_expr(...))`` with :func:`select`
        and :func:`functions.sql_expr`.

        :func:`selectExpr` is an alias of :func:`select_expr`.

        Args:
            exprs: The SQL expressions.

        Examples::

            >>> df = session.create_dataframe([-1, 2, 3], schema=["a"])  # with one pair of [], the dataframe has a single column and 3 rows.
            >>> df.select_expr("abs(a)", "a + 2", "cast(a as string)").show()
            --------------------------------------------
            |"ABS(A)"  |"A + 2"  |"CAST(A AS STRING)"  |
            --------------------------------------------
            |1         |1        |-1                   |
            |2         |4        |2                    |
            |3         |5        |3                    |
            --------------------------------------------
            <BLANKLINE>

        """
        return self.select(
            [sql_expr(expr) for expr in parse_positional_args_to_list(*exprs)]
        )

    selectExpr = select_expr

    @df_api_usage
    def drop(
        self,
        *cols: Union[ColumnOrName, Iterable[ColumnOrName]],
    ) -> "DataFrame":
        """Returns a new DataFrame that excludes the columns with the specified names
        from the output.

        This is functionally equivalent to calling :func:`select()` and passing in all
        columns except the ones to exclude. This is a no-op if schema does not contain
        the given column name(s).

        Example::

            >>> df = session.create_dataframe([[1, 2, 3]], schema=["a", "b", "c"])
            >>> df.drop("a", "b").show()
            -------
            |"C"  |
            -------
            |3    |
            -------
            <BLANKLINE>

        Args:
            *cols: the columns to exclude, as :class:`str`, :class:`Column` or a list
                of those.

        Raises:
            :class:`SnowparkClientException`: if the resulting :class:`DataFrame`
                contains no output columns.
        """
        # An empty list of columns should be accepted as dropping nothing
        if not cols:
            raise ValueError("The input of drop() cannot be empty")
        exprs = parse_positional_args_to_list(*cols)

        names = []
        for c in exprs:
            if isinstance(c, str):
                names.append(c)
            elif isinstance(c, Column) and isinstance(c._expression, Attribute):
                from snowflake.snowpark.mock._connection import MockServerConnection

                if isinstance(self._session._conn, MockServerConnection):
                    self.schema  # to execute the plan and populate expr_to_alias

                names.append(
                    self._plan.expr_to_alias.get(
                        c._expression.expr_id, c._expression.name
                    )
                )
            elif (
                isinstance(c, Column)
                and isinstance(c._expression, UnresolvedAttribute)
                and c._expression.df_alias
            ):
                names.append(
                    self._plan.df_aliased_col_name_to_real_col_name.get(
                        c._expression.name, c._expression.name
                    )
                )
            elif isinstance(c, Column) and isinstance(c._expression, NamedExpression):
                names.append(c._expression.name)
            else:
                raise SnowparkClientExceptionMessages.DF_CANNOT_DROP_COLUMN_NAME(str(c))

        normalized_names = {quote_name(n) for n in names}
        existing_names = [attr.name for attr in self._output]
        keep_col_names = [c for c in existing_names if c not in normalized_names]
        if not keep_col_names:
            raise SnowparkClientExceptionMessages.DF_CANNOT_DROP_ALL_COLUMNS()
        else:
            return self.select(list(keep_col_names))

    @df_api_usage
    def filter(self, expr: ColumnOrSqlExpr) -> "DataFrame":
        """Filters rows based on the specified conditional expression (similar to WHERE
        in SQL).

        Examples::

            >>> df = session.create_dataframe([[1, 2], [3, 4]], schema=["A", "B"])
            >>> df_filtered = df.filter((col("A") > 1) & (col("B") < 100))  # Must use parenthesis before and after operator &.

            >>> # The following two result in the same SQL query:
            >>> df.filter(col("a") > 1).collect()
            [Row(A=3, B=4)]
            >>> df.filter("a > 1").collect()  # use SQL expression
            [Row(A=3, B=4)]

        Args:
            expr: a :class:`Column` expression or SQL text.

        :meth:`where` is an alias of :meth:`filter`.
        """
        if self._select_statement:
            return self._with_plan(
                self._select_statement.filter(
                    _to_col_if_sql_expr(expr, "filter/where")._expression
                )
            )
        return self._with_plan(
            Filter(
                _to_col_if_sql_expr(expr, "filter/where")._expression,
                self._plan,
            )
        )

    @df_api_usage
    def sort(
        self,
        *cols: Union[ColumnOrName, Iterable[ColumnOrName]],
        ascending: Optional[Union[bool, int, List[Union[bool, int]]]] = None,
    ) -> "DataFrame":
        """Sorts a DataFrame by the specified expressions (similar to ORDER BY in SQL).

        Examples::

            >>> from snowflake.snowpark.functions import col

            >>> df = session.create_dataframe([[1, 2], [3, 4], [1, 4]], schema=["A", "B"])
            >>> df.sort(col("A"), col("B").asc()).show()
            -------------
            |"A"  |"B"  |
            -------------
            |1    |2    |
            |1    |4    |
            |3    |4    |
            -------------
            <BLANKLINE>

            >>> df.sort(col("a"), ascending=False).show()
            -------------
            |"A"  |"B"  |
            -------------
            |3    |4    |
            |1    |2    |
            |1    |4    |
            -------------
            <BLANKLINE>

            >>> # The values from the list overwrite the column ordering.
            >>> df.sort(["a", col("b").desc()], ascending=[1, 1]).show()
            -------------
            |"A"  |"B"  |
            -------------
            |1    |2    |
            |1    |4    |
            |3    |4    |
            -------------
            <BLANKLINE>

        Args:
            *cols: A column name as :class:`str` or :class:`Column`, or a list of
             columns to sort by.
            ascending: A :class:`bool` or a list of :class:`bool` for sorting the
             DataFrame, where ``True`` sorts a column in ascending order and ``False``
             sorts a column in descending order . If you specify a list of multiple
             sort orders, the length of the list must equal the number of columns.
        """
        if not cols:
            raise ValueError("sort() needs at least one sort expression.")
        exprs = self._convert_cols_to_exprs("sort()", *cols)
        if not exprs:
            raise ValueError("sort() needs at least one sort expression.")
        orders = []
        if ascending is not None:
            if isinstance(ascending, (list, tuple)):
                orders = [Ascending() if asc else Descending() for asc in ascending]
            elif isinstance(ascending, (bool, int)):
                orders = [Ascending() if ascending else Descending()]
            else:
                raise TypeError(
                    "ascending can only be boolean or list,"
                    " but got {}".format(str(type(ascending)))
                )
            if len(exprs) != len(orders):
                raise ValueError(
                    "The length of col ({}) should be same with"
                    " the length of ascending ({}).".format(len(exprs), len(orders))
                )

        sort_exprs = []
        for idx in range(len(exprs)):
            # orders will overwrite current orders in expression (but will not overwrite null ordering)
            # if no order is provided, use ascending order
            if isinstance(exprs[idx], SortOrder):
                sort_exprs.append(
                    SortOrder(exprs[idx].child, orders[idx], exprs[idx].null_ordering)
                    if orders
                    else exprs[idx]
                )
            else:
                sort_exprs.append(
                    SortOrder(exprs[idx], orders[idx] if orders else Ascending())
                )

        if self._select_statement:
            return self._with_plan(self._select_statement.sort(sort_exprs))
        return self._with_plan(Sort(sort_exprs, self._plan))

    @experimental(version="1.5.0")
    def alias(self, name: str):
        """Returns an aliased dataframe in which the columns can now be referenced to using `col(<df alias>, <column name>)`.

        Examples::
            >>> from snowflake.snowpark.functions import col
            >>> df1 = session.create_dataframe([[1, 6], [3, 8], [7, 7]], schema=["col1", "col2"])
            >>> df2 = session.create_dataframe([[1, 2], [3, 4], [5, 5]], schema=["col1", "col2"])

            Join two dataframes with duplicate column names
            >>> df1.alias("L").join(df2.alias("R"), col("L", "col1") == col("R", "col1")).select(col("L", "col1"), col("R", "col2")).show()
            ---------------------
            |"COL1L"  |"COL2R"  |
            ---------------------
            |1        |2        |
            |3        |4        |
            ---------------------
            <BLANKLINE>

            Self join:
            >>> df1.alias("L").join(df1.alias("R"), on="col1").select(col("L", "col1"), col("R", "col2")).show()
            --------------------
            |"COL1"  |"COL2R"  |
            --------------------
            |1       |6        |
            |3       |8        |
            |7       |7        |
            --------------------
            <BLANKLINE>

        Args:
            name: The alias as :class:`str`.
        """
        _copy = copy.copy(self)
        _copy._alias = name
        for attr in self._plan.attributes:
            if _copy._select_statement:
                _copy._select_statement.df_aliased_col_name_to_real_col_name[name][
                    attr.name
                ] = attr.name  # attr is quoted already
            _copy._plan.df_aliased_col_name_to_real_col_name[name][
                attr.name
            ] = attr.name
        return _copy

    @df_api_usage
    def agg(
        self,
        *exprs: Union[Column, Tuple[ColumnOrName, str], Dict[str, str]],
    ) -> "DataFrame":
        """Aggregate the data in the DataFrame. Use this method if you don't need to
        group the data (:func:`group_by`).

        Args:
            exprs: A variable length arguments list where every element is

                - A Column object
                - A tuple where the first element is a column object or a column name and the second element is the name of the aggregate function
                - A list of the above

                or a ``dict`` maps column names to aggregate function names.

        Examples::

            >>> from snowflake.snowpark.functions import col, stddev, stddev_pop

            >>> df = session.create_dataframe([[1, 2], [3, 4], [1, 4]], schema=["A", "B"])
            >>> df.agg(stddev(col("a"))).show()
            ----------------------
            |"STDDEV(A)"         |
            ----------------------
            |1.1547003940416753  |
            ----------------------
            <BLANKLINE>

            >>> df.agg(stddev(col("a")), stddev_pop(col("a"))).show()
            -------------------------------------------
            |"STDDEV(A)"         |"STDDEV_POP(A)"     |
            -------------------------------------------
            |1.1547003940416753  |0.9428091005076267  |
            -------------------------------------------
            <BLANKLINE>

            >>> df.agg(("a", "min"), ("b", "max")).show()
            -----------------------
            |"MIN(A)"  |"MAX(B)"  |
            -----------------------
            |1         |4         |
            -----------------------
            <BLANKLINE>

            >>> df.agg({"a": "count", "b": "sum"}).show()
            -------------------------
            |"COUNT(A)"  |"SUM(B)"  |
            -------------------------
            |3           |10        |
            -------------------------
            <BLANKLINE>

        Note:
            The name of the aggregate function to compute must be a valid Snowflake `aggregate function
            <https://docs.snowflake.com/en/sql-reference/functions-aggregation.html>`_.

        See also:
            - :meth:`RelationalGroupedDataFrame.agg`
            - :meth:`DataFrame.group_by`
        """
        return self.group_by().agg(*exprs)

    @df_to_relational_group_df_api_usage
    def rollup(
        self,
        *cols: Union[ColumnOrName, Iterable[ColumnOrName]],
    ) -> "snowflake.snowpark.RelationalGroupedDataFrame":
        """Performs a SQL
        `GROUP BY ROLLUP <https://docs.snowflake.com/en/sql-reference/constructs/group-by-rollup.html>`_.
        on the DataFrame.

        Args:
            cols: The columns to group by rollup.
        """
        rollup_exprs = self._convert_cols_to_exprs("rollup()", *cols)
        return snowflake.snowpark.RelationalGroupedDataFrame(
            self,
            rollup_exprs,
            snowflake.snowpark.relational_grouped_dataframe._RollupType(),
        )

    @df_to_relational_group_df_api_usage
    def group_by(
        self,
        *cols: Union[ColumnOrName, Iterable[ColumnOrName]],
    ) -> "snowflake.snowpark.RelationalGroupedDataFrame":
        """Groups rows by the columns specified by expressions (similar to GROUP BY in
        SQL).

        This method returns a :class:`RelationalGroupedDataFrame` that you can use to
        perform aggregations on each group of data.

        Args:
            *cols: The columns to group by.

        Valid inputs are:

            - Empty input
            - One or multiple :class:`Column` object(s) or column name(s) (:class:`str`)
            - A list of :class:`Column` objects or column names (:class:`str`)

        Examples:

            >>> from snowflake.snowpark.functions import col, lit, sum as sum_, max as max_
            >>> df = session.create_dataframe([(1, 1),(1, 2),(2, 1),(2, 2),(3, 1),(3, 2)], schema=["a", "b"])
            >>> df.group_by().agg(sum_("b")).collect()
            [Row(SUM(B)=9)]
            >>> df.group_by("a").agg(sum_("b")).collect()
            [Row(A=1, SUM(B)=3), Row(A=2, SUM(B)=3), Row(A=3, SUM(B)=3)]
            >>> df.group_by("a").agg(sum_("b").alias("sum_b"), max_("b").alias("max_b")).collect()
            [Row(A=1, SUM_B=3, MAX_B=2), Row(A=2, SUM_B=3, MAX_B=2), Row(A=3, SUM_B=3, MAX_B=2)]
            >>> df.group_by(["a", lit("snow")]).agg(sum_("b")).collect()
            [Row(A=1, LITERAL()='snow', SUM(B)=3), Row(A=2, LITERAL()='snow', SUM(B)=3), Row(A=3, LITERAL()='snow', SUM(B)=3)]
            >>> df.group_by("a").agg((col("*"), "count"), max_("b")).collect()
            [Row(A=1, COUNT(LITERAL())=2, MAX(B)=2), Row(A=2, COUNT(LITERAL())=2, MAX(B)=2), Row(A=3, COUNT(LITERAL())=2, MAX(B)=2)]
            >>> df.group_by("a").median("b").collect()
            [Row(A=2, MEDIAN(B)=Decimal('1.500')), Row(A=3, MEDIAN(B)=Decimal('1.500')), Row(A=1, MEDIAN(B)=Decimal('1.500'))]
            >>> df.group_by("a").function("avg")("b").collect()
            [Row(A=1, AVG(B)=Decimal('1.500000')), Row(A=2, AVG(B)=Decimal('1.500000')), Row(A=3, AVG(B)=Decimal('1.500000'))]
        """
        grouping_exprs = self._convert_cols_to_exprs("group_by()", *cols)
        return snowflake.snowpark.RelationalGroupedDataFrame(
            self,
            grouping_exprs,
            snowflake.snowpark.relational_grouped_dataframe._GroupByType(),
        )

    @df_to_relational_group_df_api_usage
    def group_by_grouping_sets(
        self,
        *grouping_sets: Union[
            "snowflake.snowpark.GroupingSets",
            Iterable["snowflake.snowpark.GroupingSets"],
        ],
    ) -> "snowflake.snowpark.RelationalGroupedDataFrame":
        """Performs a SQL
        `GROUP BY GROUPING SETS <https://docs.snowflake.com/en/sql-reference/constructs/group-by-grouping-sets.html>`_.
        on the DataFrame.

        GROUP BY GROUPING SETS is an extension of the GROUP BY clause
        that allows computing multiple GROUP BY clauses in a single statement.
        The group set is a set of dimension columns.

        GROUP BY GROUPING SETS is equivalent to the UNION of two or
        more GROUP BY operations in the same result set.


        Examples::

            >>> from snowflake.snowpark import GroupingSets
            >>> df = session.create_dataframe([[1, 2, 10], [3, 4, 20], [1, 4, 30]], schema=["A", "B", "C"])
            >>> df.group_by_grouping_sets(GroupingSets([col("a")])).count().collect()
            [Row(A=1, COUNT=2), Row(A=3, COUNT=1)]
            >>> df.group_by_grouping_sets(GroupingSets(col("a"))).count().collect()
            [Row(A=1, COUNT=2), Row(A=3, COUNT=1)]
            >>> df.group_by_grouping_sets(GroupingSets([col("a")], [col("b")])).count().collect()
            [Row(A=1, B=None, COUNT=2), Row(A=3, B=None, COUNT=1), Row(A=None, B=2, COUNT=1), Row(A=None, B=4, COUNT=2)]
            >>> df.group_by_grouping_sets(GroupingSets([col("a"), col("b")], [col("c")])).count().collect()
            [Row(A=None, B=None, C=10, COUNT=1), Row(A=None, B=None, C=20, COUNT=1), Row(A=None, B=None, C=30, COUNT=1), Row(A=1, B=2, C=None, COUNT=1), Row(A=3, B=4, C=None, COUNT=1), Row(A=1, B=4, C=None, COUNT=1)]


        Args:
            grouping_sets: The list of :class:`GroupingSets` to group by.
        """
        return snowflake.snowpark.RelationalGroupedDataFrame(
            self,
            [gs._to_expression for gs in parse_positional_args_to_list(*grouping_sets)],
            snowflake.snowpark.relational_grouped_dataframe._GroupByType(),
        )

    @df_to_relational_group_df_api_usage
    def cube(
        self,
        *cols: Union[ColumnOrName, Iterable[ColumnOrName]],
    ) -> "snowflake.snowpark.RelationalGroupedDataFrame":
        """Performs a SQL
        `GROUP BY CUBE <https://docs.snowflake.com/en/sql-reference/constructs/group-by-cube.html>`_.
        on the DataFrame.

        Args:
            cols: The columns to group by cube.
        """
        cube_exprs = self._convert_cols_to_exprs("cube()", *cols)
        return snowflake.snowpark.RelationalGroupedDataFrame(
            self,
            cube_exprs,
            snowflake.snowpark.relational_grouped_dataframe._CubeType(),
        )

    @df_api_usage
    def distinct(self) -> "DataFrame":
        """Returns a new DataFrame that contains only the rows with distinct values
        from the current DataFrame.

        This is equivalent to performing a SELECT DISTINCT in SQL.
        """
        return self.group_by(
            [self.col(quote_name(f.name)) for f in self.schema.fields]
        ).agg()

    def drop_duplicates(self, *subset: Union[str, Iterable[str]]) -> "DataFrame":
        """Creates a new DataFrame by removing duplicated rows on given subset of columns.

        If no subset of columns is specified, this function is the same as the :meth:`distinct` function.
        The result is non-deterministic when removing duplicated rows from the subset of columns but not all columns.

        For example, if we have a DataFrame ``df``, which has columns ("a", "b", "c") and contains three rows ``(1, 1, 1), (1, 1, 2), (1, 2, 3)``,
        the result of ``df.dropDuplicates("a", "b")`` can be either
        ``(1, 1, 1), (1, 2, 3)``
        or
        ``(1, 1, 2), (1, 2, 3)``

        Args:
            subset: The column names on which duplicates are dropped.

        :meth:`dropDuplicates` is an alias of :meth:`drop_duplicates`.
        """
        if not subset:
            df = self.distinct()
            adjust_api_subcalls(df, "DataFrame.drop_duplicates", len_subcalls=1)
            return df
        subset = parse_positional_args_to_list(*subset)

        filter_cols = [self.col(x) for x in subset]
        output_cols = [self.col(col_name) for col_name in self.columns]
        rownum = row_number().over(
            snowflake.snowpark.Window.partition_by(*filter_cols).order_by(*filter_cols)
        )
        rownum_name = generate_random_alphanumeric()
        df = (
            self.select(*output_cols, rownum.as_(rownum_name))
            .where(col(rownum_name) == 1)
            .select(output_cols)
        )
        # Reformat the extra API calls
        adjust_api_subcalls(df, "DataFrame.drop_duplicates", len_subcalls=3)
        return df

    @df_to_relational_group_df_api_usage
    def pivot(
        self,
        pivot_col: ColumnOrName,
        values: Optional[
            Union[Iterable[LiteralType], "snowflake.snowpark.DataFrame"]
        ] = None,
        default_on_null: Optional[LiteralType] = None,
    ) -> "snowflake.snowpark.RelationalGroupedDataFrame":
        """Rotates this DataFrame by turning the unique values from one column in the input
        expression into multiple columns and aggregating results where required on any
        remaining column values.

        Only one aggregate is supported with pivot.

        Example::

            >>> create_result = session.sql('''create or replace temp table monthly_sales(empid int, amount int, month text)
            ... as select * from values
            ... (1, 10000, 'JAN'),
            ... (1, 400, 'JAN'),
            ... (2, 4500, 'JAN'),
            ... (2, 35000, 'JAN'),
            ... (1, 5000, 'FEB'),
            ... (1, 3000, 'FEB'),
            ... (2, 200, 'FEB') ''').collect()
            >>> df = session.table("monthly_sales")
            >>> df.pivot("month", ['JAN', 'FEB']).sum("amount").sort(df["empid"]).show()
            -------------------------------
            |"EMPID"  |"'JAN'"  |"'FEB'"  |
            -------------------------------
            |1        |10400    |8000     |
            |2        |39500    |200      |
            -------------------------------
            <BLANKLINE>

            >>> df = session.table("monthly_sales")
            >>> df.pivot("month").sum("amount").sort("empid").show()
            -------------------------------
            |"EMPID"  |"'FEB'"  |"'JAN'"  |
            -------------------------------
            |1        |8000     |10400    |
            |2        |200      |39500    |
            -------------------------------
            <BLANKLINE>

            >>> subquery_df = session.table("monthly_sales").select(col("month")).filter(col("month") == "JAN")
            >>> df = session.table("monthly_sales")
            >>> df.pivot("month", values=subquery_df).sum("amount").sort("empid").show()
            ---------------------
            |"EMPID"  |"'JAN'"  |
            ---------------------
            |1        |10400    |
            |2        |39500    |
            ---------------------
            <BLANKLINE>

        Args:
            pivot_col: The column or name of the column to use.
            values: A list of values in the column,
                or dynamic based on the DataFrame query,
                or None (default) will use all values of the pivot column.
            default_on_null: Expression to replace empty result values.
        """
        target_df, pc, pivot_values, default_on_null = prepare_pivot_arguments(
            self, "DataFrame.pivot", pivot_col, values, default_on_null
        )

        return snowflake.snowpark.RelationalGroupedDataFrame(
            target_df,
            [],
            snowflake.snowpark.relational_grouped_dataframe._PivotType(
                pc[0], pivot_values, default_on_null
            ),
        )

    @df_api_usage
    def unpivot(
        self, value_column: str, name_column: str, column_list: List[ColumnOrName]
    ) -> "DataFrame":
        """Rotates a table by transforming columns into rows.
        UNPIVOT is a relational operator that accepts two columns (from a table or subquery), along with a list of columns, and generates a row for each column specified in the list. In a query, it is specified in the FROM clause after the table name or subquery.
        Note that UNPIVOT is not exactly the reverse of PIVOT as it cannot undo aggregations made by PIVOT.

        Args:
            value_column: The name to assign to the generated column that will be populated with the values from the columns in the column list.
            name_column: The name to assign to the generated column that will be populated with the names of the columns in the column list.
            column_list: The names of the columns in the source table or subequery that will be narrowed into a single pivot column. The column names will populate ``name_column``, and the column values will populate ``value_column``.

        Example::

            >>> df = session.create_dataframe([
            ...     (1, 'electronics', 100, 200),
            ...     (2, 'clothes', 100, 300)
            ... ], schema=["empid", "dept", "jan", "feb"])
            >>> df = df.unpivot("sales", "month", ["jan", "feb"]).sort("empid")
            >>> df.show()
            ---------------------------------------------
            |"EMPID"  |"DEPT"       |"MONTH"  |"SALES"  |
            ---------------------------------------------
            |1        |electronics  |JAN      |100      |
            |1        |electronics  |FEB      |200      |
            |2        |clothes      |JAN      |100      |
            |2        |clothes      |FEB      |300      |
            ---------------------------------------------
            <BLANKLINE>
        """
        column_exprs = self._convert_cols_to_exprs("unpivot()", column_list)
        unpivot_plan = Unpivot(value_column, name_column, column_exprs, self._plan)

        if self._select_statement:
            return self._with_plan(
                SelectStatement(
                    from_=SelectSnowflakePlan(
                        unpivot_plan, analyzer=self._session._analyzer
                    ),
                    analyzer=self._session._analyzer,
                )
            )
        return self._with_plan(unpivot_plan)

    @df_api_usage
    def limit(self, n: int, offset: int = 0) -> "DataFrame":
        """Returns a new DataFrame that contains at most ``n`` rows from the current
        DataFrame, skipping ``offset`` rows from the beginning (similar to LIMIT and OFFSET in SQL).

        Note that this is a transformation method and not an action method.

        Args:
            n: Number of rows to return.
            offset: Number of rows to skip before the start of the result set. The default value is 0.

        Example::

            >>> df = session.create_dataframe([[1, 2], [3, 4]], schema=["a", "b"])
            >>> df.limit(1).show()
            -------------
            |"A"  |"B"  |
            -------------
            |1    |2    |
            -------------
            <BLANKLINE>
            >>> df.limit(1, offset=1).show()
            -------------
            |"A"  |"B"  |
            -------------
            |3    |4    |
            -------------
            <BLANKLINE>
        """
        if self._select_statement:
            return self._with_plan(self._select_statement.limit(n, offset=offset))
        return self._with_plan(Limit(Literal(n), Literal(offset), self._plan))

    @df_api_usage
    def union(self, other: "DataFrame") -> "DataFrame":
        """Returns a new DataFrame that contains all the rows in the current DataFrame
        and another DataFrame (``other``), excluding any duplicate rows. Both input
        DataFrames must contain the same number of columns.

        Example::
            >>> df1 = session.create_dataframe([[1, 2], [3, 4]], schema=["a", "b"])
            >>> df2 = session.create_dataframe([[0, 1], [3, 4]], schema=["c", "d"])
            >>> df1.union(df2).show()
            -------------
            |"A"  |"B"  |
            -------------
            |1    |2    |
            |3    |4    |
            |0    |1    |
            -------------
            <BLANKLINE>

        Args:
            other: the other :class:`DataFrame` that contains the rows to include.
        """
        if self._select_statement:
            return self._with_plan(
                self._select_statement.set_operator(
                    other._select_statement
                    or SelectSnowflakePlan(
                        other._plan, analyzer=self._session._analyzer
                    ),
                    operator=SET_UNION,
                )
            )
        return self._with_plan(UnionPlan(self._plan, other._plan, is_all=False))

    @df_api_usage
    def union_all(self, other: "DataFrame") -> "DataFrame":
        """Returns a new DataFrame that contains all the rows in the current DataFrame
        and another DataFrame (``other``), including any duplicate rows. Both input
        DataFrames must contain the same number of columns.

        Example::

            >>> df1 = session.create_dataframe([[1, 2], [3, 4]], schema=["a", "b"])
            >>> df2 = session.create_dataframe([[0, 1], [3, 4]], schema=["c", "d"])
            >>> df1.union_all(df2).show()
            -------------
            |"A"  |"B"  |
            -------------
            |1    |2    |
            |3    |4    |
            |0    |1    |
            |3    |4    |
            -------------
            <BLANKLINE>

        Args:
            other: the other :class:`DataFrame` that contains the rows to include.
        """
        if self._select_statement:
            return self._with_plan(
                self._select_statement.set_operator(
                    other._select_statement
                    or SelectSnowflakePlan(
                        other._plan, analyzer=self._session._analyzer
                    ),
                    operator=SET_UNION_ALL,
                )
            )
        return self._with_plan(UnionPlan(self._plan, other._plan, is_all=True))

    @df_api_usage
    def union_by_name(self, other: "DataFrame") -> "DataFrame":
        """Returns a new DataFrame that contains all the rows in the current DataFrame
        and another DataFrame (``other``), excluding any duplicate rows.

        This method matches the columns in the two DataFrames by their names, not by
        their positions. The columns in the other DataFrame are rearranged to match
        the order of columns in the current DataFrame.

        Example::

            >>> df1 = session.create_dataframe([[1, 2]], schema=["a", "b"])
            >>> df2 = session.create_dataframe([[2, 1]], schema=["b", "a"])
            >>> df1.union_by_name(df2).show()
            -------------
            |"A"  |"B"  |
            -------------
            |1    |2    |
            -------------
            <BLANKLINE>

        Args:
            other: the other :class:`DataFrame` that contains the rows to include.
        """
        return self._union_by_name_internal(other, is_all=False)

    @df_api_usage
    def union_all_by_name(self, other: "DataFrame") -> "DataFrame":
        """Returns a new DataFrame that contains all the rows in the current DataFrame
        and another DataFrame (``other``), including any duplicate rows.

        This method matches the columns in the two DataFrames by their names, not by
        their positions. The columns in the other DataFrame are rearranged to match
        the order of columns in the current DataFrame.

        Example::

            >>> df1 = session.create_dataframe([[1, 2]], schema=["a", "b"])
            >>> df2 = session.create_dataframe([[2, 1]], schema=["b", "a"])
            >>> df1.union_all_by_name(df2).show()
            -------------
            |"A"  |"B"  |
            -------------
            |1    |2    |
            |1    |2    |
            -------------
            <BLANKLINE>

        Args:
            other: the other :class:`DataFrame` that contains the rows to include.
        """
        return self._union_by_name_internal(other, is_all=True)

    def _union_by_name_internal(
        self, other: "DataFrame", is_all: bool = False
    ) -> "DataFrame":
        left_output_attrs = self._output
        right_output_attrs = other._output
        right_output_attr_by_name = {rattr.name: rattr for rattr in right_output_attrs}

        try:
            right_project_list = [
                right_output_attr_by_name[lattr.name] for lattr in left_output_attrs
            ]
        except KeyError:
            missing_lattrs = [
                lattr.name
                for lattr in left_output_attrs
                if lattr.name not in right_output_attr_by_name
            ]
            raise SnowparkClientExceptionMessages.DF_CANNOT_RESOLVE_COLUMN_NAME_AMONG(
                ", ".join(missing_lattrs),
                ", ".join(list(right_output_attr_by_name.keys())),
            )

        not_found_attrs = [
            rattr for rattr in right_output_attrs if rattr not in right_project_list
        ]

        names = right_project_list + not_found_attrs
        if self._session.sql_simplifier_enabled and other._select_statement:
            right_child = self._with_plan(other._select_statement.select(names))
        else:
            right_child = self._with_plan(Project(names, other._plan))

        if self._session.sql_simplifier_enabled:
            df = self._with_plan(
                self._select_statement.set_operator(
                    right_child._select_statement
                    or SelectSnowflakePlan(
                        right_child._plan, analyzer=self._session._analyzer
                    ),
                    operator=SET_UNION_ALL if is_all else SET_UNION,
                )
            )
        else:
            df = self._with_plan(UnionPlan(self._plan, right_child._plan, is_all))
        return df

    @df_api_usage
    def intersect(self, other: "DataFrame") -> "DataFrame":
        """Returns a new DataFrame that contains the intersection of rows from the
        current DataFrame and another DataFrame (``other``). Duplicate rows are
        eliminated.

        Example::

            >>> df1 = session.create_dataframe([[1, 2], [3, 4]], schema=["a", "b"])
            >>> df2 = session.create_dataframe([[1, 2], [5, 6]], schema=["c", "d"])
            >>> df1.intersect(df2).show()
            -------------
            |"A"  |"B"  |
            -------------
            |1    |2    |
            -------------
            <BLANKLINE>

        Args:
            other: the other :class:`DataFrame` that contains the rows to use for the
                intersection.
        """
        if self._select_statement:
            return self._with_plan(
                self._select_statement.set_operator(
                    other._select_statement
                    or SelectSnowflakePlan(
                        other._plan, analyzer=self._session._analyzer
                    ),
                    operator=SET_INTERSECT,
                )
            )
        return self._with_plan(Intersect(self._plan, other._plan))

    @df_api_usage
    def except_(self, other: "DataFrame") -> "DataFrame":
        """Returns a new DataFrame that contains all the rows from the current DataFrame
        except for the rows that also appear in the ``other`` DataFrame. Duplicate rows are eliminated.

        Example::

            >>> df1 = session.create_dataframe([[1, 2], [3, 4]], schema=["a", "b"])
            >>> df2 = session.create_dataframe([[1, 2], [5, 6]], schema=["c", "d"])
            >>> df1.subtract(df2).show()
            -------------
            |"A"  |"B"  |
            -------------
            |3    |4    |
            -------------
            <BLANKLINE>

        :meth:`minus` and :meth:`subtract` are aliases of :meth:`except_`.

        Args:
            other: The :class:`DataFrame` that contains the rows to exclude.
        """
        if self._select_statement:
            return self._with_plan(
                self._select_statement.set_operator(
                    other._select_statement
                    or SelectSnowflakePlan(
                        other._plan, analyzer=self._session._analyzer
                    ),
                    operator=SET_EXCEPT,
                )
            )
        return self._with_plan(Except(self._plan, other._plan))

    @df_api_usage
    def natural_join(
        self, right: "DataFrame", how: Optional[str] = None, **kwargs
    ) -> "DataFrame":
        """Performs a natural join of the specified type (``how``) with the
        current DataFrame and another DataFrame (``right``).

        Args:
            right: The other :class:`DataFrame` to join.
            how: We support the following join types:

                - Inner join: "inner" (the default value)
                - Left outer join: "left", "leftouter"
                - Right outer join: "right", "rightouter"
                - Full outer join: "full", "outer", "fullouter"

                You can also use ``join_type`` keyword to specify this condition.
                Note that to avoid breaking changes, currently when ``join_type`` is specified,
                it overrides ``how``.

        Examples::
            >>> df1 = session.create_dataframe([[1, 2], [3, 4], [5, 6]], schema=["a", "b"])
            >>> df2 = session.create_dataframe([[1, 7], [3, 8]], schema=["a", "c"])
            >>> df1.natural_join(df2).show()
            -------------------
            |"A"  |"B"  |"C"  |
            -------------------
            |1    |2    |7    |
            |3    |4    |8    |
            -------------------
            <BLANKLINE>

            >>> df1 = session.create_dataframe([[1, 2], [3, 4], [5, 6]], schema=["a", "b"])
            >>> df2 = session.create_dataframe([[1, 7], [3, 8]], schema=["a", "c"])
            >>> df1.natural_join(df2, "left").show()
            --------------------
            |"A"  |"B"  |"C"   |
            --------------------
            |1    |2    |7     |
            |3    |4    |8     |
            |5    |6    |NULL  |
            --------------------
            <BLANKLINE>
        """
        join_type = kwargs.get("join_type") or how
        join_plan = Join(
            self._plan,
            right._plan,
            NaturalJoin(create_join_type(join_type or "inner")),
            None,
            None,
        )
        if self._select_statement:
            select_plan = self._session._analyzer.create_select_statement(
                from_=self._session._analyzer.create_select_snowflake_plan(
                    join_plan,
                    analyzer=self._session._analyzer,
                ),
                analyzer=self._session._analyzer,
            )
            return self._with_plan(select_plan)
        return self._with_plan(join_plan)

    @df_api_usage
    def join(
        self,
        right: "DataFrame",
        on: Optional[Union[ColumnOrName, Iterable[str]]] = None,
        how: Optional[str] = None,
        *,
        lsuffix: str = "",
        rsuffix: str = "",
        match_condition: Optional[Column] = None,
        **kwargs,
    ) -> "DataFrame":
        """Performs a join of the specified type (``how``) with the current
        DataFrame and another DataFrame (``right``) on a list of columns
        (``on``).

        Args:
            right: The other :class:`DataFrame` to join.
            on: A column name or a :class:`Column` object or a list of them to be used for the join.
                When a list of column names are specified, this method assumes the named columns are present in both dataframes.
                You can use keyword ``using_columns`` to specify this condition. Note that to avoid breaking changes, when
                `using_columns`` is specified, it overrides ``on``.
            how: We support the following join types:

                - Inner join: "inner" (the default value)
                - Left outer join: "left", "leftouter"
                - Right outer join: "right", "rightouter"
                - Full outer join: "full", "outer", "fullouter"
                - Left semi join: "semi", "leftsemi"
                - Left anti join: "anti", "leftanti"
                - Cross join: "cross"
                - [Preview Feature] Asof join: "asof"

                You can also use ``join_type`` keyword to specify this condition.
                Note that to avoid breaking changes, currently when ``join_type`` is specified,
                it overrides ``how``.
            lsuffix: Suffix to add to the overlapping columns of the left DataFrame.
            rsuffix: Suffix to add to the overlapping columns of the right DataFrame.
            match_condition: The match condition for asof join.

        Note:
            When both ``lsuffix`` and ``rsuffix`` are empty, the overlapping columns will have random column names in the resulting DataFrame.
            You can reference to these randomly named columns using :meth:`Column.alias` (See the first usage in Examples).

        See Also:
            - Usage notes for asof join: https://docs.snowflake.com/sql-reference/constructs/asof-join#usage-notes

        Examples::
            >>> from snowflake.snowpark.functions import col
            >>> df1 = session.create_dataframe([[1, 2], [3, 4], [5, 6]], schema=["a", "b"])
            >>> df2 = session.create_dataframe([[1, 7], [3, 8]], schema=["a", "c"])
            >>> df1.join(df2, df1.a == df2.a).select(df1.a.alias("a_1"), df2.a.alias("a_2"), df1.b, df2.c).show()
            -----------------------------
            |"A_1"  |"A_2"  |"B"  |"C"  |
            -----------------------------
            |1      |1      |2    |7    |
            |3      |3      |4    |8    |
            -----------------------------
            <BLANKLINE>
            >>> # refer a single column "a"
            >>> df1.join(df2, "a").select(df1.a.alias("a"), df1.b, df2.c).show()
            -------------------
            |"A"  |"B"  |"C"  |
            -------------------
            |1    |2    |7    |
            |3    |4    |8    |
            -------------------
            <BLANKLINE>
            >>> # rename the ambiguous columns
            >>> df3 = df1.to_df("df1_a", "b")
            >>> df4 = df2.to_df("df2_a", "c")
            >>> df3.join(df4, col("df1_a") == col("df2_a")).select(col("df1_a").alias("a"), "b", "c").show()
            -------------------
            |"A"  |"B"  |"C"  |
            -------------------
            |1    |2    |7    |
            |3    |4    |8    |
            -------------------
            <BLANKLINE>

            >>> # join multiple columns
            >>> mdf1 = session.create_dataframe([[1, 2], [3, 4], [5, 6]], schema=["a", "b"])
            >>> mdf2 = session.create_dataframe([[1, 2], [3, 4], [7, 6]], schema=["a", "b"])
            >>> mdf1.join(mdf2, ["a", "b"]).show()
            -------------
            |"A"  |"B"  |
            -------------
            |1    |2    |
            |3    |4    |
            -------------
            <BLANKLINE>
            >>> mdf1.join(mdf2, (mdf1["a"] < mdf2["a"]) & (mdf1["b"] == mdf2["b"])).select(mdf1["a"].as_("new_a"), mdf1["b"].as_("new_b")).show()
            ---------------------
            |"NEW_A"  |"NEW_B"  |
            ---------------------
            |5        |6        |
            ---------------------
            <BLANKLINE>
            >>> # use lsuffix and rsuffix to resolve duplicating column names
            >>> mdf1.join(mdf2, (mdf1["a"] < mdf2["a"]) & (mdf1["b"] == mdf2["b"]), lsuffix="_left", rsuffix="_right").show()
            -----------------------------------------------
            |"A_LEFT"  |"B_LEFT"  |"A_RIGHT"  |"B_RIGHT"  |
            -----------------------------------------------
            |5         |6         |7          |6          |
            -----------------------------------------------
            <BLANKLINE>
            >>> mdf1.join(mdf2, (mdf1["a"] < mdf2["a"]) & (mdf1["b"] == mdf2["b"]), rsuffix="_right").show()
            -------------------------------------
            |"A"  |"B"  |"A_RIGHT"  |"B_RIGHT"  |
            -------------------------------------
            |5    |6    |7          |6          |
            -------------------------------------
            <BLANKLINE>
            >>> # examples of different joins
            >>> df5 = session.create_dataframe([3, 4, 5, 5, 6, 7], schema=["id"])
            >>> df6 = session.create_dataframe([5, 6, 7, 7, 8, 9], schema=["id"])
            >>> # inner join
            >>> df5.join(df6, "id", "inner").sort("id").show()
            --------
            |"ID"  |
            --------
            |5     |
            |5     |
            |6     |
            |7     |
            |7     |
            --------
            <BLANKLINE>
            >>> # left/leftouter join
            >>> df5.join(df6, "id", "left").sort("id").show()
            --------
            |"ID"  |
            --------
            |3     |
            |4     |
            |5     |
            |5     |
            |6     |
            |7     |
            |7     |
            --------
            <BLANKLINE>
            >>> # right/rightouter join
            >>> df5.join(df6, "id", "right").sort("id").show()
            --------
            |"ID"  |
            --------
            |5     |
            |5     |
            |6     |
            |7     |
            |7     |
            |8     |
            |9     |
            --------
            <BLANKLINE>
            >>> # full/outer/fullouter join
            >>> df5.join(df6, "id", "full").sort("id").show()
            --------
            |"ID"  |
            --------
            |3     |
            |4     |
            |5     |
            |5     |
            |6     |
            |7     |
            |7     |
            |8     |
            |9     |
            --------
            <BLANKLINE>
            >>> # semi/leftsemi join
            >>> df5.join(df6, "id", "semi").sort("id").show()
            --------
            |"ID"  |
            --------
            |5     |
            |5     |
            |6     |
            |7     |
            --------
            <BLANKLINE>
            >>> # anti/leftanti join
            >>> df5.join(df6, "id", "anti").sort("id").show()
            --------
            |"ID"  |
            --------
            |3     |
            |4     |
            --------
            <BLANKLINE>

        Note:
            When performing chained operations, this method will not work if there are
            ambiguous column names. For example,

            >>> df1.filter(df1.a == 1).join(df2, df1.a == df2.a).select(df1.a.alias("a"), df1.b, df2.c) # doctest: +SKIP

            will not work because ``df1.filter(df1.a == 1)`` has produced a new dataframe and you
            cannot refer to ``df1.a`` anymore. Instead, you can do either

            >>> df1.join(df2, (df1.a == 1) & (df1.a == df2.a)).select(df1.a.alias("a"), df1.b, df2.c).show()
            -------------------
            |"A"  |"B"  |"C"  |
            -------------------
            |1    |2    |7    |
            -------------------
            <BLANKLINE>

            or

            >>> df3 = df1.filter(df1.a == 1)
            >>> df3.join(df2, df3.a == df2.a).select(df3.a.alias("a"), df3.b, df2.c).show()
            -------------------
            |"A"  |"B"  |"C"  |
            -------------------
            |1    |2    |7    |
            -------------------
            <BLANKLINE>

        Examples::
            >>> # asof join examples
            >>> df1 = session.create_dataframe([['A', 1, 15, 3.21],
            ...                                 ['A', 2, 16, 3.22],
            ...                                 ['B', 1, 17, 3.23],
            ...                                 ['B', 2, 18, 4.23]],
            ...                                schema=["c1", "c2", "c3", "c4"])
            >>> df2 = session.create_dataframe([['A', 1, 14, 3.19],
            ...                                 ['B', 2, 16, 3.04]],
            ...                                schema=["c1", "c2", "c3", "c4"])
            >>> df1.join(df2, on=["c1", "c2"], how="asof", match_condition=(df1.c3 >= df2.c3)) \\
            ...     .select(df1.c1, df1.c2, df1.c3.alias("C3_1"), df1.c4.alias("C4_1"), df2.c3.alias("C3_2"), df2.c4.alias("C4_2")) \\
            ...     .order_by("c1", "c2").show()
            ---------------------------------------------------
            |"C1"  |"C2"  |"C3_1"  |"C4_1"  |"C3_2"  |"C4_2"  |
            ---------------------------------------------------
            |A     |1     |15      |3.21    |14      |3.19    |
            |A     |2     |16      |3.22    |NULL    |NULL    |
            |B     |1     |17      |3.23    |NULL    |NULL    |
            |B     |2     |18      |4.23    |16      |3.04    |
            ---------------------------------------------------
            <BLANKLINE>
            >>> df1.join(df2, on=(df1.c1 == df2.c1) & (df1.c2 == df2.c2), how="asof",
            ...     match_condition=(df1.c3 >= df2.c3), lsuffix="_L", rsuffix="_R") \\
            ...     .order_by("C1_L", "C2_L").show()
            -------------------------------------------------------------------------
            |"C1_L"  |"C2_L"  |"C3_L"  |"C4_L"  |"C1_R"  |"C2_R"  |"C3_R"  |"C4_R"  |
            -------------------------------------------------------------------------
            |A       |1       |15      |3.21    |A       |1       |14      |3.19    |
            |A       |2       |16      |3.22    |NULL    |NULL    |NULL    |NULL    |
            |B       |1       |17      |3.23    |NULL    |NULL    |NULL    |NULL    |
            |B       |2       |18      |4.23    |B       |2       |16      |3.04    |
            -------------------------------------------------------------------------
            <BLANKLINE>
            >>> df1 = df1.alias("L")
            >>> df2 = df2.alias("R")
            >>> df1.join(df2, using_columns=["c1", "c2"], how="asof",
            ...         match_condition=(df1.c3 >= df2.c3)).order_by("C1", "C2").show()
            -----------------------------------------------
            |"C1"  |"C2"  |"C3L"  |"C4L"  |"C3R"  |"C4R"  |
            -----------------------------------------------
            |A     |1     |15     |3.21   |14     |3.19   |
            |A     |2     |16     |3.22   |NULL   |NULL   |
            |B     |1     |17     |3.23   |NULL   |NULL   |
            |B     |2     |18     |4.23   |16     |3.04   |
            -----------------------------------------------
            <BLANKLINE>
        """
        using_columns = kwargs.get("using_columns") or on
        join_type = kwargs.get("join_type") or how
        if isinstance(right, DataFrame):
            if self is right or self._plan is right._plan:
                raise SnowparkClientExceptionMessages.DF_SELF_JOIN_NOT_SUPPORTED()

            if isinstance(join_type, Cross) or (
                isinstance(join_type, str)
                and join_type.strip().lower().replace("_", "").startswith("cross")
            ):
                if column_to_bool(using_columns):
                    raise Exception("Cross joins cannot take columns as input.")

            if (
                isinstance(join_type, AsOf)
                or isinstance(join_type, str)
                and join_type.strip().lower() == "asof"
            ):
                if match_condition is None:
                    raise ValueError(
                        "match_condition cannot be None when performing asof join."
                    )
            else:
                if match_condition is not None:
                    raise ValueError(
                        f"match_condition is only accepted with join type 'asof' given: '{join_type}'"
                    )

            # Parse using_columns arg
            if column_to_bool(using_columns) is False:
                using_columns = []
            elif isinstance(using_columns, str):
                using_columns = [using_columns]
            elif isinstance(using_columns, Column):
                using_columns = using_columns
            elif (
                isinstance(using_columns, Iterable)
                and len(using_columns) > 0
                and not all([isinstance(col, str) for col in using_columns])
            ):
                bad_idx, bad_col = next(
                    (idx, col)
                    for idx, col in enumerate(using_columns)
                    if not isinstance(col, str)
                )
                raise TypeError(
                    f"All list elements for 'on' or 'using_columns' must be string type. "
                    f"Got: '{type(bad_col)}' at index {bad_idx}"
                )
            elif not isinstance(using_columns, Iterable):
                raise TypeError(
                    f"Invalid input type for join column: {type(using_columns)}"
                )

            return self._join_dataframes(
                right,
                using_columns,
                create_join_type(join_type or "inner"),
                lsuffix=lsuffix,
                rsuffix=rsuffix,
                match_condition=match_condition,
            )

        raise TypeError("Invalid type for join. Must be Dataframe")

    @df_api_usage
    def join_table_function(
        self,
        func: Union[str, List[str], TableFunctionCall],
        *func_arguments: ColumnOrName,
        **func_named_arguments: ColumnOrName,
    ) -> "DataFrame":
        """Lateral joins the current DataFrame with the output of the specified table function.

        References: `Snowflake SQL functions <https://docs.snowflake.com/en/sql-reference/functions-table.html>`_.

        Example 1
            Lateral join a table function by using the name and parameters directly:

            >>> df = session.sql("select 'James' as name, 'address1 address2 address3' as addresses")
            >>> df.join_table_function("split_to_table", df["addresses"], lit(" ")).show()
            --------------------------------------------------------------------
            |"NAME"  |"ADDRESSES"                 |"SEQ"  |"INDEX"  |"VALUE"   |
            --------------------------------------------------------------------
            |James   |address1 address2 address3  |1      |1        |address1  |
            |James   |address1 address2 address3  |1      |2        |address2  |
            |James   |address1 address2 address3  |1      |3        |address3  |
            --------------------------------------------------------------------
            <BLANKLINE>

        Example 2
            Lateral join a table function by calling:

            >>> from snowflake.snowpark.functions import table_function
            >>> split_to_table = table_function("split_to_table")
            >>> df = session.sql("select 'James' as name, 'address1 address2 address3' as addresses")
            >>> df.join_table_function(split_to_table(df["addresses"], lit(" "))).show()
            --------------------------------------------------------------------
            |"NAME"  |"ADDRESSES"                 |"SEQ"  |"INDEX"  |"VALUE"   |
            --------------------------------------------------------------------
            |James   |address1 address2 address3  |1      |1        |address1  |
            |James   |address1 address2 address3  |1      |2        |address2  |
            |James   |address1 address2 address3  |1      |3        |address3  |
            --------------------------------------------------------------------
            <BLANKLINE>

        Example 3
            Lateral join a table function with the partition and order by clause:

            >>> from snowflake.snowpark.functions import table_function
            >>> split_to_table = table_function("split_to_table")
            >>> df = session.create_dataframe([
            ...     ["John", "James", "address1 address2 address3"],
            ...     ["Mike", "James", "address4 address5 address6"],
            ...     ["Cathy", "Stone", "address4 address5 address6"],
            ... ],
            ... schema=["first_name", "last_name", "addresses"])
            >>> df.join_table_function(split_to_table(df["addresses"], lit(" ")).over(partition_by="last_name", order_by="first_name")).show()
            ----------------------------------------------------------------------------------------
            |"FIRST_NAME"  |"LAST_NAME"  |"ADDRESSES"                 |"SEQ"  |"INDEX"  |"VALUE"   |
            ----------------------------------------------------------------------------------------
            |John          |James        |address1 address2 address3  |1      |1        |address1  |
            |John          |James        |address1 address2 address3  |1      |2        |address2  |
            |John          |James        |address1 address2 address3  |1      |3        |address3  |
            |Mike          |James        |address4 address5 address6  |2      |1        |address4  |
            |Mike          |James        |address4 address5 address6  |2      |2        |address5  |
            |Mike          |James        |address4 address5 address6  |2      |3        |address6  |
            |Cathy         |Stone        |address4 address5 address6  |3      |1        |address4  |
            |Cathy         |Stone        |address4 address5 address6  |3      |2        |address5  |
            |Cathy         |Stone        |address4 address5 address6  |3      |3        |address6  |
            ----------------------------------------------------------------------------------------
            <BLANKLINE>

        Example 4
            Lateral join a table function with aliasing the output column names:

            >>> from snowflake.snowpark.functions import table_function
            >>> split_to_table = table_function("split_to_table")
            >>> df = session.sql("select 'James' as name, 'address1 address2 address3' as addresses")
            >>> df.join_table_function(split_to_table(col("addresses"), lit(" ")).alias("seq", "idx", "val")).show()
            ------------------------------------------------------------------
            |"NAME"  |"ADDRESSES"                 |"SEQ"  |"IDX"  |"VAL"     |
            ------------------------------------------------------------------
            |James   |address1 address2 address3  |1      |1      |address1  |
            |James   |address1 address2 address3  |1      |2      |address2  |
            |James   |address1 address2 address3  |1      |3      |address3  |
            ------------------------------------------------------------------
            <BLANKLINE>

        Args:

            func_name: The SQL function name.
            func_arguments: The positional arguments for the SQL function.
            func_named_arguments: The named arguments for the SQL function, if it accepts named arguments.

        Returns:
            A new :class:`DataFrame` that has the columns carried from this :class:`DataFrame`, plus new columns and rows from the lateral join with the table function.

        See Also:
            - :meth:`Session.table_function`, which creates a new :class:`DataFrame` by using the SQL table function.

        """
        func_expr = _create_table_function_expression(
            func, *func_arguments, **func_named_arguments
        )

        project_cols = None
        new_col_names = None
        if func_expr.aliases:
            temp_join_plan = self._session._analyzer.resolve(
                TableFunctionJoin(self._plan, func_expr)
            )
            old_cols, new_cols, alias_cols = _get_cols_after_join_table(
                func_expr, self._plan, temp_join_plan
            )
            new_col_names = [
                self._session._analyzer.analyze(col, {}) for col in new_cols
            ]
            # when generating join table expression, we inculcate aliased column into the initial
            # query like so,
            #
            #     SELECT T_LEFT.*, T_RIGHT."COL1" AS "COL1_ALIASED", ... FROM () AS T_LEFT JOIN TABLE() AS T_RIGHT
            #
            # Therefore if columns names are aliased, then subsequent select must use the aliased name.
            join_plan = self._session._analyzer.resolve(
                TableFunctionJoin(self._plan, func_expr, right_cols=new_col_names)
            )
            project_cols = [*old_cols, *alias_cols]

        if self._session.sql_simplifier_enabled:
            select_plan = self._session._analyzer.create_select_statement(
                from_=SelectTableFunction(
                    func_expr,
                    other_plan=self._plan,
                    analyzer=self._session._analyzer,
                    right_cols=new_col_names,
                ),
                analyzer=self._session._analyzer,
            )
            if project_cols:
                select_plan = select_plan.select(project_cols)
            return self._with_plan(select_plan)
        if project_cols:
            return self._with_plan(Project(project_cols, join_plan))

        return self._with_plan(
            TableFunctionJoin(self._plan, func_expr, right_cols=new_col_names)
        )

    @df_api_usage
    def cross_join(
        self,
        right: "DataFrame",
        *,
        lsuffix: str = "",
        rsuffix: str = "",
    ) -> "DataFrame":
        """Performs a cross join, which returns the Cartesian product of the current
        :class:`DataFrame` and another :class:`DataFrame` (``right``).

        If the current and ``right`` DataFrames have columns with the same name, and
        you need to refer to one of these columns in the returned DataFrame, use the
        :func:`col` function on the current or ``right`` DataFrame to disambiguate
        references to these columns.

        Example::

            >>> df1 = session.create_dataframe([[1, 2], [3, 4]], schema=["a", "b"])
            >>> df2 = session.create_dataframe([[5, 6], [7, 8]], schema=["c", "d"])
            >>> df1.cross_join(df2).sort("a", "b", "c", "d").show()
            -------------------------
            |"A"  |"B"  |"C"  |"D"  |
            -------------------------
            |1    |2    |5    |6    |
            |1    |2    |7    |8    |
            |3    |4    |5    |6    |
            |3    |4    |7    |8    |
            -------------------------
            <BLANKLINE>
            >>> df3 = session.create_dataframe([[1, 2], [3, 4]], schema=["a", "b"])
            >>> df4 = session.create_dataframe([[5, 6], [7, 8]], schema=["a", "b"])
            >>> df3.cross_join(df4, lsuffix="_l", rsuffix="_r").sort("a_l", "b_l", "a_r", "b_r").show()
            ---------------------------------
            |"A_L"  |"B_L"  |"A_R"  |"B_R"  |
            ---------------------------------
            |1      |2      |5      |6      |
            |1      |2      |7      |8      |
            |3      |4      |5      |6      |
            |3      |4      |7      |8      |
            ---------------------------------
            <BLANKLINE>

        Args:
            right: the right :class:`DataFrame` to join.
            lsuffix: Suffix to add to the overlapping columns of the left DataFrame.
            rsuffix: Suffix to add to the overlapping columns of the right DataFrame.

        Note:
            If both ``lsuffix`` and ``rsuffix`` are empty, the overlapping columns will have random column names in the result DataFrame.
            If either one is not empty, the overlapping columns won't have random names.
        """
        return self._join_dataframes_internal(
            right,
            create_join_type("cross"),
            None,
            lsuffix=lsuffix,
            rsuffix=rsuffix,
        )

    def _join_dataframes(
        self,
        right: "DataFrame",
        using_columns: Union[Column, Iterable[str]],
        join_type: JoinType,
        *,
        lsuffix: str = "",
        rsuffix: str = "",
        match_condition: Optional[Column] = None,
    ) -> "DataFrame":
        if isinstance(using_columns, Column):
            return self._join_dataframes_internal(
                right,
                join_type,
                join_exprs=using_columns,
                lsuffix=lsuffix,
                rsuffix=rsuffix,
                match_condition=match_condition,
            )

        if isinstance(join_type, (LeftSemi, LeftAnti)):
            # Create a Column with expression 'true AND <expr> AND <expr> .."
            join_cond = Column(Literal(True))
            for c in using_columns:
                quoted = quote_name(c)
                join_cond = join_cond & (self.col(quoted) == right.col(quoted))
            return self._join_dataframes_internal(
                right,
                join_type,
                join_cond,
                lsuffix=lsuffix,
                rsuffix=rsuffix,
            )
        else:
            lhs, rhs = _disambiguate(
                self,
                right,
                join_type,
                using_columns,
                lsuffix=lsuffix,
                rsuffix=rsuffix,
            )
            if not isinstance(
                join_type, Cross
            ):  # cross joins does not allow specifying columns
                join_type = UsingJoin(join_type, using_columns)
            join_logical_plan = Join(
                lhs._plan,
                rhs._plan,
                join_type,
                None,
                match_condition._expression if match_condition is not None else None,
            )
            if self._select_statement:
                return self._with_plan(
                    self._session._analyzer.create_select_statement(
                        from_=self._session._analyzer.create_select_snowflake_plan(
                            join_logical_plan, analyzer=self._session._analyzer
                        ),
                        analyzer=self._session._analyzer,
                    )
                )
            return self._with_plan(join_logical_plan)

    def _join_dataframes_internal(
        self,
        right: "DataFrame",
        join_type: JoinType,
        join_exprs: Optional[Column],
        *,
        lsuffix: str = "",
        rsuffix: str = "",
        match_condition: Optional[Column] = None,
    ) -> "DataFrame":
        (lhs, rhs) = _disambiguate(
            self, right, join_type, [], lsuffix=lsuffix, rsuffix=rsuffix
        )
        join_condition_expr = join_exprs._expression if join_exprs is not None else None
        match_condition_expr = (
            match_condition._expression if match_condition is not None else None
        )
        join_logical_plan = Join(
            lhs._plan,
            rhs._plan,
            join_type,
            join_condition_expr,
            match_condition_expr,
        )
        if self._select_statement:
            return self._with_plan(
                self._session._analyzer.create_select_statement(
                    from_=self._session._analyzer.create_select_snowflake_plan(
                        join_logical_plan,
                        analyzer=self._session._analyzer,
                    ),
                    analyzer=self._session._analyzer,
                )
            )
        return self._with_plan(join_logical_plan)

    @df_api_usage
    def with_column(
        self, col_name: str, col: Union[Column, TableFunctionCall]
    ) -> "DataFrame":
        """
        Returns a DataFrame with an additional column with the specified name
        ``col_name``. The column is computed by using the specified expression ``col``.

        If a column with the same name already exists in the DataFrame, that column is
        replaced by the new column.

        Example 1::

            >>> df = session.create_dataframe([[1, 2], [3, 4]], schema=["a", "b"])
            >>> df.with_column("mean", (df["a"] + df["b"]) / 2).show()
            ------------------------
            |"A"  |"B"  |"MEAN"    |
            ------------------------
            |1    |2    |1.500000  |
            |3    |4    |3.500000  |
            ------------------------
            <BLANKLINE>

        Example 2::

            >>> from snowflake.snowpark.functions import udtf
            >>> @udtf(output_schema=["number"])
            ... class sum_udtf:
            ...     def process(self, a: int, b: int) -> Iterable[Tuple[int]]:
            ...         yield (a + b, )
            >>> df = session.create_dataframe([[1, 2], [3, 4]], schema=["a", "b"])
            >>> df.with_column("total", sum_udtf(df.a, df.b)).sort(df.a).show()
            -----------------------
            |"A"  |"B"  |"TOTAL"  |
            -----------------------
            |1    |2    |3        |
            |3    |4    |7        |
            -----------------------
            <BLANKLINE>

        Args:
            col_name: The name of the column to add or replace.
            col: The :class:`Column` or :class:`table_function.TableFunctionCall` with single column output to add or replace.
        """
        return self.with_columns([col_name], [col])

    @df_api_usage
    def with_columns(
        self, col_names: List[str], values: List[Union[Column, TableFunctionCall]]
    ) -> "DataFrame":
        """Returns a DataFrame with additional columns with the specified names
        ``col_names``. The columns are computed by using the specified expressions
        ``values``.

        If columns with the same names already exist in the DataFrame, those columns
        are removed and appended at the end by new columns.

        Example 1::

            >>> from snowflake.snowpark.functions import udtf
            >>> @udtf(output_schema=["number"])
            ... class sum_udtf:
            ...     def process(self, a: int, b: int) -> Iterable[Tuple[int]]:
            ...         yield (a + b, )
            >>> df = session.create_dataframe([[1, 2], [3, 4]], schema=["a", "b"])
            >>> df.with_columns(["mean", "total"], [(df["a"] + df["b"]) / 2, sum_udtf(df.a, df.b)]).sort(df.a).show()
            ----------------------------------
            |"A"  |"B"  |"MEAN"    |"TOTAL"  |
            ----------------------------------
            |1    |2    |1.500000  |3        |
            |3    |4    |3.500000  |7        |
            ----------------------------------
            <BLANKLINE>

        Example 2::

            >>> from snowflake.snowpark.functions import table_function
            >>> split_to_table = table_function("split_to_table")
            >>> df = session.sql("select 'James' as name, 'address1 address2 address3' as addresses")
            >>> df.with_columns(["seq", "idx", "val"], [split_to_table(df.addresses, lit(" "))]).show()
            ------------------------------------------------------------------
            |"NAME"  |"ADDRESSES"                 |"SEQ"  |"IDX"  |"VAL"     |
            ------------------------------------------------------------------
            |James   |address1 address2 address3  |1      |1      |address1  |
            |James   |address1 address2 address3  |1      |2      |address2  |
            |James   |address1 address2 address3  |1      |3      |address3  |
            ------------------------------------------------------------------
            <BLANKLINE>

        Args:
            col_names: A list of the names of the columns to add or replace.
            values: A list of the :class:`Column` objects or :class:`table_function.TableFunctionCall` object
                    to add or replace.
        """
        # Get a list of the new columns and their dedupped values
        qualified_names = [quote_name(n) for n in col_names]
        new_column_names = set(qualified_names)

        if len(col_names) != len(new_column_names):
            raise ValueError(
                "The same column name is used multiple times in the col_names parameter."
            )

        num_table_func_calls = sum(
            1 if isinstance(col, TableFunctionCall) else 0 for col in values
        )
        if num_table_func_calls == 0:
            if len(col_names) != len(values):
                raise ValueError(
                    f"The size of column names ({len(col_names)}) is not equal to the size of columns ({len(values)})"
                )
            new_cols = [col.as_(name) for name, col in zip(qualified_names, values)]
        elif num_table_func_calls > 1:
            raise ValueError(
                f"Only one table function call accepted inside with_columns call, ({num_table_func_calls}) provided"
            )
        else:
            if len(col_names) < len(values):
                raise ValueError(
                    "The size of column names must be equal to the size of the output columns. Fewer columns provided."
                )
            new_cols = []
            offset = 0
            for i in range(len(values)):
                col = values[i]
                if isinstance(col, Column):
                    name = col_names[i + offset]
                    new_cols.append(col.as_(name))
                else:
                    offset = len(col_names) - len(values)
                    names = col_names[i : i + offset + 1]
                    new_cols.append(col.as_(*names))

        # Get a list of existing column names that are not being replaced
        old_cols = [
            Column(field)
            for field in self._output
            if field.name not in new_column_names
        ]

        # Put it all together
        return self.select([*old_cols, *new_cols])

    @overload
    def count(
        self, *, statement_params: Optional[Dict[str, str]] = None, block: bool = True
    ) -> int:
        ...  # pragma: no cover

    @overload
    def count(
        self, *, statement_params: Optional[Dict[str, str]] = None, block: bool = False
    ) -> AsyncJob:
        ...  # pragma: no cover

    def count(
        self, *, statement_params: Optional[Dict[str, str]] = None, block: bool = True
    ) -> Union[int, AsyncJob]:
        """Executes the query representing this DataFrame and returns the number of
        rows in the result (similar to the COUNT function in SQL).

        Args:
            statement_params: Dictionary of statement level parameters to be set while executing this action.
            block: A bool value indicating whether this function will wait until the result is available.
                When it is ``False``, this function executes the underlying queries of the dataframe
                asynchronously and returns an :class:`AsyncJob`.
        """
        with open_telemetry_context_manager(self.count, self):
            df = self.agg(("*", "count"))
            add_api_call(df, "DataFrame.count")
            result = df._internal_collect_with_tag(
                statement_params=statement_params,
                block=block,
                data_type=_AsyncResultType.COUNT,
            )
            return result[0][0] if block else result

    @property
    def write(self) -> DataFrameWriter:
        """Returns a new :class:`DataFrameWriter` object that you can use to write the data in the :class:`DataFrame` to
        a Snowflake database or a stage location

        Example::
            >>> df = session.create_dataframe([[1, 2], [3, 4]], schema=["a", "b"])
            >>> df.write.mode("overwrite").save_as_table("saved_table", table_type="temporary")
            >>> session.table("saved_table").show()
            -------------
            |"A"  |"B"  |
            -------------
            |1    |2    |
            |3    |4    |
            -------------
            <BLANKLINE>
            >>> stage_created_result = session.sql("create temp stage if not exists test_stage").collect()
            >>> df.write.copy_into_location("@test_stage/copied_from_dataframe")  # default CSV
            [Row(rows_unloaded=2, input_bytes=8, output_bytes=28)]
        """

        return self._writer

    @df_collect_api_telemetry
    def copy_into_table(
        self,
        table_name: Union[str, Iterable[str]],
        *,
        files: Optional[Iterable[str]] = None,
        pattern: Optional[str] = None,
        validation_mode: Optional[str] = None,
        target_columns: Optional[Iterable[str]] = None,
        transformations: Optional[Iterable[ColumnOrName]] = None,
        format_type_options: Optional[Dict[str, Any]] = None,
        statement_params: Optional[Dict[str, str]] = None,
        **copy_options: Any,
    ) -> List[Row]:
        """Executes a `COPY INTO <table> <https://docs.snowflake.com/en/sql-reference/sql/copy-into-table.html>`__ command to load data from files in a stage location into a specified table.

        It returns the load result described in `OUTPUT section of the COPY INTO <table> command <https://docs.snowflake.com/en/sql-reference/sql/copy-into-table.html#output>`__.
        The returned result also depends on the value of ``validation_mode``.

        It's slightly different from the ``COPY INTO`` command in that this method will automatically create a table if the table doesn't exist and the input files are CSV files whereas the ``COPY INTO <table>`` doesn't.

        To call this method, this DataFrame must be created from a :class:`DataFrameReader`.

        Example::

            >>> # Create a CSV file to demo load
            >>> import tempfile
            >>> with tempfile.NamedTemporaryFile(mode="w+t") as t:
            ...     t.writelines(["id1, Product A", "\\n" "id2, Product B"])
            ...     t.flush()
            ...     create_stage_result = session.sql("create temp stage if not exists test_stage").collect()
            ...     put_result = session.file.put(t.name, "@test_stage/copy_into_table_dir", overwrite=True)
            >>> # user_schema is used to read from CSV files. For other files it's not needed.
            >>> from snowflake.snowpark.types import StringType, StructField, StringType
            >>> from snowflake.snowpark.functions import length
            >>> user_schema = StructType([StructField("product_id", StringType()), StructField("product_name", StringType())])
            >>> # Use the DataFrameReader (session.read below) to read from CSV files.
            >>> df = session.read.schema(user_schema).csv("@test_stage/copy_into_table_dir")
            >>> # specify target column names.
            >>> target_column_names = ["product_id", "product_name"]
            >>> drop_result = session.sql("drop table if exists copied_into_table").collect()  # The copy will recreate the table.
            >>> copied_into_result = df.copy_into_table("copied_into_table", target_columns=target_column_names, force=True)
            >>> session.table("copied_into_table").show()
            ---------------------------------
            |"PRODUCT_ID"  |"PRODUCT_NAME"  |
            ---------------------------------
            |id1           | Product A      |
            |id2           | Product B      |
            ---------------------------------
            <BLANKLINE>

        The arguments of this function match the optional parameters of the `COPY INTO <table> <https://docs.snowflake.com/en/sql-reference/sql/copy-into-table.html#optional-parameters>`__.

        Args:
            table_name: A string or list of strings representing table name.
                If input is a string, it represents the table name; if input is of type iterable of strings,
                it represents the fully-qualified object identifier (database name, schema name, and table name).
            files: Specific files to load from the stage location.
            pattern: The regular expression that is used to match file names of the stage location.
            validation_mode: A ``str`` that instructs the ``COPY INTO <table>`` command to validate the data files instead of loading them into the specified table.
                Values can be "RETURN_n_ROWS", "RETURN_ERRORS", or "RETURN_ALL_ERRORS". Refer to the above mentioned ``COPY INTO <table>`` command optional parameters for more details.
            target_columns: Name of the columns in the table where the data should be saved.
            transformations: A list of column transformations.
            format_type_options: A dict that contains the ``formatTypeOptions`` of the ``COPY INTO <table>`` command.
            statement_params: Dictionary of statement level parameters to be set while executing this action.
            copy_options: The kwargs that is used to specify the ``copyOptions`` of the ``COPY INTO <table>`` command.
        """
        if not self._reader or not self._reader._file_path:
            raise SnowparkDataframeException(
                "To copy into a table, the DataFrame must be created from a DataFrameReader and specify a file path."
            )
        target_columns = tuple(target_columns) if target_columns else None
        transformations = tuple(transformations) if transformations else None
        if (
            target_columns
            and transformations
            and len(target_columns) != len(transformations)
        ):
            raise ValueError(
                f"Number of column names provided to copy into does not match the number of transformations provided. Number of column names: {len(target_columns)}, number of transformations: {len(transformations)}"
            )

        full_table_name = (
            table_name if isinstance(table_name, str) else ".".join(table_name)
        )
        validate_object_name(full_table_name)
        table_name = (
            parse_table_name(table_name) if isinstance(table_name, str) else table_name
        )
        pattern = pattern or self._reader._cur_options.get("PATTERN")
        reader_format_type_options, reader_copy_options = get_copy_into_table_options(
            self._reader._cur_options
        )
        format_type_options = format_type_options or reader_format_type_options
        target_columns = target_columns or self._reader._cur_options.get(
            "TARGET_COLUMNS"
        )
        transformations = transformations or self._reader._cur_options.get(
            "TRANSFORMATIONS"
        )
        # We only want to set this if the user does not have any target columns or transformations set
        # Otherwise we operate in the mode where we don't know the schema
        create_table_from_infer_schema = False
        if self._reader._infer_schema and not (transformations or target_columns):
            transformations = self._reader._infer_schema_transformations
            target_columns = self._reader._infer_schema_target_columns
            create_table_from_infer_schema = True

        transformations = (
            [_to_col_if_str(column, "copy_into_table") for column in transformations]
            if transformations
            else None
        )
        copy_options = copy_options or reader_copy_options
        validation_mode = validation_mode or self._reader._cur_options.get(
            "VALIDATION_MODE"
        )
        normalized_column_names = (
            [quote_name(col_name) for col_name in target_columns]
            if target_columns
            else None
        )
        transformation_exps = (
            [
                column._expression if isinstance(column, Column) else column
                for column in transformations
            ]
            if transformations
            else None
        )
        return DataFrame(
            self._session,
            CopyIntoTableNode(
                table_name,
                file_path=self._reader._file_path,
                files=files,
                file_format=self._reader._file_type,
                pattern=pattern,
                column_names=normalized_column_names,
                transformations=transformation_exps,
                copy_options=copy_options,
                format_type_options=format_type_options,
                validation_mode=validation_mode,
                user_schema=self._reader._user_schema,
                cur_options=self._reader._cur_options,
                create_table_from_infer_schema=create_table_from_infer_schema,
            ),
        )._internal_collect_with_tag_no_telemetry(statement_params=statement_params)

    @df_collect_api_telemetry
    def show(
        self,
        n: int = 10,
        max_width: int = 50,
        *,
        statement_params: Optional[Dict[str, str]] = None,
    ) -> None:
        """Evaluates this DataFrame and prints out the first ``n`` rows with the
        specified maximum number of characters per column.

        Args:
            n: The number of rows to print out.
            max_width: The maximum number of characters to print out for each column.
                If the number of characters exceeds the maximum, the method prints out
                an ellipsis (...) at the end of the column.
            statement_params: Dictionary of statement level parameters to be set while executing this action.
        """
        with open_telemetry_context_manager(self.show, self):
            print(  # noqa: T201: we need to print here.
                self._show_string(
                    n,
                    max_width,
                    _statement_params=create_or_update_statement_params_with_query_tag(
                        statement_params or self._statement_params,
                        self._session.query_tag,
                        SKIP_LEVELS_TWO,
                    ),
                )
            )

    @deprecated(
        version="0.7.0",
        extra_warning_text="Use `DataFrame.join_table_function()` instead.",
        extra_doc_string="Use :meth:`join_table_function` instead.",
    )
    @df_api_usage
    def flatten(
        self,
        input: ColumnOrName,
        path: Optional[str] = None,
        outer: bool = False,
        recursive: bool = False,
        mode: str = "BOTH",
    ) -> "DataFrame":
        """Flattens (explodes) compound values into multiple rows.

        It creates a new ``DataFrame`` from this ``DataFrame``, carries the existing columns to the new ``DataFrame``,
        and adds the following columns to it:

            - SEQ
            - KEY
            - PATH
            - INDEX
            - VALUE
            - THIS

        References: `Snowflake SQL function FLATTEN <https://docs.snowflake.com/en/sql-reference/functions/flatten.html>`_.

        If this ``DataFrame`` also has columns with the names above, you can disambiguate the columns by renaming them.

        Example::

            >>> table1 = session.sql("select parse_json(numbers) as numbers from values('[1,2]') as T(numbers)")
            >>> flattened = table1.flatten(table1["numbers"])
            >>> flattened.select(table1["numbers"], flattened["value"].as_("flattened_number")).show()
            ----------------------------------
            |"NUMBERS"  |"FLATTENED_NUMBER"  |
            ----------------------------------
            |[          |1                   |
            |  1,       |                    |
            |  2        |                    |
            |]          |                    |
            |[          |2                   |
            |  1,       |                    |
            |  2        |                    |
            |]          |                    |
            ----------------------------------
            <BLANKLINE>

        Args:
            input: The name of a column or a :class:`Column` instance that will be unseated into rows.
                The column data must be of Snowflake data type VARIANT, OBJECT, or ARRAY.
            path: The path to the element within a VARIANT data structure which needs to be flattened.
                The outermost element is to be flattened if path is empty or ``None``.
            outer: If ``False``, any input rows that cannot be expanded, either because they cannot be accessed in the ``path``
                or because they have zero fields or entries, are completely omitted from the output.
                Otherwise, exactly one row is generated for zero-row expansions
                (with NULL in the KEY, INDEX, and VALUE columns).
            recursive: If ``False``, only the element referenced by ``path`` is expanded.
                Otherwise, the expansion is performed for all sub-elements recursively.
            mode: Specifies which types should be flattened "OBJECT", "ARRAY", or "BOTH".

        Returns:
            A new :class:`DataFrame` that has the columns carried from this :class:`DataFrame`, the flattened new columns and new rows.

        See Also:
            - :meth:`Session.flatten`, which creates a new :class:`DataFrame` by flattening compound values into multiple rows.
        """
        mode = mode.upper()
        if mode not in ("OBJECT", "ARRAY", "BOTH"):
            raise ValueError("mode must be one of ('OBJECT', 'ARRAY', 'BOTH')")

        if isinstance(input, str):
            input = self.col(input)
        return self._lateral(
            FlattenFunction(input._expression, path, outer, recursive, mode)
        )

    def _lateral(self, table_function: TableFunctionExpression) -> "DataFrame":
        result_columns = [
            attr.name
            for attr in self._session._analyzer.resolve(
                Lateral(self._plan, table_function)
            ).attributes
        ]
        common_col_names = [k for k, v in Counter(result_columns).items() if v > 1]
        if len(common_col_names) == 0:
            return DataFrame(self._session, Lateral(self._plan, table_function))
        prefix = _generate_prefix("a")
        child = self.select(
            [
                _alias_if_needed(
                    self,
                    attr.name,
                    prefix,
                    suffix=None,
                    common_col_names=common_col_names,
                )
                for attr in self._output
            ]
        )
        return DataFrame(self._session, Lateral(child._plan, table_function))

    def _show_string(self, n: int = 10, max_width: int = 50, **kwargs) -> str:
        query = self._plan.queries[-1].sql.strip().lower()

        if is_sql_select_statement(query):
            result, meta = self._session._conn.get_result_and_metadata(
                self.limit(n)._plan, **kwargs
            )
        else:
            res, meta = self._session._conn.get_result_and_metadata(
                self._plan, **kwargs
            )
            result = res[:n]

        # The query has been executed
        col_count = len(meta)
        col_width = []
        header = []
        for field in meta:
            name = field.name
            col_width.append(len(name))
            header.append(name)

        body = []
        for row in result:
            lines = []
            for i, v in enumerate(row):
                texts = str(v).split("\n") if v is not None else ["NULL"]
                for t in texts:
                    col_width[i] = max(len(t), col_width[i])
                    col_width[i] = min(max_width, col_width[i])
                lines.append(texts)

            # max line number in this row
            line_count = max(len(li) for li in lines)
            res = []
            for line_number in range(line_count):
                new_line = []
                for colIndex in range(len(lines)):
                    n = (
                        lines[colIndex][line_number]
                        if len(lines[colIndex]) > line_number
                        else ""
                    )
                    new_line.append(n)
                res.append(new_line)
            body.extend(res)

        # Add 2 more spaces in each column
        col_width = [w + 2 for w in col_width]

        total_width = sum(col_width) + col_count + 1
        line = "-" * total_width + "\n"

        def row_to_string(row: List[str]) -> str:
            tokens = []
            if row:
                for segment, size in zip(row, col_width):
                    if len(segment) > max_width:
                        # if truncated, add ... to the end
                        formatted = (segment[: max_width - 3] + "...").ljust(size, " ")
                    else:
                        formatted = segment.ljust(size, " ")
                    tokens.append(formatted)
            else:
                tokens = [" " * size for size in col_width]
            return f"|{'|'.join(tok for tok in tokens)}|\n"

        return (
            line
            + row_to_string(header)
            + line
            # `body` of an empty df is empty
            + ("".join(row_to_string(b) for b in body) if body else row_to_string([]))
            + line
        )

    @df_collect_api_telemetry
    def create_or_replace_view(
        self,
        name: Union[str, Iterable[str]],
        *,
        comment: Optional[str] = None,
        statement_params: Optional[Dict[str, str]] = None,
    ) -> List[Row]:
        """Creates a view that captures the computation expressed by this DataFrame.

        For ``name``, you can include the database and schema name (i.e. specify a
        fully-qualified name). If no database name or schema name are specified, the
        view will be created in the current database or schema.

        ``name`` must be a valid `Snowflake identifier <https://docs.snowflake.com/en/sql-reference/identifiers-syntax.html>`_.

        Args:
            name: The name of the view to create or replace. Can be a list of strings
                that specifies the database name, schema name, and view name.
            comment: Adds a comment for the created view. See
                `COMMENT <https://docs.snowflake.com/en/sql-reference/sql/comment>`_.
            statement_params: Dictionary of statement level parameters to be set while executing this action.
        """
        if isinstance(name, str):
            formatted_name = name
        elif isinstance(name, (list, tuple)) and all(isinstance(n, str) for n in name):
            formatted_name = ".".join(name)
        else:
            raise TypeError(
                "The input of create_or_replace_view() can only a str or list of strs."
            )

        return self._do_create_or_replace_view(
            formatted_name,
            PersistedView(),
            comment=comment,
            _statement_params=create_or_update_statement_params_with_query_tag(
                statement_params or self._statement_params,
                self._session.query_tag,
                SKIP_LEVELS_TWO,
            ),
        )

    @df_collect_api_telemetry
    @private_preview(version="1.4.0")
    def create_or_replace_dynamic_table(
        self,
        name: Union[str, Iterable[str]],
        *,
        warehouse: str,
        lag: str,
        comment: Optional[str] = None,
        statement_params: Optional[Dict[str, str]] = None,
    ) -> List[Row]:
        """Creates a dynamic table that captures the computation expressed by this DataFrame.

        For ``name``, you can include the database and schema name (i.e. specify a
        fully-qualified name). If no database name or schema name are specified, the
        dynamic table will be created in the current database or schema.

        ``name`` must be a valid `Snowflake identifier <https://docs.snowflake.com/en/sql-reference/identifiers-syntax.html>`_.

        Args:
            name: The name of the dynamic table to create or replace. Can be a list of strings
                that specifies the database name, schema name, and view name.
            warehouse: The name of the warehouse used to refresh the dynamic table.
            lag: specifies the target data freshness
            comment: Adds a comment for the created table. See
                `COMMENT <https://docs.snowflake.com/en/sql-reference/sql/comment>`_.
            statement_params: Dictionary of statement level parameters to be set while executing this action.
        """
        if isinstance(name, str):
            formatted_name = name
        elif isinstance(name, (list, tuple)) and all(isinstance(n, str) for n in name):
            formatted_name = ".".join(name)
        else:
            raise TypeError(
                "The name input of create_or_replace_dynamic_table() can only be a str or list of strs."
            )

        if not isinstance(warehouse, str):
            raise TypeError(
                "The warehouse input of create_or_replace_dynamic_table() can only be a str."
            )

        if not isinstance(lag, str):
            raise TypeError(
                "The lag input of create_or_replace_dynamic_table() can only be a str."
            )

        return self._do_create_or_replace_dynamic_table(
            formatted_name,
            warehouse,
            lag,
            comment,
            _statement_params=create_or_update_statement_params_with_query_tag(
                statement_params, self._session.query_tag, SKIP_LEVELS_TWO
            ),
        )

    @df_collect_api_telemetry
    def create_or_replace_temp_view(
        self,
        name: Union[str, Iterable[str]],
        *,
        comment: Optional[str] = None,
        statement_params: Optional[Dict[str, str]] = None,
    ) -> List[Row]:
        """Creates a temporary view that returns the same results as this DataFrame.

        You can use the view in subsequent SQL queries and statements during the
        current session. The temporary view is only available in the session in which
        it is created.

        For ``name``, you can include the database and schema name (i.e. specify a
        fully-qualified name). If no database name or schema name are specified, the
        view will be created in the current database or schema.

        ``name`` must be a valid `Snowflake identifier <https://docs.snowflake.com/en/sql-reference/identifiers-syntax.html>`_.

        Args:
            name: The name of the view to create or replace. Can be a list of strings
                that specifies the database name, schema name, and view name.
            comment: Adds a comment for the created view. See
                `COMMENT <https://docs.snowflake.com/en/sql-reference/sql/comment>`_.
            statement_params: Dictionary of statement level parameters to be set while executing this action.
        """
        if isinstance(name, str):
            formatted_name = name
        elif isinstance(name, (list, tuple)) and all(isinstance(n, str) for n in name):
            formatted_name = ".".join(name)
        else:
            raise TypeError(
                "The input of create_or_replace_temp_view() can only a str or list of strs."
            )

        return self._do_create_or_replace_view(
            formatted_name,
            LocalTempView(),
            comment=comment,
            _statement_params=create_or_update_statement_params_with_query_tag(
                statement_params or self._statement_params,
                self._session.query_tag,
                SKIP_LEVELS_TWO,
            ),
        )

    def _do_create_or_replace_view(
        self, view_name: str, view_type: ViewType, comment: Optional[str], **kwargs
    ):
        validate_object_name(view_name)
        cmd = CreateViewCommand(
            view_name,
            view_type,
            comment,
            self._plan,
        )

        return self._session._conn.execute(
            self._session._analyzer.resolve(cmd), **kwargs
        )

    def _do_create_or_replace_dynamic_table(
        self, name: str, warehouse: str, lag: str, comment: Optional[str], **kwargs
    ):
        validate_object_name(name)
        cmd = CreateDynamicTableCommand(
            name,
            warehouse,
            lag,
            comment,
            self._plan,
        )

        return self._session._conn.execute(
            self._session._analyzer.resolve(cmd), **kwargs
        )

    @overload
    def first(
        self,
        n: Optional[int] = None,
        *,
        statement_params: Optional[Dict[str, str]] = None,
        block: bool = True,
    ) -> Union[Optional[Row], List[Row]]:
        ...  # pragma: no cover

    @overload
    def first(
        self,
        n: Optional[int] = None,
        *,
        statement_params: Optional[Dict[str, str]] = None,
        block: bool = False,
    ) -> AsyncJob:
        ...  # pragma: no cover

    def first(
        self,
        n: Optional[int] = None,
        *,
        statement_params: Optional[Dict[str, str]] = None,
        block: bool = True,
    ) -> Union[Optional[Row], List[Row], AsyncJob]:
        """Executes the query representing this DataFrame and returns the first ``n``
        rows of the results.

        Args:
            n: The number of rows to return.
            statement_params: Dictionary of statement level parameters to be set while executing this action.
            block: A bool value indicating whether this function will wait until the result is available.
                When it is ``False``, this function executes the underlying queries of the dataframe
                asynchronously and returns an :class:`AsyncJob`.

        Returns:
             A list of the first ``n`` :class:`Row` objects if ``n`` is not ``None``. If ``n`` is negative or
             larger than the number of rows in the result, returns all rows in the
             results. ``n`` is ``None``, it returns the first :class:`Row` of
             results, or ``None`` if it does not exist.
        """
        if n is None:
            df = self.limit(1)
            add_api_call(df, "DataFrame.first")
            result = df._internal_collect_with_tag(
                statement_params=statement_params, block=block
            )
            if not block:
                return result
            return result[0] if result else None
        elif not isinstance(n, int):
            raise ValueError(f"Invalid type of argument passed to first(): {type(n)}")
        elif n < 0:
            return self._internal_collect_with_tag(
                statement_params=statement_params, block=block
            )
        else:
            df = self.limit(n)
            add_api_call(df, "DataFrame.first")
            return df._internal_collect_with_tag(
                statement_params=statement_params, block=block
            )

    take = first

    @df_api_usage
    def sample(
        self, frac: Optional[float] = None, n: Optional[int] = None
    ) -> "DataFrame":
        """Samples rows based on either the number of rows to be returned or a
        percentage of rows to be returned.

        Args:
            frac: the percentage of rows to be sampled.
            n: the number of rows to sample in the range of 0 to 1,000,000 (inclusive).
        Returns:
            a :class:`DataFrame` containing the sample of rows.
        """
        DataFrame._validate_sample_input(frac, n)
        sample_plan = Sample(self._plan, probability_fraction=frac, row_count=n)
        if self._select_statement:
            return self._with_plan(
                self._session._analyzer.create_select_statement(
                    from_=self._session._analyzer.create_select_snowflake_plan(
                        sample_plan, analyzer=self._session._analyzer
                    ),
                    analyzer=self._session._analyzer,
                )
            )
        return self._with_plan(sample_plan)

    @staticmethod
    def _validate_sample_input(frac: Optional[float] = None, n: Optional[int] = None):
        if frac is None and n is None:
            raise ValueError(
                "'frac' and 'n' cannot both be None. "
                "One of those values must be defined"
            )
        if frac is not None and (frac < 0.0 or frac > 1.0):
            raise ValueError(
                f"'frac' value {frac} "
                f"is out of range (0 <= probability_fraction <= 1)"
            )
        if n is not None and n < 0:
            raise ValueError(f"'n' value {n} must be greater than 0")

    @property
    def na(self) -> DataFrameNaFunctions:
        """
        Returns a :class:`DataFrameNaFunctions` object that provides functions for
        handling missing values in the DataFrame.
        """
        return self._na

    @property
    def session(self) -> "snowflake.snowpark.Session":
        """
        Returns a :class:`snowflake.snowpark.Session` object that provides access to the session the current DataFrame is relying on.
        """
        return self._session

    def describe(self, *cols: Union[str, List[str]]) -> "DataFrame":
        """
        Computes basic statistics for numeric columns, which includes
        ``count``, ``mean``, ``stddev``, ``min``, and ``max``. If no columns
        are provided, this function computes statistics for all numerical or
        string columns. Non-numeric and non-string columns will be ignored
        when calling this method.

        Example::
            >>> df = session.create_dataframe([[1, 2], [3, 4]], schema=["a", "b"])
            >>> desc_result = df.describe().sort("SUMMARY").show()
            -------------------------------------------------------
            |"SUMMARY"  |"A"                 |"B"                 |
            -------------------------------------------------------
            |count      |2.0                 |2.0                 |
            |max        |3.0                 |4.0                 |
            |mean       |2.0                 |3.0                 |
            |min        |1.0                 |2.0                 |
            |stddev     |1.4142135623730951  |1.4142135623730951  |
            -------------------------------------------------------
            <BLANKLINE>

        Args:
            cols: The names of columns whose basic statistics are computed.
        """
        cols = parse_positional_args_to_list(*cols)
        df = self.select(cols) if len(cols) > 0 else self

        # ignore non-numeric and non-string columns
        numerical_string_col_type_dict = {
            field.name: field.datatype
            for field in df.schema.fields
            if isinstance(field.datatype, (StringType, _NumericType))
        }

        stat_func_dict = {
            "count": count,
            "mean": mean,
            "stddev": stddev,
            "min": min_,
            "max": max_,
        }

        # if no columns should be selected, just return stat names
        if len(numerical_string_col_type_dict) == 0:
            df = self._session.create_dataframe(
                list(stat_func_dict.keys()), schema=["summary"]
            )
            # We need to set the API calls for this to same API calls for describe
            # Also add the new API calls for creating this DataFrame to the describe subcalls
            adjust_api_subcalls(
                df,
                "DataFrame.describe",
                precalls=self._plan.api_calls,
                subcalls=df._plan.api_calls,
            )
            return df

        # otherwise, calculate stats
        res_df = None
        for name, func in stat_func_dict.items():
            agg_cols = []
            for c, t in numerical_string_col_type_dict.items():
                # for string columns, we need to convert all stats to string
                # such that they can be fitted into one column
                if isinstance(t, StringType):
                    if name in ["mean", "stddev"]:
                        agg_cols.append(to_char(func(lit(None))).as_(c))
                    else:
                        agg_cols.append(to_char(func(c)))
                else:
                    agg_cols.append(func(c))
            agg_stat_df = (
                self.agg(agg_cols)
                .to_df(list(numerical_string_col_type_dict.keys()))
                .select(
                    lit(name).as_("summary"), *numerical_string_col_type_dict.keys()
                )
            )
            res_df = res_df.union(agg_stat_df) if res_df else agg_stat_df

        adjust_api_subcalls(
            res_df,
            "DataFrame.describe",
            precalls=self._plan.api_calls,
            subcalls=res_df._plan.api_calls.copy(),
        )
        return res_df

    @df_api_usage
    def rename(
        self,
        col_or_mapper: Union[ColumnOrName, dict],
        new_column: str = None,
    ):
        """
        Returns a DataFrame with the specified column ``col_or_mapper`` renamed as ``new_column``. If ``col_or_mapper``
        is a dictionary, multiple columns will be renamed in the returned DataFrame.

        Example::
            >>> # This example renames the column `A` as `NEW_A` in the DataFrame.
            >>> df = session.sql("select 1 as A, 2 as B")
            >>> df_renamed = df.rename(col("A"), "NEW_A")
            >>> df_renamed.show()
            -----------------
            |"NEW_A"  |"B"  |
            -----------------
            |1        |2    |
            -----------------
            <BLANKLINE>
            >>> # This example renames the column `A` as `NEW_A` and `B` as `NEW_B` in the DataFrame.
            >>> df = session.sql("select 1 as A, 2 as B")
            >>> df_renamed = df.rename({col("A"): "NEW_A", "B":"NEW_B"})
            >>> df_renamed.show()
            ---------------------
            |"NEW_A"  |"NEW_B"  |
            ---------------------
            |1        |2        |
            ---------------------
            <BLANKLINE>

        Args:
            col_or_mapper: The old column instance or column name to be renamed, or the dictionary mapping from column instances or columns names to their new names (string)
            new_column: The new column name (string value), if a single old column is given
        """
        if new_column is not None:
            return self.with_column_renamed(col_or_mapper, new_column)

        if not isinstance(col_or_mapper, dict):
            raise ValueError(
                f"If new_column parameter is not specified, col_or_mapper needs to be of type dict, "
                f"not {type(col_or_mapper).__name__}"
            )

        if len(col_or_mapper) == 0:
            raise ValueError("col_or_mapper dictionary cannot be empty")

        column_or_name_list, rename_list = zip(*col_or_mapper.items())
        for name in rename_list:
            if not isinstance(name, str):
                raise TypeError(
                    f"You cannot rename a column using value {name} of type {type(name).__name__} as it "
                    f"is not a string."
                )

        names = self._get_column_names_from_column_or_name_list(column_or_name_list)
        normalized_name_list = [quote_name(n) for n in names]
        rename_map = {k: v for k, v in zip(normalized_name_list, rename_list)}
        rename_plan = Rename(rename_map, self._plan)

        if self._select_statement:
            select_plan = self._session._analyzer.create_select_statement(
                from_=self._session._analyzer.create_select_snowflake_plan(
                    rename_plan, analyzer=self._session._analyzer
                ),
                analyzer=self._session._analyzer,
            )
            return self._with_plan(select_plan)

        return self._with_plan(rename_plan)

    @df_api_usage
    def with_column_renamed(self, existing: ColumnOrName, new: str) -> "DataFrame":
        """Returns a DataFrame with the specified column ``existing`` renamed as ``new``.

        Example::

            >>> # This example renames the column `A` as `NEW_A` in the DataFrame.
            >>> df = session.sql("select 1 as A, 2 as B")
            >>> df_renamed = df.with_column_renamed(col("A"), "NEW_A")
            >>> df_renamed.show()
            -----------------
            |"NEW_A"  |"B"  |
            -----------------
            |1        |2    |
            -----------------
            <BLANKLINE>

        Args:
            existing: The old column instance or column name to be renamed.
            new: The new column name.
        """
        new_quoted_name = quote_name(new)
        if isinstance(existing, str):
            old_name = quote_name(existing)
        elif isinstance(existing, Column):
            if isinstance(existing._expression, Attribute):
                from snowflake.snowpark.mock._connection import MockServerConnection

                if isinstance(self._session._conn, MockServerConnection):
                    self.schema

                att = existing._expression
                old_name = self._plan.expr_to_alias.get(att.expr_id, att.name)
            elif (
                isinstance(existing._expression, UnresolvedAttribute)
                and existing._expression.df_alias
            ):
                old_name = self._plan.df_aliased_col_name_to_real_col_name.get(
                    existing._expression.name, existing._expression.name
                )
            elif isinstance(existing._expression, NamedExpression):
                old_name = existing._expression.name
            else:
                raise ValueError(
                    f"Unable to rename column {existing} because it doesn't exist."
                )
        else:
            raise TypeError(f"{str(existing)} must be a column name or Column object.")

        to_be_renamed = [x for x in self._output if x.name.upper() == old_name.upper()]
        if not to_be_renamed:
            raise ValueError(
                f'Unable to rename column "{existing}" because it doesn\'t exist.'
            )
        elif len(to_be_renamed) > 1:
            raise SnowparkClientExceptionMessages.DF_CANNOT_RENAME_COLUMN_BECAUSE_MULTIPLE_EXIST(
                old_name, new_quoted_name, len(to_be_renamed)
            )
        new_columns = [
            Column(att).as_(new_quoted_name) if old_name == att.name else Column(att)
            for att in self._output
        ]
        return self.select(new_columns)

    @df_collect_api_telemetry
    def cache_result(
        self, *, statement_params: Optional[Dict[str, str]] = None
    ) -> "Table":
        """Caches the content of this DataFrame to create a new cached Table DataFrame.

        All subsequent operations on the returned cached DataFrame are performed on the cached data
        and have no effect on the original DataFrame.

        You can use :meth:`Table.drop_table` or the ``with`` statement to clean up the cached result when it's not needed.
        Refer to the example code below.

        Note:
            An error will be thrown if a cached result is cleaned up and it's used again,
            or any other DataFrames derived from the cached result are used again.

        Examples::
            >>> create_result = session.sql("create temp table RESULT (NUM int)").collect()
            >>> insert_result = session.sql("insert into RESULT values(1),(2)").collect()

            >>> df = session.table("RESULT")
            >>> df.collect()
            [Row(NUM=1), Row(NUM=2)]

            >>> # Run cache_result and then insert into the original table to see
            >>> # that the cached result is not affected
            >>> df1 = df.cache_result()
            >>> insert_again_result = session.sql("insert into RESULT values (3)").collect()
            >>> df1.collect()
            [Row(NUM=1), Row(NUM=2)]
            >>> df.collect()
            [Row(NUM=1), Row(NUM=2), Row(NUM=3)]

            >>> # You can run cache_result on a result that has already been cached
            >>> df2 = df1.cache_result()
            >>> df2.collect()
            [Row(NUM=1), Row(NUM=2)]

            >>> df3 = df.cache_result()
            >>> # Drop RESULT and see that the cached results still exist
            >>> drop_table_result = session.sql(f"drop table RESULT").collect()
            >>> df1.collect()
            [Row(NUM=1), Row(NUM=2)]
            >>> df2.collect()
            [Row(NUM=1), Row(NUM=2)]
            >>> df3.collect()
            [Row(NUM=1), Row(NUM=2), Row(NUM=3)]
            >>> # Clean up the cached result
            >>> df3.drop_table()
            >>> # use context manager to clean up the cached result after it's use.
            >>> with df2.cache_result() as df4:
            ...     df4.collect()
            [Row(NUM=1), Row(NUM=2)]

        Args:
            statement_params: Dictionary of statement level parameters to be set while executing this action.

        Returns:
             A :class:`Table` object that holds the cached result in a temporary table.
             All operations on this new DataFrame have no effect on the original.
        """
        from snowflake.snowpark.mock._connection import MockServerConnection

        temp_table_name = self._session.get_fully_qualified_name_if_possible(
            f'"{random_name_for_temp_object(TempObjectType.TABLE)}"'
        )

        if isinstance(self._session._conn, MockServerConnection):
            self.write.save_as_table(temp_table_name, create_temp_table=True)
        else:
<<<<<<< HEAD
            df = self._with_plan(CreateTempTableCommand(self._plan, temp_table_name))
=======
            df = self._with_plan(
                SnowflakeCreateTable(
                    [temp_table_name],
                    None,
                    SaveMode.APPEND,
                    self._plan,
                    table_type="temp",
                    is_generated=True,
                )
            )
>>>>>>> 803a73cd
            self._session._conn.execute(
                df._plan,
                _statement_params=create_or_update_statement_params_with_query_tag(
                    statement_params or self._statement_params,
                    self._session.query_tag,
                    SKIP_LEVELS_TWO,
                ),
            )
        cached_df = self._session.table(temp_table_name)
        cached_df.is_cached = True
        return cached_df

    @df_collect_api_telemetry
    def random_split(
        self,
        weights: List[float],
        seed: Optional[int] = None,
        *,
        statement_params: Optional[Dict[str, str]] = None,
    ) -> List["DataFrame"]:
        """
        Randomly splits the current DataFrame into separate DataFrames,
        using the specified weights.

        Args:
            weights: Weights to use for splitting the DataFrame. If the
                weights don't add up to 1, the weights will be normalized.
                Every number in ``weights`` has to be positive. If only one
                weight is specified, the returned DataFrame list only includes
                the current DataFrame.
            seed: The seed for sampling.
            statement_params: Dictionary of statement level parameters to be set while executing this action.

        Example::

            >>> df = session.range(10000)
            >>> weights = [0.1, 0.2, 0.3]
            >>> df_parts = df.random_split(weights)
            >>> len(df_parts) == len(weights)
            True

        Note:
            1. When multiple weights are specified, the current DataFrame will
            be cached before being split.

            2. When a weight or a normailized weight is less than ``1e-6``, the
            corresponding split dataframe will be empty.
        """
        if not weights:
            raise ValueError(
                "weights can't be None or empty and must be positive numbers"
            )
        elif len(weights) == 1:
            return [self]
        else:
            for w in weights:
                if w <= 0:
                    raise ValueError("weights must be positive numbers")

            temp_column_name = random_name_for_temp_object(TempObjectType.COLUMN)
            cached_df = self.with_column(
                temp_column_name, abs_(random(seed)) % _ONE_MILLION
            ).cache_result(statement_params=statement_params)
            sum_weights = sum(weights)
            normalized_cum_weights = [0] + [
                int(w * _ONE_MILLION)
                for w in list(itertools.accumulate([w / sum_weights for w in weights]))
            ]
            normalized_boundaries = zip(
                normalized_cum_weights[:-1], normalized_cum_weights[1:]
            )
            res_dfs = [
                cached_df.where(
                    (col(temp_column_name) >= lower_bound)
                    & (col(temp_column_name) < upper_bound)
                ).drop(temp_column_name)
                for lower_bound, upper_bound in normalized_boundaries
            ]
            return res_dfs

    @property
    def queries(self) -> Dict[str, List[str]]:
        """
        Returns a ``dict`` that contains a list of queries that will be executed to
        evaluate this DataFrame with the key `queries`, and a list of post-execution
        actions (e.g., queries to clean up temporary objects) with the key `post_actions`.
        """
        plan = self._plan.replace_repeated_subquery_with_cte()
        return {
            "queries": [query.sql.strip() for query in plan.queries],
            "post_actions": [query.sql.strip() for query in plan.post_actions],
        }

    def explain(self) -> None:
        """
        Prints the list of queries that will be executed to evaluate this DataFrame.
        Prints the query execution plan if only one SELECT/DML/DDL statement will be executed.

        For more information about the query execution plan, see the
        `EXPLAIN <https://docs.snowflake.com/en/sql-reference/sql/explain.html>`_ command.
        """
        print(self._explain_string())  # noqa: T201: we need to print here.

    def _explain_string(self) -> str:
        plan = self._plan.replace_repeated_subquery_with_cte()
        output_queries = "\n---\n".join(
            f"{i+1}.\n{query.sql.strip()}" for i, query in enumerate(plan.queries)
        )
        msg = f"""---------DATAFRAME EXECUTION PLAN----------
Query List:
{output_queries}"""
        # if query list contains more then one queries, skip execution plan
        if len(plan.queries) == 1:
            exec_plan = self._session._explain_query(plan.queries[0].sql)
            if exec_plan:
                msg = f"{msg}\nLogical Execution Plan:\n{exec_plan}"
            else:
                msg = f"{plan.queries[0].sql} can't be explained"

        return f"{msg}\n--------------------------------------------"

    def _resolve(self, col_name: str) -> Union[Expression, NamedExpression]:
        normalized_col_name = quote_name(col_name)
        cols = list(filter(lambda attr: attr.name == normalized_col_name, self._output))
        if len(cols) == 1:
            return cols[0].with_name(normalized_col_name)
        else:
            raise SnowparkClientExceptionMessages.DF_CANNOT_RESOLVE_COLUMN_NAME(
                col_name
            )

    @cached_property
    def _output(self) -> List[Attribute]:
        return (
            self._select_statement.column_states.projection
            if self._select_statement
            else self._plan.output
        )

    @cached_property
    def schema(self) -> StructType:
        """The definition of the columns in this DataFrame (the "relational schema" for
        the DataFrame).
        """
        return StructType._from_attributes(self._plan.attributes)

    @cached_property
    def dtypes(self) -> List[Tuple[str, str]]:
        dtypes = [
            (name, snow_type_to_dtype_str(field.datatype))
            for name, field in zip(self.schema.names, self.schema.fields)
        ]
        return dtypes

    def _with_plan(self, plan) -> "DataFrame":
        df = DataFrame(self._session, plan)
        df._statement_params = self._statement_params
        return df

    def _get_column_names_from_column_or_name_list(
        self, exprs: List[ColumnOrName]
    ) -> List:
        names = []
        for c in exprs:
            if isinstance(c, str):
                names.append(c)
            elif isinstance(c, Column) and isinstance(c._expression, Attribute):
                from snowflake.snowpark.mock._connection import MockServerConnection

                if isinstance(self._session._conn, MockServerConnection):
                    self.schema  # to execute the plan and populate expr_to_alias

                names.append(
                    self._plan.expr_to_alias.get(
                        c._expression.expr_id, c._expression.name
                    )
                )
            elif (
                isinstance(c, Column)
                and isinstance(c._expression, UnresolvedAttribute)
                and c._expression.df_alias
            ):
                names.append(
                    self._plan.df_aliased_col_name_to_real_col_name.get(
                        c._expression.name, c._expression.name
                    )
                )
            elif isinstance(c, Column) and isinstance(c._expression, NamedExpression):
                names.append(c._expression.name)
            else:
                raise TypeError(f"{str(c)} must be a column name or Column object.")

        return names

    def _convert_cols_to_exprs(
        self,
        calling_method: str,
        *cols: Union[ColumnOrName, Iterable[ColumnOrName]],
    ) -> List[Expression]:
        """Convert a string or a Column, or a list of string and Column objects to expression(s)."""

        def convert(col: ColumnOrName) -> Expression:
            if isinstance(col, str):
                return self._resolve(col)
            elif isinstance(col, Column):
                return col._expression
            else:
                raise TypeError(
                    "{} only accepts str and Column objects, or a list containing str and"
                    " Column objects".format(calling_method)
                )

        exprs = [convert(col) for col in parse_positional_args_to_list(*cols)]
        return exprs

    def print_schema(self) -> None:
        schema_tmp_str = "\n".join(
            [
                f" |-- {attr.name}: {attr.datatype} (nullable = {str(attr.nullable)})"
                for attr in self._plan.attributes
            ]
        )
        print(f"root\n{schema_tmp_str}")  # noqa: T201: we need to print here.

    where = filter

    # Add the following lines so API docs have them
    approxQuantile = approx_quantile = DataFrameStatFunctions.approx_quantile
    corr = DataFrameStatFunctions.corr
    cov = DataFrameStatFunctions.cov
    crosstab = DataFrameStatFunctions.crosstab
    sampleBy = sample_by = DataFrameStatFunctions.sample_by

    dropna = DataFrameNaFunctions.drop
    fillna = DataFrameNaFunctions.fill
    replace = DataFrameNaFunctions.replace

    # Add aliases for user code migration
    createOrReplaceTempView = create_or_replace_temp_view
    createOrReplaceView = create_or_replace_view
    crossJoin = cross_join
    dropDuplicates = drop_duplicates
    groupBy = group_by
    minus = subtract = except_
    toDF = to_df
    toPandas = to_pandas
    unionAll = union_all
    unionAllByName = union_all_by_name
    unionByName = union_by_name
    withColumn = with_column
    withColumnRenamed = with_column_renamed
    toLocalIterator = to_local_iterator
    randomSplit = random_split
    order_by = sort
    orderBy = order_by
    printSchema = print_schema

    # These methods are not needed for code migration. So no aliases for them.
    # groupByGrouping_sets = group_by_grouping_sets
    # joinTableFunction = join_table_function
    # naturalJoin = natural_join
    # withColumns = with_columns<|MERGE_RESOLUTION|>--- conflicted
+++ resolved
@@ -3963,9 +3963,6 @@
         if isinstance(self._session._conn, MockServerConnection):
             self.write.save_as_table(temp_table_name, create_temp_table=True)
         else:
-<<<<<<< HEAD
-            df = self._with_plan(CreateTempTableCommand(self._plan, temp_table_name))
-=======
             df = self._with_plan(
                 SnowflakeCreateTable(
                     [temp_table_name],
@@ -3976,7 +3973,6 @@
                     is_generated=True,
                 )
             )
->>>>>>> 803a73cd
             self._session._conn.execute(
                 df._plan,
                 _statement_params=create_or_update_statement_params_with_query_tag(

--- conflicted
+++ resolved
@@ -106,12 +106,9 @@
     deprecated,
     experimental,
     generate_random_alphanumeric,
-<<<<<<< HEAD
     is_snowflake_quoted_id_case_insensitive,
     is_snowflake_unquoted_suffix_case_insensitive,
-=======
     get_copy_into_table_options,
->>>>>>> 0840452b
     is_sql_select_statement,
     parse_positional_args_to_list,
     random_name_for_temp_object,

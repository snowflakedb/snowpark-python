--- conflicted
+++ resolved
@@ -584,7 +584,7 @@
         Given a field builder expression of the AST type SpDataframeExpr, points the builder to reference this dataframe.
         """
         # TODO: remove the None guard below once we generate the correct AST.
-        if self._ast_id is None: 
+        if self._ast_id is None:
             if FAIL_ON_MISSING_AST:
                 _logger.debug(self._explain_string())
                 raise NotImplementedError(
@@ -4825,13 +4825,12 @@
                     SKIP_LEVELS_TWO,
                 ),
             )
-<<<<<<< HEAD
         cached_df = snowflake.snowpark.table.Table(
-            temp_table_name, self._session, is_temp_table_for_cleanup=True
+            temp_table_name,
+            self._session,
+            is_temp_table_for_cleanup=True,
+            _emit_ast=False,
         )
-=======
-        cached_df = self._session.table(temp_table_name, _emit_ast=False)
->>>>>>> 01cdf377
         cached_df.is_cached = True
         cached_df._ast_id = stmt.var_id.bitfield1
         return cached_df

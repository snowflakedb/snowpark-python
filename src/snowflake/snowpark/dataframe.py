#!/usr/bin/env python3
# -*- coding: utf-8 -*-
#
# Copyright (c) 2012-2021 Snowflake Computing Inc. All right reserved.
#
from .column import Column
from .row import Row
from .internal.sp_expressions import NamedExpression
from .internal.analyzer.analyzer_package import AnalyzerPackage
from .plans.logical.logical_plan import Project, Filter


class DataFrame:

    def __init__(self, session=None, plan=None):
        self.session = session
        self.__plan = session.analyzer.resolve(plan)

    def collect(self):
        return self.session.conn.execute(self.__plan)

    def cache_result(self):
        raise Exception("Not implemented. df.cache_result()")

    # TODO - for JMV, it prints to stdout
    def explain(self):
        raise Exception("Not implemented. df.explain()")

    def to_df(self, names):
        raise Exception("Not implemented. df.to_df()")

    # TODO
    def sort(self, exprs):
        pass

    # TODO
    # apply() equivalent. subscriptable

    # TODO wrap column to python object?
    def col(self, col_name):
<<<<<<< HEAD
        if self.session.use_jvm_for_plans:
            return self.__jvm_df.col()

    def select(self, cols):
        if self.session.use_jvm_for_plans:
            return self.__select_with_jvm_dfs(cols)
        else:
            return self.__select_with_py_dfs(cols)

    def drop(self, names):
        if self.session.use_jvm_for_plans:
            return self.__drop_with_jvm_dfs(names)
        else:
            return self.__drop_with_py_dfs(names)

    # TODO
    def filter(self, expr):
        if self.session.use_jvm_for_plans:
            return self.__filter_with_jvm_dfs(expr)
        else:
            return self.__filter_with_py_dfs(expr)

    def where(self, expr):
        self.filter(expr)

    def _get_sql_queries_for_df(self):
        queries = self.session._get_queries_for_df(self.__jvm_df)
        return queries

    def __ref_scala_object(self, jvm, object_name):
        clazz = jvm.java.lang.Class.forName(object_name + "$")
        ff = clazz.getDeclaredField("MODULE$")
        o = ff.get(None)
        return o

    def __filter_with_jvm_dfs(self, expr):
        if type(expr) == str:
            j_column = self.__ref_scala_object(self.session._Session__jvm,
                                               'com.snowflake.snowpark.Column').expr(expr)
            j_df = self.__jvm_df.filter(j_column)
            return DataFrame(session=self.session,
                             plan=self.__plan,
                             jvm_df=j_df)

    def __filter_with_py_dfs(self, condition):
        if type(condition) == str:
            column = Column(condition)
            return self.__with_plan(Filter(column.expression, self.__plan))
        if type(condition) == Column:
            return self.__with_plan(Filter(condition.expression, self.__plan))
=======
        pass
>>>>>>> c31965d9

    def select(self, expr):
        if type(expr) == str:
            cols = [Column(expr)]
        elif type(expr) == list:
            cols = [e if type(e) == Column else Column(e) for e in expr]
        elif type(expr) == Column:
            cols = [expr]
        else:
            raise Exception("Select input must be str or list")

        return self.__with_plan(Project([c.named() for c in cols], self.__plan))

    # TODO complete. requires plan.output
    def drop(self, cols):
        names = []
        if type(cols) is str:
            names.append(cols)
        elif type(cols) is list:
            for c in cols:
                if type(c) is str:
                    names.append(c)
                elif type(c) is Column and isinstance(c.expression, NamedExpression):
                    names.append(c.expression.name)
                else:
                    raise Exception(f"Could not drop column {str(c)}. Can only drop columns by name.")

        analyzer_package = AnalyzerPackage()
        normalized = set(analyzer_package.quote_name(n) for n in names)
        existing = set(attr.name for attr in self.__output())
        keep_col_names = existing - normalized
        if not keep_col_names:
            raise Exception("Cannot drop all columns")
        else:
<<<<<<< HEAD
            return self.__select_with_py_dfs(list(keep_col_names))
=======
            self.select(list(keep_col_names))

    # TODO
    def filter(self, expr):
        if type(expr) == str:
            column = Column(expr)
            return self.__with_plan(Filter(column.expression, self.__plan))

    def where(self, expr):
        self.filter(expr)
>>>>>>> c31965d9

    def __output(self):
        return self.__plan.output()

    def __with_plan(self, plan):
        return DataFrame(self.session, plan)<|MERGE_RESOLUTION|>--- conflicted
+++ resolved
@@ -38,60 +38,7 @@
 
     # TODO wrap column to python object?
     def col(self, col_name):
-<<<<<<< HEAD
-        if self.session.use_jvm_for_plans:
-            return self.__jvm_df.col()
-
-    def select(self, cols):
-        if self.session.use_jvm_for_plans:
-            return self.__select_with_jvm_dfs(cols)
-        else:
-            return self.__select_with_py_dfs(cols)
-
-    def drop(self, names):
-        if self.session.use_jvm_for_plans:
-            return self.__drop_with_jvm_dfs(names)
-        else:
-            return self.__drop_with_py_dfs(names)
-
-    # TODO
-    def filter(self, expr):
-        if self.session.use_jvm_for_plans:
-            return self.__filter_with_jvm_dfs(expr)
-        else:
-            return self.__filter_with_py_dfs(expr)
-
-    def where(self, expr):
-        self.filter(expr)
-
-    def _get_sql_queries_for_df(self):
-        queries = self.session._get_queries_for_df(self.__jvm_df)
-        return queries
-
-    def __ref_scala_object(self, jvm, object_name):
-        clazz = jvm.java.lang.Class.forName(object_name + "$")
-        ff = clazz.getDeclaredField("MODULE$")
-        o = ff.get(None)
-        return o
-
-    def __filter_with_jvm_dfs(self, expr):
-        if type(expr) == str:
-            j_column = self.__ref_scala_object(self.session._Session__jvm,
-                                               'com.snowflake.snowpark.Column').expr(expr)
-            j_df = self.__jvm_df.filter(j_column)
-            return DataFrame(session=self.session,
-                             plan=self.__plan,
-                             jvm_df=j_df)
-
-    def __filter_with_py_dfs(self, condition):
-        if type(condition) == str:
-            column = Column(condition)
-            return self.__with_plan(Filter(column.expression, self.__plan))
-        if type(condition) == Column:
-            return self.__with_plan(Filter(condition.expression, self.__plan))
-=======
         pass
->>>>>>> c31965d9
 
     def select(self, expr):
         if type(expr) == str:
@@ -126,10 +73,7 @@
         if not keep_col_names:
             raise Exception("Cannot drop all columns")
         else:
-<<<<<<< HEAD
-            return self.__select_with_py_dfs(list(keep_col_names))
-=======
-            self.select(list(keep_col_names))
+            return self.select(list(keep_col_names))
 
     # TODO
     def filter(self, expr):
@@ -139,7 +83,6 @@
 
     def where(self, expr):
         self.filter(expr)
->>>>>>> c31965d9
 
     def __output(self):
         return self.__plan.output()

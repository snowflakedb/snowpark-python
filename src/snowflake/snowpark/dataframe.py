--- conflicted
+++ resolved
@@ -1193,19 +1193,10 @@
                     ast.cols.append(e._ast)
 
             elif isinstance(e, str):
-                col_expr_ast = create_ast_for_column(e, None)
                 if ast:
-<<<<<<< HEAD
-                    ast.cols.append(col_expr_ast)
-
+                    col_expr_ast = ast.cols.add()
+                    col_expr_ast.sp_column.name = e
                 col = Column(e, ast=col_expr_ast)
-                # For the ast, we do not need to carry the name of the column.
-                # col_expr_ast.sp_column.name = col.get_name()
-=======
-                    col_expr_ast = ast.cols.add()
-                col_expr_ast.sp_column.name = e
-                col = Column(e, ast=col_expr_ast)
->>>>>>> f7f969de
                 names.append(col._named())
 
             elif isinstance(e, TableFunctionCall):

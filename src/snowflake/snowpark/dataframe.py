--- conflicted
+++ resolved
@@ -8,17 +8,6 @@
 from typing import List, Optional, Tuple, Union
 
 from .column import Column
-<<<<<<< HEAD
-from .internal.analyzer.sp_identifiers import TableIdentifier
-from .internal.sp_expressions import Expression as SPExpression, NamedExpression as SPNamedExpression, \
-    ResolvedStar as SPResolvedStar, Literal as SPLiteral, Attribute as SPAttribute, SortOrder as SPSortOrder, \
-    Ascending as SPAscending, Descending as SPDescending
-from .internal.analyzer.sp_views import ViewType as SPViewType, CreateViewCommand as \
-    SPCreateViewCommand, PersistedView as SPPersistedView, LocalTempView as SPLocalTempView
-from .internal.analyzer.analyzer_package import AnalyzerPackage
-from .internal.utils import Utils
-from .plans.logical.logical_plan import Project as SPProject, Filter as SPFilter
-=======
 from .internal.analyzer.analyzer_package import AnalyzerPackage
 from .internal.sp_expressions import (
     Ascending as SPAscending,
@@ -30,7 +19,6 @@
     ResolvedStar as SPResolvedStar,
     SortOrder as SPSortOrder,
 )
->>>>>>> 1e027357
 from .plans.logical.basic_logical_operators import Join as SPJoin, Sort as SPSort
 from .plans.logical.hints import JoinHint as SPJoinHint
 from .plans.logical.logical_plan import Filter as SPFilter, Project as SPProject
@@ -44,6 +32,13 @@
     NaturalJoin as SPNaturalJoin,
     UsingJoin as SPUsingJoin,
 )
+from .internal.analyzer.sp_identifiers import TableIdentifier
+from .internal.analyzer.sp_views import (
+    ViewType as SPViewType,
+    CreateViewCommand as SPCreateViewCommand,
+    PersistedView as SPPersistedView,
+    LocalTempView as SPLocalTempView)
+from .internal.utils import Utils
 
 
 class DataFrame:
@@ -449,10 +444,12 @@
             formatted_name = name
         elif isinstance(name, (list, tuple)):
             if not all(type(i) == str for i in name):
-                raise ValueError(f"createOrReplaceView takes as input a string or list of strings.")
+                raise ValueError(
+                    f"createOrReplaceView takes as input a string or list of strings.")
             formatted_name = '.'.join(name)
         else:
-            raise ValueError(f"createOrReplaceView takes as input a string or list of strings.")
+            raise ValueError(
+                f"createOrReplaceView takes as input a string or list of strings.")
 
         return self.__do_create_or_replace_view(formatted_name, SPPersistedView())
 
@@ -465,7 +462,8 @@
                     (f"createOrReplaceTempView takes as input a string or list of strings.")
             formatted_name = '.'.join(name)
         else:
-            raise ValueError(f"createOrReplaceTempView takes as input a string or list of strings.")
+            raise ValueError(
+                f"createOrReplaceTempView takes as input a string or list of strings.")
 
         return self.__do_create_or_replace_view(formatted_name, SPLocalTempView())
 

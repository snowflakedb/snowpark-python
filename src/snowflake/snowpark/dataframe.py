#!/usr/bin/env python3
#
# Copyright (c) 2012-2024 Snowflake Computing Inc. All rights reserved.
#

import copy
import itertools
import re
import sys
from collections import Counter
from functools import cached_property
from logging import getLogger
from typing import (
    TYPE_CHECKING,
    Any,
    Dict,
    Iterator,
    List,
    Optional,
    Tuple,
    Union,
    overload,
)

import snowflake.snowpark
import snowflake.snowpark._internal.proto.ast_pb2 as proto
from snowflake.connector.options import installed_pandas
from snowflake.snowpark._internal.analyzer.binary_plan_node import (
    AsOf,
    Cross,
    Except,
    Intersect,
    Join,
    JoinType,
    LeftAnti,
    LeftSemi,
    NaturalJoin,
    Union as UnionPlan,
    UsingJoin,
    create_join_type,
)
from snowflake.snowpark._internal.analyzer.expression import (
    Attribute,
    Expression,
    Literal,
    NamedExpression,
    Star,
    UnresolvedAttribute,
)
from snowflake.snowpark._internal.analyzer.select_statement import (
    SET_EXCEPT,
    SET_INTERSECT,
    SET_UNION,
    SET_UNION_ALL,
    SelectSnowflakePlan,
    SelectStatement,
    SelectTableFunction,
)
from snowflake.snowpark._internal.analyzer.snowflake_plan_node import (
    CopyIntoTableNode,
    Limit,
    LogicalPlan,
)
from snowflake.snowpark._internal.analyzer.sort_expression import (
    Ascending,
    Descending,
    SortOrder,
)
from snowflake.snowpark._internal.analyzer.table_function import (
    FlattenFunction,
    Lateral,
    TableFunctionExpression,
    TableFunctionJoin,
)
from snowflake.snowpark._internal.analyzer.unary_plan_node import (
    CreateDynamicTableCommand,
    CreateViewCommand,
    Filter,
    LocalTempView,
    PersistedView,
    Project,
    Rename,
    Sample,
    Sort,
    Unpivot,
    ViewType,
)
from snowflake.snowpark._internal.ast import (
    check_response,
    decode_ast_response_from_snowpark,
)
from snowflake.snowpark._internal.ast_utils import (
<<<<<<< HEAD
=======
    FAIL_ON_MISSING_AST,
>>>>>>> 4cecfdcd
    get_symbol,
    set_src_position,
    setattr_if_not_none,
)
from snowflake.snowpark._internal.error_message import SnowparkClientExceptionMessages
from snowflake.snowpark._internal.open_telemetry import open_telemetry_context_manager
from snowflake.snowpark._internal.telemetry import (
    add_api_call,
    adjust_api_subcalls,
    df_api_usage,
    df_collect_api_telemetry,
    df_to_relational_group_df_api_usage,
)
from snowflake.snowpark._internal.type_utils import (
    ColumnOrName,
    ColumnOrSqlExpr,
    LiteralType,
    snow_type_to_dtype_str,
)
from snowflake.snowpark._internal.utils import (
    SKIP_LEVELS_THREE,
    SKIP_LEVELS_TWO,
    TempObjectType,
    check_is_pandas_dataframe_in_to_pandas,
    column_to_bool,
    create_or_update_statement_params_with_query_tag,
    deprecated,
    escape_quotes,
    experimental,
    generate_random_alphanumeric,
    get_copy_into_table_options,
    is_snowflake_quoted_id_case_insensitive,
    is_snowflake_unquoted_suffix_case_insensitive,
    is_sql_select_statement,
    parse_positional_args_to_list,
    parse_positional_args_to_list_variadic,
    parse_table_name,
    prepare_pivot_arguments,
    private_preview,
    quote_name,
    random_name_for_temp_object,
    validate_object_name,
)
from snowflake.snowpark.async_job import AsyncJob, _AsyncResultType
from snowflake.snowpark.column import Column, _to_col_if_sql_expr, _to_col_if_str
from snowflake.snowpark.dataframe_analytics_functions import DataFrameAnalyticsFunctions
from snowflake.snowpark.dataframe_na_functions import DataFrameNaFunctions
from snowflake.snowpark.dataframe_stat_functions import DataFrameStatFunctions
from snowflake.snowpark.dataframe_writer import DataFrameWriter
from snowflake.snowpark.exceptions import SnowparkDataframeException
from snowflake.snowpark.functions import (
    abs as abs_,
    col,
    count,
    lit,
    max as max_,
    mean,
    min as min_,
    random,
    row_number,
    sql_expr,
    stddev,
    to_char,
)
from snowflake.snowpark.mock._select_statement import MockSelectStatement
from snowflake.snowpark.row import Row
from snowflake.snowpark.table_function import (
    TableFunctionCall,
    _create_table_function_expression,
    _ExplodeFunctionCall,
    _get_cols_after_explode_join,
    _get_cols_after_join_table,
)
from snowflake.snowpark.types import StringType, StructType, _NumericType

# Python 3.8 needs to use typing.Iterable because collections.abc.Iterable is not subscriptable
# Python 3.9 can use both
# Python 3.10 needs to use collections.abc.Iterable because typing.Iterable is removed
if sys.version_info <= (3, 9):
    from typing import Iterable
else:
    from collections.abc import Iterable

if TYPE_CHECKING:
    from table import Table  # pragma: no cover

_logger = getLogger(__name__)

_ONE_MILLION = 1000000
_NUM_PREFIX_DIGITS = 4
_UNALIASED_REGEX = re.compile(f"""._[a-zA-Z0-9]{{{_NUM_PREFIX_DIGITS}}}_(.*)""")


def _generate_prefix(prefix: str) -> str:
    return f"{prefix}_{generate_random_alphanumeric(_NUM_PREFIX_DIGITS)}_"


def _get_unaliased(col_name: str) -> List[str]:
    unaliased = []
    c = col_name
    while match := _UNALIASED_REGEX.match(c):
        c = match.group(1)
        unaliased.append(c)

    return unaliased


def _alias_if_needed(
    df: "DataFrame",
    c: str,
    prefix: Optional[str],
    suffix: Optional[str],
    common_col_names: List[str],
):
    col = df.col(c)
    unquoted_col_name = c.strip('"')
    if c in common_col_names:
        if suffix:
            column_case_insensitive = is_snowflake_quoted_id_case_insensitive(c)
            suffix_unqouted_case_insensitive = (
                is_snowflake_unquoted_suffix_case_insensitive(suffix)
            )
            return col.alias(
                f'"{unquoted_col_name}{suffix.upper()}"'
                if column_case_insensitive and suffix_unqouted_case_insensitive
                else f'''"{unquoted_col_name}{escape_quotes(suffix.strip('"'))}"'''
            )
        return col.alias(f'"{prefix}{unquoted_col_name}"')
    else:
        return col.alias(f'"{unquoted_col_name}"')


def _disambiguate(
    lhs: "DataFrame",
    rhs: "DataFrame",
    join_type: JoinType,
    using_columns: Iterable[str],
    *,
    lsuffix: str = "",
    rsuffix: str = "",
) -> Tuple["DataFrame", "DataFrame"]:
    if lsuffix == rsuffix and lsuffix:
        raise ValueError(
            f"'lsuffix' and 'rsuffix' must be different if they're not empty. You set {lsuffix!r} to both."
        )
    # Normalize the using columns.
    normalized_using_columns = {quote_name(c) for c in using_columns}
    #  Check if the LHS and RHS have columns in common. If they don't just return them as-is. If
    #  they do have columns in common, alias the common columns with randomly generated l_
    #  and r_ prefixes for the left and right sides respectively.
    #  We assume the column names from the schema are normalized and quoted.
    lhs_names = [attr.name for attr in lhs._output]
    rhs_names = [attr.name for attr in rhs._output]
    common_col_names = [
        n
        for n in lhs_names
        if n in set(rhs_names) and n not in normalized_using_columns
    ]

    if common_col_names:
        # We use the session of the LHS DataFrame to report this telemetry
        lhs._session._conn._telemetry_client.send_alias_in_join_telemetry()

    lsuffix = lsuffix or lhs._alias
    rsuffix = rsuffix or rhs._alias
    suffix_provided = lsuffix or rsuffix
    lhs_prefix = _generate_prefix("l") if not suffix_provided else ""
    rhs_prefix = _generate_prefix("r") if not suffix_provided else ""

    lhs_remapped = lhs.select(
        [
            _alias_if_needed(
                lhs,
                name,
                lhs_prefix,
                lsuffix,
                [] if isinstance(join_type, (LeftSemi, LeftAnti)) else common_col_names,
            )
            for name in lhs_names
        ]
    )

    rhs_remapped = rhs.select(
        [
            _alias_if_needed(rhs, name, rhs_prefix, rsuffix, common_col_names)
            for name in rhs_names
        ]
    )
    return lhs_remapped, rhs_remapped


class DataFrame:
    """Represents a lazily-evaluated relational dataset that contains a collection
    of :class:`Row` objects with columns defined by a schema (column name and type).

    A DataFrame is considered lazy because it encapsulates the computation or query
    required to produce a relational dataset. The computation is not performed until
    you call a method that performs an action (e.g. :func:`collect`).

    **Creating a DataFrame**

    You can create a DataFrame in a number of different ways, as shown in the examples
    below.

    Creating tables and data to run the sample code:
        >>> session.sql("create or replace temp table prices(product_id varchar, amount number(10, 2))").collect()
        [Row(status='Table PRICES successfully created.')]
        >>> session.sql("insert into prices values ('id1', 10.0), ('id2', 20.0)").collect()
        [Row(number of rows inserted=2)]
        >>> # Create a CSV file to demo load
        >>> import tempfile
        >>> with tempfile.NamedTemporaryFile(mode="w+t") as t:
        ...     t.writelines(["id1, Product A", "\\n" "id2, Product B"])
        ...     t.flush()
        ...     create_stage_result = session.sql("create temp stage test_stage").collect()
        ...     put_result = session.file.put(t.name, "@test_stage/test_dir")

    Example 1
        Creating a DataFrame by reading a table in Snowflake::

            >>> df_prices = session.table("prices")

    Example 2
        Creating a DataFrame by reading files from a stage::

            >>> from snowflake.snowpark.types import StructType, StructField, IntegerType, StringType
            >>> df_catalog = session.read.schema(StructType([StructField("id", StringType()), StructField("name", StringType())])).csv("@test_stage/test_dir")
            >>> df_catalog.show()
            ---------------------
            |"ID"  |"NAME"      |
            ---------------------
            |id1   | Product A  |
            |id2   | Product B  |
            ---------------------
            <BLANKLINE>

    Example 3
        Creating a DataFrame by specifying a sequence or a range::

            >>> session.create_dataframe([(1, "one"), (2, "two")], schema=["col_a", "col_b"]).show()
            ---------------------
            |"COL_A"  |"COL_B"  |
            ---------------------
            |1        |one      |
            |2        |two      |
            ---------------------
            <BLANKLINE>
            >>> session.range(1, 10, 2).to_df("col1").show()
            ----------
            |"COL1"  |
            ----------
            |1       |
            |3       |
            |5       |
            |7       |
            |9       |
            ----------
            <BLANKLINE>

    Example 4
        Create a new DataFrame by applying transformations to other existing DataFrames::

            >>> df_merged_data = df_catalog.join(df_prices, df_catalog["id"] == df_prices["product_id"])

    **Performing operations on a DataFrame**

    Broadly, the operations on DataFrame can be divided into two types:

    - **Transformations** produce a new DataFrame from one or more existing DataFrames. Note that transformations are lazy and don't cause the DataFrame to be evaluated. If the API does not provide a method to express the SQL that you want to use, you can use :func:`functions.sqlExpr` as a workaround.
    - **Actions** cause the DataFrame to be evaluated. When you call a method that performs an action, Snowpark sends the SQL query for the DataFrame to the server for evaluation.

    **Transforming a DataFrame**

    The following examples demonstrate how you can transform a DataFrame.

    Example 5
        Using the :func:`select()` method to select the columns that should be in the
        DataFrame (similar to adding a ``SELECT`` clause)::

            >>> # Return a new DataFrame containing the product_id and amount columns of the prices table.
            >>> # This is equivalent to: SELECT PRODUCT_ID, AMOUNT FROM PRICES;
            >>> df_price_ids_and_amounts = df_prices.select(col("product_id"), col("amount"))

    Example 6
        Using the :func:`Column.as_` method to rename a column in a DataFrame (similar
        to using ``SELECT col AS alias``)::

            >>> # Return a new DataFrame containing the product_id column of the prices table as a column named
            >>> # item_id. This is equivalent to: SELECT PRODUCT_ID AS ITEM_ID FROM PRICES;
            >>> df_price_item_ids = df_prices.select(col("product_id").as_("item_id"))

    Example 7
        Using the :func:`filter` method to filter data (similar to adding a ``WHERE`` clause)::

            >>> # Return a new DataFrame containing the row from the prices table with the ID 1.
            >>> # This is equivalent to:
            >>> # SELECT * FROM PRICES WHERE PRODUCT_ID = 1;
            >>> df_price1 = df_prices.filter((col("product_id") == 1))

    Example 8
        Using the :func:`sort()` method to specify the sort order of the data (similar to adding an ``ORDER BY`` clause)::

            >>> # Return a new DataFrame for the prices table with the rows sorted by product_id.
            >>> # This is equivalent to: SELECT * FROM PRICES ORDER BY PRODUCT_ID;
            >>> df_sorted_prices = df_prices.sort(col("product_id"))

    Example 9
        Using :meth:`agg` method to aggregate results.

            >>> import snowflake.snowpark.functions as f
            >>> df_prices.agg(("amount", "sum")).collect()
            [Row(SUM(AMOUNT)=Decimal('30.00'))]
            >>> df_prices.agg(f.sum("amount")).collect()
            [Row(SUM(AMOUNT)=Decimal('30.00'))]
            >>> # rename the aggregation column name
            >>> df_prices.agg(f.sum("amount").alias("total_amount"), f.max("amount").alias("max_amount")).collect()
            [Row(TOTAL_AMOUNT=Decimal('30.00'), MAX_AMOUNT=Decimal('20.00'))]

    Example 10
        Using the :func:`group_by()` method to return a
        :class:`RelationalGroupedDataFrame` that you can use to group and aggregate
        results (similar to adding a ``GROUP BY`` clause).

        :class:`RelationalGroupedDataFrame` provides methods for aggregating results, including:

        - :func:`RelationalGroupedDataFrame.avg()` (equivalent to AVG(column))
        - :func:`RelationalGroupedDataFrame.count()` (equivalent to COUNT())
        - :func:`RelationalGroupedDataFrame.max()` (equivalent to MAX(column))
        - :func:`RelationalGroupedDataFrame.median()` (equivalent to MEDIAN(column))
        - :func:`RelationalGroupedDataFrame.min()` (equivalent to MIN(column))
        - :func:`RelationalGroupedDataFrame.sum()` (equivalent to SUM(column))

        >>> # Return a new DataFrame for the prices table that computes the sum of the prices by
        >>> # category. This is equivalent to:
        >>> #  SELECT CATEGORY, SUM(AMOUNT) FROM PRICES GROUP BY CATEGORY
        >>> df_total_price_per_category = df_prices.group_by(col("product_id")).sum(col("amount"))
        >>> # Have multiple aggregation values with the group by
        >>> import snowflake.snowpark.functions as f
        >>> df_summary = df_prices.group_by(col("product_id")).agg(f.sum(col("amount")).alias("total_amount"), f.avg("amount"))
        >>> df_summary.show()
        -------------------------------------------------
        |"PRODUCT_ID"  |"TOTAL_AMOUNT"  |"AVG(AMOUNT)"  |
        -------------------------------------------------
        |id1           |10.00           |10.00000000    |
        |id2           |20.00           |20.00000000    |
        -------------------------------------------------
        <BLANKLINE>

    Example 11
        Using windowing functions. Refer to :class:`Window` for more details.

            >>> from snowflake.snowpark import Window
            >>> from snowflake.snowpark.functions import row_number
            >>> df_prices.with_column("price_rank",  row_number().over(Window.order_by(col("amount").desc()))).show()
            ------------------------------------------
            |"PRODUCT_ID"  |"AMOUNT"  |"PRICE_RANK"  |
            ------------------------------------------
            |id2           |20.00     |1             |
            |id1           |10.00     |2             |
            ------------------------------------------
            <BLANKLINE>

    Example 12
        Handling missing values. Refer to :class:`DataFrameNaFunctions` for more details.

            >>> df = session.create_dataframe([[1, None, 3], [4, 5, None]], schema=["a", "b", "c"])
            >>> df.na.fill({"b": 2, "c": 6}).show()
            -------------------
            |"A"  |"B"  |"C"  |
            -------------------
            |1    |2    |3    |
            |4    |5    |6    |
            -------------------
            <BLANKLINE>

    **Performing an action on a DataFrame**

    The following examples demonstrate how you can perform an action on a DataFrame.

    Example 13
        Performing a query and returning an array of Rows::

            >>> df_prices.collect()
            [Row(PRODUCT_ID='id1', AMOUNT=Decimal('10.00')), Row(PRODUCT_ID='id2', AMOUNT=Decimal('20.00'))]

    Example 14
        Performing a query and print the results::

            >>> df_prices.show()
            ---------------------------
            |"PRODUCT_ID"  |"AMOUNT"  |
            ---------------------------
            |id1           |10.00     |
            |id2           |20.00     |
            ---------------------------
            <BLANKLINE>

    Example 15
        Calculating statistics values. Refer to :class:`DataFrameStatFunctions` for more details.

            >>> df = session.create_dataframe([[1, 2], [3, 4], [5, -1]], schema=["a", "b"])
            >>> df.stat.corr("a", "b")
            -0.5960395606792697

    Example 16
        Performing a query asynchronously and returning a list of :class:`Row` objects::

            >>> df = session.create_dataframe([[float(4), 3, 5], [2.0, -4, 7], [3.0, 5, 6], [4.0, 6, 8]], schema=["a", "b", "c"])
            >>> async_job = df.collect_nowait()
            >>> async_job.result()
            [Row(A=4.0, B=3, C=5), Row(A=2.0, B=-4, C=7), Row(A=3.0, B=5, C=6), Row(A=4.0, B=6, C=8)]

    Example 17
        Performing a query and transforming it into :class:`pandas.DataFrame` asynchronously::

            >>> async_job = df.to_pandas(block=False)
            >>> async_job.result()
                 A  B  C
            0  4.0  3  5
            1  2.0 -4  7
            2  3.0  5  6
            3  4.0  6  8
    """

    def __init__(
        self,
        session: Optional["snowflake.snowpark.Session"] = None,
        plan: Optional[LogicalPlan] = None,
        is_cached: bool = False,
        ast_stmt: Optional[proto.Assign] = None,
    ) -> None:
        """
        :param int ast_stmt: The AST Assign atom corresponding to this dataframe value. We track its assigned ID in the
                             slot self._ast_id. This allows this value to be referred to symbolically when it's
                             referenced in subsequent dataframe expressions.
        """
        self._session = session
        self._ast_id = ast_stmt.var_id.bitfield1 if ast_stmt is not None else None
        if ast_stmt is not None:
            setattr_if_not_none(ast_stmt.symbol, "value", get_symbol())

        self._plan = self._session._analyzer.resolve(plan)
        if isinstance(plan, (SelectStatement, MockSelectStatement)):
            self._select_statement = plan
            plan.expr_to_alias.update(self._plan.expr_to_alias)
            plan.df_aliased_col_name_to_real_col_name.update(
                self._plan.df_aliased_col_name_to_real_col_name
            )
        else:
            self._select_statement = None
        self._statement_params = None
        self.is_cached: bool = is_cached  #: Whether the dataframe is cached.

        self._reader: Optional["snowflake.snowpark.DataFrameReader"] = None
        self._writer = DataFrameWriter(self)

        self._stat = DataFrameStatFunctions(self)
        self._analytics = DataFrameAnalyticsFunctions(self)
        self.approxQuantile = self.approx_quantile = self._stat.approx_quantile
        self.corr = self._stat.corr
        self.cov = self._stat.cov
        self.crosstab = self._stat.crosstab
        self.sampleBy = self.sample_by = self._stat.sample_by

        self._na = DataFrameNaFunctions(self)
        self.dropna = self._na.drop
        self.fillna = self._na.fill
        self.replace = self._na.replace

        self._alias: Optional[str] = None

    def set_ast_ref(self, sp_dataframe_expr_builder: Any) -> None:
        """
        Given a field builder expression of the AST type SpDataframeExpr, points the builder to reference this dataframe.
        """
        # TODO: remove the None guard below once we generate the correct AST.
        if self._ast_id is not None:
            sp_dataframe_expr_builder.sp_dataframe_ref.id.bitfield1 = self._ast_id

    @property
    def stat(self) -> DataFrameStatFunctions:
        return self._stat

    @property
    def analytics(self) -> DataFrameAnalyticsFunctions:
        return self._analytics

    @overload
    def collect(
        self,
        *,
        statement_params: Optional[Dict[str, str]] = None,
        block: bool = True,
        log_on_exception: bool = False,
        case_sensitive: bool = True,
    ) -> List[Row]:
        ...  # pragma: no cover

    @overload
    def collect(
        self,
        *,
        statement_params: Optional[Dict[str, str]] = None,
        block: bool = False,
        log_on_exception: bool = False,
        case_sensitive: bool = True,
    ) -> AsyncJob:
        ...  # pragma: no cover

    @df_collect_api_telemetry
    def collect(
        self,
        *,
        statement_params: Optional[Dict[str, str]] = None,
        block: bool = True,
        log_on_exception: bool = False,
        case_sensitive: bool = True,
    ) -> Union[List[Row], AsyncJob]:
        """Executes the query representing this DataFrame and returns the result as a
        list of :class:`Row` objects.

        Args:
            statement_params: Dictionary of statement level parameters to be set while executing this action.
            block: A bool value indicating whether this function will wait until the result is available.
                When it is ``False``, this function executes the underlying queries of the dataframe
                asynchronously and returns an :class:`AsyncJob`.
            case_sensitive: A bool value which controls the case sensitivity of the fields in the
                :class:`Row` objects returned by the ``collect``. Defaults to ``True``.

        See also:
            :meth:`collect_nowait()`
        """
        with open_telemetry_context_manager(self.collect, self):
            return self._internal_collect_with_tag_no_telemetry(
                statement_params=statement_params,
                block=block,
                log_on_exception=log_on_exception,
                case_sensitive=case_sensitive,
            )

    @df_collect_api_telemetry
    def collect_nowait(
        self,
        *,
        statement_params: Optional[Dict[str, str]] = None,
        log_on_exception: bool = False,
        case_sensitive: bool = True,
    ) -> AsyncJob:
        """Executes the query representing this DataFrame asynchronously and returns: class:`AsyncJob`.
        It is equivalent to ``collect(block=False)``.

        Args:
            statement_params: Dictionary of statement level parameters to be set while executing this action.
            case_sensitive: A bool value which is controls the case sensitivity of the fields in the
                :class:`Row` objects after collecting the result using :meth:`AsyncJob.result`. Defaults to
                ``True``.

        See also:
            :meth:`collect()`
        """
        with open_telemetry_context_manager(self.collect_nowait, self):
            return self._internal_collect_with_tag_no_telemetry(
                statement_params=statement_params,
                block=False,
                data_type=_AsyncResultType.ROW,
                log_on_exception=log_on_exception,
                case_sensitive=case_sensitive,
            )

    def _internal_collect_with_tag_no_telemetry(
        self,
        *,
        statement_params: Optional[Dict[str, str]] = None,
        block: bool = True,
        data_type: _AsyncResultType = _AsyncResultType.ROW,
        log_on_exception: bool = False,
        case_sensitive: bool = True,
    ) -> Union[List[Row], AsyncJob]:
        # When executing a DataFrame in any method of snowpark (either public or private),
        # we should always call this method instead of collect(), to make sure the
        # query tag is set properly.
        return self._session._conn.execute(
            self._plan,
            block=block,
            data_type=data_type,
            _statement_params=create_or_update_statement_params_with_query_tag(
                statement_params or self._statement_params,
                self._session.query_tag,
                SKIP_LEVELS_THREE,
            ),
            log_on_exception=log_on_exception,
            case_sensitive=case_sensitive,
        )

    _internal_collect_with_tag = df_collect_api_telemetry(
        _internal_collect_with_tag_no_telemetry
    )

    @df_collect_api_telemetry
    def _execute_and_get_query_id(
        self, *, statement_params: Optional[Dict[str, str]] = None
    ) -> str:
        """This method is only used in stored procedures."""
        return self._session._conn.get_result_query_id(
            self._plan,
            _statement_params=create_or_update_statement_params_with_query_tag(
                statement_params or self._statement_params,
                self._session.query_tag,
                SKIP_LEVELS_THREE,
            ),
        )

    @overload
    def to_local_iterator(
        self,
        *,
        statement_params: Optional[Dict[str, str]] = None,
        block: bool = True,
        case_sensitive: bool = True,
    ) -> Iterator[Row]:
        ...  # pragma: no cover

    @overload
    def to_local_iterator(
        self,
        *,
        statement_params: Optional[Dict[str, str]] = None,
        block: bool = False,
        case_sensitive: bool = True,
    ) -> AsyncJob:
        ...  # pragma: no cover

    @df_collect_api_telemetry
    def to_local_iterator(
        self,
        *,
        statement_params: Optional[Dict[str, str]] = None,
        block: bool = True,
        case_sensitive: bool = True,
    ) -> Union[Iterator[Row], AsyncJob]:
        """Executes the query representing this DataFrame and returns an iterator
        of :class:`Row` objects that you can use to retrieve the results.

        Unlike :meth:`collect`, this method does not load all data into memory
        at once.

        Example::

            >>> df = session.table("prices")
            >>> for row in df.to_local_iterator():
            ...     print(row)
            Row(PRODUCT_ID='id1', AMOUNT=Decimal('10.00'))
            Row(PRODUCT_ID='id2', AMOUNT=Decimal('20.00'))

        Args:
            statement_params: Dictionary of statement level parameters to be set while executing this action.
            block: A bool value indicating whether this function will wait until the result is available.
                When it is ``False``, this function executes the underlying queries of the dataframe
                asynchronously and returns an :class:`AsyncJob`.
            case_sensitive: A bool value which controls the case sensitivity of the fields in the
                :class:`Row` objects returned by the ``to_local_iterator``. Defaults to ``True``.
        """
        return self._session._conn.execute(
            self._plan,
            to_iter=True,
            block=block,
            data_type=_AsyncResultType.ITERATOR,
            _statement_params=create_or_update_statement_params_with_query_tag(
                statement_params or self._statement_params,
                self._session.query_tag,
                SKIP_LEVELS_THREE,
            ),
            case_sensitive=case_sensitive,
        )

    def __copy__(self) -> "DataFrame":
        if self._select_statement:
            new_plan = copy.copy(self._select_statement)
            new_plan.column_states = self._select_statement.column_states
            new_plan._projection_in_str = self._select_statement.projection_in_str
            new_plan._schema_query = self._select_statement.schema_query
            new_plan._query_params = self._select_statement.query_params
        else:
            new_plan = copy.copy(self._plan)
        return DataFrame(self._session, new_plan)

    if installed_pandas:
        import pandas  # pragma: no cover

        @overload
        def to_pandas(
            self,
            *,
            statement_params: Optional[Dict[str, str]] = None,
            block: bool = True,
            **kwargs: Dict[str, Any],
        ) -> pandas.DataFrame:
            ...  # pragma: no cover

    @overload
    def to_pandas(
        self,
        *,
        statement_params: Optional[Dict[str, str]] = None,
        block: bool = False,
        **kwargs: Dict[str, Any],
    ) -> AsyncJob:
        ...  # pragma: no cover

    @df_collect_api_telemetry
    def to_pandas(
        self,
        *,
        statement_params: Optional[Dict[str, str]] = None,
        block: bool = True,
        **kwargs: Dict[str, Any],
    ) -> Union["pandas.DataFrame", AsyncJob]:
        """
        Executes the query representing this DataFrame and returns the result as a
        `pandas DataFrame <https://pandas.pydata.org/pandas-docs/stable/reference/api/pandas.DataFrame.html>`_.

        When the data is too large to fit into memory, you can use :meth:`to_pandas_batches`.

        Args:
            statement_params: Dictionary of statement level parameters to be set while executing this action.
            block: A bool value indicating whether this function will wait until the result is available.
                When it is ``False``, this function executes the underlying queries of the dataframe
                asynchronously and returns an :class:`AsyncJob`.

        Note:
            1. This method is only available if pandas is installed and available.

            2. If you use :func:`Session.sql` with this method, the input query of
            :func:`Session.sql` can only be a SELECT statement.
        """
        with open_telemetry_context_manager(self.to_pandas, self):
            result = self._session._conn.execute(
                self._plan,
                to_pandas=True,
                block=block,
                data_type=_AsyncResultType.PANDAS,
                _statement_params=create_or_update_statement_params_with_query_tag(
                    statement_params or self._statement_params,
                    self._session.query_tag,
                    SKIP_LEVELS_TWO,
                ),
                **kwargs,
            )

        # if the returned result is not a pandas dataframe, raise Exception
        # this might happen when calling this method with non-select commands
        # e.g., session.sql("create ...").to_pandas()
        if block:
            check_is_pandas_dataframe_in_to_pandas(result)

        return result

    if installed_pandas:
        import pandas

        @overload
        def to_pandas_batches(
            self,
            *,
            statement_params: Optional[Dict[str, str]] = None,
            block: bool = True,
            **kwargs: Dict[str, Any],
        ) -> Iterator[pandas.DataFrame]:
            ...  # pragma: no cover

    @overload
    def to_pandas_batches(
        self,
        *,
        statement_params: Optional[Dict[str, str]] = None,
        block: bool = False,
        **kwargs: Dict[str, Any],
    ) -> AsyncJob:
        ...  # pragma: no cover

    @df_collect_api_telemetry
    def to_pandas_batches(
        self,
        *,
        statement_params: Optional[Dict[str, str]] = None,
        block: bool = True,
        **kwargs: Dict[str, Any],
    ) -> Union[Iterator["pandas.DataFrame"], AsyncJob]:
        """
        Executes the query representing this DataFrame and returns an iterator of
        pandas dataframes (containing a subset of rows) that you can use to
        retrieve the results.

        Unlike :meth:`to_pandas`, this method does not load all data into memory
        at once.

        Example::

            >>> df = session.create_dataframe([[1, 2], [3, 4]], schema=["a", "b"])
            >>> for pandas_df in df.to_pandas_batches():
            ...     print(pandas_df)
               A  B
            0  1  2
            1  3  4

        Args:
            statement_params: Dictionary of statement level parameters to be set while executing this action.
            block: A bool value indicating whether this function will wait until the result is available.
                When it is ``False``, this function executes the underlying queries of the dataframe
                asynchronously and returns an :class:`AsyncJob`.

        Note:
            1. This method is only available if pandas is installed and available.

            2. If you use :func:`Session.sql` with this method, the input query of
            :func:`Session.sql` can only be a SELECT statement.
        """
        return self._session._conn.execute(
            self._plan,
            to_pandas=True,
            to_iter=True,
            block=block,
            data_type=_AsyncResultType.PANDAS_BATCH,
            _statement_params=create_or_update_statement_params_with_query_tag(
                statement_params or self._statement_params,
                self._session.query_tag,
                SKIP_LEVELS_TWO,
            ),
            **kwargs,
        )

    @df_api_usage
    def to_df(self, *names: Union[str, Iterable[str]]) -> "DataFrame":
        """
        Creates a new DataFrame containing columns with the specified names.

        The number of column names that you pass in must match the number of columns in the existing
        DataFrame.

        Examples::

            >>> df1 = session.range(1, 10, 2).to_df("col1")
            >>> df2 = session.range(1, 10, 2).to_df(["col1"])

        Args:
            names: list of new column names
        """
        col_names, is_variadic = parse_positional_args_to_list_variadic(*names)
        if not all(isinstance(n, str) for n in col_names):
            raise TypeError(
                "Invalid input type in to_df(), expected str or a list of strs."
            )

        if len(self._output) != len(col_names):
            raise ValueError(
                f"The number of columns doesn't match. "
                f"Old column names ({len(self._output)}): "
                f"{','.join(attr.name for attr in self._output)}. "
                f"New column names ({len(col_names)}): {','.join(col_names)}."
            )

        # AST.
        stmt = self._session._ast_batch.assign()
        ast = stmt.expr.sp_dataframe_to_df
        self.set_ast_ref(ast.df)
        ast.col_names.extend(col_names)
        ast.variadic = is_variadic
        set_src_position(ast.src)

        # TODO: SNOW-1507432 (currently to_df expectation test will fail due to incomplete AST logging)
        new_cols = []
        for attr, name in zip(self._output, col_names):
            new_cols.append(Column(attr).alias(name))
        return self.select(new_cols, _ast_stmt=stmt)

    @df_collect_api_telemetry
    def to_snowpark_pandas(
        self,
        index_col: Optional[Union[str, List[str]]] = None,
        columns: Optional[List[str]] = None,
    ) -> "snowflake.snowpark.modin.pandas.DataFrame":
        """
        Convert the Snowpark DataFrame to Snowpark pandas DataFrame.

        Args:
            index_col: A column name or a list of column names to use as index.
            columns: A list of column names for the columns to select from the Snowpark DataFrame. If not specified, select
                all columns except ones configured in index_col.

        Returns:
            :class:`~snowflake.snowpark.modin.pandas.DataFrame`
                A Snowpark pandas DataFrame contains index and data columns based on the snapshot of the current
                Snowpark DataFrame, which triggers an eager evaluation.

                If index_col is provided, the specified index_col is selected as the index column(s) for the result dataframe,
                otherwise, a default range index from 0 to n - 1 is created as the index column, where n is the number
                of rows. Please note that is also used as the start row ordering for the dataframe, but there is no
                guarantee that the default row ordering is the same for two Snowpark pandas dataframe created from
                the same Snowpark Dataframe.

                If columns are provided, the specified columns are selected as the data column(s) for the result dataframe,
                otherwise, all Snowpark DataFrame columns (exclude index_col) are selected as data columns.

        Note:
            Transformations performed on the returned Snowpark pandas Dataframe do not affect the Snowpark DataFrame
            from which it was created. Call
            - :func:`snowflake.snowpark.modin.pandas.to_snowpark <snowflake.snowpark.modin.pandas.to_snowpark>`
            to transform a Snowpark pandas DataFrame back to a Snowpark DataFrame.

            The column names used for columns or index_cols must be Normalized Snowflake Identifiers, and the
            Normalized Snowflake Identifiers of a Snowpark DataFrame can be displayed by calling df.show().
            For details about Normalized Snowflake Identifiers, please refer to the Note in :func:`~snowflake.snowpark.modin.pandas.read_snowflake`

            `to_snowpark_pandas` works only when the environment is set up correctly for Snowpark pandas. This environment
            may require version of Python and pandas different from what Snowpark Python uses If the environment is setup
            incorrectly, an error will be raised when `to_snowpark_pandas` is called.

            For Python version support information, please refer to:
            - the prerequisites section https://docs.snowflake.com/en/developer-guide/snowpark/python/snowpark-pandas#prerequisites
            - the installation section https://docs.snowflake.com/en/developer-guide/snowpark/python/snowpark-pandas#installing-the-snowpark-pandas-api

        See also:
            - :func:`snowflake.snowpark.modin.pandas.to_snowpark <snowflake.snowpark.modin.pandas.to_snowpark>`
            - :func:`snowflake.snowpark.modin.pandas.DataFrame.to_snowpark <snowflake.snowpark.modin.pandas.DataFrame.to_snowpark>`
            - :func:`snowflake.snowpark.modin.pandas.Series.to_snowpark <snowflake.snowpark.modin.pandas.Series.to_snowpark>`

        Example::
            >>> df = session.create_dataframe([[1, 2, 3]], schema=["a", "b", "c"])
            >>> snowpark_pandas_df = df.to_snowpark_pandas()  # doctest: +SKIP
            >>> snowpark_pandas_df      # doctest: +SKIP +NORMALIZE_WHITESPACE
               A  B  C
            0  1  2  3

            >>> snowpark_pandas_df = df.to_snowpark_pandas(index_col='A')  # doctest: +SKIP
            >>> snowpark_pandas_df      # doctest: +SKIP +NORMALIZE_WHITESPACE
               B  C
            A
            1  2  3
            >>> snowpark_pandas_df = df.to_snowpark_pandas(index_col='A', columns=['B'])  # doctest: +SKIP
            >>> snowpark_pandas_df      # doctest: +SKIP +NORMALIZE_WHITESPACE
               B
            A
            1  2
            >>> snowpark_pandas_df = df.to_snowpark_pandas(index_col=['B', 'A'], columns=['A', 'C', 'A'])  # doctest: +SKIP
            >>> snowpark_pandas_df      # doctest: +SKIP +NORMALIZE_WHITESPACE
                 A  C  A
            B A
            2 1  1  3  1
        """
        import snowflake.snowpark.modin.pandas as pd  # pragma: no cover

        # create a temporary table out of the current snowpark dataframe
        temporary_table_name = random_name_for_temp_object(
            TempObjectType.TABLE
        )  # pragma: no cover
        self.write.save_as_table(
            temporary_table_name, mode="errorifexists", table_type="temporary"
        )  # pragma: no cover

        snowpandas_df = pd.read_snowflake(
            name_or_query=temporary_table_name, index_col=index_col, columns=columns
        )  # pragma: no cover

        return snowpandas_df

    def __getitem__(self, item: Union[str, Column, List, Tuple, int]):
        if isinstance(item, str):
            return self.col(item)
        elif isinstance(item, Column):
            return self.filter(item)
        elif isinstance(item, (list, tuple)):
            return self.select(item)
        elif isinstance(item, int):
            return self.__getitem__(self.columns[item])
        else:
            raise TypeError(f"Unexpected item type: {type(item)}")

    def __getattr__(self, name: str):
        # Snowflake DB ignores cases when there is no quotes.
        if name.lower() not in [c.lower() for c in self.columns]:
            raise AttributeError(
                f"{self.__class__.__name__} object has no attribute {name}"
            )
        return self.col(name)

    @property
    def columns(self) -> List[str]:
        """Returns all column names as a list.

        The returned column names are consistent with the Snowflake database object `identifier syntax <https://docs.snowflake.com/en/sql-reference/identifiers-syntax.html>`_.

        ==================================   ==========================
        Column name used to create a table   Column name returned in str
        ==================================   ==========================
        a                                    'A'
        A                                    'A'
        "a"                                  '"a"'
        "a b"                                '"a b"'
        "a""b"                               '"a""b"'
        ==================================   ==========================
        """
        return self.schema.names

    def col(self, col_name: str) -> Column:
        """Returns a reference to a column in the DataFrame."""
        col_expr_ast = proto.Expr()
        if self._ast_id is None and FAIL_ON_MISSING_AST:
            _logger.debug(self._explain_string())
            raise NotImplementedError(
                f"DataFrame with API usage {self._plan.api_calls} is missing complete AST logging."
            )
        elif self._ast_id is not None:
            col_expr_ast.sp_dataframe_col.df.sp_dataframe_ref.id.bitfield1 = (
                self._ast_id
            )
        set_src_position(col_expr_ast.sp_dataframe_col.src)
        if col_name == "*":
            col_expr_ast.sp_dataframe_col.col_name = "*"
            return Column(Star(self._output), ast=col_expr_ast)
        else:
            resolved_name = self._resolve(col_name)
            col_expr_ast.sp_dataframe_col.col_name = resolved_name.name
            return Column(resolved_name, ast=col_expr_ast)

    @df_api_usage
    def select(
        self,
        *cols: Union[
            Union[ColumnOrName, TableFunctionCall],
            Iterable[Union[ColumnOrName, TableFunctionCall]],
        ],
        _ast_stmt: proto.Assign = None,
    ) -> "DataFrame":
        """Returns a new DataFrame with the specified Column expressions as output
        (similar to SELECT in SQL). Only the Columns specified as arguments will be
        present in the resulting DataFrame.

        You can use any :class:`Column` expression or strings for named columns.

        Example 1::
            >>> df = session.create_dataframe([[1, "some string value", 3, 4]], schema=["col1", "col2", "col3", "col4"])
            >>> df_selected = df.select(col("col1"), col("col2").substr(0, 10), df["col3"] + df["col4"])

        Example 2::

            >>> df_selected = df.select("col1", "col2", "col3")

        Example 3::

            >>> df_selected = df.select(["col1", "col2", "col3"])

        Example 4::

            >>> df_selected = df.select(df["col1"], df.col2, df.col("col3"))

        Example 5::

            >>> from snowflake.snowpark.functions import table_function
            >>> split_to_table = table_function("split_to_table")
            >>> df.select(df.col1, split_to_table(df.col2, lit(" ")), df.col("col3")).show()
            -----------------------------------------------
            |"COL1"  |"SEQ"  |"INDEX"  |"VALUE"  |"COL3"  |
            -----------------------------------------------
            |1       |1      |1        |some     |3       |
            |1       |1      |2        |string   |3       |
            |1       |1      |3        |value    |3       |
            -----------------------------------------------
            <BLANKLINE>

        Note:
            A `TableFunctionCall` can be added in `select` when the dataframe results from another join. This is possible because we know
            the hierarchy in which the joins are applied.

        Args:
            *cols: A :class:`Column`, :class:`str`, :class:`table_function.TableFunctionCall`, or a list of those. Note that at most one
                   :class:`table_function.TableFunctionCall` object is supported within a select call.
        """
        exprs, is_variadic = parse_positional_args_to_list_variadic(*cols)
        if not exprs:
            raise ValueError("The input of select() cannot be empty")

        # AST.
        if _ast_stmt is None:
            stmt = self._session._ast_batch.assign()
            ast = stmt.expr.sp_dataframe_select__columns
            self.set_ast_ref(ast.df)
            ast.variadic = is_variadic
            set_src_position(ast.src)
        else:
            stmt = _ast_stmt
            ast = None

        names = []
        table_func = None
        join_plan = None

        for e in exprs:
            if isinstance(e, Column):
                names.append(e._named())
                if ast:
                    if e._ast is None and FAIL_ON_MISSING_AST:
                        raise NotImplementedError(
                            f"Column({e._expression})._ast is None due to the use of a Snowpark API which does not support AST logging yet."
                        )
                    elif e._ast is not None:
                        ast.cols.append(e._ast)

            elif isinstance(e, str):
                if ast:
                    col_expr_ast = ast.cols.add()
                col = Column(e, ast=col_expr_ast)
                col_expr_ast.sp_column.name = col.get_name()
                names.append(col._named())

            elif isinstance(e, TableFunctionCall):
                if table_func:
                    raise ValueError(
                        f"At most one table function can be called inside a select(). "
                        f"Called '{table_func.user_visible_name}' and '{e.user_visible_name}'."
                    )
                table_func = e
                func_expr = _create_table_function_expression(func=table_func)

                if isinstance(e, _ExplodeFunctionCall):
                    new_cols, alias_cols = _get_cols_after_explode_join(e, self._plan)
                else:
                    # this join plan is created here to extract output columns after the join. If a better way
                    # to extract this information is found, please update this function.
                    temp_join_plan = self._session._analyzer.resolve(
                        TableFunctionJoin(self._plan, func_expr)
                    )
                    _, new_cols, alias_cols = _get_cols_after_join_table(
                        func_expr, self._plan, temp_join_plan
                    )
                # when generating join table expression, we inculcate aliased column into the initial
                # query like so,
                #
                #     SELECT T_LEFT.*, T_RIGHT."COL1" AS "COL1_ALIASED", ... FROM () AS T_LEFT JOIN TABLE() AS T_RIGHT
                #
                # Therefore if columns names are aliased, then subsequent select must use the aliased name.
                names.extend(alias_cols or new_cols)
                new_col_names = [
                    self._session._analyzer.analyze(col, {}) for col in new_cols
                ]

                # a special case when dataframe.select only selects the output of table
                # function join, we set left_cols = []. This is done in-order to handle the
                # overlapping column case of DF and table function output with no aliases.
                # This generates a sql like so,
                #
                #     SELECT T_RIGHT."COL1" FROM () AS T_LEFT JOIN TABLE() AS T_RIGHT
                #
                # In the above case, if the original DF had a column named "COL1", we would not
                # have any collisions.
                join_plan = self._session._analyzer.resolve(
                    TableFunctionJoin(
                        self._plan,
                        func_expr,
                        left_cols=[] if len(exprs) == 1 else ["*"],
                        right_cols=new_col_names,
                    )
                )
            else:
                raise TypeError(
                    "The input of select() must be Column, column name, TableFunctionCall, or a list of them"
                )

        if self._select_statement:
            if join_plan:
                return self._with_plan(
                    self._session._analyzer.create_select_statement(
                        from_=self._session._analyzer.create_select_snowflake_plan(
                            join_plan, analyzer=self._session._analyzer
                        ),
                        analyzer=self._session._analyzer,
                    ).select(names)
                )
            return self._with_plan(self._select_statement.select(names), ast_stmt=stmt)

        return self._with_plan(Project(names, join_plan or self._plan), ast_stmt=stmt)

    @df_api_usage
    def select_expr(self, *exprs: Union[str, Iterable[str]]) -> "DataFrame":
        """
        Projects a set of SQL expressions and returns a new :class:`DataFrame`.
        This method is equivalent to ``select(sql_expr(...))`` with :func:`select`
        and :func:`functions.sql_expr`.

        :func:`selectExpr` is an alias of :func:`select_expr`.

        Args:
            exprs: The SQL expressions.

        Examples::

            >>> df = session.create_dataframe([-1, 2, 3], schema=["a"])  # with one pair of [], the dataframe has a single column and 3 rows.
            >>> df.select_expr("abs(a)", "a + 2", "cast(a as string)").show()
            --------------------------------------------
            |"ABS(A)"  |"A + 2"  |"CAST(A AS STRING)"  |
            --------------------------------------------
            |1         |1        |-1                   |
            |2         |4        |2                    |
            |3         |5        |3                    |
            --------------------------------------------
            <BLANKLINE>

        """
        return self.select(
            [sql_expr(expr) for expr in parse_positional_args_to_list(*exprs)]
        )

    selectExpr = select_expr

    @df_api_usage
    def drop(
        self,
        *cols: Union[ColumnOrName, Iterable[ColumnOrName]],
    ) -> "DataFrame":
        """Returns a new DataFrame that excludes the columns with the specified names
        from the output.

        This is functionally equivalent to calling :func:`select()` and passing in all
        columns except the ones to exclude. This is a no-op if schema does not contain
        the given column name(s).

        Example::

            >>> df = session.create_dataframe([[1, 2, 3]], schema=["a", "b", "c"])
            >>> df.drop("a", "b").show()
            -------
            |"C"  |
            -------
            |3    |
            -------
            <BLANKLINE>

        Args:
            *cols: the columns to exclude, as :class:`str`, :class:`Column` or a list
                of those.

        Raises:
            :class:`SnowparkClientException`: if the resulting :class:`DataFrame`
                contains no output columns.
        """
        # An empty list of columns should be accepted as dropping nothing
        if not cols:
            raise ValueError("The input of drop() cannot be empty")
        exprs = parse_positional_args_to_list(*cols)

        names = []
        for c in exprs:
            if isinstance(c, str):
                names.append(c)
            elif isinstance(c, Column) and isinstance(c._expression, Attribute):
                from snowflake.snowpark.mock._connection import MockServerConnection

                if isinstance(self._session._conn, MockServerConnection):
                    self.schema  # to execute the plan and populate expr_to_alias

                names.append(
                    self._plan.expr_to_alias.get(
                        c._expression.expr_id, c._expression.name
                    )
                )
            elif (
                isinstance(c, Column)
                and isinstance(c._expression, UnresolvedAttribute)
                and c._expression.df_alias
            ):
                names.append(
                    self._plan.df_aliased_col_name_to_real_col_name.get(
                        c._expression.name, c._expression.name
                    )
                )
            elif isinstance(c, Column) and isinstance(c._expression, NamedExpression):
                names.append(c._expression.name)
            else:
                raise SnowparkClientExceptionMessages.DF_CANNOT_DROP_COLUMN_NAME(str(c))

        normalized_names = {quote_name(n) for n in names}
        existing_names = [attr.name for attr in self._output]
        keep_col_names = [c for c in existing_names if c not in normalized_names]
        if not keep_col_names:
            raise SnowparkClientExceptionMessages.DF_CANNOT_DROP_ALL_COLUMNS()
        else:
            return self.select(list(keep_col_names))

    @df_api_usage
    def filter(self, expr: ColumnOrSqlExpr) -> "DataFrame":
        """Filters rows based on the specified conditional expression (similar to WHERE
        in SQL).

        Examples::

            >>> df = session.create_dataframe([[1, 2], [3, 4]], schema=["A", "B"])
            >>> df_filtered = df.filter((col("A") > 1) & (col("B") < 100))  # Must use parenthesis before and after operator &.

            >>> # The following two result in the same SQL query:
            >>> df.filter(col("a") > 1).collect()
            [Row(A=3, B=4)]
            >>> df.filter("a > 1").collect()  # use SQL expression
            [Row(A=3, B=4)]

        Args:
            expr: a :class:`Column` expression or SQL text.

        :meth:`where` is an alias of :meth:`filter`.
        """
        # AST.
        stmt = self._session._ast_batch.assign()
        ast = stmt.expr.sp_dataframe_filter
        self.set_ast_ref(ast.df)
        set_src_position(ast.src)
        if isinstance(expr, Column):
            pass  # TODO
        elif isinstance(expr, str):
            ast.condition.sp_column_sql_expr.sql = expr
        else:
            raise AssertionError(f"Unexpected type of {expr}: {type(expr)}")

        if self._select_statement:
            return self._with_plan(
                self._select_statement.filter(
                    _to_col_if_sql_expr(expr, "filter/where")._expression
                ),
                ast_stmt=stmt,
            )
        return self._with_plan(
            Filter(
                _to_col_if_sql_expr(expr, "filter/where")._expression,
                self._plan,
            ),
            ast_stmt=stmt,
        )

    @df_api_usage
    def sort(
        self,
        *cols: Union[ColumnOrName, Iterable[ColumnOrName]],
        ascending: Optional[Union[bool, int, List[Union[bool, int]]]] = None,
    ) -> "DataFrame":
        """Sorts a DataFrame by the specified expressions (similar to ORDER BY in SQL).

        Examples::

            >>> from snowflake.snowpark.functions import col

            >>> df = session.create_dataframe([[1, 2], [3, 4], [1, 4]], schema=["A", "B"])
            >>> df.sort(col("A"), col("B").asc()).show()
            -------------
            |"A"  |"B"  |
            -------------
            |1    |2    |
            |1    |4    |
            |3    |4    |
            -------------
            <BLANKLINE>

            >>> df.sort(col("a"), ascending=False).show()
            -------------
            |"A"  |"B"  |
            -------------
            |3    |4    |
            |1    |2    |
            |1    |4    |
            -------------
            <BLANKLINE>

            >>> # The values from the list overwrite the column ordering.
            >>> df.sort(["a", col("b").desc()], ascending=[1, 1]).show()
            -------------
            |"A"  |"B"  |
            -------------
            |1    |2    |
            |1    |4    |
            |3    |4    |
            -------------
            <BLANKLINE>

        Args:
            *cols: A column name as :class:`str` or :class:`Column`, or a list of
             columns to sort by.
            ascending: A :class:`bool` or a list of :class:`bool` for sorting the
             DataFrame, where ``True`` sorts a column in ascending order and ``False``
             sorts a column in descending order . If you specify a list of multiple
             sort orders, the length of the list must equal the number of columns.
        """
        if not cols:
            raise ValueError("sort() needs at least one sort expression.")
        exprs = self._convert_cols_to_exprs("sort()", *cols)
        if not exprs:
            raise ValueError("sort() needs at least one sort expression.")
        orders = []
        if ascending is not None:
            if isinstance(ascending, (list, tuple)):
                orders = [Ascending() if asc else Descending() for asc in ascending]
            elif isinstance(ascending, (bool, int)):
                orders = [Ascending() if ascending else Descending()]
            else:
                raise TypeError(
                    "ascending can only be boolean or list,"
                    " but got {}".format(str(type(ascending)))
                )
            if len(exprs) != len(orders):
                raise ValueError(
                    "The length of col ({}) should be same with"
                    " the length of ascending ({}).".format(len(exprs), len(orders))
                )

        sort_exprs = []
        for idx in range(len(exprs)):
            # orders will overwrite current orders in expression (but will not overwrite null ordering)
            # if no order is provided, use ascending order
            if isinstance(exprs[idx], SortOrder):
                sort_exprs.append(
                    SortOrder(exprs[idx].child, orders[idx], exprs[idx].null_ordering)
                    if orders
                    else exprs[idx]
                )
            else:
                sort_exprs.append(
                    SortOrder(exprs[idx], orders[idx] if orders else Ascending())
                )

        if self._select_statement:
            return self._with_plan(self._select_statement.sort(sort_exprs))
        return self._with_plan(Sort(sort_exprs, self._plan))

    @experimental(version="1.5.0")
    def alias(self, name: str):
        """Returns an aliased dataframe in which the columns can now be referenced to using `col(<df alias>, <column name>)`.

        Examples::
            >>> from snowflake.snowpark.functions import col
            >>> df1 = session.create_dataframe([[1, 6], [3, 8], [7, 7]], schema=["col1", "col2"])
            >>> df2 = session.create_dataframe([[1, 2], [3, 4], [5, 5]], schema=["col1", "col2"])

            Join two dataframes with duplicate column names
            >>> df1.alias("L").join(df2.alias("R"), col("L", "col1") == col("R", "col1")).select(col("L", "col1"), col("R", "col2")).show()
            ---------------------
            |"COL1L"  |"COL2R"  |
            ---------------------
            |1        |2        |
            |3        |4        |
            ---------------------
            <BLANKLINE>

            Self join:
            >>> df1.alias("L").join(df1.alias("R"), on="col1").select(col("L", "col1"), col("R", "col2")).show()
            --------------------
            |"COL1"  |"COL2R"  |
            --------------------
            |1       |6        |
            |3       |8        |
            |7       |7        |
            --------------------
            <BLANKLINE>

        Args:
            name: The alias as :class:`str`.
        """
        _copy = copy.copy(self)
        _copy._alias = name
        for attr in self._plan.attributes:
            if _copy._select_statement:
                _copy._select_statement.df_aliased_col_name_to_real_col_name[name][
                    attr.name
                ] = attr.name  # attr is quoted already
            _copy._plan.df_aliased_col_name_to_real_col_name[name][
                attr.name
            ] = attr.name
        return _copy

    @df_api_usage
    def agg(
        self,
        *exprs: Union[Column, Tuple[ColumnOrName, str], Dict[str, str]],
    ) -> "DataFrame":
        """Aggregate the data in the DataFrame. Use this method if you don't need to
        group the data (:func:`group_by`).

        Args:
            exprs: A variable length arguments list where every element is

                - A Column object
                - A tuple where the first element is a column object or a column name and the second element is the name of the aggregate function
                - A list of the above

                or a ``dict`` maps column names to aggregate function names.

        Examples::

            >>> from snowflake.snowpark.functions import col, stddev, stddev_pop

            >>> df = session.create_dataframe([[1, 2], [3, 4], [1, 4]], schema=["A", "B"])
            >>> df.agg(stddev(col("a"))).show()
            ----------------------
            |"STDDEV(A)"         |
            ----------------------
            |1.1547003940416753  |
            ----------------------
            <BLANKLINE>

            >>> df.agg(stddev(col("a")), stddev_pop(col("a"))).show()
            -------------------------------------------
            |"STDDEV(A)"         |"STDDEV_POP(A)"     |
            -------------------------------------------
            |1.1547003940416753  |0.9428091005076267  |
            -------------------------------------------
            <BLANKLINE>

            >>> df.agg(("a", "min"), ("b", "max")).show()
            -----------------------
            |"MIN(A)"  |"MAX(B)"  |
            -----------------------
            |1         |4         |
            -----------------------
            <BLANKLINE>

            >>> df.agg({"a": "count", "b": "sum"}).show()
            -------------------------
            |"COUNT(A)"  |"SUM(B)"  |
            -------------------------
            |3           |10        |
            -------------------------
            <BLANKLINE>

        Note:
            The name of the aggregate function to compute must be a valid Snowflake `aggregate function
            <https://docs.snowflake.com/en/sql-reference/functions-aggregation.html>`_.

        See also:
            - :meth:`RelationalGroupedDataFrame.agg`
            - :meth:`DataFrame.group_by`
        """
        return self.group_by().agg(*exprs)

    @df_to_relational_group_df_api_usage
    def rollup(
        self,
        *cols: Union[ColumnOrName, Iterable[ColumnOrName]],
    ) -> "snowflake.snowpark.RelationalGroupedDataFrame":
        """Performs a SQL
        `GROUP BY ROLLUP <https://docs.snowflake.com/en/sql-reference/constructs/group-by-rollup.html>`_.
        on the DataFrame.

        Args:
            cols: The columns to group by rollup.
        """
        rollup_exprs = self._convert_cols_to_exprs("rollup()", *cols)
        return snowflake.snowpark.RelationalGroupedDataFrame(
            self,
            rollup_exprs,
            snowflake.snowpark.relational_grouped_dataframe._RollupType(),
        )

    @df_to_relational_group_df_api_usage
    def group_by(
        self,
        *cols: Union[ColumnOrName, Iterable[ColumnOrName]],
    ) -> "snowflake.snowpark.RelationalGroupedDataFrame":
        """Groups rows by the columns specified by expressions (similar to GROUP BY in
        SQL).

        This method returns a :class:`RelationalGroupedDataFrame` that you can use to
        perform aggregations on each group of data.

        Args:
            *cols: The columns to group by.

        Valid inputs are:

            - Empty input
            - One or multiple :class:`Column` object(s) or column name(s) (:class:`str`)
            - A list of :class:`Column` objects or column names (:class:`str`)

        Examples:

            >>> from snowflake.snowpark.functions import col, lit, sum as sum_, max as max_
            >>> df = session.create_dataframe([(1, 1),(1, 2),(2, 1),(2, 2),(3, 1),(3, 2)], schema=["a", "b"])
            >>> df.group_by().agg(sum_("b")).collect()
            [Row(SUM(B)=9)]
            >>> df.group_by("a").agg(sum_("b")).collect()
            [Row(A=1, SUM(B)=3), Row(A=2, SUM(B)=3), Row(A=3, SUM(B)=3)]
            >>> df.group_by("a").agg(sum_("b").alias("sum_b"), max_("b").alias("max_b")).collect()
            [Row(A=1, SUM_B=3, MAX_B=2), Row(A=2, SUM_B=3, MAX_B=2), Row(A=3, SUM_B=3, MAX_B=2)]
            >>> df.group_by(["a", lit("snow")]).agg(sum_("b")).collect()
            [Row(A=1, LITERAL()='snow', SUM(B)=3), Row(A=2, LITERAL()='snow', SUM(B)=3), Row(A=3, LITERAL()='snow', SUM(B)=3)]
            >>> df.group_by("a").agg((col("*"), "count"), max_("b")).collect()
            [Row(A=1, COUNT(LITERAL())=2, MAX(B)=2), Row(A=2, COUNT(LITERAL())=2, MAX(B)=2), Row(A=3, COUNT(LITERAL())=2, MAX(B)=2)]
            >>> df.group_by("a").median("b").collect()
            [Row(A=2, MEDIAN(B)=Decimal('1.500')), Row(A=3, MEDIAN(B)=Decimal('1.500')), Row(A=1, MEDIAN(B)=Decimal('1.500'))]
            >>> df.group_by("a").function("avg")("b").collect()
            [Row(A=1, AVG(B)=Decimal('1.500000')), Row(A=2, AVG(B)=Decimal('1.500000')), Row(A=3, AVG(B)=Decimal('1.500000'))]
        """
        grouping_exprs = self._convert_cols_to_exprs("group_by()", *cols)
        return snowflake.snowpark.RelationalGroupedDataFrame(
            self,
            grouping_exprs,
            snowflake.snowpark.relational_grouped_dataframe._GroupByType(),
        )

    @df_to_relational_group_df_api_usage
    def group_by_grouping_sets(
        self,
        *grouping_sets: Union[
            "snowflake.snowpark.GroupingSets",
            Iterable["snowflake.snowpark.GroupingSets"],
        ],
    ) -> "snowflake.snowpark.RelationalGroupedDataFrame":
        """Performs a SQL
        `GROUP BY GROUPING SETS <https://docs.snowflake.com/en/sql-reference/constructs/group-by-grouping-sets.html>`_.
        on the DataFrame.

        GROUP BY GROUPING SETS is an extension of the GROUP BY clause
        that allows computing multiple GROUP BY clauses in a single statement.
        The group set is a set of dimension columns.

        GROUP BY GROUPING SETS is equivalent to the UNION of two or
        more GROUP BY operations in the same result set.


        Examples::

            >>> from snowflake.snowpark import GroupingSets
            >>> df = session.create_dataframe([[1, 2, 10], [3, 4, 20], [1, 4, 30]], schema=["A", "B", "C"])
            >>> df.group_by_grouping_sets(GroupingSets([col("a")])).count().collect()
            [Row(A=1, COUNT=2), Row(A=3, COUNT=1)]
            >>> df.group_by_grouping_sets(GroupingSets(col("a"))).count().collect()
            [Row(A=1, COUNT=2), Row(A=3, COUNT=1)]
            >>> df.group_by_grouping_sets(GroupingSets([col("a")], [col("b")])).count().collect()
            [Row(A=1, B=None, COUNT=2), Row(A=3, B=None, COUNT=1), Row(A=None, B=2, COUNT=1), Row(A=None, B=4, COUNT=2)]
            >>> df.group_by_grouping_sets(GroupingSets([col("a"), col("b")], [col("c")])).count().collect()
            [Row(A=None, B=None, C=10, COUNT=1), Row(A=None, B=None, C=20, COUNT=1), Row(A=None, B=None, C=30, COUNT=1), Row(A=1, B=2, C=None, COUNT=1), Row(A=3, B=4, C=None, COUNT=1), Row(A=1, B=4, C=None, COUNT=1)]


        Args:
            grouping_sets: The list of :class:`GroupingSets` to group by.
        """
        return snowflake.snowpark.RelationalGroupedDataFrame(
            self,
            [gs._to_expression for gs in parse_positional_args_to_list(*grouping_sets)],
            snowflake.snowpark.relational_grouped_dataframe._GroupByType(),
        )

    @df_to_relational_group_df_api_usage
    def cube(
        self,
        *cols: Union[ColumnOrName, Iterable[ColumnOrName]],
    ) -> "snowflake.snowpark.RelationalGroupedDataFrame":
        """Performs a SQL
        `GROUP BY CUBE <https://docs.snowflake.com/en/sql-reference/constructs/group-by-cube.html>`_.
        on the DataFrame.

        Args:
            cols: The columns to group by cube.
        """
        cube_exprs = self._convert_cols_to_exprs("cube()", *cols)
        return snowflake.snowpark.RelationalGroupedDataFrame(
            self,
            cube_exprs,
            snowflake.snowpark.relational_grouped_dataframe._CubeType(),
        )

    @df_api_usage
    def distinct(self) -> "DataFrame":
        """Returns a new DataFrame that contains only the rows with distinct values
        from the current DataFrame.

        This is equivalent to performing a SELECT DISTINCT in SQL.
        """
        return self.group_by(
            [self.col(quote_name(f.name)) for f in self.schema.fields]
        ).agg()

    def drop_duplicates(self, *subset: Union[str, Iterable[str]]) -> "DataFrame":
        """Creates a new DataFrame by removing duplicated rows on given subset of columns.

        If no subset of columns is specified, this function is the same as the :meth:`distinct` function.
        The result is non-deterministic when removing duplicated rows from the subset of columns but not all columns.

        For example, if we have a DataFrame ``df``, which has columns ("a", "b", "c") and contains three rows ``(1, 1, 1), (1, 1, 2), (1, 2, 3)``,
        the result of ``df.dropDuplicates("a", "b")`` can be either
        ``(1, 1, 1), (1, 2, 3)``
        or
        ``(1, 1, 2), (1, 2, 3)``

        Args:
            subset: The column names on which duplicates are dropped.

        :meth:`dropDuplicates` is an alias of :meth:`drop_duplicates`.
        """
        if not subset:
            df = self.distinct()
            adjust_api_subcalls(df, "DataFrame.drop_duplicates", len_subcalls=1)
            return df
        subset = parse_positional_args_to_list(*subset)

        filter_cols = [self.col(x) for x in subset]
        output_cols = [self.col(col_name) for col_name in self.columns]
        rownum = row_number().over(
            snowflake.snowpark.Window.partition_by(*filter_cols).order_by(*filter_cols)
        )
        rownum_name = generate_random_alphanumeric()
        df = (
            self.select(*output_cols, rownum.as_(rownum_name))
            .where(col(rownum_name) == 1)
            .select(output_cols)
        )
        # Reformat the extra API calls
        adjust_api_subcalls(df, "DataFrame.drop_duplicates", len_subcalls=3)
        return df

    @df_to_relational_group_df_api_usage
    def pivot(
        self,
        pivot_col: ColumnOrName,
        values: Optional[
            Union[Iterable[LiteralType], "snowflake.snowpark.DataFrame"]
        ] = None,
        default_on_null: Optional[LiteralType] = None,
    ) -> "snowflake.snowpark.RelationalGroupedDataFrame":
        """Rotates this DataFrame by turning the unique values from one column in the input
        expression into multiple columns and aggregating results where required on any
        remaining column values.

        Only one aggregate is supported with pivot.

        Example::

            >>> create_result = session.sql('''create or replace temp table monthly_sales(empid int, amount int, month text)
            ... as select * from values
            ... (1, 10000, 'JAN'),
            ... (1, 400, 'JAN'),
            ... (2, 4500, 'JAN'),
            ... (2, 35000, 'JAN'),
            ... (1, 5000, 'FEB'),
            ... (1, 3000, 'FEB'),
            ... (2, 200, 'FEB') ''').collect()
            >>> df = session.table("monthly_sales")
            >>> df.pivot("month", ['JAN', 'FEB']).sum("amount").sort(df["empid"]).show()
            -------------------------------
            |"EMPID"  |"'JAN'"  |"'FEB'"  |
            -------------------------------
            |1        |10400    |8000     |
            |2        |39500    |200      |
            -------------------------------
            <BLANKLINE>

            >>> df = session.table("monthly_sales")
            >>> df.pivot("month").sum("amount").sort("empid").show()
            -------------------------------
            |"EMPID"  |"'FEB'"  |"'JAN'"  |
            -------------------------------
            |1        |8000     |10400    |
            |2        |200      |39500    |
            -------------------------------
            <BLANKLINE>

            >>> subquery_df = session.table("monthly_sales").select(col("month")).filter(col("month") == "JAN")
            >>> df = session.table("monthly_sales")
            >>> df.pivot("month", values=subquery_df).sum("amount").sort("empid").show()
            ---------------------
            |"EMPID"  |"'JAN'"  |
            ---------------------
            |1        |10400    |
            |2        |39500    |
            ---------------------
            <BLANKLINE>

        Args:
            pivot_col: The column or name of the column to use.
            values: A list of values in the column,
                or dynamic based on the DataFrame query,
                or None (default) will use all values of the pivot column.
            default_on_null: Expression to replace empty result values.
        """
        target_df, pc, pivot_values, default_on_null = prepare_pivot_arguments(
            self, "DataFrame.pivot", pivot_col, values, default_on_null
        )

        return snowflake.snowpark.RelationalGroupedDataFrame(
            target_df,
            [],
            snowflake.snowpark.relational_grouped_dataframe._PivotType(
                pc[0], pivot_values, default_on_null
            ),
        )

    @df_api_usage
    def unpivot(
        self, value_column: str, name_column: str, column_list: List[ColumnOrName]
    ) -> "DataFrame":
        """Rotates a table by transforming columns into rows.
        UNPIVOT is a relational operator that accepts two columns (from a table or subquery), along with a list of columns, and generates a row for each column specified in the list. In a query, it is specified in the FROM clause after the table name or subquery.
        Note that UNPIVOT is not exactly the reverse of PIVOT as it cannot undo aggregations made by PIVOT.

        Args:
            value_column: The name to assign to the generated column that will be populated with the values from the columns in the column list.
            name_column: The name to assign to the generated column that will be populated with the names of the columns in the column list.
            column_list: The names of the columns in the source table or subequery that will be narrowed into a single pivot column. The column names will populate ``name_column``, and the column values will populate ``value_column``.

        Example::

            >>> df = session.create_dataframe([
            ...     (1, 'electronics', 100, 200),
            ...     (2, 'clothes', 100, 300)
            ... ], schema=["empid", "dept", "jan", "feb"])
            >>> df = df.unpivot("sales", "month", ["jan", "feb"]).sort("empid")
            >>> df.show()
            ---------------------------------------------
            |"EMPID"  |"DEPT"       |"MONTH"  |"SALES"  |
            ---------------------------------------------
            |1        |electronics  |JAN      |100      |
            |1        |electronics  |FEB      |200      |
            |2        |clothes      |JAN      |100      |
            |2        |clothes      |FEB      |300      |
            ---------------------------------------------
            <BLANKLINE>
        """
        column_exprs = self._convert_cols_to_exprs("unpivot()", column_list)
        unpivot_plan = Unpivot(value_column, name_column, column_exprs, self._plan)

        if self._select_statement:
            return self._with_plan(
                SelectStatement(
                    from_=SelectSnowflakePlan(
                        unpivot_plan, analyzer=self._session._analyzer
                    ),
                    analyzer=self._session._analyzer,
                )
            )
        return self._with_plan(unpivot_plan)

    @df_api_usage
    def limit(self, n: int, offset: int = 0) -> "DataFrame":
        """Returns a new DataFrame that contains at most ``n`` rows from the current
        DataFrame, skipping ``offset`` rows from the beginning (similar to LIMIT and OFFSET in SQL).

        Note that this is a transformation method and not an action method.

        Args:
            n: Number of rows to return.
            offset: Number of rows to skip before the start of the result set. The default value is 0.

        Example::

            >>> df = session.create_dataframe([[1, 2], [3, 4]], schema=["a", "b"])
            >>> df.limit(1).show()
            -------------
            |"A"  |"B"  |
            -------------
            |1    |2    |
            -------------
            <BLANKLINE>
            >>> df.limit(1, offset=1).show()
            -------------
            |"A"  |"B"  |
            -------------
            |3    |4    |
            -------------
            <BLANKLINE>
        """
        if self._select_statement:
            return self._with_plan(self._select_statement.limit(n, offset=offset))
        return self._with_plan(Limit(Literal(n), Literal(offset), self._plan))

    @df_api_usage
    def union(self, other: "DataFrame") -> "DataFrame":
        """Returns a new DataFrame that contains all the rows in the current DataFrame
        and another DataFrame (``other``), excluding any duplicate rows. Both input
        DataFrames must contain the same number of columns.

        Example::
            >>> df1 = session.create_dataframe([[1, 2], [3, 4]], schema=["a", "b"])
            >>> df2 = session.create_dataframe([[0, 1], [3, 4]], schema=["c", "d"])
            >>> df1.union(df2).show()
            -------------
            |"A"  |"B"  |
            -------------
            |1    |2    |
            |3    |4    |
            |0    |1    |
            -------------
            <BLANKLINE>

        Args:
            other: the other :class:`DataFrame` that contains the rows to include.
        """
        if self._select_statement:
            return self._with_plan(
                self._select_statement.set_operator(
                    other._select_statement
                    or SelectSnowflakePlan(
                        other._plan, analyzer=self._session._analyzer
                    ),
                    operator=SET_UNION,
                )
            )
        return self._with_plan(UnionPlan(self._plan, other._plan, is_all=False))

    @df_api_usage
    def union_all(self, other: "DataFrame") -> "DataFrame":
        """Returns a new DataFrame that contains all the rows in the current DataFrame
        and another DataFrame (``other``), including any duplicate rows. Both input
        DataFrames must contain the same number of columns.

        Example::

            >>> df1 = session.create_dataframe([[1, 2], [3, 4]], schema=["a", "b"])
            >>> df2 = session.create_dataframe([[0, 1], [3, 4]], schema=["c", "d"])
            >>> df1.union_all(df2).show()
            -------------
            |"A"  |"B"  |
            -------------
            |1    |2    |
            |3    |4    |
            |0    |1    |
            |3    |4    |
            -------------
            <BLANKLINE>

        Args:
            other: the other :class:`DataFrame` that contains the rows to include.
        """
        if self._select_statement:
            return self._with_plan(
                self._select_statement.set_operator(
                    other._select_statement
                    or SelectSnowflakePlan(
                        other._plan, analyzer=self._session._analyzer
                    ),
                    operator=SET_UNION_ALL,
                )
            )
        return self._with_plan(UnionPlan(self._plan, other._plan, is_all=True))

    @df_api_usage
    def union_by_name(self, other: "DataFrame") -> "DataFrame":
        """Returns a new DataFrame that contains all the rows in the current DataFrame
        and another DataFrame (``other``), excluding any duplicate rows.

        This method matches the columns in the two DataFrames by their names, not by
        their positions. The columns in the other DataFrame are rearranged to match
        the order of columns in the current DataFrame.

        Example::

            >>> df1 = session.create_dataframe([[1, 2]], schema=["a", "b"])
            >>> df2 = session.create_dataframe([[2, 1]], schema=["b", "a"])
            >>> df1.union_by_name(df2).show()
            -------------
            |"A"  |"B"  |
            -------------
            |1    |2    |
            -------------
            <BLANKLINE>

        Args:
            other: the other :class:`DataFrame` that contains the rows to include.
        """
        return self._union_by_name_internal(other, is_all=False)

    @df_api_usage
    def union_all_by_name(self, other: "DataFrame") -> "DataFrame":
        """Returns a new DataFrame that contains all the rows in the current DataFrame
        and another DataFrame (``other``), including any duplicate rows.

        This method matches the columns in the two DataFrames by their names, not by
        their positions. The columns in the other DataFrame are rearranged to match
        the order of columns in the current DataFrame.

        Example::

            >>> df1 = session.create_dataframe([[1, 2]], schema=["a", "b"])
            >>> df2 = session.create_dataframe([[2, 1]], schema=["b", "a"])
            >>> df1.union_all_by_name(df2).show()
            -------------
            |"A"  |"B"  |
            -------------
            |1    |2    |
            |1    |2    |
            -------------
            <BLANKLINE>

        Args:
            other: the other :class:`DataFrame` that contains the rows to include.
        """
        return self._union_by_name_internal(other, is_all=True)

    def _union_by_name_internal(
        self, other: "DataFrame", is_all: bool = False
    ) -> "DataFrame":
        left_output_attrs = self._output
        right_output_attrs = other._output
        right_output_attr_by_name = {rattr.name: rattr for rattr in right_output_attrs}

        try:
            right_project_list = [
                right_output_attr_by_name[lattr.name] for lattr in left_output_attrs
            ]
        except KeyError:
            missing_lattrs = [
                lattr.name
                for lattr in left_output_attrs
                if lattr.name not in right_output_attr_by_name
            ]
            raise SnowparkClientExceptionMessages.DF_CANNOT_RESOLVE_COLUMN_NAME_AMONG(
                ", ".join(missing_lattrs),
                ", ".join(list(right_output_attr_by_name.keys())),
            )

        not_found_attrs = [
            rattr for rattr in right_output_attrs if rattr not in right_project_list
        ]

        names = right_project_list + not_found_attrs
        if self._session.sql_simplifier_enabled and other._select_statement:
            right_child = self._with_plan(other._select_statement.select(names))
        else:
            right_child = self._with_plan(Project(names, other._plan))

        if self._session.sql_simplifier_enabled:
            df = self._with_plan(
                self._select_statement.set_operator(
                    right_child._select_statement
                    or SelectSnowflakePlan(
                        right_child._plan, analyzer=self._session._analyzer
                    ),
                    operator=SET_UNION_ALL if is_all else SET_UNION,
                )
            )
        else:
            df = self._with_plan(UnionPlan(self._plan, right_child._plan, is_all))
        return df

    @df_api_usage
    def intersect(self, other: "DataFrame") -> "DataFrame":
        """Returns a new DataFrame that contains the intersection of rows from the
        current DataFrame and another DataFrame (``other``). Duplicate rows are
        eliminated.

        Example::

            >>> df1 = session.create_dataframe([[1, 2], [3, 4]], schema=["a", "b"])
            >>> df2 = session.create_dataframe([[1, 2], [5, 6]], schema=["c", "d"])
            >>> df1.intersect(df2).show()
            -------------
            |"A"  |"B"  |
            -------------
            |1    |2    |
            -------------
            <BLANKLINE>

        Args:
            other: the other :class:`DataFrame` that contains the rows to use for the
                intersection.
        """
        if self._select_statement:
            return self._with_plan(
                self._select_statement.set_operator(
                    other._select_statement
                    or SelectSnowflakePlan(
                        other._plan, analyzer=self._session._analyzer
                    ),
                    operator=SET_INTERSECT,
                )
            )
        return self._with_plan(Intersect(self._plan, other._plan))

    @df_api_usage
    def except_(self, other: "DataFrame") -> "DataFrame":
        """Returns a new DataFrame that contains all the rows from the current DataFrame
        except for the rows that also appear in the ``other`` DataFrame. Duplicate rows are eliminated.

        Example::

            >>> df1 = session.create_dataframe([[1, 2], [3, 4]], schema=["a", "b"])
            >>> df2 = session.create_dataframe([[1, 2], [5, 6]], schema=["c", "d"])
            >>> df1.subtract(df2).show()
            -------------
            |"A"  |"B"  |
            -------------
            |3    |4    |
            -------------
            <BLANKLINE>

        :meth:`minus` and :meth:`subtract` are aliases of :meth:`except_`.

        Args:
            other: The :class:`DataFrame` that contains the rows to exclude.
        """
        if self._select_statement:
            return self._with_plan(
                self._select_statement.set_operator(
                    other._select_statement
                    or SelectSnowflakePlan(
                        other._plan, analyzer=self._session._analyzer
                    ),
                    operator=SET_EXCEPT,
                )
            )
        return self._with_plan(Except(self._plan, other._plan))

    @df_api_usage
    def natural_join(
        self, right: "DataFrame", how: Optional[str] = None, **kwargs
    ) -> "DataFrame":
        """Performs a natural join of the specified type (``how``) with the
        current DataFrame and another DataFrame (``right``).

        Args:
            right: The other :class:`DataFrame` to join.
            how: We support the following join types:

                - Inner join: "inner" (the default value)
                - Left outer join: "left", "leftouter"
                - Right outer join: "right", "rightouter"
                - Full outer join: "full", "outer", "fullouter"

                You can also use ``join_type`` keyword to specify this condition.
                Note that to avoid breaking changes, currently when ``join_type`` is specified,
                it overrides ``how``.

        Examples::
            >>> df1 = session.create_dataframe([[1, 2], [3, 4], [5, 6]], schema=["a", "b"])
            >>> df2 = session.create_dataframe([[1, 7], [3, 8]], schema=["a", "c"])
            >>> df1.natural_join(df2).show()
            -------------------
            |"A"  |"B"  |"C"  |
            -------------------
            |1    |2    |7    |
            |3    |4    |8    |
            -------------------
            <BLANKLINE>

            >>> df1 = session.create_dataframe([[1, 2], [3, 4], [5, 6]], schema=["a", "b"])
            >>> df2 = session.create_dataframe([[1, 7], [3, 8]], schema=["a", "c"])
            >>> df1.natural_join(df2, "left").show()
            --------------------
            |"A"  |"B"  |"C"   |
            --------------------
            |1    |2    |7     |
            |3    |4    |8     |
            |5    |6    |NULL  |
            --------------------
            <BLANKLINE>
        """
        join_type = kwargs.get("join_type") or how
        join_plan = Join(
            self._plan,
            right._plan,
            NaturalJoin(create_join_type(join_type or "inner")),
            None,
            None,
        )
        if self._select_statement:
            select_plan = self._session._analyzer.create_select_statement(
                from_=self._session._analyzer.create_select_snowflake_plan(
                    join_plan,
                    analyzer=self._session._analyzer,
                ),
                analyzer=self._session._analyzer,
            )
            return self._with_plan(select_plan)
        return self._with_plan(join_plan)

    @df_api_usage
    def join(
        self,
        right: "DataFrame",
        on: Optional[Union[ColumnOrName, Iterable[str]]] = None,
        how: Optional[str] = None,
        *,
        lsuffix: str = "",
        rsuffix: str = "",
        match_condition: Optional[Column] = None,
        **kwargs,
    ) -> "DataFrame":
        """Performs a join of the specified type (``how``) with the current
        DataFrame and another DataFrame (``right``) on a list of columns
        (``on``).

        Args:
            right: The other :class:`DataFrame` to join.
            on: A column name or a :class:`Column` object or a list of them to be used for the join.
                When a list of column names are specified, this method assumes the named columns are present in both dataframes.
                You can use keyword ``using_columns`` to specify this condition. Note that to avoid breaking changes, when
                `using_columns`` is specified, it overrides ``on``.
            how: We support the following join types:

                - Inner join: "inner" (the default value)
                - Left outer join: "left", "leftouter"
                - Right outer join: "right", "rightouter"
                - Full outer join: "full", "outer", "fullouter"
                - Left semi join: "semi", "leftsemi"
                - Left anti join: "anti", "leftanti"
                - Cross join: "cross"
                - [Preview Feature] Asof join: "asof"

                You can also use ``join_type`` keyword to specify this condition.
                Note that to avoid breaking changes, currently when ``join_type`` is specified,
                it overrides ``how``.
            lsuffix: Suffix to add to the overlapping columns of the left DataFrame.
            rsuffix: Suffix to add to the overlapping columns of the right DataFrame.
            match_condition: The match condition for asof join.

        Note:
            When both ``lsuffix`` and ``rsuffix`` are empty, the overlapping columns will have random column names in the resulting DataFrame.
            You can reference to these randomly named columns using :meth:`Column.alias` (See the first usage in Examples).

        See Also:
            - Usage notes for asof join: https://docs.snowflake.com/LIMITEDACCESS/asof-join#usage-notes

        Examples::
            >>> from snowflake.snowpark.functions import col
            >>> df1 = session.create_dataframe([[1, 2], [3, 4], [5, 6]], schema=["a", "b"])
            >>> df2 = session.create_dataframe([[1, 7], [3, 8]], schema=["a", "c"])
            >>> df1.join(df2, df1.a == df2.a).select(df1.a.alias("a_1"), df2.a.alias("a_2"), df1.b, df2.c).show()
            -----------------------------
            |"A_1"  |"A_2"  |"B"  |"C"  |
            -----------------------------
            |1      |1      |2    |7    |
            |3      |3      |4    |8    |
            -----------------------------
            <BLANKLINE>
            >>> # refer a single column "a"
            >>> df1.join(df2, "a").select(df1.a.alias("a"), df1.b, df2.c).show()
            -------------------
            |"A"  |"B"  |"C"  |
            -------------------
            |1    |2    |7    |
            |3    |4    |8    |
            -------------------
            <BLANKLINE>
            >>> # rename the ambiguous columns
            >>> df3 = df1.to_df("df1_a", "b")
            >>> df4 = df2.to_df("df2_a", "c")
            >>> df3.join(df4, col("df1_a") == col("df2_a")).select(col("df1_a").alias("a"), "b", "c").show()
            -------------------
            |"A"  |"B"  |"C"  |
            -------------------
            |1    |2    |7    |
            |3    |4    |8    |
            -------------------
            <BLANKLINE>

            >>> # join multiple columns
            >>> mdf1 = session.create_dataframe([[1, 2], [3, 4], [5, 6]], schema=["a", "b"])
            >>> mdf2 = session.create_dataframe([[1, 2], [3, 4], [7, 6]], schema=["a", "b"])
            >>> mdf1.join(mdf2, ["a", "b"]).show()
            -------------
            |"A"  |"B"  |
            -------------
            |1    |2    |
            |3    |4    |
            -------------
            <BLANKLINE>
            >>> mdf1.join(mdf2, (mdf1["a"] < mdf2["a"]) & (mdf1["b"] == mdf2["b"])).select(mdf1["a"].as_("new_a"), mdf1["b"].as_("new_b")).show()
            ---------------------
            |"NEW_A"  |"NEW_B"  |
            ---------------------
            |5        |6        |
            ---------------------
            <BLANKLINE>
            >>> # use lsuffix and rsuffix to resolve duplicating column names
            >>> mdf1.join(mdf2, (mdf1["a"] < mdf2["a"]) & (mdf1["b"] == mdf2["b"]), lsuffix="_left", rsuffix="_right").show()
            -----------------------------------------------
            |"A_LEFT"  |"B_LEFT"  |"A_RIGHT"  |"B_RIGHT"  |
            -----------------------------------------------
            |5         |6         |7          |6          |
            -----------------------------------------------
            <BLANKLINE>
            >>> mdf1.join(mdf2, (mdf1["a"] < mdf2["a"]) & (mdf1["b"] == mdf2["b"]), rsuffix="_right").show()
            -------------------------------------
            |"A"  |"B"  |"A_RIGHT"  |"B_RIGHT"  |
            -------------------------------------
            |5    |6    |7          |6          |
            -------------------------------------
            <BLANKLINE>
            >>> # examples of different joins
            >>> df5 = session.create_dataframe([3, 4, 5, 5, 6, 7], schema=["id"])
            >>> df6 = session.create_dataframe([5, 6, 7, 7, 8, 9], schema=["id"])
            >>> # inner join
            >>> df5.join(df6, "id", "inner").sort("id").show()
            --------
            |"ID"  |
            --------
            |5     |
            |5     |
            |6     |
            |7     |
            |7     |
            --------
            <BLANKLINE>
            >>> # left/leftouter join
            >>> df5.join(df6, "id", "left").sort("id").show()
            --------
            |"ID"  |
            --------
            |3     |
            |4     |
            |5     |
            |5     |
            |6     |
            |7     |
            |7     |
            --------
            <BLANKLINE>
            >>> # right/rightouter join
            >>> df5.join(df6, "id", "right").sort("id").show()
            --------
            |"ID"  |
            --------
            |5     |
            |5     |
            |6     |
            |7     |
            |7     |
            |8     |
            |9     |
            --------
            <BLANKLINE>
            >>> # full/outer/fullouter join
            >>> df5.join(df6, "id", "full").sort("id").show()
            --------
            |"ID"  |
            --------
            |3     |
            |4     |
            |5     |
            |5     |
            |6     |
            |7     |
            |7     |
            |8     |
            |9     |
            --------
            <BLANKLINE>
            >>> # semi/leftsemi join
            >>> df5.join(df6, "id", "semi").sort("id").show()
            --------
            |"ID"  |
            --------
            |5     |
            |5     |
            |6     |
            |7     |
            --------
            <BLANKLINE>
            >>> # anti/leftanti join
            >>> df5.join(df6, "id", "anti").sort("id").show()
            --------
            |"ID"  |
            --------
            |3     |
            |4     |
            --------
            <BLANKLINE>

        Note:
            When performing chained operations, this method will not work if there are
            ambiguous column names. For example,

            >>> df1.filter(df1.a == 1).join(df2, df1.a == df2.a).select(df1.a.alias("a"), df1.b, df2.c) # doctest: +SKIP

            will not work because ``df1.filter(df1.a == 1)`` has produced a new dataframe and you
            cannot refer to ``df1.a`` anymore. Instead, you can do either

            >>> df1.join(df2, (df1.a == 1) & (df1.a == df2.a)).select(df1.a.alias("a"), df1.b, df2.c).show()
            -------------------
            |"A"  |"B"  |"C"  |
            -------------------
            |1    |2    |7    |
            -------------------
            <BLANKLINE>

            or

            >>> df3 = df1.filter(df1.a == 1)
            >>> df3.join(df2, df3.a == df2.a).select(df3.a.alias("a"), df3.b, df2.c).show()
            -------------------
            |"A"  |"B"  |"C"  |
            -------------------
            |1    |2    |7    |
            -------------------
            <BLANKLINE>

        Examples::
            >>> # asof join examples
            >>> df1 = session.create_dataframe([['A', 1, 15, 3.21],
            ...                                 ['A', 2, 16, 3.22],
            ...                                 ['B', 1, 17, 3.23],
            ...                                 ['B', 2, 18, 4.23]],
            ...                                schema=["c1", "c2", "c3", "c4"])
            >>> df2 = session.create_dataframe([['A', 1, 14, 3.19],
            ...                                 ['B', 2, 16, 3.04]],
            ...                                schema=["c1", "c2", "c3", "c4"])
            >>> df1.join(df2, on=["c1", "c2"], how="asof", match_condition=(df1.c3 >= df2.c3)) \\
            ...     .select(df1.c1, df1.c2, df1.c3.alias("C3_1"), df1.c4.alias("C4_1"), df2.c3.alias("C3_2"), df2.c4.alias("C4_2")) \\
            ...     .order_by("c1", "c2").show()
            ---------------------------------------------------
            |"C1"  |"C2"  |"C3_1"  |"C4_1"  |"C3_2"  |"C4_2"  |
            ---------------------------------------------------
            |A     |1     |15      |3.21    |14      |3.19    |
            |A     |2     |16      |3.22    |NULL    |NULL    |
            |B     |1     |17      |3.23    |NULL    |NULL    |
            |B     |2     |18      |4.23    |16      |3.04    |
            ---------------------------------------------------
            <BLANKLINE>
            >>> df1.join(df2, on=(df1.c1 == df2.c1) & (df1.c2 == df2.c2), how="asof",
            ...     match_condition=(df1.c3 >= df2.c3), lsuffix="_L", rsuffix="_R") \\
            ...     .order_by("C1_L", "C2_L").show()
            -------------------------------------------------------------------------
            |"C1_L"  |"C2_L"  |"C3_L"  |"C4_L"  |"C1_R"  |"C2_R"  |"C3_R"  |"C4_R"  |
            -------------------------------------------------------------------------
            |A       |1       |15      |3.21    |A       |1       |14      |3.19    |
            |A       |2       |16      |3.22    |NULL    |NULL    |NULL    |NULL    |
            |B       |1       |17      |3.23    |NULL    |NULL    |NULL    |NULL    |
            |B       |2       |18      |4.23    |B       |2       |16      |3.04    |
            -------------------------------------------------------------------------
            <BLANKLINE>
            >>> df1 = df1.alias("L")
            >>> df2 = df2.alias("R")
            >>> df1.join(df2, using_columns=["c1", "c2"], how="asof",
            ...         match_condition=(df1.c3 >= df2.c3)).order_by("C1", "C2").show()
            -----------------------------------------------
            |"C1"  |"C2"  |"C3L"  |"C4L"  |"C3R"  |"C4R"  |
            -----------------------------------------------
            |A     |1     |15     |3.21   |14     |3.19   |
            |A     |2     |16     |3.22   |NULL   |NULL   |
            |B     |1     |17     |3.23   |NULL   |NULL   |
            |B     |2     |18     |4.23   |16     |3.04   |
            -----------------------------------------------
            <BLANKLINE>
        """
        using_columns = kwargs.get("using_columns") or on
        join_type = kwargs.get("join_type") or how
        if isinstance(right, DataFrame):
            if self is right or self._plan is right._plan:
                raise SnowparkClientExceptionMessages.DF_SELF_JOIN_NOT_SUPPORTED()

            if isinstance(join_type, Cross) or (
                isinstance(join_type, str)
                and join_type.strip().lower().replace("_", "").startswith("cross")
            ):
                if column_to_bool(using_columns):
                    raise Exception("Cross joins cannot take columns as input.")

            if (
                isinstance(join_type, AsOf)
                or isinstance(join_type, str)
                and join_type.strip().lower() == "asof"
            ):
                if match_condition is None:
                    raise ValueError(
                        "match_condition cannot be None when performing asof join."
                    )
            else:
                if match_condition is not None:
                    raise ValueError(
                        f"match_condition is only accepted with join type 'asof' given: '{join_type}'"
                    )

            # Parse using_columns arg
            if column_to_bool(using_columns) is False:
                using_columns = []
            elif isinstance(using_columns, str):
                using_columns = [using_columns]
            elif isinstance(using_columns, Column):
                using_columns = using_columns
            elif (
                isinstance(using_columns, Iterable)
                and len(using_columns) > 0
                and not all([isinstance(col, str) for col in using_columns])
            ):
                bad_idx, bad_col = next(
                    (idx, col)
                    for idx, col in enumerate(using_columns)
                    if not isinstance(col, str)
                )
                raise TypeError(
                    f"All list elements for 'on' or 'using_columns' must be string type. "
                    f"Got: '{type(bad_col)}' at index {bad_idx}"
                )
            elif not isinstance(using_columns, Iterable):
                raise TypeError(
                    f"Invalid input type for join column: {type(using_columns)}"
                )

            return self._join_dataframes(
                right,
                using_columns,
                create_join_type(join_type or "inner"),
                lsuffix=lsuffix,
                rsuffix=rsuffix,
                match_condition=match_condition,
            )

        raise TypeError("Invalid type for join. Must be Dataframe")

    @df_api_usage
    def join_table_function(
        self,
        func: Union[str, List[str], TableFunctionCall],
        *func_arguments: ColumnOrName,
        **func_named_arguments: ColumnOrName,
    ) -> "DataFrame":
        """Lateral joins the current DataFrame with the output of the specified table function.

        References: `Snowflake SQL functions <https://docs.snowflake.com/en/sql-reference/functions-table.html>`_.

        Example 1
            Lateral join a table function by using the name and parameters directly:

            >>> df = session.sql("select 'James' as name, 'address1 address2 address3' as addresses")
            >>> df.join_table_function("split_to_table", df["addresses"], lit(" ")).show()
            --------------------------------------------------------------------
            |"NAME"  |"ADDRESSES"                 |"SEQ"  |"INDEX"  |"VALUE"   |
            --------------------------------------------------------------------
            |James   |address1 address2 address3  |1      |1        |address1  |
            |James   |address1 address2 address3  |1      |2        |address2  |
            |James   |address1 address2 address3  |1      |3        |address3  |
            --------------------------------------------------------------------
            <BLANKLINE>

        Example 2
            Lateral join a table function by calling:

            >>> from snowflake.snowpark.functions import table_function
            >>> split_to_table = table_function("split_to_table")
            >>> df = session.sql("select 'James' as name, 'address1 address2 address3' as addresses")
            >>> df.join_table_function(split_to_table(df["addresses"], lit(" "))).show()
            --------------------------------------------------------------------
            |"NAME"  |"ADDRESSES"                 |"SEQ"  |"INDEX"  |"VALUE"   |
            --------------------------------------------------------------------
            |James   |address1 address2 address3  |1      |1        |address1  |
            |James   |address1 address2 address3  |1      |2        |address2  |
            |James   |address1 address2 address3  |1      |3        |address3  |
            --------------------------------------------------------------------
            <BLANKLINE>

        Example 3
            Lateral join a table function with the partition and order by clause:

            >>> from snowflake.snowpark.functions import table_function
            >>> split_to_table = table_function("split_to_table")
            >>> df = session.create_dataframe([
            ...     ["John", "James", "address1 address2 address3"],
            ...     ["Mike", "James", "address4 address5 address6"],
            ...     ["Cathy", "Stone", "address4 address5 address6"],
            ... ],
            ... schema=["first_name", "last_name", "addresses"])
            >>> df.join_table_function(split_to_table(df["addresses"], lit(" ")).over(partition_by="last_name", order_by="first_name")).show()
            ----------------------------------------------------------------------------------------
            |"FIRST_NAME"  |"LAST_NAME"  |"ADDRESSES"                 |"SEQ"  |"INDEX"  |"VALUE"   |
            ----------------------------------------------------------------------------------------
            |John          |James        |address1 address2 address3  |1      |1        |address1  |
            |John          |James        |address1 address2 address3  |1      |2        |address2  |
            |John          |James        |address1 address2 address3  |1      |3        |address3  |
            |Mike          |James        |address4 address5 address6  |2      |1        |address4  |
            |Mike          |James        |address4 address5 address6  |2      |2        |address5  |
            |Mike          |James        |address4 address5 address6  |2      |3        |address6  |
            |Cathy         |Stone        |address4 address5 address6  |3      |1        |address4  |
            |Cathy         |Stone        |address4 address5 address6  |3      |2        |address5  |
            |Cathy         |Stone        |address4 address5 address6  |3      |3        |address6  |
            ----------------------------------------------------------------------------------------
            <BLANKLINE>

        Example 4
            Lateral join a table function with aliasing the output column names:

            >>> from snowflake.snowpark.functions import table_function
            >>> split_to_table = table_function("split_to_table")
            >>> df = session.sql("select 'James' as name, 'address1 address2 address3' as addresses")
            >>> df.join_table_function(split_to_table(col("addresses"), lit(" ")).alias("seq", "idx", "val")).show()
            ------------------------------------------------------------------
            |"NAME"  |"ADDRESSES"                 |"SEQ"  |"IDX"  |"VAL"     |
            ------------------------------------------------------------------
            |James   |address1 address2 address3  |1      |1      |address1  |
            |James   |address1 address2 address3  |1      |2      |address2  |
            |James   |address1 address2 address3  |1      |3      |address3  |
            ------------------------------------------------------------------
            <BLANKLINE>

        Args:

            func_name: The SQL function name.
            func_arguments: The positional arguments for the SQL function.
            func_named_arguments: The named arguments for the SQL function, if it accepts named arguments.

        Returns:
            A new :class:`DataFrame` that has the columns carried from this :class:`DataFrame`, plus new columns and rows from the lateral join with the table function.

        See Also:
            - :meth:`Session.table_function`, which creates a new :class:`DataFrame` by using the SQL table function.

        """
        func_expr = _create_table_function_expression(
            func, *func_arguments, **func_named_arguments
        )

        project_cols = None
        new_col_names = None
        if func_expr.aliases:
            temp_join_plan = self._session._analyzer.resolve(
                TableFunctionJoin(self._plan, func_expr)
            )
            old_cols, new_cols, alias_cols = _get_cols_after_join_table(
                func_expr, self._plan, temp_join_plan
            )
            new_col_names = [
                self._session._analyzer.analyze(col, {}) for col in new_cols
            ]
            # when generating join table expression, we inculcate aliased column into the initial
            # query like so,
            #
            #     SELECT T_LEFT.*, T_RIGHT."COL1" AS "COL1_ALIASED", ... FROM () AS T_LEFT JOIN TABLE() AS T_RIGHT
            #
            # Therefore if columns names are aliased, then subsequent select must use the aliased name.
            join_plan = self._session._analyzer.resolve(
                TableFunctionJoin(self._plan, func_expr, right_cols=new_col_names)
            )
            project_cols = [*old_cols, *alias_cols]

        if self._session.sql_simplifier_enabled:
            select_plan = self._session._analyzer.create_select_statement(
                from_=SelectTableFunction(
                    func_expr,
                    other_plan=self._plan,
                    analyzer=self._session._analyzer,
                    right_cols=new_col_names,
                ),
                analyzer=self._session._analyzer,
            )
            if project_cols:
                select_plan = select_plan.select(project_cols)
            return self._with_plan(select_plan)
        if project_cols:
            return self._with_plan(Project(project_cols, join_plan))

        return self._with_plan(
            TableFunctionJoin(self._plan, func_expr, right_cols=new_col_names)
        )

    @df_api_usage
    def cross_join(
        self,
        right: "DataFrame",
        *,
        lsuffix: str = "",
        rsuffix: str = "",
    ) -> "DataFrame":
        """Performs a cross join, which returns the Cartesian product of the current
        :class:`DataFrame` and another :class:`DataFrame` (``right``).

        If the current and ``right`` DataFrames have columns with the same name, and
        you need to refer to one of these columns in the returned DataFrame, use the
        :func:`col` function on the current or ``right`` DataFrame to disambiguate
        references to these columns.

        Example::

            >>> df1 = session.create_dataframe([[1, 2], [3, 4]], schema=["a", "b"])
            >>> df2 = session.create_dataframe([[5, 6], [7, 8]], schema=["c", "d"])
            >>> df1.cross_join(df2).sort("a", "b", "c", "d").show()
            -------------------------
            |"A"  |"B"  |"C"  |"D"  |
            -------------------------
            |1    |2    |5    |6    |
            |1    |2    |7    |8    |
            |3    |4    |5    |6    |
            |3    |4    |7    |8    |
            -------------------------
            <BLANKLINE>
            >>> df3 = session.create_dataframe([[1, 2], [3, 4]], schema=["a", "b"])
            >>> df4 = session.create_dataframe([[5, 6], [7, 8]], schema=["a", "b"])
            >>> df3.cross_join(df4, lsuffix="_l", rsuffix="_r").sort("a_l", "b_l", "a_r", "b_r").show()
            ---------------------------------
            |"A_L"  |"B_L"  |"A_R"  |"B_R"  |
            ---------------------------------
            |1      |2      |5      |6      |
            |1      |2      |7      |8      |
            |3      |4      |5      |6      |
            |3      |4      |7      |8      |
            ---------------------------------
            <BLANKLINE>

        Args:
            right: the right :class:`DataFrame` to join.
            lsuffix: Suffix to add to the overlapping columns of the left DataFrame.
            rsuffix: Suffix to add to the overlapping columns of the right DataFrame.

        Note:
            If both ``lsuffix`` and ``rsuffix`` are empty, the overlapping columns will have random column names in the result DataFrame.
            If either one is not empty, the overlapping columns won't have random names.
        """
        return self._join_dataframes_internal(
            right,
            create_join_type("cross"),
            None,
            lsuffix=lsuffix,
            rsuffix=rsuffix,
        )

    def _join_dataframes(
        self,
        right: "DataFrame",
        using_columns: Union[Column, Iterable[str]],
        join_type: JoinType,
        *,
        lsuffix: str = "",
        rsuffix: str = "",
        match_condition: Optional[Column] = None,
    ) -> "DataFrame":
        if isinstance(using_columns, Column):
            return self._join_dataframes_internal(
                right,
                join_type,
                join_exprs=using_columns,
                lsuffix=lsuffix,
                rsuffix=rsuffix,
                match_condition=match_condition,
            )

        if isinstance(join_type, (LeftSemi, LeftAnti)):
            # Create a Column with expression 'true AND <expr> AND <expr> .."
            join_cond = Column(Literal(True))
            for c in using_columns:
                quoted = quote_name(c)
                join_cond = join_cond & (self.col(quoted) == right.col(quoted))
            return self._join_dataframes_internal(
                right,
                join_type,
                join_cond,
                lsuffix=lsuffix,
                rsuffix=rsuffix,
            )
        else:
            lhs, rhs = _disambiguate(
                self,
                right,
                join_type,
                using_columns,
                lsuffix=lsuffix,
                rsuffix=rsuffix,
            )
            if not isinstance(
                join_type, Cross
            ):  # cross joins does not allow specifying columns
                join_type = UsingJoin(join_type, using_columns)
            join_logical_plan = Join(
                lhs._plan,
                rhs._plan,
                join_type,
                None,
                match_condition._expression if match_condition is not None else None,
            )
            if self._select_statement:
                return self._with_plan(
                    self._session._analyzer.create_select_statement(
                        from_=self._session._analyzer.create_select_snowflake_plan(
                            join_logical_plan, analyzer=self._session._analyzer
                        ),
                        analyzer=self._session._analyzer,
                    )
                )
            return self._with_plan(join_logical_plan)

    def _join_dataframes_internal(
        self,
        right: "DataFrame",
        join_type: JoinType,
        join_exprs: Optional[Column],
        *,
        lsuffix: str = "",
        rsuffix: str = "",
        match_condition: Optional[Column] = None,
    ) -> "DataFrame":
        (lhs, rhs) = _disambiguate(
            self, right, join_type, [], lsuffix=lsuffix, rsuffix=rsuffix
        )
        join_condition_expr = join_exprs._expression if join_exprs is not None else None
        match_condition_expr = (
            match_condition._expression if match_condition is not None else None
        )
        join_logical_plan = Join(
            lhs._plan,
            rhs._plan,
            join_type,
            join_condition_expr,
            match_condition_expr,
        )
        if self._select_statement:
            return self._with_plan(
                self._session._analyzer.create_select_statement(
                    from_=self._session._analyzer.create_select_snowflake_plan(
                        join_logical_plan,
                        analyzer=self._session._analyzer,
                    ),
                    analyzer=self._session._analyzer,
                )
            )
        return self._with_plan(join_logical_plan)

    @df_api_usage
    def with_column(
        self, col_name: str, col: Union[Column, TableFunctionCall]
    ) -> "DataFrame":
        """
        Returns a DataFrame with an additional column with the specified name
        ``col_name``. The column is computed by using the specified expression ``col``.

        If a column with the same name already exists in the DataFrame, that column is
        replaced by the new column.

        Example 1::

            >>> df = session.create_dataframe([[1, 2], [3, 4]], schema=["a", "b"])
            >>> df.with_column("mean", (df["a"] + df["b"]) / 2).show()
            ------------------------
            |"A"  |"B"  |"MEAN"    |
            ------------------------
            |1    |2    |1.500000  |
            |3    |4    |3.500000  |
            ------------------------
            <BLANKLINE>

        Example 2::

            >>> from snowflake.snowpark.functions import udtf
            >>> @udtf(output_schema=["number"])
            ... class sum_udtf:
            ...     def process(self, a: int, b: int) -> Iterable[Tuple[int]]:
            ...         yield (a + b, )
            >>> df = session.create_dataframe([[1, 2], [3, 4]], schema=["a", "b"])
            >>> df.with_column("total", sum_udtf(df.a, df.b)).sort(df.a).show()
            -----------------------
            |"A"  |"B"  |"TOTAL"  |
            -----------------------
            |1    |2    |3        |
            |3    |4    |7        |
            -----------------------
            <BLANKLINE>

        Args:
            col_name: The name of the column to add or replace.
            col: The :class:`Column` or :class:`table_function.TableFunctionCall` with single column output to add or replace.
        """
        return self.with_columns([col_name], [col])

    @df_api_usage
    def with_columns(
        self, col_names: List[str], values: List[Union[Column, TableFunctionCall]]
    ) -> "DataFrame":
        """Returns a DataFrame with additional columns with the specified names
        ``col_names``. The columns are computed by using the specified expressions
        ``values``.

        If columns with the same names already exist in the DataFrame, those columns
        are removed and appended at the end by new columns.

        Example 1::

            >>> from snowflake.snowpark.functions import udtf
            >>> @udtf(output_schema=["number"])
            ... class sum_udtf:
            ...     def process(self, a: int, b: int) -> Iterable[Tuple[int]]:
            ...         yield (a + b, )
            >>> df = session.create_dataframe([[1, 2], [3, 4]], schema=["a", "b"])
            >>> df.with_columns(["mean", "total"], [(df["a"] + df["b"]) / 2, sum_udtf(df.a, df.b)]).sort(df.a).show()
            ----------------------------------
            |"A"  |"B"  |"MEAN"    |"TOTAL"  |
            ----------------------------------
            |1    |2    |1.500000  |3        |
            |3    |4    |3.500000  |7        |
            ----------------------------------
            <BLANKLINE>

        Example 2::

            >>> from snowflake.snowpark.functions import table_function
            >>> split_to_table = table_function("split_to_table")
            >>> df = session.sql("select 'James' as name, 'address1 address2 address3' as addresses")
            >>> df.with_columns(["seq", "idx", "val"], [split_to_table(df.addresses, lit(" "))]).show()
            ------------------------------------------------------------------
            |"NAME"  |"ADDRESSES"                 |"SEQ"  |"IDX"  |"VAL"     |
            ------------------------------------------------------------------
            |James   |address1 address2 address3  |1      |1      |address1  |
            |James   |address1 address2 address3  |1      |2      |address2  |
            |James   |address1 address2 address3  |1      |3      |address3  |
            ------------------------------------------------------------------
            <BLANKLINE>

        Args:
            col_names: A list of the names of the columns to add or replace.
            values: A list of the :class:`Column` objects or :class:`table_function.TableFunctionCall` object
                    to add or replace.
        """
        # Get a list of the new columns and their dedupped values
        qualified_names = [quote_name(n) for n in col_names]
        new_column_names = set(qualified_names)

        if len(col_names) != len(new_column_names):
            raise ValueError(
                "The same column name is used multiple times in the col_names parameter."
            )

        num_table_func_calls = sum(
            1 if isinstance(col, TableFunctionCall) else 0 for col in values
        )
        if num_table_func_calls == 0:
            if len(col_names) != len(values):
                raise ValueError(
                    f"The size of column names ({len(col_names)}) is not equal to the size of columns ({len(values)})"
                )
            new_cols = [col.as_(name) for name, col in zip(qualified_names, values)]
        elif num_table_func_calls > 1:
            raise ValueError(
                f"Only one table function call accepted inside with_columns call, ({num_table_func_calls}) provided"
            )
        else:
            if len(col_names) < len(values):
                raise ValueError(
                    "The size of column names must be equal to the size of the output columns. Fewer columns provided."
                )
            new_cols = []
            offset = 0
            for i in range(len(values)):
                col = values[i]
                if isinstance(col, Column):
                    name = col_names[i + offset]
                    new_cols.append(col.as_(name))
                else:
                    offset = len(col_names) - len(values)
                    names = col_names[i : i + offset + 1]
                    new_cols.append(col.as_(*names))

        # Get a list of existing column names that are not being replaced
        old_cols = [
            Column(field)
            for field in self._output
            if field.name not in new_column_names
        ]

        # Put it all together
        return self.select([*old_cols, *new_cols])

    @overload
    def count(
        self, *, statement_params: Optional[Dict[str, str]] = None, block: bool = True
    ) -> int:
        ...  # pragma: no cover

    @overload
    def count(
        self, *, statement_params: Optional[Dict[str, str]] = None, block: bool = False
    ) -> AsyncJob:
        ...  # pragma: no cover

    def count(
        self, *, statement_params: Optional[Dict[str, str]] = None, block: bool = True
    ) -> Union[int, AsyncJob]:
        """Executes the query representing this DataFrame and returns the number of
        rows in the result (similar to the COUNT function in SQL).

        Args:
            statement_params: Dictionary of statement level parameters to be set while executing this action.
            block: A bool value indicating whether this function will wait until the result is available.
                When it is ``False``, this function executes the underlying queries of the dataframe
                asynchronously and returns an :class:`AsyncJob`.
        """
        with open_telemetry_context_manager(self.count, self):
            df = self.agg(("*", "count"))
            add_api_call(df, "DataFrame.count")
            result = df._internal_collect_with_tag(
                statement_params=statement_params,
                block=block,
                data_type=_AsyncResultType.COUNT,
            )
            return result[0][0] if block else result

    @property
    def write(self) -> DataFrameWriter:
        """Returns a new :class:`DataFrameWriter` object that you can use to write the data in the :class:`DataFrame` to
        a Snowflake database or a stage location

        Example::
            >>> df = session.create_dataframe([[1, 2], [3, 4]], schema=["a", "b"])
            >>> df.write.mode("overwrite").save_as_table("saved_table", table_type="temporary")
            >>> session.table("saved_table").show()
            -------------
            |"A"  |"B"  |
            -------------
            |1    |2    |
            |3    |4    |
            -------------
            <BLANKLINE>
            >>> stage_created_result = session.sql("create temp stage if not exists test_stage").collect()
            >>> df.write.copy_into_location("@test_stage/copied_from_dataframe")  # default CSV
            [Row(rows_unloaded=2, input_bytes=8, output_bytes=28)]
        """

        return self._writer

    @df_collect_api_telemetry
    def copy_into_table(
        self,
        table_name: Union[str, Iterable[str]],
        *,
        files: Optional[Iterable[str]] = None,
        pattern: Optional[str] = None,
        validation_mode: Optional[str] = None,
        target_columns: Optional[Iterable[str]] = None,
        transformations: Optional[Iterable[ColumnOrName]] = None,
        format_type_options: Optional[Dict[str, Any]] = None,
        statement_params: Optional[Dict[str, str]] = None,
        **copy_options: Any,
    ) -> List[Row]:
        """Executes a `COPY INTO <table> <https://docs.snowflake.com/en/sql-reference/sql/copy-into-table.html>`__ command to load data from files in a stage location into a specified table.

        It returns the load result described in `OUTPUT section of the COPY INTO <table> command <https://docs.snowflake.com/en/sql-reference/sql/copy-into-table.html#output>`__.
        The returned result also depends on the value of ``validation_mode``.

        It's slightly different from the ``COPY INTO`` command in that this method will automatically create a table if the table doesn't exist and the input files are CSV files whereas the ``COPY INTO <table>`` doesn't.

        To call this method, this DataFrame must be created from a :class:`DataFrameReader`.

        Example::

            >>> # Create a CSV file to demo load
            >>> import tempfile
            >>> with tempfile.NamedTemporaryFile(mode="w+t") as t:
            ...     t.writelines(["id1, Product A", "\\n" "id2, Product B"])
            ...     t.flush()
            ...     create_stage_result = session.sql("create temp stage if not exists test_stage").collect()
            ...     put_result = session.file.put(t.name, "@test_stage/copy_into_table_dir", overwrite=True)
            >>> # user_schema is used to read from CSV files. For other files it's not needed.
            >>> from snowflake.snowpark.types import StringType, StructField, StringType
            >>> from snowflake.snowpark.functions import length
            >>> user_schema = StructType([StructField("product_id", StringType()), StructField("product_name", StringType())])
            >>> # Use the DataFrameReader (session.read below) to read from CSV files.
            >>> df = session.read.schema(user_schema).csv("@test_stage/copy_into_table_dir")
            >>> # specify target column names.
            >>> target_column_names = ["product_id", "product_name"]
            >>> drop_result = session.sql("drop table if exists copied_into_table").collect()  # The copy will recreate the table.
            >>> copied_into_result = df.copy_into_table("copied_into_table", target_columns=target_column_names, force=True)
            >>> session.table("copied_into_table").show()
            ---------------------------------
            |"PRODUCT_ID"  |"PRODUCT_NAME"  |
            ---------------------------------
            |id1           | Product A      |
            |id2           | Product B      |
            ---------------------------------
            <BLANKLINE>

        The arguments of this function match the optional parameters of the `COPY INTO <table> <https://docs.snowflake.com/en/sql-reference/sql/copy-into-table.html#optional-parameters>`__.

        Args:
            table_name: A string or list of strings representing table name.
                If input is a string, it represents the table name; if input is of type iterable of strings,
                it represents the fully-qualified object identifier (database name, schema name, and table name).
            files: Specific files to load from the stage location.
            pattern: The regular expression that is used to match file names of the stage location.
            validation_mode: A ``str`` that instructs the ``COPY INTO <table>`` command to validate the data files instead of loading them into the specified table.
                Values can be "RETURN_n_ROWS", "RETURN_ERRORS", or "RETURN_ALL_ERRORS". Refer to the above mentioned ``COPY INTO <table>`` command optional parameters for more details.
            target_columns: Name of the columns in the table where the data should be saved.
            transformations: A list of column transformations.
            format_type_options: A dict that contains the ``formatTypeOptions`` of the ``COPY INTO <table>`` command.
            statement_params: Dictionary of statement level parameters to be set while executing this action.
            copy_options: The kwargs that is used to specify the ``copyOptions`` of the ``COPY INTO <table>`` command.
        """
        if not self._reader or not self._reader._file_path:
            raise SnowparkDataframeException(
                "To copy into a table, the DataFrame must be created from a DataFrameReader and specify a file path."
            )
        target_columns = tuple(target_columns) if target_columns else None
        transformations = tuple(transformations) if transformations else None
        if (
            target_columns
            and transformations
            and len(target_columns) != len(transformations)
        ):
            raise ValueError(
                f"Number of column names provided to copy into does not match the number of transformations provided. Number of column names: {len(target_columns)}, number of transformations: {len(transformations)}"
            )

        full_table_name = (
            table_name if isinstance(table_name, str) else ".".join(table_name)
        )
        validate_object_name(full_table_name)
        table_name = (
            parse_table_name(table_name) if isinstance(table_name, str) else table_name
        )
        pattern = pattern or self._reader._cur_options.get("PATTERN")
        reader_format_type_options, reader_copy_options = get_copy_into_table_options(
            self._reader._cur_options
        )
        format_type_options = format_type_options or reader_format_type_options
        target_columns = target_columns or self._reader._cur_options.get(
            "TARGET_COLUMNS"
        )
        transformations = transformations or self._reader._cur_options.get(
            "TRANSFORMATIONS"
        )
        # We only want to set this if the user does not have any target columns or transformations set
        # Otherwise we operate in the mode where we don't know the schema
        create_table_from_infer_schema = False
        if self._reader._infer_schema and not (transformations or target_columns):
            transformations = self._reader._infer_schema_transformations
            target_columns = self._reader._infer_schema_target_columns
            create_table_from_infer_schema = True

        transformations = (
            [_to_col_if_str(column, "copy_into_table") for column in transformations]
            if transformations
            else None
        )
        copy_options = copy_options or reader_copy_options
        validation_mode = validation_mode or self._reader._cur_options.get(
            "VALIDATION_MODE"
        )
        normalized_column_names = (
            [quote_name(col_name) for col_name in target_columns]
            if target_columns
            else None
        )
        transformation_exps = (
            [
                column._expression if isinstance(column, Column) else column
                for column in transformations
            ]
            if transformations
            else None
        )
        return DataFrame(
            self._session,
            CopyIntoTableNode(
                table_name,
                file_path=self._reader._file_path,
                files=files,
                file_format=self._reader._file_type,
                pattern=pattern,
                column_names=normalized_column_names,
                transformations=transformation_exps,
                copy_options=copy_options,
                format_type_options=format_type_options,
                validation_mode=validation_mode,
                user_schema=self._reader._user_schema,
                cur_options=self._reader._cur_options,
                create_table_from_infer_schema=create_table_from_infer_schema,
            ),
        )._internal_collect_with_tag_no_telemetry(statement_params=statement_params)

    @df_collect_api_telemetry
    def show(
        self,
        n: int = 10,
        max_width: int = 50,
        *,
        statement_params: Optional[Dict[str, str]] = None,
    ) -> None:
        """Evaluates this DataFrame and prints out the first ``n`` rows with the
        specified maximum number of characters per column.

        Args:
            n: The number of rows to print out.
            max_width: The maximum number of characters to print out for each column.
                If the number of characters exceeds the maximum, the method prints out
                an ellipsis (...) at the end of the column.
            statement_params: Dictionary of statement level parameters to be set while executing this action.
        """
        with open_telemetry_context_manager(self.show, self):
            print(  # noqa: T201: we need to print here.
                self._show_string(
                    n,
                    max_width,
                    _statement_params=create_or_update_statement_params_with_query_tag(
                        statement_params or self._statement_params,
                        self._session.query_tag,
                        SKIP_LEVELS_TWO,
                    ),
                )
            )

    @deprecated(
        version="0.7.0",
        extra_warning_text="Use `DataFrame.join_table_function()` instead.",
        extra_doc_string="Use :meth:`join_table_function` instead.",
    )
    @df_api_usage
    def flatten(
        self,
        input: ColumnOrName,
        path: Optional[str] = None,
        outer: bool = False,
        recursive: bool = False,
        mode: str = "BOTH",
    ) -> "DataFrame":
        """Flattens (explodes) compound values into multiple rows.

        It creates a new ``DataFrame`` from this ``DataFrame``, carries the existing columns to the new ``DataFrame``,
        and adds the following columns to it:

            - SEQ
            - KEY
            - PATH
            - INDEX
            - VALUE
            - THIS

        References: `Snowflake SQL function FLATTEN <https://docs.snowflake.com/en/sql-reference/functions/flatten.html>`_.

        If this ``DataFrame`` also has columns with the names above, you can disambiguate the columns by renaming them.

        Example::

            >>> table1 = session.sql("select parse_json(numbers) as numbers from values('[1,2]') as T(numbers)")
            >>> flattened = table1.flatten(table1["numbers"])
            >>> flattened.select(table1["numbers"], flattened["value"].as_("flattened_number")).show()
            ----------------------------------
            |"NUMBERS"  |"FLATTENED_NUMBER"  |
            ----------------------------------
            |[          |1                   |
            |  1,       |                    |
            |  2        |                    |
            |]          |                    |
            |[          |2                   |
            |  1,       |                    |
            |  2        |                    |
            |]          |                    |
            ----------------------------------
            <BLANKLINE>

        Args:
            input: The name of a column or a :class:`Column` instance that will be unseated into rows.
                The column data must be of Snowflake data type VARIANT, OBJECT, or ARRAY.
            path: The path to the element within a VARIANT data structure which needs to be flattened.
                The outermost element is to be flattened if path is empty or ``None``.
            outer: If ``False``, any input rows that cannot be expanded, either because they cannot be accessed in the ``path``
                or because they have zero fields or entries, are completely omitted from the output.
                Otherwise, exactly one row is generated for zero-row expansions
                (with NULL in the KEY, INDEX, and VALUE columns).
            recursive: If ``False``, only the element referenced by ``path`` is expanded.
                Otherwise, the expansion is performed for all sub-elements recursively.
            mode: Specifies which types should be flattened "OBJECT", "ARRAY", or "BOTH".

        Returns:
            A new :class:`DataFrame` that has the columns carried from this :class:`DataFrame`, the flattened new columns and new rows.

        See Also:
            - :meth:`Session.flatten`, which creates a new :class:`DataFrame` by flattening compound values into multiple rows.
        """
        mode = mode.upper()
        if mode not in ("OBJECT", "ARRAY", "BOTH"):
            raise ValueError("mode must be one of ('OBJECT', 'ARRAY', 'BOTH')")

        if isinstance(input, str):
            input = self.col(input)
        return self._lateral(
            FlattenFunction(input._expression, path, outer, recursive, mode)
        )

    def _lateral(self, table_function: TableFunctionExpression) -> "DataFrame":
        result_columns = [
            attr.name
            for attr in self._session._analyzer.resolve(
                Lateral(self._plan, table_function)
            ).attributes
        ]
        common_col_names = [k for k, v in Counter(result_columns).items() if v > 1]
        if len(common_col_names) == 0:
            return DataFrame(self._session, Lateral(self._plan, table_function))
        prefix = _generate_prefix("a")
        child = self.select(
            [
                _alias_if_needed(
                    self,
                    attr.name,
                    prefix,
                    suffix=None,
                    common_col_names=common_col_names,
                )
                for attr in self._output
            ]
        )
        return DataFrame(self._session, Lateral(child._plan, table_function))

    def _show_string(self, n: int = 10, max_width: int = 50, **kwargs) -> str:
        query = self._plan.queries[-1].sql.strip().lower()

        # Add an Assign node that applies SpDataframeShow() to the input, followed by its Eval.
        repr = self._session._ast_batch.assign()
        if self._ast_id is None and FAIL_ON_MISSING_AST:
            _logger.debug(self._explain_string())
            raise NotImplementedError(
                f"DataFrame with API usage {self._plan.api_calls} is missing complete AST logging."
            )
        elif self._ast_id is not None:
            repr.expr.sp_dataframe_show.id.bitfield1 = self._ast_id
        self._session._ast_batch.eval(repr)

        if self._session._conn.is_phase1_enabled():
            ast = self._session._ast_batch.flush()
            res = self._session._conn.ast_query(ast)

            _logger.debug(f"AST response: {res}")

            # In Phase 1, the code to format the result set to a string
            # is run on the server, retrieve simply the result here.
            response = decode_ast_response_from_snowpark(
                res, self._session._conn._conn._session_parameters
            )

            check_response(response)

            return response.body[0].eval_ok.data.string_val.v
        else:
            _, kwargs["_dataframe_ast"] = self._session._ast_batch.flush()

            # Phase 0 code where string gets formatted.
            if is_sql_select_statement(query):
                result, meta = self._session._conn.get_result_and_metadata(
                    self.limit(n)._plan, **kwargs
                )
            else:
                res, meta = self._session._conn.get_result_and_metadata(
                    self._plan, **kwargs
                )
                result = res[:n]

            # The query has been executed
            col_count = len(meta)
            col_width = []
            header = []
            for field in meta:
                name = field.name
                col_width.append(len(name))
                header.append(name)

            body = []
            for row in result:
                lines = []
                for i, v in enumerate(row):
                    texts = str(v).split("\n") if v is not None else ["NULL"]
                    for t in texts:
                        col_width[i] = max(len(t), col_width[i])
                        col_width[i] = min(max_width, col_width[i])
                    lines.append(texts)

                # max line number in this row
                line_count = max(len(li) for li in lines)
                res = []
                for line_number in range(line_count):
                    new_line = []
                    for colIndex in range(len(lines)):
                        n = (
                            lines[colIndex][line_number]
                            if len(lines[colIndex]) > line_number
                            else ""
                        )
                        new_line.append(n)
                    res.append(new_line)
                body.extend(res)

            # Add 2 more spaces in each column
            col_width = [w + 2 for w in col_width]

            total_width = sum(col_width) + col_count + 1
            line = "-" * total_width + "\n"

            def row_to_string(row: List[str]) -> str:
                tokens = []
                if row:
                    for segment, size in zip(row, col_width):
                        if len(segment) > max_width:
                            # if truncated, add ... to the end
                            formatted = (segment[: max_width - 3] + "...").ljust(
                                size, " "
                            )
                        else:
                            formatted = segment.ljust(size, " ")
                        tokens.append(formatted)
                else:
                    tokens = [" " * size for size in col_width]
                return f"|{'|'.join(tok for tok in tokens)}|\n"

            return (
                line
                + row_to_string(header)
                + line
                # `body` of an empty df is empty
                + (
                    "".join(row_to_string(b) for b in body)
                    if body
                    else row_to_string([])
                )
                + line
            )

    @df_collect_api_telemetry
    def create_or_replace_view(
        self,
        name: Union[str, Iterable[str]],
        *,
        comment: Optional[str] = None,
        statement_params: Optional[Dict[str, str]] = None,
    ) -> List[Row]:
        """Creates a view that captures the computation expressed by this DataFrame.

        For ``name``, you can include the database and schema name (i.e. specify a
        fully-qualified name). If no database name or schema name are specified, the
        view will be created in the current database or schema.

        ``name`` must be a valid `Snowflake identifier <https://docs.snowflake.com/en/sql-reference/identifiers-syntax.html>`_.

        Args:
            name: The name of the view to create or replace. Can be a list of strings
                that specifies the database name, schema name, and view name.
            comment: Adds a comment for the created view. See
                `COMMENT <https://docs.snowflake.com/en/sql-reference/sql/comment>`_.
            statement_params: Dictionary of statement level parameters to be set while executing this action.
        """
        if isinstance(name, str):
            formatted_name = name
        elif isinstance(name, (list, tuple)) and all(isinstance(n, str) for n in name):
            formatted_name = ".".join(name)
        else:
            raise TypeError(
                "The input of create_or_replace_view() can only a str or list of strs."
            )

        return self._do_create_or_replace_view(
            formatted_name,
            PersistedView(),
            comment=comment,
            _statement_params=create_or_update_statement_params_with_query_tag(
                statement_params or self._statement_params,
                self._session.query_tag,
                SKIP_LEVELS_TWO,
            ),
        )

    @df_collect_api_telemetry
    @private_preview(version="1.4.0")
    def create_or_replace_dynamic_table(
        self,
        name: Union[str, Iterable[str]],
        *,
        warehouse: str,
        lag: str,
        comment: Optional[str] = None,
        statement_params: Optional[Dict[str, str]] = None,
    ) -> List[Row]:
        """Creates a dynamic table that captures the computation expressed by this DataFrame.

        For ``name``, you can include the database and schema name (i.e. specify a
        fully-qualified name). If no database name or schema name are specified, the
        dynamic table will be created in the current database or schema.

        ``name`` must be a valid `Snowflake identifier <https://docs.snowflake.com/en/sql-reference/identifiers-syntax.html>`_.

        Args:
            name: The name of the dynamic table to create or replace. Can be a list of strings
                that specifies the database name, schema name, and view name.
            warehouse: The name of the warehouse used to refresh the dynamic table.
            lag: specifies the target data freshness
            comment: Adds a comment for the created table. See
                `COMMENT <https://docs.snowflake.com/en/sql-reference/sql/comment>`_.
            statement_params: Dictionary of statement level parameters to be set while executing this action.
        """
        if isinstance(name, str):
            formatted_name = name
        elif isinstance(name, (list, tuple)) and all(isinstance(n, str) for n in name):
            formatted_name = ".".join(name)
        else:
            raise TypeError(
                "The name input of create_or_replace_dynamic_table() can only be a str or list of strs."
            )

        if not isinstance(warehouse, str):
            raise TypeError(
                "The warehouse input of create_or_replace_dynamic_table() can only be a str."
            )

        if not isinstance(lag, str):
            raise TypeError(
                "The lag input of create_or_replace_dynamic_table() can only be a str."
            )

        return self._do_create_or_replace_dynamic_table(
            formatted_name,
            warehouse,
            lag,
            comment,
            _statement_params=create_or_update_statement_params_with_query_tag(
                statement_params, self._session.query_tag, SKIP_LEVELS_TWO
            ),
        )

    @df_collect_api_telemetry
    def create_or_replace_temp_view(
        self,
        name: Union[str, Iterable[str]],
        *,
        comment: Optional[str] = None,
        statement_params: Optional[Dict[str, str]] = None,
    ) -> List[Row]:
        """Creates a temporary view that returns the same results as this DataFrame.

        You can use the view in subsequent SQL queries and statements during the
        current session. The temporary view is only available in the session in which
        it is created.

        For ``name``, you can include the database and schema name (i.e. specify a
        fully-qualified name). If no database name or schema name are specified, the
        view will be created in the current database or schema.

        ``name`` must be a valid `Snowflake identifier <https://docs.snowflake.com/en/sql-reference/identifiers-syntax.html>`_.

        Args:
            name: The name of the view to create or replace. Can be a list of strings
                that specifies the database name, schema name, and view name.
            comment: Adds a comment for the created view. See
                `COMMENT <https://docs.snowflake.com/en/sql-reference/sql/comment>`_.
            statement_params: Dictionary of statement level parameters to be set while executing this action.
        """
        if isinstance(name, str):
            formatted_name = name
        elif isinstance(name, (list, tuple)) and all(isinstance(n, str) for n in name):
            formatted_name = ".".join(name)
        else:
            raise TypeError(
                "The input of create_or_replace_temp_view() can only a str or list of strs."
            )

        return self._do_create_or_replace_view(
            formatted_name,
            LocalTempView(),
            comment=comment,
            _statement_params=create_or_update_statement_params_with_query_tag(
                statement_params or self._statement_params,
                self._session.query_tag,
                SKIP_LEVELS_TWO,
            ),
        )

    def _do_create_or_replace_view(
        self, view_name: str, view_type: ViewType, comment: Optional[str], **kwargs
    ):
        validate_object_name(view_name)
        cmd = CreateViewCommand(
            view_name,
            view_type,
            comment,
            self._plan,
        )

        return self._session._conn.execute(
            self._session._analyzer.resolve(cmd), **kwargs
        )

    def _do_create_or_replace_dynamic_table(
        self, name: str, warehouse: str, lag: str, comment: Optional[str], **kwargs
    ):
        validate_object_name(name)
        cmd = CreateDynamicTableCommand(
            name,
            warehouse,
            lag,
            comment,
            self._plan,
        )

        return self._session._conn.execute(
            self._session._analyzer.resolve(cmd), **kwargs
        )

    @overload
    def first(
        self,
        n: Optional[int] = None,
        *,
        statement_params: Optional[Dict[str, str]] = None,
        block: bool = True,
    ) -> Union[Optional[Row], List[Row]]:
        ...  # pragma: no cover

    @overload
    def first(
        self,
        n: Optional[int] = None,
        *,
        statement_params: Optional[Dict[str, str]] = None,
        block: bool = False,
    ) -> AsyncJob:
        ...  # pragma: no cover

    def first(
        self,
        n: Optional[int] = None,
        *,
        statement_params: Optional[Dict[str, str]] = None,
        block: bool = True,
    ) -> Union[Optional[Row], List[Row], AsyncJob]:
        """Executes the query representing this DataFrame and returns the first ``n``
        rows of the results.

        Args:
            n: The number of rows to return.
            statement_params: Dictionary of statement level parameters to be set while executing this action.
            block: A bool value indicating whether this function will wait until the result is available.
                When it is ``False``, this function executes the underlying queries of the dataframe
                asynchronously and returns an :class:`AsyncJob`.

        Returns:
             A list of the first ``n`` :class:`Row` objects if ``n`` is not ``None``. If ``n`` is negative or
             larger than the number of rows in the result, returns all rows in the
             results. ``n`` is ``None``, it returns the first :class:`Row` of
             results, or ``None`` if it does not exist.
        """
        if n is None:
            df = self.limit(1)
            add_api_call(df, "DataFrame.first")
            result = df._internal_collect_with_tag(
                statement_params=statement_params, block=block
            )
            if not block:
                return result
            return result[0] if result else None
        elif not isinstance(n, int):
            raise ValueError(f"Invalid type of argument passed to first(): {type(n)}")
        elif n < 0:
            return self._internal_collect_with_tag(
                statement_params=statement_params, block=block
            )
        else:
            df = self.limit(n)
            add_api_call(df, "DataFrame.first")
            return df._internal_collect_with_tag(
                statement_params=statement_params, block=block
            )

    take = first

    @df_api_usage
    def sample(
        self, frac: Optional[float] = None, n: Optional[int] = None
    ) -> "DataFrame":
        """Samples rows based on either the number of rows to be returned or a
        percentage of rows to be returned.

        Args:
            frac: the percentage of rows to be sampled.
            n: the number of rows to sample in the range of 0 to 1,000,000 (inclusive).
        Returns:
            a :class:`DataFrame` containing the sample of rows.
        """
        DataFrame._validate_sample_input(frac, n)
        sample_plan = Sample(self._plan, probability_fraction=frac, row_count=n)
        if self._select_statement:
            return self._with_plan(
                self._session._analyzer.create_select_statement(
                    from_=self._session._analyzer.create_select_snowflake_plan(
                        sample_plan, analyzer=self._session._analyzer
                    ),
                    analyzer=self._session._analyzer,
                )
            )
        return self._with_plan(sample_plan)

    @staticmethod
    def _validate_sample_input(frac: Optional[float] = None, n: Optional[int] = None):
        if frac is None and n is None:
            raise ValueError(
                "'frac' and 'n' cannot both be None. "
                "One of those values must be defined"
            )
        if frac is not None and (frac < 0.0 or frac > 1.0):
            raise ValueError(
                f"'frac' value {frac} "
                f"is out of range (0 <= probability_fraction <= 1)"
            )
        if n is not None and n < 0:
            raise ValueError(f"'n' value {n} must be greater than 0")

    @property
    def na(self) -> DataFrameNaFunctions:
        """
        Returns a :class:`DataFrameNaFunctions` object that provides functions for
        handling missing values in the DataFrame.
        """
        return self._na

    @property
    def session(self) -> "snowflake.snowpark.Session":
        """
        Returns a :class:`snowflake.snowpark.Session` object that provides access to the session the current DataFrame is relying on.
        """
        return self._session

    def describe(self, *cols: Union[str, List[str]]) -> "DataFrame":
        """
        Computes basic statistics for numeric columns, which includes
        ``count``, ``mean``, ``stddev``, ``min``, and ``max``. If no columns
        are provided, this function computes statistics for all numerical or
        string columns. Non-numeric and non-string columns will be ignored
        when calling this method.

        Example::
            >>> df = session.create_dataframe([[1, 2], [3, 4]], schema=["a", "b"])
            >>> desc_result = df.describe().sort("SUMMARY").show()
            -------------------------------------------------------
            |"SUMMARY"  |"A"                 |"B"                 |
            -------------------------------------------------------
            |count      |2.0                 |2.0                 |
            |max        |3.0                 |4.0                 |
            |mean       |2.0                 |3.0                 |
            |min        |1.0                 |2.0                 |
            |stddev     |1.4142135623730951  |1.4142135623730951  |
            -------------------------------------------------------
            <BLANKLINE>

        Args:
            cols: The names of columns whose basic statistics are computed.
        """
        cols = parse_positional_args_to_list(*cols)
        df = self.select(cols) if len(cols) > 0 else self

        # ignore non-numeric and non-string columns
        numerical_string_col_type_dict = {
            field.name: field.datatype
            for field in df.schema.fields
            if isinstance(field.datatype, (StringType, _NumericType))
        }

        stat_func_dict = {
            "count": count,
            "mean": mean,
            "stddev": stddev,
            "min": min_,
            "max": max_,
        }

        # if no columns should be selected, just return stat names
        if len(numerical_string_col_type_dict) == 0:
            df = self._session.create_dataframe(
                list(stat_func_dict.keys()), schema=["summary"]
            )
            # We need to set the API calls for this to same API calls for describe
            # Also add the new API calls for creating this DataFrame to the describe subcalls
            adjust_api_subcalls(
                df,
                "DataFrame.describe",
                precalls=self._plan.api_calls,
                subcalls=df._plan.api_calls,
            )
            return df

        # otherwise, calculate stats
        res_df = None
        for name, func in stat_func_dict.items():
            agg_cols = []
            for c, t in numerical_string_col_type_dict.items():
                # for string columns, we need to convert all stats to string
                # such that they can be fitted into one column
                if isinstance(t, StringType):
                    if name in ["mean", "stddev"]:
                        agg_cols.append(to_char(func(lit(None))).as_(c))
                    else:
                        agg_cols.append(to_char(func(c)))
                else:
                    agg_cols.append(func(c))
            agg_stat_df = (
                self.agg(agg_cols)
                .to_df(list(numerical_string_col_type_dict.keys()))
                .select(
                    lit(name).as_("summary"), *numerical_string_col_type_dict.keys()
                )
            )
            res_df = res_df.union(agg_stat_df) if res_df else agg_stat_df

        adjust_api_subcalls(
            res_df,
            "DataFrame.describe",
            precalls=self._plan.api_calls,
            subcalls=res_df._plan.api_calls.copy(),
        )
        return res_df

    @df_api_usage
    def rename(
        self,
        col_or_mapper: Union[ColumnOrName, dict],
        new_column: str = None,
    ):
        """
        Returns a DataFrame with the specified column ``col_or_mapper`` renamed as ``new_column``. If ``col_or_mapper``
        is a dictionary, multiple columns will be renamed in the returned DataFrame.

        Example::
            >>> # This example renames the column `A` as `NEW_A` in the DataFrame.
            >>> df = session.sql("select 1 as A, 2 as B")
            >>> df_renamed = df.rename(col("A"), "NEW_A")
            >>> df_renamed.show()
            -----------------
            |"NEW_A"  |"B"  |
            -----------------
            |1        |2    |
            -----------------
            <BLANKLINE>
            >>> # This example renames the column `A` as `NEW_A` and `B` as `NEW_B` in the DataFrame.
            >>> df = session.sql("select 1 as A, 2 as B")
            >>> df_renamed = df.rename({col("A"): "NEW_A", "B":"NEW_B"})
            >>> df_renamed.show()
            ---------------------
            |"NEW_A"  |"NEW_B"  |
            ---------------------
            |1        |2        |
            ---------------------
            <BLANKLINE>

        Args:
            col_or_mapper: The old column instance or column name to be renamed, or the dictionary mapping from column instances or columns names to their new names (string)
            new_column: The new column name (string value), if a single old column is given
        """
        if new_column is not None:
            return self.with_column_renamed(col_or_mapper, new_column)

        if not isinstance(col_or_mapper, dict):
            raise ValueError(
                f"If new_column parameter is not specified, col_or_mapper needs to be of type dict, "
                f"not {type(col_or_mapper).__name__}"
            )

        if len(col_or_mapper) == 0:
            raise ValueError("col_or_mapper dictionary cannot be empty")

        column_or_name_list, rename_list = zip(*col_or_mapper.items())
        for name in rename_list:
            if not isinstance(name, str):
                raise TypeError(
                    f"You cannot rename a column using value {name} of type {type(name).__name__} as it "
                    f"is not a string."
                )

        names = self._get_column_names_from_column_or_name_list(column_or_name_list)
        normalized_name_list = [quote_name(n) for n in names]
        rename_map = {k: v for k, v in zip(normalized_name_list, rename_list)}
        rename_plan = Rename(rename_map, self._plan)

        if self._select_statement:
            select_plan = self._session._analyzer.create_select_statement(
                from_=self._session._analyzer.create_select_snowflake_plan(
                    rename_plan, analyzer=self._session._analyzer
                ),
                analyzer=self._session._analyzer,
            )
            return self._with_plan(select_plan)

        return self._with_plan(rename_plan)

    @df_api_usage
    def with_column_renamed(self, existing: ColumnOrName, new: str) -> "DataFrame":
        """Returns a DataFrame with the specified column ``existing`` renamed as ``new``.

        Example::

            >>> # This example renames the column `A` as `NEW_A` in the DataFrame.
            >>> df = session.sql("select 1 as A, 2 as B")
            >>> df_renamed = df.with_column_renamed(col("A"), "NEW_A")
            >>> df_renamed.show()
            -----------------
            |"NEW_A"  |"B"  |
            -----------------
            |1        |2    |
            -----------------
            <BLANKLINE>

        Args:
            existing: The old column instance or column name to be renamed.
            new: The new column name.
        """
        new_quoted_name = quote_name(new)
        if isinstance(existing, str):
            old_name = quote_name(existing)
        elif isinstance(existing, Column):
            if isinstance(existing._expression, Attribute):
                from snowflake.snowpark.mock._connection import MockServerConnection

                if isinstance(self._session._conn, MockServerConnection):
                    self.schema

                att = existing._expression
                old_name = self._plan.expr_to_alias.get(att.expr_id, att.name)
            elif (
                isinstance(existing._expression, UnresolvedAttribute)
                and existing._expression.df_alias
            ):
                old_name = self._plan.df_aliased_col_name_to_real_col_name.get(
                    existing._expression.name, existing._expression.name
                )
            elif isinstance(existing._expression, NamedExpression):
                old_name = existing._expression.name
            else:
                raise ValueError(
                    f"Unable to rename column {existing} because it doesn't exist."
                )
        else:
            raise TypeError(f"{str(existing)} must be a column name or Column object.")

        to_be_renamed = [x for x in self._output if x.name.upper() == old_name.upper()]
        if not to_be_renamed:
            raise ValueError(
                f'Unable to rename column "{existing}" because it doesn\'t exist.'
            )
        elif len(to_be_renamed) > 1:
            raise SnowparkClientExceptionMessages.DF_CANNOT_RENAME_COLUMN_BECAUSE_MULTIPLE_EXIST(
                old_name, new_quoted_name, len(to_be_renamed)
            )
        new_columns = [
            Column(att).as_(new_quoted_name) if old_name == att.name else Column(att)
            for att in self._output
        ]
        return self.select(new_columns)

    @df_collect_api_telemetry
    def cache_result(
        self, *, statement_params: Optional[Dict[str, str]] = None
    ) -> "Table":
        """Caches the content of this DataFrame to create a new cached Table DataFrame.

        All subsequent operations on the returned cached DataFrame are performed on the cached data
        and have no effect on the original DataFrame.

        You can use :meth:`Table.drop_table` or the ``with`` statement to clean up the cached result when it's not needed.
        Refer to the example code below.

        Note:
            An error will be thrown if a cached result is cleaned up and it's used again,
            or any other DataFrames derived from the cached result are used again.

        Examples::
            >>> create_result = session.sql("create temp table RESULT (NUM int)").collect()
            >>> insert_result = session.sql("insert into RESULT values(1),(2)").collect()

            >>> df = session.table("RESULT")
            >>> df.collect()
            [Row(NUM=1), Row(NUM=2)]

            >>> # Run cache_result and then insert into the original table to see
            >>> # that the cached result is not affected
            >>> df1 = df.cache_result()
            >>> insert_again_result = session.sql("insert into RESULT values (3)").collect()
            >>> df1.collect()
            [Row(NUM=1), Row(NUM=2)]
            >>> df.collect()
            [Row(NUM=1), Row(NUM=2), Row(NUM=3)]

            >>> # You can run cache_result on a result that has already been cached
            >>> df2 = df1.cache_result()
            >>> df2.collect()
            [Row(NUM=1), Row(NUM=2)]

            >>> df3 = df.cache_result()
            >>> # Drop RESULT and see that the cached results still exist
            >>> drop_table_result = session.sql(f"drop table RESULT").collect()
            >>> df1.collect()
            [Row(NUM=1), Row(NUM=2)]
            >>> df2.collect()
            [Row(NUM=1), Row(NUM=2)]
            >>> df3.collect()
            [Row(NUM=1), Row(NUM=2), Row(NUM=3)]
            >>> # Clean up the cached result
            >>> df3.drop_table()
            >>> # use context manager to clean up the cached result after it's use.
            >>> with df2.cache_result() as df4:
            ...     df4.collect()
            [Row(NUM=1), Row(NUM=2)]

        Args:
            statement_params: Dictionary of statement level parameters to be set while executing this action.

        Returns:
             A :class:`Table` object that holds the cached result in a temporary table.
             All operations on this new DataFrame have no effect on the original.
        """
        from snowflake.snowpark.mock._connection import MockServerConnection

        temp_table_name = self._session.get_fully_qualified_name_if_possible(
            f'"{random_name_for_temp_object(TempObjectType.TABLE)}"'
        )

        if isinstance(self._session._conn, MockServerConnection):
            self.write.save_as_table(temp_table_name, create_temp_table=True)
        else:
            create_temp_table = self._session._analyzer.plan_builder.create_temp_table(
                temp_table_name,
                self._plan,
                use_scoped_temp_objects=self._session._use_scoped_temp_objects,
                is_generated=True,
            )
            self._session._conn.execute(
                create_temp_table,
                _statement_params=create_or_update_statement_params_with_query_tag(
                    statement_params or self._statement_params,
                    self._session.query_tag,
                    SKIP_LEVELS_TWO,
                ),
            )
        cached_df = self._session.table(temp_table_name)
        cached_df.is_cached = True
        return cached_df

    @df_collect_api_telemetry
    def random_split(
        self,
        weights: List[float],
        seed: Optional[int] = None,
        *,
        statement_params: Optional[Dict[str, str]] = None,
    ) -> List["DataFrame"]:
        """
        Randomly splits the current DataFrame into separate DataFrames,
        using the specified weights.

        Args:
            weights: Weights to use for splitting the DataFrame. If the
                weights don't add up to 1, the weights will be normalized.
                Every number in ``weights`` has to be positive. If only one
                weight is specified, the returned DataFrame list only includes
                the current DataFrame.
            seed: The seed for sampling.
            statement_params: Dictionary of statement level parameters to be set while executing this action.

        Example::

            >>> df = session.range(10000)
            >>> weights = [0.1, 0.2, 0.3]
            >>> df_parts = df.random_split(weights)
            >>> len(df_parts) == len(weights)
            True

        Note:
            1. When multiple weights are specified, the current DataFrame will
            be cached before being split.

            2. When a weight or a normailized weight is less than ``1e-6``, the
            corresponding split dataframe will be empty.
        """
        if not weights:
            raise ValueError(
                "weights can't be None or empty and must be positive numbers"
            )
        elif len(weights) == 1:
            return [self]
        else:
            for w in weights:
                if w <= 0:
                    raise ValueError("weights must be positive numbers")

            temp_column_name = random_name_for_temp_object(TempObjectType.COLUMN)
            cached_df = self.with_column(
                temp_column_name, abs_(random(seed)) % _ONE_MILLION
            ).cache_result(statement_params=statement_params)
            sum_weights = sum(weights)
            normalized_cum_weights = [0] + [
                int(w * _ONE_MILLION)
                for w in list(itertools.accumulate([w / sum_weights for w in weights]))
            ]
            normalized_boundaries = zip(
                normalized_cum_weights[:-1], normalized_cum_weights[1:]
            )
            res_dfs = [
                cached_df.where(
                    (col(temp_column_name) >= lower_bound)
                    & (col(temp_column_name) < upper_bound)
                ).drop(temp_column_name)
                for lower_bound, upper_bound in normalized_boundaries
            ]
            return res_dfs

    @property
    def queries(self) -> Dict[str, List[str]]:
        """
        Returns a ``dict`` that contains a list of queries that will be executed to
        evaluate this DataFrame with the key `queries`, and a list of post-execution
        actions (e.g., queries to clean up temporary objects) with the key `post_actions`.
        """
        plan = self._plan.replace_repeated_subquery_with_cte()
        return {
            "queries": [query.sql.strip() for query in plan.queries],
            "post_actions": [query.sql.strip() for query in plan.post_actions],
        }

    def explain(self) -> None:
        """
        Prints the list of queries that will be executed to evaluate this DataFrame.
        Prints the query execution plan if only one SELECT/DML/DDL statement will be executed.

        For more information about the query execution plan, see the
        `EXPLAIN <https://docs.snowflake.com/en/sql-reference/sql/explain.html>`_ command.
        """
        print(self._explain_string())  # noqa: T201: we need to print here.

    def _explain_string(self) -> str:
        plan = self._plan.replace_repeated_subquery_with_cte()
        output_queries = "\n---\n".join(
            f"{i+1}.\n{query.sql.strip()}" for i, query in enumerate(plan.queries)
        )
        msg = f"""---------DATAFRAME EXECUTION PLAN----------
Query List:
{output_queries}"""
        # if query list contains more then one queries, skip execution plan
        if len(plan.queries) == 1:
            exec_plan = self._session._explain_query(plan.queries[0].sql)
            if exec_plan:
                msg = f"{msg}\nLogical Execution Plan:\n{exec_plan}"
            else:
                msg = f"{plan.queries[0].sql} can't be explained"

        return f"{msg}\n--------------------------------------------"

    def _resolve(self, col_name: str) -> Union[Expression, NamedExpression]:
        normalized_col_name = quote_name(col_name)
        cols = list(filter(lambda attr: attr.name == normalized_col_name, self._output))
        if len(cols) == 1:
            return cols[0].with_name(normalized_col_name)
        else:
            raise SnowparkClientExceptionMessages.DF_CANNOT_RESOLVE_COLUMN_NAME(
                col_name
            )

    @cached_property
    def _output(self) -> List[Attribute]:
        return (
            self._select_statement.column_states.projection
            if self._select_statement
            else self._plan.output
        )

    @cached_property
    def schema(self) -> StructType:
        """The definition of the columns in this DataFrame (the "relational schema" for
        the DataFrame).
        """
        return StructType._from_attributes(self._plan.attributes)

    @cached_property
    def dtypes(self) -> List[Tuple[str, str]]:
        dtypes = [
            (name, snow_type_to_dtype_str(field.datatype))
            for name, field in zip(self.schema.names, self.schema.fields)
        ]
        return dtypes

    def _with_plan(self, plan, ast_stmt=None) -> "DataFrame":
        """
        :param proto.Assign ast_stmt: The AST statement protobuf corresponding to this value.
        """
        df = DataFrame(self._session, plan, ast_stmt=ast_stmt)
        df._statement_params = self._statement_params
        return df

    def _get_column_names_from_column_or_name_list(
        self, exprs: List[ColumnOrName]
    ) -> List:
        names = []
        for c in exprs:
            if isinstance(c, str):
                names.append(c)
            elif isinstance(c, Column) and isinstance(c._expression, Attribute):
                from snowflake.snowpark.mock._connection import MockServerConnection

                if isinstance(self._session._conn, MockServerConnection):
                    self.schema  # to execute the plan and populate expr_to_alias

                names.append(
                    self._plan.expr_to_alias.get(
                        c._expression.expr_id, c._expression.name
                    )
                )
            elif (
                isinstance(c, Column)
                and isinstance(c._expression, UnresolvedAttribute)
                and c._expression.df_alias
            ):
                names.append(
                    self._plan.df_aliased_col_name_to_real_col_name.get(
                        c._expression.name, c._expression.name
                    )
                )
            elif isinstance(c, Column) and isinstance(c._expression, NamedExpression):
                names.append(c._expression.name)
            else:
                raise TypeError(f"{str(c)} must be a column name or Column object.")

        return names

    def _convert_cols_to_exprs(
        self,
        calling_method: str,
        *cols: Union[ColumnOrName, Iterable[ColumnOrName]],
    ) -> List[Expression]:
        """Convert a string or a Column, or a list of string and Column objects to expression(s)."""

        def convert(col: ColumnOrName) -> Expression:
            if isinstance(col, str):
                return self._resolve(col)
            elif isinstance(col, Column):
                return col._expression
            else:
                raise TypeError(
                    "{} only accepts str and Column objects, or a list containing str and"
                    " Column objects".format(calling_method)
                )

        exprs = [convert(col) for col in parse_positional_args_to_list(*cols)]
        return exprs

    def print_schema(self) -> None:
        schema_tmp_str = "\n".join(
            [
                f" |-- {attr.name}: {attr.datatype} (nullable = {str(attr.nullable)})"
                for attr in self._plan.attributes
            ]
        )
        print(f"root\n{schema_tmp_str}")  # noqa: T201: we need to print here.

    where = filter

    # Add the following lines so API docs have them
    approxQuantile = approx_quantile = DataFrameStatFunctions.approx_quantile
    corr = DataFrameStatFunctions.corr
    cov = DataFrameStatFunctions.cov
    crosstab = DataFrameStatFunctions.crosstab
    sampleBy = sample_by = DataFrameStatFunctions.sample_by

    dropna = DataFrameNaFunctions.drop
    fillna = DataFrameNaFunctions.fill
    replace = DataFrameNaFunctions.replace

    # Add aliases for user code migration
    createOrReplaceTempView = create_or_replace_temp_view
    createOrReplaceView = create_or_replace_view
    crossJoin = cross_join
    dropDuplicates = drop_duplicates
    groupBy = group_by
    minus = subtract = except_
    toDF = to_df
    toPandas = to_pandas
    unionAll = union_all
    unionAllByName = union_all_by_name
    unionByName = union_by_name
    withColumn = with_column
    withColumnRenamed = with_column_renamed
    toLocalIterator = to_local_iterator
    randomSplit = random_split
    order_by = sort
    orderBy = order_by
    printSchema = print_schema

    # These methods are not needed for code migration. So no aliases for them.
    # groupByGrouping_sets = group_by_grouping_sets
    # joinTableFunction = join_table_function
    # naturalJoin = natural_join
    # withColumns = with_columns<|MERGE_RESOLUTION|>--- conflicted
+++ resolved
@@ -90,10 +90,7 @@
     decode_ast_response_from_snowpark,
 )
 from snowflake.snowpark._internal.ast_utils import (
-<<<<<<< HEAD
-=======
     FAIL_ON_MISSING_AST,
->>>>>>> 4cecfdcd
     get_symbol,
     set_src_position,
     setattr_if_not_none,

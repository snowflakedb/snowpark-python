#!/usr/bin/env python3
#
# Copyright (c) 2012-2024 Snowflake Computing Inc. All rights reserved.
#

import copy
import itertools
import logging
import re
import sys
from collections import Counter
from functools import cached_property
from logging import getLogger
from typing import (
    TYPE_CHECKING,
    Any,
    Dict,
    Iterator,
    List,
    Optional,
    Tuple,
    Union,
    overload,
)

import snowflake.snowpark
import snowflake.snowpark._internal.proto.ast_pb2 as proto
from snowflake.connector.options import installed_pandas
from snowflake.snowpark._internal.analyzer.binary_plan_node import (
    AsOf,
    Cross,
    Except,
    FullOuter,
    Inner,
    Intersect,
    Join,
    JoinType,
    LeftAnti,
    LeftOuter,
    LeftSemi,
    NaturalJoin,
    RightOuter,
    Union as UnionPlan,
    UsingJoin,
    create_join_type,
)
from snowflake.snowpark._internal.analyzer.expression import (
    Attribute,
    Expression,
    Literal,
    NamedExpression,
    Star,
    UnresolvedAttribute,
)
from snowflake.snowpark._internal.analyzer.select_statement import (
    SET_EXCEPT,
    SET_INTERSECT,
    SET_UNION,
    SET_UNION_ALL,
    SelectSnowflakePlan,
    SelectStatement,
    SelectTableFunction,
)
from snowflake.snowpark._internal.analyzer.snowflake_plan import PlanQueryType
from snowflake.snowpark._internal.analyzer.snowflake_plan_node import (
    CopyIntoTableNode,
    DynamicTableCreateMode,
    Limit,
    LogicalPlan,
    SaveMode,
    SnowflakeCreateTable,
    TableCreationSource,
)
from snowflake.snowpark._internal.analyzer.sort_expression import (
    Ascending,
    Descending,
    SortOrder,
)
from snowflake.snowpark._internal.analyzer.table_function import (
    FlattenFunction,
    Lateral,
    TableFunctionExpression,
    TableFunctionJoin,
)
from snowflake.snowpark._internal.analyzer.unary_plan_node import (
    CreateDynamicTableCommand,
    CreateViewCommand,
    Filter,
    LocalTempView,
    PersistedView,
    Project,
    Rename,
    Sample,
    Sort,
    Unpivot,
    ViewType,
)
from snowflake.snowpark._internal.ast_utils import (
    build_expr_from_python_val,
    build_expr_from_snowpark_column,
    build_expr_from_snowpark_column_or_col_name,
    build_expr_from_snowpark_column_or_sql_str,
    build_expr_from_snowpark_column_or_table_fn,
    build_proto_from_pivot_values,
    debug_check_missing_ast,
    fill_ast_for_column,
    with_src_position,
)
from snowflake.snowpark._internal.error_message import SnowparkClientExceptionMessages
from snowflake.snowpark._internal.open_telemetry import open_telemetry_context_manager
from snowflake.snowpark._internal.telemetry import (
    add_api_call,
    adjust_api_subcalls,
    df_api_usage,
    df_collect_api_telemetry,
    df_to_relational_group_df_api_usage,
)
from snowflake.snowpark._internal.type_utils import (
    ColumnOrName,
    ColumnOrSqlExpr,
    LiteralType,
    snow_type_to_dtype_str,
)
from snowflake.snowpark._internal.utils import (
    SKIP_LEVELS_THREE,
    SKIP_LEVELS_TWO,
    TempObjectType,
    check_flatten_mode,
    check_is_pandas_dataframe_in_to_pandas,
    column_to_bool,
    create_or_update_statement_params_with_query_tag,
    deprecated,
    escape_quotes,
    experimental,
    generate_random_alphanumeric,
    get_copy_into_table_options,
    is_snowflake_quoted_id_case_insensitive,
    is_snowflake_unquoted_suffix_case_insensitive,
    is_sql_select_statement,
    parse_positional_args_to_list,
    parse_positional_args_to_list_variadic,
    parse_table_name,
    prepare_pivot_arguments,
    publicapi,
    quote_name,
    random_name_for_temp_object,
    str_to_enum,
    validate_object_name,
)
from snowflake.snowpark.async_job import AsyncJob, _AsyncResultType
from snowflake.snowpark.column import Column, _to_col_if_sql_expr, _to_col_if_str
from snowflake.snowpark.dataframe_analytics_functions import DataFrameAnalyticsFunctions
from snowflake.snowpark.dataframe_na_functions import DataFrameNaFunctions
from snowflake.snowpark.dataframe_stat_functions import DataFrameStatFunctions
from snowflake.snowpark.dataframe_writer import DataFrameWriter
from snowflake.snowpark.exceptions import SnowparkDataframeException
from snowflake.snowpark.functions import (
    abs as abs_,
    col,
    count,
    lit,
    max as max_,
    mean,
    min as min_,
    random,
    row_number,
    sql_expr,
    stddev,
    to_char,
)
from snowflake.snowpark.mock._select_statement import MockSelectStatement
from snowflake.snowpark.row import Row
from snowflake.snowpark.table_function import (
    TableFunctionCall,
    _create_table_function_expression,
    _ExplodeFunctionCall,
    _get_cols_after_explode_join,
    _get_cols_after_join_table,
)
from snowflake.snowpark.types import StringType, StructType, _NumericType

# Python 3.8 needs to use typing.Iterable because collections.abc.Iterable is not subscriptable
# Python 3.9 can use both
# Python 3.10 needs to use collections.abc.Iterable because typing.Iterable is removed
if sys.version_info <= (3, 9):
    from typing import Iterable
else:
    from collections.abc import Iterable

if TYPE_CHECKING:
    import modin.pandas  # pragma: no cover
    from table import Table  # pragma: no cover

_logger = getLogger(__name__)

_ONE_MILLION = 1000000
_NUM_PREFIX_DIGITS = 4
_UNALIASED_REGEX = re.compile(f"""._[a-zA-Z0-9]{{{_NUM_PREFIX_DIGITS}}}_(.*)""")


def _generate_prefix(prefix: str) -> str:
    return f"{prefix}_{generate_random_alphanumeric(_NUM_PREFIX_DIGITS)}_"


def _get_unaliased(col_name: str) -> List[str]:
    unaliased = []
    c = col_name
    while match := _UNALIASED_REGEX.match(c):
        c = match.group(1)
        unaliased.append(c)

    return unaliased


def _alias_if_needed(
    df: "DataFrame",
    c: str,
    prefix: Optional[str],
    suffix: Optional[str],
    common_col_names: List[str],
):
    col = df.col(c, _emit_ast=False)
    unquoted_col_name = c.strip('"')
    if c in common_col_names:
        if suffix:
            column_case_insensitive = is_snowflake_quoted_id_case_insensitive(c)
            suffix_unqouted_case_insensitive = (
                is_snowflake_unquoted_suffix_case_insensitive(suffix)
            )
            return col.alias(
                f'"{unquoted_col_name}{suffix.upper()}"'
                if column_case_insensitive and suffix_unqouted_case_insensitive
                else f'''"{unquoted_col_name}{escape_quotes(suffix.strip('"'))}"'''
            )
        return col.alias(f'"{prefix}{unquoted_col_name}"')
    else:
        return col.alias(f'"{unquoted_col_name}"')


def _disambiguate(
    lhs: "DataFrame",
    rhs: "DataFrame",
    join_type: JoinType,
    using_columns: Iterable[str],
    *,
    lsuffix: str = "",
    rsuffix: str = "",
) -> Tuple["DataFrame", "DataFrame"]:
    if lsuffix == rsuffix and lsuffix:
        raise ValueError(
            f"'lsuffix' and 'rsuffix' must be different if they're not empty. You set {lsuffix!r} to both."
        )
    # Normalize the using columns.
    normalized_using_columns = {quote_name(c) for c in using_columns}
    #  Check if the LHS and RHS have columns in common. If they don't just return them as-is. If
    #  they do have columns in common, alias the common columns with randomly generated l_
    #  and r_ prefixes for the left and right sides respectively.
    #  We assume the column names from the schema are normalized and quoted.
    lhs_names = [attr.name for attr in lhs._output]
    rhs_names = [attr.name for attr in rhs._output]
    common_col_names = [
        n
        for n in lhs_names
        if n in set(rhs_names) and n not in normalized_using_columns
    ]

    if common_col_names:
        # We use the session of the LHS DataFrame to report this telemetry
        lhs._session._conn._telemetry_client.send_alias_in_join_telemetry()

    lsuffix = lsuffix or lhs._alias
    rsuffix = rsuffix or rhs._alias
    suffix_provided = lsuffix or rsuffix
    lhs_prefix = _generate_prefix("l") if not suffix_provided else ""
    rhs_prefix = _generate_prefix("r") if not suffix_provided else ""

    lhs_remapped = lhs.select(
        [
            _alias_if_needed(
                lhs,
                name,
                lhs_prefix,
                lsuffix,
                [] if isinstance(join_type, (LeftSemi, LeftAnti)) else common_col_names,
            )
            for name in lhs_names
        ],
        _emit_ast=False,
    )

    rhs_remapped = rhs.select(
        [
            _alias_if_needed(rhs, name, rhs_prefix, rsuffix, common_col_names)
            for name in rhs_names
        ],
        _emit_ast=False,
    )
    return lhs_remapped, rhs_remapped


class DataFrame:
    """Represents a lazily-evaluated relational dataset that contains a collection
    of :class:`Row` objects with columns defined by a schema (column name and type).

    A DataFrame is considered lazy because it encapsulates the computation or query
    required to produce a relational dataset. The computation is not performed until
    you call a method that performs an action (e.g. :func:`collect`).

    **Creating a DataFrame**

    You can create a DataFrame in a number of different ways, as shown in the examples
    below.

    Creating tables and data to run the sample code:
        >>> session.sql("create or replace temp table prices(product_id varchar, amount number(10, 2))").collect()
        [Row(status='Table PRICES successfully created.')]
        >>> session.sql("insert into prices values ('id1', 10.0), ('id2', 20.0)").collect()
        [Row(number of rows inserted=2)]
        >>> # Create a CSV file to demo load
        >>> import tempfile
        >>> with tempfile.NamedTemporaryFile(mode="w+t") as t:
        ...     t.writelines(["id1, Product A", "\\n" "id2, Product B"])
        ...     t.flush()
        ...     create_stage_result = session.sql("create temp stage test_stage").collect()
        ...     put_result = session.file.put(t.name, "@test_stage/test_dir")

    Example 1
        Creating a DataFrame by reading a table in Snowflake::

            >>> df_prices = session.table("prices")

    Example 2
        Creating a DataFrame by reading files from a stage::

            >>> from snowflake.snowpark.types import StructType, StructField, IntegerType, StringType
            >>> df_catalog = session.read.schema(StructType([StructField("id", StringType()), StructField("name", StringType())])).csv("@test_stage/test_dir")
            >>> df_catalog.show()
            ---------------------
            |"ID"  |"NAME"      |
            ---------------------
            |id1   | Product A  |
            |id2   | Product B  |
            ---------------------
            <BLANKLINE>

    Example 3
        Creating a DataFrame by specifying a sequence or a range::

            >>> session.create_dataframe([(1, "one"), (2, "two")], schema=["col_a", "col_b"]).show()
            ---------------------
            |"COL_A"  |"COL_B"  |
            ---------------------
            |1        |one      |
            |2        |two      |
            ---------------------
            <BLANKLINE>
            >>> session.range(1, 10, 2).to_df("col1").show()
            ----------
            |"COL1"  |
            ----------
            |1       |
            |3       |
            |5       |
            |7       |
            |9       |
            ----------
            <BLANKLINE>

    Example 4
        Create a new DataFrame by applying transformations to other existing DataFrames::

            >>> df_merged_data = df_catalog.join(df_prices, df_catalog["id"] == df_prices["product_id"])

    **Performing operations on a DataFrame**

    Broadly, the operations on DataFrame can be divided into two types:

    - **Transformations** produce a new DataFrame from one or more existing DataFrames. Note that transformations are lazy and don't cause the DataFrame to be evaluated. If the API does not provide a method to express the SQL that you want to use, you can use :func:`functions.sqlExpr` as a workaround.
    - **Actions** cause the DataFrame to be evaluated. When you call a method that performs an action, Snowpark sends the SQL query for the DataFrame to the server for evaluation.

    **Transforming a DataFrame**

    The following examples demonstrate how you can transform a DataFrame.

    Example 5
        Using the :func:`select()` method to select the columns that should be in the
        DataFrame (similar to adding a ``SELECT`` clause)::

            >>> # Return a new DataFrame containing the product_id and amount columns of the prices table.
            >>> # This is equivalent to: SELECT PRODUCT_ID, AMOUNT FROM PRICES;
            >>> df_price_ids_and_amounts = df_prices.select(col("product_id"), col("amount"))

    Example 6
        Using the :func:`Column.as_` method to rename a column in a DataFrame (similar
        to using ``SELECT col AS alias``)::

            >>> # Return a new DataFrame containing the product_id column of the prices table as a column named
            >>> # item_id. This is equivalent to: SELECT PRODUCT_ID AS ITEM_ID FROM PRICES;
            >>> df_price_item_ids = df_prices.select(col("product_id").as_("item_id"))

    Example 7
        Using the :func:`filter` method to filter data (similar to adding a ``WHERE`` clause)::

            >>> # Return a new DataFrame containing the row from the prices table with the ID 1.
            >>> # This is equivalent to:
            >>> # SELECT * FROM PRICES WHERE PRODUCT_ID = 1;
            >>> df_price1 = df_prices.filter((col("product_id") == 1))

    Example 8
        Using the :func:`sort()` method to specify the sort order of the data (similar to adding an ``ORDER BY`` clause)::

            >>> # Return a new DataFrame for the prices table with the rows sorted by product_id.
            >>> # This is equivalent to: SELECT * FROM PRICES ORDER BY PRODUCT_ID;
            >>> df_sorted_prices = df_prices.sort(col("product_id"))

    Example 9
        Using :meth:`agg` method to aggregate results.

            >>> import snowflake.snowpark.functions as f
            >>> df_prices.agg(("amount", "sum")).collect()
            [Row(SUM(AMOUNT)=Decimal('30.00'))]
            >>> df_prices.agg(f.sum("amount")).collect()
            [Row(SUM(AMOUNT)=Decimal('30.00'))]
            >>> # rename the aggregation column name
            >>> df_prices.agg(f.sum("amount").alias("total_amount"), f.max("amount").alias("max_amount")).collect()
            [Row(TOTAL_AMOUNT=Decimal('30.00'), MAX_AMOUNT=Decimal('20.00'))]

    Example 10
        Using the :func:`group_by()` method to return a
        :class:`RelationalGroupedDataFrame` that you can use to group and aggregate
        results (similar to adding a ``GROUP BY`` clause).

        :class:`RelationalGroupedDataFrame` provides methods for aggregating results, including:

        - :func:`RelationalGroupedDataFrame.avg()` (equivalent to AVG(column))
        - :func:`RelationalGroupedDataFrame.count()` (equivalent to COUNT())
        - :func:`RelationalGroupedDataFrame.max()` (equivalent to MAX(column))
        - :func:`RelationalGroupedDataFrame.median()` (equivalent to MEDIAN(column))
        - :func:`RelationalGroupedDataFrame.min()` (equivalent to MIN(column))
        - :func:`RelationalGroupedDataFrame.sum()` (equivalent to SUM(column))

        >>> # Return a new DataFrame for the prices table that computes the sum of the prices by
        >>> # category. This is equivalent to:
        >>> #  SELECT CATEGORY, SUM(AMOUNT) FROM PRICES GROUP BY CATEGORY
        >>> df_total_price_per_category = df_prices.group_by(col("product_id")).sum(col("amount"))
        >>> # Have multiple aggregation values with the group by
        >>> import snowflake.snowpark.functions as f
        >>> df_summary = df_prices.group_by(col("product_id")).agg(f.sum(col("amount")).alias("total_amount"), f.avg("amount"))
        >>> df_summary.show()
        -------------------------------------------------
        |"PRODUCT_ID"  |"TOTAL_AMOUNT"  |"AVG(AMOUNT)"  |
        -------------------------------------------------
        |id1           |10.00           |10.00000000    |
        |id2           |20.00           |20.00000000    |
        -------------------------------------------------
        <BLANKLINE>

    Example 11
        Using windowing functions. Refer to :class:`Window` for more details.

            >>> from snowflake.snowpark import Window
            >>> from snowflake.snowpark.functions import row_number
            >>> df_prices.with_column("price_rank",  row_number().over(Window.order_by(col("amount").desc()))).show()
            ------------------------------------------
            |"PRODUCT_ID"  |"AMOUNT"  |"PRICE_RANK"  |
            ------------------------------------------
            |id2           |20.00     |1             |
            |id1           |10.00     |2             |
            ------------------------------------------
            <BLANKLINE>

    Example 12
        Handling missing values. Refer to :class:`DataFrameNaFunctions` for more details.

            >>> df = session.create_dataframe([[1, None, 3], [4, 5, None]], schema=["a", "b", "c"])
            >>> df.na.fill({"b": 2, "c": 6}).show()
            -------------------
            |"A"  |"B"  |"C"  |
            -------------------
            |1    |2    |3    |
            |4    |5    |6    |
            -------------------
            <BLANKLINE>

    **Performing an action on a DataFrame**

    The following examples demonstrate how you can perform an action on a DataFrame.

    Example 13
        Performing a query and returning an array of Rows::

            >>> df_prices.collect()
            [Row(PRODUCT_ID='id1', AMOUNT=Decimal('10.00')), Row(PRODUCT_ID='id2', AMOUNT=Decimal('20.00'))]

    Example 14
        Performing a query and print the results::

            >>> df_prices.show()
            ---------------------------
            |"PRODUCT_ID"  |"AMOUNT"  |
            ---------------------------
            |id1           |10.00     |
            |id2           |20.00     |
            ---------------------------
            <BLANKLINE>

    Example 15
        Calculating statistics values. Refer to :class:`DataFrameStatFunctions` for more details.

            >>> df = session.create_dataframe([[1, 2], [3, 4], [5, -1]], schema=["a", "b"])
            >>> df.stat.corr("a", "b")
            -0.5960395606792697

    Example 16
        Performing a query asynchronously and returning a list of :class:`Row` objects::

            >>> df = session.create_dataframe([[float(4), 3, 5], [2.0, -4, 7], [3.0, 5, 6], [4.0, 6, 8]], schema=["a", "b", "c"])
            >>> async_job = df.collect_nowait()
            >>> async_job.result()
            [Row(A=4.0, B=3, C=5), Row(A=2.0, B=-4, C=7), Row(A=3.0, B=5, C=6), Row(A=4.0, B=6, C=8)]

    Example 17
        Performing a query and transforming it into :class:`pandas.DataFrame` asynchronously::

            >>> async_job = df.to_pandas(block=False)
            >>> async_job.result()
                 A  B  C
            0  4.0  3  5
            1  2.0 -4  7
            2  3.0  5  6
            3  4.0  6  8
    """

    @publicapi
    def __init__(
        self,
        session: Optional["snowflake.snowpark.Session"] = None,
        plan: Optional[LogicalPlan] = None,
        is_cached: bool = False,
        _ast_stmt: Optional[proto.Assign] = None,
        _emit_ast: bool = True,
    ) -> None:
        """
        :param int _ast_stmt: The AST Assign atom corresponding to this dataframe value. We track its assigned ID in the
                             slot self._ast_id. This allows this value to be referred to symbolically when it's
                             referenced in subsequent dataframe expressions.
        """
        self._session = session
        self._ast_id = None
        if _emit_ast:
            self._ast_id = _ast_stmt.var_id.bitfield1 if _ast_stmt is not None else None

        if plan is not None:
            self._plan = self._session._analyzer.resolve(plan)
        else:
            self._plan = None

        if isinstance(plan, (SelectStatement, MockSelectStatement)):
            self._select_statement = plan
            plan.expr_to_alias.update(self._plan.expr_to_alias)
            plan.df_aliased_col_name_to_real_col_name.update(
                self._plan.df_aliased_col_name_to_real_col_name
            )
        else:
            self._select_statement = None
        self._statement_params = None
        self.is_cached: bool = is_cached  #: Whether the dataframe is cached.

        self._reader: Optional["snowflake.snowpark.DataFrameReader"] = None
        self._writer = DataFrameWriter(self)

        self._stat = DataFrameStatFunctions(self)
        self._analytics = DataFrameAnalyticsFunctions(self)
        self.approxQuantile = self.approx_quantile = self._stat.approx_quantile
        self.corr = self._stat.corr
        self.cov = self._stat.cov
        self.crosstab = self._stat.crosstab
        self.sampleBy = self.sample_by = self._stat.sample_by

        self._na = DataFrameNaFunctions(self)
        self.dropna = self._na.drop
        self.fillna = self._na.fill
        self.replace = self._na.replace

        self._alias: Optional[str] = None

    def _set_ast_ref(self, sp_dataframe_expr_builder: Any) -> None:
        """
        Given a field builder expression of the AST type SpDataframeExpr, points the builder to reference this dataframe.
        """
        # TODO: remove once we generate the correct AST.
        debug_check_missing_ast(self._ast_id, self)
        sp_dataframe_expr_builder.sp_dataframe_ref.id.bitfield1 = self._ast_id

    @property
    def stat(self) -> DataFrameStatFunctions:
        return self._stat

    @property
    def analytics(self) -> DataFrameAnalyticsFunctions:
        return self._analytics

    @publicapi
    @overload
    def collect(
        self,
        *,
        statement_params: Optional[Dict[str, str]] = None,
        block: bool = True,
        log_on_exception: bool = False,
        case_sensitive: bool = True,
        _emit_ast: bool = True,
    ) -> List[Row]:
        ...  # pragma: no cover

    @publicapi
    @overload
    def collect(
        self,
        *,
        statement_params: Optional[Dict[str, str]] = None,
        block: bool = False,
        log_on_exception: bool = False,
        case_sensitive: bool = True,
        _emit_ast: bool = True,
    ) -> AsyncJob:
        ...  # pragma: no cover

    @df_collect_api_telemetry
    @publicapi
    def collect(
        self,
        *,
        statement_params: Optional[Dict[str, str]] = None,
        block: bool = True,
        log_on_exception: bool = False,
        case_sensitive: bool = True,
        _emit_ast: bool = True,
    ) -> Union[List[Row], AsyncJob]:
        """Executes the query representing this DataFrame and returns the result as a
        list of :class:`Row` objects.

        Args:
            statement_params: Dictionary of statement level parameters to be set while executing this action.
            block: A bool value indicating whether this function will wait until the result is available.
                When it is ``False``, this function executes the underlying queries of the dataframe
                asynchronously and returns an :class:`AsyncJob`.
            case_sensitive: A bool value which controls the case sensitivity of the fields in the
                :class:`Row` objects returned by the ``collect``. Defaults to ``True``.

        See also:
            :meth:`collect_nowait()`
        """

        kwargs = {}
        if _emit_ast:
            # Add an Assign node that applies SpDataframeCollect() to the input, followed by its Eval.
            repr = self._session._ast_batch.assign()
            expr = with_src_position(repr.expr.sp_dataframe_collect)
            debug_check_missing_ast(self._ast_id, self)
            expr.id.bitfield1 = self._ast_id
            if statement_params is not None:
                for k, v in statement_params.items():
                    t = expr.statement_params.add()
                    t._1 = k
                    t._2 = v
            expr.block = block
            expr.case_sensitive = case_sensitive
            expr.log_on_exception = log_on_exception
            expr.no_wait = False

            self._session._ast_batch.eval(repr)

            # Flush the AST and encode it as part of the query.
            _, kwargs["_dataframe_ast"] = self._session._ast_batch.flush()

        with open_telemetry_context_manager(self.collect, self):
            return self._internal_collect_with_tag_no_telemetry(
                statement_params=statement_params,
                block=block,
                log_on_exception=log_on_exception,
                case_sensitive=case_sensitive,
                **kwargs,
            )

    @df_collect_api_telemetry
    @publicapi
    def collect_nowait(
        self,
        *,
        statement_params: Optional[Dict[str, str]] = None,
        log_on_exception: bool = False,
        case_sensitive: bool = True,
        _emit_ast: bool = True,
    ) -> AsyncJob:
        """Executes the query representing this DataFrame asynchronously and returns: class:`AsyncJob`.
        It is equivalent to ``collect(block=False)``.

        Args:
            statement_params: Dictionary of statement level parameters to be set while executing this action.
            case_sensitive: A bool value which is controls the case sensitivity of the fields in the
                :class:`Row` objects after collecting the result using :meth:`AsyncJob.result`. Defaults to
                ``True``.

        See also:
            :meth:`collect()`
        """
        kwargs = {}
        if _emit_ast:
            # Add an Assign node that applies SpDataframeCollect() to the input, followed by its Eval.
            repr = self._session._ast_batch.assign()
            expr = with_src_position(repr.expr.sp_dataframe_collect)
            debug_check_missing_ast(self._ast_id, self)
            expr.id.bitfield1 = self._ast_id
            if statement_params is not None:
                for k, v in statement_params.items():
                    t = expr.statement_params.add()
                    t._1 = k
                    t._2 = v
            expr.case_sensitive = case_sensitive
            expr.log_on_exception = log_on_exception
            expr.no_wait = True

            self._session._ast_batch.eval(repr)

            # Flush AST and encode it as part of the query.
            _, kwargs["_dataframe_ast"] = self._session._ast_batch.flush()

        with open_telemetry_context_manager(self.collect_nowait, self):
            return self._internal_collect_with_tag_no_telemetry(
                statement_params=statement_params,
                block=False,
                data_type=_AsyncResultType.ROW,
                log_on_exception=log_on_exception,
                case_sensitive=case_sensitive,
                **kwargs,
            )

    def _internal_collect_with_tag_no_telemetry(
        self,
        *,
        statement_params: Optional[Dict[str, str]] = None,
        block: bool = True,
        data_type: _AsyncResultType = _AsyncResultType.ROW,
        log_on_exception: bool = False,
        case_sensitive: bool = True,
        **kwargs: Any,
    ) -> Union[List[Row], AsyncJob]:
        # When executing a DataFrame in any method of snowpark (either public or private),
        # we should always call this method instead of collect(), to make sure the
        # query tag is set properly.
        return self._session._conn.execute(
            self._plan,
            block=block,
            data_type=data_type,
            _statement_params=create_or_update_statement_params_with_query_tag(
                statement_params or self._statement_params,
                self._session.query_tag,
                SKIP_LEVELS_THREE,
            ),
            log_on_exception=log_on_exception,
            case_sensitive=case_sensitive,
            **kwargs,
        )

    _internal_collect_with_tag = df_collect_api_telemetry(
        _internal_collect_with_tag_no_telemetry
    )

    @df_collect_api_telemetry
    def _execute_and_get_query_id(
        self, *, statement_params: Optional[Dict[str, str]] = None
    ) -> str:
        """This method is only used in stored procedures."""
        with open_telemetry_context_manager(self._execute_and_get_query_id, self):
            return self._session._conn.get_result_query_id(
                self._plan,
                _statement_params=create_or_update_statement_params_with_query_tag(
                    statement_params or self._statement_params,
                    self._session.query_tag,
                    SKIP_LEVELS_THREE,
                ),
            )

    @overload
    @publicapi
    def to_local_iterator(
        self,
        *,
        statement_params: Optional[Dict[str, str]] = None,
        block: bool = True,
        case_sensitive: bool = True,
        _emit_ast: bool = True,
    ) -> Iterator[Row]:
        ...  # pragma: no cover

    @overload
    @publicapi
    def to_local_iterator(
        self,
        *,
        statement_params: Optional[Dict[str, str]] = None,
        block: bool = False,
        case_sensitive: bool = True,
        _emit_ast: bool = True,
    ) -> AsyncJob:
        ...  # pragma: no cover

    @df_collect_api_telemetry
    @publicapi
    def to_local_iterator(
        self,
        *,
        statement_params: Optional[Dict[str, str]] = None,
        block: bool = True,
        case_sensitive: bool = True,
        _emit_ast: bool = True,
    ) -> Union[Iterator[Row], AsyncJob]:
        """Executes the query representing this DataFrame and returns an iterator
        of :class:`Row` objects that you can use to retrieve the results.

        Unlike :meth:`collect`, this method does not load all data into memory
        at once.

        Example::

            >>> df = session.table("prices")
            >>> for row in df.to_local_iterator():
            ...     print(row)
            Row(PRODUCT_ID='id1', AMOUNT=Decimal('10.00'))
            Row(PRODUCT_ID='id2', AMOUNT=Decimal('20.00'))

        Args:
            statement_params: Dictionary of statement level parameters to be set while executing this action.
            block: A bool value indicating whether this function will wait until the result is available.
                When it is ``False``, this function executes the underlying queries of the dataframe
                asynchronously and returns an :class:`AsyncJob`.
            case_sensitive: A bool value which controls the case sensitivity of the fields in the
                :class:`Row` objects returned by the ``to_local_iterator``. Defaults to ``True``.
        """

        kwargs = {}
        if _emit_ast:
            # Add an Assign node that applies SpDataframeToLocalIterator() to the input, followed by its Eval.
            stmt = self._session._ast_batch.assign()
            expr = with_src_position(stmt.expr.sp_dataframe_to_local_iterator)

            debug_check_missing_ast(self._ast_id, self)

            expr.id.bitfield1 = self._ast_id
            if statement_params is not None:
                for k, v in statement_params.items():
                    t = expr.statement_params.add()
                    t._1 = k
                    t._2 = v
            expr.block = block
            expr.case_sensitive = case_sensitive

            self._session._ast_batch.eval(stmt)

            # Flush the AST and encode it as part of the query.
            _, kwargs["_dataframe_ast"] = self._session._ast_batch.flush()

        return self._session._conn.execute(
            self._plan,
            to_iter=True,
            block=block,
            data_type=_AsyncResultType.ITERATOR,
            _statement_params=create_or_update_statement_params_with_query_tag(
                statement_params or self._statement_params,
                self._session.query_tag,
                SKIP_LEVELS_THREE,
            ),
            case_sensitive=case_sensitive,
            **kwargs,
        )

    def __copy__(self) -> "DataFrame":
        if self._select_statement:
            new_plan = copy.copy(self._select_statement)
            new_plan.column_states = self._select_statement.column_states
            new_plan._projection_in_str = self._select_statement.projection_in_str
            new_plan._schema_query = self._select_statement.schema_query
            new_plan._query_params = self._select_statement.query_params
        else:
            new_plan = copy.copy(self._plan)
        return DataFrame(self._session, new_plan)

    if installed_pandas:
        import pandas  # pragma: no cover

        @publicapi
        @overload
        def to_pandas(
            self,
            *,
            statement_params: Optional[Dict[str, str]] = None,
            block: bool = True,
            _emit_ast: bool = True,
            **kwargs: Dict[str, Any],
        ) -> pandas.DataFrame:
            ...  # pragma: no cover

    @publicapi
    @overload
    def to_pandas(
        self,
        *,
        statement_params: Optional[Dict[str, str]] = None,
        block: bool = False,
        _emit_ast: bool = True,
        **kwargs: Dict[str, Any],
    ) -> AsyncJob:
        ...  # pragma: no cover

    @df_collect_api_telemetry
    @publicapi
    def to_pandas(
        self,
        *,
        statement_params: Optional[Dict[str, str]] = None,
        block: bool = True,
        _emit_ast: bool = True,
        **kwargs: Dict[str, Any],
    ) -> Union["pandas.DataFrame", AsyncJob]:
        """
        Executes the query representing this DataFrame and returns the result as a
        `pandas DataFrame <https://pandas.pydata.org/pandas-docs/stable/reference/api/pandas.DataFrame.html>`_.

        When the data is too large to fit into memory, you can use :meth:`to_pandas_batches`.

        Args:
            statement_params: Dictionary of statement level parameters to be set while executing this action.
            block: A bool value indicating whether this function will wait until the result is available.
                When it is ``False``, this function executes the underlying queries of the dataframe
                asynchronously and returns an :class:`AsyncJob`.

        Note:
            1. This method is only available if pandas is installed and available.

            2. If you use :func:`Session.sql` with this method, the input query of
            :func:`Session.sql` can only be a SELECT statement.
        """

        if _emit_ast:
            stmt = self._session._ast_batch.assign()
            ast = with_src_position(stmt.expr.sp_dataframe_to_pandas, stmt)
            debug_check_missing_ast(self._ast_id, self)
            ast.id.bitfield1 = self._ast_id
            if statement_params is not None:
                for k, v in statement_params.items():
                    t = ast.statement_params.add()
                    t._1 = k
                    t._2 = v
            ast.block = block
            self._session._ast_batch.eval(stmt)

            # Flush the AST and encode it as part of the query.
            _, kwargs["_dataframe_ast"] = self._session._ast_batch.flush()

        with open_telemetry_context_manager(self.to_pandas, self):
            result = self._session._conn.execute(
                self._plan,
                to_pandas=True,
                block=block,
                data_type=_AsyncResultType.PANDAS,
                _statement_params=create_or_update_statement_params_with_query_tag(
                    statement_params or self._statement_params,
                    self._session.query_tag,
                    SKIP_LEVELS_TWO,
                ),
                **kwargs,
            )

        # if the returned result is not a pandas dataframe, raise Exception
        # this might happen when calling this method with non-select commands
        # e.g., session.sql("create ...").to_pandas()
        if block:
            check_is_pandas_dataframe_in_to_pandas(result)

        return result

    if installed_pandas:
        import pandas

        @publicapi
        @overload
        def to_pandas_batches(
            self,
            *,
            statement_params: Optional[Dict[str, str]] = None,
            block: bool = True,
            _emit_ast: bool = True,
            **kwargs: Dict[str, Any],
        ) -> Iterator[pandas.DataFrame]:
            ...  # pragma: no cover

    @publicapi
    @overload
    def to_pandas_batches(
        self,
        *,
        statement_params: Optional[Dict[str, str]] = None,
        block: bool = False,
        _emit_ast: bool = True,
        **kwargs: Dict[str, Any],
    ) -> AsyncJob:
        ...  # pragma: no cover

    @df_collect_api_telemetry
    @publicapi
    def to_pandas_batches(
        self,
        *,
        statement_params: Optional[Dict[str, str]] = None,
        block: bool = True,
        _emit_ast: bool = True,
        **kwargs: Dict[str, Any],
    ) -> Union[Iterator["pandas.DataFrame"], AsyncJob]:
        """
        Executes the query representing this DataFrame and returns an iterator of
        pandas dataframes (containing a subset of rows) that you can use to
        retrieve the results.

        Unlike :meth:`to_pandas`, this method does not load all data into memory
        at once.

        Example::

            >>> df = session.create_dataframe([[1, 2], [3, 4]], schema=["a", "b"])
            >>> for pandas_df in df.to_pandas_batches():
            ...     print(pandas_df)
               A  B
            0  1  2
            1  3  4

        Args:
            statement_params: Dictionary of statement level parameters to be set while executing this action.
            block: A bool value indicating whether this function will wait until the result is available.
                When it is ``False``, this function executes the underlying queries of the dataframe
                asynchronously and returns an :class:`AsyncJob`.

        Note:
            1. This method is only available if pandas is installed and available.

            2. If you use :func:`Session.sql` with this method, the input query of
            :func:`Session.sql` can only be a SELECT statement.
        """
        if _emit_ast:
            stmt = self._session._ast_batch.assign()
            ast = with_src_position(stmt.expr.sp_dataframe_to_pandas_batches, stmt)
            debug_check_missing_ast(self._ast_id, self)
            ast.id.bitfield1 = self._ast_id
            if statement_params is not None:
                for k, v in statement_params.items():
                    t = ast.statement_params.add()
                    t._1 = k
                    t._2 = v
            ast.block = block
            self._session._ast_batch.eval(stmt)

            # Flush the AST and encode it as part of the query.
            _, kwargs["_dataframe_ast"] = self._session._ast_batch.flush()

        return self._session._conn.execute(
            self._plan,
            to_pandas=True,
            to_iter=True,
            block=block,
            data_type=_AsyncResultType.PANDAS_BATCH,
            _statement_params=create_or_update_statement_params_with_query_tag(
                statement_params or self._statement_params,
                self._session.query_tag,
                SKIP_LEVELS_TWO,
            ),
            **kwargs,
        )

    @df_api_usage
    @publicapi
    def to_df(
        self, *names: Union[str, Iterable[str]], _emit_ast: bool = True
    ) -> "DataFrame":
        """
        Creates a new DataFrame containing columns with the specified names.

        The number of column names that you pass in must match the number of columns in the existing
        DataFrame.

        Examples::

            >>> df1 = session.range(1, 10, 2).to_df("col1")
            >>> df2 = session.range(1, 10, 2).to_df(["col1"])

        Args:
            names: list of new column names
        """
        col_names, is_variadic = parse_positional_args_to_list_variadic(*names)
        if not all(isinstance(n, str) for n in col_names):
            raise TypeError(
                "Invalid input type in to_df(), expected str or a list of strs."
            )

        if len(self._output) != len(col_names):
            raise ValueError(
                f"The number of columns doesn't match. "
                f"Old column names ({len(self._output)}): "
                f"{','.join(attr.name for attr in self._output)}. "
                f"New column names ({len(col_names)}): {','.join(col_names)}."
            )

        # AST.
        stmt = None
        if _emit_ast:
            stmt = self._session._ast_batch.assign()
            ast = with_src_position(stmt.expr.sp_dataframe_to_df, stmt)
            ast.col_names.extend(col_names)
            ast.variadic = is_variadic
            self._set_ast_ref(ast.df)

        new_cols = []
        for attr, name in zip(self._output, col_names):
            new_cols.append(Column(attr).alias(name))
        df = self.select(new_cols, _ast_stmt=stmt, _emit_ast=_emit_ast)

        if _emit_ast:
            df._ast_id = stmt.var_id.bitfield1

        return df

    @df_collect_api_telemetry
    @publicapi
    def to_snowpark_pandas(
        self,
        index_col: Optional[Union[str, List[str]]] = None,
        columns: Optional[List[str]] = None,
<<<<<<< HEAD
        _emit_ast: bool = True,
    ) -> "snowflake.snowpark.modin.pandas.DataFrame":
=======
    ) -> "modin.pandas.DataFrame":
>>>>>>> 0571ad88
        """
        Convert the Snowpark DataFrame to Snowpark pandas DataFrame.

        Args:
            index_col: A column name or a list of column names to use as index.
            columns: A list of column names for the columns to select from the Snowpark DataFrame. If not specified, select
                all columns except ones configured in index_col.

        Returns:
            :class:`~modin.pandas.DataFrame`
                A Snowpark pandas DataFrame contains index and data columns based on the snapshot of the current
                Snowpark DataFrame, which triggers an eager evaluation.

                If index_col is provided, the specified index_col is selected as the index column(s) for the result dataframe,
                otherwise, a default range index from 0 to n - 1 is created as the index column, where n is the number
                of rows. Please note that is also used as the start row ordering for the dataframe, but there is no
                guarantee that the default row ordering is the same for two Snowpark pandas dataframe created from
                the same Snowpark Dataframe.

                If columns are provided, the specified columns are selected as the data column(s) for the result dataframe,
                otherwise, all Snowpark DataFrame columns (exclude index_col) are selected as data columns.

        Note:
            Transformations performed on the returned Snowpark pandas Dataframe do not affect the Snowpark DataFrame
            from which it was created. Call
            - :func:`modin.pandas.to_snowpark <modin.pandas.to_snowpark>`
            to transform a Snowpark pandas DataFrame back to a Snowpark DataFrame.

            The column names used for columns or index_cols must be Normalized Snowflake Identifiers, and the
            Normalized Snowflake Identifiers of a Snowpark DataFrame can be displayed by calling df.show().
            For details about Normalized Snowflake Identifiers, please refer to the Note in :func:`~modin.pandas.read_snowflake`

            `to_snowpark_pandas` works only when the environment is set up correctly for Snowpark pandas. This environment
            may require version of Python and pandas different from what Snowpark Python uses If the environment is setup
            incorrectly, an error will be raised when `to_snowpark_pandas` is called.

            For Python version support information, please refer to:
            - the prerequisites section https://docs.snowflake.com/en/developer-guide/snowpark/python/snowpark-pandas#prerequisites
            - the installation section https://docs.snowflake.com/en/developer-guide/snowpark/python/snowpark-pandas#installing-the-snowpark-pandas-api

        See also:
            - :func:`modin.pandas.to_snowpark <modin.pandas.to_snowpark>`
            - :func:`modin.pandas.DataFrame.to_snowpark <modin.pandas.DataFrame.to_snowpark>`
            - :func:`modin.pandas.Series.to_snowpark <modin.pandas.Series.to_snowpark>`

        Example::
            >>> df = session.create_dataframe([[1, 2, 3]], schema=["a", "b", "c"])
            >>> snowpark_pandas_df = df.to_snowpark_pandas()  # doctest: +SKIP
            >>> snowpark_pandas_df      # doctest: +SKIP +NORMALIZE_WHITESPACE
               A  B  C
            0  1  2  3

            >>> snowpark_pandas_df = df.to_snowpark_pandas(index_col='A')  # doctest: +SKIP
            >>> snowpark_pandas_df      # doctest: +SKIP +NORMALIZE_WHITESPACE
               B  C
            A
            1  2  3
            >>> snowpark_pandas_df = df.to_snowpark_pandas(index_col='A', columns=['B'])  # doctest: +SKIP
            >>> snowpark_pandas_df      # doctest: +SKIP +NORMALIZE_WHITESPACE
               B
            A
            1  2
            >>> snowpark_pandas_df = df.to_snowpark_pandas(index_col=['B', 'A'], columns=['A', 'C', 'A'])  # doctest: +SKIP
            >>> snowpark_pandas_df      # doctest: +SKIP +NORMALIZE_WHITESPACE
                 A  C  A
            B A
            2 1  1  3  1
        """
<<<<<<< HEAD
        import snowflake.snowpark.modin.pandas as pd  # pragma: no cover

        if _emit_ast:
            raise NotImplementedError(
                "TODO SNOW-1672579: Support Snowpark pandas API handover."
            )

=======
        # black and isort disagree on how to format this section with isort: skip
        # fmt: off
        import snowflake.snowpark.modin.plugin  # isort: skip  # noqa: F401
        # If snowflake.snowpark.modin.plugin was successfully imported, then modin.pandas is available
        import modin.pandas as pd  # isort: skip
        # fmt: on
>>>>>>> 0571ad88
        # create a temporary table out of the current snowpark dataframe
        temporary_table_name = random_name_for_temp_object(
            TempObjectType.TABLE
        )  # pragma: no cover
        self.write.save_as_table(
            temporary_table_name, mode="errorifexists", table_type="temporary"
        )  # pragma: no cover

        snowpandas_df = pd.read_snowflake(
            name_or_query=temporary_table_name, index_col=index_col, columns=columns
        )  # pragma: no cover

        return snowpandas_df

    def __getitem__(self, item: Union[str, Column, List, Tuple, int]):

        _emit_ast = self._ast_id is not None

        if isinstance(item, str):
            return self.col(item, _emit_ast=_emit_ast)
        elif isinstance(item, Column):
            return self.filter(item, _emit_ast=_emit_ast)
        elif isinstance(item, (list, tuple)):
            return self.select(item, _emit_ast=_emit_ast)
        elif isinstance(item, int):
            return self.__getitem__(self.columns[item])
        else:
            raise TypeError(f"Unexpected item type: {type(item)}")

    def __getattr__(self, name: str):
        # Snowflake DB ignores cases when there is no quotes.
        if name.lower() not in [c.lower() for c in self.columns]:
            raise AttributeError(
                f"{self.__class__.__name__} object has no attribute {name}"
            )
        return self.col(name)

    @property
    def columns(self) -> List[str]:
        """Returns all column names as a list.

        The returned column names are consistent with the Snowflake database object `identifier syntax <https://docs.snowflake.com/en/sql-reference/identifiers-syntax.html>`_.

        ==================================   ==========================
        Column name used to create a table   Column name returned in str
        ==================================   ==========================
        a                                    'A'
        A                                    'A'
        "a"                                  '"a"'
        "a b"                                '"a b"'
        "a""b"                               '"a""b"'
        ==================================   ==========================
        """
        return self.schema.names

    @publicapi
    def col(self, col_name: str, _emit_ast: bool = True) -> Column:
        """Returns a reference to a column in the DataFrame."""
        expr = None
        if _emit_ast:
            expr = proto.Expr()
            col_expr_ast = with_src_position(expr.sp_dataframe_col)
            self._set_ast_ref(col_expr_ast.df)
            col_expr_ast.col_name = col_name
        if col_name == "*":
            return Column(Star(self._output), ast=expr)
        else:
            return Column(self._resolve(col_name), ast=expr)

    @df_api_usage
    @publicapi
    def select(
        self,
        *cols: Union[
            Union[ColumnOrName, TableFunctionCall],
            Iterable[Union[ColumnOrName, TableFunctionCall]],
        ],
        _ast_stmt: Optional[proto.Assign] = None,
        _emit_ast: bool = True,
    ) -> "DataFrame":
        """Returns a new DataFrame with the specified Column expressions as output
        (similar to SELECT in SQL). Only the Columns specified as arguments will be
        present in the resulting DataFrame.

        You can use any :class:`Column` expression or strings for named columns.

        Example 1::
            >>> df = session.create_dataframe([[1, "some string value", 3, 4]], schema=["col1", "col2", "col3", "col4"])
            >>> df_selected = df.select(col("col1"), col("col2").substr(0, 10), df["col3"] + df["col4"])

        Example 2::

            >>> df_selected = df.select("col1", "col2", "col3")

        Example 3::

            >>> df_selected = df.select(["col1", "col2", "col3"])

        Example 4::

            >>> df_selected = df.select(df["col1"], df.col2, df.col("col3"))

        Example 5::

            >>> from snowflake.snowpark.functions import table_function
            >>> split_to_table = table_function("split_to_table")
            >>> df.select(df.col1, split_to_table(df.col2, lit(" ")), df.col("col3")).show()
            -----------------------------------------------
            |"COL1"  |"SEQ"  |"INDEX"  |"VALUE"  |"COL3"  |
            -----------------------------------------------
            |1       |1      |1        |some     |3       |
            |1       |1      |2        |string   |3       |
            |1       |1      |3        |value    |3       |
            -----------------------------------------------
            <BLANKLINE>

        Note:
            A `TableFunctionCall` can be added in `select` when the dataframe results from another join. This is possible because we know
            the hierarchy in which the joins are applied.

        Args:
            *cols: A :class:`Column`, :class:`str`, :class:`table_function.TableFunctionCall`, or a list of those. Note that at most one
                   :class:`table_function.TableFunctionCall` object is supported within a select call.
            _ast_stmt: when invoked internally, supplies the AST to use for the resulting dataframe.
            _emit_ast: Whether to emit AST statements.
        """
        exprs, is_variadic = parse_positional_args_to_list_variadic(*cols)
        if not exprs:
            raise ValueError("The input of select() cannot be empty")

        # AST.
        stmt = _ast_stmt
        ast = None

        if _emit_ast and _ast_stmt is None:
            stmt = self._session._ast_batch.assign()
            ast = with_src_position(stmt.expr.sp_dataframe_select__columns, stmt)
            self._set_ast_ref(ast.df)
            ast.variadic = is_variadic

        names = []
        table_func = None
        join_plan = None

        for e in exprs:
            if isinstance(e, Column):
                names.append(e._named())
                if _emit_ast and ast:
                    ast.cols.append(e._ast)

            elif isinstance(e, str):
                col_expr_ast = None
                if ast:
                    col_expr_ast = ast.cols.add() if ast else proto.Expr()
                    fill_ast_for_column(col_expr_ast, e, None)

                col = Column(e, ast=col_expr_ast)
                names.append(col._named())

            elif isinstance(e, TableFunctionCall):
                if table_func:
                    raise ValueError(
                        f"At most one table function can be called inside a select(). "
                        f"Called '{table_func.user_visible_name}' and '{e.user_visible_name}'."
                    )
                table_func = e
                func_expr = _create_table_function_expression(func=table_func)

                if isinstance(e, _ExplodeFunctionCall):
                    new_cols, alias_cols = _get_cols_after_explode_join(e, self._plan)
                else:
                    # this join plan is created here to extract output columns after the join. If a better way
                    # to extract this information is found, please update this function.
                    temp_join_plan = self._session._analyzer.resolve(
                        TableFunctionJoin(self._plan, func_expr)
                    )
                    _, new_cols, alias_cols = _get_cols_after_join_table(
                        func_expr, self._plan, temp_join_plan
                    )

                # when generating join table expression, we inculcate aliased column into the initial
                # query like so,
                #
                #     SELECT T_LEFT.*, T_RIGHT."COL1" AS "COL1_ALIASED", ... FROM () AS T_LEFT JOIN TABLE() AS T_RIGHT
                #
                # Therefore if columns names are aliased, then subsequent select must use the aliased name.
                names.extend(alias_cols or new_cols)
                new_col_names = [
                    self._session._analyzer.analyze(col, {}) for col in new_cols
                ]

                # a special case when dataframe.select only selects the output of table
                # function join, we set left_cols = []. This is done in-order to handle the
                # overlapping column case of DF and table function output with no aliases.
                # This generates a sql like so,
                #
                #     SELECT T_RIGHT."COL1" FROM () AS T_LEFT JOIN TABLE() AS T_RIGHT
                #
                # In the above case, if the original DF had a column named "COL1", we would not
                # have any collisions.
                join_plan = self._session._analyzer.resolve(
                    TableFunctionJoin(
                        self._plan,
                        func_expr,
                        left_cols=[] if len(exprs) == 1 else ["*"],
                        right_cols=new_col_names,
                    )
                )
            else:
                raise TypeError(
                    "The input of select() must be Column, column name, TableFunctionCall, or a list of them"
                )

        if self._select_statement:
            if join_plan:
                return self._with_plan(
                    self._session._analyzer.create_select_statement(
                        from_=self._session._analyzer.create_select_snowflake_plan(
                            join_plan, analyzer=self._session._analyzer
                        ),
                        analyzer=self._session._analyzer,
                    ).select(names)
                )
            return self._with_plan(self._select_statement.select(names), ast_stmt=stmt)

        return self._with_plan(Project(names, join_plan or self._plan), ast_stmt=stmt)

    @df_api_usage
    @publicapi
    def select_expr(
        self,
        *exprs: Union[str, Iterable[str]],
        _ast_stmt: proto.Assign = None,
        _emit_ast: bool = True,
    ) -> "DataFrame":
        """
        Projects a set of SQL expressions and returns a new :class:`DataFrame`.
        This method is equivalent to ``select(sql_expr(...))`` with :func:`select`
        and :func:`functions.sql_expr`.

        :func:`selectExpr` is an alias of :func:`select_expr`.

        Args:
            exprs: The SQL expressions.

        Examples::

            >>> df = session.create_dataframe([-1, 2, 3], schema=["a"])  # with one pair of [], the dataframe has a single column and 3 rows.
            >>> df.select_expr("abs(a)", "a + 2", "cast(a as string)").show()
            --------------------------------------------
            |"ABS(A)"  |"A + 2"  |"CAST(A AS STRING)"  |
            --------------------------------------------
            |1         |1        |-1                   |
            |2         |4        |2                    |
            |3         |5        |3                    |
            --------------------------------------------
            <BLANKLINE>

        """
        exprs, is_variadic = parse_positional_args_to_list_variadic(*exprs)
        if not exprs:
            raise ValueError("The input of select_expr() cannot be empty")

        # AST.
        stmt = None
        if _emit_ast:
            if _ast_stmt is None:
                stmt = self._session._ast_batch.assign()
                ast = with_src_position(stmt.expr.sp_dataframe_select__exprs, stmt)
                self._set_ast_ref(ast.df)
                ast.variadic = is_variadic
                ast.exprs.extend(exprs)
            else:
                stmt = _ast_stmt

        return self.select(
            [
                sql_expr(expr, _emit_ast=False)
                for expr in parse_positional_args_to_list(*exprs)
            ],
            _ast_stmt=stmt,
        )

    selectExpr = select_expr

    @df_api_usage
    @publicapi
    def drop(
        self, *cols: Union[ColumnOrName, Iterable[ColumnOrName]], _emit_ast: bool = True
    ) -> "DataFrame":
        """Returns a new DataFrame that excludes the columns with the specified names
        from the output.

        This is functionally equivalent to calling :func:`select()` and passing in all
        columns except the ones to exclude. This is a no-op if schema does not contain
        the given column name(s).

        Example::

            >>> df = session.create_dataframe([[1, 2, 3]], schema=["a", "b", "c"])
            >>> df.drop("a", "b").show()
            -------
            |"C"  |
            -------
            |3    |
            -------
            <BLANKLINE>

        Args:
            *cols: the columns to exclude, as :class:`str`, :class:`Column` or a list
                of those.

        Raises:
            :class:`SnowparkClientException`: if the resulting :class:`DataFrame`
                contains no output columns.
        """
        # An empty list of columns should be accepted as dropping nothing
        if not cols:
            raise ValueError("The input of drop() cannot be empty")
        exprs, is_variadic = parse_positional_args_to_list_variadic(*cols)

        # AST.
        stmt = None
        if _emit_ast:
            stmt = self._session._ast_batch.assign()
            ast = with_src_position(stmt.expr.sp_dataframe_drop, stmt)
            self._set_ast_ref(ast.df)
            for c in exprs:
                build_expr_from_snowpark_column_or_col_name(ast.cols.args.add(), c)
            ast.cols.variadic = is_variadic

        names = []
        for c in exprs:
            if isinstance(c, str):
                names.append(c)
            elif isinstance(c, Column) and isinstance(c._expression, Attribute):
                from snowflake.snowpark.mock._connection import MockServerConnection

                if isinstance(self._session._conn, MockServerConnection):
                    self.schema  # to execute the plan and populate expr_to_alias

                names.append(
                    self._plan.expr_to_alias.get(
                        c._expression.expr_id, c._expression.name
                    )
                )
            elif (
                isinstance(c, Column)
                and isinstance(c._expression, UnresolvedAttribute)
                and c._expression.df_alias
            ):
                names.append(
                    self._plan.df_aliased_col_name_to_real_col_name.get(
                        c._expression.name, c._expression.name
                    )
                )
            elif isinstance(c, Column) and isinstance(c._expression, NamedExpression):
                names.append(c._expression.name)
            else:
                raise SnowparkClientExceptionMessages.DF_CANNOT_DROP_COLUMN_NAME(str(c))

        normalized_names = {quote_name(n) for n in names}
        existing_names = [attr.name for attr in self._output]
        keep_col_names = [c for c in existing_names if c not in normalized_names]
        if not keep_col_names:
            raise SnowparkClientExceptionMessages.DF_CANNOT_DROP_ALL_COLUMNS()
        else:
            df = self.select(list(keep_col_names), _emit_ast=False)

            if _emit_ast:
                df._ast_id = stmt.var_id.bitfield1

            return df

    @df_api_usage
    @publicapi
    def filter(
        self,
        expr: ColumnOrSqlExpr,
        _ast_stmt: proto.Assign = None,
        _emit_ast: bool = True,
    ) -> "DataFrame":
        """Filters rows based on the specified conditional expression (similar to WHERE
        in SQL).

        Examples::

            >>> df = session.create_dataframe([[1, 2], [3, 4]], schema=["A", "B"])
            >>> df_filtered = df.filter((col("A") > 1) & (col("B") < 100))  # Must use parenthesis before and after operator &.

            >>> # The following two result in the same SQL query:
            >>> df.filter(col("a") > 1).collect()
            [Row(A=3, B=4)]
            >>> df.filter("a > 1").collect()  # use SQL expression
            [Row(A=3, B=4)]

        Args:
            expr: a :class:`Column` expression or SQL text.
            _ast_stmt: when invoked internally, supplies the AST to use for the resulting dataframe.

        :meth:`where` is an alias of :meth:`filter`.
        """
        # AST.
        stmt = None
        if _emit_ast:
            if _ast_stmt is None:
                stmt = self._session._ast_batch.assign()
                ast = with_src_position(stmt.expr.sp_dataframe_filter, stmt)
                self._set_ast_ref(ast.df)
                build_expr_from_snowpark_column_or_sql_str(ast.condition, expr)
            else:
                stmt = _ast_stmt

        if self._select_statement:
            return self._with_plan(
                self._select_statement.filter(
                    _to_col_if_sql_expr(expr, "filter/where")._expression
                ),
                ast_stmt=stmt,
            )
        return self._with_plan(
            Filter(
                _to_col_if_sql_expr(expr, "filter/where")._expression,
                self._plan,
            ),
            ast_stmt=stmt,
        )

    @df_api_usage
    @publicapi
    def sort(
        self,
        *cols: Union[ColumnOrName, Iterable[ColumnOrName]],
        ascending: Optional[Union[bool, int, List[Union[bool, int]]]] = None,
        _emit_ast: bool = True,
    ) -> "DataFrame":
        """Sorts a DataFrame by the specified expressions (similar to ORDER BY in SQL).

        Examples::

            >>> from snowflake.snowpark.functions import col

            >>> df = session.create_dataframe([[1, 2], [3, 4], [1, 4]], schema=["A", "B"])
            >>> df.sort(col("A"), col("B").asc()).show()
            -------------
            |"A"  |"B"  |
            -------------
            |1    |2    |
            |1    |4    |
            |3    |4    |
            -------------
            <BLANKLINE>

            >>> df.sort(col("a"), ascending=False).show()
            -------------
            |"A"  |"B"  |
            -------------
            |3    |4    |
            |1    |2    |
            |1    |4    |
            -------------
            <BLANKLINE>

            >>> # The values from the list overwrite the column ordering.
            >>> df.sort(["a", col("b").desc()], ascending=[1, 1]).show()
            -------------
            |"A"  |"B"  |
            -------------
            |1    |2    |
            |1    |4    |
            |3    |4    |
            -------------
            <BLANKLINE>

        Args:
            *cols: A column name as :class:`str` or :class:`Column`, or a list of
             columns to sort by.
            ascending: A :class:`bool` or a list of :class:`bool` for sorting the
             DataFrame, where ``True`` sorts a column in ascending order and ``False``
             sorts a column in descending order . If you specify a list of multiple
             sort orders, the length of the list must equal the number of columns.
        """
        if not cols:
            raise ValueError("sort() needs at least one sort expression.")
        exprs = self._convert_cols_to_exprs("sort()", *cols)
        if not exprs:
            raise ValueError("sort() needs at least one sort expression.")

        # AST.
        stmt = None
        if _emit_ast:
            stmt = self._session._ast_batch.assign()
            # Parsing args separately since the original column expr or string
            # needs to be recorded.
            _cols, is_variadic = parse_positional_args_to_list_variadic(*cols)
            ast = with_src_position(stmt.expr.sp_dataframe_sort, stmt)
            for c in _cols:
                build_expr_from_snowpark_column_or_col_name(ast.cols.add(), c)
            ast.cols_variadic = is_variadic
            self._set_ast_ref(ast.df)

        orders = []
        # `ascending` is represented by Expr in the AST.
        # Therefore, construct the required bool, int, or list and copy from that.
        asc_expr_ast = None
        if _emit_ast:
            asc_expr_ast = proto.Expr()
        if ascending is not None:
            if isinstance(ascending, (list, tuple)):
                orders = [Ascending() if asc else Descending() for asc in ascending]
                if _emit_ast:
                    # Here asc_expr_ast is a list of bools and ints.
                    for asc in ascending:
                        asc_ast = proto.Expr()
                        if isinstance(asc, bool):
                            asc_ast.bool_val.v = asc
                        else:
                            asc_ast.int64_val.v = asc
                        asc_expr_ast.list_val.vs.append(asc_ast)
            elif isinstance(ascending, (bool, int)):
                orders = [Ascending() if ascending else Descending()]
                if _emit_ast:
                    # Here asc_expr_ast is either a bool or an int.
                    if isinstance(ascending, bool):
                        asc_expr_ast.bool_val.v = ascending
                    else:
                        asc_expr_ast.int64_val.v = ascending
            else:
                raise TypeError(
                    "ascending can only be boolean or list,"
                    " but got {}".format(str(type(ascending)))
                )
            if _emit_ast:
                ast.ascending.CopyFrom(asc_expr_ast)
            if len(exprs) != len(orders):
                raise ValueError(
                    "The length of col ({}) should be same with"
                    " the length of ascending ({}).".format(len(exprs), len(orders))
                )

        sort_exprs = []
        for idx in range(len(exprs)):
            # orders will overwrite current orders in expression (but will not overwrite null ordering)
            # if no order is provided, use ascending order
            if isinstance(exprs[idx], SortOrder):
                sort_exprs.append(
                    SortOrder(exprs[idx].child, orders[idx], exprs[idx].null_ordering)
                    if orders
                    else exprs[idx]
                )
            else:
                sort_exprs.append(
                    SortOrder(exprs[idx], orders[idx] if orders else Ascending())
                )

        df = (
            self._with_plan(self._select_statement.sort(sort_exprs))
            if self._select_statement
            else self._with_plan(Sort(sort_exprs, self._plan))
        )

        if _emit_ast:
            df._ast_id = stmt.var_id.bitfield1

        return df

    @experimental(version="1.5.0")
    @publicapi
    def alias(self, name: str, _emit_ast: bool = True):
        """Returns an aliased dataframe in which the columns can now be referenced to using `col(<df alias>, <column name>)`.

        Examples::
            >>> from snowflake.snowpark.functions import col
            >>> df1 = session.create_dataframe([[1, 6], [3, 8], [7, 7]], schema=["col1", "col2"])
            >>> df2 = session.create_dataframe([[1, 2], [3, 4], [5, 5]], schema=["col1", "col2"])

            Join two dataframes with duplicate column names
            >>> df1.alias("L").join(df2.alias("R"), col("L", "col1") == col("R", "col1")).select(col("L", "col1"), col("R", "col2")).show()
            ---------------------
            |"COL1L"  |"COL2R"  |
            ---------------------
            |1        |2        |
            |3        |4        |
            ---------------------
            <BLANKLINE>

            Self join:
            >>> df1.alias("L").join(df1.alias("R"), on="col1").select(col("L", "col1"), col("R", "col2")).show() # doctest: +SKIP
            --------------------
            |"COL1"  |"COL2R"  |
            --------------------
            |1       |6        |
            |3       |8        |
            |7       |7        |
            --------------------
            <BLANKLINE>

        Args:
            name: The alias as :class:`str`.
        """

        # TODO: Last doctest seems broken, this is an experimental feature. Should we remove it?

        # AST.
        stmt = None
        if _emit_ast:
            stmt = self._session._ast_batch.assign()
            ast = with_src_position(stmt.expr.sp_dataframe_alias, stmt)
            ast.name = name
            self._set_ast_ref(ast.df)

        # TODO: Support alias in MockServerConnection.
        from snowflake.snowpark.mock._connection import MockServerConnection

        if (
            isinstance(self._session._conn, MockServerConnection)
            and self._session._conn._suppress_not_implemented_error
        ):
            # Allow AST tests to pass.
            return None

        _copy = copy.copy(self)
        _copy._alias = name
        for attr in self._plan.attributes:
            if _copy._select_statement:
                _copy._select_statement.df_aliased_col_name_to_real_col_name[name][
                    attr.name
                ] = attr.name  # attr is quoted already
            _copy._plan.df_aliased_col_name_to_real_col_name[name][
                attr.name
            ] = attr.name

        if _emit_ast:
            _copy._ast_id = stmt.var_id.bitfield1
        return _copy

    @df_api_usage
    @publicapi
    def agg(
        self,
        *exprs: Union[Column, Tuple[ColumnOrName, str], Dict[str, str]],
        _emit_ast: bool = True,
    ) -> "DataFrame":
        """Aggregate the data in the DataFrame. Use this method if you don't need to
        group the data (:func:`group_by`).

        Args:
            exprs: A variable length arguments list where every element is

                - A Column object
                - A tuple where the first element is a column object or a column name and the second element is the name of the aggregate function
                - A list of the above

                or a ``dict`` maps column names to aggregate function names.

        Examples::

            >>> from snowflake.snowpark.functions import col, stddev, stddev_pop

            >>> df = session.create_dataframe([[1, 2], [3, 4], [1, 4]], schema=["A", "B"])
            >>> df.agg(stddev(col("a"))).show()
            ----------------------
            |"STDDEV(A)"         |
            ----------------------
            |1.1547003940416753  |
            ----------------------
            <BLANKLINE>

            >>> df.agg(stddev(col("a")), stddev_pop(col("a"))).show()
            -------------------------------------------
            |"STDDEV(A)"         |"STDDEV_POP(A)"     |
            -------------------------------------------
            |1.1547003940416753  |0.9428091005076267  |
            -------------------------------------------
            <BLANKLINE>

            >>> df.agg(("a", "min"), ("b", "max")).show()
            -----------------------
            |"MIN(A)"  |"MAX(B)"  |
            -----------------------
            |1         |4         |
            -----------------------
            <BLANKLINE>

            >>> df.agg({"a": "count", "b": "sum"}).show()
            -------------------------
            |"COUNT(A)"  |"SUM(B)"  |
            -------------------------
            |3           |10        |
            -------------------------
            <BLANKLINE>

        Note:
            The name of the aggregate function to compute must be a valid Snowflake `aggregate function
            <https://docs.snowflake.com/en/sql-reference/functions-aggregation.html>`_.

        See also:
            - :meth:`RelationalGroupedDataFrame.agg`
            - :meth:`DataFrame.group_by`
        """

        # AST.
        stmt = None
        if _emit_ast:
            stmt = self._session._ast_batch.assign()
            expr = with_src_position(stmt.expr.sp_dataframe_agg, stmt)
            exprs, is_variadic = parse_positional_args_to_list_variadic(*exprs)
            for e in exprs:
                build_expr_from_python_val(expr.exprs.args.add(), e)
            expr.exprs.variadic = is_variadic
            self._set_ast_ref(expr.df)

        df = self.group_by(_emit_ast=False).agg(*exprs, _emit_ast=False)

        if _emit_ast:
            df._ast_id = stmt.var_id.bitfield1

        return df

    @df_to_relational_group_df_api_usage
    @publicapi
    def rollup(
        self, *cols: Union[ColumnOrName, Iterable[ColumnOrName]], _emit_ast: bool = True
    ) -> "snowflake.snowpark.RelationalGroupedDataFrame":
        """Performs a SQL
        `GROUP BY ROLLUP <https://docs.snowflake.com/en/sql-reference/constructs/group-by-rollup.html>`_.
        on the DataFrame.

        Args:
            cols: The columns to group by rollup.
        """
        stmt = None
        if _emit_ast:
            stmt = self._session._ast_batch.assign()
            expr = with_src_position(stmt.expr.sp_dataframe_rollup, stmt)
            self._set_ast_ref(expr.df)
            col_list, expr.cols.variadic = parse_positional_args_to_list_variadic(*cols)
            for c in col_list:
                build_expr_from_snowpark_column_or_col_name(expr.cols.args.add(), c)

        rollup_exprs = self._convert_cols_to_exprs("rollup()", *cols)
        return snowflake.snowpark.RelationalGroupedDataFrame(
            self,
            rollup_exprs,
            snowflake.snowpark.relational_grouped_dataframe._RollupType(),
            _ast_stmt=stmt,
        )

    @df_to_relational_group_df_api_usage
    @publicapi
    def group_by(
        self,
        *cols: Union[ColumnOrName, Iterable[ColumnOrName]],
        _ast_stmt: Optional[proto.Assign] = None,
        _emit_ast: bool = True,
    ) -> "snowflake.snowpark.RelationalGroupedDataFrame":
        """Groups rows by the columns specified by expressions (similar to GROUP BY in
        SQL).

        This method returns a :class:`RelationalGroupedDataFrame` that you can use to
        perform aggregations on each group of data.

        Args:
            *cols: The columns to group by.

        Valid inputs are:

            - Empty input
            - One or multiple :class:`Column` object(s) or column name(s) (:class:`str`)
            - A list of :class:`Column` objects or column names (:class:`str`)

        Examples:

            >>> from snowflake.snowpark.functions import col, lit, sum as sum_, max as max_
            >>> df = session.create_dataframe([(1, 1),(1, 2),(2, 1),(2, 2),(3, 1),(3, 2)], schema=["a", "b"])
            >>> df.group_by().agg(sum_("b")).collect()
            [Row(SUM(B)=9)]
            >>> df.group_by("a").agg(sum_("b")).collect()
            [Row(A=1, SUM(B)=3), Row(A=2, SUM(B)=3), Row(A=3, SUM(B)=3)]
            >>> df.group_by("a").agg(sum_("b").alias("sum_b"), max_("b").alias("max_b")).collect()
            [Row(A=1, SUM_B=3, MAX_B=2), Row(A=2, SUM_B=3, MAX_B=2), Row(A=3, SUM_B=3, MAX_B=2)]
            >>> df.group_by(["a", lit("snow")]).agg(sum_("b")).collect()
            [Row(A=1, LITERAL()='snow', SUM(B)=3), Row(A=2, LITERAL()='snow', SUM(B)=3), Row(A=3, LITERAL()='snow', SUM(B)=3)]
            >>> df.group_by("a").agg((col("*"), "count"), max_("b")).collect()
            [Row(A=1, COUNT(LITERAL())=2, MAX(B)=2), Row(A=2, COUNT(LITERAL())=2, MAX(B)=2), Row(A=3, COUNT(LITERAL())=2, MAX(B)=2)]
            >>> df.group_by("a").median("b").collect()
            [Row(A=2, MEDIAN(B)=Decimal('1.500')), Row(A=3, MEDIAN(B)=Decimal('1.500')), Row(A=1, MEDIAN(B)=Decimal('1.500'))]
            >>> df.group_by("a").function("avg")("b").collect()
            [Row(A=1, AVG(B)=Decimal('1.500000')), Row(A=2, AVG(B)=Decimal('1.500000')), Row(A=3, AVG(B)=Decimal('1.500000'))]
        """
        stmt = None
        if _emit_ast:
            if _ast_stmt is None:
                stmt = self._session._ast_batch.assign()
                expr = with_src_position(stmt.expr.sp_dataframe_group_by, stmt)
                col_list, expr.cols.variadic = parse_positional_args_to_list_variadic(
                    *cols
                )
                for c in col_list:
                    build_expr_from_snowpark_column_or_col_name(expr.cols.args.add(), c)

                expr.df.sp_dataframe_ref.id.bitfield1 = self._ast_id
            else:
                stmt = _ast_stmt

        grouping_exprs = self._convert_cols_to_exprs("group_by()", *cols)
        df = snowflake.snowpark.RelationalGroupedDataFrame(
            self,
            grouping_exprs,
            snowflake.snowpark.relational_grouped_dataframe._GroupByType(),
            _ast_stmt=stmt,
        )

        if _emit_ast:
            df._ast_id = stmt.var_id.bitfield1

        return df

    @df_to_relational_group_df_api_usage
    @publicapi
    def group_by_grouping_sets(
        self,
        *grouping_sets: Union[
            "snowflake.snowpark.GroupingSets",
            Iterable["snowflake.snowpark.GroupingSets"],
        ],
        _emit_ast: bool = True,
    ) -> "snowflake.snowpark.RelationalGroupedDataFrame":
        """Performs a SQL
        `GROUP BY GROUPING SETS <https://docs.snowflake.com/en/sql-reference/constructs/group-by-grouping-sets.html>`_.
        on the DataFrame.

        GROUP BY GROUPING SETS is an extension of the GROUP BY clause
        that allows computing multiple GROUP BY clauses in a single statement.
        The group set is a set of dimension columns.

        GROUP BY GROUPING SETS is equivalent to the UNION of two or
        more GROUP BY operations in the same result set.


        Examples::

            >>> from snowflake.snowpark import GroupingSets
            >>> df = session.create_dataframe([[1, 2, 10], [3, 4, 20], [1, 4, 30]], schema=["A", "B", "C"])
            >>> df.group_by_grouping_sets(GroupingSets([col("a")])).count().collect()
            [Row(A=1, COUNT=2), Row(A=3, COUNT=1)]
            >>> df.group_by_grouping_sets(GroupingSets(col("a"))).count().collect()
            [Row(A=1, COUNT=2), Row(A=3, COUNT=1)]
            >>> df.group_by_grouping_sets(GroupingSets([col("a")], [col("b")])).count().collect()
            [Row(A=1, B=None, COUNT=2), Row(A=3, B=None, COUNT=1), Row(A=None, B=2, COUNT=1), Row(A=None, B=4, COUNT=2)]
            >>> df.group_by_grouping_sets(GroupingSets([col("a"), col("b")], [col("c")])).count().collect()
            [Row(A=None, B=None, C=10, COUNT=1), Row(A=None, B=None, C=20, COUNT=1), Row(A=None, B=None, C=30, COUNT=1), Row(A=1, B=2, C=None, COUNT=1), Row(A=3, B=4, C=None, COUNT=1), Row(A=1, B=4, C=None, COUNT=1)]


        Args:
            grouping_sets: The list of :class:`GroupingSets` to group by.
        """

        # AST.
        stmt = None
        if _emit_ast:
            stmt = self._session._ast_batch.assign()
            expr = with_src_position(
                stmt.expr.sp_dataframe_group_by_grouping_sets, stmt
            )
            self._set_ast_ref(expr.df)
            grouping_set_list, expr.variadic = parse_positional_args_to_list_variadic(
                *grouping_sets
            )
            for gs in grouping_set_list:
                expr.grouping_sets.append(gs._ast)

        return snowflake.snowpark.RelationalGroupedDataFrame(
            self,
            [gs._to_expression for gs in parse_positional_args_to_list(*grouping_sets)],
            snowflake.snowpark.relational_grouped_dataframe._GroupByType(),
            _ast_stmt=stmt,
        )

    @df_to_relational_group_df_api_usage
    @publicapi
    def cube(
        self, *cols: Union[ColumnOrName, Iterable[ColumnOrName]], _emit_ast: bool = True
    ) -> "snowflake.snowpark.RelationalGroupedDataFrame":
        """Performs a SQL
        `GROUP BY CUBE <https://docs.snowflake.com/en/sql-reference/constructs/group-by-cube.html>`_.
        on the DataFrame.

        Args:
            cols: The columns to group by cube.
        """

        # AST.
        stmt = None
        if _emit_ast:
            stmt = self._session._ast_batch.assign()
            expr = with_src_position(stmt.expr.sp_dataframe_cube, stmt)
            self._set_ast_ref(expr.df)
            col_list, expr.cols.variadic = parse_positional_args_to_list_variadic(*cols)
            for c in col_list:
                build_expr_from_snowpark_column_or_col_name(expr.cols.args.add(), c)

        cube_exprs = self._convert_cols_to_exprs("cube()", *cols)
        return snowflake.snowpark.RelationalGroupedDataFrame(
            self,
            cube_exprs,
            snowflake.snowpark.relational_grouped_dataframe._CubeType(),
            _ast_stmt=stmt,
        )

    @df_api_usage
    @publicapi
    def distinct(
        self, _ast_stmt: proto.Assign = None, _emit_ast: bool = True
    ) -> "DataFrame":
        """Returns a new DataFrame that contains only the rows with distinct values
        from the current DataFrame.

        This is equivalent to performing a SELECT DISTINCT in SQL.
        """

        # AST.
        if _emit_ast:
            if _ast_stmt is None:
                stmt = self._session._ast_batch.assign()
                ast = with_src_position(stmt.expr.sp_dataframe_distinct, stmt)
                self._set_ast_ref(ast.df)
            else:
                stmt = _ast_stmt
                ast = None

        df = self.group_by(
            [self.col(quote_name(f.name), _emit_ast=False) for f in self.schema.fields],
            _emit_ast=False,
        ).agg(_emit_ast=False)

        if _emit_ast:
            df._ast_id = stmt.var_id.bitfield1

        return df

    @publicapi
    def drop_duplicates(
        self,
        *subset: Union[str, Iterable[str]],
        _ast_stmt: proto.Assign = None,
        _emit_ast: bool = True,
    ) -> "DataFrame":
        """Creates a new DataFrame by removing duplicated rows on given subset of columns.

        If no subset of columns is specified, this function is the same as the :meth:`distinct` function.
        The result is non-deterministic when removing duplicated rows from the subset of columns but not all columns.

        For example, if we have a DataFrame ``df``, which has columns ("a", "b", "c") and contains three rows ``(1, 1, 1), (1, 1, 2), (1, 2, 3)``,
        the result of ``df.dropDuplicates("a", "b")`` can be either
        ``(1, 1, 1), (1, 2, 3)``
        or
        ``(1, 1, 2), (1, 2, 3)``

        Args:
            subset: The column names on which duplicates are dropped.

        :meth:`dropDuplicates` is an alias of :meth:`drop_duplicates`.
        """

        # AST.
        stmt = None
        if _emit_ast:
            if _ast_stmt is None:
                stmt = self._session._ast_batch.assign()
                ast = with_src_position(stmt.expr.sp_dataframe_drop_duplicates, stmt)
                for arg in subset:
                    if isinstance(arg, str):
                        ast.cols.append(arg)
                        ast.variadic = True
                    else:
                        ast.cols.extend(arg)
                        ast.variadic = False
                self._set_ast_ref(ast.df)
            else:
                stmt = _ast_stmt

        if not subset:
            df = self.distinct(_emit_ast=False)
            adjust_api_subcalls(df, "DataFrame.drop_duplicates", len_subcalls=1)
            return df
        subset = parse_positional_args_to_list(*subset)

        filter_cols = [self.col(x) for x in subset]
        output_cols = [self.col(col_name) for col_name in self.columns]
        rownum = row_number().over(
            snowflake.snowpark.Window.partition_by(*filter_cols).order_by(*filter_cols)
        )
        rownum_name = generate_random_alphanumeric()
        df = (
            self.select(*output_cols, rownum.as_(rownum_name), _emit_ast=False)
            .where(col(rownum_name) == 1, _emit_ast=False)
            .select(output_cols, _emit_ast=False)
        )
        # Reformat the extra API calls
        adjust_api_subcalls(df, "DataFrame.drop_duplicates", len_subcalls=3)

        if _emit_ast:
            df._ast_id = stmt.var_id.bitfield1

        return df

    @df_to_relational_group_df_api_usage
    @publicapi
    def pivot(
        self,
        pivot_col: ColumnOrName,
        values: Optional[
            Union[Iterable[LiteralType], "snowflake.snowpark.DataFrame"]
        ] = None,
        default_on_null: Optional[LiteralType] = None,
        _emit_ast: bool = True,
    ) -> "snowflake.snowpark.RelationalGroupedDataFrame":
        """Rotates this DataFrame by turning the unique values from one column in the input
        expression into multiple columns and aggregating results where required on any
        remaining column values.

        Only one aggregate is supported with pivot.

        Example::

            >>> create_result = session.sql('''create or replace temp table monthly_sales(empid int, amount int, month text)
            ... as select * from values
            ... (1, 10000, 'JAN'),
            ... (1, 400, 'JAN'),
            ... (2, 4500, 'JAN'),
            ... (2, 35000, 'JAN'),
            ... (1, 5000, 'FEB'),
            ... (1, 3000, 'FEB'),
            ... (2, 200, 'FEB') ''').collect()
            >>> df = session.table("monthly_sales")
            >>> df.pivot("month", ['JAN', 'FEB']).sum("amount").sort(df["empid"]).show()
            -------------------------------
            |"EMPID"  |"'JAN'"  |"'FEB'"  |
            -------------------------------
            |1        |10400    |8000     |
            |2        |39500    |200      |
            -------------------------------
            <BLANKLINE>

            >>> df = session.table("monthly_sales")
            >>> df.pivot("month").sum("amount").sort("empid").show()
            -------------------------------
            |"EMPID"  |"'FEB'"  |"'JAN'"  |
            -------------------------------
            |1        |8000     |10400    |
            |2        |200      |39500    |
            -------------------------------
            <BLANKLINE>

            >>> subquery_df = session.table("monthly_sales").select(col("month")).filter(col("month") == "JAN")
            >>> df = session.table("monthly_sales")
            >>> df.pivot("month", values=subquery_df).sum("amount").sort("empid").show()
            ---------------------
            |"EMPID"  |"'JAN'"  |
            ---------------------
            |1        |10400    |
            |2        |39500    |
            ---------------------
            <BLANKLINE>

        Args:
            pivot_col: The column or name of the column to use.
            values: A list of values in the column,
                or dynamic based on the DataFrame query,
                or None (default) will use all values of the pivot column.
            default_on_null: Expression to replace empty result values.
        """
        stmt = None
        if _emit_ast:
            stmt = self._session._ast_batch.assign()
            ast = with_src_position(stmt.expr.sp_dataframe_pivot, stmt)
            self._set_ast_ref(ast.df)
            build_expr_from_snowpark_column_or_col_name(ast.pivot_col, pivot_col)
            build_proto_from_pivot_values(ast.values, values)
            build_expr_from_python_val(ast.default_on_null, default_on_null)

        target_df, pc, pivot_values, default_on_null = prepare_pivot_arguments(
            self, "DataFrame.pivot", pivot_col, values, default_on_null
        )

        return snowflake.snowpark.RelationalGroupedDataFrame(
            target_df,
            [],
            snowflake.snowpark.relational_grouped_dataframe._PivotType(
                pc[0], pivot_values, default_on_null
            ),
            _ast_stmt=stmt,
        )

    @df_api_usage
    @publicapi
    def unpivot(
        self,
        value_column: str,
        name_column: str,
        column_list: List[ColumnOrName],
        _emit_ast: bool = True,
    ) -> "DataFrame":
        """Rotates a table by transforming columns into rows.
        UNPIVOT is a relational operator that accepts two columns (from a table or subquery), along with a list of columns, and generates a row for each column specified in the list. In a query, it is specified in the FROM clause after the table name or subquery.
        Note that UNPIVOT is not exactly the reverse of PIVOT as it cannot undo aggregations made by PIVOT.

        Args:
            value_column: The name to assign to the generated column that will be populated with the values from the columns in the column list.
            name_column: The name to assign to the generated column that will be populated with the names of the columns in the column list.
            column_list: The names of the columns in the source table or subequery that will be narrowed into a single pivot column. The column names will populate ``name_column``, and the column values will populate ``value_column``.

        Example::

            >>> df = session.create_dataframe([
            ...     (1, 'electronics', 100, 200),
            ...     (2, 'clothes', 100, 300)
            ... ], schema=["empid", "dept", "jan", "feb"])
            >>> df = df.unpivot("sales", "month", ["jan", "feb"]).sort("empid")
            >>> df.show()
            ---------------------------------------------
            |"EMPID"  |"DEPT"       |"MONTH"  |"SALES"  |
            ---------------------------------------------
            |1        |electronics  |JAN      |100      |
            |1        |electronics  |FEB      |200      |
            |2        |clothes      |JAN      |100      |
            |2        |clothes      |FEB      |300      |
            ---------------------------------------------
            <BLANKLINE>
        """
        # AST.
        stmt = None
        if _emit_ast:
            stmt = self._session._ast_batch.assign()
            ast = with_src_position(stmt.expr.sp_dataframe_unpivot, stmt)
            self._set_ast_ref(ast.df)
            ast.value_column = value_column
            ast.name_column = name_column
            for c in column_list:
                build_expr_from_snowpark_column_or_col_name(ast.column_list.add(), c)

        column_exprs = self._convert_cols_to_exprs("unpivot()", column_list)
        unpivot_plan = Unpivot(value_column, name_column, column_exprs, self._plan)

        # TODO: Support unpivot in MockServerConnection.
        from snowflake.snowpark.mock._connection import MockServerConnection

        df: DataFrame = (
            self._with_plan(
                SelectStatement(
                    from_=SelectSnowflakePlan(
                        unpivot_plan, analyzer=self._session._analyzer
                    ),
                    analyzer=self._session._analyzer,
                )
            )
            if self._select_statement
            and not (
                isinstance(self._session._conn, MockServerConnection)
                and self._session._conn._suppress_not_implemented_error
            )
            else self._with_plan(unpivot_plan, ast_stmt=stmt)
        )

        if _emit_ast:
            df._ast_id = stmt.var_id.bitfield1
        return df

    @df_api_usage
    @publicapi
    def limit(
        self,
        n: int,
        offset: int = 0,
        _ast_stmt: proto.Assign = None,
        _emit_ast: bool = True,
    ) -> "DataFrame":
        """Returns a new DataFrame that contains at most ``n`` rows from the current
        DataFrame, skipping ``offset`` rows from the beginning (similar to LIMIT and OFFSET in SQL).

        Note that this is a transformation method and not an action method.

        Args:
            n: Number of rows to return.
            offset: Number of rows to skip before the start of the result set. The default value is 0.
            _ast_stmt: Overridding AST statement. Used in cases where this function is invoked internally.
            _emit_ast: Whether to emit AST statements.

        Example::

            >>> df = session.create_dataframe([[1, 2], [3, 4]], schema=["a", "b"])
            >>> df.limit(1).show()
            -------------
            |"A"  |"B"  |
            -------------
            |1    |2    |
            -------------
            <BLANKLINE>
            >>> df.limit(1, offset=1).show()
            -------------
            |"A"  |"B"  |
            -------------
            |3    |4    |
            -------------
            <BLANKLINE>
        """
        # AST.
        if _emit_ast:
            if _ast_stmt is None:
                stmt = self._session._ast_batch.assign()
                ast = with_src_position(stmt.expr.sp_dataframe_limit, stmt)
                self._set_ast_ref(ast.df)
                ast.n = n
                ast.offset = offset
            else:
                stmt = _ast_stmt
                ast = None
        else:
            stmt = None

        if self._select_statement:
            return self._with_plan(
                self._select_statement.limit(n, offset=offset), ast_stmt=stmt
            )
        return self._with_plan(
            Limit(Literal(n), Literal(offset), self._plan), ast_stmt=stmt
        )

    @df_api_usage
    @publicapi
    def union(self, other: "DataFrame", _emit_ast: bool = True) -> "DataFrame":
        """Returns a new DataFrame that contains all the rows in the current DataFrame
        and another DataFrame (``other``), excluding any duplicate rows. Both input
        DataFrames must contain the same number of columns.

        Example::
            >>> df1 = session.create_dataframe([[1, 2], [3, 4]], schema=["a", "b"])
            >>> df2 = session.create_dataframe([[0, 1], [3, 4]], schema=["c", "d"])
            >>> df1.union(df2).show()
            -------------
            |"A"  |"B"  |
            -------------
            |1    |2    |
            |3    |4    |
            |0    |1    |
            -------------
            <BLANKLINE>

        Args:
            other: the other :class:`DataFrame` that contains the rows to include.
        """
        # AST.
        if _emit_ast:
            stmt = self._session._ast_batch.assign()
            ast = with_src_position(stmt.expr.sp_dataframe_union, stmt)
            other._set_ast_ref(ast.other)
            self._set_ast_ref(ast.df)

        df = (
            self._with_plan(
                self._select_statement.set_operator(
                    other._select_statement
                    or SelectSnowflakePlan(
                        other._plan, analyzer=self._session._analyzer
                    ),
                    operator=SET_UNION,
                )
            )
            if self._select_statement
            else self._with_plan(UnionPlan(self._plan, other._plan, is_all=False))
        )

        if _emit_ast:
            df._ast_id = stmt.var_id.bitfield1

        return df

    @df_api_usage
    @publicapi
    def union_all(self, other: "DataFrame", _emit_ast: bool = True) -> "DataFrame":
        """Returns a new DataFrame that contains all the rows in the current DataFrame
        and another DataFrame (``other``), including any duplicate rows. Both input
        DataFrames must contain the same number of columns.

        Example::

            >>> df1 = session.create_dataframe([[1, 2], [3, 4]], schema=["a", "b"])
            >>> df2 = session.create_dataframe([[0, 1], [3, 4]], schema=["c", "d"])
            >>> df1.union_all(df2).show()
            -------------
            |"A"  |"B"  |
            -------------
            |1    |2    |
            |3    |4    |
            |0    |1    |
            |3    |4    |
            -------------
            <BLANKLINE>

        Args:
            other: the other :class:`DataFrame` that contains the rows to include.
        """

        # AST.
        if _emit_ast:
            stmt = self._session._ast_batch.assign()
            ast = with_src_position(stmt.expr.sp_dataframe_union_all, stmt)
            other._set_ast_ref(ast.other)
            self._set_ast_ref(ast.df)

        df = (
            self._with_plan(
                self._select_statement.set_operator(
                    other._select_statement
                    or SelectSnowflakePlan(
                        other._plan, analyzer=self._session._analyzer
                    ),
                    operator=SET_UNION_ALL,
                )
            )
            if self._select_statement
            else self._with_plan(UnionPlan(self._plan, other._plan, is_all=True))
        )

        if _emit_ast:
            df._ast_id = stmt.var_id.bitfield1

        return df

    @df_api_usage
    @publicapi
    def union_by_name(self, other: "DataFrame", _emit_ast: bool = True) -> "DataFrame":
        """Returns a new DataFrame that contains all the rows in the current DataFrame
        and another DataFrame (``other``), excluding any duplicate rows.

        This method matches the columns in the two DataFrames by their names, not by
        their positions. The columns in the other DataFrame are rearranged to match
        the order of columns in the current DataFrame.

        Example::

            >>> df1 = session.create_dataframe([[1, 2]], schema=["a", "b"])
            >>> df2 = session.create_dataframe([[2, 1]], schema=["b", "a"])
            >>> df1.union_by_name(df2).show()
            -------------
            |"A"  |"B"  |
            -------------
            |1    |2    |
            -------------
            <BLANKLINE>

        Args:
            other: the other :class:`DataFrame` that contains the rows to include.
        """
        # AST.
        stmt = None
        if _emit_ast:
            stmt = self._session._ast_batch.assign()
            ast = with_src_position(stmt.expr.sp_dataframe_union_by_name, stmt)
            self._set_ast_ref(ast.df)
            other._set_ast_ref(ast.other)

        return self._union_by_name_internal(other, is_all=False, ast_stmt=stmt)

    @df_api_usage
    @publicapi
    def union_all_by_name(
        self, other: "DataFrame", _emit_ast: bool = True
    ) -> "DataFrame":
        """Returns a new DataFrame that contains all the rows in the current DataFrame
        and another DataFrame (``other``), including any duplicate rows.

        This method matches the columns in the two DataFrames by their names, not by
        their positions. The columns in the other DataFrame are rearranged to match
        the order of columns in the current DataFrame.

        Example::

            >>> df1 = session.create_dataframe([[1, 2]], schema=["a", "b"])
            >>> df2 = session.create_dataframe([[2, 1]], schema=["b", "a"])
            >>> df1.union_all_by_name(df2).show()
            -------------
            |"A"  |"B"  |
            -------------
            |1    |2    |
            |1    |2    |
            -------------
            <BLANKLINE>

        Args:
            other: the other :class:`DataFrame` that contains the rows to include.
        """
        # AST.
        stmt = None
        if _emit_ast:
            stmt = self._session._ast_batch.assign()
            ast = with_src_position(stmt.expr.sp_dataframe_union_all_by_name, stmt)
            self._set_ast_ref(ast.df)
            other._set_ast_ref(ast.other)

        return self._union_by_name_internal(other, is_all=True, ast_stmt=stmt)

    def _union_by_name_internal(
        self, other: "DataFrame", is_all: bool = False, ast_stmt: proto.Assign = None
    ) -> "DataFrame":
        left_output_attrs = self._output
        right_output_attrs = other._output
        right_output_attr_by_name = {rattr.name: rattr for rattr in right_output_attrs}

        try:
            right_project_list = [
                right_output_attr_by_name[lattr.name] for lattr in left_output_attrs
            ]
        except KeyError:
            missing_lattrs = [
                lattr.name
                for lattr in left_output_attrs
                if lattr.name not in right_output_attr_by_name
            ]
            raise SnowparkClientExceptionMessages.DF_CANNOT_RESOLVE_COLUMN_NAME_AMONG(
                ", ".join(missing_lattrs),
                ", ".join(list(right_output_attr_by_name.keys())),
            )

        not_found_attrs = [
            rattr for rattr in right_output_attrs if rattr not in right_project_list
        ]

        names = right_project_list + not_found_attrs
        if self._session.sql_simplifier_enabled and other._select_statement:
            right_child = self._with_plan(other._select_statement.select(names))
        else:
            right_child = self._with_plan(Project(names, other._plan))

        if self._session.sql_simplifier_enabled:
            df = self._with_plan(
                self._select_statement.set_operator(
                    right_child._select_statement
                    or SelectSnowflakePlan(
                        right_child._plan, analyzer=self._session._analyzer
                    ),
                    operator=SET_UNION_ALL if is_all else SET_UNION,
                ),
                ast_stmt=ast_stmt,
            )
        else:
            df = self._with_plan(
                UnionPlan(self._plan, right_child._plan, is_all), ast_stmt=ast_stmt
            )
        return df

    @df_api_usage
    @publicapi
    def intersect(self, other: "DataFrame", _emit_ast: bool = True) -> "DataFrame":
        """Returns a new DataFrame that contains the intersection of rows from the
        current DataFrame and another DataFrame (``other``). Duplicate rows are
        eliminated.

        Example::

            >>> df1 = session.create_dataframe([[1, 2], [3, 4]], schema=["a", "b"])
            >>> df2 = session.create_dataframe([[1, 2], [5, 6]], schema=["c", "d"])
            >>> df1.intersect(df2).show()
            -------------
            |"A"  |"B"  |
            -------------
            |1    |2    |
            -------------
            <BLANKLINE>

        Args:
            other: the other :class:`DataFrame` that contains the rows to use for the
                intersection.
        """
        # AST.
        stmt = None
        if _emit_ast:
            stmt = self._session._ast_batch.assign()
            ast = with_src_position(stmt.expr.sp_dataframe_intersect, stmt)
            other._set_ast_ref(ast.other)
            self._set_ast_ref(ast.df)

        df = (
            self._with_plan(
                self._select_statement.set_operator(
                    other._select_statement
                    or SelectSnowflakePlan(
                        other._plan, analyzer=self._session._analyzer
                    ),
                    operator=SET_INTERSECT,
                )
            )
            if self._select_statement
            else self._with_plan(Intersect(self._plan, other._plan))
        )

        if _emit_ast:
            df._ast_id = stmt.var_id.bitfield1

        return df

    @df_api_usage
    @publicapi
    def except_(self, other: "DataFrame", _emit_ast: bool = True) -> "DataFrame":
        """Returns a new DataFrame that contains all the rows from the current DataFrame
        except for the rows that also appear in the ``other`` DataFrame. Duplicate rows are eliminated.

        Example::

            >>> df1 = session.create_dataframe([[1, 2], [3, 4]], schema=["a", "b"])
            >>> df2 = session.create_dataframe([[1, 2], [5, 6]], schema=["c", "d"])
            >>> df1.subtract(df2).show()
            -------------
            |"A"  |"B"  |
            -------------
            |3    |4    |
            -------------
            <BLANKLINE>

        :meth:`minus` and :meth:`subtract` are aliases of :meth:`except_`.

        Args:
            other: The :class:`DataFrame` that contains the rows to exclude.
        """
        # AST.
        stmt = None
        if _emit_ast:
            stmt = self._session._ast_batch.assign()
            ast = with_src_position(stmt.expr.sp_dataframe_except, stmt)
            other._set_ast_ref(ast.other)
            self._set_ast_ref(ast.df)

        if self._select_statement:
            df = self._with_plan(
                self._select_statement.set_operator(
                    other._select_statement
                    or SelectSnowflakePlan(
                        other._plan, analyzer=self._session._analyzer
                    ),
                    operator=SET_EXCEPT,
                )
            )
        else:
            df = self._with_plan(Except(self._plan, other._plan))

        if _emit_ast:
            df._ast_id = stmt.var_id.bitfield1

        return df

    @df_api_usage
    @publicapi
    def natural_join(
        self,
        right: "DataFrame",
        how: Optional[str] = None,
        _emit_ast: bool = True,
        **kwargs,
    ) -> "DataFrame":
        """Performs a natural join of the specified type (``how``) with the
        current DataFrame and another DataFrame (``right``).

        Args:
            right: The other :class:`DataFrame` to join.
            how: We support the following join types:

                - Inner join: "inner" (the default value)
                - Left outer join: "left", "leftouter"
                - Right outer join: "right", "rightouter"
                - Full outer join: "full", "outer", "fullouter"

                You can also use ``join_type`` keyword to specify this condition.
                Note that to avoid breaking changes, currently when ``join_type`` is specified,
                it overrides ``how``.

        Examples::
            >>> df1 = session.create_dataframe([[1, 2], [3, 4], [5, 6]], schema=["a", "b"])
            >>> df2 = session.create_dataframe([[1, 7], [3, 8]], schema=["a", "c"])
            >>> df1.natural_join(df2).show()
            -------------------
            |"A"  |"B"  |"C"  |
            -------------------
            |1    |2    |7    |
            |3    |4    |8    |
            -------------------
            <BLANKLINE>

            >>> df1 = session.create_dataframe([[1, 2], [3, 4], [5, 6]], schema=["a", "b"])
            >>> df2 = session.create_dataframe([[1, 7], [3, 8]], schema=["a", "c"])
            >>> df1.natural_join(df2, "left").show()
            --------------------
            |"A"  |"B"  |"C"   |
            --------------------
            |1    |2    |7     |
            |3    |4    |8     |
            |5    |6    |NULL  |
            --------------------
            <BLANKLINE>
        """
        join_type = create_join_type(kwargs.get("join_type") or how or "inner")
        join_plan = Join(
            self._plan,
            right._plan,
            NaturalJoin(join_type),
            None,
            None,
        )
        stmt = None
        if _emit_ast:
            stmt = self._session._ast_batch.assign()
            ast = with_src_position(stmt.expr.sp_dataframe_natural_join, stmt)
            self._set_ast_ref(ast.lhs)
            right._set_ast_ref(ast.rhs)
            if isinstance(join_type, Inner):
                ast.join_type.sp_join_type__inner = True
            elif isinstance(join_type, LeftOuter):
                ast.join_type.sp_join_type__left_outer = True
            elif isinstance(join_type, RightOuter):
                ast.join_type.sp_join_type__right_outer = True
            elif isinstance(join_type, FullOuter):
                ast.join_type.sp_join_type__full_outer = True
            else:
                raise ValueError(f"Unsupported join type {join_type}")

        if self._select_statement:
            select_plan = self._session._analyzer.create_select_statement(
                from_=self._session._analyzer.create_select_snowflake_plan(
                    join_plan,
                    analyzer=self._session._analyzer,
                ),
                analyzer=self._session._analyzer,
            )
            return self._with_plan(select_plan, ast_stmt=stmt)
        return self._with_plan(join_plan, ast_stmt=stmt)

    @df_api_usage
    @publicapi
    def join(
        self,
        right: "DataFrame",
        on: Optional[Union[ColumnOrName, Iterable[str]]] = None,
        how: Optional[str] = None,
        *,
        lsuffix: str = "",
        rsuffix: str = "",
        match_condition: Optional[Column] = None,
        _emit_ast: bool = True,
        **kwargs,
    ) -> "DataFrame":
        """Performs a join of the specified type (``how``) with the current
        DataFrame and another DataFrame (``right``) on a list of columns
        (``on``).

        Args:
            right: The other :class:`DataFrame` to join.
            on: A column name or a :class:`Column` object or a list of them to be used for the join.
                When a list of column names are specified, this method assumes the named columns are present in both dataframes.
                You can use keyword ``using_columns`` to specify this condition. Note that to avoid breaking changes, when
                `using_columns`` is specified, it overrides ``on``.
            how: We support the following join types:

                - Inner join: "inner" (the default value)
                - Left outer join: "left", "leftouter"
                - Right outer join: "right", "rightouter"
                - Full outer join: "full", "outer", "fullouter"
                - Left semi join: "semi", "leftsemi"
                - Left anti join: "anti", "leftanti"
                - Cross join: "cross"
                - Asof join: "asof"

                You can also use ``join_type`` keyword to specify this condition.
                Note that to avoid breaking changes, currently when ``join_type`` is specified,
                it overrides ``how``.
            lsuffix: Suffix to add to the overlapping columns of the left DataFrame.
            rsuffix: Suffix to add to the overlapping columns of the right DataFrame.
            match_condition: The match condition for asof join.

        Note:
            When both ``lsuffix`` and ``rsuffix`` are empty, the overlapping columns will have random column names in the resulting DataFrame.
            You can reference to these randomly named columns using :meth:`Column.alias` (See the first usage in Examples).

        See Also:
            - Usage notes for asof join: https://docs.snowflake.com/sql-reference/constructs/asof-join#usage-notes

        Examples::
            >>> from snowflake.snowpark.functions import col
            >>> df1 = session.create_dataframe([[1, 2], [3, 4], [5, 6]], schema=["a", "b"])
            >>> df2 = session.create_dataframe([[1, 7], [3, 8]], schema=["a", "c"])
            >>> df1.join(df2, df1.a == df2.a).select(df1.a.alias("a_1"), df2.a.alias("a_2"), df1.b, df2.c).show()
            -----------------------------
            |"A_1"  |"A_2"  |"B"  |"C"  |
            -----------------------------
            |1      |1      |2    |7    |
            |3      |3      |4    |8    |
            -----------------------------
            <BLANKLINE>
            >>> # refer a single column "a"
            >>> df1.join(df2, "a").select(df1.a.alias("a"), df1.b, df2.c).show()
            -------------------
            |"A"  |"B"  |"C"  |
            -------------------
            |1    |2    |7    |
            |3    |4    |8    |
            -------------------
            <BLANKLINE>
            >>> # rename the ambiguous columns
            >>> df3 = df1.to_df("df1_a", "b")
            >>> df4 = df2.to_df("df2_a", "c")
            >>> df3.join(df4, col("df1_a") == col("df2_a")).select(col("df1_a").alias("a"), "b", "c").show()
            -------------------
            |"A"  |"B"  |"C"  |
            -------------------
            |1    |2    |7    |
            |3    |4    |8    |
            -------------------
            <BLANKLINE>

            >>> # join multiple columns
            >>> mdf1 = session.create_dataframe([[1, 2], [3, 4], [5, 6]], schema=["a", "b"])
            >>> mdf2 = session.create_dataframe([[1, 2], [3, 4], [7, 6]], schema=["a", "b"])
            >>> mdf1.join(mdf2, ["a", "b"]).show()
            -------------
            |"A"  |"B"  |
            -------------
            |1    |2    |
            |3    |4    |
            -------------
            <BLANKLINE>
            >>> mdf1.join(mdf2, (mdf1["a"] < mdf2["a"]) & (mdf1["b"] == mdf2["b"])).select(mdf1["a"].as_("new_a"), mdf1["b"].as_("new_b")).show()
            ---------------------
            |"NEW_A"  |"NEW_B"  |
            ---------------------
            |5        |6        |
            ---------------------
            <BLANKLINE>
            >>> # use lsuffix and rsuffix to resolve duplicating column names
            >>> mdf1.join(mdf2, (mdf1["a"] < mdf2["a"]) & (mdf1["b"] == mdf2["b"]), lsuffix="_left", rsuffix="_right").show()
            -----------------------------------------------
            |"A_LEFT"  |"B_LEFT"  |"A_RIGHT"  |"B_RIGHT"  |
            -----------------------------------------------
            |5         |6         |7          |6          |
            -----------------------------------------------
            <BLANKLINE>
            >>> mdf1.join(mdf2, (mdf1["a"] < mdf2["a"]) & (mdf1["b"] == mdf2["b"]), rsuffix="_right").show()
            -------------------------------------
            |"A"  |"B"  |"A_RIGHT"  |"B_RIGHT"  |
            -------------------------------------
            |5    |6    |7          |6          |
            -------------------------------------
            <BLANKLINE>
            >>> # examples of different joins
            >>> df5 = session.create_dataframe([3, 4, 5, 5, 6, 7], schema=["id"])
            >>> df6 = session.create_dataframe([5, 6, 7, 7, 8, 9], schema=["id"])
            >>> # inner join
            >>> df5.join(df6, "id", "inner").sort("id").show()
            --------
            |"ID"  |
            --------
            |5     |
            |5     |
            |6     |
            |7     |
            |7     |
            --------
            <BLANKLINE>
            >>> # left/leftouter join
            >>> df5.join(df6, "id", "left").sort("id").show()
            --------
            |"ID"  |
            --------
            |3     |
            |4     |
            |5     |
            |5     |
            |6     |
            |7     |
            |7     |
            --------
            <BLANKLINE>
            >>> # right/rightouter join
            >>> df5.join(df6, "id", "right").sort("id").show()
            --------
            |"ID"  |
            --------
            |5     |
            |5     |
            |6     |
            |7     |
            |7     |
            |8     |
            |9     |
            --------
            <BLANKLINE>
            >>> # full/outer/fullouter join
            >>> df5.join(df6, "id", "full").sort("id").show()
            --------
            |"ID"  |
            --------
            |3     |
            |4     |
            |5     |
            |5     |
            |6     |
            |7     |
            |7     |
            |8     |
            |9     |
            --------
            <BLANKLINE>
            >>> # semi/leftsemi join
            >>> df5.join(df6, "id", "semi").sort("id").show()
            --------
            |"ID"  |
            --------
            |5     |
            |5     |
            |6     |
            |7     |
            --------
            <BLANKLINE>
            >>> # anti/leftanti join
            >>> df5.join(df6, "id", "anti").sort("id").show()
            --------
            |"ID"  |
            --------
            |3     |
            |4     |
            --------
            <BLANKLINE>

        Note:
            When performing chained operations, this method will not work if there are
            ambiguous column names. For example,

            >>> df1.filter(df1.a == 1).join(df2, df1.a == df2.a).select(df1.a.alias("a"), df1.b, df2.c) # doctest: +SKIP

            will not work because ``df1.filter(df1.a == 1)`` has produced a new dataframe and you
            cannot refer to ``df1.a`` anymore. Instead, you can do either

            >>> df1.join(df2, (df1.a == 1) & (df1.a == df2.a)).select(df1.a.alias("a"), df1.b, df2.c).show()
            -------------------
            |"A"  |"B"  |"C"  |
            -------------------
            |1    |2    |7    |
            -------------------
            <BLANKLINE>

            or

            >>> df3 = df1.filter(df1.a == 1)
            >>> df3.join(df2, df3.a == df2.a).select(df3.a.alias("a"), df3.b, df2.c).show()
            -------------------
            |"A"  |"B"  |"C"  |
            -------------------
            |1    |2    |7    |
            -------------------
            <BLANKLINE>

        Examples::
            >>> # asof join examples
            >>> df1 = session.create_dataframe([['A', 1, 15, 3.21],
            ...                                 ['A', 2, 16, 3.22],
            ...                                 ['B', 1, 17, 3.23],
            ...                                 ['B', 2, 18, 4.23]],
            ...                                schema=["c1", "c2", "c3", "c4"])
            >>> df2 = session.create_dataframe([['A', 1, 14, 3.19],
            ...                                 ['B', 2, 16, 3.04]],
            ...                                schema=["c1", "c2", "c3", "c4"])
            >>> df1.join(df2, on=["c1", "c2"], how="asof", match_condition=(df1.c3 >= df2.c3)) \\
            ...     .select(df1.c1, df1.c2, df1.c3.alias("C3_1"), df1.c4.alias("C4_1"), df2.c3.alias("C3_2"), df2.c4.alias("C4_2")) \\
            ...     .order_by("c1", "c2").show()
            ---------------------------------------------------
            |"C1"  |"C2"  |"C3_1"  |"C4_1"  |"C3_2"  |"C4_2"  |
            ---------------------------------------------------
            |A     |1     |15      |3.21    |14      |3.19    |
            |A     |2     |16      |3.22    |NULL    |NULL    |
            |B     |1     |17      |3.23    |NULL    |NULL    |
            |B     |2     |18      |4.23    |16      |3.04    |
            ---------------------------------------------------
            <BLANKLINE>
            >>> df1.join(df2, on=(df1.c1 == df2.c1) & (df1.c2 == df2.c2), how="asof",
            ...     match_condition=(df1.c3 >= df2.c3), lsuffix="_L", rsuffix="_R") \\
            ...     .order_by("C1_L", "C2_L").show()
            -------------------------------------------------------------------------
            |"C1_L"  |"C2_L"  |"C3_L"  |"C4_L"  |"C1_R"  |"C2_R"  |"C3_R"  |"C4_R"  |
            -------------------------------------------------------------------------
            |A       |1       |15      |3.21    |A       |1       |14      |3.19    |
            |A       |2       |16      |3.22    |NULL    |NULL    |NULL    |NULL    |
            |B       |1       |17      |3.23    |NULL    |NULL    |NULL    |NULL    |
            |B       |2       |18      |4.23    |B       |2       |16      |3.04    |
            -------------------------------------------------------------------------
            <BLANKLINE>
            >>> df1 = df1.alias("L")
            >>> df2 = df2.alias("R")
            >>> df1.join(df2, using_columns=["c1", "c2"], how="asof",
            ...         match_condition=(df1.c3 >= df2.c3)).order_by("C1", "C2").show()
            -----------------------------------------------
            |"C1"  |"C2"  |"C3L"  |"C4L"  |"C3R"  |"C4R"  |
            -----------------------------------------------
            |A     |1     |15     |3.21   |14     |3.19   |
            |A     |2     |16     |3.22   |NULL   |NULL   |
            |B     |1     |17     |3.23   |NULL   |NULL   |
            |B     |2     |18     |4.23   |16     |3.04   |
            -----------------------------------------------
            <BLANKLINE>
        """
        using_columns = kwargs.get("using_columns") or on
        join_type_arg = kwargs.get("join_type") or how or "inner"
        join_type = create_join_type(join_type_arg)
        if isinstance(right, DataFrame):
            if self is right or self._plan is right._plan:
                raise SnowparkClientExceptionMessages.DF_SELF_JOIN_NOT_SUPPORTED()

            if isinstance(join_type, Cross) or (
                isinstance(join_type, str)
                and join_type.strip().lower().replace("_", "").startswith("cross")
            ):
                if column_to_bool(using_columns):
                    raise Exception("Cross joins cannot take columns as input.")

            if (
                isinstance(join_type, AsOf)
                or isinstance(join_type, str)
                and join_type.strip().lower() == "asof"
            ):
                if match_condition is None:
                    raise ValueError(
                        "match_condition cannot be None when performing asof join."
                    )
            else:
                if match_condition is not None:
                    raise ValueError(
                        f"match_condition is only accepted with join type 'asof' given: '{join_type_arg}'"
                    )

            # Parse using_columns arg
            if column_to_bool(using_columns) is False:
                using_columns = []
            elif isinstance(using_columns, str):
                using_columns = [using_columns]
            elif isinstance(using_columns, Column):
                using_columns = using_columns
            elif (
                isinstance(using_columns, Iterable)
                and len(using_columns) > 0
                and not all([isinstance(col, str) for col in using_columns])
            ):
                bad_idx, bad_col = next(
                    (idx, col)
                    for idx, col in enumerate(using_columns)
                    if not isinstance(col, str)
                )
                raise TypeError(
                    f"All list elements for 'on' or 'using_columns' must be string type. "
                    f"Got: '{type(bad_col)}' at index {bad_idx}"
                )
            elif not isinstance(using_columns, Iterable):
                raise TypeError(
                    f"Invalid input type for join column: {type(using_columns)}"
                )

            # AST.
            stmt = None
            if _emit_ast:
                stmt = self._session._ast_batch.assign()
                ast = with_src_position(stmt.expr.sp_dataframe_join, stmt)
                self._set_ast_ref(ast.lhs)
                right._set_ast_ref(ast.rhs)
                if isinstance(join_type, Inner):
                    ast.join_type.sp_join_type__inner = True
                elif isinstance(join_type, LeftOuter):
                    ast.join_type.sp_join_type__left_outer = True
                elif isinstance(join_type, RightOuter):
                    ast.join_type.sp_join_type__right_outer = True
                elif isinstance(join_type, FullOuter):
                    ast.join_type.sp_join_type__full_outer = True
                elif isinstance(join_type, Cross):
                    ast.join_type.sp_join_type__cross = True
                elif isinstance(join_type, LeftSemi):
                    ast.join_type.sp_join_type__left_semi = True
                elif isinstance(join_type, LeftAnti):
                    ast.join_type.sp_join_type__left_anti = True
                elif isinstance(join_type, AsOf):
                    ast.join_type.sp_join_type__asof = True
                else:
                    raise ValueError(f"Unsupported join type {join_type_arg}")

                join_cols = kwargs.get("using_columns", on)
                if join_cols is not None:
                    if isinstance(join_cols, (Column, str)):
                        build_expr_from_snowpark_column_or_col_name(
                            ast.join_expr, join_cols
                        )
                    elif isinstance(join_cols, Iterable):
                        for c in join_cols:
                            build_expr_from_snowpark_column_or_col_name(
                                ast.join_expr.list_val.vs.add(), c
                            )
                    else:
                        raise TypeError(
                            f"Invalid input type for join column: {type(join_cols)}"
                        )
                if match_condition is not None:
                    build_expr_from_snowpark_column(
                        ast.match_condition, match_condition
                    )
                if lsuffix:
                    ast.lsuffix.value = lsuffix
                if rsuffix:
                    ast.rsuffix.value = rsuffix

            return self._join_dataframes(
                right,
                using_columns,
                join_type,
                lsuffix=lsuffix,
                rsuffix=rsuffix,
                match_condition=match_condition,
                ast_stmt=stmt,
            )

        raise TypeError("Invalid type for join. Must be Dataframe")

    @df_api_usage
    @publicapi
    def join_table_function(
        self,
        func: Union[str, List[str], TableFunctionCall],
        *func_arguments: ColumnOrName,
        _emit_ast: bool = True,
        **func_named_arguments: ColumnOrName,
    ) -> "DataFrame":
        """Lateral joins the current DataFrame with the output of the specified table function.

        References: `Snowflake SQL functions <https://docs.snowflake.com/en/sql-reference/functions-table.html>`_.

        Example 1
            Lateral join a table function by using the name and parameters directly:

            >>> df = session.sql("select 'James' as name, 'address1 address2 address3' as addresses")
            >>> df.join_table_function("split_to_table", df["addresses"], lit(" ")).show()
            --------------------------------------------------------------------
            |"NAME"  |"ADDRESSES"                 |"SEQ"  |"INDEX"  |"VALUE"   |
            --------------------------------------------------------------------
            |James   |address1 address2 address3  |1      |1        |address1  |
            |James   |address1 address2 address3  |1      |2        |address2  |
            |James   |address1 address2 address3  |1      |3        |address3  |
            --------------------------------------------------------------------
            <BLANKLINE>

        Example 2
            Lateral join a table function by calling:

            >>> from snowflake.snowpark.functions import table_function
            >>> split_to_table = table_function("split_to_table")
            >>> df = session.sql("select 'James' as name, 'address1 address2 address3' as addresses")
            >>> df.join_table_function(split_to_table(df["addresses"], lit(" "))).show()
            --------------------------------------------------------------------
            |"NAME"  |"ADDRESSES"                 |"SEQ"  |"INDEX"  |"VALUE"   |
            --------------------------------------------------------------------
            |James   |address1 address2 address3  |1      |1        |address1  |
            |James   |address1 address2 address3  |1      |2        |address2  |
            |James   |address1 address2 address3  |1      |3        |address3  |
            --------------------------------------------------------------------
            <BLANKLINE>

        Example 3
            Lateral join a table function with the partition and order by clause:

            >>> from snowflake.snowpark.functions import table_function
            >>> split_to_table = table_function("split_to_table")
            >>> df = session.create_dataframe([
            ...     ["John", "James", "address1 address2 address3"],
            ...     ["Mike", "James", "address4 address5 address6"],
            ...     ["Cathy", "Stone", "address4 address5 address6"],
            ... ],
            ... schema=["first_name", "last_name", "addresses"])
            >>> df.join_table_function(split_to_table(df["addresses"], lit(" ")).over(partition_by="last_name", order_by="first_name")).show()
            ----------------------------------------------------------------------------------------
            |"FIRST_NAME"  |"LAST_NAME"  |"ADDRESSES"                 |"SEQ"  |"INDEX"  |"VALUE"   |
            ----------------------------------------------------------------------------------------
            |John          |James        |address1 address2 address3  |1      |1        |address1  |
            |John          |James        |address1 address2 address3  |1      |2        |address2  |
            |John          |James        |address1 address2 address3  |1      |3        |address3  |
            |Mike          |James        |address4 address5 address6  |2      |1        |address4  |
            |Mike          |James        |address4 address5 address6  |2      |2        |address5  |
            |Mike          |James        |address4 address5 address6  |2      |3        |address6  |
            |Cathy         |Stone        |address4 address5 address6  |3      |1        |address4  |
            |Cathy         |Stone        |address4 address5 address6  |3      |2        |address5  |
            |Cathy         |Stone        |address4 address5 address6  |3      |3        |address6  |
            ----------------------------------------------------------------------------------------
            <BLANKLINE>

        Example 4
            Lateral join a table function with aliasing the output column names:

            >>> from snowflake.snowpark.functions import table_function
            >>> split_to_table = table_function("split_to_table")
            >>> df = session.sql("select 'James' as name, 'address1 address2 address3' as addresses")
            >>> df.join_table_function(split_to_table(col("addresses"), lit(" ")).alias("seq", "idx", "val")).show()
            ------------------------------------------------------------------
            |"NAME"  |"ADDRESSES"                 |"SEQ"  |"IDX"  |"VAL"     |
            ------------------------------------------------------------------
            |James   |address1 address2 address3  |1      |1      |address1  |
            |James   |address1 address2 address3  |1      |2      |address2  |
            |James   |address1 address2 address3  |1      |3      |address3  |
            ------------------------------------------------------------------
            <BLANKLINE>

        Args:

            func_name: The SQL function name.
            func_arguments: The positional arguments for the SQL function.
            func_named_arguments: The named arguments for the SQL function, if it accepts named arguments.

        Returns:
            A new :class:`DataFrame` that has the columns carried from this :class:`DataFrame`, plus new columns and rows from the lateral join with the table function.

        See Also:
            - :meth:`Session.table_function`, which creates a new :class:`DataFrame` by using the SQL table function.

        """

        if _emit_ast:
            raise NotImplementedError(
                "TODO SNOW-1629946: Add AST coverage for TableFunctionCall"
            )

        func_expr = _create_table_function_expression(
            func, *func_arguments, **func_named_arguments
        )

        project_cols = None
        new_col_names = None
        if func_expr.aliases:
            temp_join_plan = self._session._analyzer.resolve(
                TableFunctionJoin(self._plan, func_expr)
            )
            old_cols, new_cols, alias_cols = _get_cols_after_join_table(
                func_expr, self._plan, temp_join_plan
            )
            new_col_names = [
                self._session._analyzer.analyze(col, {}) for col in new_cols
            ]
            # when generating join table expression, we inculcate aliased column into the initial
            # query like so,
            #
            #     SELECT T_LEFT.*, T_RIGHT."COL1" AS "COL1_ALIASED", ... FROM () AS T_LEFT JOIN TABLE() AS T_RIGHT
            #
            # Therefore if columns names are aliased, then subsequent select must use the aliased name.
            join_plan = self._session._analyzer.resolve(
                TableFunctionJoin(self._plan, func_expr, right_cols=new_col_names)
            )
            project_cols = [*old_cols, *alias_cols]

        if self._session.sql_simplifier_enabled:
            select_plan = self._session._analyzer.create_select_statement(
                from_=SelectTableFunction(
                    func_expr,
                    other_plan=self._plan,
                    analyzer=self._session._analyzer,
                    right_cols=new_col_names,
                ),
                analyzer=self._session._analyzer,
            )
            if project_cols:
                select_plan = select_plan.select(project_cols)
            return self._with_plan(select_plan)
        if project_cols:
            return self._with_plan(Project(project_cols, join_plan))

        return self._with_plan(
            TableFunctionJoin(self._plan, func_expr, right_cols=new_col_names)
        )

    @df_api_usage
    @publicapi
    def cross_join(
        self,
        right: "DataFrame",
        *,
        lsuffix: str = "",
        rsuffix: str = "",
        _emit_ast: bool = True,
    ) -> "DataFrame":
        """Performs a cross join, which returns the Cartesian product of the current
        :class:`DataFrame` and another :class:`DataFrame` (``right``).

        If the current and ``right`` DataFrames have columns with the same name, and
        you need to refer to one of these columns in the returned DataFrame, use the
        :func:`col` function on the current or ``right`` DataFrame to disambiguate
        references to these columns.

        Example::

            >>> df1 = session.create_dataframe([[1, 2], [3, 4]], schema=["a", "b"])
            >>> df2 = session.create_dataframe([[5, 6], [7, 8]], schema=["c", "d"])
            >>> df1.cross_join(df2).sort("a", "b", "c", "d").show()
            -------------------------
            |"A"  |"B"  |"C"  |"D"  |
            -------------------------
            |1    |2    |5    |6    |
            |1    |2    |7    |8    |
            |3    |4    |5    |6    |
            |3    |4    |7    |8    |
            -------------------------
            <BLANKLINE>
            >>> df3 = session.create_dataframe([[1, 2], [3, 4]], schema=["a", "b"])
            >>> df4 = session.create_dataframe([[5, 6], [7, 8]], schema=["a", "b"])
            >>> df3.cross_join(df4, lsuffix="_l", rsuffix="_r").sort("a_l", "b_l", "a_r", "b_r").show()
            ---------------------------------
            |"A_L"  |"B_L"  |"A_R"  |"B_R"  |
            ---------------------------------
            |1      |2      |5      |6      |
            |1      |2      |7      |8      |
            |3      |4      |5      |6      |
            |3      |4      |7      |8      |
            ---------------------------------
            <BLANKLINE>

        Args:
            right: the right :class:`DataFrame` to join.
            lsuffix: Suffix to add to the overlapping columns of the left DataFrame.
            rsuffix: Suffix to add to the overlapping columns of the right DataFrame.

        Note:
            If both ``lsuffix`` and ``rsuffix`` are empty, the overlapping columns will have random column names in the result DataFrame.
            If either one is not empty, the overlapping columns won't have random names.
        """
        # AST.
        stmt = None
        if _emit_ast:
            stmt = self._session._ast_batch.assign()
            ast = with_src_position(stmt.expr.sp_dataframe_cross_join, stmt)
            self._set_ast_ref(ast.lhs)
            right._set_ast_ref(ast.rhs)
            if lsuffix:
                ast.lsuffix.value = lsuffix
            if rsuffix:
                ast.rsuffix.value = rsuffix

        return self._join_dataframes_internal(
            right,
            create_join_type("cross"),
            None,
            lsuffix=lsuffix,
            rsuffix=rsuffix,
            ast_stmt=stmt,
        )

    def _join_dataframes(
        self,
        right: "DataFrame",
        using_columns: Union[Column, Iterable[str]],
        join_type: JoinType,
        *,
        lsuffix: str = "",
        rsuffix: str = "",
        match_condition: Optional[Column] = None,
        ast_stmt: proto.Expr = None,
    ) -> "DataFrame":
        if isinstance(using_columns, Column):
            return self._join_dataframes_internal(
                right,
                join_type,
                join_exprs=using_columns,
                lsuffix=lsuffix,
                rsuffix=rsuffix,
                match_condition=match_condition,
                ast_stmt=ast_stmt,
            )

        if isinstance(join_type, (LeftSemi, LeftAnti)):
            # Create a Column with expression 'true AND <expr> AND <expr> .."
            join_cond = Column(Literal(True))
            for c in using_columns:
                quoted = quote_name(c)
                join_cond = join_cond & (self.col(quoted) == right.col(quoted))
            return self._join_dataframes_internal(
                right,
                join_type,
                join_cond,
                lsuffix=lsuffix,
                rsuffix=rsuffix,
                ast_stmt=ast_stmt,
            )
        else:
            lhs, rhs = _disambiguate(
                self,
                right,
                join_type,
                using_columns,
                lsuffix=lsuffix,
                rsuffix=rsuffix,
            )
            if not isinstance(
                join_type, Cross
            ):  # cross joins does not allow specifying columns
                join_type = UsingJoin(join_type, using_columns)
            join_logical_plan = Join(
                lhs._plan,
                rhs._plan,
                join_type,
                None,
                match_condition._expression if match_condition is not None else None,
            )
            if self._select_statement:
                return self._with_plan(
                    self._session._analyzer.create_select_statement(
                        from_=self._session._analyzer.create_select_snowflake_plan(
                            join_logical_plan, analyzer=self._session._analyzer
                        ),
                        analyzer=self._session._analyzer,
                    ),
                    ast_stmt=ast_stmt,
                )
            return self._with_plan(join_logical_plan, ast_stmt=ast_stmt)

    def _join_dataframes_internal(
        self,
        right: "DataFrame",
        join_type: JoinType,
        join_exprs: Optional[Column],
        *,
        lsuffix: str = "",
        rsuffix: str = "",
        match_condition: Optional[Column] = None,
        ast_stmt: proto.Expr = None,
    ) -> "DataFrame":
        (lhs, rhs) = _disambiguate(
            self, right, join_type, [], lsuffix=lsuffix, rsuffix=rsuffix
        )
        join_condition_expr = join_exprs._expression if join_exprs is not None else None
        match_condition_expr = (
            match_condition._expression if match_condition is not None else None
        )
        join_logical_plan = Join(
            lhs._plan,
            rhs._plan,
            join_type,
            join_condition_expr,
            match_condition_expr,
        )
        if self._select_statement:
            return self._with_plan(
                self._session._analyzer.create_select_statement(
                    from_=self._session._analyzer.create_select_snowflake_plan(
                        join_logical_plan,
                        analyzer=self._session._analyzer,
                    ),
                    analyzer=self._session._analyzer,
                ),
                ast_stmt=ast_stmt,
            )
        return self._with_plan(join_logical_plan, ast_stmt=ast_stmt)

    @df_api_usage
    @publicapi
    def with_column(
        self,
        col_name: str,
        col: Union[Column, TableFunctionCall],
        ast_stmt: proto.Expr = None,
        _emit_ast: bool = True,
    ) -> "DataFrame":
        """
        Returns a DataFrame with an additional column with the specified name
        ``col_name``. The column is computed by using the specified expression ``col``.

        If a column with the same name already exists in the DataFrame, that column is
        replaced by the new column.

        Example 1::

            >>> df = session.create_dataframe([[1, 2], [3, 4]], schema=["a", "b"])
            >>> df.with_column("mean", (df["a"] + df["b"]) / 2).show()
            ------------------------
            |"A"  |"B"  |"MEAN"    |
            ------------------------
            |1    |2    |1.500000  |
            |3    |4    |3.500000  |
            ------------------------
            <BLANKLINE>

        Example 2::

            >>> from snowflake.snowpark.functions import udtf
            >>> @udtf(output_schema=["number"])
            ... class sum_udtf:
            ...     def process(self, a: int, b: int) -> Iterable[Tuple[int]]:
            ...         yield (a + b, )
            >>> df = session.create_dataframe([[1, 2], [3, 4]], schema=["a", "b"])
            >>> df.with_column("total", sum_udtf(df.a, df.b)).sort(df.a).show()
            -----------------------
            |"A"  |"B"  |"TOTAL"  |
            -----------------------
            |1    |2    |3        |
            |3    |4    |7        |
            -----------------------
            <BLANKLINE>

        Args:
            col_name: The name of the column to add or replace.
            col: The :class:`Column` or :class:`table_function.TableFunctionCall` with single column output to add or replace.
        """
        if ast_stmt is None and _emit_ast:
            ast_stmt = self._session._ast_batch.assign()
            expr = with_src_position(ast_stmt.expr.sp_dataframe_with_column, ast_stmt)
            expr.col_name = col_name
            build_expr_from_snowpark_column_or_table_fn(expr.col, col)
            self._set_ast_ref(expr.df)

        df = self.with_columns([col_name], [col], ast_stmt=ast_stmt, _emit_ast=False)

        if _emit_ast:
            df._ast_id = ast_stmt.var_id.bitfield1

        return df

    @df_api_usage
    @publicapi
    def with_columns(
        self,
        col_names: List[str],
        values: List[Union[Column, TableFunctionCall]],
        ast_stmt: proto.Expr = None,
        _emit_ast: bool = True,
    ) -> "DataFrame":
        """Returns a DataFrame with additional columns with the specified names
        ``col_names``. The columns are computed by using the specified expressions
        ``values``.

        If columns with the same names already exist in the DataFrame, those columns
        are removed and appended at the end by new columns.

        Example 1::

            >>> from snowflake.snowpark.functions import udtf
            >>> @udtf(output_schema=["number"])
            ... class sum_udtf:
            ...     def process(self, a: int, b: int) -> Iterable[Tuple[int]]:
            ...         yield (a + b, )
            >>> df = session.create_dataframe([[1, 2], [3, 4]], schema=["a", "b"])
            >>> df.with_columns(["mean", "total"], [(df["a"] + df["b"]) / 2, sum_udtf(df.a, df.b)]).sort(df.a).show()
            ----------------------------------
            |"A"  |"B"  |"MEAN"    |"TOTAL"  |
            ----------------------------------
            |1    |2    |1.500000  |3        |
            |3    |4    |3.500000  |7        |
            ----------------------------------
            <BLANKLINE>

        Example 2::

            >>> from snowflake.snowpark.functions import table_function
            >>> split_to_table = table_function("split_to_table")
            >>> df = session.sql("select 'James' as name, 'address1 address2 address3' as addresses")
            >>> df.with_columns(["seq", "idx", "val"], [split_to_table(df.addresses, lit(" "))]).show()
            ------------------------------------------------------------------
            |"NAME"  |"ADDRESSES"                 |"SEQ"  |"IDX"  |"VAL"     |
            ------------------------------------------------------------------
            |James   |address1 address2 address3  |1      |1      |address1  |
            |James   |address1 address2 address3  |1      |2      |address2  |
            |James   |address1 address2 address3  |1      |3      |address3  |
            ------------------------------------------------------------------
            <BLANKLINE>

        Args:
            col_names: A list of the names of the columns to add or replace.
            values: A list of the :class:`Column` objects or :class:`table_function.TableFunctionCall` object
                    to add or replace.
        """
        # Get a list of the new columns and their dedupped values
        qualified_names = [quote_name(n) for n in col_names]
        new_column_names = set(qualified_names)

        if len(col_names) != len(new_column_names):
            raise ValueError(
                "The same column name is used multiple times in the col_names parameter."
            )

        num_table_func_calls = sum(
            1 if isinstance(col, TableFunctionCall) else 0 for col in values
        )
        if num_table_func_calls == 0:
            if len(col_names) != len(values):
                raise ValueError(
                    f"The size of column names ({len(col_names)}) is not equal to the size of columns ({len(values)})"
                )
            new_cols = [col.as_(name) for name, col in zip(qualified_names, values)]
        elif num_table_func_calls > 1:
            raise ValueError(
                f"Only one table function call accepted inside with_columns call, ({num_table_func_calls}) provided"
            )
        else:
            if len(col_names) < len(values):
                raise ValueError(
                    "The size of column names must be equal to the size of the output columns. Fewer columns provided."
                )
            new_cols = []
            offset = 0
            for i in range(len(values)):
                col = values[i]
                if isinstance(col, Column):
                    name = col_names[i + offset]
                    new_cols.append(col.as_(name))
                else:
                    offset = len(col_names) - len(values)
                    names = col_names[i : i + offset + 1]
                    new_cols.append(col.as_(*names))

        # Get a list of existing column names that are not being replaced
        old_cols = [
            Column(field)
            for field in self._output
            if field.name not in new_column_names
        ]

        # AST.
        if ast_stmt is None and _emit_ast:
            ast_stmt = self._session._ast_batch.assign()
            expr = with_src_position(ast_stmt.expr.sp_dataframe_with_columns, ast_stmt)
            for col_name in col_names:
                expr.col_names.append(col_name)
            for value in values:
                build_expr_from_snowpark_column_or_table_fn(expr.values.add(), value)
            self._set_ast_ref(expr.df)

        # Put it all together
        df = self.select([*old_cols, *new_cols], _ast_stmt=ast_stmt, _emit_ast=False)

        if _emit_ast:
            df._ast_id = ast_stmt.var_id.bitfield1

        return df

    @overload
    @publicapi
    def count(
        self,
        *,
        statement_params: Optional[Dict[str, str]] = None,
        block: bool = True,
        _emit_ast: bool = True,
    ) -> int:
        ...  # pragma: no cover

    @overload
    @publicapi
    def count(
        self,
        *,
        statement_params: Optional[Dict[str, str]] = None,
        block: bool = False,
        _emit_ast: bool = True,
    ) -> AsyncJob:
        ...  # pragma: no cover

    @publicapi
    def count(
        self,
        *,
        statement_params: Optional[Dict[str, str]] = None,
        block: bool = True,
        _emit_ast: bool = True,
    ) -> Union[int, AsyncJob]:
        """Executes the query representing this DataFrame and returns the number of
        rows in the result (similar to the COUNT function in SQL).

        Args:
            statement_params: Dictionary of statement level parameters to be set while executing this action.
            block: A bool value indicating whether this function will wait until the result is available.
                When it is ``False``, this function executes the underlying queries of the dataframe
                asynchronously and returns an :class:`AsyncJob`.
        """

        kwargs = {}
        if _emit_ast:
            # Add an Assign node that applies SpDataframeCount() to the input, followed by its Eval.
            repr = self._session._ast_batch.assign()
            expr = with_src_position(repr.expr.sp_dataframe_count)
            debug_check_missing_ast(self._ast_id, self)
            expr.id.bitfield1 = self._ast_id
            if statement_params is not None:
                for k, v in statement_params.items():
                    t = expr.statement_params.add()
                    t._1 = k
                    t._2 = v
            expr.block = block

            self._session._ast_batch.eval(repr)

            # Flush AST and encode it as part of the query.
            _, kwargs["_dataframe_ast"] = self._session._ast_batch.flush()

        with open_telemetry_context_manager(self.count, self):
            df = self.agg(("*", "count"), _emit_ast=False)
            add_api_call(df, "DataFrame.count")
            result = df._internal_collect_with_tag(
                statement_params=statement_params,
                block=block,
                data_type=_AsyncResultType.COUNT,
                **kwargs,
            )
            return result[0][0] if block else result

    @property
    def write(self, _emit_ast: bool = True) -> DataFrameWriter:
        """Returns a new :class:`DataFrameWriter` object that you can use to write the data in the :class:`DataFrame` to
        a Snowflake database or a stage location

        Example::
            >>> df = session.create_dataframe([[1, 2], [3, 4]], schema=["a", "b"])
            >>> df.write.mode("overwrite").save_as_table("saved_table", table_type="temporary")
            >>> session.table("saved_table").show()
            -------------
            |"A"  |"B"  |
            -------------
            |1    |2    |
            |3    |4    |
            -------------
            <BLANKLINE>
            >>> stage_created_result = session.sql("create temp stage if not exists test_stage").collect()
            >>> df.write.copy_into_location("@test_stage/copied_from_dataframe")  # default CSV
            [Row(rows_unloaded=2, input_bytes=8, output_bytes=28)]
        """

        # AST.
        if _emit_ast and self._ast_id is not None:
            stmt = self._session._ast_batch.assign()
            expr = with_src_position(stmt.expr.sp_dataframe_write, stmt)
            self._set_ast_ref(expr.df)
            self._writer._ast_stmt = stmt

        return self._writer

    @df_collect_api_telemetry
    @publicapi
    def copy_into_table(
        self,
        table_name: Union[str, Iterable[str]],
        *,
        files: Optional[Iterable[str]] = None,
        pattern: Optional[str] = None,
        validation_mode: Optional[str] = None,
        target_columns: Optional[Iterable[str]] = None,
        transformations: Optional[Iterable[ColumnOrName]] = None,
        format_type_options: Optional[Dict[str, Any]] = None,
        statement_params: Optional[Dict[str, str]] = None,
<<<<<<< HEAD
        _emit_ast: bool = True,
=======
        iceberg_config: Optional[dict] = None,
>>>>>>> 0571ad88
        **copy_options: Any,
    ) -> List[Row]:
        """Executes a `COPY INTO <table> <https://docs.snowflake.com/en/sql-reference/sql/copy-into-table.html>`__ command to load data from files in a stage location into a specified table.

        It returns the load result described in `OUTPUT section of the COPY INTO <table> command <https://docs.snowflake.com/en/sql-reference/sql/copy-into-table.html#output>`__.
        The returned result also depends on the value of ``validation_mode``.

        It's slightly different from the ``COPY INTO`` command in that this method will automatically create a table if the table doesn't exist and the input files are CSV files whereas the ``COPY INTO <table>`` doesn't.

        To call this method, this DataFrame must be created from a :class:`DataFrameReader`.

        Example::

            >>> # Create a CSV file to demo load
            >>> import tempfile
            >>> with tempfile.NamedTemporaryFile(mode="w+t") as t:
            ...     t.writelines(["id1, Product A", "\\n" "id2, Product B"])
            ...     t.flush()
            ...     create_stage_result = session.sql("create temp stage if not exists test_stage").collect()
            ...     put_result = session.file.put(t.name, "@test_stage/copy_into_table_dir", overwrite=True)
            >>> # user_schema is used to read from CSV files. For other files it's not needed.
            >>> from snowflake.snowpark.types import StringType, StructField, StringType
            >>> from snowflake.snowpark.functions import length
            >>> user_schema = StructType([StructField("product_id", StringType()), StructField("product_name", StringType())])
            >>> # Use the DataFrameReader (session.read below) to read from CSV files.
            >>> df = session.read.schema(user_schema).csv("@test_stage/copy_into_table_dir")
            >>> # specify target column names.
            >>> target_column_names = ["product_id", "product_name"]
            >>> drop_result = session.sql("drop table if exists copied_into_table").collect()  # The copy will recreate the table.
            >>> copied_into_result = df.copy_into_table("copied_into_table", target_columns=target_column_names, force=True)
            >>> session.table("copied_into_table").show()
            ---------------------------------
            |"PRODUCT_ID"  |"PRODUCT_NAME"  |
            ---------------------------------
            |id1           | Product A      |
            |id2           | Product B      |
            ---------------------------------
            <BLANKLINE>

        The arguments of this function match the optional parameters of the `COPY INTO <table> <https://docs.snowflake.com/en/sql-reference/sql/copy-into-table.html#optional-parameters>`__.

        Args:
            table_name: A string or list of strings representing table name.
                If input is a string, it represents the table name; if input is of type iterable of strings,
                it represents the fully-qualified object identifier (database name, schema name, and table name).
            files: Specific files to load from the stage location.
            pattern: The regular expression that is used to match file names of the stage location.
            validation_mode: A ``str`` that instructs the ``COPY INTO <table>`` command to validate the data files instead of loading them into the specified table.
                Values can be "RETURN_n_ROWS", "RETURN_ERRORS", or "RETURN_ALL_ERRORS". Refer to the above mentioned ``COPY INTO <table>`` command optional parameters for more details.
            target_columns: Name of the columns in the table where the data should be saved.
            transformations: A list of column transformations.
            format_type_options: A dict that contains the ``formatTypeOptions`` of the ``COPY INTO <table>`` command.
            statement_params: Dictionary of statement level parameters to be set while executing this action.
            iceberg_config: A dictionary that can contain the following iceberg configuration values:

                * external_volume: specifies the identifier for the external volume where
                    the Iceberg table stores its metadata files and data in Parquet format

                * catalog: specifies either Snowflake or a catalog integration to use for this table

                * base_location: the base directory that snowflake can write iceberg metadata and files to

                * catalog_sync: optionally sets the catalog integration configured for Polaris Catalog

                * storage_serialization_policy: specifies the storage serialization policy for the table

            copy_options: The kwargs that is used to specify the ``copyOptions`` of the ``COPY INTO <table>`` command.
        """

        # TODO: This should be an eval operation, not an assign only as implemented here. Rather, the AST should be
        #       issued as query similar to collect().

        # AST.
        stmt = None
        if _emit_ast:
            stmt = self._session._ast_batch.assign()
            expr = with_src_position(stmt.expr.sp_dataframe_copy_into_table, stmt)

            if isinstance(table_name, str):
                expr.table_name.append(table_name)
            else:
                expr.table_name.extend(table_name)
            if files is not None:
                expr.files.extend(files)
            if pattern is not None:
                expr.pattern.value = pattern
            if validation_mode is not None:
                expr.validation_mode.value = validation_mode
            if target_columns is not None:
                expr.target_columns.extend(target_columns)
            if transformations is not None:
                for t in transformations:
                    build_expr_from_python_val(expr.transformations.add(), t)
            if format_type_options is not None:
                for k in format_type_options:
                    entry = expr.format_type_options.add()
                    entry._1 = k
                    build_expr_from_python_val(entry._2, format_type_options[k])
            if statement_params is not None:
                for k in statement_params:
                    entry = expr.statement_params.add()
                    entry._1 = k
                    entry._2 = statement_params[k]
            if copy_options is not None:
                for k in copy_options:
                    entry = expr.copy_options.add()
                    entry._1 = k
                    build_expr_from_python_val(entry._2, copy_options[k])
            self._set_ast_ref(expr.df)

        # TODO: Support copy_into_table in MockServerConnection.
        from snowflake.snowpark.mock._connection import MockServerConnection

        if (
            isinstance(self._session._conn, MockServerConnection)
            and self._session._conn._suppress_not_implemented_error
        ):
            # Allow AST tests to pass.
            return []

        if not self._reader or not self._reader._file_path:
            raise SnowparkDataframeException(
                "To copy into a table, the DataFrame must be created from a DataFrameReader and specify a file path."
            )
        target_columns = tuple(target_columns) if target_columns else None
        transformations = tuple(transformations) if transformations else None
        if (
            target_columns
            and transformations
            and len(target_columns) != len(transformations)
        ):
            raise ValueError(
                f"Number of column names provided to copy into does not match the number of transformations provided. Number of column names: {len(target_columns)}, number of transformations: {len(transformations)}"
            )

        full_table_name = (
            table_name if isinstance(table_name, str) else ".".join(table_name)
        )
        validate_object_name(full_table_name)
        table_name = (
            parse_table_name(table_name) if isinstance(table_name, str) else table_name
        )
        pattern = pattern or self._reader._cur_options.get("PATTERN")
        reader_format_type_options, reader_copy_options = get_copy_into_table_options(
            self._reader._cur_options
        )
        format_type_options = format_type_options or reader_format_type_options
        target_columns = target_columns or self._reader._cur_options.get(
            "TARGET_COLUMNS"
        )
        transformations = transformations or self._reader._cur_options.get(
            "TRANSFORMATIONS"
        )
        # We only want to set this if the user does not have any target columns or transformations set
        # Otherwise we operate in the mode where we don't know the schema
        create_table_from_infer_schema = False
        if self._reader._infer_schema and not (transformations or target_columns):
            transformations = self._reader._infer_schema_transformations
            target_columns = self._reader._infer_schema_target_columns
            create_table_from_infer_schema = True

        transformations = (
            [_to_col_if_str(column, "copy_into_table") for column in transformations]
            if transformations
            else None
        )
        copy_options = copy_options or reader_copy_options
        validation_mode = validation_mode or self._reader._cur_options.get(
            "VALIDATION_MODE"
        )
        normalized_column_names = (
            [quote_name(col_name) for col_name in target_columns]
            if target_columns
            else None
        )
        transformation_exps = (
            [
                column._expression if isinstance(column, Column) else column
                for column in transformations
            ]
            if transformations
            else None
        )
<<<<<<< HEAD
        df = DataFrame(
=======

        return DataFrame(
>>>>>>> 0571ad88
            self._session,
            CopyIntoTableNode(
                table_name,
                file_path=self._reader._file_path,
                files=files,
                file_format=self._reader._file_type,
                pattern=pattern,
                column_names=normalized_column_names,
                transformations=transformation_exps,
                copy_options=copy_options,
                format_type_options=format_type_options,
                validation_mode=validation_mode,
                user_schema=self._reader._user_schema,
                cur_options=self._reader._cur_options,
                create_table_from_infer_schema=create_table_from_infer_schema,
                iceberg_config=iceberg_config,
            ),
            _ast_stmt=stmt,
        )

        return df._internal_collect_with_tag_no_telemetry(
            statement_params=statement_params
        )

    @df_collect_api_telemetry
    @publicapi
    def show(
        self,
        n: int = 10,
        max_width: int = 50,
        *,
        statement_params: Optional[Dict[str, str]] = None,
        _emit_ast: bool = True,
    ) -> None:
        """Evaluates this DataFrame and prints out the first ``n`` rows with the
        specified maximum number of characters per column.

        Args:
            n: The number of rows to print out.
            max_width: The maximum number of characters to print out for each column.
                If the number of characters exceeds the maximum, the method prints out
                an ellipsis (...) at the end of the column.
            statement_params: Dictionary of statement level parameters to be set while executing this action.
        """
        with open_telemetry_context_manager(self.show, self):
            print(  # noqa: T201: we need to print here.
                self._show_string(
                    n,
                    max_width,
                    _statement_params=create_or_update_statement_params_with_query_tag(
                        statement_params or self._statement_params,
                        self._session.query_tag,
                        SKIP_LEVELS_TWO,
                    ),
                    _emit_ast=_emit_ast,
                )
            )

    @deprecated(
        version="0.7.0",
        extra_warning_text="Use `DataFrame.join_table_function()` instead.",
        extra_doc_string="Use :meth:`join_table_function` instead.",
    )
    @df_api_usage
    @publicapi
    def flatten(
        self,
        input: ColumnOrName,
        path: Optional[str] = None,
        outer: bool = False,
        recursive: bool = False,
        mode: str = "BOTH",
        _emit_ast: bool = True,
    ) -> "DataFrame":
        """Flattens (explodes) compound values into multiple rows.

        It creates a new ``DataFrame`` from this ``DataFrame``, carries the existing columns to the new ``DataFrame``,
        and adds the following columns to it:

            - SEQ
            - KEY
            - PATH
            - INDEX
            - VALUE
            - THIS

        References: `Snowflake SQL function FLATTEN <https://docs.snowflake.com/en/sql-reference/functions/flatten.html>`_.

        If this ``DataFrame`` also has columns with the names above, you can disambiguate the columns by renaming them.

        Example::

            >>> table1 = session.sql("select parse_json(numbers) as numbers from values('[1,2]') as T(numbers)")
            >>> flattened = table1.flatten(table1["numbers"])
            >>> flattened.select(table1["numbers"], flattened["value"].as_("flattened_number")).show()
            ----------------------------------
            |"NUMBERS"  |"FLATTENED_NUMBER"  |
            ----------------------------------
            |[          |1                   |
            |  1,       |                    |
            |  2        |                    |
            |]          |                    |
            |[          |2                   |
            |  1,       |                    |
            |  2        |                    |
            |]          |                    |
            ----------------------------------
            <BLANKLINE>

        Args:
            input: The name of a column or a :class:`Column` instance that will be unseated into rows.
                The column data must be of Snowflake data type VARIANT, OBJECT, or ARRAY.
            path: The path to the element within a VARIANT data structure which needs to be flattened.
                The outermost element is to be flattened if path is empty or ``None``.
            outer: If ``False``, any input rows that cannot be expanded, either because they cannot be accessed in the ``path``
                or because they have zero fields or entries, are completely omitted from the output.
                Otherwise, exactly one row is generated for zero-row expansions
                (with NULL in the KEY, INDEX, and VALUE columns).
            recursive: If ``False``, only the element referenced by ``path`` is expanded.
                Otherwise, the expansion is performed for all sub-elements recursively.
            mode: Specifies which types should be flattened "OBJECT", "ARRAY", or "BOTH".

        Returns:
            A new :class:`DataFrame` that has the columns carried from this :class:`DataFrame`, the flattened new columns and new rows.

        See Also:
            - :meth:`Session.flatten`, which creates a new :class:`DataFrame` by flattening compound values into multiple rows.
        """

        check_flatten_mode(mode)

        # AST.
        stmt = None
        if _emit_ast:
            stmt = self._session._ast_batch.assign()
            expr = with_src_position(stmt.expr.sp_dataframe_flatten, stmt)
            self._set_ast_ref(expr.df)
            build_expr_from_python_val(expr.input, input)
            if path is not None:
                expr.path.value = path
            expr.outer = outer
            expr.recursive = recursive

            mode = mode.upper()
            if mode.upper() == "OBJECT":
                expr.mode.sp_flatten_mode_object = True
            elif mode.upper() == "ARRAY":
                expr.mode.sp_flatten_mode_array = True
            else:
                expr.mode.sp_flatten_mode_both = True

        if isinstance(input, str):
            input = self.col(input)

        return self._lateral(
            FlattenFunction(input._expression, path, outer, recursive, mode),
            _ast_stmt=stmt,
        )

    def _lateral(
        self, table_function: TableFunctionExpression, _ast_stmt: proto.Assign = None
    ) -> "DataFrame":
        from snowflake.snowpark.mock._connection import MockServerConnection

        if isinstance(self._session._conn, MockServerConnection):
            return DataFrame(self._session, _ast_stmt=_ast_stmt)

        result_columns = [
            attr.name
            for attr in self._session._analyzer.resolve(
                Lateral(self._plan, table_function)
            ).attributes
        ]
        common_col_names = [k for k, v in Counter(result_columns).items() if v > 1]
        if len(common_col_names) == 0:
            return DataFrame(
                self._session, Lateral(self._plan, table_function), _ast_stmt=_ast_stmt
            )
        prefix = _generate_prefix("a")
        child = self.select(
            [
                _alias_if_needed(
                    self,
                    attr.name,
                    prefix,
                    suffix=None,
                    common_col_names=common_col_names,
                )
                for attr in self._output
            ],
            _emit_ast=False,
        )
        return DataFrame(
            self._session, Lateral(child._plan, table_function), _ast_stmt=_ast_stmt
        )

    def _show_string(
        self, n: int = 10, max_width: int = 50, _emit_ast: bool = True, **kwargs
    ) -> str:
        query = self._plan.queries[-1].sql.strip().lower()

        if _emit_ast:
            # Add an Assign node that applies SpDataframeShow() to the input, followed by its Eval.
            repr = self._session._ast_batch.assign()
            debug_check_missing_ast(self._ast_id, self)
            if self._ast_id is not None:
                repr.expr.sp_dataframe_show.id.bitfield1 = self._ast_id
            self._session._ast_batch.eval(repr)

            _, kwargs["_dataframe_ast"] = self._session._ast_batch.flush()

        if is_sql_select_statement(query):
            result, meta = self._session._conn.get_result_and_metadata(
                self.limit(n, _emit_ast=False)._plan, **kwargs
            )
        else:
            res, meta = self._session._conn.get_result_and_metadata(
                self._plan, **kwargs
            )
            result = res[:n]

        # The query has been executed
        col_count = len(meta)
        col_width = []
        header = []
        for field in meta:
            name = field.name
            col_width.append(len(name))
            header.append(name)

        body = []
        for row in result:
            lines = []
            for i, v in enumerate(row):
                texts = str(v).split("\n") if v is not None else ["NULL"]
                for t in texts:
                    col_width[i] = max(len(t), col_width[i])
                    col_width[i] = min(max_width, col_width[i])
                lines.append(texts)

            # max line number in this row
            line_count = max(len(li) for li in lines)
            res = []
            for line_number in range(line_count):
                new_line = []
                for colIndex in range(len(lines)):
                    n = (
                        lines[colIndex][line_number]
                        if len(lines[colIndex]) > line_number
                        else ""
                    )
                    new_line.append(n)
                res.append(new_line)
            body.extend(res)

        # Add 2 more spaces in each column
        col_width = [w + 2 for w in col_width]

        total_width = sum(col_width) + col_count + 1
        line = "-" * total_width + "\n"

        def row_to_string(row: List[str]) -> str:
            tokens = []
            if row:
                for segment, size in zip(row, col_width):
                    if len(segment) > max_width:
                        # if truncated, add ... to the end
                        formatted = (segment[: max_width - 3] + "...").ljust(size, " ")
                    else:
                        formatted = segment.ljust(size, " ")
                    tokens.append(formatted)
            else:
                tokens = [" " * size for size in col_width]
            return f"|{'|'.join(tok for tok in tokens)}|\n"

        return (
            line
            + row_to_string(header)
            + line
            # `body` of an empty df is empty
            + ("".join(row_to_string(b) for b in body) if body else row_to_string([]))
            + line
        )

    def _format_name_for_view(
        self, func_name: str, name: Union[str, Iterable[str]]
    ) -> str:
        """Helper function for views to create correct name. Raises TypeError invalid name"""
        if isinstance(name, str):
            return name

        if isinstance(name, (list, tuple)) and all(isinstance(n, str) for n in name):
            return ".".join(name)

        raise TypeError(
            f"The input name of {func_name}() must be a str or list/tuple of strs."
        )

    @df_collect_api_telemetry
    @publicapi
    def create_or_replace_view(
        self,
        name: Union[str, Iterable[str]],
        *,
        comment: Optional[str] = None,
        statement_params: Optional[Dict[str, str]] = None,
        _emit_ast: bool = True,
    ) -> List[Row]:
        """Creates a view that captures the computation expressed by this DataFrame.

        For ``name``, you can include the database and schema name (i.e. specify a
        fully-qualified name). If no database name or schema name are specified, the
        view will be created in the current database or schema.

        ``name`` must be a valid `Snowflake identifier <https://docs.snowflake.com/en/sql-reference/identifiers-syntax.html>`_.

        Args:
            name: The name of the view to create or replace. Can be a list of strings
                that specifies the database name, schema name, and view name.
            comment: Adds a comment for the created view. See
                `COMMENT <https://docs.snowflake.com/en/sql-reference/sql/comment>`_.
            statement_params: Dictionary of statement level parameters to be set while executing this action.
        """

        formatted_name = self._format_name_for_view("create_or_replace_view", name)

        # AST.
        stmt = None
        if _emit_ast:
            stmt = self._session._ast_batch.assign()
            expr = with_src_position(
                stmt.expr.sp_dataframe_create_or_replace_view, stmt
            )
            expr.is_temp = False
            self._set_ast_ref(expr.df)
            if isinstance(name, str):
                expr.name.append(name)
            else:
                expr.name.extend(name)
            if comment is not None:
                expr.comment.value = comment
            if statement_params is not None:
                for k in statement_params:
                    entry = expr.statement_params.add()
                    entry._1 = k
                    entry._2 = statement_params[k]

        return self._do_create_or_replace_view(
            formatted_name,
            PersistedView(),
            comment=comment,
            _statement_params=create_or_update_statement_params_with_query_tag(
                statement_params or self._statement_params,
                self._session.query_tag,
                SKIP_LEVELS_TWO,
            ),
            _ast_stmt=stmt,
        )

    @df_collect_api_telemetry
    @publicapi
    def create_or_replace_dynamic_table(
        self,
        name: Union[str, Iterable[str]],
        *,
        warehouse: str,
        lag: str,
        comment: Optional[str] = None,
        mode: str = "overwrite",
        refresh_mode: Optional[str] = None,
        initialize: Optional[str] = None,
        clustering_keys: Optional[Iterable[ColumnOrName]] = None,
        is_transient: bool = False,
        data_retention_time: Optional[int] = None,
        max_data_extension_time: Optional[int] = None,
        statement_params: Optional[Dict[str, str]] = None,
        _emit_ast: bool = True,
    ) -> List[Row]:
        """Creates a dynamic table that captures the computation expressed by this DataFrame.

        For ``name``, you can include the database and schema name (i.e. specify a
        fully-qualified name). If no database name or schema name are specified, the
        dynamic table will be created in the current database or schema.

        ``name`` must be a valid `Snowflake identifier <https://docs.snowflake.com/en/sql-reference/identifiers-syntax.html>`_.

        Args:
            name: The name of the dynamic table to create or replace. Can be a list of strings
                that specifies the database name, schema name, and view name.
            warehouse: The name of the warehouse used to refresh the dynamic table.
            lag: specifies the target data freshness
            comment: Adds a comment for the created table. See
                `COMMENT <https://docs.snowflake.com/en/sql-reference/sql/comment>`_.
            mode: Specifies the behavior of create dynamic table. Allowed values are:
                - "overwrite" (default): Overwrite the table by dropping the old table.
                - "errorifexists": Throw and exception if the table already exists.
                - "ignore": Ignore the operation if table already exists.
            refresh_mode: Specifies the refresh mode of the dynamic table. The value can be "AUTO",
                "FULL", or "INCREMENTAL".
            initialize: Specifies the behavior of initial refresh. The value can be "ON_CREATE" or
                "ON_SCHEDULE".
            clustering_keys: Specifies one or more columns or column expressions in the table as the clustering key.
                See `Clustering Keys & Clustered Tables <https://docs.snowflake.com/en/user-guide/tables-clustering-keys>`_
                for more details.
            is_transient: A boolean value that specifies whether the dynamic table is transient.
            data_retention_time: Specifies the retention period for the dynamic table in days so that
                Time Travel actions can be performed on historical data in the dynamic table.
            max_data_extension_time: Specifies the maximum number of days for which Snowflake can extend
                the data retention period of the dynamic table to prevent streams on the dynamic table
                from becoming stale.
            statement_params: Dictionary of statement level parameters to be set while executing this action.

        Note:
            See `understanding dynamic table refresh <https://docs.snowflake.com/en/user-guide/dynamic-tables-refresh>`_.
            for more details on refresh mode.
        """

        formatted_name = self._format_name_for_view(
            "create_or_replace_dynamic_table", name
        )

        if not isinstance(warehouse, str):
            raise TypeError(
                "The warehouse input of create_or_replace_dynamic_table() can only be a str."
            )

        if not isinstance(lag, str):
            raise TypeError(
                "The lag input of create_or_replace_dynamic_table() can only be a str."
            )

<<<<<<< HEAD
        # AST.
        stmt = None
        if _emit_ast:
            stmt = self._session._ast_batch.assign()
            expr = with_src_position(
                stmt.expr.sp_dataframe_create_or_replace_dynamic_table, stmt
            )
            self._set_ast_ref(expr.df)
            if isinstance(name, str):
                expr.name.append(name)
            else:
                expr.name.extend(name)
            expr.warehouse = warehouse
            expr.lag = lag
            if comment is not None:
                expr.comment.value = comment
            if statement_params is not None:
                for k in statement_params:
                    entry = expr.statement_params.add()
                    entry._1 = k
                    entry._2 = statement_params[k]

        # TODO: Support create_or_replace_dynamic_table in MockServerConnection.
        from snowflake.snowpark.mock._connection import MockServerConnection

        if (
            isinstance(self._session._conn, MockServerConnection)
            and self._session._conn._suppress_not_implemented_error
        ):
            logging.error(
                "create_or_replace_dynamic_table not supported in local testing mode, returning empty result."
            )
            # Allow AST tests to pass.
            return []
=======
        create_mode = str_to_enum(mode.lower(), DynamicTableCreateMode, "`mode`")
>>>>>>> 0571ad88

        return self._do_create_or_replace_dynamic_table(
            name=formatted_name,
            warehouse=warehouse,
            lag=lag,
            create_mode=create_mode,
            comment=comment,
            refresh_mode=refresh_mode,
            initialize=initialize,
            clustering_keys=clustering_keys,
            is_transient=is_transient,
            data_retention_time=data_retention_time,
            max_data_extension_time=max_data_extension_time,
            _statement_params=create_or_update_statement_params_with_query_tag(
                statement_params, self._session.query_tag, SKIP_LEVELS_TWO
            ),
        )

    @df_collect_api_telemetry
    @publicapi
    def create_or_replace_temp_view(
        self,
        name: Union[str, Iterable[str]],
        *,
        comment: Optional[str] = None,
        statement_params: Optional[Dict[str, str]] = None,
        _emit_ast: bool = True,
    ) -> List[Row]:
        """Creates a temporary view that returns the same results as this DataFrame.

        You can use the view in subsequent SQL queries and statements during the
        current session. The temporary view is only available in the session in which
        it is created.

        For ``name``, you can include the database and schema name (i.e. specify a
        fully-qualified name). If no database name or schema name are specified, the
        view will be created in the current database or schema.

        ``name`` must be a valid `Snowflake identifier <https://docs.snowflake.com/en/sql-reference/identifiers-syntax.html>`_.

        Args:
            name: The name of the view to create or replace. Can be a list of strings
                that specifies the database name, schema name, and view name.
            comment: Adds a comment for the created view. See
                `COMMENT <https://docs.snowflake.com/en/sql-reference/sql/comment>`_.
            statement_params: Dictionary of statement level parameters to be set while executing this action.
        """

        formatted_name = self._format_name_for_view("create_or_replace_temp_view", name)

        # AST.
        stmt = None
        if _emit_ast:
            stmt = self._session._ast_batch.assign()
            expr = with_src_position(
                stmt.expr.sp_dataframe_create_or_replace_view, stmt
            )
            expr.is_temp = True
            self._set_ast_ref(expr.df)
            if isinstance(name, str):
                expr.name.append(name)
            else:
                expr.name.extend(name)
            if comment is not None:
                expr.comment.value = comment
            if statement_params is not None:
                for k in statement_params:
                    entry = expr.statement_params.add()
                    entry._1 = k
                    entry._2 = statement_params[k]

        return self._do_create_or_replace_view(
            formatted_name,
            LocalTempView(),
            comment=comment,
            _statement_params=create_or_update_statement_params_with_query_tag(
                statement_params or self._statement_params,
                self._session.query_tag,
                SKIP_LEVELS_TWO,
            ),
            _ast_stmt=stmt,
        )

    def _do_create_or_replace_view(
        self,
        view_name: str,
        view_type: ViewType,
        comment: Optional[str],
        _ast_stmt: Optional[proto.Assign] = None,
        **kwargs,
    ):
        validate_object_name(view_name)
        cmd = CreateViewCommand(
            view_name,
            view_type,
            comment,
            self._plan,
        )

        return self._session._conn.execute(
            self._session._analyzer.resolve(cmd), **kwargs
        )

    def _do_create_or_replace_dynamic_table(
        self,
        name: str,
        warehouse: str,
        lag: str,
        create_mode: DynamicTableCreateMode,
        comment: Optional[str] = None,
        refresh_mode: Optional[str] = None,
        initialize: Optional[str] = None,
        clustering_keys: Optional[Iterable[ColumnOrName]] = None,
        is_transient: bool = False,
        data_retention_time: Optional[int] = None,
        max_data_extension_time: Optional[int] = None,
        **kwargs,
    ):
        validate_object_name(name)
        clustering_exprs = (
            [
                _to_col_if_str(
                    col, "DataFrame.create_or_replace_dynamic_table"
                )._expression
                for col in clustering_keys
            ]
            if clustering_keys
            else []
        )
        cmd = CreateDynamicTableCommand(
            name=name,
            warehouse=warehouse,
            lag=lag,
            comment=comment,
            create_mode=create_mode,
            refresh_mode=refresh_mode,
            initialize=initialize,
            clustering_exprs=clustering_exprs,
            is_transient=is_transient,
            data_retention_time=data_retention_time,
            max_data_extension_time=max_data_extension_time,
            child=self._plan,
        )

        return self._session._conn.execute(
            self._session._analyzer.resolve(cmd), **kwargs
        )

    @overload
    @publicapi
    def first(
        self,
        n: Optional[int] = None,
        *,
        statement_params: Optional[Dict[str, str]] = None,
        block: bool = True,
        _emit_ast: bool = True,
    ) -> Union[Optional[Row], List[Row]]:
        ...  # pragma: no cover

    @overload
    @publicapi
    def first(
        self,
        n: Optional[int] = None,
        *,
        statement_params: Optional[Dict[str, str]] = None,
        block: bool = False,
        _emit_ast: bool = True,
    ) -> AsyncJob:
        ...  # pragma: no cover

    @publicapi
    def first(
        self,
        n: Optional[int] = None,
        *,
        statement_params: Optional[Dict[str, str]] = None,
        block: bool = True,
        _emit_ast: bool = True,
    ) -> Union[Optional[Row], List[Row], AsyncJob]:
        """Executes the query representing this DataFrame and returns the first ``n``
        rows of the results.

        Args:
            n: The number of rows to return.
            statement_params: Dictionary of statement level parameters to be set while executing this action.
            block: A bool value indicating whether this function will wait until the result is available.
                When it is ``False``, this function executes the underlying queries of the dataframe
                asynchronously and returns an :class:`AsyncJob`.

        Returns:
             A list of the first ``n`` :class:`Row` objects if ``n`` is not ``None``. If ``n`` is negative or
             larger than the number of rows in the result, returns all rows in the
             results. ``n`` is ``None``, it returns the first :class:`Row` of
             results, or ``None`` if it does not exist.
        """

        if not isinstance(n, int) and n is not None:
            raise ValueError(f"Invalid type of argument passed to first(): {type(n)}")

        # AST.
        stmt = None
        if _emit_ast:
            stmt = self._session._ast_batch.assign()
            ast = with_src_position(stmt.expr.sp_dataframe_first, stmt)
            if statement_params is not None:
                ast.statement_params.append((k, v) for k, v in statement_params)
            self._set_ast_ref(ast.df)
            ast.block = block
            ast.num = 1 if n is None else n

        if n is None:
            df = self.limit(1, _emit_ast=False)
            add_api_call(df, "DataFrame.first")
            result = df._internal_collect_with_tag(
                statement_params=statement_params, block=block
            )
            if not block:
                return result
            return result[0] if result else None
        elif n < 0:
            return self._internal_collect_with_tag(
                statement_params=statement_params, block=block
            )
        else:
            df = self.limit(n, _emit_ast=False)
            add_api_call(df, "DataFrame.first")
            return df._internal_collect_with_tag(
                statement_params=statement_params, block=block
            )

    take = first

    @df_api_usage
    @publicapi
    def sample(
        self,
        frac: Optional[float] = None,
        n: Optional[int] = None,
        _emit_ast: bool = True,
    ) -> "DataFrame":
        """Samples rows based on either the number of rows to be returned or a
        percentage of rows to be returned.

        Args:
            frac: the percentage of rows to be sampled.
            n: the number of rows to sample in the range of 0 to 1,000,000 (inclusive).
        Returns:
            a :class:`DataFrame` containing the sample of rows.
        """
        DataFrame._validate_sample_input(frac, n)

        stmt = None
        if _emit_ast:
            # AST.
            stmt = self._session._ast_batch.assign()
            ast = with_src_position(stmt.expr.sp_dataframe_sample, stmt)
            if frac:
                ast.probability_fraction.value = frac
            if n:
                ast.num.value = n
            self._set_ast_ref(ast.df)

        sample_plan = Sample(self._plan, probability_fraction=frac, row_count=n)
        if self._select_statement:
            return self._with_plan(
                self._session._analyzer.create_select_statement(
                    from_=self._session._analyzer.create_select_snowflake_plan(
                        sample_plan, analyzer=self._session._analyzer
                    ),
                    analyzer=self._session._analyzer,
                ),
                ast_stmt=stmt,
            )
        return self._with_plan(sample_plan, ast_stmt=stmt)

    @staticmethod
    def _validate_sample_input(frac: Optional[float] = None, n: Optional[int] = None):
        if frac is None and n is None:
            raise ValueError(
                "'frac' and 'n' cannot both be None. "
                "One of those values must be defined"
            )
        if frac is not None and (frac < 0.0 or frac > 1.0):
            raise ValueError(
                f"'frac' value {frac} "
                f"is out of range (0 <= probability_fraction <= 1)"
            )
        if n is not None and n < 0:
            raise ValueError(f"'n' value {n} must be greater than 0")

    @property
    def na(self) -> DataFrameNaFunctions:
        """
        Returns a :class:`DataFrameNaFunctions` object that provides functions for
        handling missing values in the DataFrame.
        """
        return self._na

    @property
    def session(self) -> "snowflake.snowpark.Session":
        """
        Returns a :class:`snowflake.snowpark.Session` object that provides access to the session the current DataFrame is relying on.
        """
        return self._session

    @publicapi
    def describe(
        self, *cols: Union[str, List[str]], _emit_ast: bool = True
    ) -> "DataFrame":
        """
        Computes basic statistics for numeric columns, which includes
        ``count``, ``mean``, ``stddev``, ``min``, and ``max``. If no columns
        are provided, this function computes statistics for all numerical or
        string columns. Non-numeric and non-string columns will be ignored
        when calling this method.

        Example::
            >>> df = session.create_dataframe([[1, 2], [3, 4]], schema=["a", "b"])
            >>> desc_result = df.describe().sort("SUMMARY").show()
            -------------------------------------------------------
            |"SUMMARY"  |"A"                 |"B"                 |
            -------------------------------------------------------
            |count      |2.0                 |2.0                 |
            |max        |3.0                 |4.0                 |
            |mean       |2.0                 |3.0                 |
            |min        |1.0                 |2.0                 |
            |stddev     |1.4142135623730951  |1.4142135623730951  |
            -------------------------------------------------------
            <BLANKLINE>

        Args:
            cols: The names of columns whose basic statistics are computed.
        """
        stmt = None
        if _emit_ast:
            stmt = self._session._ast_batch.assign()
            expr = with_src_position(stmt.expr.sp_dataframe_describe, stmt)
            self._set_ast_ref(expr.df)
            col_list, expr.cols.variadic = parse_positional_args_to_list_variadic(*cols)
            for c in col_list:
                build_expr_from_snowpark_column_or_col_name(expr.cols.args.add(), c)

        cols = parse_positional_args_to_list(*cols)
        df = self.select(cols, _emit_ast=False) if len(cols) > 0 else self

        # ignore non-numeric and non-string columns
        numerical_string_col_type_dict = {
            field.name: field.datatype
            for field in df.schema.fields
            if isinstance(field.datatype, (StringType, _NumericType))
        }

        stat_func_dict = {
            "count": count,
            "mean": mean,
            "stddev": stddev,
            "min": min_,
            "max": max_,
        }

        # if no columns should be selected, just return stat names
        if len(numerical_string_col_type_dict) == 0:
            df = self._session.create_dataframe(
                list(stat_func_dict.keys()), schema=["summary"], _emit_ast=False
            )
            # We need to set the API calls for this to same API calls for describe
            # Also add the new API calls for creating this DataFrame to the describe subcalls
            adjust_api_subcalls(
                df,
                "DataFrame.describe",
                precalls=self._plan.api_calls,
                subcalls=df._plan.api_calls,
            )

            if _emit_ast:
                df._ast_id = stmt.var_id.bitfield1

            return df

        # otherwise, calculate stats
        res_df = None
        for name, func in stat_func_dict.items():
            agg_cols = []
            for c, t in numerical_string_col_type_dict.items():
                # for string columns, we need to convert all stats to string
                # such that they can be fitted into one column
                if isinstance(t, StringType):
                    if name in ["mean", "stddev"]:
                        agg_cols.append(to_char(func(lit(None))).as_(c))
                    else:
                        agg_cols.append(to_char(func(c)))
                else:
                    agg_cols.append(func(c))
            agg_stat_df = (
                self.agg(agg_cols, _emit_ast=False)
                .to_df(list(numerical_string_col_type_dict.keys()), _emit_ast=False)
                .select(
                    lit(name).as_("summary"),
                    *numerical_string_col_type_dict.keys(),
                    _emit_ast=False,
                )
            )
            res_df = (
                res_df.union(agg_stat_df, _emit_ast=False) if res_df else agg_stat_df
            )

        adjust_api_subcalls(
            res_df,
            "DataFrame.describe",
            precalls=self._plan.api_calls,
            subcalls=res_df._plan.api_calls.copy(),
        )

        if _emit_ast:
            res_df._ast_id = stmt.var_id.bitfield1

        return res_df

    @df_api_usage
    @publicapi
    def rename(
        self,
        col_or_mapper: Union[ColumnOrName, dict],
        new_column: str = None,
        _emit_ast: bool = True,
    ):
        """
        Returns a DataFrame with the specified column ``col_or_mapper`` renamed as ``new_column``. If ``col_or_mapper``
        is a dictionary, multiple columns will be renamed in the returned DataFrame.

        Example::
            >>> # This example renames the column `A` as `NEW_A` in the DataFrame.
            >>> df = session.sql("select 1 as A, 2 as B")
            >>> df_renamed = df.rename(col("A"), "NEW_A")
            >>> df_renamed.show()
            -----------------
            |"NEW_A"  |"B"  |
            -----------------
            |1        |2    |
            -----------------
            <BLANKLINE>
            >>> # This example renames the column `A` as `NEW_A` and `B` as `NEW_B` in the DataFrame.
            >>> df = session.sql("select 1 as A, 2 as B")
            >>> df_renamed = df.rename({col("A"): "NEW_A", "B":"NEW_B"})
            >>> df_renamed.show()
            ---------------------
            |"NEW_A"  |"NEW_B"  |
            ---------------------
            |1        |2        |
            ---------------------
            <BLANKLINE>

        Args:
            col_or_mapper: The old column instance or column name to be renamed, or the dictionary mapping from column instances or columns names to their new names (string)
            new_column: The new column name (string value), if a single old column is given
        """
        # AST.
        _ast_stmt = None
        expr = None
        if _emit_ast:
            _ast_stmt = self._session._ast_batch.assign()
            expr = with_src_position(_ast_stmt.expr.sp_dataframe_rename, _ast_stmt)
            self._set_ast_ref(expr.df)
            if new_column is not None:
                expr.new_column.value = new_column
            build_expr_from_python_val(expr.col_or_mapper, col_or_mapper)

        if new_column is not None:
            return self.with_column_renamed(
                col_or_mapper, new_column, _ast_stmt=_ast_stmt, _emit_ast=False
            )

        if not isinstance(col_or_mapper, dict):
            raise ValueError(
                f"If new_column parameter is not specified, col_or_mapper needs to be of type dict, "
                f"not {type(col_or_mapper).__name__}"
            )

        if len(col_or_mapper) == 0:
            raise ValueError("col_or_mapper dictionary cannot be empty")

        column_or_name_list, rename_list = zip(*col_or_mapper.items())
        for name in rename_list:
            if not isinstance(name, str):
                raise TypeError(
                    f"You cannot rename a column using value {name} of type {type(name).__name__} as it "
                    f"is not a string."
                )

        names = self._get_column_names_from_column_or_name_list(column_or_name_list)
        normalized_name_list = [quote_name(n) for n in names]
        rename_map = {k: v for k, v in zip(normalized_name_list, rename_list)}
        rename_plan = Rename(rename_map, self._plan)

        if self._select_statement:
            select_plan = self._session._analyzer.create_select_statement(
                from_=self._session._analyzer.create_select_snowflake_plan(
                    rename_plan, analyzer=self._session._analyzer
                ),
                analyzer=self._session._analyzer,
            )
            return self._with_plan(select_plan, ast_stmt=_ast_stmt)

        return self._with_plan(rename_plan, ast_stmt=_ast_stmt)

    @df_api_usage
    @publicapi
    def with_column_renamed(
        self,
        existing: ColumnOrName,
        new: str,
        _ast_stmt: Optional[proto.Assign] = None,
        _emit_ast: bool = True,
    ) -> "DataFrame":
        """Returns a DataFrame with the specified column ``existing`` renamed as ``new``.

        Example::

            >>> # This example renames the column `A` as `NEW_A` in the DataFrame.
            >>> df = session.sql("select 1 as A, 2 as B")
            >>> df_renamed = df.with_column_renamed(col("A"), "NEW_A")
            >>> df_renamed.show()
            -----------------
            |"NEW_A"  |"B"  |
            -----------------
            |1        |2    |
            -----------------
            <BLANKLINE>

        Args:
            existing: The old column instance or column name to be renamed.
            new: The new column name.
        """
        new_quoted_name = quote_name(new)
        if isinstance(existing, str):
            old_name = quote_name(existing)
        elif isinstance(existing, Column):
            if isinstance(existing._expression, Attribute):
                from snowflake.snowpark.mock._connection import MockServerConnection

                if isinstance(self._session._conn, MockServerConnection):
                    self.schema

                att = existing._expression
                old_name = self._plan.expr_to_alias.get(att.expr_id, att.name)
            elif (
                isinstance(existing._expression, UnresolvedAttribute)
                and existing._expression.df_alias
            ):
                old_name = self._plan.df_aliased_col_name_to_real_col_name.get(
                    existing._expression.name, existing._expression.name
                )
            elif isinstance(existing._expression, NamedExpression):
                old_name = existing._expression.name
            else:
                raise ValueError(
                    f"Unable to rename column {existing} because it doesn't exist."
                )
        else:
            raise TypeError(f"{str(existing)} must be a column name or Column object.")

        to_be_renamed = [x for x in self._output if x.name.upper() == old_name.upper()]
        if not to_be_renamed:
            raise ValueError(
                f'Unable to rename column "{existing}" because it doesn\'t exist.'
            )
        elif len(to_be_renamed) > 1:
            raise SnowparkClientExceptionMessages.DF_CANNOT_RENAME_COLUMN_BECAUSE_MULTIPLE_EXIST(
                old_name, new_quoted_name, len(to_be_renamed)
            )
        new_columns = [
            Column(att).as_(new_quoted_name) if old_name == att.name else Column(att)
            for att in self._output
        ]

        # AST.
        if _ast_stmt is None and _emit_ast:
            _ast_stmt = self._session._ast_batch.assign()
            expr = with_src_position(
                _ast_stmt.expr.sp_dataframe_with_column_renamed, _ast_stmt
            )
            self._set_ast_ref(expr.df)
            expr.new_name = new
            build_expr_from_snowpark_column_or_col_name(expr.col, existing)
        return self.select(new_columns, _ast_stmt=_ast_stmt, _emit_ast=False)

    @df_collect_api_telemetry
    @publicapi
    def cache_result(
        self,
        *,
        statement_params: Optional[Dict[str, str]] = None,
        _emit_ast: bool = True,
    ) -> "Table":
        """Caches the content of this DataFrame to create a new cached Table DataFrame.

        All subsequent operations on the returned cached DataFrame are performed on the cached data
        and have no effect on the original DataFrame.

        You can use :meth:`Table.drop_table` or the ``with`` statement to clean up the cached result when it's not needed.
        Refer to the example code below.

        Note:
            An error will be thrown if a cached result is cleaned up and it's used again,
            or any other DataFrames derived from the cached result are used again.

        Examples::
            >>> create_result = session.sql("create temp table RESULT (NUM int)").collect()
            >>> insert_result = session.sql("insert into RESULT values(1),(2)").collect()

            >>> df = session.table("RESULT")
            >>> df.collect()
            [Row(NUM=1), Row(NUM=2)]

            >>> # Run cache_result and then insert into the original table to see
            >>> # that the cached result is not affected
            >>> df1 = df.cache_result()
            >>> insert_again_result = session.sql("insert into RESULT values (3)").collect()
            >>> df1.collect()
            [Row(NUM=1), Row(NUM=2)]
            >>> df.collect()
            [Row(NUM=1), Row(NUM=2), Row(NUM=3)]

            >>> # You can run cache_result on a result that has already been cached
            >>> df2 = df1.cache_result()
            >>> df2.collect()
            [Row(NUM=1), Row(NUM=2)]

            >>> df3 = df.cache_result()
            >>> # Drop RESULT and see that the cached results still exist
            >>> drop_table_result = session.sql(f"drop table RESULT").collect()
            >>> df1.collect()
            [Row(NUM=1), Row(NUM=2)]
            >>> df2.collect()
            [Row(NUM=1), Row(NUM=2)]
            >>> df3.collect()
            [Row(NUM=1), Row(NUM=2), Row(NUM=3)]
            >>> # Clean up the cached result
            >>> df3.drop_table()
            >>> # use context manager to clean up the cached result after it's use.
            >>> with df2.cache_result() as df4:
            ...     df4.collect()
            [Row(NUM=1), Row(NUM=2)]

        Args:
            statement_params: Dictionary of statement level parameters to be set while executing this action.

        Returns:
             A :class:`Table` object that holds the cached result in a temporary table.
             All operations on this new DataFrame have no effect on the original.
        """
        from snowflake.snowpark.mock._connection import MockServerConnection

        # AST.
        stmt = None
        if _emit_ast:
            stmt = self._session._ast_batch.assign()
            expr = with_src_position(stmt.expr.sp_dataframe_cache_result, stmt)
            self._set_ast_ref(expr.df)
            if statement_params is not None:
                for k in statement_params:
                    entry = expr.statement_params.add()
                    entry._1 = k
                    entry._2 = statement_params[k]

        temp_table_name = self._session.get_fully_qualified_name_if_possible(
            f'"{random_name_for_temp_object(TempObjectType.TABLE)}"'
        )

        # TODO: Clarify whether cache_result() is an Eval or not. Currently, treat as Assign.

        if isinstance(self._session._conn, MockServerConnection):
            self._writer.save_as_table(
                temp_table_name, create_temp_table=True, _emit_ast=False
            )
        else:
            df = self._with_plan(
                SnowflakeCreateTable(
                    [temp_table_name],
                    None,
                    SaveMode.ERROR_IF_EXISTS,
                    self._plan,
                    creation_source=TableCreationSource.CACHE_RESULT,
                    table_type="temp",
                )
            )
            self._session._conn.execute(
                df._plan,
                _statement_params=create_or_update_statement_params_with_query_tag(
                    statement_params or self._statement_params,
                    self._session.query_tag,
                    SKIP_LEVELS_TWO,
                ),
            )
        cached_df = snowflake.snowpark.table.Table(
            temp_table_name,
            self._session,
            is_temp_table_for_cleanup=True,
            _emit_ast=False,
        )
        cached_df.is_cached = True

        if _emit_ast:
            cached_df._ast_id = stmt.var_id.bitfield1
        return cached_df

    @df_collect_api_telemetry
    @publicapi
    def random_split(
        self,
        weights: List[float],
        seed: Optional[int] = None,
        *,
        statement_params: Optional[Dict[str, str]] = None,
        _emit_ast: bool = True,
    ) -> List["DataFrame"]:
        """
        Randomly splits the current DataFrame into separate DataFrames,
        using the specified weights.

        Args:
            weights: Weights to use for splitting the DataFrame. If the
                weights don't add up to 1, the weights will be normalized.
                Every number in ``weights`` has to be positive. If only one
                weight is specified, the returned DataFrame list only includes
                the current DataFrame.
            seed: The seed for sampling.
            statement_params: Dictionary of statement level parameters to be set while executing this action.

        Example::

            >>> df = session.range(10000)
            >>> weights = [0.1, 0.2, 0.3]
            >>> df_parts = df.random_split(weights)
            >>> len(df_parts) == len(weights)
            True

        Note:
            1. When multiple weights are specified, the current DataFrame will
            be cached before being split.

            2. When a weight or a normailized weight is less than ``1e-6``, the
            corresponding split dataframe will be empty.
        """

        if not weights:
            raise ValueError(
                "weights can't be None or empty and its values must be positive numbers."
            )

        # AST.
        stmt = None
        if _emit_ast:
            stmt = self._session._ast_batch.assign()
            ast = with_src_position(stmt.expr.sp_dataframe_random_split, stmt)
            for w in weights:
                ast.weights.append(w)
            if seed:
                ast.seed.value = seed
            if statement_params:
                ast.statement_params = statement_params
            self._set_ast_ref(ast.df)

        if len(weights) == 1:
            return [self]
        else:
            for w in weights:
                if w <= 0:
                    raise ValueError("weights must be positive numbers")

            temp_column_name = random_name_for_temp_object(TempObjectType.COLUMN)
            cached_df = self.with_column(
                temp_column_name,
                abs_(random(seed)) % _ONE_MILLION,
                _emit_ast=False,
            ).cache_result(statement_params=statement_params, _emit_ast=False)
            sum_weights = sum(weights)
            normalized_cum_weights = [0] + [
                int(w * _ONE_MILLION)
                for w in list(itertools.accumulate([w / sum_weights for w in weights]))
            ]
            normalized_boundaries = zip(
                normalized_cum_weights[:-1], normalized_cum_weights[1:]
            )
            res_dfs = [
                cached_df.where(
                    (col(temp_column_name) >= lower_bound)
                    & (col(temp_column_name) < upper_bound),
                    _emit_ast=False,
                ).drop(temp_column_name, _emit_ast=False)
                for lower_bound, upper_bound in normalized_boundaries
            ]

            if _emit_ast:
                # Assign each Dataframe in res_dfs a __getitem__ from random_split.
                for i, df in enumerate(res_dfs):
                    obj_stmt = self._session._ast_batch.assign()

                    # To enable symbol capture for multiple targets (e.g., a, b, c = ...), we hint
                    # with_src_position with a target_idx.
                    obj_expr = with_src_position(
                        obj_stmt.expr.object_get_item, obj_stmt, target_idx=i
                    )
                    obj_expr.obj.bitfield1 = stmt.var_id.bitfield1

                    arg = obj_expr.args.add()
                    build_expr_from_python_val(arg, i)

                    df._ast_id = obj_stmt.var_id.bitfield1

            return res_dfs

    @property
    def queries(self) -> Dict[str, List[str]]:
        """
        Returns a ``dict`` that contains a list of queries that will be executed to
        evaluate this DataFrame with the key `queries`, and a list of post-execution
        actions (e.g., queries to clean up temporary objects) with the key `post_actions`.
        """
        plan_queries = self._plan.execution_queries
        return {
            "queries": [
                query.sql.strip() for query in plan_queries[PlanQueryType.QUERIES]
            ],
            "post_actions": [
                query.sql.strip() for query in plan_queries[PlanQueryType.POST_ACTIONS]
            ],
        }

    def explain(self) -> None:
        """
        Prints the list of queries that will be executed to evaluate this DataFrame.
        Prints the query execution plan if only one SELECT/DML/DDL statement will be executed.

        For more information about the query execution plan, see the
        `EXPLAIN <https://docs.snowflake.com/en/sql-reference/sql/explain.html>`_ command.
        """
        print(self._explain_string())  # noqa: T201: we need to print here.

    def _explain_string(self) -> str:
        plan_queries = self._plan.execution_queries[PlanQueryType.QUERIES]
        output_queries = "\n---\n".join(
            f"{i+1}.\n{query.sql.strip()}" for i, query in enumerate(plan_queries)
        )
        msg = f"""---------DATAFRAME EXECUTION PLAN----------
Query List:
{output_queries}"""
        # if query list contains more then one queries, skip execution plan
        if len(plan_queries) == 1:
            exec_plan = self._session._explain_query(plan_queries[0].sql)
            if exec_plan:
                msg = f"{msg}\nLogical Execution Plan:\n{exec_plan}"
            else:
                msg = f"{plan_queries[0].sql} can't be explained"

        return f"{msg}\n--------------------------------------------"

    def _resolve(self, col_name: str) -> Union[Expression, NamedExpression]:
        normalized_col_name = quote_name(col_name)
        cols = list(
            filter(
                lambda attr: quote_name(attr.name) == normalized_col_name, self._output
            )
        )

        # Remove UnresolvedAttributes. This is an artifact of the analyzer for regular Snowpark and local test mode
        # being largely incompatible and not adhering to the same protocols when defining input and output schemas.
        cols = list(
            filter(lambda attr: not isinstance(attr, UnresolvedAttribute), cols)
        )

        if len(cols) == 1:
            return cols[0].with_name(normalized_col_name)
        else:
            raise SnowparkClientExceptionMessages.DF_CANNOT_RESOLVE_COLUMN_NAME(
                col_name
            )

    @cached_property
    def _output(self) -> List[Attribute]:
        return (
            self._select_statement.column_states.projection
            if self._select_statement
            else self._plan.output
        )

    @cached_property
    def schema(self) -> StructType:
        """The definition of the columns in this DataFrame (the "relational schema" for
        the DataFrame).
        """
        return StructType._from_attributes(self._plan.attributes)

    @cached_property
    def dtypes(self) -> List[Tuple[str, str]]:
        dtypes = [
            (name, snow_type_to_dtype_str(field.datatype))
            for name, field in zip(self.schema.names, self.schema.fields)
        ]
        return dtypes

    def _with_plan(self, plan, ast_stmt=None) -> "DataFrame":
        """
        :param proto.Assign ast_stmt: The AST statement protobuf corresponding to this value.
        """
        df = DataFrame(self._session, plan, _ast_stmt=ast_stmt, _emit_ast=False)
        df._statement_params = self._statement_params

        if ast_stmt is not None:
            df._ast_id = ast_stmt.var_id.bitfield1

        return df

    def _get_column_names_from_column_or_name_list(
        self, exprs: List[ColumnOrName]
    ) -> List:
        names = []
        for c in exprs:
            if isinstance(c, str):
                names.append(c)
            elif isinstance(c, Column) and isinstance(c._expression, Attribute):
                from snowflake.snowpark.mock._connection import MockServerConnection

                if isinstance(self._session._conn, MockServerConnection):
                    self.schema  # to execute the plan and populate expr_to_alias

                names.append(
                    self._plan.expr_to_alias.get(
                        c._expression.expr_id, c._expression.name
                    )
                )
            elif (
                isinstance(c, Column)
                and isinstance(c._expression, UnresolvedAttribute)
                and c._expression.df_alias
            ):
                names.append(
                    self._plan.df_aliased_col_name_to_real_col_name.get(
                        c._expression.name, c._expression.name
                    )
                )
            elif isinstance(c, Column) and isinstance(c._expression, NamedExpression):
                names.append(c._expression.name)
            else:
                raise TypeError(f"{str(c)} must be a column name or Column object.")

        return names

    def _convert_cols_to_exprs(
        self,
        calling_method: str,
        *cols: Union[ColumnOrName, Iterable[ColumnOrName]],
    ) -> List[Expression]:
        """Convert a string or a Column, or a list of string and Column objects to expression(s)."""

        def convert(col: ColumnOrName) -> Expression:
            if isinstance(col, str):
                return self._resolve(col)
            elif isinstance(col, Column):
                return col._expression
            else:
                raise TypeError(
                    "{} only accepts str and Column objects, or a list containing str and"
                    " Column objects".format(calling_method)
                )

        exprs = [convert(col) for col in parse_positional_args_to_list(*cols)]
        return exprs

    def print_schema(self) -> None:
        schema_tmp_str = "\n".join(
            [
                f" |-- {attr.name}: {attr.datatype} (nullable = {str(attr.nullable)})"
                for attr in self._plan.attributes
            ]
        )
        print(f"root\n{schema_tmp_str}")  # noqa: T201: we need to print here.

    where = filter

    # Add the following lines so API docs have them
    approxQuantile = approx_quantile = DataFrameStatFunctions.approx_quantile
    corr = DataFrameStatFunctions.corr
    cov = DataFrameStatFunctions.cov
    crosstab = DataFrameStatFunctions.crosstab
    sampleBy = sample_by = DataFrameStatFunctions.sample_by

    dropna = DataFrameNaFunctions.drop
    fillna = DataFrameNaFunctions.fill
    replace = DataFrameNaFunctions.replace

    # Add aliases for user code migration
    createOrReplaceTempView = create_or_replace_temp_view
    createOrReplaceView = create_or_replace_view
    crossJoin = cross_join
    dropDuplicates = drop_duplicates
    groupBy = group_by
    minus = subtract = except_
    toDF = to_df
    toPandas = to_pandas
    unionAll = union_all
    unionAllByName = union_all_by_name
    unionByName = union_by_name
    withColumn = with_column
    withColumnRenamed = with_column_renamed
    toLocalIterator = to_local_iterator
    randomSplit = random_split
    order_by = sort
    orderBy = order_by
    printSchema = print_schema

    # These methods are not needed for code migration. So no aliases for them.
    # groupByGrouping_sets = group_by_grouping_sets
    # joinTableFunction = join_table_function
    # naturalJoin = natural_join
    # withColumns = with_columns<|MERGE_RESOLUTION|>--- conflicted
+++ resolved
@@ -1134,12 +1134,8 @@
         self,
         index_col: Optional[Union[str, List[str]]] = None,
         columns: Optional[List[str]] = None,
-<<<<<<< HEAD
         _emit_ast: bool = True,
-    ) -> "snowflake.snowpark.modin.pandas.DataFrame":
-=======
     ) -> "modin.pandas.DataFrame":
->>>>>>> 0571ad88
         """
         Convert the Snowpark DataFrame to Snowpark pandas DataFrame.
 
@@ -1208,22 +1204,18 @@
             B A
             2 1  1  3  1
         """
-<<<<<<< HEAD
-        import snowflake.snowpark.modin.pandas as pd  # pragma: no cover
-
-        if _emit_ast:
-            raise NotImplementedError(
-                "TODO SNOW-1672579: Support Snowpark pandas API handover."
-            )
-
-=======
         # black and isort disagree on how to format this section with isort: skip
         # fmt: off
         import snowflake.snowpark.modin.plugin  # isort: skip  # noqa: F401
         # If snowflake.snowpark.modin.plugin was successfully imported, then modin.pandas is available
         import modin.pandas as pd  # isort: skip
         # fmt: on
->>>>>>> 0571ad88
+
+        if _emit_ast:
+            raise NotImplementedError(
+                "TODO SNOW-1672579: Support Snowpark pandas API handover."
+            )
+
         # create a temporary table out of the current snowpark dataframe
         temporary_table_name = random_name_for_temp_object(
             TempObjectType.TABLE
@@ -3874,11 +3866,8 @@
         transformations: Optional[Iterable[ColumnOrName]] = None,
         format_type_options: Optional[Dict[str, Any]] = None,
         statement_params: Optional[Dict[str, str]] = None,
-<<<<<<< HEAD
+        iceberg_config: Optional[dict] = None,
         _emit_ast: bool = True,
-=======
-        iceberg_config: Optional[dict] = None,
->>>>>>> 0571ad88
         **copy_options: Any,
     ) -> List[Row]:
         """Executes a `COPY INTO <table> <https://docs.snowflake.com/en/sql-reference/sql/copy-into-table.html>`__ command to load data from files in a stage location into a specified table.
@@ -4062,12 +4051,7 @@
             if transformations
             else None
         )
-<<<<<<< HEAD
         df = DataFrame(
-=======
-
-        return DataFrame(
->>>>>>> 0571ad88
             self._session,
             CopyIntoTableNode(
                 table_name,
@@ -4499,7 +4483,6 @@
                 "The lag input of create_or_replace_dynamic_table() can only be a str."
             )
 
-<<<<<<< HEAD
         # AST.
         stmt = None
         if _emit_ast:
@@ -4534,9 +4517,8 @@
             )
             # Allow AST tests to pass.
             return []
-=======
+
         create_mode = str_to_enum(mode.lower(), DynamicTableCreateMode, "`mode`")
->>>>>>> 0571ad88
 
         return self._do_create_or_replace_dynamic_table(
             name=formatted_name,

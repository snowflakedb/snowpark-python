--- conflicted
+++ resolved
@@ -70,12 +70,9 @@
 from snowflake.snowpark.functions import (
     _create_table_function_expression,
     _to_col_if_str,
-<<<<<<< HEAD
-    sql_expr,
-=======
     col,
     row_number,
->>>>>>> 962630fa
+    sql_expr,
 )
 from snowflake.snowpark.row import Row
 from snowflake.snowpark.types import StructType

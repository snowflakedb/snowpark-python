--- conflicted
+++ resolved
@@ -4523,11 +4523,7 @@
             debug_check_missing_ast(self._ast_id, self)
             if self._ast_id is not None:
                 repr.expr.sp_dataframe_show.id.bitfield1 = self._ast_id
-<<<<<<< HEAD
-                repr.expr.sp_dataframe_show.n = n
-=======
             repr.expr.sp_dataframe_show.n = n
->>>>>>> 8740fb4a
             self._session._ast_batch.eval(repr)
 
             _, kwargs[DATAFRAME_AST_PARAMETER] = self._session._ast_batch.flush()

#!/usr/bin/env python3
#
# Copyright (c) 2012-2024 Snowflake Computing Inc. All rights reserved.
#

import copy
import itertools
import re
import sys
from collections import Counter
from functools import cached_property
from logging import getLogger
from typing import (
    TYPE_CHECKING,
    Any,
    Dict,
    Iterator,
    List,
    Optional,
    Tuple,
    Union,
    overload,
)

import snowflake.snowpark
import snowflake.snowpark._internal.proto.ast_pb2 as proto
from snowflake.connector.options import installed_pandas
from snowflake.snowpark._internal.analyzer.binary_plan_node import (
    AsOf,
    Cross,
    Except,
    Intersect,
    Join,
    JoinType,
    LeftAnti,
    LeftSemi,
    NaturalJoin,
    Union as UnionPlan,
    UsingJoin,
    create_join_type,
)
from snowflake.snowpark._internal.analyzer.expression import (
    Attribute,
    Expression,
    Literal,
    NamedExpression,
    Star,
    UnresolvedAttribute,
)
from snowflake.snowpark._internal.analyzer.select_statement import (
    SET_EXCEPT,
    SET_INTERSECT,
    SET_UNION,
    SET_UNION_ALL,
    SelectSnowflakePlan,
    SelectStatement,
    SelectTableFunction,
)
from snowflake.snowpark._internal.analyzer.snowflake_plan_node import (
    CopyIntoTableNode,
    Limit,
    LogicalPlan,
)
from snowflake.snowpark._internal.analyzer.sort_expression import (
    Ascending,
    Descending,
    SortOrder,
)
from snowflake.snowpark._internal.analyzer.table_function import (
    FlattenFunction,
    Lateral,
    TableFunctionExpression,
    TableFunctionJoin,
)
from snowflake.snowpark._internal.analyzer.unary_plan_node import (
    CreateDynamicTableCommand,
    CreateViewCommand,
    Filter,
    LocalTempView,
    PersistedView,
    Project,
    Rename,
    Sample,
    Sort,
    Unpivot,
    ViewType,
)
from snowflake.snowpark._internal.ast import (
    check_response,
    decode_ast_response_from_snowpark,
)
from snowflake.snowpark._internal.ast_utils import (
    FAIL_ON_MISSING_AST,
    build_expr_from_python_val,
    build_expr_from_snowpark_column_or_sql_str,
    fill_ast_for_column,
    set_src_position,
    with_src_position,
)
from snowflake.snowpark._internal.error_message import SnowparkClientExceptionMessages
from snowflake.snowpark._internal.open_telemetry import open_telemetry_context_manager
from snowflake.snowpark._internal.telemetry import (
    add_api_call,
    adjust_api_subcalls,
    df_api_usage,
    df_collect_api_telemetry,
    df_to_relational_group_df_api_usage,
)
from snowflake.snowpark._internal.type_utils import (
    ColumnOrName,
    ColumnOrSqlExpr,
    LiteralType,
    snow_type_to_dtype_str,
)
from snowflake.snowpark._internal.utils import (
    SKIP_LEVELS_THREE,
    SKIP_LEVELS_TWO,
    TempObjectType,
    check_is_pandas_dataframe_in_to_pandas,
    column_to_bool,
    create_or_update_statement_params_with_query_tag,
    deprecated,
    escape_quotes,
    experimental,
    generate_random_alphanumeric,
    get_copy_into_table_options,
    is_snowflake_quoted_id_case_insensitive,
    is_snowflake_unquoted_suffix_case_insensitive,
    is_sql_select_statement,
    parse_positional_args_to_list,
    parse_positional_args_to_list_variadic,
    parse_table_name,
    prepare_pivot_arguments,
    private_preview,
    quote_name,
    random_name_for_temp_object,
    validate_object_name,
)
from snowflake.snowpark.async_job import AsyncJob, _AsyncResultType
from snowflake.snowpark.column import Column, _to_col_if_sql_expr, _to_col_if_str
from snowflake.snowpark.dataframe_analytics_functions import DataFrameAnalyticsFunctions
from snowflake.snowpark.dataframe_na_functions import DataFrameNaFunctions
from snowflake.snowpark.dataframe_stat_functions import DataFrameStatFunctions
from snowflake.snowpark.dataframe_writer import DataFrameWriter
from snowflake.snowpark.exceptions import SnowparkDataframeException
from snowflake.snowpark.functions import (
    abs as abs_,
    col,
    count,
    lit,
    max as max_,
    mean,
    min as min_,
    random,
    row_number,
    sql_expr,
    stddev,
    to_char,
)
from snowflake.snowpark.mock._select_statement import MockSelectStatement
from snowflake.snowpark.row import Row
from snowflake.snowpark.table_function import (
    TableFunctionCall,
    _create_table_function_expression,
    _ExplodeFunctionCall,
    _get_cols_after_explode_join,
    _get_cols_after_join_table,
)
from snowflake.snowpark.types import StringType, StructType, _NumericType

# Python 3.8 needs to use typing.Iterable because collections.abc.Iterable is not subscriptable
# Python 3.9 can use both
# Python 3.10 needs to use collections.abc.Iterable because typing.Iterable is removed
if sys.version_info <= (3, 9):
    from typing import Iterable
else:
    from collections.abc import Iterable

if TYPE_CHECKING:
    from table import Table  # pragma: no cover

_logger = getLogger(__name__)

_ONE_MILLION = 1000000
_NUM_PREFIX_DIGITS = 4
_UNALIASED_REGEX = re.compile(f"""._[a-zA-Z0-9]{{{_NUM_PREFIX_DIGITS}}}_(.*)""")


def _generate_prefix(prefix: str) -> str:
    return f"{prefix}_{generate_random_alphanumeric(_NUM_PREFIX_DIGITS)}_"


def _get_unaliased(col_name: str) -> List[str]:
    unaliased = []
    c = col_name
    while match := _UNALIASED_REGEX.match(c):
        c = match.group(1)
        unaliased.append(c)

    return unaliased


def _alias_if_needed(
    df: "DataFrame",
    c: str,
    prefix: Optional[str],
    suffix: Optional[str],
    common_col_names: List[str],
):
    col = df.col(c)
    unquoted_col_name = c.strip('"')
    if c in common_col_names:
        if suffix:
            column_case_insensitive = is_snowflake_quoted_id_case_insensitive(c)
            suffix_unqouted_case_insensitive = (
                is_snowflake_unquoted_suffix_case_insensitive(suffix)
            )
            return col.alias(
                f'"{unquoted_col_name}{suffix.upper()}"'
                if column_case_insensitive and suffix_unqouted_case_insensitive
                else f'''"{unquoted_col_name}{escape_quotes(suffix.strip('"'))}"'''
            )
        return col.alias(f'"{prefix}{unquoted_col_name}"')
    else:
        return col.alias(f'"{unquoted_col_name}"')


def _disambiguate(
    lhs: "DataFrame",
    rhs: "DataFrame",
    join_type: JoinType,
    using_columns: Iterable[str],
    *,
    lsuffix: str = "",
    rsuffix: str = "",
) -> Tuple["DataFrame", "DataFrame"]:
    if lsuffix == rsuffix and lsuffix:
        raise ValueError(
            f"'lsuffix' and 'rsuffix' must be different if they're not empty. You set {lsuffix!r} to both."
        )
    # Normalize the using columns.
    normalized_using_columns = {quote_name(c) for c in using_columns}
    #  Check if the LHS and RHS have columns in common. If they don't just return them as-is. If
    #  they do have columns in common, alias the common columns with randomly generated l_
    #  and r_ prefixes for the left and right sides respectively.
    #  We assume the column names from the schema are normalized and quoted.
    lhs_names = [attr.name for attr in lhs._output]
    rhs_names = [attr.name for attr in rhs._output]
    common_col_names = [
        n
        for n in lhs_names
        if n in set(rhs_names) and n not in normalized_using_columns
    ]

    if common_col_names:
        # We use the session of the LHS DataFrame to report this telemetry
        lhs._session._conn._telemetry_client.send_alias_in_join_telemetry()

    lsuffix = lsuffix or lhs._alias
    rsuffix = rsuffix or rhs._alias
    suffix_provided = lsuffix or rsuffix
    lhs_prefix = _generate_prefix("l") if not suffix_provided else ""
    rhs_prefix = _generate_prefix("r") if not suffix_provided else ""

    lhs_remapped = lhs.select(
        [
            _alias_if_needed(
                lhs,
                name,
                lhs_prefix,
                lsuffix,
                [] if isinstance(join_type, (LeftSemi, LeftAnti)) else common_col_names,
            )
            for name in lhs_names
        ]
    )

    rhs_remapped = rhs.select(
        [
            _alias_if_needed(rhs, name, rhs_prefix, rsuffix, common_col_names)
            for name in rhs_names
        ]
    )
    return lhs_remapped, rhs_remapped


class DataFrame:
    """Represents a lazily-evaluated relational dataset that contains a collection
    of :class:`Row` objects with columns defined by a schema (column name and type).

    A DataFrame is considered lazy because it encapsulates the computation or query
    required to produce a relational dataset. The computation is not performed until
    you call a method that performs an action (e.g. :func:`collect`).

    **Creating a DataFrame**

    You can create a DataFrame in a number of different ways, as shown in the examples
    below.

    Creating tables and data to run the sample code:
        >>> session.sql("create or replace temp table prices(product_id varchar, amount number(10, 2))").collect()
        [Row(status='Table PRICES successfully created.')]
        >>> session.sql("insert into prices values ('id1', 10.0), ('id2', 20.0)").collect()
        [Row(number of rows inserted=2)]
        >>> # Create a CSV file to demo load
        >>> import tempfile
        >>> with tempfile.NamedTemporaryFile(mode="w+t") as t:
        ...     t.writelines(["id1, Product A", "\\n" "id2, Product B"])
        ...     t.flush()
        ...     create_stage_result = session.sql("create temp stage test_stage").collect()
        ...     put_result = session.file.put(t.name, "@test_stage/test_dir")

    Example 1
        Creating a DataFrame by reading a table in Snowflake::

            >>> df_prices = session.table("prices")

    Example 2
        Creating a DataFrame by reading files from a stage::

            >>> from snowflake.snowpark.types import StructType, StructField, IntegerType, StringType
            >>> df_catalog = session.read.schema(StructType([StructField("id", StringType()), StructField("name", StringType())])).csv("@test_stage/test_dir")
            >>> df_catalog.show()
            ---------------------
            |"ID"  |"NAME"      |
            ---------------------
            |id1   | Product A  |
            |id2   | Product B  |
            ---------------------
            <BLANKLINE>

    Example 3
        Creating a DataFrame by specifying a sequence or a range::

            >>> session.create_dataframe([(1, "one"), (2, "two")], schema=["col_a", "col_b"]).show()
            ---------------------
            |"COL_A"  |"COL_B"  |
            ---------------------
            |1        |one      |
            |2        |two      |
            ---------------------
            <BLANKLINE>
            >>> session.range(1, 10, 2).to_df("col1").show()
            ----------
            |"COL1"  |
            ----------
            |1       |
            |3       |
            |5       |
            |7       |
            |9       |
            ----------
            <BLANKLINE>

    Example 4
        Create a new DataFrame by applying transformations to other existing DataFrames::

            >>> df_merged_data = df_catalog.join(df_prices, df_catalog["id"] == df_prices["product_id"])

    **Performing operations on a DataFrame**

    Broadly, the operations on DataFrame can be divided into two types:

    - **Transformations** produce a new DataFrame from one or more existing DataFrames. Note that transformations are lazy and don't cause the DataFrame to be evaluated. If the API does not provide a method to express the SQL that you want to use, you can use :func:`functions.sqlExpr` as a workaround.
    - **Actions** cause the DataFrame to be evaluated. When you call a method that performs an action, Snowpark sends the SQL query for the DataFrame to the server for evaluation.

    **Transforming a DataFrame**

    The following examples demonstrate how you can transform a DataFrame.

    Example 5
        Using the :func:`select()` method to select the columns that should be in the
        DataFrame (similar to adding a ``SELECT`` clause)::

            >>> # Return a new DataFrame containing the product_id and amount columns of the prices table.
            >>> # This is equivalent to: SELECT PRODUCT_ID, AMOUNT FROM PRICES;
            >>> df_price_ids_and_amounts = df_prices.select(col("product_id"), col("amount"))

    Example 6
        Using the :func:`Column.as_` method to rename a column in a DataFrame (similar
        to using ``SELECT col AS alias``)::

            >>> # Return a new DataFrame containing the product_id column of the prices table as a column named
            >>> # item_id. This is equivalent to: SELECT PRODUCT_ID AS ITEM_ID FROM PRICES;
            >>> df_price_item_ids = df_prices.select(col("product_id").as_("item_id"))

    Example 7
        Using the :func:`filter` method to filter data (similar to adding a ``WHERE`` clause)::

            >>> # Return a new DataFrame containing the row from the prices table with the ID 1.
            >>> # This is equivalent to:
            >>> # SELECT * FROM PRICES WHERE PRODUCT_ID = 1;
            >>> df_price1 = df_prices.filter((col("product_id") == 1))

    Example 8
        Using the :func:`sort()` method to specify the sort order of the data (similar to adding an ``ORDER BY`` clause)::

            >>> # Return a new DataFrame for the prices table with the rows sorted by product_id.
            >>> # This is equivalent to: SELECT * FROM PRICES ORDER BY PRODUCT_ID;
            >>> df_sorted_prices = df_prices.sort(col("product_id"))

    Example 9
        Using :meth:`agg` method to aggregate results.

            >>> import snowflake.snowpark.functions as f
            >>> df_prices.agg(("amount", "sum")).collect()
            [Row(SUM(AMOUNT)=Decimal('30.00'))]
            >>> df_prices.agg(f.sum("amount")).collect()
            [Row(SUM(AMOUNT)=Decimal('30.00'))]
            >>> # rename the aggregation column name
            >>> df_prices.agg(f.sum("amount").alias("total_amount"), f.max("amount").alias("max_amount")).collect()
            [Row(TOTAL_AMOUNT=Decimal('30.00'), MAX_AMOUNT=Decimal('20.00'))]

    Example 10
        Using the :func:`group_by()` method to return a
        :class:`RelationalGroupedDataFrame` that you can use to group and aggregate
        results (similar to adding a ``GROUP BY`` clause).

        :class:`RelationalGroupedDataFrame` provides methods for aggregating results, including:

        - :func:`RelationalGroupedDataFrame.avg()` (equivalent to AVG(column))
        - :func:`RelationalGroupedDataFrame.count()` (equivalent to COUNT())
        - :func:`RelationalGroupedDataFrame.max()` (equivalent to MAX(column))
        - :func:`RelationalGroupedDataFrame.median()` (equivalent to MEDIAN(column))
        - :func:`RelationalGroupedDataFrame.min()` (equivalent to MIN(column))
        - :func:`RelationalGroupedDataFrame.sum()` (equivalent to SUM(column))

        >>> # Return a new DataFrame for the prices table that computes the sum of the prices by
        >>> # category. This is equivalent to:
        >>> #  SELECT CATEGORY, SUM(AMOUNT) FROM PRICES GROUP BY CATEGORY
        >>> df_total_price_per_category = df_prices.group_by(col("product_id")).sum(col("amount"))
        >>> # Have multiple aggregation values with the group by
        >>> import snowflake.snowpark.functions as f
        >>> df_summary = df_prices.group_by(col("product_id")).agg(f.sum(col("amount")).alias("total_amount"), f.avg("amount"))
        >>> df_summary.show()
        -------------------------------------------------
        |"PRODUCT_ID"  |"TOTAL_AMOUNT"  |"AVG(AMOUNT)"  |
        -------------------------------------------------
        |id1           |10.00           |10.00000000    |
        |id2           |20.00           |20.00000000    |
        -------------------------------------------------
        <BLANKLINE>

    Example 11
        Using windowing functions. Refer to :class:`Window` for more details.

            >>> from snowflake.snowpark import Window
            >>> from snowflake.snowpark.functions import row_number
            >>> df_prices.with_column("price_rank",  row_number().over(Window.order_by(col("amount").desc()))).show()
            ------------------------------------------
            |"PRODUCT_ID"  |"AMOUNT"  |"PRICE_RANK"  |
            ------------------------------------------
            |id2           |20.00     |1             |
            |id1           |10.00     |2             |
            ------------------------------------------
            <BLANKLINE>

    Example 12
        Handling missing values. Refer to :class:`DataFrameNaFunctions` for more details.

            >>> df = session.create_dataframe([[1, None, 3], [4, 5, None]], schema=["a", "b", "c"])
            >>> df.na.fill({"b": 2, "c": 6}).show()
            -------------------
            |"A"  |"B"  |"C"  |
            -------------------
            |1    |2    |3    |
            |4    |5    |6    |
            -------------------
            <BLANKLINE>

    **Performing an action on a DataFrame**

    The following examples demonstrate how you can perform an action on a DataFrame.

    Example 13
        Performing a query and returning an array of Rows::

            >>> df_prices.collect()
            [Row(PRODUCT_ID='id1', AMOUNT=Decimal('10.00')), Row(PRODUCT_ID='id2', AMOUNT=Decimal('20.00'))]

    Example 14
        Performing a query and print the results::

            >>> df_prices.show()
            ---------------------------
            |"PRODUCT_ID"  |"AMOUNT"  |
            ---------------------------
            |id1           |10.00     |
            |id2           |20.00     |
            ---------------------------
            <BLANKLINE>

    Example 15
        Calculating statistics values. Refer to :class:`DataFrameStatFunctions` for more details.

            >>> df = session.create_dataframe([[1, 2], [3, 4], [5, -1]], schema=["a", "b"])
            >>> df.stat.corr("a", "b")
            -0.5960395606792697

    Example 16
        Performing a query asynchronously and returning a list of :class:`Row` objects::

            >>> df = session.create_dataframe([[float(4), 3, 5], [2.0, -4, 7], [3.0, 5, 6], [4.0, 6, 8]], schema=["a", "b", "c"])
            >>> async_job = df.collect_nowait()
            >>> async_job.result()
            [Row(A=4.0, B=3, C=5), Row(A=2.0, B=-4, C=7), Row(A=3.0, B=5, C=6), Row(A=4.0, B=6, C=8)]

    Example 17
        Performing a query and transforming it into :class:`pandas.DataFrame` asynchronously::

            >>> async_job = df.to_pandas(block=False)
            >>> async_job.result()
                 A  B  C
            0  4.0  3  5
            1  2.0 -4  7
            2  3.0  5  6
            3  4.0  6  8
    """

    def __init__(
        self,
        session: Optional["snowflake.snowpark.Session"] = None,
        plan: Optional[LogicalPlan] = None,
        is_cached: bool = False,
        ast_stmt: Optional[proto.Assign] = None,
    ) -> None:
        """
        :param int ast_stmt: The AST Assign atom corresponding to this dataframe value. We track its assigned ID in the
                             slot self._ast_id. This allows this value to be referred to symbolically when it's
                             referenced in subsequent dataframe expressions.
        """
        self._session = session
        self._ast_id = ast_stmt.var_id.bitfield1 if ast_stmt is not None else None

        if plan is not None:
            self._plan = self._session._analyzer.resolve(plan)
        else:
            self._plan = None

        if isinstance(plan, (SelectStatement, MockSelectStatement)):
            self._select_statement = plan
            plan.expr_to_alias.update(self._plan.expr_to_alias)
            plan.df_aliased_col_name_to_real_col_name.update(
                self._plan.df_aliased_col_name_to_real_col_name
            )
        else:
            self._select_statement = None
        self._statement_params = None
        self.is_cached: bool = is_cached  #: Whether the dataframe is cached.

        self._reader: Optional["snowflake.snowpark.DataFrameReader"] = None
        self._writer = DataFrameWriter(self)

        self._stat = DataFrameStatFunctions(self)
        self._analytics = DataFrameAnalyticsFunctions(self)
        self.approxQuantile = self.approx_quantile = self._stat.approx_quantile
        self.corr = self._stat.corr
        self.cov = self._stat.cov
        self.crosstab = self._stat.crosstab
        self.sampleBy = self.sample_by = self._stat.sample_by

        self._na = DataFrameNaFunctions(self)
        self.dropna = self._na.drop
        self.fillna = self._na.fill
        self.replace = self._na.replace

        self._alias: Optional[str] = None

    def set_ast_ref(self, sp_dataframe_expr_builder: Any) -> None:
        """
        Given a field builder expression of the AST type SpDataframeExpr, points the builder to reference this dataframe.
        """
        # TODO: remove the None guard below once we generate the correct AST.
        if self._ast_id is not None:
            sp_dataframe_expr_builder.sp_dataframe_ref.id.bitfield1 = self._ast_id

    @property
    def stat(self) -> DataFrameStatFunctions:
        return self._stat

    @property
    def analytics(self) -> DataFrameAnalyticsFunctions:
        return self._analytics

    @overload
    def collect(
        self,
        *,
        statement_params: Optional[Dict[str, str]] = None,
        block: bool = True,
        log_on_exception: bool = False,
        case_sensitive: bool = True,
    ) -> List[Row]:
        ...  # pragma: no cover

    @overload
    def collect(
        self,
        *,
        statement_params: Optional[Dict[str, str]] = None,
        block: bool = False,
        log_on_exception: bool = False,
        case_sensitive: bool = True,
    ) -> AsyncJob:
        ...  # pragma: no cover

    @df_collect_api_telemetry
    def collect(
        self,
        *,
        statement_params: Optional[Dict[str, str]] = None,
        block: bool = True,
        log_on_exception: bool = False,
        case_sensitive: bool = True,
    ) -> Union[List[Row], AsyncJob]:
        """Executes the query representing this DataFrame and returns the result as a
        list of :class:`Row` objects.

        Args:
            statement_params: Dictionary of statement level parameters to be set while executing this action.
            block: A bool value indicating whether this function will wait until the result is available.
                When it is ``False``, this function executes the underlying queries of the dataframe
                asynchronously and returns an :class:`AsyncJob`.
            case_sensitive: A bool value which controls the case sensitivity of the fields in the
                :class:`Row` objects returned by the ``collect``. Defaults to ``True``.

        See also:
            :meth:`collect_nowait()`
        """
        with open_telemetry_context_manager(self.collect, self):
            return self._internal_collect_with_tag_no_telemetry(
                statement_params=statement_params,
                block=block,
                log_on_exception=log_on_exception,
                case_sensitive=case_sensitive,
            )

    @df_collect_api_telemetry
    def collect_nowait(
        self,
        *,
        statement_params: Optional[Dict[str, str]] = None,
        log_on_exception: bool = False,
        case_sensitive: bool = True,
    ) -> AsyncJob:
        """Executes the query representing this DataFrame asynchronously and returns: class:`AsyncJob`.
        It is equivalent to ``collect(block=False)``.

        Args:
            statement_params: Dictionary of statement level parameters to be set while executing this action.
            case_sensitive: A bool value which is controls the case sensitivity of the fields in the
                :class:`Row` objects after collecting the result using :meth:`AsyncJob.result`. Defaults to
                ``True``.

        See also:
            :meth:`collect()`
        """
        with open_telemetry_context_manager(self.collect_nowait, self):
            return self._internal_collect_with_tag_no_telemetry(
                statement_params=statement_params,
                block=False,
                data_type=_AsyncResultType.ROW,
                log_on_exception=log_on_exception,
                case_sensitive=case_sensitive,
            )

    def _internal_collect_with_tag_no_telemetry(
        self,
        *,
        statement_params: Optional[Dict[str, str]] = None,
        block: bool = True,
        data_type: _AsyncResultType = _AsyncResultType.ROW,
        log_on_exception: bool = False,
        case_sensitive: bool = True,
    ) -> Union[List[Row], AsyncJob]:
        # When executing a DataFrame in any method of snowpark (either public or private),
        # we should always call this method instead of collect(), to make sure the
        # query tag is set properly.
        return self._session._conn.execute(
            self._plan,
            block=block,
            data_type=data_type,
            _statement_params=create_or_update_statement_params_with_query_tag(
                statement_params or self._statement_params,
                self._session.query_tag,
                SKIP_LEVELS_THREE,
            ),
            log_on_exception=log_on_exception,
            case_sensitive=case_sensitive,
        )

    _internal_collect_with_tag = df_collect_api_telemetry(
        _internal_collect_with_tag_no_telemetry
    )

    @df_collect_api_telemetry
    def _execute_and_get_query_id(
        self, *, statement_params: Optional[Dict[str, str]] = None
    ) -> str:
        """This method is only used in stored procedures."""
        return self._session._conn.get_result_query_id(
            self._plan,
            _statement_params=create_or_update_statement_params_with_query_tag(
                statement_params or self._statement_params,
                self._session.query_tag,
                SKIP_LEVELS_THREE,
            ),
        )

    @overload
    def to_local_iterator(
        self,
        *,
        statement_params: Optional[Dict[str, str]] = None,
        block: bool = True,
        case_sensitive: bool = True,
    ) -> Iterator[Row]:
        ...  # pragma: no cover

    @overload
    def to_local_iterator(
        self,
        *,
        statement_params: Optional[Dict[str, str]] = None,
        block: bool = False,
        case_sensitive: bool = True,
    ) -> AsyncJob:
        ...  # pragma: no cover

    @df_collect_api_telemetry
    def to_local_iterator(
        self,
        *,
        statement_params: Optional[Dict[str, str]] = None,
        block: bool = True,
        case_sensitive: bool = True,
    ) -> Union[Iterator[Row], AsyncJob]:
        """Executes the query representing this DataFrame and returns an iterator
        of :class:`Row` objects that you can use to retrieve the results.

        Unlike :meth:`collect`, this method does not load all data into memory
        at once.

        Example::

            >>> df = session.table("prices")
            >>> for row in df.to_local_iterator():
            ...     print(row)
            Row(PRODUCT_ID='id1', AMOUNT=Decimal('10.00'))
            Row(PRODUCT_ID='id2', AMOUNT=Decimal('20.00'))

        Args:
            statement_params: Dictionary of statement level parameters to be set while executing this action.
            block: A bool value indicating whether this function will wait until the result is available.
                When it is ``False``, this function executes the underlying queries of the dataframe
                asynchronously and returns an :class:`AsyncJob`.
            case_sensitive: A bool value which controls the case sensitivity of the fields in the
                :class:`Row` objects returned by the ``to_local_iterator``. Defaults to ``True``.
        """
        return self._session._conn.execute(
            self._plan,
            to_iter=True,
            block=block,
            data_type=_AsyncResultType.ITERATOR,
            _statement_params=create_or_update_statement_params_with_query_tag(
                statement_params or self._statement_params,
                self._session.query_tag,
                SKIP_LEVELS_THREE,
            ),
            case_sensitive=case_sensitive,
        )

    def __copy__(self) -> "DataFrame":
        if self._select_statement:
            new_plan = copy.copy(self._select_statement)
            new_plan.column_states = self._select_statement.column_states
            new_plan._projection_in_str = self._select_statement.projection_in_str
            new_plan._schema_query = self._select_statement.schema_query
            new_plan._query_params = self._select_statement.query_params
        else:
            new_plan = copy.copy(self._plan)
        return DataFrame(self._session, new_plan)

    if installed_pandas:
        import pandas  # pragma: no cover

        @overload
        def to_pandas(
            self,
            *,
            statement_params: Optional[Dict[str, str]] = None,
            block: bool = True,
            **kwargs: Dict[str, Any],
        ) -> pandas.DataFrame:
            ...  # pragma: no cover

    @overload
    def to_pandas(
        self,
        *,
        statement_params: Optional[Dict[str, str]] = None,
        block: bool = False,
        **kwargs: Dict[str, Any],
    ) -> AsyncJob:
        ...  # pragma: no cover

    @df_collect_api_telemetry
    def to_pandas(
        self,
        *,
        statement_params: Optional[Dict[str, str]] = None,
        block: bool = True,
        **kwargs: Dict[str, Any],
    ) -> Union["pandas.DataFrame", AsyncJob]:
        """
        Executes the query representing this DataFrame and returns the result as a
        `pandas DataFrame <https://pandas.pydata.org/pandas-docs/stable/reference/api/pandas.DataFrame.html>`_.

        When the data is too large to fit into memory, you can use :meth:`to_pandas_batches`.

        Args:
            statement_params: Dictionary of statement level parameters to be set while executing this action.
            block: A bool value indicating whether this function will wait until the result is available.
                When it is ``False``, this function executes the underlying queries of the dataframe
                asynchronously and returns an :class:`AsyncJob`.

        Note:
            1. This method is only available if pandas is installed and available.

            2. If you use :func:`Session.sql` with this method, the input query of
            :func:`Session.sql` can only be a SELECT statement.
        """
        with open_telemetry_context_manager(self.to_pandas, self):
            result = self._session._conn.execute(
                self._plan,
                to_pandas=True,
                block=block,
                data_type=_AsyncResultType.PANDAS,
                _statement_params=create_or_update_statement_params_with_query_tag(
                    statement_params or self._statement_params,
                    self._session.query_tag,
                    SKIP_LEVELS_TWO,
                ),
                **kwargs,
            )

        # if the returned result is not a pandas dataframe, raise Exception
        # this might happen when calling this method with non-select commands
        # e.g., session.sql("create ...").to_pandas()
        if block:
            check_is_pandas_dataframe_in_to_pandas(result)

        return result

    if installed_pandas:
        import pandas

        @overload
        def to_pandas_batches(
            self,
            *,
            statement_params: Optional[Dict[str, str]] = None,
            block: bool = True,
            **kwargs: Dict[str, Any],
        ) -> Iterator[pandas.DataFrame]:
            ...  # pragma: no cover

    @overload
    def to_pandas_batches(
        self,
        *,
        statement_params: Optional[Dict[str, str]] = None,
        block: bool = False,
        **kwargs: Dict[str, Any],
    ) -> AsyncJob:
        ...  # pragma: no cover

    @df_collect_api_telemetry
    def to_pandas_batches(
        self,
        *,
        statement_params: Optional[Dict[str, str]] = None,
        block: bool = True,
        **kwargs: Dict[str, Any],
    ) -> Union[Iterator["pandas.DataFrame"], AsyncJob]:
        """
        Executes the query representing this DataFrame and returns an iterator of
        pandas dataframes (containing a subset of rows) that you can use to
        retrieve the results.

        Unlike :meth:`to_pandas`, this method does not load all data into memory
        at once.

        Example::

            >>> df = session.create_dataframe([[1, 2], [3, 4]], schema=["a", "b"])
            >>> for pandas_df in df.to_pandas_batches():
            ...     print(pandas_df)
               A  B
            0  1  2
            1  3  4

        Args:
            statement_params: Dictionary of statement level parameters to be set while executing this action.
            block: A bool value indicating whether this function will wait until the result is available.
                When it is ``False``, this function executes the underlying queries of the dataframe
                asynchronously and returns an :class:`AsyncJob`.

        Note:
            1. This method is only available if pandas is installed and available.

            2. If you use :func:`Session.sql` with this method, the input query of
            :func:`Session.sql` can only be a SELECT statement.
        """
        return self._session._conn.execute(
            self._plan,
            to_pandas=True,
            to_iter=True,
            block=block,
            data_type=_AsyncResultType.PANDAS_BATCH,
            _statement_params=create_or_update_statement_params_with_query_tag(
                statement_params or self._statement_params,
                self._session.query_tag,
                SKIP_LEVELS_TWO,
            ),
            **kwargs,
        )

    @df_api_usage
    def to_df(self, *names: Union[str, Iterable[str]]) -> "DataFrame":
        """
        Creates a new DataFrame containing columns with the specified names.

        The number of column names that you pass in must match the number of columns in the existing
        DataFrame.

        Examples::

            >>> df1 = session.range(1, 10, 2).to_df("col1")
            >>> df2 = session.range(1, 10, 2).to_df(["col1"])

        Args:
            names: list of new column names
        """
        col_names, is_variadic = parse_positional_args_to_list_variadic(*names)
        if not all(isinstance(n, str) for n in col_names):
            raise TypeError(
                "Invalid input type in to_df(), expected str or a list of strs."
            )

        if len(self._output) != len(col_names):
            raise ValueError(
                f"The number of columns doesn't match. "
                f"Old column names ({len(self._output)}): "
                f"{','.join(attr.name for attr in self._output)}. "
                f"New column names ({len(col_names)}): {','.join(col_names)}."
            )

        # AST.
        stmt = self._session._ast_batch.assign()
        ast = stmt.expr.sp_dataframe_to_df
        self.set_ast_ref(ast.df)
        ast.col_names.extend(col_names)
        ast.variadic = is_variadic
        set_src_position(ast.src)

        new_cols = []
        for attr, name in zip(self._output, col_names):
            new_cols.append(Column(attr).alias(name))
        return self.select(new_cols, _ast_stmt=stmt)

    @df_collect_api_telemetry
    def to_snowpark_pandas(
        self,
        index_col: Optional[Union[str, List[str]]] = None,
        columns: Optional[List[str]] = None,
    ) -> "snowflake.snowpark.modin.pandas.DataFrame":
        """
        Convert the Snowpark DataFrame to Snowpark pandas DataFrame.

        Args:
            index_col: A column name or a list of column names to use as index.
            columns: A list of column names for the columns to select from the Snowpark DataFrame. If not specified, select
                all columns except ones configured in index_col.

        Returns:
            :class:`~snowflake.snowpark.modin.pandas.DataFrame`
                A Snowpark pandas DataFrame contains index and data columns based on the snapshot of the current
                Snowpark DataFrame, which triggers an eager evaluation.

                If index_col is provided, the specified index_col is selected as the index column(s) for the result dataframe,
                otherwise, a default range index from 0 to n - 1 is created as the index column, where n is the number
                of rows. Please note that is also used as the start row ordering for the dataframe, but there is no
                guarantee that the default row ordering is the same for two Snowpark pandas dataframe created from
                the same Snowpark Dataframe.

                If columns are provided, the specified columns are selected as the data column(s) for the result dataframe,
                otherwise, all Snowpark DataFrame columns (exclude index_col) are selected as data columns.

        Note:
            Transformations performed on the returned Snowpark pandas Dataframe do not affect the Snowpark DataFrame
            from which it was created. Call
            - :func:`snowflake.snowpark.modin.pandas.to_snowpark <snowflake.snowpark.modin.pandas.to_snowpark>`
            to transform a Snowpark pandas DataFrame back to a Snowpark DataFrame.

            The column names used for columns or index_cols must be Normalized Snowflake Identifiers, and the
            Normalized Snowflake Identifiers of a Snowpark DataFrame can be displayed by calling df.show().
            For details about Normalized Snowflake Identifiers, please refer to the Note in :func:`~snowflake.snowpark.modin.pandas.read_snowflake`

            `to_snowpark_pandas` works only when the environment is set up correctly for Snowpark pandas. This environment
            may require version of Python and pandas different from what Snowpark Python uses If the environment is setup
            incorrectly, an error will be raised when `to_snowpark_pandas` is called.

            For Python version support information, please refer to:
            - the prerequisites section https://docs.snowflake.com/en/developer-guide/snowpark/python/snowpark-pandas#prerequisites
            - the installation section https://docs.snowflake.com/en/developer-guide/snowpark/python/snowpark-pandas#installing-the-snowpark-pandas-api

        See also:
            - :func:`snowflake.snowpark.modin.pandas.to_snowpark <snowflake.snowpark.modin.pandas.to_snowpark>`
            - :func:`snowflake.snowpark.modin.pandas.DataFrame.to_snowpark <snowflake.snowpark.modin.pandas.DataFrame.to_snowpark>`
            - :func:`snowflake.snowpark.modin.pandas.Series.to_snowpark <snowflake.snowpark.modin.pandas.Series.to_snowpark>`

        Example::
            >>> df = session.create_dataframe([[1, 2, 3]], schema=["a", "b", "c"])
            >>> snowpark_pandas_df = df.to_snowpark_pandas()  # doctest: +SKIP
            >>> snowpark_pandas_df      # doctest: +SKIP +NORMALIZE_WHITESPACE
               A  B  C
            0  1  2  3

            >>> snowpark_pandas_df = df.to_snowpark_pandas(index_col='A')  # doctest: +SKIP
            >>> snowpark_pandas_df      # doctest: +SKIP +NORMALIZE_WHITESPACE
               B  C
            A
            1  2  3
            >>> snowpark_pandas_df = df.to_snowpark_pandas(index_col='A', columns=['B'])  # doctest: +SKIP
            >>> snowpark_pandas_df      # doctest: +SKIP +NORMALIZE_WHITESPACE
               B
            A
            1  2
            >>> snowpark_pandas_df = df.to_snowpark_pandas(index_col=['B', 'A'], columns=['A', 'C', 'A'])  # doctest: +SKIP
            >>> snowpark_pandas_df      # doctest: +SKIP +NORMALIZE_WHITESPACE
                 A  C  A
            B A
            2 1  1  3  1
        """
        import snowflake.snowpark.modin.pandas as pd  # pragma: no cover

        # create a temporary table out of the current snowpark dataframe
        temporary_table_name = random_name_for_temp_object(
            TempObjectType.TABLE
        )  # pragma: no cover
        self.write.save_as_table(
            temporary_table_name, mode="errorifexists", table_type="temporary"
        )  # pragma: no cover

        snowpandas_df = pd.read_snowflake(
            name_or_query=temporary_table_name, index_col=index_col, columns=columns
        )  # pragma: no cover

        return snowpandas_df

    def __getitem__(self, item: Union[str, Column, List, Tuple, int]):
        if isinstance(item, str):
            return self.col(item)
        elif isinstance(item, Column):
            return self.filter(item)
        elif isinstance(item, (list, tuple)):
            return self.select(item)
        elif isinstance(item, int):
            return self.__getitem__(self.columns[item])
        else:
            raise TypeError(f"Unexpected item type: {type(item)}")

    def __getattr__(self, name: str):
        # Snowflake DB ignores cases when there is no quotes.
        if name.lower() not in [c.lower() for c in self.columns]:
            raise AttributeError(
                f"{self.__class__.__name__} object has no attribute {name}"
            )
        return self.col(name)

    @property
    def columns(self) -> List[str]:
        """Returns all column names as a list.

        The returned column names are consistent with the Snowflake database object `identifier syntax <https://docs.snowflake.com/en/sql-reference/identifiers-syntax.html>`_.

        ==================================   ==========================
        Column name used to create a table   Column name returned in str
        ==================================   ==========================
        a                                    'A'
        A                                    'A'
        "a"                                  '"a"'
        "a b"                                '"a b"'
        "a""b"                               '"a""b"'
        ==================================   ==========================
        """
        return self.schema.names

    def col(self, col_name: str) -> Column:
        """Returns a reference to a column in the DataFrame."""
        col_expr_ast = proto.Expr()
        if self._ast_id is None and FAIL_ON_MISSING_AST:
            _logger.debug(self._explain_string())
            raise NotImplementedError(
                f"DataFrame with API usage {self._plan.api_calls} is missing complete AST logging."
            )
        elif self._ast_id is not None:
            col_expr_ast.sp_dataframe_col.df.sp_dataframe_ref.id.bitfield1 = (
                self._ast_id
            )
        set_src_position(col_expr_ast.sp_dataframe_col.src)
        if col_name == "*":
            col_expr_ast.sp_dataframe_col.col_name = "*"
            return Column(Star(self._output), ast=col_expr_ast)
        else:
            col_expr_ast.sp_dataframe_col.col_name = col_name
            return Column(self._resolve(col_name), ast=col_expr_ast)

    @df_api_usage
    def select(
        self,
        *cols: Union[
            Union[ColumnOrName, TableFunctionCall],
            Iterable[Union[ColumnOrName, TableFunctionCall]],
        ],
        _ast_stmt: proto.Assign = None,
        _suppress_ast: bool = False,
    ) -> "DataFrame":
        """Returns a new DataFrame with the specified Column expressions as output
        (similar to SELECT in SQL). Only the Columns specified as arguments will be
        present in the resulting DataFrame.

        You can use any :class:`Column` expression or strings for named columns.

        Example 1::
            >>> df = session.create_dataframe([[1, "some string value", 3, 4]], schema=["col1", "col2", "col3", "col4"])
            >>> df_selected = df.select(col("col1"), col("col2").substr(0, 10), df["col3"] + df["col4"])

        Example 2::

            >>> df_selected = df.select("col1", "col2", "col3")

        Example 3::

            >>> df_selected = df.select(["col1", "col2", "col3"])

        Example 4::

            >>> df_selected = df.select(df["col1"], df.col2, df.col("col3"))

        Example 5::

            >>> from snowflake.snowpark.functions import table_function
            >>> split_to_table = table_function("split_to_table")
            >>> df.select(df.col1, split_to_table(df.col2, lit(" ")), df.col("col3")).show()
            -----------------------------------------------
            |"COL1"  |"SEQ"  |"INDEX"  |"VALUE"  |"COL3"  |
            -----------------------------------------------
            |1       |1      |1        |some     |3       |
            |1       |1      |2        |string   |3       |
            |1       |1      |3        |value    |3       |
            -----------------------------------------------
            <BLANKLINE>

        Note:
            A `TableFunctionCall` can be added in `select` when the dataframe results from another join. This is possible because we know
            the hierarchy in which the joins are applied.

        Args:
            *cols: A :class:`Column`, :class:`str`, :class:`table_function.TableFunctionCall`, or a list of those. Note that at most one
                   :class:`table_function.TableFunctionCall` object is supported within a select call.
            _ast_stmt: when invoked internally, supplies the AST to use for the resulting dataframe.
        """
        exprs, is_variadic = parse_positional_args_to_list_variadic(*cols)
        if not exprs:
            raise ValueError("The input of select() cannot be empty")

        # AST.
        stmt = None
        if not _suppress_ast:
            if _ast_stmt is None:
                stmt = self._session._ast_batch.assign()
                ast = with_src_position(stmt.expr.sp_dataframe_select__columns, stmt)
                self.set_ast_ref(ast.df)
                ast.variadic = is_variadic
            else:
                stmt = _ast_stmt
                ast = None

        names = []
        table_func = None
        join_plan = None

        for e in exprs:
            if isinstance(e, Column):
                names.append(e._named())
                if not _suppress_ast and ast:
                    ast.cols.append(e._ast)

            elif isinstance(e, str):
                col_expr_ast = None
                if not _suppress_ast:
                    col_expr_ast = ast.cols.add() if ast else proto.Expr()
                    fill_ast_for_column(col_expr_ast, e, None)

                col = Column(e, ast=col_expr_ast)
                names.append(col._named())

            elif isinstance(e, TableFunctionCall):
                if table_func:
                    raise ValueError(
                        f"At most one table function can be called inside a select(). "
                        f"Called '{table_func.user_visible_name}' and '{e.user_visible_name}'."
                    )
                table_func = e
                func_expr = _create_table_function_expression(func=table_func)

                if isinstance(e, _ExplodeFunctionCall):
                    new_cols, alias_cols = _get_cols_after_explode_join(e, self._plan)
                else:
                    # this join plan is created here to extract output columns after the join. If a better way
                    # to extract this information is found, please update this function.
                    temp_join_plan = self._session._analyzer.resolve(
                        TableFunctionJoin(self._plan, func_expr)
                    )
                    _, new_cols, alias_cols = _get_cols_after_join_table(
                        func_expr, self._plan, temp_join_plan
                    )
                # when generating join table expression, we inculcate aliased column into the initial
                # query like so,
                #
                #     SELECT T_LEFT.*, T_RIGHT."COL1" AS "COL1_ALIASED", ... FROM () AS T_LEFT JOIN TABLE() AS T_RIGHT
                #
                # Therefore if columns names are aliased, then subsequent select must use the aliased name.
                names.extend(alias_cols or new_cols)
                new_col_names = [
                    self._session._analyzer.analyze(col, {}) for col in new_cols
                ]

                # a special case when dataframe.select only selects the output of table
                # function join, we set left_cols = []. This is done in-order to handle the
                # overlapping column case of DF and table function output with no aliases.
                # This generates a sql like so,
                #
                #     SELECT T_RIGHT."COL1" FROM () AS T_LEFT JOIN TABLE() AS T_RIGHT
                #
                # In the above case, if the original DF had a column named "COL1", we would not
                # have any collisions.
                join_plan = self._session._analyzer.resolve(
                    TableFunctionJoin(
                        self._plan,
                        func_expr,
                        left_cols=[] if len(exprs) == 1 else ["*"],
                        right_cols=new_col_names,
                    )
                )
            else:
                raise TypeError(
                    "The input of select() must be Column, column name, TableFunctionCall, or a list of them"
                )

        if self._select_statement:
            if join_plan:
                return self._with_plan(
                    self._session._analyzer.create_select_statement(
                        from_=self._session._analyzer.create_select_snowflake_plan(
                            join_plan, analyzer=self._session._analyzer
                        ),
                        analyzer=self._session._analyzer,
                    ).select(names)
                )
            return self._with_plan(self._select_statement.select(names), ast_stmt=stmt)

        return self._with_plan(Project(names, join_plan or self._plan), ast_stmt=stmt)

    @df_api_usage
    def select_expr(self, *exprs: Union[str, Iterable[str]]) -> "DataFrame":
        """
        Projects a set of SQL expressions and returns a new :class:`DataFrame`.
        This method is equivalent to ``select(sql_expr(...))`` with :func:`select`
        and :func:`functions.sql_expr`.

        :func:`selectExpr` is an alias of :func:`select_expr`.

        Args:
            exprs: The SQL expressions.

        Examples::

            >>> df = session.create_dataframe([-1, 2, 3], schema=["a"])  # with one pair of [], the dataframe has a single column and 3 rows.
            >>> df.select_expr("abs(a)", "a + 2", "cast(a as string)").show()
            --------------------------------------------
            |"ABS(A)"  |"A + 2"  |"CAST(A AS STRING)"  |
            --------------------------------------------
            |1         |1        |-1                   |
            |2         |4        |2                    |
            |3         |5        |3                    |
            --------------------------------------------
            <BLANKLINE>

        """
        return self.select(
            [sql_expr(expr) for expr in parse_positional_args_to_list(*exprs)]
        )

    selectExpr = select_expr

    @df_api_usage
    def drop(
        self,
        *cols: Union[ColumnOrName, Iterable[ColumnOrName]],
    ) -> "DataFrame":
        """Returns a new DataFrame that excludes the columns with the specified names
        from the output.

        This is functionally equivalent to calling :func:`select()` and passing in all
        columns except the ones to exclude. This is a no-op if schema does not contain
        the given column name(s).

        Example::

            >>> df = session.create_dataframe([[1, 2, 3]], schema=["a", "b", "c"])
            >>> df.drop("a", "b").show()
            -------
            |"C"  |
            -------
            |3    |
            -------
            <BLANKLINE>

        Args:
            *cols: the columns to exclude, as :class:`str`, :class:`Column` or a list
                of those.

        Raises:
            :class:`SnowparkClientException`: if the resulting :class:`DataFrame`
                contains no output columns.
        """
        # An empty list of columns should be accepted as dropping nothing
        if not cols:
            raise ValueError("The input of drop() cannot be empty")
        exprs, is_variadic = parse_positional_args_to_list_variadic(*cols)

        # AST.
        stmt = self._session._ast_batch.assign()
        ast = with_src_position(stmt.expr.sp_dataframe_drop, stmt)
        self.set_ast_ref(ast.df)
        for c in exprs:
            ast.cols.append(c if isinstance(c, str) else c._ast)
        ast.variadic = is_variadic

        names = []
        for c in exprs:
            if isinstance(c, str):
                names.append(c)
            elif isinstance(c, Column) and isinstance(c._expression, Attribute):
                from snowflake.snowpark.mock._connection import MockServerConnection

                if isinstance(self._session._conn, MockServerConnection):
                    self.schema  # to execute the plan and populate expr_to_alias

                names.append(
                    self._plan.expr_to_alias.get(
                        c._expression.expr_id, c._expression.name
                    )
                )
            elif (
                isinstance(c, Column)
                and isinstance(c._expression, UnresolvedAttribute)
                and c._expression.df_alias
            ):
                names.append(
                    self._plan.df_aliased_col_name_to_real_col_name.get(
                        c._expression.name, c._expression.name
                    )
                )
            elif isinstance(c, Column) and isinstance(c._expression, NamedExpression):
                names.append(c._expression.name)
            else:
                raise SnowparkClientExceptionMessages.DF_CANNOT_DROP_COLUMN_NAME(str(c))

        normalized_names = {quote_name(n) for n in names}
        existing_names = [attr.name for attr in self._output]
        keep_col_names = [c for c in existing_names if c not in normalized_names]
        if not keep_col_names:
            raise SnowparkClientExceptionMessages.DF_CANNOT_DROP_ALL_COLUMNS()
        else:
            return self.select(list(keep_col_names), _ast_stmt=stmt)

    @df_api_usage
    def filter(
        self,
        expr: ColumnOrSqlExpr,
        _ast_stmt: proto.Assign = None,
        _supress_ast: bool = False,
    ) -> "DataFrame":
        """Filters rows based on the specified conditional expression (similar to WHERE
        in SQL).

        Examples::

            >>> df = session.create_dataframe([[1, 2], [3, 4]], schema=["A", "B"])
            >>> df_filtered = df.filter((col("A") > 1) & (col("B") < 100))  # Must use parenthesis before and after operator &.

            >>> # The following two result in the same SQL query:
            >>> df.filter(col("a") > 1).collect()
            [Row(A=3, B=4)]
            >>> df.filter("a > 1").collect()  # use SQL expression
            [Row(A=3, B=4)]

        Args:
            expr: a :class:`Column` expression or SQL text.
            _ast_stmt: when invoked internally, supplies the AST to use for the resulting dataframe.

        :meth:`where` is an alias of :meth:`filter`.
        """
        # AST.
<<<<<<< HEAD
        stmt = None
        if not _supress_ast:
            if _ast_stmt is None:
                stmt = self._session._ast_batch.assign()
                ast = stmt.expr.sp_dataframe_filter
                self.set_ast_ref(ast.df)
                set_src_position(ast.src)
                if isinstance(expr, Column):
                    pass  # TODO
                elif isinstance(expr, str):
                    ast.condition.sp_column_sql_expr.sql = expr
                else:
                    raise AssertionError(f"Unexpected type of {expr}: {type(expr)}")
            else:
                stmt = _ast_stmt
=======
        if _ast_stmt is None:
            stmt = self._session._ast_batch.assign()
            ast = with_src_position(stmt.expr.sp_dataframe_filter)
            self.set_ast_ref(ast.df)
            build_expr_from_snowpark_column_or_sql_str(ast.condition, expr)
        else:
            stmt = _ast_stmt
>>>>>>> 253b311f

        if self._select_statement:
            return self._with_plan(
                self._select_statement.filter(
                    _to_col_if_sql_expr(expr, "filter/where")._expression
                ),
                ast_stmt=stmt,
            )
        return self._with_plan(
            Filter(
                _to_col_if_sql_expr(expr, "filter/where")._expression,
                self._plan,
            ),
            ast_stmt=stmt,
        )

    @df_api_usage
    def sort(
        self,
        *cols: Union[ColumnOrName, Iterable[ColumnOrName]],
        ascending: Optional[Union[bool, int, List[Union[bool, int]]]] = None,
    ) -> "DataFrame":
        """Sorts a DataFrame by the specified expressions (similar to ORDER BY in SQL).

        Examples::

            >>> from snowflake.snowpark.functions import col

            >>> df = session.create_dataframe([[1, 2], [3, 4], [1, 4]], schema=["A", "B"])
            >>> df.sort(col("A"), col("B").asc()).show()
            -------------
            |"A"  |"B"  |
            -------------
            |1    |2    |
            |1    |4    |
            |3    |4    |
            -------------
            <BLANKLINE>

            >>> df.sort(col("a"), ascending=False).show()
            -------------
            |"A"  |"B"  |
            -------------
            |3    |4    |
            |1    |2    |
            |1    |4    |
            -------------
            <BLANKLINE>

            >>> # The values from the list overwrite the column ordering.
            >>> df.sort(["a", col("b").desc()], ascending=[1, 1]).show()
            -------------
            |"A"  |"B"  |
            -------------
            |1    |2    |
            |1    |4    |
            |3    |4    |
            -------------
            <BLANKLINE>

        Args:
            *cols: A column name as :class:`str` or :class:`Column`, or a list of
             columns to sort by.
            ascending: A :class:`bool` or a list of :class:`bool` for sorting the
             DataFrame, where ``True`` sorts a column in ascending order and ``False``
             sorts a column in descending order . If you specify a list of multiple
             sort orders, the length of the list must equal the number of columns.
        """
        if not cols:
            raise ValueError("sort() needs at least one sort expression.")
        exprs = self._convert_cols_to_exprs("sort()", *cols)
        if not exprs:
            raise ValueError("sort() needs at least one sort expression.")

        # AST.
        stmt = self._session._ast_batch.assign()
        # Parsing args separately since the original column expr or string
        # needs to be recorded.
        _cols, is_variadic = parse_positional_args_to_list_variadic(*cols)
        ast = with_src_position(stmt.expr.sp_dataframe_sort, stmt)
        self.set_ast_ref(ast.df)
        for c in _cols:
            ast.cols.append(c if isinstance(c, str) else c._ast)
        ast.cols_variadic = is_variadic

        orders = []
        # `ascending` is represented by Expr in the AST.
        # Therefore, construct the required bool, int, or list and copy from that.
        asc_expr_ast = proto.Expr()
        if ascending is not None:
            if isinstance(ascending, (list, tuple)):
                orders = [Ascending() if asc else Descending() for asc in ascending]
                # Here asc_expr_ast is a list of bools and ints.
                for asc in ascending:
                    asc_ast = proto.Expr()
                    if isinstance(asc, bool):
                        asc_ast.bool_val.v = asc
                    else:
                        asc_ast.int64_val.v = asc
                    asc_expr_ast.list_val.vs.append(asc_ast)
            elif isinstance(ascending, (bool, int)):
                orders = [Ascending() if ascending else Descending()]
                # Here asc_expr_ast is either a bool or an int.
                if isinstance(ascending, bool):
                    asc_expr_ast.bool_val.v = ascending
                else:
                    asc_expr_ast.int64_val.v = ascending
            else:
                raise TypeError(
                    "ascending can only be boolean or list,"
                    " but got {}".format(str(type(ascending)))
                )
            ast.ascending.CopyFrom(asc_expr_ast)
            if len(exprs) != len(orders):
                raise ValueError(
                    "The length of col ({}) should be same with"
                    " the length of ascending ({}).".format(len(exprs), len(orders))
                )

        sort_exprs = []
        for idx in range(len(exprs)):
            # orders will overwrite current orders in expression (but will not overwrite null ordering)
            # if no order is provided, use ascending order
            if isinstance(exprs[idx], SortOrder):
                sort_exprs.append(
                    SortOrder(exprs[idx].child, orders[idx], exprs[idx].null_ordering)
                    if orders
                    else exprs[idx]
                )
            else:
                sort_exprs.append(
                    SortOrder(exprs[idx], orders[idx] if orders else Ascending())
                )

        if self._select_statement:
            return self._with_plan(
                self._select_statement.sort(sort_exprs), ast_stmt=stmt
            )
        return self._with_plan(Sort(sort_exprs, self._plan), ast_stmt=stmt)

    @experimental(version="1.5.0")
    def alias(self, name: str):
        """Returns an aliased dataframe in which the columns can now be referenced to using `col(<df alias>, <column name>)`.

        Examples::
            >>> from snowflake.snowpark.functions import col
            >>> df1 = session.create_dataframe([[1, 6], [3, 8], [7, 7]], schema=["col1", "col2"])
            >>> df2 = session.create_dataframe([[1, 2], [3, 4], [5, 5]], schema=["col1", "col2"])

            Join two dataframes with duplicate column names
            >>> df1.alias("L").join(df2.alias("R"), col("L", "col1") == col("R", "col1")).select(col("L", "col1"), col("R", "col2")).show()
            ---------------------
            |"COL1L"  |"COL2R"  |
            ---------------------
            |1        |2        |
            |3        |4        |
            ---------------------
            <BLANKLINE>

            Self join:
            >>> df1.alias("L").join(df1.alias("R"), on="col1").select(col("L", "col1"), col("R", "col2")).show()
            --------------------
            |"COL1"  |"COL2R"  |
            --------------------
            |1       |6        |
            |3       |8        |
            |7       |7        |
            --------------------
            <BLANKLINE>

        Args:
            name: The alias as :class:`str`.
        """
        # AST.
        stmt = self._session._ast_batch.assign()
        ast = with_src_position(stmt.expr.sp_dataframe_alias, stmt)
        self.set_ast_ref(ast.df)
        ast.name = name

        if self._session._conn._suppress_not_implemented_error:
            return None

        _copy = copy.copy(self)
        _copy._alias = name
        for attr in self._plan.attributes:
            if _copy._select_statement:
                _copy._select_statement.df_aliased_col_name_to_real_col_name[name][
                    attr.name
                ] = attr.name  # attr is quoted already
            _copy._plan.df_aliased_col_name_to_real_col_name[name][
                attr.name
            ] = attr.name
        return _copy

    @df_api_usage
    def agg(
        self,
        *exprs: Union[Column, Tuple[ColumnOrName, str], Dict[str, str]],
    ) -> "DataFrame":
        """Aggregate the data in the DataFrame. Use this method if you don't need to
        group the data (:func:`group_by`).

        Args:
            exprs: A variable length arguments list where every element is

                - A Column object
                - A tuple where the first element is a column object or a column name and the second element is the name of the aggregate function
                - A list of the above

                or a ``dict`` maps column names to aggregate function names.

        Examples::

            >>> from snowflake.snowpark.functions import col, stddev, stddev_pop

            >>> df = session.create_dataframe([[1, 2], [3, 4], [1, 4]], schema=["A", "B"])
            >>> df.agg(stddev(col("a"))).show()
            ----------------------
            |"STDDEV(A)"         |
            ----------------------
            |1.1547003940416753  |
            ----------------------
            <BLANKLINE>

            >>> df.agg(stddev(col("a")), stddev_pop(col("a"))).show()
            -------------------------------------------
            |"STDDEV(A)"         |"STDDEV_POP(A)"     |
            -------------------------------------------
            |1.1547003940416753  |0.9428091005076267  |
            -------------------------------------------
            <BLANKLINE>

            >>> df.agg(("a", "min"), ("b", "max")).show()
            -----------------------
            |"MIN(A)"  |"MAX(B)"  |
            -----------------------
            |1         |4         |
            -----------------------
            <BLANKLINE>

            >>> df.agg({"a": "count", "b": "sum"}).show()
            -------------------------
            |"COUNT(A)"  |"SUM(B)"  |
            -------------------------
            |3           |10        |
            -------------------------
            <BLANKLINE>

        Note:
            The name of the aggregate function to compute must be a valid Snowflake `aggregate function
            <https://docs.snowflake.com/en/sql-reference/functions-aggregation.html>`_.

        See also:
            - :meth:`RelationalGroupedDataFrame.agg`
            - :meth:`DataFrame.group_by`
        """
        return self.group_by().agg(*exprs)

    @df_to_relational_group_df_api_usage
    def rollup(
        self,
        *cols: Union[ColumnOrName, Iterable[ColumnOrName]],
    ) -> "snowflake.snowpark.RelationalGroupedDataFrame":
        """Performs a SQL
        `GROUP BY ROLLUP <https://docs.snowflake.com/en/sql-reference/constructs/group-by-rollup.html>`_.
        on the DataFrame.

        Args:
            cols: The columns to group by rollup.
        """
        rollup_exprs = self._convert_cols_to_exprs("rollup()", *cols)
        return snowflake.snowpark.RelationalGroupedDataFrame(
            self,
            rollup_exprs,
            snowflake.snowpark.relational_grouped_dataframe._RollupType(),
        )

    @df_to_relational_group_df_api_usage
    def group_by(
        self,
        *cols: Union[ColumnOrName, Iterable[ColumnOrName]],
    ) -> "snowflake.snowpark.RelationalGroupedDataFrame":
        """Groups rows by the columns specified by expressions (similar to GROUP BY in
        SQL).

        This method returns a :class:`RelationalGroupedDataFrame` that you can use to
        perform aggregations on each group of data.

        Args:
            *cols: The columns to group by.

        Valid inputs are:

            - Empty input
            - One or multiple :class:`Column` object(s) or column name(s) (:class:`str`)
            - A list of :class:`Column` objects or column names (:class:`str`)

        Examples:

            >>> from snowflake.snowpark.functions import col, lit, sum as sum_, max as max_
            >>> df = session.create_dataframe([(1, 1),(1, 2),(2, 1),(2, 2),(3, 1),(3, 2)], schema=["a", "b"])
            >>> df.group_by().agg(sum_("b")).collect()
            [Row(SUM(B)=9)]
            >>> df.group_by("a").agg(sum_("b")).collect()
            [Row(A=1, SUM(B)=3), Row(A=2, SUM(B)=3), Row(A=3, SUM(B)=3)]
            >>> df.group_by("a").agg(sum_("b").alias("sum_b"), max_("b").alias("max_b")).collect()
            [Row(A=1, SUM_B=3, MAX_B=2), Row(A=2, SUM_B=3, MAX_B=2), Row(A=3, SUM_B=3, MAX_B=2)]
            >>> df.group_by(["a", lit("snow")]).agg(sum_("b")).collect()
            [Row(A=1, LITERAL()='snow', SUM(B)=3), Row(A=2, LITERAL()='snow', SUM(B)=3), Row(A=3, LITERAL()='snow', SUM(B)=3)]
            >>> df.group_by("a").agg((col("*"), "count"), max_("b")).collect()
            [Row(A=1, COUNT(LITERAL())=2, MAX(B)=2), Row(A=2, COUNT(LITERAL())=2, MAX(B)=2), Row(A=3, COUNT(LITERAL())=2, MAX(B)=2)]
            >>> df.group_by("a").median("b").collect()
            [Row(A=2, MEDIAN(B)=Decimal('1.500')), Row(A=3, MEDIAN(B)=Decimal('1.500')), Row(A=1, MEDIAN(B)=Decimal('1.500'))]
            >>> df.group_by("a").function("avg")("b").collect()
            [Row(A=1, AVG(B)=Decimal('1.500000')), Row(A=2, AVG(B)=Decimal('1.500000')), Row(A=3, AVG(B)=Decimal('1.500000'))]
        """
        grouping_exprs = self._convert_cols_to_exprs("group_by()", *cols)
        return snowflake.snowpark.RelationalGroupedDataFrame(
            self,
            grouping_exprs,
            snowflake.snowpark.relational_grouped_dataframe._GroupByType(),
        )

    @df_to_relational_group_df_api_usage
    def group_by_grouping_sets(
        self,
        *grouping_sets: Union[
            "snowflake.snowpark.GroupingSets",
            Iterable["snowflake.snowpark.GroupingSets"],
        ],
    ) -> "snowflake.snowpark.RelationalGroupedDataFrame":
        """Performs a SQL
        `GROUP BY GROUPING SETS <https://docs.snowflake.com/en/sql-reference/constructs/group-by-grouping-sets.html>`_.
        on the DataFrame.

        GROUP BY GROUPING SETS is an extension of the GROUP BY clause
        that allows computing multiple GROUP BY clauses in a single statement.
        The group set is a set of dimension columns.

        GROUP BY GROUPING SETS is equivalent to the UNION of two or
        more GROUP BY operations in the same result set.


        Examples::

            >>> from snowflake.snowpark import GroupingSets
            >>> df = session.create_dataframe([[1, 2, 10], [3, 4, 20], [1, 4, 30]], schema=["A", "B", "C"])
            >>> df.group_by_grouping_sets(GroupingSets([col("a")])).count().collect()
            [Row(A=1, COUNT=2), Row(A=3, COUNT=1)]
            >>> df.group_by_grouping_sets(GroupingSets(col("a"))).count().collect()
            [Row(A=1, COUNT=2), Row(A=3, COUNT=1)]
            >>> df.group_by_grouping_sets(GroupingSets([col("a")], [col("b")])).count().collect()
            [Row(A=1, B=None, COUNT=2), Row(A=3, B=None, COUNT=1), Row(A=None, B=2, COUNT=1), Row(A=None, B=4, COUNT=2)]
            >>> df.group_by_grouping_sets(GroupingSets([col("a"), col("b")], [col("c")])).count().collect()
            [Row(A=None, B=None, C=10, COUNT=1), Row(A=None, B=None, C=20, COUNT=1), Row(A=None, B=None, C=30, COUNT=1), Row(A=1, B=2, C=None, COUNT=1), Row(A=3, B=4, C=None, COUNT=1), Row(A=1, B=4, C=None, COUNT=1)]


        Args:
            grouping_sets: The list of :class:`GroupingSets` to group by.
        """
        return snowflake.snowpark.RelationalGroupedDataFrame(
            self,
            [gs._to_expression for gs in parse_positional_args_to_list(*grouping_sets)],
            snowflake.snowpark.relational_grouped_dataframe._GroupByType(),
        )

    @df_to_relational_group_df_api_usage
    def cube(
        self,
        *cols: Union[ColumnOrName, Iterable[ColumnOrName]],
    ) -> "snowflake.snowpark.RelationalGroupedDataFrame":
        """Performs a SQL
        `GROUP BY CUBE <https://docs.snowflake.com/en/sql-reference/constructs/group-by-cube.html>`_.
        on the DataFrame.

        Args:
            cols: The columns to group by cube.
        """
        cube_exprs = self._convert_cols_to_exprs("cube()", *cols)
        return snowflake.snowpark.RelationalGroupedDataFrame(
            self,
            cube_exprs,
            snowflake.snowpark.relational_grouped_dataframe._CubeType(),
        )

    @df_api_usage
    def distinct(
        self, _ast_stmt: proto.Assign = None, _supress_ast: bool = False
    ) -> "DataFrame":
        """Returns a new DataFrame that contains only the rows with distinct values
        from the current DataFrame.

        This is equivalent to performing a SELECT DISTINCT in SQL.
        """

        # AST.
        if not _supress_ast:
            if _ast_stmt is None:
                stmt = self._session._ast_batch.assign()
                ast = with_src_position(stmt.expr.sp_dataframe_distinct, stmt)
                self.set_ast_ref(ast.df)
            else:
                stmt = _ast_stmt
                ast = None

        df = self.group_by(
            [self.col(quote_name(f.name)) for f in self.schema.fields]
        ).agg()

        if not _supress_ast:
            df._ast_id = stmt.var_id.bitfield1

        return df

    def drop_duplicates(
        self,
        *subset: Union[str, Iterable[str]],
        _ast_stmt: proto.Assign = None,
        _supress_ast: bool = False,
    ) -> "DataFrame":
        """Creates a new DataFrame by removing duplicated rows on given subset of columns.

        If no subset of columns is specified, this function is the same as the :meth:`distinct` function.
        The result is non-deterministic when removing duplicated rows from the subset of columns but not all columns.

        For example, if we have a DataFrame ``df``, which has columns ("a", "b", "c") and contains three rows ``(1, 1, 1), (1, 1, 2), (1, 2, 3)``,
        the result of ``df.dropDuplicates("a", "b")`` can be either
        ``(1, 1, 1), (1, 2, 3)``
        or
        ``(1, 1, 2), (1, 2, 3)``

        Args:
            subset: The column names on which duplicates are dropped.

        :meth:`dropDuplicates` is an alias of :meth:`drop_duplicates`.
        """

        # AST.
        if not _supress_ast:
            if _ast_stmt is None:
                stmt = self._session._ast_batch.assign()
            else:
                stmt = _ast_stmt

            ast = with_src_position(stmt.expr.sp_dataframe_drop_duplicates, stmt)
            for arg in subset:
                if isinstance(arg, str):
                    ast.cols.append(arg)
                    ast.variadic = True
                else:
                    for sub_arg in arg:
                        ast.cols.append(sub_arg)
                        ast.variadic = False

            self.set_ast_ref(ast.df)

        if not subset:
            df = self.distinct(_supress_ast=True)
            adjust_api_subcalls(df, "DataFrame.drop_duplicates", len_subcalls=1)
            return df
        subset = parse_positional_args_to_list(*subset)

        filter_cols = [self.col(x) for x in subset]
        output_cols = [self.col(col_name) for col_name in self.columns]
        rownum = row_number().over(
            snowflake.snowpark.Window.partition_by(*filter_cols).order_by(*filter_cols)
        )
        rownum_name = generate_random_alphanumeric()
        df = (
            self.select(*output_cols, rownum.as_(rownum_name), _suppress_ast=True)
            .where(col(rownum_name) == 1, _supress_ast=True)
            .select(output_cols, _suppress_ast=True)
        )
        # Reformat the extra API calls
        adjust_api_subcalls(df, "DataFrame.drop_duplicates", len_subcalls=3)

        if not _supress_ast:
            df._ast_id = stmt.var_id.bitfield1

        return df

    @df_to_relational_group_df_api_usage
    def pivot(
        self,
        pivot_col: ColumnOrName,
        values: Optional[
            Union[Iterable[LiteralType], "snowflake.snowpark.DataFrame"]
        ] = None,
        default_on_null: Optional[LiteralType] = None,
    ) -> "snowflake.snowpark.RelationalGroupedDataFrame":
        """Rotates this DataFrame by turning the unique values from one column in the input
        expression into multiple columns and aggregating results where required on any
        remaining column values.

        Only one aggregate is supported with pivot.

        Example::

            >>> create_result = session.sql('''create or replace temp table monthly_sales(empid int, amount int, month text)
            ... as select * from values
            ... (1, 10000, 'JAN'),
            ... (1, 400, 'JAN'),
            ... (2, 4500, 'JAN'),
            ... (2, 35000, 'JAN'),
            ... (1, 5000, 'FEB'),
            ... (1, 3000, 'FEB'),
            ... (2, 200, 'FEB') ''').collect()
            >>> df = session.table("monthly_sales")
            >>> df.pivot("month", ['JAN', 'FEB']).sum("amount").sort(df["empid"]).show()
            -------------------------------
            |"EMPID"  |"'JAN'"  |"'FEB'"  |
            -------------------------------
            |1        |10400    |8000     |
            |2        |39500    |200      |
            -------------------------------
            <BLANKLINE>

            >>> df = session.table("monthly_sales")
            >>> df.pivot("month").sum("amount").sort("empid").show()
            -------------------------------
            |"EMPID"  |"'FEB'"  |"'JAN'"  |
            -------------------------------
            |1        |8000     |10400    |
            |2        |200      |39500    |
            -------------------------------
            <BLANKLINE>

            >>> subquery_df = session.table("monthly_sales").select(col("month")).filter(col("month") == "JAN")
            >>> df = session.table("monthly_sales")
            >>> df.pivot("month", values=subquery_df).sum("amount").sort("empid").show()
            ---------------------
            |"EMPID"  |"'JAN'"  |
            ---------------------
            |1        |10400    |
            |2        |39500    |
            ---------------------
            <BLANKLINE>

        Args:
            pivot_col: The column or name of the column to use.
            values: A list of values in the column,
                or dynamic based on the DataFrame query,
                or None (default) will use all values of the pivot column.
            default_on_null: Expression to replace empty result values.
        """
        target_df, pc, pivot_values, default_on_null = prepare_pivot_arguments(
            self, "DataFrame.pivot", pivot_col, values, default_on_null
        )

        return snowflake.snowpark.RelationalGroupedDataFrame(
            target_df,
            [],
            snowflake.snowpark.relational_grouped_dataframe._PivotType(
                pc[0], pivot_values, default_on_null
            ),
        )

    @df_api_usage
    def unpivot(
        self, value_column: str, name_column: str, column_list: List[ColumnOrName]
    ) -> "DataFrame":
        """Rotates a table by transforming columns into rows.
        UNPIVOT is a relational operator that accepts two columns (from a table or subquery), along with a list of columns, and generates a row for each column specified in the list. In a query, it is specified in the FROM clause after the table name or subquery.
        Note that UNPIVOT is not exactly the reverse of PIVOT as it cannot undo aggregations made by PIVOT.

        Args:
            value_column: The name to assign to the generated column that will be populated with the values from the columns in the column list.
            name_column: The name to assign to the generated column that will be populated with the names of the columns in the column list.
            column_list: The names of the columns in the source table or subequery that will be narrowed into a single pivot column. The column names will populate ``name_column``, and the column values will populate ``value_column``.

        Example::

            >>> df = session.create_dataframe([
            ...     (1, 'electronics', 100, 200),
            ...     (2, 'clothes', 100, 300)
            ... ], schema=["empid", "dept", "jan", "feb"])
            >>> df = df.unpivot("sales", "month", ["jan", "feb"]).sort("empid")
            >>> df.show()
            ---------------------------------------------
            |"EMPID"  |"DEPT"       |"MONTH"  |"SALES"  |
            ---------------------------------------------
            |1        |electronics  |JAN      |100      |
            |1        |electronics  |FEB      |200      |
            |2        |clothes      |JAN      |100      |
            |2        |clothes      |FEB      |300      |
            ---------------------------------------------
            <BLANKLINE>
        """
        column_exprs = self._convert_cols_to_exprs("unpivot()", column_list)
        unpivot_plan = Unpivot(value_column, name_column, column_exprs, self._plan)

        if self._select_statement:
            return self._with_plan(
                SelectStatement(
                    from_=SelectSnowflakePlan(
                        unpivot_plan, analyzer=self._session._analyzer
                    ),
                    analyzer=self._session._analyzer,
                )
            )
        return self._with_plan(unpivot_plan)

    @df_api_usage
    def limit(
        self,
        n: int,
        offset: int = 0,
        _ast_stmt: proto.Assign = None,
        _suppress_ast: bool = False,
    ) -> "DataFrame":
        """Returns a new DataFrame that contains at most ``n`` rows from the current
        DataFrame, skipping ``offset`` rows from the beginning (similar to LIMIT and OFFSET in SQL).

        Note that this is a transformation method and not an action method.

        Args:
            n: Number of rows to return.
            offset: Number of rows to skip before the start of the result set. The default value is 0.
            _ast_stmt: Overridding AST statement. Used in cases where this function is invoked internally.
            _suppress_ast: Whether to suppress AST statements.

        Example::

            >>> df = session.create_dataframe([[1, 2], [3, 4]], schema=["a", "b"])
            >>> df.limit(1).show()
            -------------
            |"A"  |"B"  |
            -------------
            |1    |2    |
            -------------
            <BLANKLINE>
            >>> df.limit(1, offset=1).show()
            -------------
            |"A"  |"B"  |
            -------------
            |3    |4    |
            -------------
            <BLANKLINE>
        """
        # AST.
        if not _suppress_ast:
            if _ast_stmt is None:
                stmt = self._session._ast_batch.assign()
                ast = with_src_position(stmt.expr.sp_dataframe_limit, stmt)
                self.set_ast_ref(ast.df)
                ast.n = n
                ast.offset = offset
            else:
                stmt = _ast_stmt
                ast = None
        else:
            stmt = None

        if self._select_statement:
            return self._with_plan(
                self._select_statement.limit(n, offset=offset), ast_stmt=stmt
            )
        return self._with_plan(
            Limit(Literal(n), Literal(offset), self._plan), ast_stmt=stmt
        )

    @df_api_usage
    def union(self, other: "DataFrame") -> "DataFrame":
        """Returns a new DataFrame that contains all the rows in the current DataFrame
        and another DataFrame (``other``), excluding any duplicate rows. Both input
        DataFrames must contain the same number of columns.

        Example::
            >>> df1 = session.create_dataframe([[1, 2], [3, 4]], schema=["a", "b"])
            >>> df2 = session.create_dataframe([[0, 1], [3, 4]], schema=["c", "d"])
            >>> df1.union(df2).show()
            -------------
            |"A"  |"B"  |
            -------------
            |1    |2    |
            |3    |4    |
            |0    |1    |
            -------------
            <BLANKLINE>

        Args:
            other: the other :class:`DataFrame` that contains the rows to include.
        """
        if self._select_statement:
            return self._with_plan(
                self._select_statement.set_operator(
                    other._select_statement
                    or SelectSnowflakePlan(
                        other._plan, analyzer=self._session._analyzer
                    ),
                    operator=SET_UNION,
                )
            )
        return self._with_plan(UnionPlan(self._plan, other._plan, is_all=False))

    @df_api_usage
    def union_all(self, other: "DataFrame") -> "DataFrame":
        """Returns a new DataFrame that contains all the rows in the current DataFrame
        and another DataFrame (``other``), including any duplicate rows. Both input
        DataFrames must contain the same number of columns.

        Example::

            >>> df1 = session.create_dataframe([[1, 2], [3, 4]], schema=["a", "b"])
            >>> df2 = session.create_dataframe([[0, 1], [3, 4]], schema=["c", "d"])
            >>> df1.union_all(df2).show()
            -------------
            |"A"  |"B"  |
            -------------
            |1    |2    |
            |3    |4    |
            |0    |1    |
            |3    |4    |
            -------------
            <BLANKLINE>

        Args:
            other: the other :class:`DataFrame` that contains the rows to include.
        """
        if self._select_statement:
            return self._with_plan(
                self._select_statement.set_operator(
                    other._select_statement
                    or SelectSnowflakePlan(
                        other._plan, analyzer=self._session._analyzer
                    ),
                    operator=SET_UNION_ALL,
                )
            )
        return self._with_plan(UnionPlan(self._plan, other._plan, is_all=True))

    @df_api_usage
    def union_by_name(self, other: "DataFrame") -> "DataFrame":
        """Returns a new DataFrame that contains all the rows in the current DataFrame
        and another DataFrame (``other``), excluding any duplicate rows.

        This method matches the columns in the two DataFrames by their names, not by
        their positions. The columns in the other DataFrame are rearranged to match
        the order of columns in the current DataFrame.

        Example::

            >>> df1 = session.create_dataframe([[1, 2]], schema=["a", "b"])
            >>> df2 = session.create_dataframe([[2, 1]], schema=["b", "a"])
            >>> df1.union_by_name(df2).show()
            -------------
            |"A"  |"B"  |
            -------------
            |1    |2    |
            -------------
            <BLANKLINE>

        Args:
            other: the other :class:`DataFrame` that contains the rows to include.
        """
        return self._union_by_name_internal(other, is_all=False)

    @df_api_usage
    def union_all_by_name(self, other: "DataFrame") -> "DataFrame":
        """Returns a new DataFrame that contains all the rows in the current DataFrame
        and another DataFrame (``other``), including any duplicate rows.

        This method matches the columns in the two DataFrames by their names, not by
        their positions. The columns in the other DataFrame are rearranged to match
        the order of columns in the current DataFrame.

        Example::

            >>> df1 = session.create_dataframe([[1, 2]], schema=["a", "b"])
            >>> df2 = session.create_dataframe([[2, 1]], schema=["b", "a"])
            >>> df1.union_all_by_name(df2).show()
            -------------
            |"A"  |"B"  |
            -------------
            |1    |2    |
            |1    |2    |
            -------------
            <BLANKLINE>

        Args:
            other: the other :class:`DataFrame` that contains the rows to include.
        """
        return self._union_by_name_internal(other, is_all=True)

    def _union_by_name_internal(
        self, other: "DataFrame", is_all: bool = False
    ) -> "DataFrame":
        left_output_attrs = self._output
        right_output_attrs = other._output
        right_output_attr_by_name = {rattr.name: rattr for rattr in right_output_attrs}

        try:
            right_project_list = [
                right_output_attr_by_name[lattr.name] for lattr in left_output_attrs
            ]
        except KeyError:
            missing_lattrs = [
                lattr.name
                for lattr in left_output_attrs
                if lattr.name not in right_output_attr_by_name
            ]
            raise SnowparkClientExceptionMessages.DF_CANNOT_RESOLVE_COLUMN_NAME_AMONG(
                ", ".join(missing_lattrs),
                ", ".join(list(right_output_attr_by_name.keys())),
            )

        not_found_attrs = [
            rattr for rattr in right_output_attrs if rattr not in right_project_list
        ]

        names = right_project_list + not_found_attrs
        if self._session.sql_simplifier_enabled and other._select_statement:
            right_child = self._with_plan(other._select_statement.select(names))
        else:
            right_child = self._with_plan(Project(names, other._plan))

        if self._session.sql_simplifier_enabled:
            df = self._with_plan(
                self._select_statement.set_operator(
                    right_child._select_statement
                    or SelectSnowflakePlan(
                        right_child._plan, analyzer=self._session._analyzer
                    ),
                    operator=SET_UNION_ALL if is_all else SET_UNION,
                )
            )
        else:
            df = self._with_plan(UnionPlan(self._plan, right_child._plan, is_all))
        return df

    @df_api_usage
    def intersect(self, other: "DataFrame") -> "DataFrame":
        """Returns a new DataFrame that contains the intersection of rows from the
        current DataFrame and another DataFrame (``other``). Duplicate rows are
        eliminated.

        Example::

            >>> df1 = session.create_dataframe([[1, 2], [3, 4]], schema=["a", "b"])
            >>> df2 = session.create_dataframe([[1, 2], [5, 6]], schema=["c", "d"])
            >>> df1.intersect(df2).show()
            -------------
            |"A"  |"B"  |
            -------------
            |1    |2    |
            -------------
            <BLANKLINE>

        Args:
            other: the other :class:`DataFrame` that contains the rows to use for the
                intersection.
        """
        if self._select_statement:
            return self._with_plan(
                self._select_statement.set_operator(
                    other._select_statement
                    or SelectSnowflakePlan(
                        other._plan, analyzer=self._session._analyzer
                    ),
                    operator=SET_INTERSECT,
                )
            )
        return self._with_plan(Intersect(self._plan, other._plan))

    @df_api_usage
    def except_(self, other: "DataFrame") -> "DataFrame":
        """Returns a new DataFrame that contains all the rows from the current DataFrame
        except for the rows that also appear in the ``other`` DataFrame. Duplicate rows are eliminated.

        Example::

            >>> df1 = session.create_dataframe([[1, 2], [3, 4]], schema=["a", "b"])
            >>> df2 = session.create_dataframe([[1, 2], [5, 6]], schema=["c", "d"])
            >>> df1.subtract(df2).show()
            -------------
            |"A"  |"B"  |
            -------------
            |3    |4    |
            -------------
            <BLANKLINE>

        :meth:`minus` and :meth:`subtract` are aliases of :meth:`except_`.

        Args:
            other: The :class:`DataFrame` that contains the rows to exclude.
        """
        if self._select_statement:
            return self._with_plan(
                self._select_statement.set_operator(
                    other._select_statement
                    or SelectSnowflakePlan(
                        other._plan, analyzer=self._session._analyzer
                    ),
                    operator=SET_EXCEPT,
                )
            )
        return self._with_plan(Except(self._plan, other._plan))

    @df_api_usage
    def natural_join(
        self, right: "DataFrame", how: Optional[str] = None, **kwargs
    ) -> "DataFrame":
        """Performs a natural join of the specified type (``how``) with the
        current DataFrame and another DataFrame (``right``).

        Args:
            right: The other :class:`DataFrame` to join.
            how: We support the following join types:

                - Inner join: "inner" (the default value)
                - Left outer join: "left", "leftouter"
                - Right outer join: "right", "rightouter"
                - Full outer join: "full", "outer", "fullouter"

                You can also use ``join_type`` keyword to specify this condition.
                Note that to avoid breaking changes, currently when ``join_type`` is specified,
                it overrides ``how``.

        Examples::
            >>> df1 = session.create_dataframe([[1, 2], [3, 4], [5, 6]], schema=["a", "b"])
            >>> df2 = session.create_dataframe([[1, 7], [3, 8]], schema=["a", "c"])
            >>> df1.natural_join(df2).show()
            -------------------
            |"A"  |"B"  |"C"  |
            -------------------
            |1    |2    |7    |
            |3    |4    |8    |
            -------------------
            <BLANKLINE>

            >>> df1 = session.create_dataframe([[1, 2], [3, 4], [5, 6]], schema=["a", "b"])
            >>> df2 = session.create_dataframe([[1, 7], [3, 8]], schema=["a", "c"])
            >>> df1.natural_join(df2, "left").show()
            --------------------
            |"A"  |"B"  |"C"   |
            --------------------
            |1    |2    |7     |
            |3    |4    |8     |
            |5    |6    |NULL  |
            --------------------
            <BLANKLINE>
        """
        join_type = kwargs.get("join_type") or how
        join_plan = Join(
            self._plan,
            right._plan,
            NaturalJoin(create_join_type(join_type or "inner")),
            None,
            None,
        )
        if self._select_statement:
            select_plan = self._session._analyzer.create_select_statement(
                from_=self._session._analyzer.create_select_snowflake_plan(
                    join_plan,
                    analyzer=self._session._analyzer,
                ),
                analyzer=self._session._analyzer,
            )
            return self._with_plan(select_plan)
        return self._with_plan(join_plan)

    @df_api_usage
    def join(
        self,
        right: "DataFrame",
        on: Optional[Union[ColumnOrName, Iterable[str]]] = None,
        how: Optional[str] = None,
        *,
        lsuffix: str = "",
        rsuffix: str = "",
        match_condition: Optional[Column] = None,
        **kwargs,
    ) -> "DataFrame":
        """Performs a join of the specified type (``how``) with the current
        DataFrame and another DataFrame (``right``) on a list of columns
        (``on``).

        Args:
            right: The other :class:`DataFrame` to join.
            on: A column name or a :class:`Column` object or a list of them to be used for the join.
                When a list of column names are specified, this method assumes the named columns are present in both dataframes.
                You can use keyword ``using_columns`` to specify this condition. Note that to avoid breaking changes, when
                `using_columns`` is specified, it overrides ``on``.
            how: We support the following join types:

                - Inner join: "inner" (the default value)
                - Left outer join: "left", "leftouter"
                - Right outer join: "right", "rightouter"
                - Full outer join: "full", "outer", "fullouter"
                - Left semi join: "semi", "leftsemi"
                - Left anti join: "anti", "leftanti"
                - Cross join: "cross"
                - [Preview Feature] Asof join: "asof"

                You can also use ``join_type`` keyword to specify this condition.
                Note that to avoid breaking changes, currently when ``join_type`` is specified,
                it overrides ``how``.
            lsuffix: Suffix to add to the overlapping columns of the left DataFrame.
            rsuffix: Suffix to add to the overlapping columns of the right DataFrame.
            match_condition: The match condition for asof join.

        Note:
            When both ``lsuffix`` and ``rsuffix`` are empty, the overlapping columns will have random column names in the resulting DataFrame.
            You can reference to these randomly named columns using :meth:`Column.alias` (See the first usage in Examples).

        See Also:
            - Usage notes for asof join: https://docs.snowflake.com/LIMITEDACCESS/asof-join#usage-notes

        Examples::
            >>> from snowflake.snowpark.functions import col
            >>> df1 = session.create_dataframe([[1, 2], [3, 4], [5, 6]], schema=["a", "b"])
            >>> df2 = session.create_dataframe([[1, 7], [3, 8]], schema=["a", "c"])
            >>> df1.join(df2, df1.a == df2.a).select(df1.a.alias("a_1"), df2.a.alias("a_2"), df1.b, df2.c).show()
            -----------------------------
            |"A_1"  |"A_2"  |"B"  |"C"  |
            -----------------------------
            |1      |1      |2    |7    |
            |3      |3      |4    |8    |
            -----------------------------
            <BLANKLINE>
            >>> # refer a single column "a"
            >>> df1.join(df2, "a").select(df1.a.alias("a"), df1.b, df2.c).show()
            -------------------
            |"A"  |"B"  |"C"  |
            -------------------
            |1    |2    |7    |
            |3    |4    |8    |
            -------------------
            <BLANKLINE>
            >>> # rename the ambiguous columns
            >>> df3 = df1.to_df("df1_a", "b")
            >>> df4 = df2.to_df("df2_a", "c")
            >>> df3.join(df4, col("df1_a") == col("df2_a")).select(col("df1_a").alias("a"), "b", "c").show()
            -------------------
            |"A"  |"B"  |"C"  |
            -------------------
            |1    |2    |7    |
            |3    |4    |8    |
            -------------------
            <BLANKLINE>

            >>> # join multiple columns
            >>> mdf1 = session.create_dataframe([[1, 2], [3, 4], [5, 6]], schema=["a", "b"])
            >>> mdf2 = session.create_dataframe([[1, 2], [3, 4], [7, 6]], schema=["a", "b"])
            >>> mdf1.join(mdf2, ["a", "b"]).show()
            -------------
            |"A"  |"B"  |
            -------------
            |1    |2    |
            |3    |4    |
            -------------
            <BLANKLINE>
            >>> mdf1.join(mdf2, (mdf1["a"] < mdf2["a"]) & (mdf1["b"] == mdf2["b"])).select(mdf1["a"].as_("new_a"), mdf1["b"].as_("new_b")).show()
            ---------------------
            |"NEW_A"  |"NEW_B"  |
            ---------------------
            |5        |6        |
            ---------------------
            <BLANKLINE>
            >>> # use lsuffix and rsuffix to resolve duplicating column names
            >>> mdf1.join(mdf2, (mdf1["a"] < mdf2["a"]) & (mdf1["b"] == mdf2["b"]), lsuffix="_left", rsuffix="_right").show()
            -----------------------------------------------
            |"A_LEFT"  |"B_LEFT"  |"A_RIGHT"  |"B_RIGHT"  |
            -----------------------------------------------
            |5         |6         |7          |6          |
            -----------------------------------------------
            <BLANKLINE>
            >>> mdf1.join(mdf2, (mdf1["a"] < mdf2["a"]) & (mdf1["b"] == mdf2["b"]), rsuffix="_right").show()
            -------------------------------------
            |"A"  |"B"  |"A_RIGHT"  |"B_RIGHT"  |
            -------------------------------------
            |5    |6    |7          |6          |
            -------------------------------------
            <BLANKLINE>
            >>> # examples of different joins
            >>> df5 = session.create_dataframe([3, 4, 5, 5, 6, 7], schema=["id"])
            >>> df6 = session.create_dataframe([5, 6, 7, 7, 8, 9], schema=["id"])
            >>> # inner join
            >>> df5.join(df6, "id", "inner").sort("id").show()
            --------
            |"ID"  |
            --------
            |5     |
            |5     |
            |6     |
            |7     |
            |7     |
            --------
            <BLANKLINE>
            >>> # left/leftouter join
            >>> df5.join(df6, "id", "left").sort("id").show()
            --------
            |"ID"  |
            --------
            |3     |
            |4     |
            |5     |
            |5     |
            |6     |
            |7     |
            |7     |
            --------
            <BLANKLINE>
            >>> # right/rightouter join
            >>> df5.join(df6, "id", "right").sort("id").show()
            --------
            |"ID"  |
            --------
            |5     |
            |5     |
            |6     |
            |7     |
            |7     |
            |8     |
            |9     |
            --------
            <BLANKLINE>
            >>> # full/outer/fullouter join
            >>> df5.join(df6, "id", "full").sort("id").show()
            --------
            |"ID"  |
            --------
            |3     |
            |4     |
            |5     |
            |5     |
            |6     |
            |7     |
            |7     |
            |8     |
            |9     |
            --------
            <BLANKLINE>
            >>> # semi/leftsemi join
            >>> df5.join(df6, "id", "semi").sort("id").show()
            --------
            |"ID"  |
            --------
            |5     |
            |5     |
            |6     |
            |7     |
            --------
            <BLANKLINE>
            >>> # anti/leftanti join
            >>> df5.join(df6, "id", "anti").sort("id").show()
            --------
            |"ID"  |
            --------
            |3     |
            |4     |
            --------
            <BLANKLINE>

        Note:
            When performing chained operations, this method will not work if there are
            ambiguous column names. For example,

            >>> df1.filter(df1.a == 1).join(df2, df1.a == df2.a).select(df1.a.alias("a"), df1.b, df2.c) # doctest: +SKIP

            will not work because ``df1.filter(df1.a == 1)`` has produced a new dataframe and you
            cannot refer to ``df1.a`` anymore. Instead, you can do either

            >>> df1.join(df2, (df1.a == 1) & (df1.a == df2.a)).select(df1.a.alias("a"), df1.b, df2.c).show()
            -------------------
            |"A"  |"B"  |"C"  |
            -------------------
            |1    |2    |7    |
            -------------------
            <BLANKLINE>

            or

            >>> df3 = df1.filter(df1.a == 1)
            >>> df3.join(df2, df3.a == df2.a).select(df3.a.alias("a"), df3.b, df2.c).show()
            -------------------
            |"A"  |"B"  |"C"  |
            -------------------
            |1    |2    |7    |
            -------------------
            <BLANKLINE>

        Examples::
            >>> # asof join examples
            >>> df1 = session.create_dataframe([['A', 1, 15, 3.21],
            ...                                 ['A', 2, 16, 3.22],
            ...                                 ['B', 1, 17, 3.23],
            ...                                 ['B', 2, 18, 4.23]],
            ...                                schema=["c1", "c2", "c3", "c4"])
            >>> df2 = session.create_dataframe([['A', 1, 14, 3.19],
            ...                                 ['B', 2, 16, 3.04]],
            ...                                schema=["c1", "c2", "c3", "c4"])
            >>> df1.join(df2, on=["c1", "c2"], how="asof", match_condition=(df1.c3 >= df2.c3)) \\
            ...     .select(df1.c1, df1.c2, df1.c3.alias("C3_1"), df1.c4.alias("C4_1"), df2.c3.alias("C3_2"), df2.c4.alias("C4_2")) \\
            ...     .order_by("c1", "c2").show()
            ---------------------------------------------------
            |"C1"  |"C2"  |"C3_1"  |"C4_1"  |"C3_2"  |"C4_2"  |
            ---------------------------------------------------
            |A     |1     |15      |3.21    |14      |3.19    |
            |A     |2     |16      |3.22    |NULL    |NULL    |
            |B     |1     |17      |3.23    |NULL    |NULL    |
            |B     |2     |18      |4.23    |16      |3.04    |
            ---------------------------------------------------
            <BLANKLINE>
            >>> df1.join(df2, on=(df1.c1 == df2.c1) & (df1.c2 == df2.c2), how="asof",
            ...     match_condition=(df1.c3 >= df2.c3), lsuffix="_L", rsuffix="_R") \\
            ...     .order_by("C1_L", "C2_L").show()
            -------------------------------------------------------------------------
            |"C1_L"  |"C2_L"  |"C3_L"  |"C4_L"  |"C1_R"  |"C2_R"  |"C3_R"  |"C4_R"  |
            -------------------------------------------------------------------------
            |A       |1       |15      |3.21    |A       |1       |14      |3.19    |
            |A       |2       |16      |3.22    |NULL    |NULL    |NULL    |NULL    |
            |B       |1       |17      |3.23    |NULL    |NULL    |NULL    |NULL    |
            |B       |2       |18      |4.23    |B       |2       |16      |3.04    |
            -------------------------------------------------------------------------
            <BLANKLINE>
            >>> df1 = df1.alias("L")
            >>> df2 = df2.alias("R")
            >>> df1.join(df2, using_columns=["c1", "c2"], how="asof",
            ...         match_condition=(df1.c3 >= df2.c3)).order_by("C1", "C2").show()
            -----------------------------------------------
            |"C1"  |"C2"  |"C3L"  |"C4L"  |"C3R"  |"C4R"  |
            -----------------------------------------------
            |A     |1     |15     |3.21   |14     |3.19   |
            |A     |2     |16     |3.22   |NULL   |NULL   |
            |B     |1     |17     |3.23   |NULL   |NULL   |
            |B     |2     |18     |4.23   |16     |3.04   |
            -----------------------------------------------
            <BLANKLINE>
        """
        using_columns = kwargs.get("using_columns") or on
        join_type = kwargs.get("join_type") or how
        if isinstance(right, DataFrame):
            if self is right or self._plan is right._plan:
                raise SnowparkClientExceptionMessages.DF_SELF_JOIN_NOT_SUPPORTED()

            if isinstance(join_type, Cross) or (
                isinstance(join_type, str)
                and join_type.strip().lower().replace("_", "").startswith("cross")
            ):
                if column_to_bool(using_columns):
                    raise Exception("Cross joins cannot take columns as input.")

            if (
                isinstance(join_type, AsOf)
                or isinstance(join_type, str)
                and join_type.strip().lower() == "asof"
            ):
                if match_condition is None:
                    raise ValueError(
                        "match_condition cannot be None when performing asof join."
                    )
            else:
                if match_condition is not None:
                    raise ValueError(
                        f"match_condition is only accepted with join type 'asof' given: '{join_type}'"
                    )

            # Parse using_columns arg
            if column_to_bool(using_columns) is False:
                using_columns = []
            elif isinstance(using_columns, str):
                using_columns = [using_columns]
            elif isinstance(using_columns, Column):
                using_columns = using_columns
            elif (
                isinstance(using_columns, Iterable)
                and len(using_columns) > 0
                and not all([isinstance(col, str) for col in using_columns])
            ):
                bad_idx, bad_col = next(
                    (idx, col)
                    for idx, col in enumerate(using_columns)
                    if not isinstance(col, str)
                )
                raise TypeError(
                    f"All list elements for 'on' or 'using_columns' must be string type. "
                    f"Got: '{type(bad_col)}' at index {bad_idx}"
                )
            elif not isinstance(using_columns, Iterable):
                raise TypeError(
                    f"Invalid input type for join column: {type(using_columns)}"
                )

            return self._join_dataframes(
                right,
                using_columns,
                create_join_type(join_type or "inner"),
                lsuffix=lsuffix,
                rsuffix=rsuffix,
                match_condition=match_condition,
            )

        raise TypeError("Invalid type for join. Must be Dataframe")

    @df_api_usage
    def join_table_function(
        self,
        func: Union[str, List[str], TableFunctionCall],
        *func_arguments: ColumnOrName,
        **func_named_arguments: ColumnOrName,
    ) -> "DataFrame":
        """Lateral joins the current DataFrame with the output of the specified table function.

        References: `Snowflake SQL functions <https://docs.snowflake.com/en/sql-reference/functions-table.html>`_.

        Example 1
            Lateral join a table function by using the name and parameters directly:

            >>> df = session.sql("select 'James' as name, 'address1 address2 address3' as addresses")
            >>> df.join_table_function("split_to_table", df["addresses"], lit(" ")).show()
            --------------------------------------------------------------------
            |"NAME"  |"ADDRESSES"                 |"SEQ"  |"INDEX"  |"VALUE"   |
            --------------------------------------------------------------------
            |James   |address1 address2 address3  |1      |1        |address1  |
            |James   |address1 address2 address3  |1      |2        |address2  |
            |James   |address1 address2 address3  |1      |3        |address3  |
            --------------------------------------------------------------------
            <BLANKLINE>

        Example 2
            Lateral join a table function by calling:

            >>> from snowflake.snowpark.functions import table_function
            >>> split_to_table = table_function("split_to_table")
            >>> df = session.sql("select 'James' as name, 'address1 address2 address3' as addresses")
            >>> df.join_table_function(split_to_table(df["addresses"], lit(" "))).show()
            --------------------------------------------------------------------
            |"NAME"  |"ADDRESSES"                 |"SEQ"  |"INDEX"  |"VALUE"   |
            --------------------------------------------------------------------
            |James   |address1 address2 address3  |1      |1        |address1  |
            |James   |address1 address2 address3  |1      |2        |address2  |
            |James   |address1 address2 address3  |1      |3        |address3  |
            --------------------------------------------------------------------
            <BLANKLINE>

        Example 3
            Lateral join a table function with the partition and order by clause:

            >>> from snowflake.snowpark.functions import table_function
            >>> split_to_table = table_function("split_to_table")
            >>> df = session.create_dataframe([
            ...     ["John", "James", "address1 address2 address3"],
            ...     ["Mike", "James", "address4 address5 address6"],
            ...     ["Cathy", "Stone", "address4 address5 address6"],
            ... ],
            ... schema=["first_name", "last_name", "addresses"])
            >>> df.join_table_function(split_to_table(df["addresses"], lit(" ")).over(partition_by="last_name", order_by="first_name")).show()
            ----------------------------------------------------------------------------------------
            |"FIRST_NAME"  |"LAST_NAME"  |"ADDRESSES"                 |"SEQ"  |"INDEX"  |"VALUE"   |
            ----------------------------------------------------------------------------------------
            |John          |James        |address1 address2 address3  |1      |1        |address1  |
            |John          |James        |address1 address2 address3  |1      |2        |address2  |
            |John          |James        |address1 address2 address3  |1      |3        |address3  |
            |Mike          |James        |address4 address5 address6  |2      |1        |address4  |
            |Mike          |James        |address4 address5 address6  |2      |2        |address5  |
            |Mike          |James        |address4 address5 address6  |2      |3        |address6  |
            |Cathy         |Stone        |address4 address5 address6  |3      |1        |address4  |
            |Cathy         |Stone        |address4 address5 address6  |3      |2        |address5  |
            |Cathy         |Stone        |address4 address5 address6  |3      |3        |address6  |
            ----------------------------------------------------------------------------------------
            <BLANKLINE>

        Example 4
            Lateral join a table function with aliasing the output column names:

            >>> from snowflake.snowpark.functions import table_function
            >>> split_to_table = table_function("split_to_table")
            >>> df = session.sql("select 'James' as name, 'address1 address2 address3' as addresses")
            >>> df.join_table_function(split_to_table(col("addresses"), lit(" ")).alias("seq", "idx", "val")).show()
            ------------------------------------------------------------------
            |"NAME"  |"ADDRESSES"                 |"SEQ"  |"IDX"  |"VAL"     |
            ------------------------------------------------------------------
            |James   |address1 address2 address3  |1      |1      |address1  |
            |James   |address1 address2 address3  |1      |2      |address2  |
            |James   |address1 address2 address3  |1      |3      |address3  |
            ------------------------------------------------------------------
            <BLANKLINE>

        Args:

            func_name: The SQL function name.
            func_arguments: The positional arguments for the SQL function.
            func_named_arguments: The named arguments for the SQL function, if it accepts named arguments.

        Returns:
            A new :class:`DataFrame` that has the columns carried from this :class:`DataFrame`, plus new columns and rows from the lateral join with the table function.

        See Also:
            - :meth:`Session.table_function`, which creates a new :class:`DataFrame` by using the SQL table function.

        """
        func_expr = _create_table_function_expression(
            func, *func_arguments, **func_named_arguments
        )

        project_cols = None
        new_col_names = None
        if func_expr.aliases:
            temp_join_plan = self._session._analyzer.resolve(
                TableFunctionJoin(self._plan, func_expr)
            )
            old_cols, new_cols, alias_cols = _get_cols_after_join_table(
                func_expr, self._plan, temp_join_plan
            )
            new_col_names = [
                self._session._analyzer.analyze(col, {}) for col in new_cols
            ]
            # when generating join table expression, we inculcate aliased column into the initial
            # query like so,
            #
            #     SELECT T_LEFT.*, T_RIGHT."COL1" AS "COL1_ALIASED", ... FROM () AS T_LEFT JOIN TABLE() AS T_RIGHT
            #
            # Therefore if columns names are aliased, then subsequent select must use the aliased name.
            join_plan = self._session._analyzer.resolve(
                TableFunctionJoin(self._plan, func_expr, right_cols=new_col_names)
            )
            project_cols = [*old_cols, *alias_cols]

        if self._session.sql_simplifier_enabled:
            select_plan = self._session._analyzer.create_select_statement(
                from_=SelectTableFunction(
                    func_expr,
                    other_plan=self._plan,
                    analyzer=self._session._analyzer,
                    right_cols=new_col_names,
                ),
                analyzer=self._session._analyzer,
            )
            if project_cols:
                select_plan = select_plan.select(project_cols)
            return self._with_plan(select_plan)
        if project_cols:
            return self._with_plan(Project(project_cols, join_plan))

        return self._with_plan(
            TableFunctionJoin(self._plan, func_expr, right_cols=new_col_names)
        )

    @df_api_usage
    def cross_join(
        self,
        right: "DataFrame",
        *,
        lsuffix: str = "",
        rsuffix: str = "",
    ) -> "DataFrame":
        """Performs a cross join, which returns the Cartesian product of the current
        :class:`DataFrame` and another :class:`DataFrame` (``right``).

        If the current and ``right`` DataFrames have columns with the same name, and
        you need to refer to one of these columns in the returned DataFrame, use the
        :func:`col` function on the current or ``right`` DataFrame to disambiguate
        references to these columns.

        Example::

            >>> df1 = session.create_dataframe([[1, 2], [3, 4]], schema=["a", "b"])
            >>> df2 = session.create_dataframe([[5, 6], [7, 8]], schema=["c", "d"])
            >>> df1.cross_join(df2).sort("a", "b", "c", "d").show()
            -------------------------
            |"A"  |"B"  |"C"  |"D"  |
            -------------------------
            |1    |2    |5    |6    |
            |1    |2    |7    |8    |
            |3    |4    |5    |6    |
            |3    |4    |7    |8    |
            -------------------------
            <BLANKLINE>
            >>> df3 = session.create_dataframe([[1, 2], [3, 4]], schema=["a", "b"])
            >>> df4 = session.create_dataframe([[5, 6], [7, 8]], schema=["a", "b"])
            >>> df3.cross_join(df4, lsuffix="_l", rsuffix="_r").sort("a_l", "b_l", "a_r", "b_r").show()
            ---------------------------------
            |"A_L"  |"B_L"  |"A_R"  |"B_R"  |
            ---------------------------------
            |1      |2      |5      |6      |
            |1      |2      |7      |8      |
            |3      |4      |5      |6      |
            |3      |4      |7      |8      |
            ---------------------------------
            <BLANKLINE>

        Args:
            right: the right :class:`DataFrame` to join.
            lsuffix: Suffix to add to the overlapping columns of the left DataFrame.
            rsuffix: Suffix to add to the overlapping columns of the right DataFrame.

        Note:
            If both ``lsuffix`` and ``rsuffix`` are empty, the overlapping columns will have random column names in the result DataFrame.
            If either one is not empty, the overlapping columns won't have random names.
        """
        return self._join_dataframes_internal(
            right,
            create_join_type("cross"),
            None,
            lsuffix=lsuffix,
            rsuffix=rsuffix,
        )

    def _join_dataframes(
        self,
        right: "DataFrame",
        using_columns: Union[Column, Iterable[str]],
        join_type: JoinType,
        *,
        lsuffix: str = "",
        rsuffix: str = "",
        match_condition: Optional[Column] = None,
    ) -> "DataFrame":
        if isinstance(using_columns, Column):
            return self._join_dataframes_internal(
                right,
                join_type,
                join_exprs=using_columns,
                lsuffix=lsuffix,
                rsuffix=rsuffix,
                match_condition=match_condition,
            )

        if isinstance(join_type, (LeftSemi, LeftAnti)):
            # Create a Column with expression 'true AND <expr> AND <expr> .."
            join_cond = Column(Literal(True))
            for c in using_columns:
                quoted = quote_name(c)
                join_cond = join_cond & (self.col(quoted) == right.col(quoted))
            return self._join_dataframes_internal(
                right,
                join_type,
                join_cond,
                lsuffix=lsuffix,
                rsuffix=rsuffix,
            )
        else:
            lhs, rhs = _disambiguate(
                self,
                right,
                join_type,
                using_columns,
                lsuffix=lsuffix,
                rsuffix=rsuffix,
            )
            if not isinstance(
                join_type, Cross
            ):  # cross joins does not allow specifying columns
                join_type = UsingJoin(join_type, using_columns)
            join_logical_plan = Join(
                lhs._plan,
                rhs._plan,
                join_type,
                None,
                match_condition._expression if match_condition is not None else None,
            )
            if self._select_statement:
                return self._with_plan(
                    self._session._analyzer.create_select_statement(
                        from_=self._session._analyzer.create_select_snowflake_plan(
                            join_logical_plan, analyzer=self._session._analyzer
                        ),
                        analyzer=self._session._analyzer,
                    )
                )
            return self._with_plan(join_logical_plan)

    def _join_dataframes_internal(
        self,
        right: "DataFrame",
        join_type: JoinType,
        join_exprs: Optional[Column],
        *,
        lsuffix: str = "",
        rsuffix: str = "",
        match_condition: Optional[Column] = None,
    ) -> "DataFrame":
        (lhs, rhs) = _disambiguate(
            self, right, join_type, [], lsuffix=lsuffix, rsuffix=rsuffix
        )
        join_condition_expr = join_exprs._expression if join_exprs is not None else None
        match_condition_expr = (
            match_condition._expression if match_condition is not None else None
        )
        join_logical_plan = Join(
            lhs._plan,
            rhs._plan,
            join_type,
            join_condition_expr,
            match_condition_expr,
        )
        if self._select_statement:
            return self._with_plan(
                self._session._analyzer.create_select_statement(
                    from_=self._session._analyzer.create_select_snowflake_plan(
                        join_logical_plan,
                        analyzer=self._session._analyzer,
                    ),
                    analyzer=self._session._analyzer,
                )
            )
        return self._with_plan(join_logical_plan)

    @df_api_usage
    def with_column(
        self,
        col_name: str,
        col: Union[Column, TableFunctionCall],
        ast_stmt: proto.Expr = None,
    ) -> "DataFrame":
        """
        Returns a DataFrame with an additional column with the specified name
        ``col_name``. The column is computed by using the specified expression ``col``.

        If a column with the same name already exists in the DataFrame, that column is
        replaced by the new column.

        Example 1::

            >>> df = session.create_dataframe([[1, 2], [3, 4]], schema=["a", "b"])
            >>> df.with_column("mean", (df["a"] + df["b"]) / 2).show()
            ------------------------
            |"A"  |"B"  |"MEAN"    |
            ------------------------
            |1    |2    |1.500000  |
            |3    |4    |3.500000  |
            ------------------------
            <BLANKLINE>

        Example 2::

            >>> from snowflake.snowpark.functions import udtf
            >>> @udtf(output_schema=["number"])
            ... class sum_udtf:
            ...     def process(self, a: int, b: int) -> Iterable[Tuple[int]]:
            ...         yield (a + b, )
            >>> df = session.create_dataframe([[1, 2], [3, 4]], schema=["a", "b"])
            >>> df.with_column("total", sum_udtf(df.a, df.b)).sort(df.a).show()
            -----------------------
            |"A"  |"B"  |"TOTAL"  |
            -----------------------
            |1    |2    |3        |
            |3    |4    |7        |
            -----------------------
            <BLANKLINE>

        Args:
            col_name: The name of the column to add or replace.
            col: The :class:`Column` or :class:`table_function.TableFunctionCall` with single column output to add or replace.
        """
        return self.with_columns([col_name], [col], ast_stmt=ast_stmt)

    @df_api_usage
    def with_columns(
        self,
        col_names: List[str],
        values: List[Union[Column, TableFunctionCall]],
        ast_stmt: proto.Expr = None,
    ) -> "DataFrame":
        """Returns a DataFrame with additional columns with the specified names
        ``col_names``. The columns are computed by using the specified expressions
        ``values``.

        If columns with the same names already exist in the DataFrame, those columns
        are removed and appended at the end by new columns.

        Example 1::

            >>> from snowflake.snowpark.functions import udtf
            >>> @udtf(output_schema=["number"])
            ... class sum_udtf:
            ...     def process(self, a: int, b: int) -> Iterable[Tuple[int]]:
            ...         yield (a + b, )
            >>> df = session.create_dataframe([[1, 2], [3, 4]], schema=["a", "b"])
            >>> df.with_columns(["mean", "total"], [(df["a"] + df["b"]) / 2, sum_udtf(df.a, df.b)]).sort(df.a).show()
            ----------------------------------
            |"A"  |"B"  |"MEAN"    |"TOTAL"  |
            ----------------------------------
            |1    |2    |1.500000  |3        |
            |3    |4    |3.500000  |7        |
            ----------------------------------
            <BLANKLINE>

        Example 2::

            >>> from snowflake.snowpark.functions import table_function
            >>> split_to_table = table_function("split_to_table")
            >>> df = session.sql("select 'James' as name, 'address1 address2 address3' as addresses")
            >>> df.with_columns(["seq", "idx", "val"], [split_to_table(df.addresses, lit(" "))]).show()
            ------------------------------------------------------------------
            |"NAME"  |"ADDRESSES"                 |"SEQ"  |"IDX"  |"VAL"     |
            ------------------------------------------------------------------
            |James   |address1 address2 address3  |1      |1      |address1  |
            |James   |address1 address2 address3  |1      |2      |address2  |
            |James   |address1 address2 address3  |1      |3      |address3  |
            ------------------------------------------------------------------
            <BLANKLINE>

        Args:
            col_names: A list of the names of the columns to add or replace.
            values: A list of the :class:`Column` objects or :class:`table_function.TableFunctionCall` object
                    to add or replace.
        """
        # Get a list of the new columns and their dedupped values
        qualified_names = [quote_name(n) for n in col_names]
        new_column_names = set(qualified_names)

        if len(col_names) != len(new_column_names):
            raise ValueError(
                "The same column name is used multiple times in the col_names parameter."
            )

        num_table_func_calls = sum(
            1 if isinstance(col, TableFunctionCall) else 0 for col in values
        )
        if num_table_func_calls == 0:
            if len(col_names) != len(values):
                raise ValueError(
                    f"The size of column names ({len(col_names)}) is not equal to the size of columns ({len(values)})"
                )
            new_cols = [col.as_(name) for name, col in zip(qualified_names, values)]
        elif num_table_func_calls > 1:
            raise ValueError(
                f"Only one table function call accepted inside with_columns call, ({num_table_func_calls}) provided"
            )
        else:
            if len(col_names) < len(values):
                raise ValueError(
                    "The size of column names must be equal to the size of the output columns. Fewer columns provided."
                )
            new_cols = []
            offset = 0
            for i in range(len(values)):
                col = values[i]
                if isinstance(col, Column):
                    name = col_names[i + offset]
                    new_cols.append(col.as_(name))
                else:
                    offset = len(col_names) - len(values)
                    names = col_names[i : i + offset + 1]
                    new_cols.append(col.as_(*names))

        # Get a list of existing column names that are not being replaced
        old_cols = [
            Column(field)
            for field in self._output
            if field.name not in new_column_names
        ]

        # Put it all together
        return self.select([*old_cols, *new_cols], _ast_stmt=ast_stmt)

    @overload
    def count(
        self, *, statement_params: Optional[Dict[str, str]] = None, block: bool = True
    ) -> int:
        ...  # pragma: no cover

    @overload
    def count(
        self, *, statement_params: Optional[Dict[str, str]] = None, block: bool = False
    ) -> AsyncJob:
        ...  # pragma: no cover

    def count(
        self, *, statement_params: Optional[Dict[str, str]] = None, block: bool = True
    ) -> Union[int, AsyncJob]:
        """Executes the query representing this DataFrame and returns the number of
        rows in the result (similar to the COUNT function in SQL).

        Args:
            statement_params: Dictionary of statement level parameters to be set while executing this action.
            block: A bool value indicating whether this function will wait until the result is available.
                When it is ``False``, this function executes the underlying queries of the dataframe
                asynchronously and returns an :class:`AsyncJob`.
        """
        with open_telemetry_context_manager(self.count, self):
            df = self.agg(("*", "count"))
            add_api_call(df, "DataFrame.count")
            result = df._internal_collect_with_tag(
                statement_params=statement_params,
                block=block,
                data_type=_AsyncResultType.COUNT,
            )
            return result[0][0] if block else result

    @property
    def write(self) -> DataFrameWriter:
        """Returns a new :class:`DataFrameWriter` object that you can use to write the data in the :class:`DataFrame` to
        a Snowflake database or a stage location

        Example::
            >>> df = session.create_dataframe([[1, 2], [3, 4]], schema=["a", "b"])
            >>> df.write.mode("overwrite").save_as_table("saved_table", table_type="temporary")
            >>> session.table("saved_table").show()
            -------------
            |"A"  |"B"  |
            -------------
            |1    |2    |
            |3    |4    |
            -------------
            <BLANKLINE>
            >>> stage_created_result = session.sql("create temp stage if not exists test_stage").collect()
            >>> df.write.copy_into_location("@test_stage/copied_from_dataframe")  # default CSV
            [Row(rows_unloaded=2, input_bytes=8, output_bytes=28)]
        """

        return self._writer

    @df_collect_api_telemetry
    def copy_into_table(
        self,
        table_name: Union[str, Iterable[str]],
        *,
        files: Optional[Iterable[str]] = None,
        pattern: Optional[str] = None,
        validation_mode: Optional[str] = None,
        target_columns: Optional[Iterable[str]] = None,
        transformations: Optional[Iterable[ColumnOrName]] = None,
        format_type_options: Optional[Dict[str, Any]] = None,
        statement_params: Optional[Dict[str, str]] = None,
        **copy_options: Any,
    ) -> List[Row]:
        """Executes a `COPY INTO <table> <https://docs.snowflake.com/en/sql-reference/sql/copy-into-table.html>`__ command to load data from files in a stage location into a specified table.

        It returns the load result described in `OUTPUT section of the COPY INTO <table> command <https://docs.snowflake.com/en/sql-reference/sql/copy-into-table.html#output>`__.
        The returned result also depends on the value of ``validation_mode``.

        It's slightly different from the ``COPY INTO`` command in that this method will automatically create a table if the table doesn't exist and the input files are CSV files whereas the ``COPY INTO <table>`` doesn't.

        To call this method, this DataFrame must be created from a :class:`DataFrameReader`.

        Example::

            >>> # Create a CSV file to demo load
            >>> import tempfile
            >>> with tempfile.NamedTemporaryFile(mode="w+t") as t:
            ...     t.writelines(["id1, Product A", "\\n" "id2, Product B"])
            ...     t.flush()
            ...     create_stage_result = session.sql("create temp stage if not exists test_stage").collect()
            ...     put_result = session.file.put(t.name, "@test_stage/copy_into_table_dir", overwrite=True)
            >>> # user_schema is used to read from CSV files. For other files it's not needed.
            >>> from snowflake.snowpark.types import StringType, StructField, StringType
            >>> from snowflake.snowpark.functions import length
            >>> user_schema = StructType([StructField("product_id", StringType()), StructField("product_name", StringType())])
            >>> # Use the DataFrameReader (session.read below) to read from CSV files.
            >>> df = session.read.schema(user_schema).csv("@test_stage/copy_into_table_dir")
            >>> # specify target column names.
            >>> target_column_names = ["product_id", "product_name"]
            >>> drop_result = session.sql("drop table if exists copied_into_table").collect()  # The copy will recreate the table.
            >>> copied_into_result = df.copy_into_table("copied_into_table", target_columns=target_column_names, force=True)
            >>> session.table("copied_into_table").show()
            ---------------------------------
            |"PRODUCT_ID"  |"PRODUCT_NAME"  |
            ---------------------------------
            |id1           | Product A      |
            |id2           | Product B      |
            ---------------------------------
            <BLANKLINE>

        The arguments of this function match the optional parameters of the `COPY INTO <table> <https://docs.snowflake.com/en/sql-reference/sql/copy-into-table.html#optional-parameters>`__.

        Args:
            table_name: A string or list of strings representing table name.
                If input is a string, it represents the table name; if input is of type iterable of strings,
                it represents the fully-qualified object identifier (database name, schema name, and table name).
            files: Specific files to load from the stage location.
            pattern: The regular expression that is used to match file names of the stage location.
            validation_mode: A ``str`` that instructs the ``COPY INTO <table>`` command to validate the data files instead of loading them into the specified table.
                Values can be "RETURN_n_ROWS", "RETURN_ERRORS", or "RETURN_ALL_ERRORS". Refer to the above mentioned ``COPY INTO <table>`` command optional parameters for more details.
            target_columns: Name of the columns in the table where the data should be saved.
            transformations: A list of column transformations.
            format_type_options: A dict that contains the ``formatTypeOptions`` of the ``COPY INTO <table>`` command.
            statement_params: Dictionary of statement level parameters to be set while executing this action.
            copy_options: The kwargs that is used to specify the ``copyOptions`` of the ``COPY INTO <table>`` command.
        """
        # AST.
        stmt = self._session._ast_batch.assign()
        expr = with_src_position(stmt.expr.sp_dataframe_copy_into_table)
        self.set_ast_ref(expr.df)
        if isinstance(table_name, str):
            expr.table_name.append(table_name)
        else:
            expr.table_name.extend(table_name)
        if files is not None:
            expr.files.extend(files)
        if pattern is not None:
            expr.pattern.value = pattern
        if validation_mode is not None:
            expr.validation_mode.value = validation_mode
        if target_columns is not None:
            expr.target_columns.extend(target_columns)
        if transformations is not None:
            for t in transformations:
                build_expr_from_python_val(t, expr.transformations.add())
        if format_type_options is not None:
            for k in format_type_options:
                entry = expr.format_type_options.add()
                entry._1 = k
                build_expr_from_python_val(format_type_options[k], entry._2)
        if statement_params is not None:
            for k in statement_params:
                entry = expr.statement_params.add()
                entry._1 = k
                entry._2 = statement_params[k]
        if copy_options is not None:
            for k in copy_options:
                entry = expr.copy_options.add()
                entry._1 = k
                build_expr_from_python_val(copy_options[k], entry._2)

        if self._session._conn._suppress_not_implemented_error:
            return None

        if not self._reader or not self._reader._file_path:
            raise SnowparkDataframeException(
                "To copy into a table, the DataFrame must be created from a DataFrameReader and specify a file path."
            )
        target_columns = tuple(target_columns) if target_columns else None
        transformations = tuple(transformations) if transformations else None
        if (
            target_columns
            and transformations
            and len(target_columns) != len(transformations)
        ):
            raise ValueError(
                f"Number of column names provided to copy into does not match the number of transformations provided. Number of column names: {len(target_columns)}, number of transformations: {len(transformations)}"
            )

        full_table_name = (
            table_name if isinstance(table_name, str) else ".".join(table_name)
        )
        validate_object_name(full_table_name)
        table_name = (
            parse_table_name(table_name) if isinstance(table_name, str) else table_name
        )
        pattern = pattern or self._reader._cur_options.get("PATTERN")
        reader_format_type_options, reader_copy_options = get_copy_into_table_options(
            self._reader._cur_options
        )
        format_type_options = format_type_options or reader_format_type_options
        target_columns = target_columns or self._reader._cur_options.get(
            "TARGET_COLUMNS"
        )
        transformations = transformations or self._reader._cur_options.get(
            "TRANSFORMATIONS"
        )
        # We only want to set this if the user does not have any target columns or transformations set
        # Otherwise we operate in the mode where we don't know the schema
        create_table_from_infer_schema = False
        if self._reader._infer_schema and not (transformations or target_columns):
            transformations = self._reader._infer_schema_transformations
            target_columns = self._reader._infer_schema_target_columns
            create_table_from_infer_schema = True

        transformations = (
            [_to_col_if_str(column, "copy_into_table") for column in transformations]
            if transformations
            else None
        )
        copy_options = copy_options or reader_copy_options
        validation_mode = validation_mode or self._reader._cur_options.get(
            "VALIDATION_MODE"
        )
        normalized_column_names = (
            [quote_name(col_name) for col_name in target_columns]
            if target_columns
            else None
        )
        transformation_exps = (
            [
                column._expression if isinstance(column, Column) else column
                for column in transformations
            ]
            if transformations
            else None
        )
        return DataFrame(
            self._session,
            CopyIntoTableNode(
                table_name,
                file_path=self._reader._file_path,
                files=files,
                file_format=self._reader._file_type,
                pattern=pattern,
                column_names=normalized_column_names,
                transformations=transformation_exps,
                copy_options=copy_options,
                format_type_options=format_type_options,
                validation_mode=validation_mode,
                user_schema=self._reader._user_schema,
                cur_options=self._reader._cur_options,
                create_table_from_infer_schema=create_table_from_infer_schema,
            ),
            ast_stmt=stmt,
        )._internal_collect_with_tag_no_telemetry(statement_params=statement_params)

    @df_collect_api_telemetry
    def show(
        self,
        n: int = 10,
        max_width: int = 50,
        *,
        statement_params: Optional[Dict[str, str]] = None,
    ) -> None:
        """Evaluates this DataFrame and prints out the first ``n`` rows with the
        specified maximum number of characters per column.

        Args:
            n: The number of rows to print out.
            max_width: The maximum number of characters to print out for each column.
                If the number of characters exceeds the maximum, the method prints out
                an ellipsis (...) at the end of the column.
            statement_params: Dictionary of statement level parameters to be set while executing this action.
        """
        with open_telemetry_context_manager(self.show, self):
            print(  # noqa: T201: we need to print here.
                self._show_string(
                    n,
                    max_width,
                    _statement_params=create_or_update_statement_params_with_query_tag(
                        statement_params or self._statement_params,
                        self._session.query_tag,
                        SKIP_LEVELS_TWO,
                    ),
                )
            )

    @deprecated(
        version="0.7.0",
        extra_warning_text="Use `DataFrame.join_table_function()` instead.",
        extra_doc_string="Use :meth:`join_table_function` instead.",
    )
    @df_api_usage
    def flatten(
        self,
        input: ColumnOrName,
        path: Optional[str] = None,
        outer: bool = False,
        recursive: bool = False,
        mode: str = "BOTH",
    ) -> "DataFrame":
        """Flattens (explodes) compound values into multiple rows.

        It creates a new ``DataFrame`` from this ``DataFrame``, carries the existing columns to the new ``DataFrame``,
        and adds the following columns to it:

            - SEQ
            - KEY
            - PATH
            - INDEX
            - VALUE
            - THIS

        References: `Snowflake SQL function FLATTEN <https://docs.snowflake.com/en/sql-reference/functions/flatten.html>`_.

        If this ``DataFrame`` also has columns with the names above, you can disambiguate the columns by renaming them.

        Example::

            >>> table1 = session.sql("select parse_json(numbers) as numbers from values('[1,2]') as T(numbers)")
            >>> flattened = table1.flatten(table1["numbers"])
            >>> flattened.select(table1["numbers"], flattened["value"].as_("flattened_number")).show()
            ----------------------------------
            |"NUMBERS"  |"FLATTENED_NUMBER"  |
            ----------------------------------
            |[          |1                   |
            |  1,       |                    |
            |  2        |                    |
            |]          |                    |
            |[          |2                   |
            |  1,       |                    |
            |  2        |                    |
            |]          |                    |
            ----------------------------------
            <BLANKLINE>

        Args:
            input: The name of a column or a :class:`Column` instance that will be unseated into rows.
                The column data must be of Snowflake data type VARIANT, OBJECT, or ARRAY.
            path: The path to the element within a VARIANT data structure which needs to be flattened.
                The outermost element is to be flattened if path is empty or ``None``.
            outer: If ``False``, any input rows that cannot be expanded, either because they cannot be accessed in the ``path``
                or because they have zero fields or entries, are completely omitted from the output.
                Otherwise, exactly one row is generated for zero-row expansions
                (with NULL in the KEY, INDEX, and VALUE columns).
            recursive: If ``False``, only the element referenced by ``path`` is expanded.
                Otherwise, the expansion is performed for all sub-elements recursively.
            mode: Specifies which types should be flattened "OBJECT", "ARRAY", or "BOTH".

        Returns:
            A new :class:`DataFrame` that has the columns carried from this :class:`DataFrame`, the flattened new columns and new rows.

        See Also:
            - :meth:`Session.flatten`, which creates a new :class:`DataFrame` by flattening compound values into multiple rows.
        """
        # AST.
        stmt = self._session._ast_batch.assign()
        expr = with_src_position(stmt.expr.sp_dataframe_flatten, stmt)
        self.set_ast_ref(expr.df)
        build_expr_from_python_val(input, expr.input)
        if path is not None:
            expr.path.value = path
        expr.outer = outer
        expr.recursive = recursive

        mode = mode.upper()
        if mode == "OBJECT":
            expr.mode.sp_flatten_mode_object = True
        elif mode == "ARRAY":
            expr.mode.sp_flatten_mode_array = True
        elif mode == "BOTH":
            expr.mode.sp_flatten_mode_both = True
        else:
            raise ValueError("mode must be one of ('OBJECT', 'ARRAY', 'BOTH')")

        if isinstance(input, str):
            input = self.col(input)

        return self._lateral(
            FlattenFunction(input._expression, path, outer, recursive, mode),
            _ast_stmt=stmt,
        )

    def _lateral(
        self, table_function: TableFunctionExpression, _ast_stmt: proto.Assign = None
    ) -> "DataFrame":
        from snowflake.snowpark.mock._connection import MockServerConnection

        if isinstance(self._session._conn, MockServerConnection):
            return DataFrame(self._session, ast_stmt=_ast_stmt)

        result_columns = [
            attr.name
            for attr in self._session._analyzer.resolve(
                Lateral(self._plan, table_function)
            ).attributes
        ]
        common_col_names = [k for k, v in Counter(result_columns).items() if v > 1]
        if len(common_col_names) == 0:
            return DataFrame(
                self._session, Lateral(self._plan, table_function), ast_stmt=_ast_stmt
            )
        prefix = _generate_prefix("a")
        child = self.select(
            [
                _alias_if_needed(
                    self,
                    attr.name,
                    prefix,
                    suffix=None,
                    common_col_names=common_col_names,
                )
                for attr in self._output
            ],
            ast_stmt=False,  # Suppress AST generation for this SELECT.
        )
        return DataFrame(
            self._session, Lateral(child._plan, table_function), ast_stmt=_ast_stmt
        )

    def _show_string(self, n: int = 10, max_width: int = 50, **kwargs) -> str:
        query = self._plan.queries[-1].sql.strip().lower()

        # Add an Assign node that applies SpDataframeShow() to the input, followed by its Eval.
        repr = self._session._ast_batch.assign()
        if self._ast_id is None and FAIL_ON_MISSING_AST:
            _logger.debug(self._explain_string())
            raise NotImplementedError(
                f"DataFrame with API usage {self._plan.api_calls} is missing complete AST logging."
            )
        elif self._ast_id is not None:
            repr.expr.sp_dataframe_show.id.bitfield1 = self._ast_id
        self._session._ast_batch.eval(repr)

        if self._session._conn.is_phase1_enabled():
            ast = self._session._ast_batch.flush()
            res = self._session._conn.ast_query(ast)

            _logger.debug(f"AST response: {res}")

            # In Phase 1, the code to format the result set to a string
            # is run on the server, retrieve simply the result here.
            response = decode_ast_response_from_snowpark(
                res, self._session._conn._conn._session_parameters
            )

            check_response(response)

            return response.body[0].eval_ok.data.string_val.v
        else:
            _, kwargs["_dataframe_ast"] = self._session._ast_batch.flush()

            # Phase 0 code where string gets formatted.
            if is_sql_select_statement(query):
                result, meta = self._session._conn.get_result_and_metadata(
                    self.limit(n)._plan, **kwargs
                )
            else:
                res, meta = self._session._conn.get_result_and_metadata(
                    self._plan, **kwargs
                )
                result = res[:n]

            # The query has been executed
            col_count = len(meta)
            col_width = []
            header = []
            for field in meta:
                name = field.name
                col_width.append(len(name))
                header.append(name)

            body = []
            for row in result:
                lines = []
                for i, v in enumerate(row):
                    texts = str(v).split("\n") if v is not None else ["NULL"]
                    for t in texts:
                        col_width[i] = max(len(t), col_width[i])
                        col_width[i] = min(max_width, col_width[i])
                    lines.append(texts)

                # max line number in this row
                line_count = max(len(li) for li in lines)
                res = []
                for line_number in range(line_count):
                    new_line = []
                    for colIndex in range(len(lines)):
                        n = (
                            lines[colIndex][line_number]
                            if len(lines[colIndex]) > line_number
                            else ""
                        )
                        new_line.append(n)
                    res.append(new_line)
                body.extend(res)

            # Add 2 more spaces in each column
            col_width = [w + 2 for w in col_width]

            total_width = sum(col_width) + col_count + 1
            line = "-" * total_width + "\n"

            def row_to_string(row: List[str]) -> str:
                tokens = []
                if row:
                    for segment, size in zip(row, col_width):
                        if len(segment) > max_width:
                            # if truncated, add ... to the end
                            formatted = (segment[: max_width - 3] + "...").ljust(
                                size, " "
                            )
                        else:
                            formatted = segment.ljust(size, " ")
                        tokens.append(formatted)
                else:
                    tokens = [" " * size for size in col_width]
                return f"|{'|'.join(tok for tok in tokens)}|\n"

            return (
                line
                + row_to_string(header)
                + line
                # `body` of an empty df is empty
                + (
                    "".join(row_to_string(b) for b in body)
                    if body
                    else row_to_string([])
                )
                + line
            )

    @df_collect_api_telemetry
    def create_or_replace_view(
        self,
        name: Union[str, Iterable[str]],
        *,
        comment: Optional[str] = None,
        statement_params: Optional[Dict[str, str]] = None,
    ) -> List[Row]:
        """Creates a view that captures the computation expressed by this DataFrame.

        For ``name``, you can include the database and schema name (i.e. specify a
        fully-qualified name). If no database name or schema name are specified, the
        view will be created in the current database or schema.

        ``name`` must be a valid `Snowflake identifier <https://docs.snowflake.com/en/sql-reference/identifiers-syntax.html>`_.

        Args:
            name: The name of the view to create or replace. Can be a list of strings
                that specifies the database name, schema name, and view name.
            comment: Adds a comment for the created view. See
                `COMMENT <https://docs.snowflake.com/en/sql-reference/sql/comment>`_.
            statement_params: Dictionary of statement level parameters to be set while executing this action.
        """
        # AST.
        stmt = self._session._ast_batch.assign()
        expr = with_src_position(stmt.expr.sp_dataframe_create_or_replace_view)
        expr.is_temp = False
        self.set_ast_ref(expr.df)
        if isinstance(name, str):
            expr.name.append(name)
        else:
            expr.name.extend(name)
        if comment is not None:
            expr.comment.value = comment
        if statement_params is not None:
            for k in statement_params:
                entry = expr.statement_params.add()
                entry._1 = k
                entry._2 = statement_params[k]

        if isinstance(name, str):
            formatted_name = name
        elif isinstance(name, (list, tuple)) and all(isinstance(n, str) for n in name):
            formatted_name = ".".join(name)
        else:
            raise TypeError(
                "The input of create_or_replace_view() can only a str or list of strs."
            )

        return self._do_create_or_replace_view(
            formatted_name,
            PersistedView(),
            comment=comment,
            _statement_params=create_or_update_statement_params_with_query_tag(
                statement_params or self._statement_params,
                self._session.query_tag,
                SKIP_LEVELS_TWO,
            ),
            _ast_stmt=stmt,
        )

    @df_collect_api_telemetry
    @private_preview(version="1.4.0")
    def create_or_replace_dynamic_table(
        self,
        name: Union[str, Iterable[str]],
        *,
        warehouse: str,
        lag: str,
        comment: Optional[str] = None,
        statement_params: Optional[Dict[str, str]] = None,
    ) -> List[Row]:
        """Creates a dynamic table that captures the computation expressed by this DataFrame.

        For ``name``, you can include the database and schema name (i.e. specify a
        fully-qualified name). If no database name or schema name are specified, the
        dynamic table will be created in the current database or schema.

        ``name`` must be a valid `Snowflake identifier <https://docs.snowflake.com/en/sql-reference/identifiers-syntax.html>`_.

        Args:
            name: The name of the dynamic table to create or replace. Can be a list of strings
                that specifies the database name, schema name, and view name.
            warehouse: The name of the warehouse used to refresh the dynamic table.
            lag: specifies the target data freshness
            comment: Adds a comment for the created table. See
                `COMMENT <https://docs.snowflake.com/en/sql-reference/sql/comment>`_.
            statement_params: Dictionary of statement level parameters to be set while executing this action.
        """
        # AST.
        stmt = self._session._ast_batch.assign()
        expr = with_src_position(stmt.expr.sp_dataframe_create_or_replace_dynamic_table)
        self.set_ast_ref(expr.df)
        if isinstance(name, str):
            expr.name.append(name)
        else:
            expr.name.extend(name)
        expr.warehouse = warehouse
        expr.lag = lag
        if comment is not None:
            expr.comment.value = comment
        if statement_params is not None:
            for k in statement_params:
                entry = expr.statement_params.add()
                entry._1 = k
                entry._2 = statement_params[k]

        if self._session._conn._suppress_not_implemented_error:
            return None

        if isinstance(name, str):
            formatted_name = name
        elif isinstance(name, (list, tuple)) and all(isinstance(n, str) for n in name):
            formatted_name = ".".join(name)
        else:
            raise TypeError(
                "The name input of create_or_replace_dynamic_table() can only be a str or list of strs."
            )

        if not isinstance(warehouse, str):
            raise TypeError(
                "The warehouse input of create_or_replace_dynamic_table() can only be a str."
            )

        if not isinstance(lag, str):
            raise TypeError(
                "The lag input of create_or_replace_dynamic_table() can only be a str."
            )

        return self._do_create_or_replace_dynamic_table(
            formatted_name,
            warehouse,
            lag,
            comment,
            _statement_params=create_or_update_statement_params_with_query_tag(
                statement_params, self._session.query_tag, SKIP_LEVELS_TWO
            ),
        )

    @df_collect_api_telemetry
    def create_or_replace_temp_view(
        self,
        name: Union[str, Iterable[str]],
        *,
        comment: Optional[str] = None,
        statement_params: Optional[Dict[str, str]] = None,
    ) -> List[Row]:
        """Creates a temporary view that returns the same results as this DataFrame.

        You can use the view in subsequent SQL queries and statements during the
        current session. The temporary view is only available in the session in which
        it is created.

        For ``name``, you can include the database and schema name (i.e. specify a
        fully-qualified name). If no database name or schema name are specified, the
        view will be created in the current database or schema.

        ``name`` must be a valid `Snowflake identifier <https://docs.snowflake.com/en/sql-reference/identifiers-syntax.html>`_.

        Args:
            name: The name of the view to create or replace. Can be a list of strings
                that specifies the database name, schema name, and view name.
            comment: Adds a comment for the created view. See
                `COMMENT <https://docs.snowflake.com/en/sql-reference/sql/comment>`_.
            statement_params: Dictionary of statement level parameters to be set while executing this action.
        """
        # AST.
        stmt = self._session._ast_batch.assign()
        expr = with_src_position(stmt.expr.sp_dataframe_create_or_replace_view)
        expr.is_temp = True
        self.set_ast_ref(expr.df)
        if isinstance(name, str):
            expr.name.append(name)
        else:
            expr.name.extend(name)
        if comment is not None:
            expr.comment.value = comment
        if statement_params is not None:
            for k in statement_params:
                entry = expr.statement_params.add()
                entry._1 = k
                entry._2 = statement_params[k]

        if isinstance(name, str):
            formatted_name = name
        elif isinstance(name, (list, tuple)) and all(isinstance(n, str) for n in name):
            formatted_name = ".".join(name)
        else:
            raise TypeError(
                "The input of create_or_replace_temp_view() can only a str or list of strs."
            )

        return self._do_create_or_replace_view(
            formatted_name,
            LocalTempView(),
            comment=comment,
            _statement_params=create_or_update_statement_params_with_query_tag(
                statement_params or self._statement_params,
                self._session.query_tag,
                SKIP_LEVELS_TWO,
            ),
            _ast_stmt=stmt,
        )

    def _do_create_or_replace_view(
        self,
        view_name: str,
        view_type: ViewType,
        comment: Optional[str],
        _ast_stmt: Optional[proto.Assign] = None,
        **kwargs,
    ):
        validate_object_name(view_name)
        cmd = CreateViewCommand(
            view_name,
            view_type,
            comment,
            self._plan,
        )

        return self._session._conn.execute(
            self._session._analyzer.resolve(cmd), **kwargs
        )

    def _do_create_or_replace_dynamic_table(
        self, name: str, warehouse: str, lag: str, comment: Optional[str], **kwargs
    ):
        validate_object_name(name)
        cmd = CreateDynamicTableCommand(
            name,
            warehouse,
            lag,
            comment,
            self._plan,
        )

        return self._session._conn.execute(
            self._session._analyzer.resolve(cmd), **kwargs
        )

    @overload
    def first(
        self,
        n: Optional[int] = None,
        *,
        statement_params: Optional[Dict[str, str]] = None,
        block: bool = True,
    ) -> Union[Optional[Row], List[Row]]:
        ...  # pragma: no cover

    @overload
    def first(
        self,
        n: Optional[int] = None,
        *,
        statement_params: Optional[Dict[str, str]] = None,
        block: bool = False,
    ) -> AsyncJob:
        ...  # pragma: no cover

    def first(
        self,
        n: Optional[int] = None,
        *,
        statement_params: Optional[Dict[str, str]] = None,
        block: bool = True,
    ) -> Union[Optional[Row], List[Row], AsyncJob]:
        """Executes the query representing this DataFrame and returns the first ``n``
        rows of the results.

        Args:
            n: The number of rows to return.
            statement_params: Dictionary of statement level parameters to be set while executing this action.
            block: A bool value indicating whether this function will wait until the result is available.
                When it is ``False``, this function executes the underlying queries of the dataframe
                asynchronously and returns an :class:`AsyncJob`.

        Returns:
             A list of the first ``n`` :class:`Row` objects if ``n`` is not ``None``. If ``n`` is negative or
             larger than the number of rows in the result, returns all rows in the
             results. ``n`` is ``None``, it returns the first :class:`Row` of
             results, or ``None`` if it does not exist.
        """
        # AST.
        stmt = self._session._ast_batch.assign()
        ast = stmt.expr.sp_dataframe_first
        if statement_params is not None:
            ast.statement_params.append((k, v) for k, v in statement_params)
        self.set_ast_ref(ast.df)
        set_src_position(ast.src)
        ast.block = block
        if n is None:
            ast.num = 1
            df = self.limit(1, _suppress_ast=True)
            add_api_call(df, "DataFrame.first")
            result = df._internal_collect_with_tag(
                statement_params=statement_params, block=block
            )
            if not block:
                return result
            return result[0] if result else None
        elif not isinstance(n, int):
            raise ValueError(f"Invalid type of argument passed to first(): {type(n)}")
        elif n < 0:
            ast.num = n
            return self._internal_collect_with_tag(
                statement_params=statement_params, block=block
            )
        else:
            ast.num = n
            df = self.limit(n, _suppress_ast=True)
            add_api_call(df, "DataFrame.first")
            return df._internal_collect_with_tag(
                statement_params=statement_params, block=block
            )

    take = first

    @df_api_usage
    def sample(
        self, frac: Optional[float] = None, n: Optional[int] = None
    ) -> "DataFrame":
        """Samples rows based on either the number of rows to be returned or a
        percentage of rows to be returned.

        Args:
            frac: the percentage of rows to be sampled.
            n: the number of rows to sample in the range of 0 to 1,000,000 (inclusive).
        Returns:
            a :class:`DataFrame` containing the sample of rows.
        """
        DataFrame._validate_sample_input(frac, n)

        # AST.
        stmt = self._session._ast_batch.assign()
        ast = stmt.expr.sp_dataframe_sample
        if frac:
            ast.probability_fraction.value = frac
        if n:
            ast.num.value = n
        self.set_ast_ref(ast.df)
        set_src_position(ast.src)

        sample_plan = Sample(self._plan, probability_fraction=frac, row_count=n)
        if self._select_statement:
            return self._with_plan(
                self._session._analyzer.create_select_statement(
                    from_=self._session._analyzer.create_select_snowflake_plan(
                        sample_plan, analyzer=self._session._analyzer
                    ),
                    analyzer=self._session._analyzer,
                ),
                ast_stmt=stmt,
            )
        return self._with_plan(sample_plan, ast_stmt=stmt)

    @staticmethod
    def _validate_sample_input(frac: Optional[float] = None, n: Optional[int] = None):
        if frac is None and n is None:
            raise ValueError(
                "'frac' and 'n' cannot both be None. "
                "One of those values must be defined"
            )
        if frac is not None and (frac < 0.0 or frac > 1.0):
            raise ValueError(
                f"'frac' value {frac} "
                f"is out of range (0 <= probability_fraction <= 1)"
            )
        if n is not None and n < 0:
            raise ValueError(f"'n' value {n} must be greater than 0")

    @property
    def na(self) -> DataFrameNaFunctions:
        """
        Returns a :class:`DataFrameNaFunctions` object that provides functions for
        handling missing values in the DataFrame.
        """
        return self._na

    @property
    def session(self) -> "snowflake.snowpark.Session":
        """
        Returns a :class:`snowflake.snowpark.Session` object that provides access to the session the current DataFrame is relying on.
        """
        return self._session

    def describe(self, *cols: Union[str, List[str]]) -> "DataFrame":
        """
        Computes basic statistics for numeric columns, which includes
        ``count``, ``mean``, ``stddev``, ``min``, and ``max``. If no columns
        are provided, this function computes statistics for all numerical or
        string columns. Non-numeric and non-string columns will be ignored
        when calling this method.

        Example::
            >>> df = session.create_dataframe([[1, 2], [3, 4]], schema=["a", "b"])
            >>> desc_result = df.describe().sort("SUMMARY").show()
            -------------------------------------------------------
            |"SUMMARY"  |"A"                 |"B"                 |
            -------------------------------------------------------
            |count      |2.0                 |2.0                 |
            |max        |3.0                 |4.0                 |
            |mean       |2.0                 |3.0                 |
            |min        |1.0                 |2.0                 |
            |stddev     |1.4142135623730951  |1.4142135623730951  |
            -------------------------------------------------------
            <BLANKLINE>

        Args:
            cols: The names of columns whose basic statistics are computed.
        """
        cols = parse_positional_args_to_list(*cols)
        df = self.select(cols) if len(cols) > 0 else self

        # ignore non-numeric and non-string columns
        numerical_string_col_type_dict = {
            field.name: field.datatype
            for field in df.schema.fields
            if isinstance(field.datatype, (StringType, _NumericType))
        }

        stat_func_dict = {
            "count": count,
            "mean": mean,
            "stddev": stddev,
            "min": min_,
            "max": max_,
        }

        # if no columns should be selected, just return stat names
        if len(numerical_string_col_type_dict) == 0:
            df = self._session.create_dataframe(
                list(stat_func_dict.keys()), schema=["summary"]
            )
            # We need to set the API calls for this to same API calls for describe
            # Also add the new API calls for creating this DataFrame to the describe subcalls
            adjust_api_subcalls(
                df,
                "DataFrame.describe",
                precalls=self._plan.api_calls,
                subcalls=df._plan.api_calls,
            )
            return df

        # otherwise, calculate stats
        res_df = None
        for name, func in stat_func_dict.items():
            agg_cols = []
            for c, t in numerical_string_col_type_dict.items():
                # for string columns, we need to convert all stats to string
                # such that they can be fitted into one column
                if isinstance(t, StringType):
                    if name in ["mean", "stddev"]:
                        agg_cols.append(to_char(func(lit(None))).as_(c))
                    else:
                        agg_cols.append(to_char(func(c)))
                else:
                    agg_cols.append(func(c))
            agg_stat_df = (
                self.agg(agg_cols)
                .to_df(list(numerical_string_col_type_dict.keys()))
                .select(
                    lit(name).as_("summary"), *numerical_string_col_type_dict.keys()
                )
            )
            res_df = res_df.union(agg_stat_df) if res_df else agg_stat_df

        adjust_api_subcalls(
            res_df,
            "DataFrame.describe",
            precalls=self._plan.api_calls,
            subcalls=res_df._plan.api_calls.copy(),
        )
        return res_df

    @df_api_usage
    def rename(
        self,
        col_or_mapper: Union[ColumnOrName, dict],
        new_column: str = None,
    ):
        """
        Returns a DataFrame with the specified column ``col_or_mapper`` renamed as ``new_column``. If ``col_or_mapper``
        is a dictionary, multiple columns will be renamed in the returned DataFrame.

        Example::
            >>> # This example renames the column `A` as `NEW_A` in the DataFrame.
            >>> df = session.sql("select 1 as A, 2 as B")
            >>> df_renamed = df.rename(col("A"), "NEW_A")
            >>> df_renamed.show()
            -----------------
            |"NEW_A"  |"B"  |
            -----------------
            |1        |2    |
            -----------------
            <BLANKLINE>
            >>> # This example renames the column `A` as `NEW_A` and `B` as `NEW_B` in the DataFrame.
            >>> df = session.sql("select 1 as A, 2 as B")
            >>> df_renamed = df.rename({col("A"): "NEW_A", "B":"NEW_B"})
            >>> df_renamed.show()
            ---------------------
            |"NEW_A"  |"NEW_B"  |
            ---------------------
            |1        |2        |
            ---------------------
            <BLANKLINE>

        Args:
            col_or_mapper: The old column instance or column name to be renamed, or the dictionary mapping from column instances or columns names to their new names (string)
            new_column: The new column name (string value), if a single old column is given
        """
        if new_column is not None:
            return self.with_column_renamed(col_or_mapper, new_column)

        if not isinstance(col_or_mapper, dict):
            raise ValueError(
                f"If new_column parameter is not specified, col_or_mapper needs to be of type dict, "
                f"not {type(col_or_mapper).__name__}"
            )

        if len(col_or_mapper) == 0:
            raise ValueError("col_or_mapper dictionary cannot be empty")

        column_or_name_list, rename_list = zip(*col_or_mapper.items())
        for name in rename_list:
            if not isinstance(name, str):
                raise TypeError(
                    f"You cannot rename a column using value {name} of type {type(name).__name__} as it "
                    f"is not a string."
                )

        names = self._get_column_names_from_column_or_name_list(column_or_name_list)
        normalized_name_list = [quote_name(n) for n in names]
        rename_map = {k: v for k, v in zip(normalized_name_list, rename_list)}
        rename_plan = Rename(rename_map, self._plan)

        if self._select_statement:
            select_plan = self._session._analyzer.create_select_statement(
                from_=self._session._analyzer.create_select_snowflake_plan(
                    rename_plan, analyzer=self._session._analyzer
                ),
                analyzer=self._session._analyzer,
            )
            return self._with_plan(select_plan)

        return self._with_plan(rename_plan)

    @df_api_usage
    def with_column_renamed(self, existing: ColumnOrName, new: str) -> "DataFrame":
        """Returns a DataFrame with the specified column ``existing`` renamed as ``new``.

        Example::

            >>> # This example renames the column `A` as `NEW_A` in the DataFrame.
            >>> df = session.sql("select 1 as A, 2 as B")
            >>> df_renamed = df.with_column_renamed(col("A"), "NEW_A")
            >>> df_renamed.show()
            -----------------
            |"NEW_A"  |"B"  |
            -----------------
            |1        |2    |
            -----------------
            <BLANKLINE>

        Args:
            existing: The old column instance or column name to be renamed.
            new: The new column name.
        """
        new_quoted_name = quote_name(new)
        if isinstance(existing, str):
            old_name = quote_name(existing)
        elif isinstance(existing, Column):
            if isinstance(existing._expression, Attribute):
                from snowflake.snowpark.mock._connection import MockServerConnection

                if isinstance(self._session._conn, MockServerConnection):
                    self.schema

                att = existing._expression
                old_name = self._plan.expr_to_alias.get(att.expr_id, att.name)
            elif (
                isinstance(existing._expression, UnresolvedAttribute)
                and existing._expression.df_alias
            ):
                old_name = self._plan.df_aliased_col_name_to_real_col_name.get(
                    existing._expression.name, existing._expression.name
                )
            elif isinstance(existing._expression, NamedExpression):
                old_name = existing._expression.name
            else:
                raise ValueError(
                    f"Unable to rename column {existing} because it doesn't exist."
                )
        else:
            raise TypeError(f"{str(existing)} must be a column name or Column object.")

        to_be_renamed = [x for x in self._output if x.name.upper() == old_name.upper()]
        if not to_be_renamed:
            raise ValueError(
                f'Unable to rename column "{existing}" because it doesn\'t exist.'
            )
        elif len(to_be_renamed) > 1:
            raise SnowparkClientExceptionMessages.DF_CANNOT_RENAME_COLUMN_BECAUSE_MULTIPLE_EXIST(
                old_name, new_quoted_name, len(to_be_renamed)
            )
        new_columns = [
            Column(att).as_(new_quoted_name) if old_name == att.name else Column(att)
            for att in self._output
        ]
        return self.select(new_columns)

    @df_collect_api_telemetry
    def cache_result(
        self, *, statement_params: Optional[Dict[str, str]] = None
    ) -> "Table":
        """Caches the content of this DataFrame to create a new cached Table DataFrame.

        All subsequent operations on the returned cached DataFrame are performed on the cached data
        and have no effect on the original DataFrame.

        You can use :meth:`Table.drop_table` or the ``with`` statement to clean up the cached result when it's not needed.
        Refer to the example code below.

        Note:
            An error will be thrown if a cached result is cleaned up and it's used again,
            or any other DataFrames derived from the cached result are used again.

        Examples::
            >>> create_result = session.sql("create temp table RESULT (NUM int)").collect()
            >>> insert_result = session.sql("insert into RESULT values(1),(2)").collect()

            >>> df = session.table("RESULT")
            >>> df.collect()
            [Row(NUM=1), Row(NUM=2)]

            >>> # Run cache_result and then insert into the original table to see
            >>> # that the cached result is not affected
            >>> df1 = df.cache_result()
            >>> insert_again_result = session.sql("insert into RESULT values (3)").collect()
            >>> df1.collect()
            [Row(NUM=1), Row(NUM=2)]
            >>> df.collect()
            [Row(NUM=1), Row(NUM=2), Row(NUM=3)]

            >>> # You can run cache_result on a result that has already been cached
            >>> df2 = df1.cache_result()
            >>> df2.collect()
            [Row(NUM=1), Row(NUM=2)]

            >>> df3 = df.cache_result()
            >>> # Drop RESULT and see that the cached results still exist
            >>> drop_table_result = session.sql(f"drop table RESULT").collect()
            >>> df1.collect()
            [Row(NUM=1), Row(NUM=2)]
            >>> df2.collect()
            [Row(NUM=1), Row(NUM=2)]
            >>> df3.collect()
            [Row(NUM=1), Row(NUM=2), Row(NUM=3)]
            >>> # Clean up the cached result
            >>> df3.drop_table()
            >>> # use context manager to clean up the cached result after it's use.
            >>> with df2.cache_result() as df4:
            ...     df4.collect()
            [Row(NUM=1), Row(NUM=2)]

        Args:
            statement_params: Dictionary of statement level parameters to be set while executing this action.

        Returns:
             A :class:`Table` object that holds the cached result in a temporary table.
             All operations on this new DataFrame have no effect on the original.
        """
        from snowflake.snowpark.mock._connection import MockServerConnection

        # AST.
        stmt = self._session._ast_batch.assign()
        expr = with_src_position(stmt.expr.sp_dataframe_cache_result)
        self.set_ast_ref(expr.df)
        if statement_params is not None:
            for k in statement_params:
                entry = expr.statement_params.add()
                entry._1 = k
                entry._2 = statement_params[k]

        temp_table_name = self._session.get_fully_qualified_name_if_possible(
            f'"{random_name_for_temp_object(TempObjectType.TABLE)}"'
        )

        if isinstance(self._session._conn, MockServerConnection):
            self.write.save_as_table(temp_table_name, create_temp_table=True)
        else:
            create_temp_table = self._session._analyzer.plan_builder.create_temp_table(
                temp_table_name,
                self._plan,
                use_scoped_temp_objects=self._session._use_scoped_temp_objects,
                is_generated=True,
            )
            self._session._conn.execute(
                create_temp_table,
                _statement_params=create_or_update_statement_params_with_query_tag(
                    statement_params or self._statement_params,
                    self._session.query_tag,
                    SKIP_LEVELS_TWO,
                ),
            )
        cached_df = self._session.table(temp_table_name, suppress_ast=True)
        cached_df.is_cached = True
        cached_df._ast_id = stmt.var_id.bitfield1
        return cached_df

    @df_collect_api_telemetry
    def random_split(
        self,
        weights: List[float],
        seed: Optional[int] = None,
        *,
        statement_params: Optional[Dict[str, str]] = None,
    ) -> List["DataFrame"]:
        """
        Randomly splits the current DataFrame into separate DataFrames,
        using the specified weights.

        Args:
            weights: Weights to use for splitting the DataFrame. If the
                weights don't add up to 1, the weights will be normalized.
                Every number in ``weights`` has to be positive. If only one
                weight is specified, the returned DataFrame list only includes
                the current DataFrame.
            seed: The seed for sampling.
            statement_params: Dictionary of statement level parameters to be set while executing this action.

        Example::

            >>> df = session.range(10000)
            >>> weights = [0.1, 0.2, 0.3]
            >>> df_parts = df.random_split(weights)
            >>> len(df_parts) == len(weights)
            True

        Note:
            1. When multiple weights are specified, the current DataFrame will
            be cached before being split.

            2. When a weight or a normailized weight is less than ``1e-6``, the
            corresponding split dataframe will be empty.
        """
        # AST.
        stmt = self._session._ast_batch.assign()
        ast = stmt.expr.sp_dataframe_random_split
        self.set_ast_ref(ast.df)
        set_src_position(ast.src)
        if not weights:
            raise ValueError(
                "weights can't be None or empty and must be positive numbers"
            )
        for w in weights:
            ast.weights.append(w)
        if seed:
            ast.seed.value = seed
        if statement_params:
            ast.statement_params = statement_params
        if len(weights) == 1:
            return [self]
        else:
            for w in weights:
                if w <= 0:
                    raise ValueError("weights must be positive numbers")
            if self._session._conn._suppress_not_implemented_error:
                return None

            temp_column_name = random_name_for_temp_object(TempObjectType.COLUMN)
            cached_df = self.with_column(
                temp_column_name, abs_(random(seed)) % _ONE_MILLION, ast_stmt=stmt
            ).cache_result(statement_params=statement_params)
            sum_weights = sum(weights)
            normalized_cum_weights = [0] + [
                int(w * _ONE_MILLION)
                for w in list(itertools.accumulate([w / sum_weights for w in weights]))
            ]
            normalized_boundaries = zip(
                normalized_cum_weights[:-1], normalized_cum_weights[1:]
            )
            res_dfs = [
                cached_df.where(
                    (col(temp_column_name) >= lower_bound)
                    & (col(temp_column_name) < upper_bound)
                ).drop(temp_column_name)
                for lower_bound, upper_bound in normalized_boundaries
            ]
            return res_dfs

    @property
    def queries(self) -> Dict[str, List[str]]:
        """
        Returns a ``dict`` that contains a list of queries that will be executed to
        evaluate this DataFrame with the key `queries`, and a list of post-execution
        actions (e.g., queries to clean up temporary objects) with the key `post_actions`.
        """
        plan = self._plan.replace_repeated_subquery_with_cte()
        return {
            "queries": [query.sql.strip() for query in plan.queries],
            "post_actions": [query.sql.strip() for query in plan.post_actions],
        }

    def explain(self) -> None:
        """
        Prints the list of queries that will be executed to evaluate this DataFrame.
        Prints the query execution plan if only one SELECT/DML/DDL statement will be executed.

        For more information about the query execution plan, see the
        `EXPLAIN <https://docs.snowflake.com/en/sql-reference/sql/explain.html>`_ command.
        """
        print(self._explain_string())  # noqa: T201: we need to print here.

    def _explain_string(self) -> str:
        plan = self._plan.replace_repeated_subquery_with_cte()
        output_queries = "\n---\n".join(
            f"{i+1}.\n{query.sql.strip()}" for i, query in enumerate(plan.queries)
        )
        msg = f"""---------DATAFRAME EXECUTION PLAN----------
Query List:
{output_queries}"""
        # if query list contains more then one queries, skip execution plan
        if len(plan.queries) == 1:
            exec_plan = self._session._explain_query(plan.queries[0].sql)
            if exec_plan:
                msg = f"{msg}\nLogical Execution Plan:\n{exec_plan}"
            else:
                msg = f"{plan.queries[0].sql} can't be explained"

        return f"{msg}\n--------------------------------------------"

    def _resolve(self, col_name: str) -> Union[Expression, NamedExpression]:
        normalized_col_name = quote_name(col_name)
        cols = list(filter(lambda attr: attr.name == normalized_col_name, self._output))
        if len(cols) == 1:
            return cols[0].with_name(normalized_col_name)
        else:
            raise SnowparkClientExceptionMessages.DF_CANNOT_RESOLVE_COLUMN_NAME(
                col_name
            )

    @cached_property
    def _output(self) -> List[Attribute]:
        return (
            self._select_statement.column_states.projection
            if self._select_statement
            else self._plan.output
        )

    @cached_property
    def schema(self) -> StructType:
        """The definition of the columns in this DataFrame (the "relational schema" for
        the DataFrame).
        """
        return StructType._from_attributes(self._plan.attributes)

    @cached_property
    def dtypes(self) -> List[Tuple[str, str]]:
        dtypes = [
            (name, snow_type_to_dtype_str(field.datatype))
            for name, field in zip(self.schema.names, self.schema.fields)
        ]
        return dtypes

    def _with_plan(self, plan, ast_stmt=None) -> "DataFrame":
        """
        :param proto.Assign ast_stmt: The AST statement protobuf corresponding to this value.
        """
        df = DataFrame(self._session, plan, ast_stmt=ast_stmt)
        df._statement_params = self._statement_params
        return df

    def _get_column_names_from_column_or_name_list(
        self, exprs: List[ColumnOrName]
    ) -> List:
        names = []
        for c in exprs:
            if isinstance(c, str):
                names.append(c)
            elif isinstance(c, Column) and isinstance(c._expression, Attribute):
                from snowflake.snowpark.mock._connection import MockServerConnection

                if isinstance(self._session._conn, MockServerConnection):
                    self.schema  # to execute the plan and populate expr_to_alias

                names.append(
                    self._plan.expr_to_alias.get(
                        c._expression.expr_id, c._expression.name
                    )
                )
            elif (
                isinstance(c, Column)
                and isinstance(c._expression, UnresolvedAttribute)
                and c._expression.df_alias
            ):
                names.append(
                    self._plan.df_aliased_col_name_to_real_col_name.get(
                        c._expression.name, c._expression.name
                    )
                )
            elif isinstance(c, Column) and isinstance(c._expression, NamedExpression):
                names.append(c._expression.name)
            else:
                raise TypeError(f"{str(c)} must be a column name or Column object.")

        return names

    def _convert_cols_to_exprs(
        self,
        calling_method: str,
        *cols: Union[ColumnOrName, Iterable[ColumnOrName]],
    ) -> List[Expression]:
        """Convert a string or a Column, or a list of string and Column objects to expression(s)."""

        def convert(col: ColumnOrName) -> Expression:
            if isinstance(col, str):
                return self._resolve(col)
            elif isinstance(col, Column):
                return col._expression
            else:
                raise TypeError(
                    "{} only accepts str and Column objects, or a list containing str and"
                    " Column objects".format(calling_method)
                )

        exprs = [convert(col) for col in parse_positional_args_to_list(*cols)]
        return exprs

    def print_schema(self) -> None:
        schema_tmp_str = "\n".join(
            [
                f" |-- {attr.name}: {attr.datatype} (nullable = {str(attr.nullable)})"
                for attr in self._plan.attributes
            ]
        )
        print(f"root\n{schema_tmp_str}")  # noqa: T201: we need to print here.

    where = filter

    # Add the following lines so API docs have them
    approxQuantile = approx_quantile = DataFrameStatFunctions.approx_quantile
    corr = DataFrameStatFunctions.corr
    cov = DataFrameStatFunctions.cov
    crosstab = DataFrameStatFunctions.crosstab
    sampleBy = sample_by = DataFrameStatFunctions.sample_by

    dropna = DataFrameNaFunctions.drop
    fillna = DataFrameNaFunctions.fill
    replace = DataFrameNaFunctions.replace

    # Add aliases for user code migration
    createOrReplaceTempView = create_or_replace_temp_view
    createOrReplaceView = create_or_replace_view
    crossJoin = cross_join
    dropDuplicates = drop_duplicates
    groupBy = group_by
    minus = subtract = except_
    toDF = to_df
    toPandas = to_pandas
    unionAll = union_all
    unionAllByName = union_all_by_name
    unionByName = union_by_name
    withColumn = with_column
    withColumnRenamed = with_column_renamed
    toLocalIterator = to_local_iterator
    randomSplit = random_split
    order_by = sort
    orderBy = order_by
    printSchema = print_schema

    # These methods are not needed for code migration. So no aliases for them.
    # groupByGrouping_sets = group_by_grouping_sets
    # joinTableFunction = join_table_function
    # naturalJoin = natural_join
    # withColumns = with_columns<|MERGE_RESOLUTION|>--- conflicted
+++ resolved
@@ -1416,31 +1416,15 @@
         :meth:`where` is an alias of :meth:`filter`.
         """
         # AST.
-<<<<<<< HEAD
         stmt = None
         if not _supress_ast:
             if _ast_stmt is None:
                 stmt = self._session._ast_batch.assign()
-                ast = stmt.expr.sp_dataframe_filter
+                ast = with_src_position(stmt.expr.sp_dataframe_filter)
                 self.set_ast_ref(ast.df)
-                set_src_position(ast.src)
-                if isinstance(expr, Column):
-                    pass  # TODO
-                elif isinstance(expr, str):
-                    ast.condition.sp_column_sql_expr.sql = expr
-                else:
-                    raise AssertionError(f"Unexpected type of {expr}: {type(expr)}")
+                build_expr_from_snowpark_column_or_sql_str(ast.condition, expr)
             else:
                 stmt = _ast_stmt
-=======
-        if _ast_stmt is None:
-            stmt = self._session._ast_batch.assign()
-            ast = with_src_position(stmt.expr.sp_dataframe_filter)
-            self.set_ast_ref(ast.df)
-            build_expr_from_snowpark_column_or_sql_str(ast.condition, expr)
-        else:
-            stmt = _ast_stmt
->>>>>>> 253b311f
 
         if self._select_statement:
             return self._with_plan(

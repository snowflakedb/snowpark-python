#!/usr/bin/env python3
#
# Copyright (c) 2012-2023 Snowflake Computing Inc. All rights reserved.
#

import copy
import itertools
import re
import sys
from collections import Counter
from functools import cached_property
from logging import getLogger
from typing import (
    TYPE_CHECKING,
    Any,
    Dict,
    Iterator,
    List,
    Optional,
    Tuple,
    Union,
    overload,
)

import snowflake.snowpark
from snowflake.connector.options import installed_pandas
from snowflake.snowpark._internal.analyzer.binary_plan_node import (
    AsOf,
    Cross,
    Except,
    Intersect,
    Join,
    JoinType,
    LeftAnti,
    LeftSemi,
    NaturalJoin,
    Union as UnionPlan,
    UsingJoin,
    create_join_type,
)
from snowflake.snowpark._internal.analyzer.expression import (
    Attribute,
    Expression,
    Literal,
    NamedExpression,
    Star,
    UnresolvedAttribute,
)
from snowflake.snowpark._internal.analyzer.select_statement import (
    SET_EXCEPT,
    SET_INTERSECT,
    SET_UNION,
    SET_UNION_ALL,
    SelectSnowflakePlan,
    SelectStatement,
    SelectTableFunction,
)
from snowflake.snowpark._internal.analyzer.snowflake_plan_node import (
    CopyIntoTableNode,
    Limit,
    LogicalPlan,
)
from snowflake.snowpark._internal.analyzer.sort_expression import (
    Ascending,
    Descending,
    SortOrder,
)
from snowflake.snowpark._internal.analyzer.table_function import (
    FlattenFunction,
    Lateral,
    TableFunctionExpression,
    TableFunctionJoin,
)
from snowflake.snowpark._internal.analyzer.unary_plan_node import (
    CreateDynamicTableCommand,
    CreateViewCommand,
    Filter,
    LocalTempView,
    PersistedView,
    Project,
    Rename,
    Sample,
    Sort,
    Unpivot,
    ViewType,
)
from snowflake.snowpark._internal.error_message import SnowparkClientExceptionMessages
from snowflake.snowpark._internal.telemetry import (
    add_api_call,
    adjust_api_subcalls,
    df_api_usage,
    df_collect_api_telemetry,
    df_to_relational_group_df_api_usage,
)
from snowflake.snowpark._internal.type_utils import (
    ColumnOrName,
    ColumnOrSqlExpr,
    LiteralType,
    snow_type_to_dtype_str,
)
from snowflake.snowpark._internal.utils import (
    SKIP_LEVELS_THREE,
    SKIP_LEVELS_TWO,
    TempObjectType,
    check_is_pandas_dataframe_in_to_pandas,
    column_to_bool,
    create_or_update_statement_params_with_query_tag,
    deprecated,
    escape_quotes,
    experimental,
    generate_random_alphanumeric,
    get_copy_into_table_options,
    is_snowflake_quoted_id_case_insensitive,
    is_snowflake_unquoted_suffix_case_insensitive,
    is_sql_select_statement,
    parse_positional_args_to_list,
    parse_table_name,
    private_preview,
    quote_name,
    random_name_for_temp_object,
    validate_object_name,
)
from snowflake.snowpark.async_job import AsyncJob, _AsyncResultType
from snowflake.snowpark.column import Column, _to_col_if_sql_expr, _to_col_if_str
from snowflake.snowpark.dataframe_analytics_functions import DataFrameAnalyticsFunctions
from snowflake.snowpark.dataframe_na_functions import DataFrameNaFunctions
from snowflake.snowpark.dataframe_stat_functions import DataFrameStatFunctions
from snowflake.snowpark.dataframe_writer import DataFrameWriter
from snowflake.snowpark.exceptions import SnowparkDataframeException
from snowflake.snowpark.functions import (
    abs as abs_,
    col,
    count,
    lit,
    max as max_,
    mean,
    min as min_,
    random,
    row_number,
    sql_expr,
    stddev,
    to_char,
)
from snowflake.snowpark._internal.open_telemetry import open_telemetry_context_manager
from snowflake.snowpark.mock._select_statement import MockSelectStatement
from snowflake.snowpark.row import Row
from snowflake.snowpark.table_function import (
    TableFunctionCall,
    _create_table_function_expression,
    _ExplodeFunctionCall,
    _get_cols_after_explode_join,
    _get_cols_after_join_table,
)
from snowflake.snowpark.types import StringType, StructType, _NumericType

# Python 3.8 needs to use typing.Iterable because collections.abc.Iterable is not subscriptable
# Python 3.9 can use both
# Python 3.10 needs to use collections.abc.Iterable because typing.Iterable is removed
if sys.version_info <= (3, 9):
    from typing import Iterable
else:
    from collections.abc import Iterable

if TYPE_CHECKING:
    from table import Table  # pragma: no cover

_logger = getLogger(__name__)

_ONE_MILLION = 1000000
_NUM_PREFIX_DIGITS = 4
_UNALIASED_REGEX = re.compile(f"""._[a-zA-Z0-9]{{{_NUM_PREFIX_DIGITS}}}_(.*)""")


def _generate_prefix(prefix: str) -> str:
    return f"{prefix}_{generate_random_alphanumeric(_NUM_PREFIX_DIGITS)}_"


def _get_unaliased(col_name: str) -> List[str]:
    unaliased = []
    c = col_name
    while match := _UNALIASED_REGEX.match(c):
        c = match.group(1)
        unaliased.append(c)

    return unaliased


def _alias_if_needed(
    df: "DataFrame",
    c: str,
    prefix: Optional[str],
    suffix: Optional[str],
    common_col_names: List[str],
):
    col = df.col(c)
    unquoted_col_name = c.strip('"')
    if c in common_col_names:
        if suffix:
            column_case_insensitive = is_snowflake_quoted_id_case_insensitive(c)
            suffix_unqouted_case_insensitive = (
                is_snowflake_unquoted_suffix_case_insensitive(suffix)
            )
            return col.alias(
                f'"{unquoted_col_name}{suffix.upper()}"'
                if column_case_insensitive and suffix_unqouted_case_insensitive
                else f'''"{unquoted_col_name}{escape_quotes(suffix.strip('"'))}"'''
            )
        return col.alias(f'"{prefix}{unquoted_col_name}"')
    else:
        return col.alias(f'"{unquoted_col_name}"')


def _disambiguate(
    lhs: "DataFrame",
    rhs: "DataFrame",
    join_type: JoinType,
    using_columns: Iterable[str],
    *,
    lsuffix: str = "",
    rsuffix: str = "",
) -> Tuple["DataFrame", "DataFrame"]:
    if lsuffix == rsuffix and lsuffix:
        raise ValueError(
            f"'lsuffix' and 'rsuffix' must be different if they're not empty. You set {lsuffix!r} to both."
        )
    # Normalize the using columns.
    normalized_using_columns = {quote_name(c) for c in using_columns}
    #  Check if the LHS and RHS have columns in common. If they don't just return them as-is. If
    #  they do have columns in common, alias the common columns with randomly generated l_
    #  and r_ prefixes for the left and right sides respectively.
    #  We assume the column names from the schema are normalized and quoted.
    lhs_names = [attr.name for attr in lhs._output]
    rhs_names = [attr.name for attr in rhs._output]
    common_col_names = [
        n
        for n in lhs_names
        if n in set(rhs_names) and n not in normalized_using_columns
    ]

    if common_col_names:
        # We use the session of the LHS DataFrame to report this telemetry
        lhs._session._conn._telemetry_client.send_alias_in_join_telemetry()

    lsuffix = lsuffix or lhs._alias
    rsuffix = rsuffix or rhs._alias
    suffix_provided = lsuffix or rsuffix
    lhs_prefix = _generate_prefix("l") if not suffix_provided else ""
    rhs_prefix = _generate_prefix("r") if not suffix_provided else ""

    lhs_remapped = lhs.select(
        [
            _alias_if_needed(
                lhs,
                name,
                lhs_prefix,
                lsuffix,
                [] if isinstance(join_type, (LeftSemi, LeftAnti)) else common_col_names,
            )
            for name in lhs_names
        ]
    )

    rhs_remapped = rhs.select(
        [
            _alias_if_needed(rhs, name, rhs_prefix, rsuffix, common_col_names)
            for name in rhs_names
        ]
    )
    return lhs_remapped, rhs_remapped


class DataFrame:
    """Represents a lazily-evaluated relational dataset that contains a collection
    of :class:`Row` objects with columns defined by a schema (column name and type).

    A DataFrame is considered lazy because it encapsulates the computation or query
    required to produce a relational dataset. The computation is not performed until
    you call a method that performs an action (e.g. :func:`collect`).

    **Creating a DataFrame**

    You can create a DataFrame in a number of different ways, as shown in the examples
    below.

    Creating tables and data to run the sample code:
        >>> session.sql("create or replace temp table prices(product_id varchar, amount number(10, 2))").collect()
        [Row(status='Table PRICES successfully created.')]
        >>> session.sql("insert into prices values ('id1', 10.0), ('id2', 20.0)").collect()
        [Row(number of rows inserted=2)]
        >>> # Create a CSV file to demo load
        >>> import tempfile
        >>> with tempfile.NamedTemporaryFile(mode="w+t") as t:
        ...     t.writelines(["id1, Product A", "\\n" "id2, Product B"])
        ...     t.flush()
        ...     create_stage_result = session.sql("create temp stage test_stage").collect()
        ...     put_result = session.file.put(t.name, "@test_stage/test_dir")

    Example 1
        Creating a DataFrame by reading a table in Snowflake::

            >>> df_prices = session.table("prices")

    Example 2
        Creating a DataFrame by reading files from a stage::

            >>> from snowflake.snowpark.types import StructType, StructField, IntegerType, StringType
            >>> df_catalog = session.read.schema(StructType([StructField("id", StringType()), StructField("name", StringType())])).csv("@test_stage/test_dir")
            >>> df_catalog.show()
            ---------------------
            |"ID"  |"NAME"      |
            ---------------------
            |id1   | Product A  |
            |id2   | Product B  |
            ---------------------
            <BLANKLINE>

    Example 3
        Creating a DataFrame by specifying a sequence or a range::

            >>> session.create_dataframe([(1, "one"), (2, "two")], schema=["col_a", "col_b"]).show()
            ---------------------
            |"COL_A"  |"COL_B"  |
            ---------------------
            |1        |one      |
            |2        |two      |
            ---------------------
            <BLANKLINE>
            >>> session.range(1, 10, 2).to_df("col1").show()
            ----------
            |"COL1"  |
            ----------
            |1       |
            |3       |
            |5       |
            |7       |
            |9       |
            ----------
            <BLANKLINE>

    Example 4
        Create a new DataFrame by applying transformations to other existing DataFrames::

            >>> df_merged_data = df_catalog.join(df_prices, df_catalog["id"] == df_prices["product_id"])

    **Performing operations on a DataFrame**

    Broadly, the operations on DataFrame can be divided into two types:

    - **Transformations** produce a new DataFrame from one or more existing DataFrames. Note that transformations are lazy and don't cause the DataFrame to be evaluated. If the API does not provide a method to express the SQL that you want to use, you can use :func:`functions.sqlExpr` as a workaround.
    - **Actions** cause the DataFrame to be evaluated. When you call a method that performs an action, Snowpark sends the SQL query for the DataFrame to the server for evaluation.

    **Transforming a DataFrame**

    The following examples demonstrate how you can transform a DataFrame.

    Example 5
        Using the :func:`select()` method to select the columns that should be in the
        DataFrame (similar to adding a ``SELECT`` clause)::

            >>> # Return a new DataFrame containing the product_id and amount columns of the prices table.
            >>> # This is equivalent to: SELECT PRODUCT_ID, AMOUNT FROM PRICES;
            >>> df_price_ids_and_amounts = df_prices.select(col("product_id"), col("amount"))

    Example 6
        Using the :func:`Column.as_` method to rename a column in a DataFrame (similar
        to using ``SELECT col AS alias``)::

            >>> # Return a new DataFrame containing the product_id column of the prices table as a column named
            >>> # item_id. This is equivalent to: SELECT PRODUCT_ID AS ITEM_ID FROM PRICES;
            >>> df_price_item_ids = df_prices.select(col("product_id").as_("item_id"))

    Example 7
        Using the :func:`filter` method to filter data (similar to adding a ``WHERE`` clause)::

            >>> # Return a new DataFrame containing the row from the prices table with the ID 1.
            >>> # This is equivalent to:
            >>> # SELECT * FROM PRICES WHERE PRODUCT_ID = 1;
            >>> df_price1 = df_prices.filter((col("product_id") == 1))

    Example 8
        Using the :func:`sort()` method to specify the sort order of the data (similar to adding an ``ORDER BY`` clause)::

            >>> # Return a new DataFrame for the prices table with the rows sorted by product_id.
            >>> # This is equivalent to: SELECT * FROM PRICES ORDER BY PRODUCT_ID;
            >>> df_sorted_prices = df_prices.sort(col("product_id"))

    Example 9
        Using :meth:`agg` method to aggregate results.

            >>> import snowflake.snowpark.functions as f
            >>> df_prices.agg(("amount", "sum")).collect()
            [Row(SUM(AMOUNT)=Decimal('30.00'))]
            >>> df_prices.agg(f.sum("amount")).collect()
            [Row(SUM(AMOUNT)=Decimal('30.00'))]
            >>> # rename the aggregation column name
            >>> df_prices.agg(f.sum("amount").alias("total_amount"), f.max("amount").alias("max_amount")).collect()
            [Row(TOTAL_AMOUNT=Decimal('30.00'), MAX_AMOUNT=Decimal('20.00'))]

    Example 10
        Using the :func:`group_by()` method to return a
        :class:`RelationalGroupedDataFrame` that you can use to group and aggregate
        results (similar to adding a ``GROUP BY`` clause).

        :class:`RelationalGroupedDataFrame` provides methods for aggregating results, including:

        - :func:`RelationalGroupedDataFrame.avg()` (equivalent to AVG(column))
        - :func:`RelationalGroupedDataFrame.count()` (equivalent to COUNT())
        - :func:`RelationalGroupedDataFrame.max()` (equivalent to MAX(column))
        - :func:`RelationalGroupedDataFrame.median()` (equivalent to MEDIAN(column))
        - :func:`RelationalGroupedDataFrame.min()` (equivalent to MIN(column))
        - :func:`RelationalGroupedDataFrame.sum()` (equivalent to SUM(column))

        >>> # Return a new DataFrame for the prices table that computes the sum of the prices by
        >>> # category. This is equivalent to:
        >>> #  SELECT CATEGORY, SUM(AMOUNT) FROM PRICES GROUP BY CATEGORY
        >>> df_total_price_per_category = df_prices.group_by(col("product_id")).sum(col("amount"))
        >>> # Have multiple aggregation values with the group by
        >>> import snowflake.snowpark.functions as f
        >>> df_summary = df_prices.group_by(col("product_id")).agg(f.sum(col("amount")).alias("total_amount"), f.avg("amount"))
        >>> df_summary.show()
        -------------------------------------------------
        |"PRODUCT_ID"  |"TOTAL_AMOUNT"  |"AVG(AMOUNT)"  |
        -------------------------------------------------
        |id1           |10.00           |10.00000000    |
        |id2           |20.00           |20.00000000    |
        -------------------------------------------------
        <BLANKLINE>

    Example 11
        Using windowing functions. Refer to :class:`Window` for more details.

            >>> from snowflake.snowpark import Window
            >>> from snowflake.snowpark.functions import row_number
            >>> df_prices.with_column("price_rank",  row_number().over(Window.order_by(col("amount").desc()))).show()
            ------------------------------------------
            |"PRODUCT_ID"  |"AMOUNT"  |"PRICE_RANK"  |
            ------------------------------------------
            |id2           |20.00     |1             |
            |id1           |10.00     |2             |
            ------------------------------------------
            <BLANKLINE>

    Example 12
        Handling missing values. Refer to :class:`DataFrameNaFunctions` for more details.

            >>> df = session.create_dataframe([[1, None, 3], [4, 5, None]], schema=["a", "b", "c"])
            >>> df.na.fill({"b": 2, "c": 6}).show()
            -------------------
            |"A"  |"B"  |"C"  |
            -------------------
            |1    |2    |3    |
            |4    |5    |6    |
            -------------------
            <BLANKLINE>

    **Performing an action on a DataFrame**

    The following examples demonstrate how you can perform an action on a DataFrame.

    Example 13
        Performing a query and returning an array of Rows::

            >>> df_prices.collect()
            [Row(PRODUCT_ID='id1', AMOUNT=Decimal('10.00')), Row(PRODUCT_ID='id2', AMOUNT=Decimal('20.00'))]

    Example 14
        Performing a query and print the results::

            >>> df_prices.show()
            ---------------------------
            |"PRODUCT_ID"  |"AMOUNT"  |
            ---------------------------
            |id1           |10.00     |
            |id2           |20.00     |
            ---------------------------
            <BLANKLINE>

    Example 15
        Calculating statistics values. Refer to :class:`DataFrameStatFunctions` for more details.

            >>> df = session.create_dataframe([[1, 2], [3, 4], [5, -1]], schema=["a", "b"])
            >>> df.stat.corr("a", "b")
            -0.5960395606792697

    Example 16
        Performing a query asynchronously and returning a list of :class:`Row` objects::

            >>> df = session.create_dataframe([[float(4), 3, 5], [2.0, -4, 7], [3.0, 5, 6], [4.0, 6, 8]], schema=["a", "b", "c"])
            >>> async_job = df.collect_nowait()
            >>> async_job.result()
            [Row(A=4.0, B=3, C=5), Row(A=2.0, B=-4, C=7), Row(A=3.0, B=5, C=6), Row(A=4.0, B=6, C=8)]

    Example 17
        Performing a query and transforming it into :class:`pandas.DataFrame` asynchronously::

            >>> async_job = df.to_pandas(block=False)
            >>> async_job.result()
                 A  B  C
            0  4.0  3  5
            1  2.0 -4  7
            2  3.0  5  6
            3  4.0  6  8
    """

    def __init__(
        self,
        session: Optional["snowflake.snowpark.Session"] = None,
        plan: Optional[LogicalPlan] = None,
        is_cached: bool = False,
    ) -> None:
        self._session = session
        self._plan = self._session._analyzer.resolve(plan)
        if isinstance(plan, (SelectStatement, MockSelectStatement)):
            self._select_statement = plan
            plan.expr_to_alias.update(self._plan.expr_to_alias)
            plan.df_aliased_col_name_to_real_col_name.update(
                self._plan.df_aliased_col_name_to_real_col_name
            )
        else:
            self._select_statement = None
        self._statement_params = None
        self.is_cached: bool = is_cached  #: Whether the dataframe is cached.

        self._reader: Optional["snowflake.snowpark.DataFrameReader"] = None
        self._writer = DataFrameWriter(self)

        self._stat = DataFrameStatFunctions(self)
        self._analytics = DataFrameAnalyticsFunctions(self)
        self.approxQuantile = self.approx_quantile = self._stat.approx_quantile
        self.corr = self._stat.corr
        self.cov = self._stat.cov
        self.crosstab = self._stat.crosstab
        self.sampleBy = self.sample_by = self._stat.sample_by

        self._na = DataFrameNaFunctions(self)
        self.dropna = self._na.drop
        self.fillna = self._na.fill
        self.replace = self._na.replace

        self._alias: Optional[str] = None

    @property
    def stat(self) -> DataFrameStatFunctions:
        return self._stat

    @property
    def analytics(self) -> DataFrameAnalyticsFunctions:
        return self._analytics

    @overload
    def collect(
        self,
        *,
        statement_params: Optional[Dict[str, str]] = None,
        block: bool = True,
        log_on_exception: bool = False,
        case_sensitive: bool = True,
    ) -> List[Row]:
        ...  # pragma: no cover

    @overload
    def collect(
        self,
        *,
        statement_params: Optional[Dict[str, str]] = None,
        block: bool = False,
        log_on_exception: bool = False,
        case_sensitive: bool = True,
    ) -> AsyncJob:
        ...  # pragma: no cover

    @df_collect_api_telemetry
    def collect(
        self,
        *,
        statement_params: Optional[Dict[str, str]] = None,
        block: bool = True,
        log_on_exception: bool = False,
        case_sensitive: bool = True,
    ) -> Union[List[Row], AsyncJob]:
        """Executes the query representing this DataFrame and returns the result as a
        list of :class:`Row` objects.

        Args:
            statement_params: Dictionary of statement level parameters to be set while executing this action.
            block: A bool value indicating whether this function will wait until the result is available.
                When it is ``False``, this function executes the underlying queries of the dataframe
                asynchronously and returns an :class:`AsyncJob`.
            case_sensitive: A bool value which controls the case sensitivity of the fields in the
                :class:`Row` objects returned by the ``collect``. Defaults to ``True``.

        See also:
            :meth:`collect_nowait()`
        """
        with open_telemetry_context_manager(self.collect, self):
            return self._internal_collect_with_tag_no_telemetry(
                statement_params=statement_params,
                block=block,
                log_on_exception=log_on_exception,
                case_sensitive=case_sensitive,
            )

    @df_collect_api_telemetry
    def collect_nowait(
        self,
        *,
        statement_params: Optional[Dict[str, str]] = None,
        log_on_exception: bool = False,
        case_sensitive: bool = True,
    ) -> AsyncJob:
        """Executes the query representing this DataFrame asynchronously and returns: class:`AsyncJob`.
        It is equivalent to ``collect(block=False)``.

        Args:
            statement_params: Dictionary of statement level parameters to be set while executing this action.
            case_sensitive: A bool value which is controls the case sensitivity of the fields in the
                :class:`Row` objects after collecting the result using :meth:`AsyncJob.result`. Defaults to
                ``True``.

        See also:
            :meth:`collect()`
        """
        with open_telemetry_context_manager(self.collect_nowait, self):
            return self._internal_collect_with_tag_no_telemetry(
                statement_params=statement_params,
                block=False,
                data_type=_AsyncResultType.ROW,
                log_on_exception=log_on_exception,
                case_sensitive=case_sensitive,
            )

    def _internal_collect_with_tag_no_telemetry(
        self,
        *,
        statement_params: Optional[Dict[str, str]] = None,
        block: bool = True,
        data_type: _AsyncResultType = _AsyncResultType.ROW,
        log_on_exception: bool = False,
        case_sensitive: bool = True,
    ) -> Union[List[Row], AsyncJob]:
        # When executing a DataFrame in any method of snowpark (either public or private),
        # we should always call this method instead of collect(), to make sure the
        # query tag is set properly.
        return self._session._conn.execute(
            self._plan,
            block=block,
            data_type=data_type,
            _statement_params=create_or_update_statement_params_with_query_tag(
                statement_params or self._statement_params,
                self._session.query_tag,
                SKIP_LEVELS_THREE,
            ),
            log_on_exception=log_on_exception,
            case_sensitive=case_sensitive,
        )

    _internal_collect_with_tag = df_collect_api_telemetry(
        _internal_collect_with_tag_no_telemetry
    )

    @df_collect_api_telemetry
    def _execute_and_get_query_id(
        self, *, statement_params: Optional[Dict[str, str]] = None
    ) -> str:
        """This method is only used in stored procedures."""
        return self._session._conn.get_result_query_id(
            self._plan,
            _statement_params=create_or_update_statement_params_with_query_tag(
                statement_params or self._statement_params,
                self._session.query_tag,
                SKIP_LEVELS_THREE,
            ),
        )

    @overload
    def to_local_iterator(
        self,
        *,
        statement_params: Optional[Dict[str, str]] = None,
        block: bool = True,
        case_sensitive: bool = True,
    ) -> Iterator[Row]:
        ...  # pragma: no cover

    @overload
    def to_local_iterator(
        self,
        *,
        statement_params: Optional[Dict[str, str]] = None,
        block: bool = False,
        case_sensitive: bool = True,
    ) -> AsyncJob:
        ...  # pragma: no cover

    @df_collect_api_telemetry
    def to_local_iterator(
        self,
        *,
        statement_params: Optional[Dict[str, str]] = None,
        block: bool = True,
        case_sensitive: bool = True,
    ) -> Union[Iterator[Row], AsyncJob]:
        """Executes the query representing this DataFrame and returns an iterator
        of :class:`Row` objects that you can use to retrieve the results.

        Unlike :meth:`collect`, this method does not load all data into memory
        at once.

        Example::

            >>> df = session.table("prices")
            >>> for row in df.to_local_iterator():
            ...     print(row)
            Row(PRODUCT_ID='id1', AMOUNT=Decimal('10.00'))
            Row(PRODUCT_ID='id2', AMOUNT=Decimal('20.00'))

        Args:
            statement_params: Dictionary of statement level parameters to be set while executing this action.
            block: A bool value indicating whether this function will wait until the result is available.
                When it is ``False``, this function executes the underlying queries of the dataframe
                asynchronously and returns an :class:`AsyncJob`.
            case_sensitive: A bool value which controls the case sensitivity of the fields in the
                :class:`Row` objects returned by the ``to_local_iterator``. Defaults to ``True``.
        """
        return self._session._conn.execute(
            self._plan,
            to_iter=True,
            block=block,
            data_type=_AsyncResultType.ITERATOR,
            _statement_params=create_or_update_statement_params_with_query_tag(
                statement_params or self._statement_params,
                self._session.query_tag,
                SKIP_LEVELS_THREE,
            ),
            case_sensitive=case_sensitive,
        )

    def __copy__(self) -> "DataFrame":
        if self._select_statement:
            new_plan = copy.copy(self._select_statement)
            new_plan.column_states = self._select_statement.column_states
            new_plan._projection_in_str = self._select_statement.projection_in_str
            new_plan._schema_query = self._select_statement.schema_query
            new_plan._query_params = self._select_statement.query_params
        else:
            new_plan = copy.copy(self._plan)
        return DataFrame(self._session, new_plan)

    if installed_pandas:
        import pandas  # pragma: no cover

        @overload
        def to_pandas(
            self,
            *,
            statement_params: Optional[Dict[str, str]] = None,
            block: bool = True,
            **kwargs: Dict[str, Any],
        ) -> pandas.DataFrame:
            ...  # pragma: no cover

    @overload
    def to_pandas(
        self,
        *,
        statement_params: Optional[Dict[str, str]] = None,
        block: bool = False,
        **kwargs: Dict[str, Any],
    ) -> AsyncJob:
        ...  # pragma: no cover

    @df_collect_api_telemetry
    def to_pandas(
        self,
        *,
        statement_params: Optional[Dict[str, str]] = None,
        block: bool = True,
        **kwargs: Dict[str, Any],
    ) -> Union["pandas.DataFrame", AsyncJob]:
        """
        Executes the query representing this DataFrame and returns the result as a
        `pandas DataFrame <https://pandas.pydata.org/pandas-docs/stable/reference/api/pandas.DataFrame.html>`_.

        When the data is too large to fit into memory, you can use :meth:`to_pandas_batches`.

        Args:
            statement_params: Dictionary of statement level parameters to be set while executing this action.
            block: A bool value indicating whether this function will wait until the result is available.
                When it is ``False``, this function executes the underlying queries of the dataframe
                asynchronously and returns an :class:`AsyncJob`.

        Note:
            1. This method is only available if pandas is installed and available.

            2. If you use :func:`Session.sql` with this method, the input query of
            :func:`Session.sql` can only be a SELECT statement.
        """
        with open_telemetry_context_manager(self.to_pandas, self):
            result = self._session._conn.execute(
                self._plan,
                to_pandas=True,
                block=block,
                data_type=_AsyncResultType.PANDAS,
                _statement_params=create_or_update_statement_params_with_query_tag(
                    statement_params or self._statement_params,
                    self._session.query_tag,
                    SKIP_LEVELS_TWO,
                ),
                **kwargs,
            )

        # if the returned result is not a pandas dataframe, raise Exception
        # this might happen when calling this method with non-select commands
        # e.g., session.sql("create ...").to_pandas()
        if block:
            check_is_pandas_dataframe_in_to_pandas(result)

        return result

    if installed_pandas:
        import pandas

        @overload
        def to_pandas_batches(
            self,
            *,
            statement_params: Optional[Dict[str, str]] = None,
            block: bool = True,
            **kwargs: Dict[str, Any],
        ) -> Iterator[pandas.DataFrame]:
            ...  # pragma: no cover

    @overload
    def to_pandas_batches(
        self,
        *,
        statement_params: Optional[Dict[str, str]] = None,
        block: bool = False,
        **kwargs: Dict[str, Any],
    ) -> AsyncJob:
        ...  # pragma: no cover

    @df_collect_api_telemetry
    def to_pandas_batches(
        self,
        *,
        statement_params: Optional[Dict[str, str]] = None,
        block: bool = True,
        **kwargs: Dict[str, Any],
    ) -> Union[Iterator["pandas.DataFrame"], AsyncJob]:
        """
        Executes the query representing this DataFrame and returns an iterator of
        pandas dataframes (containing a subset of rows) that you can use to
        retrieve the results.

        Unlike :meth:`to_pandas`, this method does not load all data into memory
        at once.

        Example::

            >>> df = session.create_dataframe([[1, 2], [3, 4]], schema=["a", "b"])
            >>> for pandas_df in df.to_pandas_batches():
            ...     print(pandas_df)
               A  B
            0  1  2
            1  3  4

        Args:
            statement_params: Dictionary of statement level parameters to be set while executing this action.
            block: A bool value indicating whether this function will wait until the result is available.
                When it is ``False``, this function executes the underlying queries of the dataframe
                asynchronously and returns an :class:`AsyncJob`.

        Note:
            1. This method is only available if pandas is installed and available.

            2. If you use :func:`Session.sql` with this method, the input query of
            :func:`Session.sql` can only be a SELECT statement.
        """
        return self._session._conn.execute(
            self._plan,
            to_pandas=True,
            to_iter=True,
            block=block,
            data_type=_AsyncResultType.PANDAS_BATCH,
            _statement_params=create_or_update_statement_params_with_query_tag(
                statement_params or self._statement_params,
                self._session.query_tag,
                SKIP_LEVELS_TWO,
            ),
            **kwargs,
        )

    @df_api_usage
    def to_df(self, *names: Union[str, Iterable[str]]) -> "DataFrame":
        """
        Creates a new DataFrame containing columns with the specified names.

        The number of column names that you pass in must match the number of columns in the existing
        DataFrame.

        Examples::

            >>> df1 = session.range(1, 10, 2).to_df("col1")
            >>> df2 = session.range(1, 10, 2).to_df(["col1"])

        Args:
            names: list of new column names
        """
        col_names = parse_positional_args_to_list(*names)
        if not all(isinstance(n, str) for n in col_names):
            raise TypeError(
                "Invalid input type in to_df(), expected str or a list of strs."
            )

        if len(self._output) != len(col_names):
            raise ValueError(
                f"The number of columns doesn't match. "
                f"Old column names ({len(self._output)}): "
                f"{','.join(attr.name for attr in self._output)}. "
                f"New column names ({len(col_names)}): {','.join(col_names)}."
            )

        new_cols = []
        for attr, name in zip(self._output, col_names):
            new_cols.append(Column(attr).alias(name))
        return self.select(new_cols)

    def __getitem__(self, item: Union[str, Column, List, Tuple, int]):
        if isinstance(item, str):
            return self.col(item)
        elif isinstance(item, Column):
            return self.filter(item)
        elif isinstance(item, (list, tuple)):
            return self.select(item)
        elif isinstance(item, int):
            return self.__getitem__(self.columns[item])
        else:
            raise TypeError(f"Unexpected item type: {type(item)}")

    def __getattr__(self, name: str):
        # Snowflake DB ignores cases when there is no quotes.
        if name.lower() not in [c.lower() for c in self.columns]:
            raise AttributeError(
                f"{self.__class__.__name__} object has no attribute {name}"
            )
        return self.col(name)

    @property
    def columns(self) -> List[str]:
        """Returns all column names as a list.

        The returned column names are consistent with the Snowflake database object `identifier syntax <https://docs.snowflake.com/en/sql-reference/identifiers-syntax.html>`_.

        ==================================   ==========================
        Column name used to create a table   Column name returned in str
        ==================================   ==========================
        a                                    'A'
        A                                    'A'
        "a"                                  '"a"'
        "a b"                                '"a b"'
        "a""b"                               '"a""b"'
        ==================================   ==========================
        """
        return self.schema.names

    def col(self, col_name: str) -> Column:
        """Returns a reference to a column in the DataFrame."""
        if col_name == "*":
            return Column(Star(self._output))
        else:
            return Column(self._resolve(col_name))

    @df_api_usage
    def select(
        self,
        *cols: Union[
            Union[ColumnOrName, TableFunctionCall],
            Iterable[Union[ColumnOrName, TableFunctionCall]],
        ],
    ) -> "DataFrame":
        """Returns a new DataFrame with the specified Column expressions as output
        (similar to SELECT in SQL). Only the Columns specified as arguments will be
        present in the resulting DataFrame.

        You can use any :class:`Column` expression or strings for named columns.

        Example 1::
            >>> df = session.create_dataframe([[1, "some string value", 3, 4]], schema=["col1", "col2", "col3", "col4"])
            >>> df_selected = df.select(col("col1"), col("col2").substr(0, 10), df["col3"] + df["col4"])

        Example 2::

            >>> df_selected = df.select("col1", "col2", "col3")

        Example 3::

            >>> df_selected = df.select(["col1", "col2", "col3"])

        Example 4::

            >>> df_selected = df.select(df["col1"], df.col2, df.col("col3"))

        Example 5::

            >>> from snowflake.snowpark.functions import table_function
            >>> split_to_table = table_function("split_to_table")
            >>> df.select(df.col1, split_to_table(df.col2, lit(" ")), df.col("col3")).show()
            -----------------------------------------------
            |"COL1"  |"SEQ"  |"INDEX"  |"VALUE"  |"COL3"  |
            -----------------------------------------------
            |1       |1      |1        |some     |3       |
            |1       |1      |2        |string   |3       |
            |1       |1      |3        |value    |3       |
            -----------------------------------------------
            <BLANKLINE>

        Note:
            A `TableFunctionCall` can be added in `select` when the dataframe results from another join. This is possible because we know
            the hierarchy in which the joins are applied.

        Args:
            *cols: A :class:`Column`, :class:`str`, :class:`table_function.TableFunctionCall`, or a list of those. Note that at most one
                   :class:`table_function.TableFunctionCall` object is supported within a select call.
        """
        exprs = parse_positional_args_to_list(*cols)
        if not exprs:
            raise ValueError("The input of select() cannot be empty")

        names = []
        table_func = None
        join_plan = None

        for e in exprs:
            if isinstance(e, Column):
                names.append(e._named())
            elif isinstance(e, str):
                names.append(Column(e)._named())
            elif isinstance(e, TableFunctionCall):
                if table_func:
                    raise ValueError(
                        f"At most one table function can be called inside a select(). "
                        f"Called '{table_func.user_visible_name}' and '{e.user_visible_name}'."
                    )
                table_func = e
                func_expr = _create_table_function_expression(func=table_func)

                if isinstance(e, _ExplodeFunctionCall):
                    new_cols, alias_cols = _get_cols_after_explode_join(e, self._plan)
                else:
                    # this join plan is created here to extract output columns after the join. If a better way
                    # to extract this information is found, please update this function.
                    temp_join_plan = self._session._analyzer.resolve(
                        TableFunctionJoin(self._plan, func_expr)
                    )
                    _, new_cols, alias_cols = _get_cols_after_join_table(
                        func_expr, self._plan, temp_join_plan
                    )
                # when generating join table expression, we inculcate aliased column into the initial
                # query like so,
                #
                #     SELECT T_LEFT.*, T_RIGHT."COL1" AS "COL1_ALIASED", ... FROM () AS T_LEFT JOIN TABLE() AS T_RIGHT
                #
                # Therefore if columns names are aliased, then subsequent select must use the aliased name.
                names.extend(alias_cols or new_cols)
                new_col_names = [
                    self._session._analyzer.analyze(col, {}) for col in new_cols
                ]

                # a special case when dataframe.select only selects the output of table
                # function join, we set left_cols = []. This is done in-order to handle the
                # overlapping column case of DF and table function output with no aliases.
                # This generates a sql like so,
                #
                #     SELECT T_RIGHT."COL1" FROM () AS T_LEFT JOIN TABLE() AS T_RIGHT
                #
                # In the above case, if the original DF had a column named "COL1", we would not
                # have any collisions.
                join_plan = self._session._analyzer.resolve(
                    TableFunctionJoin(
                        self._plan,
                        func_expr,
                        left_cols=[] if len(exprs) == 1 else ["*"],
                        right_cols=new_col_names,
                    )
                )
            else:
                raise TypeError(
                    "The input of select() must be Column, column name, TableFunctionCall, or a list of them"
                )

        if self._select_statement:
            if join_plan:
                return self._with_plan(
                    self._session._analyzer.create_select_statement(
                        from_=self._session._analyzer.create_select_snowflake_plan(
                            join_plan, analyzer=self._session._analyzer
                        ),
                        analyzer=self._session._analyzer,
                    ).select(names)
                )
            return self._with_plan(self._select_statement.select(names))

        return self._with_plan(Project(names, join_plan or self._plan))

    @df_api_usage
    def select_expr(self, *exprs: Union[str, Iterable[str]]) -> "DataFrame":
        """
        Projects a set of SQL expressions and returns a new :class:`DataFrame`.
        This method is equivalent to ``select(sql_expr(...))`` with :func:`select`
        and :func:`functions.sql_expr`.

        :func:`selectExpr` is an alias of :func:`select_expr`.

        Args:
            exprs: The SQL expressions.

        Examples::

            >>> df = session.create_dataframe([-1, 2, 3], schema=["a"])  # with one pair of [], the dataframe has a single column and 3 rows.
            >>> df.select_expr("abs(a)", "a + 2", "cast(a as string)").show()
            --------------------------------------------
            |"ABS(A)"  |"A + 2"  |"CAST(A AS STRING)"  |
            --------------------------------------------
            |1         |1        |-1                   |
            |2         |4        |2                    |
            |3         |5        |3                    |
            --------------------------------------------
            <BLANKLINE>

        """
        return self.select(
            [sql_expr(expr) for expr in parse_positional_args_to_list(*exprs)]
        )

    selectExpr = select_expr

    @df_api_usage
    def drop(
        self,
        *cols: Union[ColumnOrName, Iterable[ColumnOrName]],
    ) -> "DataFrame":
        """Returns a new DataFrame that excludes the columns with the specified names
        from the output.

        This is functionally equivalent to calling :func:`select()` and passing in all
        columns except the ones to exclude. This is a no-op if schema does not contain
        the given column name(s).

        Example::

            >>> df = session.create_dataframe([[1, 2, 3]], schema=["a", "b", "c"])
            >>> df.drop("a", "b").show()
            -------
            |"C"  |
            -------
            |3    |
            -------
            <BLANKLINE>

        Args:
            *cols: the columns to exclude, as :class:`str`, :class:`Column` or a list
                of those.

        Raises:
            :class:`SnowparkClientException`: if the resulting :class:`DataFrame`
                contains no output columns.
        """
        # An empty list of columns should be accepted as dropping nothing
        if not cols:
            raise ValueError("The input of drop() cannot be empty")
        exprs = parse_positional_args_to_list(*cols)

        names = []
        for c in exprs:
            if isinstance(c, str):
                names.append(c)
            elif isinstance(c, Column) and isinstance(c._expression, Attribute):
                names.append(
                    self._plan.expr_to_alias.get(
                        c._expression.expr_id, c._expression.name
                    )
                )
            elif (
                isinstance(c, Column)
                and isinstance(c._expression, UnresolvedAttribute)
                and c._expression.df_alias
            ):
                names.append(
                    self._plan.df_aliased_col_name_to_real_col_name.get(
                        c._expression.name, c._expression.name
                    )
                )
            elif isinstance(c, Column) and isinstance(c._expression, NamedExpression):
                names.append(c._expression.name)
            else:
                raise SnowparkClientExceptionMessages.DF_CANNOT_DROP_COLUMN_NAME(str(c))

        normalized_names = {quote_name(n) for n in names}
        existing_names = [attr.name for attr in self._output]
        keep_col_names = [c for c in existing_names if c not in normalized_names]
        if not keep_col_names:
            raise SnowparkClientExceptionMessages.DF_CANNOT_DROP_ALL_COLUMNS()
        else:
            return self.select(list(keep_col_names))

    @df_api_usage
    def filter(self, expr: ColumnOrSqlExpr) -> "DataFrame":
        """Filters rows based on the specified conditional expression (similar to WHERE
        in SQL).

        Examples::

            >>> df = session.create_dataframe([[1, 2], [3, 4]], schema=["A", "B"])
            >>> df_filtered = df.filter((col("A") > 1) & (col("B") < 100))  # Must use parenthesis before and after operator &.

            >>> # The following two result in the same SQL query:
            >>> df.filter(col("a") > 1).collect()
            [Row(A=3, B=4)]
            >>> df.filter("a > 1").collect()  # use SQL expression
            [Row(A=3, B=4)]

        Args:
            expr: a :class:`Column` expression or SQL text.

        :meth:`where` is an alias of :meth:`filter`.
        """
        if self._select_statement:
            return self._with_plan(
                self._select_statement.filter(
                    _to_col_if_sql_expr(expr, "filter/where")._expression
                )
            )
        return self._with_plan(
            Filter(
                _to_col_if_sql_expr(expr, "filter/where")._expression,
                self._plan,
            )
        )

    @df_api_usage
    def sort(
        self,
        *cols: Union[ColumnOrName, Iterable[ColumnOrName]],
        ascending: Optional[Union[bool, int, List[Union[bool, int]]]] = None,
    ) -> "DataFrame":
        """Sorts a DataFrame by the specified expressions (similar to ORDER BY in SQL).

        Examples::

            >>> from snowflake.snowpark.functions import col

            >>> df = session.create_dataframe([[1, 2], [3, 4], [1, 4]], schema=["A", "B"])
            >>> df.sort(col("A"), col("B").asc()).show()
            -------------
            |"A"  |"B"  |
            -------------
            |1    |2    |
            |1    |4    |
            |3    |4    |
            -------------
            <BLANKLINE>

            >>> df.sort(col("a"), ascending=False).show()
            -------------
            |"A"  |"B"  |
            -------------
            |3    |4    |
            |1    |2    |
            |1    |4    |
            -------------
            <BLANKLINE>

            >>> # The values from the list overwrite the column ordering.
            >>> df.sort(["a", col("b").desc()], ascending=[1, 1]).show()
            -------------
            |"A"  |"B"  |
            -------------
            |1    |2    |
            |1    |4    |
            |3    |4    |
            -------------
            <BLANKLINE>

        Args:
            *cols: A column name as :class:`str` or :class:`Column`, or a list of
             columns to sort by.
            ascending: A :class:`bool` or a list of :class:`bool` for sorting the
             DataFrame, where ``True`` sorts a column in ascending order and ``False``
             sorts a column in descending order . If you specify a list of multiple
             sort orders, the length of the list must equal the number of columns.
        """
        if not cols:
            raise ValueError("sort() needs at least one sort expression.")
        exprs = self._convert_cols_to_exprs("sort()", *cols)
        if not exprs:
            raise ValueError("sort() needs at least one sort expression.")
        orders = []
        if ascending is not None:
            if isinstance(ascending, (list, tuple)):
                orders = [Ascending() if asc else Descending() for asc in ascending]
            elif isinstance(ascending, (bool, int)):
                orders = [Ascending() if ascending else Descending()]
            else:
                raise TypeError(
                    "ascending can only be boolean or list,"
                    " but got {}".format(str(type(ascending)))
                )
            if len(exprs) != len(orders):
                raise ValueError(
                    "The length of col ({}) should be same with"
                    " the length of ascending ({}).".format(len(exprs), len(orders))
                )

        sort_exprs = []
        for idx in range(len(exprs)):
            # orders will overwrite current orders in expression (but will not overwrite null ordering)
            # if no order is provided, use ascending order
            if isinstance(exprs[idx], SortOrder):
                sort_exprs.append(
                    SortOrder(exprs[idx].child, orders[idx], exprs[idx].null_ordering)
                    if orders
                    else exprs[idx]
                )
            else:
                sort_exprs.append(
                    SortOrder(exprs[idx], orders[idx] if orders else Ascending())
                )

        if self._select_statement:
            return self._with_plan(self._select_statement.sort(sort_exprs))
        return self._with_plan(Sort(sort_exprs, self._plan))

    @experimental(version="1.5.0")
    def alias(self, name: str):
        """Returns an aliased dataframe in which the columns can now be referenced to using `col(<df alias>, <column name>)`.

        Examples::
            >>> from snowflake.snowpark.functions import col
            >>> df1 = session.create_dataframe([[1, 6], [3, 8], [7, 7]], schema=["col1", "col2"])
            >>> df2 = session.create_dataframe([[1, 2], [3, 4], [5, 5]], schema=["col1", "col2"])

            Join two dataframes with duplicate column names
            >>> df1.alias("L").join(df2.alias("R"), col("L", "col1") == col("R", "col1")).select(col("L", "col1"), col("R", "col2")).show()
            ---------------------
            |"COL1L"  |"COL2R"  |
            ---------------------
            |1        |2        |
            |3        |4        |
            ---------------------
            <BLANKLINE>

            Self join:
            >>> df1.alias("L").join(df1.alias("R"), on="col1").select(col("L", "col1"), col("R", "col2")).show()
            --------------------
            |"COL1"  |"COL2R"  |
            --------------------
            |1       |6        |
            |3       |8        |
            |7       |7        |
            --------------------
            <BLANKLINE>

        Args:
            name: The alias as :class:`str`.
        """
        _copy = copy.copy(self)
        _copy._alias = name
        for attr in self._plan.attributes:
            if _copy._select_statement:
                _copy._select_statement.df_aliased_col_name_to_real_col_name[name][
                    attr.name
                ] = attr.name  # attr is quoted already
            _copy._plan.df_aliased_col_name_to_real_col_name[name][
                attr.name
            ] = attr.name
        return _copy

    @df_api_usage
    def agg(
        self,
        *exprs: Union[Column, Tuple[ColumnOrName, str], Dict[str, str]],
    ) -> "DataFrame":
        """Aggregate the data in the DataFrame. Use this method if you don't need to
        group the data (:func:`group_by`).

        Args:
            exprs: A variable length arguments list where every element is

                - A Column object
                - A tuple where the first element is a column object or a column name and the second element is the name of the aggregate function
                - A list of the above

                or a ``dict`` maps column names to aggregate function names.

        Examples::

            >>> from snowflake.snowpark.functions import col, stddev, stddev_pop

            >>> df = session.create_dataframe([[1, 2], [3, 4], [1, 4]], schema=["A", "B"])
            >>> df.agg(stddev(col("a"))).show()
            ----------------------
            |"STDDEV(A)"         |
            ----------------------
            |1.1547003940416753  |
            ----------------------
            <BLANKLINE>

            >>> df.agg(stddev(col("a")), stddev_pop(col("a"))).show()
            -------------------------------------------
            |"STDDEV(A)"         |"STDDEV_POP(A)"     |
            -------------------------------------------
            |1.1547003940416753  |0.9428091005076267  |
            -------------------------------------------
            <BLANKLINE>

            >>> df.agg(("a", "min"), ("b", "max")).show()
            -----------------------
            |"MIN(A)"  |"MAX(B)"  |
            -----------------------
            |1         |4         |
            -----------------------
            <BLANKLINE>

            >>> df.agg({"a": "count", "b": "sum"}).show()
            -------------------------
            |"COUNT(A)"  |"SUM(B)"  |
            -------------------------
            |3           |10        |
            -------------------------
            <BLANKLINE>

        Note:
            The name of the aggregate function to compute must be a valid Snowflake `aggregate function
            <https://docs.snowflake.com/en/sql-reference/functions-aggregation.html>`_.

        See also:
            - :meth:`RelationalGroupedDataFrame.agg`
            - :meth:`DataFrame.group_by`
        """
        return self.group_by().agg(*exprs)

    @df_to_relational_group_df_api_usage
    def rollup(
        self,
        *cols: Union[ColumnOrName, Iterable[ColumnOrName]],
    ) -> "snowflake.snowpark.RelationalGroupedDataFrame":
        """Performs a SQL
        `GROUP BY ROLLUP <https://docs.snowflake.com/en/sql-reference/constructs/group-by-rollup.html>`_.
        on the DataFrame.

        Args:
            cols: The columns to group by rollup.
        """
        rollup_exprs = self._convert_cols_to_exprs("rollup()", *cols)
        return snowflake.snowpark.RelationalGroupedDataFrame(
            self,
            rollup_exprs,
            snowflake.snowpark.relational_grouped_dataframe._RollupType(),
        )

    @df_to_relational_group_df_api_usage
    def group_by(
        self,
        *cols: Union[ColumnOrName, Iterable[ColumnOrName]],
    ) -> "snowflake.snowpark.RelationalGroupedDataFrame":
        """Groups rows by the columns specified by expressions (similar to GROUP BY in
        SQL).

        This method returns a :class:`RelationalGroupedDataFrame` that you can use to
        perform aggregations on each group of data.

        Args:
            *cols: The columns to group by.

        Valid inputs are:

            - Empty input
            - One or multiple :class:`Column` object(s) or column name(s) (:class:`str`)
            - A list of :class:`Column` objects or column names (:class:`str`)

        Examples:

            >>> from snowflake.snowpark.functions import col, lit, sum as sum_, max as max_
            >>> df = session.create_dataframe([(1, 1),(1, 2),(2, 1),(2, 2),(3, 1),(3, 2)], schema=["a", "b"])
            >>> df.group_by().agg(sum_("b")).collect()
            [Row(SUM(B)=9)]
            >>> df.group_by("a").agg(sum_("b")).collect()
            [Row(A=1, SUM(B)=3), Row(A=2, SUM(B)=3), Row(A=3, SUM(B)=3)]
            >>> df.group_by("a").agg(sum_("b").alias("sum_b"), max_("b").alias("max_b")).collect()
            [Row(A=1, SUM_B=3, MAX_B=2), Row(A=2, SUM_B=3, MAX_B=2), Row(A=3, SUM_B=3, MAX_B=2)]
            >>> df.group_by(["a", lit("snow")]).agg(sum_("b")).collect()
            [Row(A=1, LITERAL()='snow', SUM(B)=3), Row(A=2, LITERAL()='snow', SUM(B)=3), Row(A=3, LITERAL()='snow', SUM(B)=3)]
            >>> df.group_by("a").agg((col("*"), "count"), max_("b")).collect()
            [Row(A=1, COUNT(LITERAL())=2, MAX(B)=2), Row(A=2, COUNT(LITERAL())=2, MAX(B)=2), Row(A=3, COUNT(LITERAL())=2, MAX(B)=2)]
            >>> df.group_by("a").median("b").collect()
            [Row(A=2, MEDIAN(B)=Decimal('1.500')), Row(A=3, MEDIAN(B)=Decimal('1.500')), Row(A=1, MEDIAN(B)=Decimal('1.500'))]
            >>> df.group_by("a").function("avg")("b").collect()
            [Row(A=1, AVG(B)=Decimal('1.500000')), Row(A=2, AVG(B)=Decimal('1.500000')), Row(A=3, AVG(B)=Decimal('1.500000'))]
        """
        grouping_exprs = self._convert_cols_to_exprs("group_by()", *cols)
        return snowflake.snowpark.RelationalGroupedDataFrame(
            self,
            grouping_exprs,
            snowflake.snowpark.relational_grouped_dataframe._GroupByType(),
        )

    @df_to_relational_group_df_api_usage
    def group_by_grouping_sets(
        self,
        *grouping_sets: Union[
            "snowflake.snowpark.GroupingSets",
            Iterable["snowflake.snowpark.GroupingSets"],
        ],
    ) -> "snowflake.snowpark.RelationalGroupedDataFrame":
        """Performs a SQL
        `GROUP BY GROUPING SETS <https://docs.snowflake.com/en/sql-reference/constructs/group-by-grouping-sets.html>`_.
        on the DataFrame.

        GROUP BY GROUPING SETS is an extension of the GROUP BY clause
        that allows computing multiple GROUP BY clauses in a single statement.
        The group set is a set of dimension columns.

        GROUP BY GROUPING SETS is equivalent to the UNION of two or
        more GROUP BY operations in the same result set.


        Examples::

            >>> from snowflake.snowpark import GroupingSets
            >>> df = session.create_dataframe([[1, 2, 10], [3, 4, 20], [1, 4, 30]], schema=["A", "B", "C"])
            >>> df.group_by_grouping_sets(GroupingSets([col("a")])).count().collect()
            [Row(A=1, COUNT=2), Row(A=3, COUNT=1)]
            >>> df.group_by_grouping_sets(GroupingSets(col("a"))).count().collect()
            [Row(A=1, COUNT=2), Row(A=3, COUNT=1)]
            >>> df.group_by_grouping_sets(GroupingSets([col("a")], [col("b")])).count().collect()
            [Row(A=1, B=None, COUNT=2), Row(A=3, B=None, COUNT=1), Row(A=None, B=2, COUNT=1), Row(A=None, B=4, COUNT=2)]
            >>> df.group_by_grouping_sets(GroupingSets([col("a"), col("b")], [col("c")])).count().collect()
            [Row(A=None, B=None, C=10, COUNT=1), Row(A=None, B=None, C=20, COUNT=1), Row(A=None, B=None, C=30, COUNT=1), Row(A=1, B=2, C=None, COUNT=1), Row(A=3, B=4, C=None, COUNT=1), Row(A=1, B=4, C=None, COUNT=1)]


        Args:
            grouping_sets: The list of :class:`GroupingSets` to group by.
        """
        return snowflake.snowpark.RelationalGroupedDataFrame(
            self,
            [gs._to_expression for gs in parse_positional_args_to_list(*grouping_sets)],
            snowflake.snowpark.relational_grouped_dataframe._GroupByType(),
        )

    @df_to_relational_group_df_api_usage
    def cube(
        self,
        *cols: Union[ColumnOrName, Iterable[ColumnOrName]],
    ) -> "snowflake.snowpark.RelationalGroupedDataFrame":
        """Performs a SQL
        `GROUP BY CUBE <https://docs.snowflake.com/en/sql-reference/constructs/group-by-cube.html>`_.
        on the DataFrame.

        Args:
            cols: The columns to group by cube.
        """
        cube_exprs = self._convert_cols_to_exprs("cube()", *cols)
        return snowflake.snowpark.RelationalGroupedDataFrame(
            self,
            cube_exprs,
            snowflake.snowpark.relational_grouped_dataframe._CubeType(),
        )

    @df_api_usage
    def distinct(self) -> "DataFrame":
        """Returns a new DataFrame that contains only the rows with distinct values
        from the current DataFrame.

        This is equivalent to performing a SELECT DISTINCT in SQL.
        """
        return self.group_by(
            [self.col(quote_name(f.name)) for f in self.schema.fields]
        ).agg()

    def drop_duplicates(self, *subset: Union[str, Iterable[str]]) -> "DataFrame":
        """Creates a new DataFrame by removing duplicated rows on given subset of columns.

        If no subset of columns is specified, this function is the same as the :meth:`distinct` function.
        The result is non-deterministic when removing duplicated rows from the subset of columns but not all columns.

        For example, if we have a DataFrame ``df``, which has columns ("a", "b", "c") and contains three rows ``(1, 1, 1), (1, 1, 2), (1, 2, 3)``,
        the result of ``df.dropDuplicates("a", "b")`` can be either
        ``(1, 1, 1), (1, 2, 3)``
        or
        ``(1, 1, 2), (1, 2, 3)``

        Args:
            subset: The column names on which duplicates are dropped.

        :meth:`dropDuplicates` is an alias of :meth:`drop_duplicates`.
        """
        if not subset:
            df = self.distinct()
            adjust_api_subcalls(df, "DataFrame.drop_duplicates", len_subcalls=1)
            return df
        subset = parse_positional_args_to_list(*subset)

        filter_cols = [self.col(x) for x in subset]
        output_cols = [self.col(col_name) for col_name in self.columns]
        rownum = row_number().over(
            snowflake.snowpark.Window.partition_by(*filter_cols).order_by(*filter_cols)
        )
        rownum_name = generate_random_alphanumeric()
        df = (
            self.select(*output_cols, rownum.as_(rownum_name))
            .where(col(rownum_name) == 1)
            .select(output_cols)
        )
        # Reformat the extra API calls
        adjust_api_subcalls(df, "DataFrame.drop_duplicates", len_subcalls=3)
        return df

    @df_to_relational_group_df_api_usage
    def pivot(
        self,
        pivot_col: ColumnOrName,
        values: Iterable[LiteralType],
    ) -> "snowflake.snowpark.RelationalGroupedDataFrame":
        """Rotates this DataFrame by turning the unique values from one column in the input
        expression into multiple columns and aggregating results where required on any
        remaining column values.

        Only one aggregate is supported with pivot.

        Example::

            >>> create_result = session.sql('''create or replace temp table monthly_sales(empid int, amount int, month text)
            ... as select * from values
            ... (1, 10000, 'JAN'),
            ... (1, 400, 'JAN'),
            ... (2, 4500, 'JAN'),
            ... (2, 35000, 'JAN'),
            ... (1, 5000, 'FEB'),
            ... (1, 3000, 'FEB'),
            ... (2, 200, 'FEB') ''').collect()
            >>> df = session.table("monthly_sales")
            >>> df.pivot("month", ['JAN', 'FEB']).sum("amount").sort(df["empid"]).show()
            -------------------------------
            |"EMPID"  |"'JAN'"  |"'FEB'"  |
            -------------------------------
            |1        |10400    |8000     |
            |2        |39500    |200      |
            -------------------------------
            <BLANKLINE>

        Args:
            pivot_col: The column or name of the column to use.
            values: A list of values in the column.
        """
        if not values:
            raise ValueError("values cannot be empty")
        pc = self._convert_cols_to_exprs("pivot()", pivot_col)
        value_exprs = [
            v._expression if isinstance(v, Column) else Literal(v) for v in values
        ]
        return snowflake.snowpark.RelationalGroupedDataFrame(
            self,
            [],
            snowflake.snowpark.relational_grouped_dataframe._PivotType(
                pc[0], value_exprs
            ),
        )

    @df_api_usage
    def unpivot(
        self, value_column: str, name_column: str, column_list: List[ColumnOrName]
    ) -> "DataFrame":
        """Rotates a table by transforming columns into rows.
        UNPIVOT is a relational operator that accepts two columns (from a table or subquery), along with a list of columns, and generates a row for each column specified in the list. In a query, it is specified in the FROM clause after the table name or subquery.
        Note that UNPIVOT is not exactly the reverse of PIVOT as it cannot undo aggregations made by PIVOT.

        Args:
            value_column: The name to assign to the generated column that will be populated with the values from the columns in the column list.
            name_column: The name to assign to the generated column that will be populated with the names of the columns in the column list.
            column_list: The names of the columns in the source table or subequery that will be narrowed into a single pivot column. The column names will populate ``name_column``, and the column values will populate ``value_column``.

        Example::

            >>> df = session.create_dataframe([
            ...     (1, 'electronics', 100, 200),
            ...     (2, 'clothes', 100, 300)
            ... ], schema=["empid", "dept", "jan", "feb"])
            >>> df = df.unpivot("sales", "month", ["jan", "feb"]).sort("empid")
            >>> df.show()
            ---------------------------------------------
            |"EMPID"  |"DEPT"       |"MONTH"  |"SALES"  |
            ---------------------------------------------
            |1        |electronics  |JAN      |100      |
            |1        |electronics  |FEB      |200      |
            |2        |clothes      |JAN      |100      |
            |2        |clothes      |FEB      |300      |
            ---------------------------------------------
            <BLANKLINE>
        """
        column_exprs = self._convert_cols_to_exprs("unpivot()", column_list)
        unpivot_plan = Unpivot(value_column, name_column, column_exprs, self._plan)

        if self._select_statement:
            return self._with_plan(
                SelectStatement(
                    from_=SelectSnowflakePlan(
                        unpivot_plan, analyzer=self._session._analyzer
                    ),
                    analyzer=self._session._analyzer,
                )
            )
        return self._with_plan(unpivot_plan)

    @df_api_usage
    def limit(self, n: int, offset: int = 0) -> "DataFrame":
        """Returns a new DataFrame that contains at most ``n`` rows from the current
        DataFrame, skipping ``offset`` rows from the beginning (similar to LIMIT and OFFSET in SQL).

        Note that this is a transformation method and not an action method.

        Args:
            n: Number of rows to return.
            offset: Number of rows to skip before the start of the result set. The default value is 0.

        Example::

            >>> df = session.create_dataframe([[1, 2], [3, 4]], schema=["a", "b"])
            >>> df.limit(1).show()
            -------------
            |"A"  |"B"  |
            -------------
            |1    |2    |
            -------------
            <BLANKLINE>
            >>> df.limit(1, offset=1).show()
            -------------
            |"A"  |"B"  |
            -------------
            |3    |4    |
            -------------
            <BLANKLINE>
        """
        if self._select_statement:
            return self._with_plan(self._select_statement.limit(n, offset=offset))
        return self._with_plan(Limit(Literal(n), Literal(offset), self._plan))

    @df_api_usage
    def union(self, other: "DataFrame") -> "DataFrame":
        """Returns a new DataFrame that contains all the rows in the current DataFrame
        and another DataFrame (``other``), excluding any duplicate rows. Both input
        DataFrames must contain the same number of columns.

        Example::
            >>> df1 = session.create_dataframe([[1, 2], [3, 4]], schema=["a", "b"])
            >>> df2 = session.create_dataframe([[0, 1], [3, 4]], schema=["c", "d"])
            >>> df1.union(df2).show()
            -------------
            |"A"  |"B"  |
            -------------
            |1    |2    |
            |3    |4    |
            |0    |1    |
            -------------
            <BLANKLINE>

        Args:
            other: the other :class:`DataFrame` that contains the rows to include.
        """
        if self._select_statement:
            return self._with_plan(
                self._select_statement.set_operator(
                    other._select_statement
                    or SelectSnowflakePlan(
                        other._plan, analyzer=self._session._analyzer
                    ),
                    operator=SET_UNION,
                )
            )
        return self._with_plan(UnionPlan(self._plan, other._plan, is_all=False))

    @df_api_usage
    def union_all(self, other: "DataFrame") -> "DataFrame":
        """Returns a new DataFrame that contains all the rows in the current DataFrame
        and another DataFrame (``other``), including any duplicate rows. Both input
        DataFrames must contain the same number of columns.

        Example::

            >>> df1 = session.create_dataframe([[1, 2], [3, 4]], schema=["a", "b"])
            >>> df2 = session.create_dataframe([[0, 1], [3, 4]], schema=["c", "d"])
            >>> df1.union_all(df2).show()
            -------------
            |"A"  |"B"  |
            -------------
            |1    |2    |
            |3    |4    |
            |0    |1    |
            |3    |4    |
            -------------
            <BLANKLINE>

        Args:
            other: the other :class:`DataFrame` that contains the rows to include.
        """
        if self._select_statement:
            return self._with_plan(
                self._select_statement.set_operator(
                    other._select_statement
                    or SelectSnowflakePlan(
                        other._plan, analyzer=self._session._analyzer
                    ),
                    operator=SET_UNION_ALL,
                )
            )
        return self._with_plan(UnionPlan(self._plan, other._plan, is_all=True))

    @df_api_usage
    def union_by_name(self, other: "DataFrame") -> "DataFrame":
        """Returns a new DataFrame that contains all the rows in the current DataFrame
        and another DataFrame (``other``), excluding any duplicate rows.

        This method matches the columns in the two DataFrames by their names, not by
        their positions. The columns in the other DataFrame are rearranged to match
        the order of columns in the current DataFrame.

        Example::

            >>> df1 = session.create_dataframe([[1, 2]], schema=["a", "b"])
            >>> df2 = session.create_dataframe([[2, 1]], schema=["b", "a"])
            >>> df1.union_by_name(df2).show()
            -------------
            |"A"  |"B"  |
            -------------
            |1    |2    |
            -------------
            <BLANKLINE>

        Args:
            other: the other :class:`DataFrame` that contains the rows to include.
        """
        return self._union_by_name_internal(other, is_all=False)

    @df_api_usage
    def union_all_by_name(self, other: "DataFrame") -> "DataFrame":
        """Returns a new DataFrame that contains all the rows in the current DataFrame
        and another DataFrame (``other``), including any duplicate rows.

        This method matches the columns in the two DataFrames by their names, not by
        their positions. The columns in the other DataFrame are rearranged to match
        the order of columns in the current DataFrame.

        Example::

            >>> df1 = session.create_dataframe([[1, 2]], schema=["a", "b"])
            >>> df2 = session.create_dataframe([[2, 1]], schema=["b", "a"])
            >>> df1.union_all_by_name(df2).show()
            -------------
            |"A"  |"B"  |
            -------------
            |1    |2    |
            |1    |2    |
            -------------
            <BLANKLINE>

        Args:
            other: the other :class:`DataFrame` that contains the rows to include.
        """
        return self._union_by_name_internal(other, is_all=True)

    def _union_by_name_internal(
        self, other: "DataFrame", is_all: bool = False
    ) -> "DataFrame":
        left_output_attrs = self._output
        right_output_attrs = other._output
        right_output_attr_by_name = {rattr.name: rattr for rattr in right_output_attrs}

        try:
            right_project_list = [
                right_output_attr_by_name[lattr.name] for lattr in left_output_attrs
            ]
        except KeyError:
            missing_lattrs = [
                lattr.name
                for lattr in left_output_attrs
                if lattr.name not in right_output_attr_by_name
            ]
            raise SnowparkClientExceptionMessages.DF_CANNOT_RESOLVE_COLUMN_NAME_AMONG(
                ", ".join(missing_lattrs),
                ", ".join(list(right_output_attr_by_name.keys())),
            )

        not_found_attrs = [
            rattr for rattr in right_output_attrs if rattr not in right_project_list
        ]

        names = right_project_list + not_found_attrs
        if self._session.sql_simplifier_enabled and other._select_statement:
            right_child = self._with_plan(other._select_statement.select(names))
        else:
            right_child = self._with_plan(Project(names, other._plan))

        if self._session.sql_simplifier_enabled:
            df = self._with_plan(
                self._select_statement.set_operator(
                    right_child._select_statement
                    or SelectSnowflakePlan(
                        right_child._plan, analyzer=self._session._analyzer
                    ),
                    operator=SET_UNION_ALL if is_all else SET_UNION,
                )
            )
        else:
            df = self._with_plan(UnionPlan(self._plan, right_child._plan, is_all))
        return df

    @df_api_usage
    def intersect(self, other: "DataFrame") -> "DataFrame":
        """Returns a new DataFrame that contains the intersection of rows from the
        current DataFrame and another DataFrame (``other``). Duplicate rows are
        eliminated.

        Example::

            >>> df1 = session.create_dataframe([[1, 2], [3, 4]], schema=["a", "b"])
            >>> df2 = session.create_dataframe([[1, 2], [5, 6]], schema=["c", "d"])
            >>> df1.intersect(df2).show()
            -------------
            |"A"  |"B"  |
            -------------
            |1    |2    |
            -------------
            <BLANKLINE>

        Args:
            other: the other :class:`DataFrame` that contains the rows to use for the
                intersection.
        """
        if self._select_statement:
            return self._with_plan(
                self._select_statement.set_operator(
                    other._select_statement
                    or SelectSnowflakePlan(
                        other._plan, analyzer=self._session._analyzer
                    ),
                    operator=SET_INTERSECT,
                )
            )
        return self._with_plan(Intersect(self._plan, other._plan))

    @df_api_usage
    def except_(self, other: "DataFrame") -> "DataFrame":
        """Returns a new DataFrame that contains all the rows from the current DataFrame
        except for the rows that also appear in the ``other`` DataFrame. Duplicate rows are eliminated.

        Example::

            >>> df1 = session.create_dataframe([[1, 2], [3, 4]], schema=["a", "b"])
            >>> df2 = session.create_dataframe([[1, 2], [5, 6]], schema=["c", "d"])
            >>> df1.subtract(df2).show()
            -------------
            |"A"  |"B"  |
            -------------
            |3    |4    |
            -------------
            <BLANKLINE>

        :meth:`minus` and :meth:`subtract` are aliases of :meth:`except_`.

        Args:
            other: The :class:`DataFrame` that contains the rows to exclude.
        """
        if self._select_statement:
            return self._with_plan(
                self._select_statement.set_operator(
                    other._select_statement
                    or SelectSnowflakePlan(
                        other._plan, analyzer=self._session._analyzer
                    ),
                    operator=SET_EXCEPT,
                )
            )
        return self._with_plan(Except(self._plan, other._plan))

    @df_api_usage
    def natural_join(
        self, right: "DataFrame", how: Optional[str] = None, **kwargs
    ) -> "DataFrame":
        """Performs a natural join of the specified type (``how``) with the
        current DataFrame and another DataFrame (``right``).

        Args:
            right: The other :class:`DataFrame` to join.
            how: We support the following join types:

                - Inner join: "inner" (the default value)
                - Left outer join: "left", "leftouter"
                - Right outer join: "right", "rightouter"
                - Full outer join: "full", "outer", "fullouter"

                You can also use ``join_type`` keyword to specify this condition.
                Note that to avoid breaking changes, currently when ``join_type`` is specified,
                it overrides ``how``.

        Examples::
            >>> df1 = session.create_dataframe([[1, 2], [3, 4], [5, 6]], schema=["a", "b"])
            >>> df2 = session.create_dataframe([[1, 7], [3, 8]], schema=["a", "c"])
            >>> df1.natural_join(df2).show()
            -------------------
            |"A"  |"B"  |"C"  |
            -------------------
            |1    |2    |7    |
            |3    |4    |8    |
            -------------------
            <BLANKLINE>

            >>> df1 = session.create_dataframe([[1, 2], [3, 4], [5, 6]], schema=["a", "b"])
            >>> df2 = session.create_dataframe([[1, 7], [3, 8]], schema=["a", "c"])
            >>> df1.natural_join(df2, "left").show()
            --------------------
            |"A"  |"B"  |"C"   |
            --------------------
            |1    |2    |7     |
            |3    |4    |8     |
            |5    |6    |NULL  |
            --------------------
            <BLANKLINE>
        """
        join_type = kwargs.get("join_type") or how
        join_plan = Join(
            self._plan,
            right._plan,
            NaturalJoin(create_join_type(join_type or "inner")),
            None,
            None,
        )
        if self._select_statement:
            select_plan = self._session._analyzer.create_select_statement(
                from_=self._session._analyzer.create_select_snowflake_plan(
                    join_plan,
                    analyzer=self._session._analyzer,
                ),
                analyzer=self._session._analyzer,
            )
            return self._with_plan(select_plan)
        return self._with_plan(join_plan)

    @df_api_usage
    def join(
        self,
        right: "DataFrame",
        on: Optional[Union[ColumnOrName, Iterable[str]]] = None,
        how: Optional[str] = None,
        *,
        lsuffix: str = "",
        rsuffix: str = "",
        match_condition: Optional[Column] = None,
        **kwargs,
    ) -> "DataFrame":
        """Performs a join of the specified type (``how``) with the current
        DataFrame and another DataFrame (``right``) on a list of columns
        (``on``).

        Args:
            right: The other :class:`DataFrame` to join.
            on: A column name or a :class:`Column` object or a list of them to be used for the join.
                When a list of column names are specified, this method assumes the named columns are present in both dataframes.
                You can use keyword ``using_columns`` to specify this condition. Note that to avoid breaking changes, when
                `using_columns`` is specified, it overrides ``on``.
            how: We support the following join types:

                - Inner join: "inner" (the default value)
                - Left outer join: "left", "leftouter"
                - Right outer join: "right", "rightouter"
                - Full outer join: "full", "outer", "fullouter"
                - Left semi join: "semi", "leftsemi"
                - Left anti join: "anti", "leftanti"
                - Cross join: "cross"
                - [Preview Feature] Asof join: "asof"

                You can also use ``join_type`` keyword to specify this condition.
                Note that to avoid breaking changes, currently when ``join_type`` is specified,
                it overrides ``how``.
            lsuffix: Suffix to add to the overlapping columns of the left DataFrame.
            rsuffix: Suffix to add to the overlapping columns of the right DataFrame.
            match_condition: The match condition for asof join.

        Note:
            When both ``lsuffix`` and ``rsuffix`` are empty, the overlapping columns will have random column names in the resulting DataFrame.
            You can reference to these randomly named columns using :meth:`Column.alias` (See the first usage in Examples).

        See Also:
            - Usage notes for asof join: https://docs.snowflake.com/LIMITEDACCESS/asof-join#usage-notes

        Examples::
            >>> from snowflake.snowpark.functions import col
            >>> df1 = session.create_dataframe([[1, 2], [3, 4], [5, 6]], schema=["a", "b"])
            >>> df2 = session.create_dataframe([[1, 7], [3, 8]], schema=["a", "c"])
            >>> df1.join(df2, df1.a == df2.a).select(df1.a.alias("a_1"), df2.a.alias("a_2"), df1.b, df2.c).show()
            -----------------------------
            |"A_1"  |"A_2"  |"B"  |"C"  |
            -----------------------------
            |1      |1      |2    |7    |
            |3      |3      |4    |8    |
            -----------------------------
            <BLANKLINE>
            >>> # refer a single column "a"
            >>> df1.join(df2, "a").select(df1.a.alias("a"), df1.b, df2.c).show()
            -------------------
            |"A"  |"B"  |"C"  |
            -------------------
            |1    |2    |7    |
            |3    |4    |8    |
            -------------------
            <BLANKLINE>
            >>> # rename the ambiguous columns
            >>> df3 = df1.to_df("df1_a", "b")
            >>> df4 = df2.to_df("df2_a", "c")
            >>> df3.join(df4, col("df1_a") == col("df2_a")).select(col("df1_a").alias("a"), "b", "c").show()
            -------------------
            |"A"  |"B"  |"C"  |
            -------------------
            |1    |2    |7    |
            |3    |4    |8    |
            -------------------
            <BLANKLINE>

            >>> # join multiple columns
            >>> mdf1 = session.create_dataframe([[1, 2], [3, 4], [5, 6]], schema=["a", "b"])
            >>> mdf2 = session.create_dataframe([[1, 2], [3, 4], [7, 6]], schema=["a", "b"])
            >>> mdf1.join(mdf2, ["a", "b"]).show()
            -------------
            |"A"  |"B"  |
            -------------
            |1    |2    |
            |3    |4    |
            -------------
            <BLANKLINE>
            >>> mdf1.join(mdf2, (mdf1["a"] < mdf2["a"]) & (mdf1["b"] == mdf2["b"])).select(mdf1["a"].as_("new_a"), mdf1["b"].as_("new_b")).show()
            ---------------------
            |"NEW_A"  |"NEW_B"  |
            ---------------------
            |5        |6        |
            ---------------------
            <BLANKLINE>
            >>> # use lsuffix and rsuffix to resolve duplicating column names
            >>> mdf1.join(mdf2, (mdf1["a"] < mdf2["a"]) & (mdf1["b"] == mdf2["b"]), lsuffix="_left", rsuffix="_right").show()
            -----------------------------------------------
            |"A_LEFT"  |"B_LEFT"  |"A_RIGHT"  |"B_RIGHT"  |
            -----------------------------------------------
            |5         |6         |7          |6          |
            -----------------------------------------------
            <BLANKLINE>
            >>> mdf1.join(mdf2, (mdf1["a"] < mdf2["a"]) & (mdf1["b"] == mdf2["b"]), rsuffix="_right").show()
            -------------------------------------
            |"A"  |"B"  |"A_RIGHT"  |"B_RIGHT"  |
            -------------------------------------
            |5    |6    |7          |6          |
            -------------------------------------
            <BLANKLINE>
            >>> # examples of different joins
            >>> df5 = session.create_dataframe([3, 4, 5, 5, 6, 7], schema=["id"])
            >>> df6 = session.create_dataframe([5, 6, 7, 7, 8, 9], schema=["id"])
            >>> # inner join
            >>> df5.join(df6, "id", "inner").sort("id").show()
            --------
            |"ID"  |
            --------
            |5     |
            |5     |
            |6     |
            |7     |
            |7     |
            --------
            <BLANKLINE>
            >>> # left/leftouter join
            >>> df5.join(df6, "id", "left").sort("id").show()
            --------
            |"ID"  |
            --------
            |3     |
            |4     |
            |5     |
            |5     |
            |6     |
            |7     |
            |7     |
            --------
            <BLANKLINE>
            >>> # right/rightouter join
            >>> df5.join(df6, "id", "right").sort("id").show()
            --------
            |"ID"  |
            --------
            |5     |
            |5     |
            |6     |
            |7     |
            |7     |
            |8     |
            |9     |
            --------
            <BLANKLINE>
            >>> # full/outer/fullouter join
            >>> df5.join(df6, "id", "full").sort("id").show()
            --------
            |"ID"  |
            --------
            |3     |
            |4     |
            |5     |
            |5     |
            |6     |
            |7     |
            |7     |
            |8     |
            |9     |
            --------
            <BLANKLINE>
            >>> # semi/leftsemi join
            >>> df5.join(df6, "id", "semi").sort("id").show()
            --------
            |"ID"  |
            --------
            |5     |
            |5     |
            |6     |
            |7     |
            --------
            <BLANKLINE>
            >>> # anti/leftanti join
            >>> df5.join(df6, "id", "anti").sort("id").show()
            --------
            |"ID"  |
            --------
            |3     |
            |4     |
            --------
            <BLANKLINE>

        Note:
            When performing chained operations, this method will not work if there are
            ambiguous column names. For example,

            >>> df1.filter(df1.a == 1).join(df2, df1.a == df2.a).select(df1.a.alias("a"), df1.b, df2.c) # doctest: +SKIP

            will not work because ``df1.filter(df1.a == 1)`` has produced a new dataframe and you
            cannot refer to ``df1.a`` anymore. Instead, you can do either

            >>> df1.join(df2, (df1.a == 1) & (df1.a == df2.a)).select(df1.a.alias("a"), df1.b, df2.c).show()
            -------------------
            |"A"  |"B"  |"C"  |
            -------------------
            |1    |2    |7    |
            -------------------
            <BLANKLINE>

            or

            >>> df3 = df1.filter(df1.a == 1)
            >>> df3.join(df2, df3.a == df2.a).select(df3.a.alias("a"), df3.b, df2.c).show()
            -------------------
            |"A"  |"B"  |"C"  |
            -------------------
            |1    |2    |7    |
            -------------------
            <BLANKLINE>

        Examples::
            >>> # asof join examples
            >>> df1 = session.create_dataframe([['A', 1, 15, 3.21],
            ...                                 ['A', 2, 16, 3.22],
            ...                                 ['B', 1, 17, 3.23],
            ...                                 ['B', 2, 18, 4.23]],
            ...                                schema=["c1", "c2", "c3", "c4"])
            >>> df2 = session.create_dataframe([['A', 1, 14, 3.19],
            ...                                 ['B', 2, 16, 3.04]],
            ...                                schema=["c1", "c2", "c3", "c4"])
            >>> df1.join(df2, on=["c1", "c2"], how="asof", match_condition=(df1.c3 >= df2.c3)) \\
            ...     .select(df1.c1, df1.c2, df1.c3.alias("C3_1"), df1.c4.alias("C4_1"), df2.c3.alias("C3_2"), df2.c4.alias("C4_2")) \\
            ...     .order_by("c1", "c2").show()
            ---------------------------------------------------
            |"C1"  |"C2"  |"C3_1"  |"C4_1"  |"C3_2"  |"C4_2"  |
            ---------------------------------------------------
            |A     |1     |15      |3.21    |14      |3.19    |
            |A     |2     |16      |3.22    |NULL    |NULL    |
            |B     |1     |17      |3.23    |NULL    |NULL    |
            |B     |2     |18      |4.23    |16      |3.04    |
            ---------------------------------------------------
            <BLANKLINE>
            >>> df1.join(df2, on=(df1.c1 == df2.c1) & (df1.c2 == df2.c2), how="asof",
            ...     match_condition=(df1.c3 >= df2.c3), lsuffix="_L", rsuffix="_R") \\
            ...     .order_by("C1_L", "C2_L").show()
            -------------------------------------------------------------------------
            |"C1_L"  |"C2_L"  |"C3_L"  |"C4_L"  |"C1_R"  |"C2_R"  |"C3_R"  |"C4_R"  |
            -------------------------------------------------------------------------
            |A       |1       |15      |3.21    |A       |1       |14      |3.19    |
            |A       |2       |16      |3.22    |NULL    |NULL    |NULL    |NULL    |
            |B       |1       |17      |3.23    |NULL    |NULL    |NULL    |NULL    |
            |B       |2       |18      |4.23    |B       |2       |16      |3.04    |
            -------------------------------------------------------------------------
            <BLANKLINE>
            >>> df1 = df1.alias("L")
            >>> df2 = df2.alias("R")
            >>> df1.join(df2, using_columns=["c1", "c2"], how="asof",
            ...         match_condition=(df1.c3 >= df2.c3)).order_by("C1", "C2").show()
            -----------------------------------------------
            |"C1"  |"C2"  |"C3L"  |"C4L"  |"C3R"  |"C4R"  |
            -----------------------------------------------
            |A     |1     |15     |3.21   |14     |3.19   |
            |A     |2     |16     |3.22   |NULL   |NULL   |
            |B     |1     |17     |3.23   |NULL   |NULL   |
            |B     |2     |18     |4.23   |16     |3.04   |
            -----------------------------------------------
            <BLANKLINE>
        """
        using_columns = kwargs.get("using_columns") or on
        join_type = kwargs.get("join_type") or how
        if isinstance(right, DataFrame):
            if self is right or self._plan is right._plan:
                raise SnowparkClientExceptionMessages.DF_SELF_JOIN_NOT_SUPPORTED()

            if isinstance(join_type, Cross) or (
                isinstance(join_type, str)
                and join_type.strip().lower().replace("_", "").startswith("cross")
            ):
                if column_to_bool(using_columns):
                    raise Exception("Cross joins cannot take columns as input.")

            if (
                isinstance(join_type, AsOf)
                or isinstance(join_type, str)
                and join_type.strip().lower() == "asof"
            ):
                if match_condition is None:
                    raise ValueError(
                        "match_condition cannot be None when performing asof join."
                    )
            else:
                if match_condition is not None:
                    raise ValueError(
                        f"match_condition is only accepted with join type 'asof' given: '{join_type}'"
                    )

            # Parse using_columns arg
            if column_to_bool(using_columns) is False:
                using_columns = []
            elif isinstance(using_columns, str):
                using_columns = [using_columns]
            elif isinstance(using_columns, Column):
                using_columns = using_columns
            elif (
                isinstance(using_columns, Iterable)
                and len(using_columns) > 0
                and not all([isinstance(col, str) for col in using_columns])
            ):
                bad_idx, bad_col = next(
                    (idx, col)
                    for idx, col in enumerate(using_columns)
                    if not isinstance(col, str)
                )
                raise TypeError(
                    f"All list elements for 'on' or 'using_columns' must be string type. "
                    f"Got: '{type(bad_col)}' at index {bad_idx}"
                )
            elif not isinstance(using_columns, Iterable):
                raise TypeError(
                    f"Invalid input type for join column: {type(using_columns)}"
                )

            return self._join_dataframes(
                right,
                using_columns,
                create_join_type(join_type or "inner"),
                lsuffix=lsuffix,
                rsuffix=rsuffix,
                match_condition=match_condition,
            )

        raise TypeError("Invalid type for join. Must be Dataframe")

    @df_api_usage
    def join_table_function(
        self,
        func: Union[str, List[str], TableFunctionCall],
        *func_arguments: ColumnOrName,
        **func_named_arguments: ColumnOrName,
    ) -> "DataFrame":
        """Lateral joins the current DataFrame with the output of the specified table function.

        References: `Snowflake SQL functions <https://docs.snowflake.com/en/sql-reference/functions-table.html>`_.

        Example 1
            Lateral join a table function by using the name and parameters directly:

            >>> df = session.sql("select 'James' as name, 'address1 address2 address3' as addresses")
            >>> df.join_table_function("split_to_table", df["addresses"], lit(" ")).show()
            --------------------------------------------------------------------
            |"NAME"  |"ADDRESSES"                 |"SEQ"  |"INDEX"  |"VALUE"   |
            --------------------------------------------------------------------
            |James   |address1 address2 address3  |1      |1        |address1  |
            |James   |address1 address2 address3  |1      |2        |address2  |
            |James   |address1 address2 address3  |1      |3        |address3  |
            --------------------------------------------------------------------
            <BLANKLINE>

        Example 2
            Lateral join a table function by calling:

            >>> from snowflake.snowpark.functions import table_function
            >>> split_to_table = table_function("split_to_table")
            >>> df = session.sql("select 'James' as name, 'address1 address2 address3' as addresses")
            >>> df.join_table_function(split_to_table(df["addresses"], lit(" "))).show()
            --------------------------------------------------------------------
            |"NAME"  |"ADDRESSES"                 |"SEQ"  |"INDEX"  |"VALUE"   |
            --------------------------------------------------------------------
            |James   |address1 address2 address3  |1      |1        |address1  |
            |James   |address1 address2 address3  |1      |2        |address2  |
            |James   |address1 address2 address3  |1      |3        |address3  |
            --------------------------------------------------------------------
            <BLANKLINE>

        Example 3
            Lateral join a table function with the partition and order by clause:

            >>> from snowflake.snowpark.functions import table_function
            >>> split_to_table = table_function("split_to_table")
            >>> df = session.create_dataframe([
            ...     ["John", "James", "address1 address2 address3"],
            ...     ["Mike", "James", "address4 address5 address6"],
            ...     ["Cathy", "Stone", "address4 address5 address6"],
            ... ],
            ... schema=["first_name", "last_name", "addresses"])
            >>> df.join_table_function(split_to_table(df["addresses"], lit(" ")).over(partition_by="last_name", order_by="first_name")).show()
            ----------------------------------------------------------------------------------------
            |"FIRST_NAME"  |"LAST_NAME"  |"ADDRESSES"                 |"SEQ"  |"INDEX"  |"VALUE"   |
            ----------------------------------------------------------------------------------------
            |John          |James        |address1 address2 address3  |1      |1        |address1  |
            |John          |James        |address1 address2 address3  |1      |2        |address2  |
            |John          |James        |address1 address2 address3  |1      |3        |address3  |
            |Mike          |James        |address4 address5 address6  |2      |1        |address4  |
            |Mike          |James        |address4 address5 address6  |2      |2        |address5  |
            |Mike          |James        |address4 address5 address6  |2      |3        |address6  |
            |Cathy         |Stone        |address4 address5 address6  |3      |1        |address4  |
            |Cathy         |Stone        |address4 address5 address6  |3      |2        |address5  |
            |Cathy         |Stone        |address4 address5 address6  |3      |3        |address6  |
            ----------------------------------------------------------------------------------------
            <BLANKLINE>

        Example 4
            Lateral join a table function with aliasing the output column names:

            >>> from snowflake.snowpark.functions import table_function
            >>> split_to_table = table_function("split_to_table")
            >>> df = session.sql("select 'James' as name, 'address1 address2 address3' as addresses")
            >>> df.join_table_function(split_to_table(col("addresses"), lit(" ")).alias("seq", "idx", "val")).show()
            ------------------------------------------------------------------
            |"NAME"  |"ADDRESSES"                 |"SEQ"  |"IDX"  |"VAL"     |
            ------------------------------------------------------------------
            |James   |address1 address2 address3  |1      |1      |address1  |
            |James   |address1 address2 address3  |1      |2      |address2  |
            |James   |address1 address2 address3  |1      |3      |address3  |
            ------------------------------------------------------------------
            <BLANKLINE>

        Args:

            func_name: The SQL function name.
            func_arguments: The positional arguments for the SQL function.
            func_named_arguments: The named arguments for the SQL function, if it accepts named arguments.

        Returns:
            A new :class:`DataFrame` that has the columns carried from this :class:`DataFrame`, plus new columns and rows from the lateral join with the table function.

        See Also:
            - :meth:`Session.table_function`, which creates a new :class:`DataFrame` by using the SQL table function.

        """
        func_expr = _create_table_function_expression(
            func, *func_arguments, **func_named_arguments
        )

        project_cols = None
        new_col_names = None
        if func_expr.aliases:
            temp_join_plan = self._session._analyzer.resolve(
                TableFunctionJoin(self._plan, func_expr)
            )
            old_cols, new_cols, alias_cols = _get_cols_after_join_table(
                func_expr, self._plan, temp_join_plan
            )
            new_col_names = [
                self._session._analyzer.analyze(col, {}) for col in new_cols
            ]
            # when generating join table expression, we inculcate aliased column into the initial
            # query like so,
            #
            #     SELECT T_LEFT.*, T_RIGHT."COL1" AS "COL1_ALIASED", ... FROM () AS T_LEFT JOIN TABLE() AS T_RIGHT
            #
            # Therefore if columns names are aliased, then subsequent select must use the aliased name.
            join_plan = self._session._analyzer.resolve(
                TableFunctionJoin(self._plan, func_expr, right_cols=new_col_names)
            )
            project_cols = [*old_cols, *alias_cols]

        if self._session.sql_simplifier_enabled:
            select_plan = self._session._analyzer.create_select_statement(
                from_=SelectTableFunction(
                    func_expr,
                    other_plan=self._plan,
                    analyzer=self._session._analyzer,
                    right_cols=new_col_names,
                ),
                analyzer=self._session._analyzer,
            )
            if project_cols:
                select_plan = select_plan.select(project_cols)
            return self._with_plan(select_plan)
        if project_cols:
            return self._with_plan(Project(project_cols, join_plan))

        return self._with_plan(
            TableFunctionJoin(self._plan, func_expr, right_cols=new_col_names)
        )

    @df_api_usage
    def cross_join(
        self,
        right: "DataFrame",
        *,
        lsuffix: str = "",
        rsuffix: str = "",
    ) -> "DataFrame":
        """Performs a cross join, which returns the Cartesian product of the current
        :class:`DataFrame` and another :class:`DataFrame` (``right``).

        If the current and ``right`` DataFrames have columns with the same name, and
        you need to refer to one of these columns in the returned DataFrame, use the
        :func:`col` function on the current or ``right`` DataFrame to disambiguate
        references to these columns.

        Example::

            >>> df1 = session.create_dataframe([[1, 2], [3, 4]], schema=["a", "b"])
            >>> df2 = session.create_dataframe([[5, 6], [7, 8]], schema=["c", "d"])
            >>> df1.cross_join(df2).sort("a", "b", "c", "d").show()
            -------------------------
            |"A"  |"B"  |"C"  |"D"  |
            -------------------------
            |1    |2    |5    |6    |
            |1    |2    |7    |8    |
            |3    |4    |5    |6    |
            |3    |4    |7    |8    |
            -------------------------
            <BLANKLINE>
            >>> df3 = session.create_dataframe([[1, 2], [3, 4]], schema=["a", "b"])
            >>> df4 = session.create_dataframe([[5, 6], [7, 8]], schema=["a", "b"])
            >>> df3.cross_join(df4, lsuffix="_l", rsuffix="_r").sort("a_l", "b_l", "a_r", "b_r").show()
            ---------------------------------
            |"A_L"  |"B_L"  |"A_R"  |"B_R"  |
            ---------------------------------
            |1      |2      |5      |6      |
            |1      |2      |7      |8      |
            |3      |4      |5      |6      |
            |3      |4      |7      |8      |
            ---------------------------------
            <BLANKLINE>

        Args:
            right: the right :class:`DataFrame` to join.
            lsuffix: Suffix to add to the overlapping columns of the left DataFrame.
            rsuffix: Suffix to add to the overlapping columns of the right DataFrame.

        Note:
            If both ``lsuffix`` and ``rsuffix`` are empty, the overlapping columns will have random column names in the result DataFrame.
            If either one is not empty, the overlapping columns won't have random names.
        """
        return self._join_dataframes_internal(
            right,
            create_join_type("cross"),
            None,
            lsuffix=lsuffix,
            rsuffix=rsuffix,
        )

    def _join_dataframes(
        self,
        right: "DataFrame",
        using_columns: Union[Column, Iterable[str]],
        join_type: JoinType,
        *,
        lsuffix: str = "",
        rsuffix: str = "",
        match_condition: Optional[Column] = None,
    ) -> "DataFrame":
        if isinstance(using_columns, Column):
            return self._join_dataframes_internal(
                right,
                join_type,
                join_exprs=using_columns,
                lsuffix=lsuffix,
                rsuffix=rsuffix,
                match_condition=match_condition,
            )

        if isinstance(join_type, (LeftSemi, LeftAnti)):
            # Create a Column with expression 'true AND <expr> AND <expr> .."
            join_cond = Column(Literal(True))
            for c in using_columns:
                quoted = quote_name(c)
                join_cond = join_cond & (self.col(quoted) == right.col(quoted))
            return self._join_dataframes_internal(
                right,
                join_type,
                join_cond,
                lsuffix=lsuffix,
                rsuffix=rsuffix,
            )
        else:
            lhs, rhs = _disambiguate(
                self,
                right,
                join_type,
                using_columns,
                lsuffix=lsuffix,
                rsuffix=rsuffix,
            )
            if not isinstance(
                join_type, Cross
            ):  # cross joins does not allow specifying columns
                join_type = UsingJoin(join_type, using_columns)
            join_logical_plan = Join(
                lhs._plan,
                rhs._plan,
                join_type,
                None,
                match_condition._expression if match_condition is not None else None,
            )
            if self._select_statement:
                return self._with_plan(
                    self._session._analyzer.create_select_statement(
                        from_=self._session._analyzer.create_select_snowflake_plan(
                            join_logical_plan, analyzer=self._session._analyzer
                        ),
                        analyzer=self._session._analyzer,
                    )
                )
            return self._with_plan(join_logical_plan)

    def _join_dataframes_internal(
        self,
        right: "DataFrame",
        join_type: JoinType,
        join_exprs: Optional[Column],
        *,
        lsuffix: str = "",
        rsuffix: str = "",
        match_condition: Optional[Column] = None,
    ) -> "DataFrame":
        (lhs, rhs) = _disambiguate(
            self, right, join_type, [], lsuffix=lsuffix, rsuffix=rsuffix
        )
        join_condition_expr = join_exprs._expression if join_exprs is not None else None
        match_condition_expr = (
            match_condition._expression if match_condition is not None else None
        )
        join_logical_plan = Join(
            lhs._plan,
            rhs._plan,
            join_type,
            join_condition_expr,
            match_condition_expr,
        )
        if self._select_statement:
            return self._with_plan(
                self._session._analyzer.create_select_statement(
                    from_=self._session._analyzer.create_select_snowflake_plan(
                        join_logical_plan,
                        analyzer=self._session._analyzer,
                    ),
                    analyzer=self._session._analyzer,
                )
            )
        return self._with_plan(join_logical_plan)

    @df_api_usage
    def with_column(
        self, col_name: str, col: Union[Column, TableFunctionCall]
    ) -> "DataFrame":
        """
        Returns a DataFrame with an additional column with the specified name
        ``col_name``. The column is computed by using the specified expression ``col``.

        If a column with the same name already exists in the DataFrame, that column is
        replaced by the new column.

        Example 1::

            >>> df = session.create_dataframe([[1, 2], [3, 4]], schema=["a", "b"])
            >>> df.with_column("mean", (df["a"] + df["b"]) / 2).show()
            ------------------------
            |"A"  |"B"  |"MEAN"    |
            ------------------------
            |1    |2    |1.500000  |
            |3    |4    |3.500000  |
            ------------------------
            <BLANKLINE>

        Example 2::

            >>> from snowflake.snowpark.functions import udtf
            >>> @udtf(output_schema=["number"])
            ... class sum_udtf:
            ...     def process(self, a: int, b: int) -> Iterable[Tuple[int]]:
            ...         yield (a + b, )
            >>> df = session.create_dataframe([[1, 2], [3, 4]], schema=["a", "b"])
            >>> df.with_column("total", sum_udtf(df.a, df.b)).sort(df.a).show()
            -----------------------
            |"A"  |"B"  |"TOTAL"  |
            -----------------------
            |1    |2    |3        |
            |3    |4    |7        |
            -----------------------
            <BLANKLINE>

        Args:
            col_name: The name of the column to add or replace.
            col: The :class:`Column` or :class:`table_function.TableFunctionCall` with single column output to add or replace.
        """
        return self.with_columns([col_name], [col])

    @df_api_usage
    def with_columns(
        self, col_names: List[str], values: List[Union[Column, TableFunctionCall]]
    ) -> "DataFrame":
        """Returns a DataFrame with additional columns with the specified names
        ``col_names``. The columns are computed by using the specified expressions
        ``values``.

        If columns with the same names already exist in the DataFrame, those columns
        are removed and appended at the end by new columns.

        Example 1::

            >>> from snowflake.snowpark.functions import udtf
            >>> @udtf(output_schema=["number"])
            ... class sum_udtf:
            ...     def process(self, a: int, b: int) -> Iterable[Tuple[int]]:
            ...         yield (a + b, )
            >>> df = session.create_dataframe([[1, 2], [3, 4]], schema=["a", "b"])
            >>> df.with_columns(["mean", "total"], [(df["a"] + df["b"]) / 2, sum_udtf(df.a, df.b)]).sort(df.a).show()
            ----------------------------------
            |"A"  |"B"  |"MEAN"    |"TOTAL"  |
            ----------------------------------
            |1    |2    |1.500000  |3        |
            |3    |4    |3.500000  |7        |
            ----------------------------------
            <BLANKLINE>

        Example 2::

            >>> from snowflake.snowpark.functions import table_function
            >>> split_to_table = table_function("split_to_table")
            >>> df = session.sql("select 'James' as name, 'address1 address2 address3' as addresses")
            >>> df.with_columns(["seq", "idx", "val"], [split_to_table(df.addresses, lit(" "))]).show()
            ------------------------------------------------------------------
            |"NAME"  |"ADDRESSES"                 |"SEQ"  |"IDX"  |"VAL"     |
            ------------------------------------------------------------------
            |James   |address1 address2 address3  |1      |1      |address1  |
            |James   |address1 address2 address3  |1      |2      |address2  |
            |James   |address1 address2 address3  |1      |3      |address3  |
            ------------------------------------------------------------------
            <BLANKLINE>

        Args:
            col_names: A list of the names of the columns to add or replace.
            values: A list of the :class:`Column` objects or :class:`table_function.TableFunctionCall` object
                    to add or replace.
        """
        # Get a list of the new columns and their dedupped values
        qualified_names = [quote_name(n) for n in col_names]
        new_column_names = set(qualified_names)

        if len(col_names) != len(new_column_names):
            raise ValueError(
                "The same column name is used multiple times in the col_names parameter."
            )

        num_table_func_calls = sum(
            1 if isinstance(col, TableFunctionCall) else 0 for col in values
        )
        if num_table_func_calls == 0:
            if len(col_names) != len(values):
                raise ValueError(
                    f"The size of column names ({len(col_names)}) is not equal to the size of columns ({len(values)})"
                )
            new_cols = [col.as_(name) for name, col in zip(qualified_names, values)]
        elif num_table_func_calls > 1:
            raise ValueError(
                f"Only one table function call accepted inside with_columns call, ({num_table_func_calls}) provided"
            )
        else:
            if len(col_names) < len(values):
                raise ValueError(
                    "The size of column names must be equal to the size of the output columns. Fewer columns provided."
                )
            new_cols = []
            offset = 0
            for i in range(len(values)):
                col = values[i]
                if isinstance(col, Column):
                    name = col_names[i + offset]
                    new_cols.append(col.as_(name))
                else:
                    offset = len(col_names) - len(values)
                    names = col_names[i : i + offset + 1]
                    new_cols.append(col.as_(*names))

        # Get a list of existing column names that are not being replaced
        old_cols = [
            Column(field)
            for field in self._output
            if field.name not in new_column_names
        ]

        # Put it all together
        return self.select([*old_cols, *new_cols])

    @overload
    def count(
        self, *, statement_params: Optional[Dict[str, str]] = None, block: bool = True
    ) -> int:
        ...  # pragma: no cover

    @overload
    def count(
        self, *, statement_params: Optional[Dict[str, str]] = None, block: bool = False
    ) -> AsyncJob:
        ...  # pragma: no cover

    def count(
        self, *, statement_params: Optional[Dict[str, str]] = None, block: bool = True
    ) -> Union[int, AsyncJob]:
        """Executes the query representing this DataFrame and returns the number of
        rows in the result (similar to the COUNT function in SQL).

        Args:
            statement_params: Dictionary of statement level parameters to be set while executing this action.
            block: A bool value indicating whether this function will wait until the result is available.
                When it is ``False``, this function executes the underlying queries of the dataframe
                asynchronously and returns an :class:`AsyncJob`.
        """
        with open_telemetry_context_manager(self.count, self):
            df = self.agg(("*", "count"))
            add_api_call(df, "DataFrame.count")
            result = df._internal_collect_with_tag(
                statement_params=statement_params,
                block=block,
                data_type=_AsyncResultType.COUNT,
            )
            return result[0][0] if block else result

    @property
    def write(self) -> DataFrameWriter:
        """Returns a new :class:`DataFrameWriter` object that you can use to write the data in the :class:`DataFrame` to
        a Snowflake database or a stage location

        Example::
            >>> df = session.create_dataframe([[1, 2], [3, 4]], schema=["a", "b"])
            >>> df.write.mode("overwrite").save_as_table("saved_table", table_type="temporary")
            >>> session.table("saved_table").show()
            -------------
            |"A"  |"B"  |
            -------------
            |1    |2    |
            |3    |4    |
            -------------
            <BLANKLINE>
            >>> stage_created_result = session.sql("create temp stage if not exists test_stage").collect()
            >>> df.write.copy_into_location("@test_stage/copied_from_dataframe")  # default CSV
            [Row(rows_unloaded=2, input_bytes=8, output_bytes=28)]
        """

        return self._writer

    @df_collect_api_telemetry
    def copy_into_table(
        self,
        table_name: Union[str, Iterable[str]],
        *,
        files: Optional[Iterable[str]] = None,
        pattern: Optional[str] = None,
        validation_mode: Optional[str] = None,
        target_columns: Optional[Iterable[str]] = None,
        transformations: Optional[Iterable[ColumnOrName]] = None,
        format_type_options: Optional[Dict[str, Any]] = None,
        statement_params: Optional[Dict[str, str]] = None,
        **copy_options: Any,
    ) -> List[Row]:
        """Executes a `COPY INTO <table> <https://docs.snowflake.com/en/sql-reference/sql/copy-into-table.html>`__ command to load data from files in a stage location into a specified table.

        It returns the load result described in `OUTPUT section of the COPY INTO <table> command <https://docs.snowflake.com/en/sql-reference/sql/copy-into-table.html#output>`__.
        The returned result also depends on the value of ``validation_mode``.

        It's slightly different from the ``COPY INTO`` command in that this method will automatically create a table if the table doesn't exist and the input files are CSV files whereas the ``COPY INTO <table>`` doesn't.

        To call this method, this DataFrame must be created from a :class:`DataFrameReader`.

        Example::

            >>> # Create a CSV file to demo load
            >>> import tempfile
            >>> with tempfile.NamedTemporaryFile(mode="w+t") as t:
            ...     t.writelines(["id1, Product A", "\\n" "id2, Product B"])
            ...     t.flush()
            ...     create_stage_result = session.sql("create temp stage if not exists test_stage").collect()
            ...     put_result = session.file.put(t.name, "@test_stage/copy_into_table_dir", overwrite=True)
            >>> # user_schema is used to read from CSV files. For other files it's not needed.
            >>> from snowflake.snowpark.types import StringType, StructField, StringType
            >>> from snowflake.snowpark.functions import length
            >>> user_schema = StructType([StructField("product_id", StringType()), StructField("product_name", StringType())])
            >>> # Use the DataFrameReader (session.read below) to read from CSV files.
            >>> df = session.read.schema(user_schema).csv("@test_stage/copy_into_table_dir")
            >>> # specify target column names.
            >>> target_column_names = ["product_id", "product_name"]
            >>> drop_result = session.sql("drop table if exists copied_into_table").collect()  # The copy will recreate the table.
            >>> copied_into_result = df.copy_into_table("copied_into_table", target_columns=target_column_names, force=True)
            >>> session.table("copied_into_table").show()
            ---------------------------------
            |"PRODUCT_ID"  |"PRODUCT_NAME"  |
            ---------------------------------
            |id1           | Product A      |
            |id2           | Product B      |
            ---------------------------------
            <BLANKLINE>

        The arguments of this function match the optional parameters of the `COPY INTO <table> <https://docs.snowflake.com/en/sql-reference/sql/copy-into-table.html#optional-parameters>`__.

        Args:
            table_name: A string or list of strings representing table name.
                If input is a string, it represents the table name; if input is of type iterable of strings,
                it represents the fully-qualified object identifier (database name, schema name, and table name).
            files: Specific files to load from the stage location.
            pattern: The regular expression that is used to match file names of the stage location.
            validation_mode: A ``str`` that instructs the ``COPY INTO <table>`` command to validate the data files instead of loading them into the specified table.
                Values can be "RETURN_n_ROWS", "RETURN_ERRORS", or "RETURN_ALL_ERRORS". Refer to the above mentioned ``COPY INTO <table>`` command optional parameters for more details.
            target_columns: Name of the columns in the table where the data should be saved.
            transformations: A list of column transformations.
            format_type_options: A dict that contains the ``formatTypeOptions`` of the ``COPY INTO <table>`` command.
            statement_params: Dictionary of statement level parameters to be set while executing this action.
            copy_options: The kwargs that is used to specify the ``copyOptions`` of the ``COPY INTO <table>`` command.
        """
        if not self._reader or not self._reader._file_path:
            raise SnowparkDataframeException(
                "To copy into a table, the DataFrame must be created from a DataFrameReader and specify a file path."
            )
        target_columns = tuple(target_columns) if target_columns else None
        transformations = tuple(transformations) if transformations else None
        if (
            target_columns
            and transformations
            and len(target_columns) != len(transformations)
        ):
            raise ValueError(
                f"Number of column names provided to copy into does not match the number of transformations provided. Number of column names: {len(target_columns)}, number of transformations: {len(transformations)}"
            )

        full_table_name = (
            table_name if isinstance(table_name, str) else ".".join(table_name)
        )
        validate_object_name(full_table_name)
        table_name = (
            parse_table_name(table_name) if isinstance(table_name, str) else table_name
        )
        pattern = pattern or self._reader._cur_options.get("PATTERN")
        reader_format_type_options, reader_copy_options = get_copy_into_table_options(
            self._reader._cur_options
        )
        format_type_options = format_type_options or reader_format_type_options
        target_columns = target_columns or self._reader._cur_options.get(
            "TARGET_COLUMNS"
        )
        transformations = transformations or self._reader._cur_options.get(
            "TRANSFORMATIONS"
        )
        # We only want to set this if the user does not have any target columns or transformations set
        # Otherwise we operate in the mode where we don't know the schema
        create_table_from_infer_schema = False
        if self._reader._infer_schema and not (transformations or target_columns):
            transformations = self._reader._infer_schema_transformations
            target_columns = self._reader._infer_schema_target_columns
            create_table_from_infer_schema = True

        transformations = (
            [_to_col_if_str(column, "copy_into_table") for column in transformations]
            if transformations
            else None
        )
        copy_options = copy_options or reader_copy_options
        validation_mode = validation_mode or self._reader._cur_options.get(
            "VALIDATION_MODE"
        )
        normalized_column_names = (
            [quote_name(col_name) for col_name in target_columns]
            if target_columns
            else None
        )
        transformation_exps = (
            [
                column._expression if isinstance(column, Column) else column
                for column in transformations
            ]
            if transformations
            else None
        )
        return DataFrame(
            self._session,
            CopyIntoTableNode(
                table_name,
                file_path=self._reader._file_path,
                files=files,
                file_format=self._reader._file_type,
                pattern=pattern,
                column_names=normalized_column_names,
                transformations=transformation_exps,
                copy_options=copy_options,
                format_type_options=format_type_options,
                validation_mode=validation_mode,
                user_schema=self._reader._user_schema,
                cur_options=self._reader._cur_options,
                create_table_from_infer_schema=create_table_from_infer_schema,
            ),
        )._internal_collect_with_tag_no_telemetry(statement_params=statement_params)

    @df_collect_api_telemetry
    def show(
        self,
        n: int = 10,
        max_width: int = 50,
        *,
        statement_params: Optional[Dict[str, str]] = None,
    ) -> None:
        """Evaluates this DataFrame and prints out the first ``n`` rows with the
        specified maximum number of characters per column.

        Args:
            n: The number of rows to print out.
            max_width: The maximum number of characters to print out for each column.
                If the number of characters exceeds the maximum, the method prints out
                an ellipsis (...) at the end of the column.
            statement_params: Dictionary of statement level parameters to be set while executing this action.
        """
<<<<<<< HEAD
        with open_telemetry_context_manager(self.show, self):
            print(
                self._show_string(
                    n,
                    max_width,
                    _statement_params=create_or_update_statement_params_with_query_tag(
                        statement_params or self._statement_params,
                        self._session.query_tag,
                        SKIP_LEVELS_TWO,
                    ),
                )
=======
        print(  # noqa: T201: we need to print here.
            self._show_string(
                n,
                max_width,
                _statement_params=create_or_update_statement_params_with_query_tag(
                    statement_params or self._statement_params,
                    self._session.query_tag,
                    SKIP_LEVELS_TWO,
                ),
>>>>>>> 39c1fd21
            )

    @deprecated(
        version="0.7.0",
        extra_warning_text="Use `DataFrame.join_table_function()` instead.",
        extra_doc_string="Use :meth:`join_table_function` instead.",
    )
    @df_api_usage
    def flatten(
        self,
        input: ColumnOrName,
        path: Optional[str] = None,
        outer: bool = False,
        recursive: bool = False,
        mode: str = "BOTH",
    ) -> "DataFrame":
        """Flattens (explodes) compound values into multiple rows.

        It creates a new ``DataFrame`` from this ``DataFrame``, carries the existing columns to the new ``DataFrame``,
        and adds the following columns to it:

            - SEQ
            - KEY
            - PATH
            - INDEX
            - VALUE
            - THIS

        References: `Snowflake SQL function FLATTEN <https://docs.snowflake.com/en/sql-reference/functions/flatten.html>`_.

        If this ``DataFrame`` also has columns with the names above, you can disambiguate the columns by renaming them.

        Example::

            >>> table1 = session.sql("select parse_json(numbers) as numbers from values('[1,2]') as T(numbers)")
            >>> flattened = table1.flatten(table1["numbers"])
            >>> flattened.select(table1["numbers"], flattened["value"].as_("flattened_number")).show()
            ----------------------------------
            |"NUMBERS"  |"FLATTENED_NUMBER"  |
            ----------------------------------
            |[          |1                   |
            |  1,       |                    |
            |  2        |                    |
            |]          |                    |
            |[          |2                   |
            |  1,       |                    |
            |  2        |                    |
            |]          |                    |
            ----------------------------------
            <BLANKLINE>

        Args:
            input: The name of a column or a :class:`Column` instance that will be unseated into rows.
                The column data must be of Snowflake data type VARIANT, OBJECT, or ARRAY.
            path: The path to the element within a VARIANT data structure which needs to be flattened.
                The outermost element is to be flattened if path is empty or ``None``.
            outer: If ``False``, any input rows that cannot be expanded, either because they cannot be accessed in the ``path``
                or because they have zero fields or entries, are completely omitted from the output.
                Otherwise, exactly one row is generated for zero-row expansions
                (with NULL in the KEY, INDEX, and VALUE columns).
            recursive: If ``False``, only the element referenced by ``path`` is expanded.
                Otherwise, the expansion is performed for all sub-elements recursively.
            mode: Specifies which types should be flattened "OBJECT", "ARRAY", or "BOTH".

        Returns:
            A new :class:`DataFrame` that has the columns carried from this :class:`DataFrame`, the flattened new columns and new rows.

        See Also:
            - :meth:`Session.flatten`, which creates a new :class:`DataFrame` by flattening compound values into multiple rows.
        """
        mode = mode.upper()
        if mode not in ("OBJECT", "ARRAY", "BOTH"):
            raise ValueError("mode must be one of ('OBJECT', 'ARRAY', 'BOTH')")

        if isinstance(input, str):
            input = self.col(input)
        return self._lateral(
            FlattenFunction(input._expression, path, outer, recursive, mode)
        )

    def _lateral(self, table_function: TableFunctionExpression) -> "DataFrame":
        result_columns = [
            attr.name
            for attr in self._session._analyzer.resolve(
                Lateral(self._plan, table_function)
            ).attributes
        ]
        common_col_names = [k for k, v in Counter(result_columns).items() if v > 1]
        if len(common_col_names) == 0:
            return DataFrame(self._session, Lateral(self._plan, table_function))
        prefix = _generate_prefix("a")
        child = self.select(
            [
                _alias_if_needed(
                    self,
                    attr.name,
                    prefix,
                    suffix=None,
                    common_col_names=common_col_names,
                )
                for attr in self._output
            ]
        )
        return DataFrame(self._session, Lateral(child._plan, table_function))

    def _show_string(self, n: int = 10, max_width: int = 50, **kwargs) -> str:
        query = self._plan.queries[-1].sql.strip().lower()

        if is_sql_select_statement(query):
            result, meta = self._session._conn.get_result_and_metadata(
                self.limit(n)._plan, **kwargs
            )
        else:
            res, meta = self._session._conn.get_result_and_metadata(
                self._plan, **kwargs
            )
            result = res[:n]

        # The query has been executed
        col_count = len(meta)
        col_width = []
        header = []
        for field in meta:
            name = field.name
            col_width.append(len(name))
            header.append(name)

        body = []
        for row in result:
            lines = []
            for i, v in enumerate(row):
                texts = str(v).split("\n") if v is not None else ["NULL"]
                for t in texts:
                    col_width[i] = max(len(t), col_width[i])
                    col_width[i] = min(max_width, col_width[i])
                lines.append(texts)

            # max line number in this row
            line_count = max(len(li) for li in lines)
            res = []
            for line_number in range(line_count):
                new_line = []
                for colIndex in range(len(lines)):
                    n = (
                        lines[colIndex][line_number]
                        if len(lines[colIndex]) > line_number
                        else ""
                    )
                    new_line.append(n)
                res.append(new_line)
            body.extend(res)

        # Add 2 more spaces in each column
        col_width = [w + 2 for w in col_width]

        total_width = sum(col_width) + col_count + 1
        line = "-" * total_width + "\n"

        def row_to_string(row: List[str]) -> str:
            tokens = []
            if row:
                for segment, size in zip(row, col_width):
                    if len(segment) > max_width:
                        # if truncated, add ... to the end
                        formatted = (segment[: max_width - 3] + "...").ljust(size, " ")
                    else:
                        formatted = segment.ljust(size, " ")
                    tokens.append(formatted)
            else:
                tokens = [" " * size for size in col_width]
            return f"|{'|'.join(tok for tok in tokens)}|\n"

        return (
            line
            + row_to_string(header)
            + line
            # `body` of an empty df is empty
            + ("".join(row_to_string(b) for b in body) if body else row_to_string([]))
            + line
        )

    @df_collect_api_telemetry
    def create_or_replace_view(
        self,
        name: Union[str, Iterable[str]],
        *,
        statement_params: Optional[Dict[str, str]] = None,
    ) -> List[Row]:
        """Creates a view that captures the computation expressed by this DataFrame.

        For ``name``, you can include the database and schema name (i.e. specify a
        fully-qualified name). If no database name or schema name are specified, the
        view will be created in the current database or schema.

        ``name`` must be a valid `Snowflake identifier <https://docs.snowflake.com/en/sql-reference/identifiers-syntax.html>`_.

        Args:
            name: The name of the view to create or replace. Can be a list of strings
                that specifies the database name, schema name, and view name.
            statement_params: Dictionary of statement level parameters to be set while executing this action.
        """
        if isinstance(name, str):
            formatted_name = name
        elif isinstance(name, (list, tuple)) and all(isinstance(n, str) for n in name):
            formatted_name = ".".join(name)
        else:
            raise TypeError(
                "The input of create_or_replace_view() can only a str or list of strs."
            )

        return self._do_create_or_replace_view(
            formatted_name,
            PersistedView(),
            _statement_params=create_or_update_statement_params_with_query_tag(
                statement_params or self._statement_params,
                self._session.query_tag,
                SKIP_LEVELS_TWO,
            ),
        )

    @df_collect_api_telemetry
    @private_preview(version="1.4.0")
    def create_or_replace_dynamic_table(
        self,
        name: Union[str, Iterable[str]],
        *,
        warehouse: str,
        lag: str,
        statement_params: Optional[Dict[str, str]] = None,
    ) -> List[Row]:
        """Creates a dynamic table that captures the computation expressed by this DataFrame.

        For ``name``, you can include the database and schema name (i.e. specify a
        fully-qualified name). If no database name or schema name are specified, the
        dynamic table will be created in the current database or schema.

        ``name`` must be a valid `Snowflake identifier <https://docs.snowflake.com/en/sql-reference/identifiers-syntax.html>`_.

        Args:
            name: The name of the dynamic table to create or replace. Can be a list of strings
                that specifies the database name, schema name, and view name.
            warehouse: The name of the warehouse used to refresh the dynamic table.
            lag: specifies the target data freshness
            statement_params: Dictionary of statement level parameters to be set while executing this action.
        """
        if isinstance(name, str):
            formatted_name = name
        elif isinstance(name, (list, tuple)) and all(isinstance(n, str) for n in name):
            formatted_name = ".".join(name)
        else:
            raise TypeError(
                "The name input of create_or_replace_dynamic_table() can only be a str or list of strs."
            )

        if not isinstance(warehouse, str):
            raise TypeError(
                "The warehouse input of create_or_replace_dynamic_table() can only be a str."
            )

        if not isinstance(lag, str):
            raise TypeError(
                "The lag input of create_or_replace_dynamic_table() can only be a str."
            )

        return self._do_create_or_replace_dynamic_table(
            formatted_name,
            warehouse,
            lag,
            _statement_params=create_or_update_statement_params_with_query_tag(
                statement_params, self._session.query_tag, SKIP_LEVELS_TWO
            ),
        )

    @df_collect_api_telemetry
    def create_or_replace_temp_view(
        self,
        name: Union[str, Iterable[str]],
        *,
        statement_params: Optional[Dict[str, str]] = None,
    ) -> List[Row]:
        """Creates a temporary view that returns the same results as this DataFrame.

        You can use the view in subsequent SQL queries and statements during the
        current session. The temporary view is only available in the session in which
        it is created.

        For ``name``, you can include the database and schema name (i.e. specify a
        fully-qualified name). If no database name or schema name are specified, the
        view will be created in the current database or schema.

        ``name`` must be a valid `Snowflake identifier <https://docs.snowflake.com/en/sql-reference/identifiers-syntax.html>`_.

        Args:
            name: The name of the view to create or replace. Can be a list of strings
                that specifies the database name, schema name, and view name.
            statement_params: Dictionary of statement level parameters to be set while executing this action.
        """
        if isinstance(name, str):
            formatted_name = name
        elif isinstance(name, (list, tuple)) and all(isinstance(n, str) for n in name):
            formatted_name = ".".join(name)
        else:
            raise TypeError(
                "The input of create_or_replace_temp_view() can only a str or list of strs."
            )

        return self._do_create_or_replace_view(
            formatted_name,
            LocalTempView(),
            _statement_params=create_or_update_statement_params_with_query_tag(
                statement_params or self._statement_params,
                self._session.query_tag,
                SKIP_LEVELS_TWO,
            ),
        )

    def _do_create_or_replace_view(self, view_name: str, view_type: ViewType, **kwargs):
        validate_object_name(view_name)
        cmd = CreateViewCommand(
            view_name,
            view_type,
            self._plan,
        )

        return self._session._conn.execute(
            self._session._analyzer.resolve(cmd), **kwargs
        )

    def _do_create_or_replace_dynamic_table(
        self, name: str, warehouse: str, lag: str, **kwargs
    ):
        validate_object_name(name)
        cmd = CreateDynamicTableCommand(
            name,
            warehouse,
            lag,
            self._plan,
        )

        return self._session._conn.execute(
            self._session._analyzer.resolve(cmd), **kwargs
        )

    @overload
    def first(
        self,
        n: Optional[int] = None,
        *,
        statement_params: Optional[Dict[str, str]] = None,
        block: bool = True,
    ) -> Union[Optional[Row], List[Row]]:
        ...  # pragma: no cover

    @overload
    def first(
        self,
        n: Optional[int] = None,
        *,
        statement_params: Optional[Dict[str, str]] = None,
        block: bool = False,
    ) -> AsyncJob:
        ...  # pragma: no cover

    def first(
        self,
        n: Optional[int] = None,
        *,
        statement_params: Optional[Dict[str, str]] = None,
        block: bool = True,
    ) -> Union[Optional[Row], List[Row], AsyncJob]:
        """Executes the query representing this DataFrame and returns the first ``n``
        rows of the results.

        Args:
            n: The number of rows to return.
            statement_params: Dictionary of statement level parameters to be set while executing this action.
            block: A bool value indicating whether this function will wait until the result is available.
                When it is ``False``, this function executes the underlying queries of the dataframe
                asynchronously and returns an :class:`AsyncJob`.

        Returns:
             A list of the first ``n`` :class:`Row` objects if ``n`` is not ``None``. If ``n`` is negative or
             larger than the number of rows in the result, returns all rows in the
             results. ``n`` is ``None``, it returns the first :class:`Row` of
             results, or ``None`` if it does not exist.
        """
        if n is None:
            df = self.limit(1)
            add_api_call(df, "DataFrame.first")
            result = df._internal_collect_with_tag(
                statement_params=statement_params, block=block
            )
            if not block:
                return result
            return result[0] if result else None
        elif not isinstance(n, int):
            raise ValueError(f"Invalid type of argument passed to first(): {type(n)}")
        elif n < 0:
            return self._internal_collect_with_tag(
                statement_params=statement_params, block=block
            )
        else:
            df = self.limit(n)
            add_api_call(df, "DataFrame.first")
            return df._internal_collect_with_tag(
                statement_params=statement_params, block=block
            )

    take = first

    @df_api_usage
    def sample(
        self, frac: Optional[float] = None, n: Optional[int] = None
    ) -> "DataFrame":
        """Samples rows based on either the number of rows to be returned or a
        percentage of rows to be returned.

        Args:
            frac: the percentage of rows to be sampled.
            n: the number of rows to sample in the range of 0 to 1,000,000 (inclusive).
        Returns:
            a :class:`DataFrame` containing the sample of rows.
        """
        DataFrame._validate_sample_input(frac, n)
        sample_plan = Sample(self._plan, probability_fraction=frac, row_count=n)
        if self._select_statement:
            return self._with_plan(
                self._session._analyzer.create_select_statement(
                    from_=self._session._analyzer.create_select_snowflake_plan(
                        sample_plan, analyzer=self._session._analyzer
                    ),
                    analyzer=self._session._analyzer,
                )
            )
        return self._with_plan(sample_plan)

    @staticmethod
    def _validate_sample_input(frac: Optional[float] = None, n: Optional[int] = None):
        if frac is None and n is None:
            raise ValueError(
                "'frac' and 'n' cannot both be None. "
                "One of those values must be defined"
            )
        if frac is not None and (frac < 0.0 or frac > 1.0):
            raise ValueError(
                f"'frac' value {frac} "
                f"is out of range (0 <= probability_fraction <= 1)"
            )
        if n is not None and n < 0:
            raise ValueError(f"'n' value {n} must be greater than 0")

    @property
    def na(self) -> DataFrameNaFunctions:
        """
        Returns a :class:`DataFrameNaFunctions` object that provides functions for
        handling missing values in the DataFrame.
        """
        return self._na

    @property
    def session(self) -> "snowflake.snowpark.Session":
        """
        Returns a :class:`snowflake.snowpark.Session` object that provides access to the session the current DataFrame is relying on.
        """
        return self._session

    def describe(self, *cols: Union[str, List[str]]) -> "DataFrame":
        """
        Computes basic statistics for numeric columns, which includes
        ``count``, ``mean``, ``stddev``, ``min``, and ``max``. If no columns
        are provided, this function computes statistics for all numerical or
        string columns. Non-numeric and non-string columns will be ignored
        when calling this method.

        Example::
            >>> df = session.create_dataframe([[1, 2], [3, 4]], schema=["a", "b"])
            >>> desc_result = df.describe().sort("SUMMARY").show()
            -------------------------------------------------------
            |"SUMMARY"  |"A"                 |"B"                 |
            -------------------------------------------------------
            |count      |2.0                 |2.0                 |
            |max        |3.0                 |4.0                 |
            |mean       |2.0                 |3.0                 |
            |min        |1.0                 |2.0                 |
            |stddev     |1.4142135623730951  |1.4142135623730951  |
            -------------------------------------------------------
            <BLANKLINE>

        Args:
            cols: The names of columns whose basic statistics are computed.
        """
        cols = parse_positional_args_to_list(*cols)
        df = self.select(cols) if len(cols) > 0 else self

        # ignore non-numeric and non-string columns
        numerical_string_col_type_dict = {
            field.name: field.datatype
            for field in df.schema.fields
            if isinstance(field.datatype, (StringType, _NumericType))
        }

        stat_func_dict = {
            "count": count,
            "mean": mean,
            "stddev": stddev,
            "min": min_,
            "max": max_,
        }

        # if no columns should be selected, just return stat names
        if len(numerical_string_col_type_dict) == 0:
            df = self._session.create_dataframe(
                list(stat_func_dict.keys()), schema=["summary"]
            )
            # We need to set the API calls for this to same API calls for describe
            # Also add the new API calls for creating this DataFrame to the describe subcalls
            adjust_api_subcalls(
                df,
                "DataFrame.describe",
                precalls=self._plan.api_calls,
                subcalls=df._plan.api_calls,
            )
            return df

        # otherwise, calculate stats
        res_df = None
        for name, func in stat_func_dict.items():
            agg_cols = []
            for c, t in numerical_string_col_type_dict.items():
                # for string columns, we need to convert all stats to string
                # such that they can be fitted into one column
                if isinstance(t, StringType):
                    if name in ["mean", "stddev"]:
                        agg_cols.append(to_char(func(lit(None))).as_(c))
                    else:
                        agg_cols.append(to_char(func(c)))
                else:
                    agg_cols.append(func(c))
            agg_stat_df = (
                self.agg(agg_cols)
                .to_df(list(numerical_string_col_type_dict.keys()))
                .select(
                    lit(name).as_("summary"), *numerical_string_col_type_dict.keys()
                )
            )
            res_df = res_df.union(agg_stat_df) if res_df else agg_stat_df

        adjust_api_subcalls(
            res_df,
            "DataFrame.describe",
            precalls=self._plan.api_calls,
            subcalls=res_df._plan.api_calls.copy(),
        )
        return res_df

    @df_api_usage
    def rename(
        self,
        col_or_mapper: Union[ColumnOrName, dict],
        new_column: str = None,
    ):
        """
        Returns a DataFrame with the specified column ``col_or_mapper`` renamed as ``new_column``. If ``col_or_mapper``
        is a dictionary, multiple columns will be renamed in the returned DataFrame.

        Example::
            >>> # This example renames the column `A` as `NEW_A` in the DataFrame.
            >>> df = session.sql("select 1 as A, 2 as B")
            >>> df_renamed = df.rename(col("A"), "NEW_A")
            >>> df_renamed.show()
            -----------------
            |"NEW_A"  |"B"  |
            -----------------
            |1        |2    |
            -----------------
            <BLANKLINE>
            >>> # This example renames the column `A` as `NEW_A` and `B` as `NEW_B` in the DataFrame.
            >>> df = session.sql("select 1 as A, 2 as B")
            >>> df_renamed = df.rename({col("A"): "NEW_A", "B":"NEW_B"})
            >>> df_renamed.show()
            ---------------------
            |"NEW_A"  |"NEW_B"  |
            ---------------------
            |1        |2        |
            ---------------------
            <BLANKLINE>

        Args:
            col_or_mapper: The old column instance or column name to be renamed, or the dictionary mapping from column instances or columns names to their new names (string)
            new_column: The new column name (string value), if a single old column is given
        """
        if new_column is not None:
            return self.with_column_renamed(col_or_mapper, new_column)

        if not isinstance(col_or_mapper, dict):
            raise ValueError(
                f"If new_column parameter is not specified, col_or_mapper needs to be of type dict, "
                f"not {type(col_or_mapper).__name__}"
            )

        if len(col_or_mapper) == 0:
            raise ValueError("col_or_mapper dictionary cannot be empty")

        column_or_name_list, rename_list = zip(*col_or_mapper.items())
        for name in rename_list:
            if not isinstance(name, str):
                raise TypeError(
                    f"You cannot rename a column using value {name} of type {type(name).__name__} as it "
                    f"is not a string."
                )

        names = self._get_column_names_from_column_or_name_list(column_or_name_list)
        normalized_name_list = [quote_name(n) for n in names]
        rename_map = {k: v for k, v in zip(normalized_name_list, rename_list)}
        rename_plan = Rename(rename_map, self._plan)

        if self._select_statement:
            return self._with_plan(
                SelectStatement(
                    from_=SelectSnowflakePlan(
                        rename_plan, analyzer=self._session._analyzer
                    ),
                    analyzer=self._session._analyzer,
                )
            )
        return self._with_plan(rename_plan)

    @df_api_usage
    def with_column_renamed(self, existing: ColumnOrName, new: str) -> "DataFrame":
        """Returns a DataFrame with the specified column ``existing`` renamed as ``new``.

        Example::

            >>> # This example renames the column `A` as `NEW_A` in the DataFrame.
            >>> df = session.sql("select 1 as A, 2 as B")
            >>> df_renamed = df.with_column_renamed(col("A"), "NEW_A")
            >>> df_renamed.show()
            -----------------
            |"NEW_A"  |"B"  |
            -----------------
            |1        |2    |
            -----------------
            <BLANKLINE>

        Args:
            existing: The old column instance or column name to be renamed.
            new: The new column name.
        """
        new_quoted_name = quote_name(new)
        if isinstance(existing, str):
            old_name = quote_name(existing)
        elif isinstance(existing, Column):
            if isinstance(existing._expression, Attribute):
                att = existing._expression
                old_name = self._plan.expr_to_alias.get(att.expr_id, att.name)
            elif (
                isinstance(existing._expression, UnresolvedAttribute)
                and existing._expression.df_alias
            ):
                old_name = self._plan.df_aliased_col_name_to_real_col_name.get(
                    existing._expression.name, existing._expression.name
                )
            elif isinstance(existing._expression, NamedExpression):
                old_name = existing._expression.name
            else:
                raise ValueError(
                    f"Unable to rename column {existing} because it doesn't exist."
                )
        else:
            raise TypeError(f"{str(existing)} must be a column name or Column object.")

        to_be_renamed = [x for x in self._output if x.name.upper() == old_name.upper()]
        if not to_be_renamed:
            raise ValueError(
                f'Unable to rename column "{existing}" because it doesn\'t exist.'
            )
        elif len(to_be_renamed) > 1:
            raise SnowparkClientExceptionMessages.DF_CANNOT_RENAME_COLUMN_BECAUSE_MULTIPLE_EXIST(
                old_name, new_quoted_name, len(to_be_renamed)
            )
        new_columns = [
            Column(att).as_(new_quoted_name) if old_name == att.name else Column(att)
            for att in self._output
        ]
        return self.select(new_columns)

    @df_collect_api_telemetry
    def cache_result(
        self, *, statement_params: Optional[Dict[str, str]] = None
    ) -> "Table":
        """Caches the content of this DataFrame to create a new cached Table DataFrame.

        All subsequent operations on the returned cached DataFrame are performed on the cached data
        and have no effect on the original DataFrame.

        You can use :meth:`Table.drop_table` or the ``with`` statement to clean up the cached result when it's not needed.
        Refer to the example code below.

        Note:
            An error will be thrown if a cached result is cleaned up and it's used again,
            or any other DataFrames derived from the cached result are used again.

        Examples::
            >>> create_result = session.sql("create temp table RESULT (NUM int)").collect()
            >>> insert_result = session.sql("insert into RESULT values(1),(2)").collect()

            >>> df = session.table("RESULT")
            >>> df.collect()
            [Row(NUM=1), Row(NUM=2)]

            >>> # Run cache_result and then insert into the original table to see
            >>> # that the cached result is not affected
            >>> df1 = df.cache_result()
            >>> insert_again_result = session.sql("insert into RESULT values (3)").collect()
            >>> df1.collect()
            [Row(NUM=1), Row(NUM=2)]
            >>> df.collect()
            [Row(NUM=1), Row(NUM=2), Row(NUM=3)]

            >>> # You can run cache_result on a result that has already been cached
            >>> df2 = df1.cache_result()
            >>> df2.collect()
            [Row(NUM=1), Row(NUM=2)]

            >>> df3 = df.cache_result()
            >>> # Drop RESULT and see that the cached results still exist
            >>> drop_table_result = session.sql(f"drop table RESULT").collect()
            >>> df1.collect()
            [Row(NUM=1), Row(NUM=2)]
            >>> df2.collect()
            [Row(NUM=1), Row(NUM=2)]
            >>> df3.collect()
            [Row(NUM=1), Row(NUM=2), Row(NUM=3)]
            >>> # Clean up the cached result
            >>> df3.drop_table()
            >>> # use context manager to clean up the cached result after it's use.
            >>> with df2.cache_result() as df4:
            ...     df4.collect()
            [Row(NUM=1), Row(NUM=2)]

        Args:
            statement_params: Dictionary of statement level parameters to be set while executing this action.

        Returns:
             A :class:`Table` object that holds the cached result in a temporary table.
             All operations on this new DataFrame have no effect on the original.
        """
        from snowflake.snowpark.mock._connection import MockServerConnection

        temp_table_name = self._session.get_fully_qualified_name_if_possible(
            f'"{random_name_for_temp_object(TempObjectType.TABLE)}"'
        )

        if isinstance(self._session._conn, MockServerConnection):
            self.write.save_as_table(temp_table_name, create_temp_table=True)
        else:
            create_temp_table = self._session._analyzer.plan_builder.create_temp_table(
                temp_table_name,
                self._plan,
                use_scoped_temp_objects=self._session._use_scoped_temp_objects,
                is_generated=True,
            )
            self._session._conn.execute(
                create_temp_table,
                _statement_params=create_or_update_statement_params_with_query_tag(
                    statement_params or self._statement_params,
                    self._session.query_tag,
                    SKIP_LEVELS_TWO,
                ),
            )
        cached_df = self._session.table(temp_table_name)
        cached_df.is_cached = True
        return cached_df

    @df_collect_api_telemetry
    def random_split(
        self,
        weights: List[float],
        seed: Optional[int] = None,
        *,
        statement_params: Optional[Dict[str, str]] = None,
    ) -> List["DataFrame"]:
        """
        Randomly splits the current DataFrame into separate DataFrames,
        using the specified weights.

        Args:
            weights: Weights to use for splitting the DataFrame. If the
                weights don't add up to 1, the weights will be normalized.
                Every number in ``weights`` has to be positive. If only one
                weight is specified, the returned DataFrame list only includes
                the current DataFrame.
            seed: The seed for sampling.
            statement_params: Dictionary of statement level parameters to be set while executing this action.

        Example::

            >>> df = session.range(10000)
            >>> weights = [0.1, 0.2, 0.3]
            >>> df_parts = df.random_split(weights)
            >>> len(df_parts) == len(weights)
            True

        Note:
            1. When multiple weights are specified, the current DataFrame will
            be cached before being split.

            2. When a weight or a normailized weight is less than ``1e-6``, the
            corresponding split dataframe will be empty.
        """
        if not weights:
            raise ValueError(
                "weights can't be None or empty and must be positive numbers"
            )
        elif len(weights) == 1:
            return [self]
        else:
            for w in weights:
                if w <= 0:
                    raise ValueError("weights must be positive numbers")

            temp_column_name = random_name_for_temp_object(TempObjectType.COLUMN)
            cached_df = self.with_column(
                temp_column_name, abs_(random(seed)) % _ONE_MILLION
            ).cache_result(statement_params=statement_params)
            sum_weights = sum(weights)
            normalized_cum_weights = [0] + [
                int(w * _ONE_MILLION)
                for w in list(itertools.accumulate([w / sum_weights for w in weights]))
            ]
            normalized_boundaries = zip(
                normalized_cum_weights[:-1], normalized_cum_weights[1:]
            )
            res_dfs = [
                cached_df.where(
                    (col(temp_column_name) >= lower_bound)
                    & (col(temp_column_name) < upper_bound)
                ).drop(temp_column_name)
                for lower_bound, upper_bound in normalized_boundaries
            ]
            return res_dfs

    @property
    def queries(self) -> Dict[str, List[str]]:
        """
        Returns a ``dict`` that contains a list of queries that will be executed to
        evaluate this DataFrame with the key `queries`, and a list of post-execution
        actions (e.g., queries to clean up temporary objects) with the key `post_actions`.
        """
        plan = self._plan.replace_repeated_subquery_with_cte()
        return {
            "queries": [query.sql.strip() for query in plan.queries],
            "post_actions": [query.sql.strip() for query in plan.post_actions],
        }

    def explain(self) -> None:
        """
        Prints the list of queries that will be executed to evaluate this DataFrame.
        Prints the query execution plan if only one SELECT/DML/DDL statement will be executed.

        For more information about the query execution plan, see the
        `EXPLAIN <https://docs.snowflake.com/en/sql-reference/sql/explain.html>`_ command.
        """
        print(self._explain_string())  # noqa: T201: we need to print here.

    def _explain_string(self) -> str:
        plan = self._plan.replace_repeated_subquery_with_cte()
        output_queries = "\n---\n".join(
            f"{i+1}.\n{query.sql.strip()}" for i, query in enumerate(plan.queries)
        )
        msg = f"""---------DATAFRAME EXECUTION PLAN----------
Query List:
{output_queries}"""
        # if query list contains more then one queries, skip execution plan
        if len(plan.queries) == 1:
            exec_plan = self._session._explain_query(plan.queries[0].sql)
            if exec_plan:
                msg = f"{msg}\nLogical Execution Plan:\n{exec_plan}"
            else:
                msg = f"{plan.queries[0].sql} can't be explained"

        return f"{msg}\n--------------------------------------------"

    def _resolve(self, col_name: str) -> Union[Expression, NamedExpression]:
        normalized_col_name = quote_name(col_name)
        cols = list(filter(lambda attr: attr.name == normalized_col_name, self._output))
        if len(cols) == 1:
            return cols[0].with_name(normalized_col_name)
        else:
            raise SnowparkClientExceptionMessages.DF_CANNOT_RESOLVE_COLUMN_NAME(
                col_name
            )

    @cached_property
    def _output(self) -> List[Attribute]:
        return (
            self._select_statement.column_states.projection
            if self._select_statement
            else self._plan.output
        )

    @cached_property
    def schema(self) -> StructType:
        """The definition of the columns in this DataFrame (the "relational schema" for
        the DataFrame).
        """
        return StructType._from_attributes(self._plan.attributes)

    @cached_property
    def dtypes(self) -> List[Tuple[str, str]]:
        dtypes = [
            (name, snow_type_to_dtype_str(field.datatype))
            for name, field in zip(self.schema.names, self.schema.fields)
        ]
        return dtypes

    def _with_plan(self, plan) -> "DataFrame":
        df = DataFrame(self._session, plan)
        df._statement_params = self._statement_params
        return df

    def _get_column_names_from_column_or_name_list(
        self, exprs: List[ColumnOrName]
    ) -> List:
        names = []
        for c in exprs:
            if isinstance(c, str):
                names.append(c)
            elif isinstance(c, Column) and isinstance(c._expression, Attribute):
                names.append(
                    self._plan.expr_to_alias.get(
                        c._expression.expr_id, c._expression.name
                    )
                )
            elif (
                isinstance(c, Column)
                and isinstance(c._expression, UnresolvedAttribute)
                and c._expression.df_alias
            ):
                names.append(
                    self._plan.df_aliased_col_name_to_real_col_name.get(
                        c._expression.name, c._expression.name
                    )
                )
            elif isinstance(c, Column) and isinstance(c._expression, NamedExpression):
                names.append(c._expression.name)
            else:
                raise TypeError(f"{str(c)} must be a column name or Column object.")

        return names

    def _convert_cols_to_exprs(
        self,
        calling_method: str,
        *cols: Union[ColumnOrName, Iterable[ColumnOrName]],
    ) -> List[Expression]:
        """Convert a string or a Column, or a list of string and Column objects to expression(s)."""

        def convert(col: ColumnOrName) -> Expression:
            if isinstance(col, str):
                return self._resolve(col)
            elif isinstance(col, Column):
                return col._expression
            else:
                raise TypeError(
                    "{} only accepts str and Column objects, or a list containing str and"
                    " Column objects".format(calling_method)
                )

        exprs = [convert(col) for col in parse_positional_args_to_list(*cols)]
        return exprs

    def print_schema(self) -> None:
        schema_tmp_str = "\n".join(
            [
                f" |-- {attr.name}: {attr.datatype} (nullable = {str(attr.nullable)})"
                for attr in self._plan.attributes
            ]
        )
        print(f"root\n{schema_tmp_str}")  # noqa: T201: we need to print here.

    where = filter

    # Add the following lines so API docs have them
    approxQuantile = approx_quantile = DataFrameStatFunctions.approx_quantile
    corr = DataFrameStatFunctions.corr
    cov = DataFrameStatFunctions.cov
    crosstab = DataFrameStatFunctions.crosstab
    sampleBy = sample_by = DataFrameStatFunctions.sample_by

    dropna = DataFrameNaFunctions.drop
    fillna = DataFrameNaFunctions.fill
    replace = DataFrameNaFunctions.replace

    # Add aliases for user code migration
    createOrReplaceTempView = create_or_replace_temp_view
    createOrReplaceView = create_or_replace_view
    crossJoin = cross_join
    dropDuplicates = drop_duplicates
    groupBy = group_by
    minus = subtract = except_
    toDF = to_df
    toPandas = to_pandas
    unionAll = union_all
    unionAllByName = union_all_by_name
    unionByName = union_by_name
    withColumn = with_column
    withColumnRenamed = with_column_renamed
    toLocalIterator = to_local_iterator
    randomSplit = random_split
    order_by = sort
    orderBy = order_by
    printSchema = print_schema

    # These methods are not needed for code migration. So no aliases for them.
    # groupByGrouping_sets = group_by_grouping_sets
    # joinTableFunction = join_table_function
    # naturalJoin = natural_join
    # withColumns = with_columns<|MERGE_RESOLUTION|>--- conflicted
+++ resolved
@@ -3050,30 +3050,17 @@
                 an ellipsis (...) at the end of the column.
             statement_params: Dictionary of statement level parameters to be set while executing this action.
         """
-<<<<<<< HEAD
         with open_telemetry_context_manager(self.show, self):
-            print(
-                self._show_string(
-                    n,
-                    max_width,
-                    _statement_params=create_or_update_statement_params_with_query_tag(
-                        statement_params or self._statement_params,
-                        self._session.query_tag,
-                        SKIP_LEVELS_TWO,
-                    ),
-                )
-=======
-        print(  # noqa: T201: we need to print here.
-            self._show_string(
-                n,
-                max_width,
-                _statement_params=create_or_update_statement_params_with_query_tag(
-                    statement_params or self._statement_params,
-                    self._session.query_tag,
-                    SKIP_LEVELS_TWO,
-                ),
->>>>>>> 39c1fd21
-            )
+          print(  # noqa: T201: we need to print here.
+              self._show_string(
+                  n,
+                  max_width,
+                  _statement_params=create_or_update_statement_params_with_query_tag(
+                      statement_params or self._statement_params,
+                      self._session.query_tag,
+                      SKIP_LEVELS_TWO,
+                  ),
+              )
 
     @deprecated(
         version="0.7.0",

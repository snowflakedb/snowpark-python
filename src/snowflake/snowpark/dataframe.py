--- conflicted
+++ resolved
@@ -5508,19 +5508,6 @@
         Calculates the statistics for the specified columns.
         This method is used for the implementation of the `describe` and `summary` method.
         """
-<<<<<<< HEAD
-=======
-        stmt = None
-        if _emit_ast:
-            stmt = self._session._ast_batch.assign()
-            expr = with_src_position(stmt.expr.dataframe_describe, stmt)
-            self._set_ast_ref(expr.df)
-            col_list, expr.cols.variadic = parse_positional_args_to_list_variadic(*cols)
-            for c in col_list:
-                build_expr_from_snowpark_column_or_col_name(expr.cols.args.add(), c)
-
-        cols = parse_positional_args_to_list(*cols)
->>>>>>> afbb2f73
         df = self.select(cols, _emit_ast=False) if len(cols) > 0 else self
 
         # ignore non-numeric and non-string columns
@@ -5598,7 +5585,7 @@
         stmt = None
         if _emit_ast:
             stmt = self._session._ast_batch.assign()
-            expr = with_src_position(stmt.expr.sp_dataframe_describe, stmt)
+            expr = with_src_position(stmt.expr.dataframe_describe, stmt)
             self._set_ast_ref(expr.df)
             col_list, expr.cols.variadic = parse_positional_args_to_list_variadic(*cols)
             for c in col_list:

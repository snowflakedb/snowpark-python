--- conflicted
+++ resolved
@@ -6027,11 +6027,8 @@
     order_by = sort
     orderBy = order_by
     printSchema = print_schema
-<<<<<<< HEAD
     foreach = map
-=======
     toJSON = to_json
->>>>>>> 0d47fb64
 
     # These methods are not needed for code migration. So no aliases for them.
     # groupByGrouping_sets = group_by_grouping_sets

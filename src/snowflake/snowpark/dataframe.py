--- conflicted
+++ resolved
@@ -778,17 +778,12 @@
                 raise TypeError(
                     "The input of select() must be Column, column name, TableFunctionCall, or a list of them"
                 )
-<<<<<<< HEAD
+        if join_plan:
+            return self._with_plan(Project(names, join_plan))
         if self._select_statement:
             return self._with_plan(self._select_statement.select(names))
         else:
             return self._with_plan(Project(names, self._plan))
-=======
-
-        if join_plan:
-            return self._with_plan(Project(names, join_plan))
-        return self._with_plan(Project(names, self._plan))
->>>>>>> 8c52606a
 
     @df_api_usage
     def select_expr(self, *exprs: Union[str, Iterable[str]]) -> "DataFrame":

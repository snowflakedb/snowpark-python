#!/usr/bin/env python3
#
# Copyright (c) 2012-2024 Snowflake Computing Inc. All rights reserved.
#

import copy
import itertools
import re
import sys
from collections import Counter
from functools import cached_property
from logging import getLogger
from typing import (
    TYPE_CHECKING,
    Any,
    Dict,
    Iterator,
    List,
    Optional,
    Tuple,
    Union,
    overload,
)

import snowflake.snowpark
import snowflake.snowpark._internal.proto.ast_pb2 as proto
from snowflake.connector.options import installed_pandas
from snowflake.snowpark._internal.analyzer.binary_plan_node import (
    AsOf,
    Cross,
    Except,
    FullOuter,
    Inner,
    Intersect,
    Join,
    JoinType,
    LeftAnti,
    LeftOuter,
    LeftSemi,
    NaturalJoin,
    RightOuter,
    Union as UnionPlan,
    UsingJoin,
    create_join_type,
)
from snowflake.snowpark._internal.analyzer.expression import (
    Attribute,
    Expression,
    Literal,
    NamedExpression,
    Star,
    UnresolvedAttribute,
)
from snowflake.snowpark._internal.analyzer.select_statement import (
    SET_EXCEPT,
    SET_INTERSECT,
    SET_UNION,
    SET_UNION_ALL,
    SelectSnowflakePlan,
    SelectStatement,
    SelectTableFunction,
)
from snowflake.snowpark._internal.analyzer.snowflake_plan_node import (
    CopyIntoTableNode,
    Limit,
    LogicalPlan,
)
from snowflake.snowpark._internal.analyzer.sort_expression import (
    Ascending,
    Descending,
    SortOrder,
)
from snowflake.snowpark._internal.analyzer.table_function import (
    FlattenFunction,
    Lateral,
    TableFunctionExpression,
    TableFunctionJoin,
)
from snowflake.snowpark._internal.analyzer.unary_plan_node import (
    CreateDynamicTableCommand,
    CreateViewCommand,
    Filter,
    LocalTempView,
    PersistedView,
    Project,
    Rename,
    Sample,
    Sort,
    Unpivot,
    ViewType,
)
from snowflake.snowpark._internal.ast import (
    check_response,
    decode_ast_response_from_snowpark,
)
from snowflake.snowpark._internal.ast_utils import (
    FAIL_ON_MISSING_AST,
    build_expr_from_python_val,
    build_expr_from_snowpark_column,
    build_expr_from_snowpark_column_or_col_name,
    build_expr_from_snowpark_column_or_sql_str,
    build_expr_from_snowpark_column_or_table_fn,
    fill_ast_for_column,
    set_src_position,
    with_src_position,
)
from snowflake.snowpark._internal.error_message import SnowparkClientExceptionMessages
from snowflake.snowpark._internal.open_telemetry import open_telemetry_context_manager
from snowflake.snowpark._internal.telemetry import (
    add_api_call,
    adjust_api_subcalls,
    df_api_usage,
    df_collect_api_telemetry,
    df_to_relational_group_df_api_usage,
)
from snowflake.snowpark._internal.type_utils import (
    ColumnOrName,
    ColumnOrSqlExpr,
    LiteralType,
    snow_type_to_dtype_str,
)
from snowflake.snowpark._internal.utils import (
    SKIP_LEVELS_THREE,
    SKIP_LEVELS_TWO,
    TempObjectType,
    check_is_pandas_dataframe_in_to_pandas,
    column_to_bool,
    create_or_update_statement_params_with_query_tag,
    deprecated,
    escape_quotes,
    experimental,
    generate_random_alphanumeric,
    get_copy_into_table_options,
    is_snowflake_quoted_id_case_insensitive,
    is_snowflake_unquoted_suffix_case_insensitive,
    is_sql_select_statement,
    parse_positional_args_to_list,
    parse_positional_args_to_list_variadic,
    parse_table_name,
    prepare_pivot_arguments,
    private_preview,
    quote_name,
    random_name_for_temp_object,
    validate_object_name,
)
from snowflake.snowpark.async_job import AsyncJob, _AsyncResultType
from snowflake.snowpark.column import Column, _to_col_if_sql_expr, _to_col_if_str
from snowflake.snowpark.dataframe_analytics_functions import DataFrameAnalyticsFunctions
from snowflake.snowpark.dataframe_na_functions import DataFrameNaFunctions
from snowflake.snowpark.dataframe_stat_functions import DataFrameStatFunctions
from snowflake.snowpark.dataframe_writer import DataFrameWriter
from snowflake.snowpark.exceptions import SnowparkDataframeException
from snowflake.snowpark.functions import (
    abs as abs_,
    col,
    count,
    lit,
    max as max_,
    mean,
    min as min_,
    random,
    row_number,
    sql_expr,
    stddev,
    to_char,
)
from snowflake.snowpark.mock._select_statement import MockSelectStatement
from snowflake.snowpark.row import Row
from snowflake.snowpark.table_function import (
    TableFunctionCall,
    _create_table_function_expression,
    _ExplodeFunctionCall,
    _get_cols_after_explode_join,
    _get_cols_after_join_table,
)
from snowflake.snowpark.types import StringType, StructType, _NumericType

# Python 3.8 needs to use typing.Iterable because collections.abc.Iterable is not subscriptable
# Python 3.9 can use both
# Python 3.10 needs to use collections.abc.Iterable because typing.Iterable is removed
if sys.version_info <= (3, 9):
    from typing import Iterable
else:
    from collections.abc import Iterable

if TYPE_CHECKING:
    from table import Table  # pragma: no cover

_logger = getLogger(__name__)

_ONE_MILLION = 1000000
_NUM_PREFIX_DIGITS = 4
_UNALIASED_REGEX = re.compile(f"""._[a-zA-Z0-9]{{{_NUM_PREFIX_DIGITS}}}_(.*)""")


def _generate_prefix(prefix: str) -> str:
    return f"{prefix}_{generate_random_alphanumeric(_NUM_PREFIX_DIGITS)}_"


def _get_unaliased(col_name: str) -> List[str]:
    unaliased = []
    c = col_name
    while match := _UNALIASED_REGEX.match(c):
        c = match.group(1)
        unaliased.append(c)

    return unaliased


def _alias_if_needed(
    df: "DataFrame",
    c: str,
    prefix: Optional[str],
    suffix: Optional[str],
    common_col_names: List[str],
):
    col = df.col(c)
    unquoted_col_name = c.strip('"')
    if c in common_col_names:
        if suffix:
            column_case_insensitive = is_snowflake_quoted_id_case_insensitive(c)
            suffix_unqouted_case_insensitive = (
                is_snowflake_unquoted_suffix_case_insensitive(suffix)
            )
            return col.alias(
                f'"{unquoted_col_name}{suffix.upper()}"'
                if column_case_insensitive and suffix_unqouted_case_insensitive
                else f'''"{unquoted_col_name}{escape_quotes(suffix.strip('"'))}"'''
            )
        return col.alias(f'"{prefix}{unquoted_col_name}"')
    else:
        return col.alias(f'"{unquoted_col_name}"')


def _disambiguate(
    lhs: "DataFrame",
    rhs: "DataFrame",
    join_type: JoinType,
    using_columns: Iterable[str],
    *,
    lsuffix: str = "",
    rsuffix: str = "",
) -> Tuple["DataFrame", "DataFrame"]:
    if lsuffix == rsuffix and lsuffix:
        raise ValueError(
            f"'lsuffix' and 'rsuffix' must be different if they're not empty. You set {lsuffix!r} to both."
        )
    # Normalize the using columns.
    normalized_using_columns = {quote_name(c) for c in using_columns}
    #  Check if the LHS and RHS have columns in common. If they don't just return them as-is. If
    #  they do have columns in common, alias the common columns with randomly generated l_
    #  and r_ prefixes for the left and right sides respectively.
    #  We assume the column names from the schema are normalized and quoted.
    lhs_names = [attr.name for attr in lhs._output]
    rhs_names = [attr.name for attr in rhs._output]
    common_col_names = [
        n
        for n in lhs_names
        if n in set(rhs_names) and n not in normalized_using_columns
    ]

    if common_col_names:
        # We use the session of the LHS DataFrame to report this telemetry
        lhs._session._conn._telemetry_client.send_alias_in_join_telemetry()

    lsuffix = lsuffix or lhs._alias
    rsuffix = rsuffix or rhs._alias
    suffix_provided = lsuffix or rsuffix
    lhs_prefix = _generate_prefix("l") if not suffix_provided else ""
    rhs_prefix = _generate_prefix("r") if not suffix_provided else ""

    lhs_remapped = lhs.select(
        [
            _alias_if_needed(
                lhs,
                name,
                lhs_prefix,
                lsuffix,
                [] if isinstance(join_type, (LeftSemi, LeftAnti)) else common_col_names,
            )
            for name in lhs_names
        ],
        _emit_ast=False,
    )

    rhs_remapped = rhs.select(
        [
            _alias_if_needed(rhs, name, rhs_prefix, rsuffix, common_col_names)
            for name in rhs_names
        ],
        _emit_ast=False,
    )
    return lhs_remapped, rhs_remapped


class DataFrame:
    """Represents a lazily-evaluated relational dataset that contains a collection
    of :class:`Row` objects with columns defined by a schema (column name and type).

    A DataFrame is considered lazy because it encapsulates the computation or query
    required to produce a relational dataset. The computation is not performed until
    you call a method that performs an action (e.g. :func:`collect`).

    **Creating a DataFrame**

    You can create a DataFrame in a number of different ways, as shown in the examples
    below.

    Creating tables and data to run the sample code:
        >>> session.sql("create or replace temp table prices(product_id varchar, amount number(10, 2))").collect()
        [Row(status='Table PRICES successfully created.')]
        >>> session.sql("insert into prices values ('id1', 10.0), ('id2', 20.0)").collect()
        [Row(number of rows inserted=2)]
        >>> # Create a CSV file to demo load
        >>> import tempfile
        >>> with tempfile.NamedTemporaryFile(mode="w+t") as t:
        ...     t.writelines(["id1, Product A", "\\n" "id2, Product B"])
        ...     t.flush()
        ...     create_stage_result = session.sql("create temp stage test_stage").collect()
        ...     put_result = session.file.put(t.name, "@test_stage/test_dir")

    Example 1
        Creating a DataFrame by reading a table in Snowflake::

            >>> df_prices = session.table("prices")

    Example 2
        Creating a DataFrame by reading files from a stage::

            >>> from snowflake.snowpark.types import StructType, StructField, IntegerType, StringType
            >>> df_catalog = session.read.schema(StructType([StructField("id", StringType()), StructField("name", StringType())])).csv("@test_stage/test_dir")
            >>> df_catalog.show()
            ---------------------
            |"ID"  |"NAME"      |
            ---------------------
            |id1   | Product A  |
            |id2   | Product B  |
            ---------------------
            <BLANKLINE>

    Example 3
        Creating a DataFrame by specifying a sequence or a range::

            >>> session.create_dataframe([(1, "one"), (2, "two")], schema=["col_a", "col_b"]).show()
            ---------------------
            |"COL_A"  |"COL_B"  |
            ---------------------
            |1        |one      |
            |2        |two      |
            ---------------------
            <BLANKLINE>
            >>> session.range(1, 10, 2).to_df("col1").show()
            ----------
            |"COL1"  |
            ----------
            |1       |
            |3       |
            |5       |
            |7       |
            |9       |
            ----------
            <BLANKLINE>

    Example 4
        Create a new DataFrame by applying transformations to other existing DataFrames::

            >>> df_merged_data = df_catalog.join(df_prices, df_catalog["id"] == df_prices["product_id"])

    **Performing operations on a DataFrame**

    Broadly, the operations on DataFrame can be divided into two types:

    - **Transformations** produce a new DataFrame from one or more existing DataFrames. Note that transformations are lazy and don't cause the DataFrame to be evaluated. If the API does not provide a method to express the SQL that you want to use, you can use :func:`functions.sqlExpr` as a workaround.
    - **Actions** cause the DataFrame to be evaluated. When you call a method that performs an action, Snowpark sends the SQL query for the DataFrame to the server for evaluation.

    **Transforming a DataFrame**

    The following examples demonstrate how you can transform a DataFrame.

    Example 5
        Using the :func:`select()` method to select the columns that should be in the
        DataFrame (similar to adding a ``SELECT`` clause)::

            >>> # Return a new DataFrame containing the product_id and amount columns of the prices table.
            >>> # This is equivalent to: SELECT PRODUCT_ID, AMOUNT FROM PRICES;
            >>> df_price_ids_and_amounts = df_prices.select(col("product_id"), col("amount"))

    Example 6
        Using the :func:`Column.as_` method to rename a column in a DataFrame (similar
        to using ``SELECT col AS alias``)::

            >>> # Return a new DataFrame containing the product_id column of the prices table as a column named
            >>> # item_id. This is equivalent to: SELECT PRODUCT_ID AS ITEM_ID FROM PRICES;
            >>> df_price_item_ids = df_prices.select(col("product_id").as_("item_id"))

    Example 7
        Using the :func:`filter` method to filter data (similar to adding a ``WHERE`` clause)::

            >>> # Return a new DataFrame containing the row from the prices table with the ID 1.
            >>> # This is equivalent to:
            >>> # SELECT * FROM PRICES WHERE PRODUCT_ID = 1;
            >>> df_price1 = df_prices.filter((col("product_id") == 1))

    Example 8
        Using the :func:`sort()` method to specify the sort order of the data (similar to adding an ``ORDER BY`` clause)::

            >>> # Return a new DataFrame for the prices table with the rows sorted by product_id.
            >>> # This is equivalent to: SELECT * FROM PRICES ORDER BY PRODUCT_ID;
            >>> df_sorted_prices = df_prices.sort(col("product_id"))

    Example 9
        Using :meth:`agg` method to aggregate results.

            >>> import snowflake.snowpark.functions as f
            >>> df_prices.agg(("amount", "sum")).collect()
            [Row(SUM(AMOUNT)=Decimal('30.00'))]
            >>> df_prices.agg(f.sum("amount")).collect()
            [Row(SUM(AMOUNT)=Decimal('30.00'))]
            >>> # rename the aggregation column name
            >>> df_prices.agg(f.sum("amount").alias("total_amount"), f.max("amount").alias("max_amount")).collect()
            [Row(TOTAL_AMOUNT=Decimal('30.00'), MAX_AMOUNT=Decimal('20.00'))]

    Example 10
        Using the :func:`group_by()` method to return a
        :class:`RelationalGroupedDataFrame` that you can use to group and aggregate
        results (similar to adding a ``GROUP BY`` clause).

        :class:`RelationalGroupedDataFrame` provides methods for aggregating results, including:

        - :func:`RelationalGroupedDataFrame.avg()` (equivalent to AVG(column))
        - :func:`RelationalGroupedDataFrame.count()` (equivalent to COUNT())
        - :func:`RelationalGroupedDataFrame.max()` (equivalent to MAX(column))
        - :func:`RelationalGroupedDataFrame.median()` (equivalent to MEDIAN(column))
        - :func:`RelationalGroupedDataFrame.min()` (equivalent to MIN(column))
        - :func:`RelationalGroupedDataFrame.sum()` (equivalent to SUM(column))

        >>> # Return a new DataFrame for the prices table that computes the sum of the prices by
        >>> # category. This is equivalent to:
        >>> #  SELECT CATEGORY, SUM(AMOUNT) FROM PRICES GROUP BY CATEGORY
        >>> df_total_price_per_category = df_prices.group_by(col("product_id")).sum(col("amount"))
        >>> # Have multiple aggregation values with the group by
        >>> import snowflake.snowpark.functions as f
        >>> df_summary = df_prices.group_by(col("product_id")).agg(f.sum(col("amount")).alias("total_amount"), f.avg("amount"))
        >>> df_summary.show()
        -------------------------------------------------
        |"PRODUCT_ID"  |"TOTAL_AMOUNT"  |"AVG(AMOUNT)"  |
        -------------------------------------------------
        |id1           |10.00           |10.00000000    |
        |id2           |20.00           |20.00000000    |
        -------------------------------------------------
        <BLANKLINE>

    Example 11
        Using windowing functions. Refer to :class:`Window` for more details.

            >>> from snowflake.snowpark import Window
            >>> from snowflake.snowpark.functions import row_number
            >>> df_prices.with_column("price_rank",  row_number().over(Window.order_by(col("amount").desc()))).show()
            ------------------------------------------
            |"PRODUCT_ID"  |"AMOUNT"  |"PRICE_RANK"  |
            ------------------------------------------
            |id2           |20.00     |1             |
            |id1           |10.00     |2             |
            ------------------------------------------
            <BLANKLINE>

    Example 12
        Handling missing values. Refer to :class:`DataFrameNaFunctions` for more details.

            >>> df = session.create_dataframe([[1, None, 3], [4, 5, None]], schema=["a", "b", "c"])
            >>> df.na.fill({"b": 2, "c": 6}).show()
            -------------------
            |"A"  |"B"  |"C"  |
            -------------------
            |1    |2    |3    |
            |4    |5    |6    |
            -------------------
            <BLANKLINE>

    **Performing an action on a DataFrame**

    The following examples demonstrate how you can perform an action on a DataFrame.

    Example 13
        Performing a query and returning an array of Rows::

            >>> df_prices.collect()
            [Row(PRODUCT_ID='id1', AMOUNT=Decimal('10.00')), Row(PRODUCT_ID='id2', AMOUNT=Decimal('20.00'))]

    Example 14
        Performing a query and print the results::

            >>> df_prices.show()
            ---------------------------
            |"PRODUCT_ID"  |"AMOUNT"  |
            ---------------------------
            |id1           |10.00     |
            |id2           |20.00     |
            ---------------------------
            <BLANKLINE>

    Example 15
        Calculating statistics values. Refer to :class:`DataFrameStatFunctions` for more details.

            >>> df = session.create_dataframe([[1, 2], [3, 4], [5, -1]], schema=["a", "b"])
            >>> df.stat.corr("a", "b")
            -0.5960395606792697

    Example 16
        Performing a query asynchronously and returning a list of :class:`Row` objects::

            >>> df = session.create_dataframe([[float(4), 3, 5], [2.0, -4, 7], [3.0, 5, 6], [4.0, 6, 8]], schema=["a", "b", "c"])
            >>> async_job = df.collect_nowait()
            >>> async_job.result()
            [Row(A=4.0, B=3, C=5), Row(A=2.0, B=-4, C=7), Row(A=3.0, B=5, C=6), Row(A=4.0, B=6, C=8)]

    Example 17
        Performing a query and transforming it into :class:`pandas.DataFrame` asynchronously::

            >>> async_job = df.to_pandas(block=False)
            >>> async_job.result()
                 A  B  C
            0  4.0  3  5
            1  2.0 -4  7
            2  3.0  5  6
            3  4.0  6  8
    """

    def __init__(
        self,
        session: Optional["snowflake.snowpark.Session"] = None,
        plan: Optional[LogicalPlan] = None,
        is_cached: bool = False,
        ast_stmt: Optional[proto.Assign] = None,
        _supress_ast: bool = False,
    ) -> None:
        """
        :param int ast_stmt: The AST Assign atom corresponding to this dataframe value. We track its assigned ID in the
                             slot self._ast_id. This allows this value to be referred to symbolically when it's
                             referenced in subsequent dataframe expressions.
        """
        self._session = session
        if not _supress_ast:
            self._ast_id = ast_stmt.var_id.bitfield1 if ast_stmt is not None else None

        if plan is not None:
            self._plan = self._session._analyzer.resolve(plan)
        else:
            self._plan = None

        if isinstance(plan, (SelectStatement, MockSelectStatement)):
            self._select_statement = plan
            plan.expr_to_alias.update(self._plan.expr_to_alias)
            plan.df_aliased_col_name_to_real_col_name.update(
                self._plan.df_aliased_col_name_to_real_col_name
            )
        else:
            self._select_statement = None
        self._statement_params = None
        self.is_cached: bool = is_cached  #: Whether the dataframe is cached.

        self._reader: Optional["snowflake.snowpark.DataFrameReader"] = None
        self._writer = DataFrameWriter(self)

        self._stat = DataFrameStatFunctions(self)
        self._analytics = DataFrameAnalyticsFunctions(self)
        self.approxQuantile = self.approx_quantile = self._stat.approx_quantile
        self.corr = self._stat.corr
        self.cov = self._stat.cov
        self.crosstab = self._stat.crosstab
        self.sampleBy = self.sample_by = self._stat.sample_by

        self._na = DataFrameNaFunctions(self)
        self.dropna = self._na.drop
        self.fillna = self._na.fill
        self.replace = self._na.replace

        self._alias: Optional[str] = None

    def set_ast_ref(self, sp_dataframe_expr_builder: Any) -> None:
        """
        Given a field builder expression of the AST type SpDataframeExpr, points the builder to reference this dataframe.
        """
        # TODO: remove the None guard below once we generate the correct AST.
        if self._ast_id is not None:
            sp_dataframe_expr_builder.sp_dataframe_ref.id.bitfield1 = self._ast_id

    @property
    def stat(self) -> DataFrameStatFunctions:
        return self._stat

    @property
    def analytics(self) -> DataFrameAnalyticsFunctions:
        return self._analytics

    @overload
    def collect(
        self,
        *,
        statement_params: Optional[Dict[str, str]] = None,
        block: bool = True,
        log_on_exception: bool = False,
        case_sensitive: bool = True,
    ) -> List[Row]:
        ...  # pragma: no cover

    @overload
    def collect(
        self,
        *,
        statement_params: Optional[Dict[str, str]] = None,
        block: bool = False,
        log_on_exception: bool = False,
        case_sensitive: bool = True,
    ) -> AsyncJob:
        ...  # pragma: no cover

    @df_collect_api_telemetry
    def collect(
        self,
        *,
        statement_params: Optional[Dict[str, str]] = None,
        block: bool = True,
        log_on_exception: bool = False,
        case_sensitive: bool = True,
    ) -> Union[List[Row], AsyncJob]:
        """Executes the query representing this DataFrame and returns the result as a
        list of :class:`Row` objects.

        Args:
            statement_params: Dictionary of statement level parameters to be set while executing this action.
            block: A bool value indicating whether this function will wait until the result is available.
                When it is ``False``, this function executes the underlying queries of the dataframe
                asynchronously and returns an :class:`AsyncJob`.
            case_sensitive: A bool value which controls the case sensitivity of the fields in the
                :class:`Row` objects returned by the ``collect``. Defaults to ``True``.

        See also:
            :meth:`collect_nowait()`
        """
        with open_telemetry_context_manager(self.collect, self):
            return self._internal_collect_with_tag_no_telemetry(
                statement_params=statement_params,
                block=block,
                log_on_exception=log_on_exception,
                case_sensitive=case_sensitive,
            )

    @df_collect_api_telemetry
    def collect_nowait(
        self,
        *,
        statement_params: Optional[Dict[str, str]] = None,
        log_on_exception: bool = False,
        case_sensitive: bool = True,
    ) -> AsyncJob:
        """Executes the query representing this DataFrame asynchronously and returns: class:`AsyncJob`.
        It is equivalent to ``collect(block=False)``.

        Args:
            statement_params: Dictionary of statement level parameters to be set while executing this action.
            case_sensitive: A bool value which is controls the case sensitivity of the fields in the
                :class:`Row` objects after collecting the result using :meth:`AsyncJob.result`. Defaults to
                ``True``.

        See also:
            :meth:`collect()`
        """
        with open_telemetry_context_manager(self.collect_nowait, self):
            return self._internal_collect_with_tag_no_telemetry(
                statement_params=statement_params,
                block=False,
                data_type=_AsyncResultType.ROW,
                log_on_exception=log_on_exception,
                case_sensitive=case_sensitive,
            )

    def _internal_collect_with_tag_no_telemetry(
        self,
        *,
        statement_params: Optional[Dict[str, str]] = None,
        block: bool = True,
        data_type: _AsyncResultType = _AsyncResultType.ROW,
        log_on_exception: bool = False,
        case_sensitive: bool = True,
    ) -> Union[List[Row], AsyncJob]:
        # When executing a DataFrame in any method of snowpark (either public or private),
        # we should always call this method instead of collect(), to make sure the
        # query tag is set properly.
        return self._session._conn.execute(
            self._plan,
            block=block,
            data_type=data_type,
            _statement_params=create_or_update_statement_params_with_query_tag(
                statement_params or self._statement_params,
                self._session.query_tag,
                SKIP_LEVELS_THREE,
            ),
            log_on_exception=log_on_exception,
            case_sensitive=case_sensitive,
        )

    _internal_collect_with_tag = df_collect_api_telemetry(
        _internal_collect_with_tag_no_telemetry
    )

    @df_collect_api_telemetry
    def _execute_and_get_query_id(
        self, *, statement_params: Optional[Dict[str, str]] = None
    ) -> str:
        """This method is only used in stored procedures."""
        return self._session._conn.get_result_query_id(
            self._plan,
            _statement_params=create_or_update_statement_params_with_query_tag(
                statement_params or self._statement_params,
                self._session.query_tag,
                SKIP_LEVELS_THREE,
            ),
        )

    @overload
    def to_local_iterator(
        self,
        *,
        statement_params: Optional[Dict[str, str]] = None,
        block: bool = True,
        case_sensitive: bool = True,
    ) -> Iterator[Row]:
        ...  # pragma: no cover

    @overload
    def to_local_iterator(
        self,
        *,
        statement_params: Optional[Dict[str, str]] = None,
        block: bool = False,
        case_sensitive: bool = True,
    ) -> AsyncJob:
        ...  # pragma: no cover

    @df_collect_api_telemetry
    def to_local_iterator(
        self,
        *,
        statement_params: Optional[Dict[str, str]] = None,
        block: bool = True,
        case_sensitive: bool = True,
    ) -> Union[Iterator[Row], AsyncJob]:
        """Executes the query representing this DataFrame and returns an iterator
        of :class:`Row` objects that you can use to retrieve the results.

        Unlike :meth:`collect`, this method does not load all data into memory
        at once.

        Example::

            >>> df = session.table("prices")
            >>> for row in df.to_local_iterator():
            ...     print(row)
            Row(PRODUCT_ID='id1', AMOUNT=Decimal('10.00'))
            Row(PRODUCT_ID='id2', AMOUNT=Decimal('20.00'))

        Args:
            statement_params: Dictionary of statement level parameters to be set while executing this action.
            block: A bool value indicating whether this function will wait until the result is available.
                When it is ``False``, this function executes the underlying queries of the dataframe
                asynchronously and returns an :class:`AsyncJob`.
            case_sensitive: A bool value which controls the case sensitivity of the fields in the
                :class:`Row` objects returned by the ``to_local_iterator``. Defaults to ``True``.
        """
        return self._session._conn.execute(
            self._plan,
            to_iter=True,
            block=block,
            data_type=_AsyncResultType.ITERATOR,
            _statement_params=create_or_update_statement_params_with_query_tag(
                statement_params or self._statement_params,
                self._session.query_tag,
                SKIP_LEVELS_THREE,
            ),
            case_sensitive=case_sensitive,
        )

    def __copy__(self) -> "DataFrame":
        if self._select_statement:
            new_plan = copy.copy(self._select_statement)
            new_plan.column_states = self._select_statement.column_states
            new_plan._projection_in_str = self._select_statement.projection_in_str
            new_plan._schema_query = self._select_statement.schema_query
            new_plan._query_params = self._select_statement.query_params
        else:
            new_plan = copy.copy(self._plan)
        return DataFrame(self._session, new_plan)

    if installed_pandas:
        import pandas  # pragma: no cover

        @overload
        def to_pandas(
            self,
            *,
            statement_params: Optional[Dict[str, str]] = None,
            block: bool = True,
            **kwargs: Dict[str, Any],
        ) -> pandas.DataFrame:
            ...  # pragma: no cover

    @overload
    def to_pandas(
        self,
        *,
        statement_params: Optional[Dict[str, str]] = None,
        block: bool = False,
        **kwargs: Dict[str, Any],
    ) -> AsyncJob:
        ...  # pragma: no cover

    @df_collect_api_telemetry
    def to_pandas(
        self,
        *,
        statement_params: Optional[Dict[str, str]] = None,
        block: bool = True,
        **kwargs: Dict[str, Any],
    ) -> Union["pandas.DataFrame", AsyncJob]:
        """
        Executes the query representing this DataFrame and returns the result as a
        `pandas DataFrame <https://pandas.pydata.org/pandas-docs/stable/reference/api/pandas.DataFrame.html>`_.

        When the data is too large to fit into memory, you can use :meth:`to_pandas_batches`.

        Args:
            statement_params: Dictionary of statement level parameters to be set while executing this action.
            block: A bool value indicating whether this function will wait until the result is available.
                When it is ``False``, this function executes the underlying queries of the dataframe
                asynchronously and returns an :class:`AsyncJob`.

        Note:
            1. This method is only available if pandas is installed and available.

            2. If you use :func:`Session.sql` with this method, the input query of
            :func:`Session.sql` can only be a SELECT statement.
        """
        with open_telemetry_context_manager(self.to_pandas, self):
            result = self._session._conn.execute(
                self._plan,
                to_pandas=True,
                block=block,
                data_type=_AsyncResultType.PANDAS,
                _statement_params=create_or_update_statement_params_with_query_tag(
                    statement_params or self._statement_params,
                    self._session.query_tag,
                    SKIP_LEVELS_TWO,
                ),
                **kwargs,
            )

        # if the returned result is not a pandas dataframe, raise Exception
        # this might happen when calling this method with non-select commands
        # e.g., session.sql("create ...").to_pandas()
        if block:
            check_is_pandas_dataframe_in_to_pandas(result)

        return result

    if installed_pandas:
        import pandas

        @overload
        def to_pandas_batches(
            self,
            *,
            statement_params: Optional[Dict[str, str]] = None,
            block: bool = True,
            **kwargs: Dict[str, Any],
        ) -> Iterator[pandas.DataFrame]:
            ...  # pragma: no cover

    @overload
    def to_pandas_batches(
        self,
        *,
        statement_params: Optional[Dict[str, str]] = None,
        block: bool = False,
        **kwargs: Dict[str, Any],
    ) -> AsyncJob:
        ...  # pragma: no cover

    @df_collect_api_telemetry
    def to_pandas_batches(
        self,
        *,
        statement_params: Optional[Dict[str, str]] = None,
        block: bool = True,
        **kwargs: Dict[str, Any],
    ) -> Union[Iterator["pandas.DataFrame"], AsyncJob]:
        """
        Executes the query representing this DataFrame and returns an iterator of
        pandas dataframes (containing a subset of rows) that you can use to
        retrieve the results.

        Unlike :meth:`to_pandas`, this method does not load all data into memory
        at once.

        Example::

            >>> df = session.create_dataframe([[1, 2], [3, 4]], schema=["a", "b"])
            >>> for pandas_df in df.to_pandas_batches():
            ...     print(pandas_df)
               A  B
            0  1  2
            1  3  4

        Args:
            statement_params: Dictionary of statement level parameters to be set while executing this action.
            block: A bool value indicating whether this function will wait until the result is available.
                When it is ``False``, this function executes the underlying queries of the dataframe
                asynchronously and returns an :class:`AsyncJob`.

        Note:
            1. This method is only available if pandas is installed and available.

            2. If you use :func:`Session.sql` with this method, the input query of
            :func:`Session.sql` can only be a SELECT statement.
        """
        return self._session._conn.execute(
            self._plan,
            to_pandas=True,
            to_iter=True,
            block=block,
            data_type=_AsyncResultType.PANDAS_BATCH,
            _statement_params=create_or_update_statement_params_with_query_tag(
                statement_params or self._statement_params,
                self._session.query_tag,
                SKIP_LEVELS_TWO,
            ),
            **kwargs,
        )

    @df_api_usage
    def to_df(self, *names: Union[str, Iterable[str]]) -> "DataFrame":
        """
        Creates a new DataFrame containing columns with the specified names.

        The number of column names that you pass in must match the number of columns in the existing
        DataFrame.

        Examples::

            >>> df1 = session.range(1, 10, 2).to_df("col1")
            >>> df2 = session.range(1, 10, 2).to_df(["col1"])

        Args:
            names: list of new column names
        """
        col_names, is_variadic = parse_positional_args_to_list_variadic(*names)
        if not all(isinstance(n, str) for n in col_names):
            raise TypeError(
                "Invalid input type in to_df(), expected str or a list of strs."
            )

        if len(self._output) != len(col_names):
            raise ValueError(
                f"The number of columns doesn't match. "
                f"Old column names ({len(self._output)}): "
                f"{','.join(attr.name for attr in self._output)}. "
                f"New column names ({len(col_names)}): {','.join(col_names)}."
            )

        # AST.
        stmt = self._session._ast_batch.assign()
        ast = stmt.expr.sp_dataframe_to_df
        self.set_ast_ref(ast.df)
        ast.col_names.extend(col_names)
        ast.variadic = is_variadic
        set_src_position(ast.src)

        new_cols = []
        for attr, name in zip(self._output, col_names):
            new_cols.append(Column(attr).alias(name))
        return self.select(new_cols, _ast_stmt=stmt)

    @df_collect_api_telemetry
    def to_snowpark_pandas(
        self,
        index_col: Optional[Union[str, List[str]]] = None,
        columns: Optional[List[str]] = None,
    ) -> "snowflake.snowpark.modin.pandas.DataFrame":
        """
        Convert the Snowpark DataFrame to Snowpark pandas DataFrame.

        Args:
            index_col: A column name or a list of column names to use as index.
            columns: A list of column names for the columns to select from the Snowpark DataFrame. If not specified, select
                all columns except ones configured in index_col.

        Returns:
            :class:`~snowflake.snowpark.modin.pandas.DataFrame`
                A Snowpark pandas DataFrame contains index and data columns based on the snapshot of the current
                Snowpark DataFrame, which triggers an eager evaluation.

                If index_col is provided, the specified index_col is selected as the index column(s) for the result dataframe,
                otherwise, a default range index from 0 to n - 1 is created as the index column, where n is the number
                of rows. Please note that is also used as the start row ordering for the dataframe, but there is no
                guarantee that the default row ordering is the same for two Snowpark pandas dataframe created from
                the same Snowpark Dataframe.

                If columns are provided, the specified columns are selected as the data column(s) for the result dataframe,
                otherwise, all Snowpark DataFrame columns (exclude index_col) are selected as data columns.

        Note:
            Transformations performed on the returned Snowpark pandas Dataframe do not affect the Snowpark DataFrame
            from which it was created. Call
            - :func:`snowflake.snowpark.modin.pandas.to_snowpark <snowflake.snowpark.modin.pandas.to_snowpark>`
            to transform a Snowpark pandas DataFrame back to a Snowpark DataFrame.

            The column names used for columns or index_cols must be Normalized Snowflake Identifiers, and the
            Normalized Snowflake Identifiers of a Snowpark DataFrame can be displayed by calling df.show().
            For details about Normalized Snowflake Identifiers, please refer to the Note in :func:`~snowflake.snowpark.modin.pandas.read_snowflake`

            `to_snowpark_pandas` works only when the environment is set up correctly for Snowpark pandas. This environment
            may require version of Python and pandas different from what Snowpark Python uses If the environment is setup
            incorrectly, an error will be raised when `to_snowpark_pandas` is called.

            For Python version support information, please refer to:
            - the prerequisites section https://docs.snowflake.com/en/developer-guide/snowpark/python/snowpark-pandas#prerequisites
            - the installation section https://docs.snowflake.com/en/developer-guide/snowpark/python/snowpark-pandas#installing-the-snowpark-pandas-api

        See also:
            - :func:`snowflake.snowpark.modin.pandas.to_snowpark <snowflake.snowpark.modin.pandas.to_snowpark>`
            - :func:`snowflake.snowpark.modin.pandas.DataFrame.to_snowpark <snowflake.snowpark.modin.pandas.DataFrame.to_snowpark>`
            - :func:`snowflake.snowpark.modin.pandas.Series.to_snowpark <snowflake.snowpark.modin.pandas.Series.to_snowpark>`

        Example::
            >>> df = session.create_dataframe([[1, 2, 3]], schema=["a", "b", "c"])
            >>> snowpark_pandas_df = df.to_snowpark_pandas()  # doctest: +SKIP
            >>> snowpark_pandas_df      # doctest: +SKIP +NORMALIZE_WHITESPACE
               A  B  C
            0  1  2  3

            >>> snowpark_pandas_df = df.to_snowpark_pandas(index_col='A')  # doctest: +SKIP
            >>> snowpark_pandas_df      # doctest: +SKIP +NORMALIZE_WHITESPACE
               B  C
            A
            1  2  3
            >>> snowpark_pandas_df = df.to_snowpark_pandas(index_col='A', columns=['B'])  # doctest: +SKIP
            >>> snowpark_pandas_df      # doctest: +SKIP +NORMALIZE_WHITESPACE
               B
            A
            1  2
            >>> snowpark_pandas_df = df.to_snowpark_pandas(index_col=['B', 'A'], columns=['A', 'C', 'A'])  # doctest: +SKIP
            >>> snowpark_pandas_df      # doctest: +SKIP +NORMALIZE_WHITESPACE
                 A  C  A
            B A
            2 1  1  3  1
        """
        import snowflake.snowpark.modin.pandas as pd  # pragma: no cover

        # create a temporary table out of the current snowpark dataframe
        temporary_table_name = random_name_for_temp_object(
            TempObjectType.TABLE
        )  # pragma: no cover
        self.write.save_as_table(
            temporary_table_name, mode="errorifexists", table_type="temporary"
        )  # pragma: no cover

        snowpandas_df = pd.read_snowflake(
            name_or_query=temporary_table_name, index_col=index_col, columns=columns
        )  # pragma: no cover

        return snowpandas_df

    def __getitem__(self, item: Union[str, Column, List, Tuple, int]):
        if isinstance(item, str):
            return self.col(item)
        elif isinstance(item, Column):
            return self.filter(item)
        elif isinstance(item, (list, tuple)):
            return self.select(item)
        elif isinstance(item, int):
            return self.__getitem__(self.columns[item])
        else:
            raise TypeError(f"Unexpected item type: {type(item)}")

    def __getattr__(self, name: str):
        # Snowflake DB ignores cases when there is no quotes.
        if name.lower() not in [c.lower() for c in self.columns]:
            raise AttributeError(
                f"{self.__class__.__name__} object has no attribute {name}"
            )
        return self.col(name)

    @property
    def columns(self) -> List[str]:
        """Returns all column names as a list.

        The returned column names are consistent with the Snowflake database object `identifier syntax <https://docs.snowflake.com/en/sql-reference/identifiers-syntax.html>`_.

        ==================================   ==========================
        Column name used to create a table   Column name returned in str
        ==================================   ==========================
        a                                    'A'
        A                                    'A'
        "a"                                  '"a"'
        "a b"                                '"a b"'
        "a""b"                               '"a""b"'
        ==================================   ==========================
        """
        return self.schema.names

    def col(self, col_name: str) -> Column:
        """Returns a reference to a column in the DataFrame."""
        col_expr_ast = proto.Expr()
        if self._ast_id is None and FAIL_ON_MISSING_AST:
            _logger.debug(self._explain_string())
            raise NotImplementedError(
                f"DataFrame with API usage {self._plan.api_calls} is missing complete AST logging."
            )
        elif self._ast_id is not None:
            col_expr_ast.sp_dataframe_col.df.sp_dataframe_ref.id.bitfield1 = (
                self._ast_id
            )
        set_src_position(col_expr_ast.sp_dataframe_col.src)
        if col_name == "*":
            col_expr_ast.sp_dataframe_col.col_name = "*"
            return Column(Star(self._output), ast=col_expr_ast)
        else:
            col_expr_ast.sp_dataframe_col.col_name = col_name
            return Column(self._resolve(col_name), ast=col_expr_ast)

    @df_api_usage
    def select(
        self,
        *cols: Union[
            Union[ColumnOrName, TableFunctionCall],
            Iterable[Union[ColumnOrName, TableFunctionCall]],
        ],
        _ast_stmt: proto.Assign = None,
        _emit_ast: bool = True,
    ) -> "DataFrame":
        """Returns a new DataFrame with the specified Column expressions as output
        (similar to SELECT in SQL). Only the Columns specified as arguments will be
        present in the resulting DataFrame.

        You can use any :class:`Column` expression or strings for named columns.

        Example 1::
            >>> df = session.create_dataframe([[1, "some string value", 3, 4]], schema=["col1", "col2", "col3", "col4"])
            >>> df_selected = df.select(col("col1"), col("col2").substr(0, 10), df["col3"] + df["col4"])

        Example 2::

            >>> df_selected = df.select("col1", "col2", "col3")

        Example 3::

            >>> df_selected = df.select(["col1", "col2", "col3"])

        Example 4::

            >>> df_selected = df.select(df["col1"], df.col2, df.col("col3"))

        Example 5::

            >>> from snowflake.snowpark.functions import table_function
            >>> split_to_table = table_function("split_to_table")
            >>> df.select(df.col1, split_to_table(df.col2, lit(" ")), df.col("col3")).show()
            -----------------------------------------------
            |"COL1"  |"SEQ"  |"INDEX"  |"VALUE"  |"COL3"  |
            -----------------------------------------------
            |1       |1      |1        |some     |3       |
            |1       |1      |2        |string   |3       |
            |1       |1      |3        |value    |3       |
            -----------------------------------------------
            <BLANKLINE>

        Note:
            A `TableFunctionCall` can be added in `select` when the dataframe results from another join. This is possible because we know
            the hierarchy in which the joins are applied.

        Args:
            *cols: A :class:`Column`, :class:`str`, :class:`table_function.TableFunctionCall`, or a list of those. Note that at most one
                   :class:`table_function.TableFunctionCall` object is supported within a select call.
            _ast_stmt: when invoked internally, supplies the AST to use for the resulting dataframe.
            _emit_ast: Whether to emit AST statements.
        """
        exprs, is_variadic = parse_positional_args_to_list_variadic(*cols)
        if not exprs:
            raise ValueError("The input of select() cannot be empty")

        # AST.
        stmt = _ast_stmt
        ast = None

        if _emit_ast and _ast_stmt is None:
            stmt = self._session._ast_batch.assign()
            ast = with_src_position(stmt.expr.sp_dataframe_select__columns, stmt)
            self.set_ast_ref(ast.df)
            ast.variadic = is_variadic

        names = []
        table_func = None
        join_plan = None

        for e in exprs:
            if isinstance(e, Column):
                names.append(e._named())
                if _emit_ast and ast:
                    ast.cols.append(e._ast)

            elif isinstance(e, str):
                col_expr_ast = None
                if ast:
                    col_expr_ast = ast.cols.add() if ast else proto.Expr()
                    fill_ast_for_column(col_expr_ast, e, None)

                col = Column(e, ast=col_expr_ast)
                names.append(col._named())

            elif isinstance(e, TableFunctionCall):
                if table_func:
                    raise ValueError(
                        f"At most one table function can be called inside a select(). "
                        f"Called '{table_func.user_visible_name}' and '{e.user_visible_name}'."
                    )
                table_func = e
                func_expr = _create_table_function_expression(func=table_func)

                if isinstance(e, _ExplodeFunctionCall):
                    new_cols, alias_cols = _get_cols_after_explode_join(e, self._plan)
                else:
                    # this join plan is created here to extract output columns after the join. If a better way
                    # to extract this information is found, please update this function.
                    temp_join_plan = self._session._analyzer.resolve(
                        TableFunctionJoin(self._plan, func_expr)
                    )
                    _, new_cols, alias_cols = _get_cols_after_join_table(
                        func_expr, self._plan, temp_join_plan
                    )
                # when generating join table expression, we inculcate aliased column into the initial
                # query like so,
                #
                #     SELECT T_LEFT.*, T_RIGHT."COL1" AS "COL1_ALIASED", ... FROM () AS T_LEFT JOIN TABLE() AS T_RIGHT
                #
                # Therefore if columns names are aliased, then subsequent select must use the aliased name.
                names.extend(alias_cols or new_cols)
                new_col_names = [
                    self._session._analyzer.analyze(col, {}) for col in new_cols
                ]

                # a special case when dataframe.select only selects the output of table
                # function join, we set left_cols = []. This is done in-order to handle the
                # overlapping column case of DF and table function output with no aliases.
                # This generates a sql like so,
                #
                #     SELECT T_RIGHT."COL1" FROM () AS T_LEFT JOIN TABLE() AS T_RIGHT
                #
                # In the above case, if the original DF had a column named "COL1", we would not
                # have any collisions.
                join_plan = self._session._analyzer.resolve(
                    TableFunctionJoin(
                        self._plan,
                        func_expr,
                        left_cols=[] if len(exprs) == 1 else ["*"],
                        right_cols=new_col_names,
                    )
                )
            else:
                raise TypeError(
                    "The input of select() must be Column, column name, TableFunctionCall, or a list of them"
                )

        if self._select_statement:
            if join_plan:
                return self._with_plan(
                    self._session._analyzer.create_select_statement(
                        from_=self._session._analyzer.create_select_snowflake_plan(
                            join_plan, analyzer=self._session._analyzer
                        ),
                        analyzer=self._session._analyzer,
                    ).select(names)
                )
            return self._with_plan(self._select_statement.select(names), ast_stmt=stmt)

        return self._with_plan(Project(names, join_plan or self._plan), ast_stmt=stmt)

    @df_api_usage
    def select_expr(self, *exprs: Union[str, Iterable[str]]) -> "DataFrame":
        """
        Projects a set of SQL expressions and returns a new :class:`DataFrame`.
        This method is equivalent to ``select(sql_expr(...))`` with :func:`select`
        and :func:`functions.sql_expr`.

        :func:`selectExpr` is an alias of :func:`select_expr`.

        Args:
            exprs: The SQL expressions.

        Examples::

            >>> df = session.create_dataframe([-1, 2, 3], schema=["a"])  # with one pair of [], the dataframe has a single column and 3 rows.
            >>> df.select_expr("abs(a)", "a + 2", "cast(a as string)").show()
            --------------------------------------------
            |"ABS(A)"  |"A + 2"  |"CAST(A AS STRING)"  |
            --------------------------------------------
            |1         |1        |-1                   |
            |2         |4        |2                    |
            |3         |5        |3                    |
            --------------------------------------------
            <BLANKLINE>

        """
        return self.select(
            [sql_expr(expr) for expr in parse_positional_args_to_list(*exprs)]
        )

    selectExpr = select_expr

    @df_api_usage
    def drop(
        self,
        *cols: Union[ColumnOrName, Iterable[ColumnOrName]],
    ) -> "DataFrame":
        """Returns a new DataFrame that excludes the columns with the specified names
        from the output.

        This is functionally equivalent to calling :func:`select()` and passing in all
        columns except the ones to exclude. This is a no-op if schema does not contain
        the given column name(s).

        Example::

            >>> df = session.create_dataframe([[1, 2, 3]], schema=["a", "b", "c"])
            >>> df.drop("a", "b").show()
            -------
            |"C"  |
            -------
            |3    |
            -------
            <BLANKLINE>

        Args:
            *cols: the columns to exclude, as :class:`str`, :class:`Column` or a list
                of those.

        Raises:
            :class:`SnowparkClientException`: if the resulting :class:`DataFrame`
                contains no output columns.
        """
        # An empty list of columns should be accepted as dropping nothing
        if not cols:
            raise ValueError("The input of drop() cannot be empty")
        exprs, is_variadic = parse_positional_args_to_list_variadic(*cols)

        # AST.
        stmt = self._session._ast_batch.assign()
        ast = with_src_position(stmt.expr.sp_dataframe_drop, stmt)
        self.set_ast_ref(ast.df)
        for c in exprs:
            build_expr_from_snowpark_column_or_col_name(ast.cols.add(), c)
        ast.variadic = is_variadic

        names = []
        for c in exprs:
            if isinstance(c, str):
                names.append(c)
            elif isinstance(c, Column) and isinstance(c._expression, Attribute):
                from snowflake.snowpark.mock._connection import MockServerConnection

                if isinstance(self._session._conn, MockServerConnection):
                    self.schema  # to execute the plan and populate expr_to_alias

                names.append(
                    self._plan.expr_to_alias.get(
                        c._expression.expr_id, c._expression.name
                    )
                )
            elif (
                isinstance(c, Column)
                and isinstance(c._expression, UnresolvedAttribute)
                and c._expression.df_alias
            ):
                names.append(
                    self._plan.df_aliased_col_name_to_real_col_name.get(
                        c._expression.name, c._expression.name
                    )
                )
            elif isinstance(c, Column) and isinstance(c._expression, NamedExpression):
                names.append(c._expression.name)
            else:
                raise SnowparkClientExceptionMessages.DF_CANNOT_DROP_COLUMN_NAME(str(c))

        normalized_names = {quote_name(n) for n in names}
        existing_names = [attr.name for attr in self._output]
        keep_col_names = [c for c in existing_names if c not in normalized_names]
        if not keep_col_names:
            raise SnowparkClientExceptionMessages.DF_CANNOT_DROP_ALL_COLUMNS()
        else:
            return self.select(list(keep_col_names), _ast_stmt=stmt)

    @df_api_usage
    def filter(
        self,
        expr: ColumnOrSqlExpr,
        _ast_stmt: proto.Assign = None,
        _supress_ast: bool = False,
    ) -> "DataFrame":
        """Filters rows based on the specified conditional expression (similar to WHERE
        in SQL).

        Examples::

            >>> df = session.create_dataframe([[1, 2], [3, 4]], schema=["A", "B"])
            >>> df_filtered = df.filter((col("A") > 1) & (col("B") < 100))  # Must use parenthesis before and after operator &.

            >>> # The following two result in the same SQL query:
            >>> df.filter(col("a") > 1).collect()
            [Row(A=3, B=4)]
            >>> df.filter("a > 1").collect()  # use SQL expression
            [Row(A=3, B=4)]

        Args:
            expr: a :class:`Column` expression or SQL text.
            _ast_stmt: when invoked internally, supplies the AST to use for the resulting dataframe.

        :meth:`where` is an alias of :meth:`filter`.
        """
        # AST.
        stmt = None
        if not _supress_ast:
            if _ast_stmt is None:
                stmt = self._session._ast_batch.assign()
                ast = with_src_position(stmt.expr.sp_dataframe_filter, stmt)
                self.set_ast_ref(ast.df)
                build_expr_from_snowpark_column_or_sql_str(ast.condition, expr)
            else:
                stmt = _ast_stmt

        if self._select_statement:
            return self._with_plan(
                self._select_statement.filter(
                    _to_col_if_sql_expr(expr, "filter/where")._expression
                ),
                ast_stmt=stmt,
            )
        return self._with_plan(
            Filter(
                _to_col_if_sql_expr(expr, "filter/where")._expression,
                self._plan,
            ),
            ast_stmt=stmt,
        )

    @df_api_usage
    def sort(
        self,
        *cols: Union[ColumnOrName, Iterable[ColumnOrName]],
        ascending: Optional[Union[bool, int, List[Union[bool, int]]]] = None,
    ) -> "DataFrame":
        """Sorts a DataFrame by the specified expressions (similar to ORDER BY in SQL).

        Examples::

            >>> from snowflake.snowpark.functions import col

            >>> df = session.create_dataframe([[1, 2], [3, 4], [1, 4]], schema=["A", "B"])
            >>> df.sort(col("A"), col("B").asc()).show()
            -------------
            |"A"  |"B"  |
            -------------
            |1    |2    |
            |1    |4    |
            |3    |4    |
            -------------
            <BLANKLINE>

            >>> df.sort(col("a"), ascending=False).show()
            -------------
            |"A"  |"B"  |
            -------------
            |3    |4    |
            |1    |2    |
            |1    |4    |
            -------------
            <BLANKLINE>

            >>> # The values from the list overwrite the column ordering.
            >>> df.sort(["a", col("b").desc()], ascending=[1, 1]).show()
            -------------
            |"A"  |"B"  |
            -------------
            |1    |2    |
            |1    |4    |
            |3    |4    |
            -------------
            <BLANKLINE>

        Args:
            *cols: A column name as :class:`str` or :class:`Column`, or a list of
             columns to sort by.
            ascending: A :class:`bool` or a list of :class:`bool` for sorting the
             DataFrame, where ``True`` sorts a column in ascending order and ``False``
             sorts a column in descending order . If you specify a list of multiple
             sort orders, the length of the list must equal the number of columns.
        """
        if not cols:
            raise ValueError("sort() needs at least one sort expression.")
        exprs = self._convert_cols_to_exprs("sort()", *cols)
        if not exprs:
            raise ValueError("sort() needs at least one sort expression.")

        # AST.
        stmt = self._session._ast_batch.assign()
        # Parsing args separately since the original column expr or string
        # needs to be recorded.
        _cols, is_variadic = parse_positional_args_to_list_variadic(*cols)
        ast = with_src_position(stmt.expr.sp_dataframe_sort, stmt)
        self.set_ast_ref(ast.df)
        for c in _cols:
            build_expr_from_snowpark_column_or_col_name(ast.cols.add(), c)
        ast.cols_variadic = is_variadic

        orders = []
        # `ascending` is represented by Expr in the AST.
        # Therefore, construct the required bool, int, or list and copy from that.
        asc_expr_ast = proto.Expr()
        if ascending is not None:
            if isinstance(ascending, (list, tuple)):
                orders = [Ascending() if asc else Descending() for asc in ascending]
                # Here asc_expr_ast is a list of bools and ints.
                for asc in ascending:
                    asc_ast = proto.Expr()
                    if isinstance(asc, bool):
                        asc_ast.bool_val.v = asc
                    else:
                        asc_ast.int64_val.v = asc
                    asc_expr_ast.list_val.vs.append(asc_ast)
            elif isinstance(ascending, (bool, int)):
                orders = [Ascending() if ascending else Descending()]
                # Here asc_expr_ast is either a bool or an int.
                if isinstance(ascending, bool):
                    asc_expr_ast.bool_val.v = ascending
                else:
                    asc_expr_ast.int64_val.v = ascending
            else:
                raise TypeError(
                    "ascending can only be boolean or list,"
                    " but got {}".format(str(type(ascending)))
                )
            ast.ascending.CopyFrom(asc_expr_ast)
            if len(exprs) != len(orders):
                raise ValueError(
                    "The length of col ({}) should be same with"
                    " the length of ascending ({}).".format(len(exprs), len(orders))
                )

        sort_exprs = []
        for idx in range(len(exprs)):
            # orders will overwrite current orders in expression (but will not overwrite null ordering)
            # if no order is provided, use ascending order
            if isinstance(exprs[idx], SortOrder):
                sort_exprs.append(
                    SortOrder(exprs[idx].child, orders[idx], exprs[idx].null_ordering)
                    if orders
                    else exprs[idx]
                )
            else:
                sort_exprs.append(
                    SortOrder(exprs[idx], orders[idx] if orders else Ascending())
                )

        if self._select_statement:
            return self._with_plan(
                self._select_statement.sort(sort_exprs), ast_stmt=stmt
            )
        return self._with_plan(Sort(sort_exprs, self._plan), ast_stmt=stmt)

    @experimental(version="1.5.0")
    def alias(self, name: str):
        """Returns an aliased dataframe in which the columns can now be referenced to using `col(<df alias>, <column name>)`.

        Examples::
            >>> from snowflake.snowpark.functions import col
            >>> df1 = session.create_dataframe([[1, 6], [3, 8], [7, 7]], schema=["col1", "col2"])
            >>> df2 = session.create_dataframe([[1, 2], [3, 4], [5, 5]], schema=["col1", "col2"])

            Join two dataframes with duplicate column names
            >>> df1.alias("L").join(df2.alias("R"), col("L", "col1") == col("R", "col1")).select(col("L", "col1"), col("R", "col2")).show()
            ---------------------
            |"COL1L"  |"COL2R"  |
            ---------------------
            |1        |2        |
            |3        |4        |
            ---------------------
            <BLANKLINE>

            Self join:
            >>> df1.alias("L").join(df1.alias("R"), on="col1").select(col("L", "col1"), col("R", "col2")).show()
            --------------------
            |"COL1"  |"COL2R"  |
            --------------------
            |1       |6        |
            |3       |8        |
            |7       |7        |
            --------------------
            <BLANKLINE>

        Args:
            name: The alias as :class:`str`.
        """
        # AST.
        stmt = self._session._ast_batch.assign()
        ast = with_src_position(stmt.expr.sp_dataframe_alias, stmt)
        self.set_ast_ref(ast.df)
        ast.name = name

        if self._session._conn._suppress_not_implemented_error:
            return None

        _copy = copy.copy(self)
        _copy._alias = name
        for attr in self._plan.attributes:
            if _copy._select_statement:
                _copy._select_statement.df_aliased_col_name_to_real_col_name[name][
                    attr.name
                ] = attr.name  # attr is quoted already
            _copy._plan.df_aliased_col_name_to_real_col_name[name][
                attr.name
            ] = attr.name
        return _copy

    @df_api_usage
    def agg(
        self,
        *exprs: Union[Column, Tuple[ColumnOrName, str], Dict[str, str]],
    ) -> "DataFrame":
        """Aggregate the data in the DataFrame. Use this method if you don't need to
        group the data (:func:`group_by`).

        Args:
            exprs: A variable length arguments list where every element is

                - A Column object
                - A tuple where the first element is a column object or a column name and the second element is the name of the aggregate function
                - A list of the above

                or a ``dict`` maps column names to aggregate function names.

        Examples::

            >>> from snowflake.snowpark.functions import col, stddev, stddev_pop

            >>> df = session.create_dataframe([[1, 2], [3, 4], [1, 4]], schema=["A", "B"])
            >>> df.agg(stddev(col("a"))).show()
            ----------------------
            |"STDDEV(A)"         |
            ----------------------
            |1.1547003940416753  |
            ----------------------
            <BLANKLINE>

            >>> df.agg(stddev(col("a")), stddev_pop(col("a"))).show()
            -------------------------------------------
            |"STDDEV(A)"         |"STDDEV_POP(A)"     |
            -------------------------------------------
            |1.1547003940416753  |0.9428091005076267  |
            -------------------------------------------
            <BLANKLINE>

            >>> df.agg(("a", "min"), ("b", "max")).show()
            -----------------------
            |"MIN(A)"  |"MAX(B)"  |
            -----------------------
            |1         |4         |
            -----------------------
            <BLANKLINE>

            >>> df.agg({"a": "count", "b": "sum"}).show()
            -------------------------
            |"COUNT(A)"  |"SUM(B)"  |
            -------------------------
            |3           |10        |
            -------------------------
            <BLANKLINE>

        Note:
            The name of the aggregate function to compute must be a valid Snowflake `aggregate function
            <https://docs.snowflake.com/en/sql-reference/functions-aggregation.html>`_.

        See also:
            - :meth:`RelationalGroupedDataFrame.agg`
            - :meth:`DataFrame.group_by`
        """
        return self.group_by().agg(*exprs)

    @df_to_relational_group_df_api_usage
    def rollup(
        self,
        *cols: Union[ColumnOrName, Iterable[ColumnOrName]],
    ) -> "snowflake.snowpark.RelationalGroupedDataFrame":
        """Performs a SQL
        `GROUP BY ROLLUP <https://docs.snowflake.com/en/sql-reference/constructs/group-by-rollup.html>`_.
        on the DataFrame.

        Args:
            cols: The columns to group by rollup.
        """
        rollup_exprs = self._convert_cols_to_exprs("rollup()", *cols)
        return snowflake.snowpark.RelationalGroupedDataFrame(
            self,
            rollup_exprs,
            snowflake.snowpark.relational_grouped_dataframe._RollupType(),
        )

    @df_to_relational_group_df_api_usage
    def group_by(
        self,
        *cols: Union[ColumnOrName, Iterable[ColumnOrName]],
    ) -> "snowflake.snowpark.RelationalGroupedDataFrame":
        """Groups rows by the columns specified by expressions (similar to GROUP BY in
        SQL).

        This method returns a :class:`RelationalGroupedDataFrame` that you can use to
        perform aggregations on each group of data.

        Args:
            *cols: The columns to group by.

        Valid inputs are:

            - Empty input
            - One or multiple :class:`Column` object(s) or column name(s) (:class:`str`)
            - A list of :class:`Column` objects or column names (:class:`str`)

        Examples:

            >>> from snowflake.snowpark.functions import col, lit, sum as sum_, max as max_
            >>> df = session.create_dataframe([(1, 1),(1, 2),(2, 1),(2, 2),(3, 1),(3, 2)], schema=["a", "b"])
            >>> df.group_by().agg(sum_("b")).collect()
            [Row(SUM(B)=9)]
            >>> df.group_by("a").agg(sum_("b")).collect()
            [Row(A=1, SUM(B)=3), Row(A=2, SUM(B)=3), Row(A=3, SUM(B)=3)]
            >>> df.group_by("a").agg(sum_("b").alias("sum_b"), max_("b").alias("max_b")).collect()
            [Row(A=1, SUM_B=3, MAX_B=2), Row(A=2, SUM_B=3, MAX_B=2), Row(A=3, SUM_B=3, MAX_B=2)]
            >>> df.group_by(["a", lit("snow")]).agg(sum_("b")).collect()
            [Row(A=1, LITERAL()='snow', SUM(B)=3), Row(A=2, LITERAL()='snow', SUM(B)=3), Row(A=3, LITERAL()='snow', SUM(B)=3)]
            >>> df.group_by("a").agg((col("*"), "count"), max_("b")).collect()
            [Row(A=1, COUNT(LITERAL())=2, MAX(B)=2), Row(A=2, COUNT(LITERAL())=2, MAX(B)=2), Row(A=3, COUNT(LITERAL())=2, MAX(B)=2)]
            >>> df.group_by("a").median("b").collect()
            [Row(A=2, MEDIAN(B)=Decimal('1.500')), Row(A=3, MEDIAN(B)=Decimal('1.500')), Row(A=1, MEDIAN(B)=Decimal('1.500'))]
            >>> df.group_by("a").function("avg")("b").collect()
            [Row(A=1, AVG(B)=Decimal('1.500000')), Row(A=2, AVG(B)=Decimal('1.500000')), Row(A=3, AVG(B)=Decimal('1.500000'))]
        """
        grouping_exprs = self._convert_cols_to_exprs("group_by()", *cols)
        return snowflake.snowpark.RelationalGroupedDataFrame(
            self,
            grouping_exprs,
            snowflake.snowpark.relational_grouped_dataframe._GroupByType(),
        )

    @df_to_relational_group_df_api_usage
    def group_by_grouping_sets(
        self,
        *grouping_sets: Union[
            "snowflake.snowpark.GroupingSets",
            Iterable["snowflake.snowpark.GroupingSets"],
        ],
    ) -> "snowflake.snowpark.RelationalGroupedDataFrame":
        """Performs a SQL
        `GROUP BY GROUPING SETS <https://docs.snowflake.com/en/sql-reference/constructs/group-by-grouping-sets.html>`_.
        on the DataFrame.

        GROUP BY GROUPING SETS is an extension of the GROUP BY clause
        that allows computing multiple GROUP BY clauses in a single statement.
        The group set is a set of dimension columns.

        GROUP BY GROUPING SETS is equivalent to the UNION of two or
        more GROUP BY operations in the same result set.


        Examples::

            >>> from snowflake.snowpark import GroupingSets
            >>> df = session.create_dataframe([[1, 2, 10], [3, 4, 20], [1, 4, 30]], schema=["A", "B", "C"])
            >>> df.group_by_grouping_sets(GroupingSets([col("a")])).count().collect()
            [Row(A=1, COUNT=2), Row(A=3, COUNT=1)]
            >>> df.group_by_grouping_sets(GroupingSets(col("a"))).count().collect()
            [Row(A=1, COUNT=2), Row(A=3, COUNT=1)]
            >>> df.group_by_grouping_sets(GroupingSets([col("a")], [col("b")])).count().collect()
            [Row(A=1, B=None, COUNT=2), Row(A=3, B=None, COUNT=1), Row(A=None, B=2, COUNT=1), Row(A=None, B=4, COUNT=2)]
            >>> df.group_by_grouping_sets(GroupingSets([col("a"), col("b")], [col("c")])).count().collect()
            [Row(A=None, B=None, C=10, COUNT=1), Row(A=None, B=None, C=20, COUNT=1), Row(A=None, B=None, C=30, COUNT=1), Row(A=1, B=2, C=None, COUNT=1), Row(A=3, B=4, C=None, COUNT=1), Row(A=1, B=4, C=None, COUNT=1)]


        Args:
            grouping_sets: The list of :class:`GroupingSets` to group by.
        """
        return snowflake.snowpark.RelationalGroupedDataFrame(
            self,
            [gs._to_expression for gs in parse_positional_args_to_list(*grouping_sets)],
            snowflake.snowpark.relational_grouped_dataframe._GroupByType(),
        )

    @df_to_relational_group_df_api_usage
    def cube(
        self,
        *cols: Union[ColumnOrName, Iterable[ColumnOrName]],
    ) -> "snowflake.snowpark.RelationalGroupedDataFrame":
        """Performs a SQL
        `GROUP BY CUBE <https://docs.snowflake.com/en/sql-reference/constructs/group-by-cube.html>`_.
        on the DataFrame.

        Args:
            cols: The columns to group by cube.
        """
        cube_exprs = self._convert_cols_to_exprs("cube()", *cols)
        return snowflake.snowpark.RelationalGroupedDataFrame(
            self,
            cube_exprs,
            snowflake.snowpark.relational_grouped_dataframe._CubeType(),
        )

    @df_api_usage
    def distinct(
        self, _ast_stmt: proto.Assign = None, _supress_ast: bool = False
    ) -> "DataFrame":
        """Returns a new DataFrame that contains only the rows with distinct values
        from the current DataFrame.

        This is equivalent to performing a SELECT DISTINCT in SQL.
        """

        # AST.
        if not _supress_ast:
            if _ast_stmt is None:
                stmt = self._session._ast_batch.assign()
                ast = with_src_position(stmt.expr.sp_dataframe_distinct, stmt)
                self.set_ast_ref(ast.df)
            else:
                stmt = _ast_stmt
                ast = None

        df = self.group_by(
            [self.col(quote_name(f.name)) for f in self.schema.fields]
        ).agg()

        if not _supress_ast:
            df._ast_id = stmt.var_id.bitfield1

        return df

    def drop_duplicates(
        self,
        *subset: Union[str, Iterable[str]],
        _ast_stmt: proto.Assign = None,
        _supress_ast: bool = False,
    ) -> "DataFrame":
        """Creates a new DataFrame by removing duplicated rows on given subset of columns.

        If no subset of columns is specified, this function is the same as the :meth:`distinct` function.
        The result is non-deterministic when removing duplicated rows from the subset of columns but not all columns.

        For example, if we have a DataFrame ``df``, which has columns ("a", "b", "c") and contains three rows ``(1, 1, 1), (1, 1, 2), (1, 2, 3)``,
        the result of ``df.dropDuplicates("a", "b")`` can be either
        ``(1, 1, 1), (1, 2, 3)``
        or
        ``(1, 1, 2), (1, 2, 3)``

        Args:
            subset: The column names on which duplicates are dropped.

        :meth:`dropDuplicates` is an alias of :meth:`drop_duplicates`.
        """

        # AST.
        if not _supress_ast:
            if _ast_stmt is None:
                stmt = self._session._ast_batch.assign()
            else:
                stmt = _ast_stmt

            ast = with_src_position(stmt.expr.sp_dataframe_drop_duplicates, stmt)
            for arg in subset:
                if isinstance(arg, str):
                    ast.cols.append(arg)
                    ast.variadic = True
                else:
                    for sub_arg in arg:
                        ast.cols.append(sub_arg)
                        ast.variadic = False

            self.set_ast_ref(ast.df)

        if not subset:
            df = self.distinct(_supress_ast=True)
            adjust_api_subcalls(df, "DataFrame.drop_duplicates", len_subcalls=1)
            return df
        subset = parse_positional_args_to_list(*subset)

        filter_cols = [self.col(x) for x in subset]
        output_cols = [self.col(col_name) for col_name in self.columns]
        rownum = row_number().over(
            snowflake.snowpark.Window.partition_by(*filter_cols).order_by(*filter_cols)
        )
        rownum_name = generate_random_alphanumeric()
        df = (
            self.select(*output_cols, rownum.as_(rownum_name), _emit_ast=False)
            .where(col(rownum_name) == 1, _supress_ast=True)
            .select(output_cols, _emit_ast=False)
        )
        # Reformat the extra API calls
        adjust_api_subcalls(df, "DataFrame.drop_duplicates", len_subcalls=3)

        if not _supress_ast:
            df._ast_id = stmt.var_id.bitfield1

        return df

    @df_to_relational_group_df_api_usage
    def pivot(
        self,
        pivot_col: ColumnOrName,
        values: Optional[
            Union[Iterable[LiteralType], "snowflake.snowpark.DataFrame"]
        ] = None,
        default_on_null: Optional[LiteralType] = None,
    ) -> "snowflake.snowpark.RelationalGroupedDataFrame":
        """Rotates this DataFrame by turning the unique values from one column in the input
        expression into multiple columns and aggregating results where required on any
        remaining column values.

        Only one aggregate is supported with pivot.

        Example::

            >>> create_result = session.sql('''create or replace temp table monthly_sales(empid int, amount int, month text)
            ... as select * from values
            ... (1, 10000, 'JAN'),
            ... (1, 400, 'JAN'),
            ... (2, 4500, 'JAN'),
            ... (2, 35000, 'JAN'),
            ... (1, 5000, 'FEB'),
            ... (1, 3000, 'FEB'),
            ... (2, 200, 'FEB') ''').collect()
            >>> df = session.table("monthly_sales")
            >>> df.pivot("month", ['JAN', 'FEB']).sum("amount").sort(df["empid"]).show()
            -------------------------------
            |"EMPID"  |"'JAN'"  |"'FEB'"  |
            -------------------------------
            |1        |10400    |8000     |
            |2        |39500    |200      |
            -------------------------------
            <BLANKLINE>

            >>> df = session.table("monthly_sales")
            >>> df.pivot("month").sum("amount").sort("empid").show()
            -------------------------------
            |"EMPID"  |"'FEB'"  |"'JAN'"  |
            -------------------------------
            |1        |8000     |10400    |
            |2        |200      |39500    |
            -------------------------------
            <BLANKLINE>

            >>> subquery_df = session.table("monthly_sales").select(col("month")).filter(col("month") == "JAN")
            >>> df = session.table("monthly_sales")
            >>> df.pivot("month", values=subquery_df).sum("amount").sort("empid").show()
            ---------------------
            |"EMPID"  |"'JAN'"  |
            ---------------------
            |1        |10400    |
            |2        |39500    |
            ---------------------
            <BLANKLINE>

        Args:
            pivot_col: The column or name of the column to use.
            values: A list of values in the column,
                or dynamic based on the DataFrame query,
                or None (default) will use all values of the pivot column.
            default_on_null: Expression to replace empty result values.
        """
        target_df, pc, pivot_values, default_on_null = prepare_pivot_arguments(
            self, "DataFrame.pivot", pivot_col, values, default_on_null
        )

        return snowflake.snowpark.RelationalGroupedDataFrame(
            target_df,
            [],
            snowflake.snowpark.relational_grouped_dataframe._PivotType(
                pc[0], pivot_values, default_on_null
            ),
        )

    @df_api_usage
    def unpivot(
        self, value_column: str, name_column: str, column_list: List[ColumnOrName]
    ) -> "DataFrame":
        """Rotates a table by transforming columns into rows.
        UNPIVOT is a relational operator that accepts two columns (from a table or subquery), along with a list of columns, and generates a row for each column specified in the list. In a query, it is specified in the FROM clause after the table name or subquery.
        Note that UNPIVOT is not exactly the reverse of PIVOT as it cannot undo aggregations made by PIVOT.

        Args:
            value_column: The name to assign to the generated column that will be populated with the values from the columns in the column list.
            name_column: The name to assign to the generated column that will be populated with the names of the columns in the column list.
            column_list: The names of the columns in the source table or subequery that will be narrowed into a single pivot column. The column names will populate ``name_column``, and the column values will populate ``value_column``.

        Example::

            >>> df = session.create_dataframe([
            ...     (1, 'electronics', 100, 200),
            ...     (2, 'clothes', 100, 300)
            ... ], schema=["empid", "dept", "jan", "feb"])
            >>> df = df.unpivot("sales", "month", ["jan", "feb"]).sort("empid")
            >>> df.show()
            ---------------------------------------------
            |"EMPID"  |"DEPT"       |"MONTH"  |"SALES"  |
            ---------------------------------------------
            |1        |electronics  |JAN      |100      |
            |1        |electronics  |FEB      |200      |
            |2        |clothes      |JAN      |100      |
            |2        |clothes      |FEB      |300      |
            ---------------------------------------------
            <BLANKLINE>
        """
        column_exprs = self._convert_cols_to_exprs("unpivot()", column_list)
        unpivot_plan = Unpivot(value_column, name_column, column_exprs, self._plan)

        if self._select_statement:
            return self._with_plan(
                SelectStatement(
                    from_=SelectSnowflakePlan(
                        unpivot_plan, analyzer=self._session._analyzer
                    ),
                    analyzer=self._session._analyzer,
                )
            )
        return self._with_plan(unpivot_plan)

    @df_api_usage
    def limit(
        self,
        n: int,
        offset: int = 0,
        _ast_stmt: proto.Assign = None,
        _emit_ast: bool = True,
    ) -> "DataFrame":
        """Returns a new DataFrame that contains at most ``n`` rows from the current
        DataFrame, skipping ``offset`` rows from the beginning (similar to LIMIT and OFFSET in SQL).

        Note that this is a transformation method and not an action method.

        Args:
            n: Number of rows to return.
            offset: Number of rows to skip before the start of the result set. The default value is 0.
            _ast_stmt: Overridding AST statement. Used in cases where this function is invoked internally.
            _emit_ast: Whether to emit AST statements.

        Example::

            >>> df = session.create_dataframe([[1, 2], [3, 4]], schema=["a", "b"])
            >>> df.limit(1).show()
            -------------
            |"A"  |"B"  |
            -------------
            |1    |2    |
            -------------
            <BLANKLINE>
            >>> df.limit(1, offset=1).show()
            -------------
            |"A"  |"B"  |
            -------------
            |3    |4    |
            -------------
            <BLANKLINE>
        """
        # AST.
        if _emit_ast:
            if _ast_stmt is None:
                stmt = self._session._ast_batch.assign()
                ast = with_src_position(stmt.expr.sp_dataframe_limit, stmt)
                self.set_ast_ref(ast.df)
                ast.n = n
                ast.offset = offset
            else:
                stmt = _ast_stmt
                ast = None
        else:
            stmt = None

        if self._select_statement:
            return self._with_plan(
                self._select_statement.limit(n, offset=offset), ast_stmt=stmt
            )
        return self._with_plan(
            Limit(Literal(n), Literal(offset), self._plan), ast_stmt=stmt
        )

    @df_api_usage
    def union(self, other: "DataFrame") -> "DataFrame":
        """Returns a new DataFrame that contains all the rows in the current DataFrame
        and another DataFrame (``other``), excluding any duplicate rows. Both input
        DataFrames must contain the same number of columns.

        Example::
            >>> df1 = session.create_dataframe([[1, 2], [3, 4]], schema=["a", "b"])
            >>> df2 = session.create_dataframe([[0, 1], [3, 4]], schema=["c", "d"])
            >>> df1.union(df2).show()
            -------------
            |"A"  |"B"  |
            -------------
            |1    |2    |
            |3    |4    |
            |0    |1    |
            -------------
            <BLANKLINE>

        Args:
            other: the other :class:`DataFrame` that contains the rows to include.
        """
        # AST.
        stmt = self._session._ast_batch.assign()
        ast = with_src_position(stmt.expr.sp_dataframe_union, stmt)
        self.set_ast_ref(ast.df)
        other.set_ast_ref(ast.other)

        if self._select_statement:
            return self._with_plan(
                self._select_statement.set_operator(
                    other._select_statement
                    or SelectSnowflakePlan(
                        other._plan, analyzer=self._session._analyzer
                    ),
                    operator=SET_UNION,
                )
            )
        return self._with_plan(UnionPlan(self._plan, other._plan, is_all=False))

    @df_api_usage
    def union_all(self, other: "DataFrame") -> "DataFrame":
        """Returns a new DataFrame that contains all the rows in the current DataFrame
        and another DataFrame (``other``), including any duplicate rows. Both input
        DataFrames must contain the same number of columns.

        Example::

            >>> df1 = session.create_dataframe([[1, 2], [3, 4]], schema=["a", "b"])
            >>> df2 = session.create_dataframe([[0, 1], [3, 4]], schema=["c", "d"])
            >>> df1.union_all(df2).show()
            -------------
            |"A"  |"B"  |
            -------------
            |1    |2    |
            |3    |4    |
            |0    |1    |
            |3    |4    |
            -------------
            <BLANKLINE>

        Args:
            other: the other :class:`DataFrame` that contains the rows to include.
        """
        # AST.
        stmt = self._session._ast_batch.assign()
        ast = with_src_position(stmt.expr.sp_dataframe_union_all, stmt)
        self.set_ast_ref(ast.df)
        other.set_ast_ref(ast.other)

        if self._select_statement:
            return self._with_plan(
                self._select_statement.set_operator(
                    other._select_statement
                    or SelectSnowflakePlan(
                        other._plan, analyzer=self._session._analyzer
                    ),
                    operator=SET_UNION_ALL,
                )
            )
        return self._with_plan(UnionPlan(self._plan, other._plan, is_all=True))

    @df_api_usage
    def union_by_name(self, other: "DataFrame") -> "DataFrame":
        """Returns a new DataFrame that contains all the rows in the current DataFrame
        and another DataFrame (``other``), excluding any duplicate rows.

        This method matches the columns in the two DataFrames by their names, not by
        their positions. The columns in the other DataFrame are rearranged to match
        the order of columns in the current DataFrame.

        Example::

            >>> df1 = session.create_dataframe([[1, 2]], schema=["a", "b"])
            >>> df2 = session.create_dataframe([[2, 1]], schema=["b", "a"])
            >>> df1.union_by_name(df2).show()
            -------------
            |"A"  |"B"  |
            -------------
            |1    |2    |
            -------------
            <BLANKLINE>

        Args:
            other: the other :class:`DataFrame` that contains the rows to include.
        """
        # AST.
        stmt = self._session._ast_batch.assign()
        ast = with_src_position(stmt.expr.sp_dataframe_union_by_name, stmt)
        self.set_ast_ref(ast.df)
        other.set_ast_ref(ast.other)

        return self._union_by_name_internal(other, is_all=False)

    @df_api_usage
    def union_all_by_name(self, other: "DataFrame") -> "DataFrame":
        """Returns a new DataFrame that contains all the rows in the current DataFrame
        and another DataFrame (``other``), including any duplicate rows.

        This method matches the columns in the two DataFrames by their names, not by
        their positions. The columns in the other DataFrame are rearranged to match
        the order of columns in the current DataFrame.

        Example::

            >>> df1 = session.create_dataframe([[1, 2]], schema=["a", "b"])
            >>> df2 = session.create_dataframe([[2, 1]], schema=["b", "a"])
            >>> df1.union_all_by_name(df2).show()
            -------------
            |"A"  |"B"  |
            -------------
            |1    |2    |
            |1    |2    |
            -------------
            <BLANKLINE>

        Args:
            other: the other :class:`DataFrame` that contains the rows to include.
        """
        # AST.
        stmt = self._session._ast_batch.assign()
        ast = with_src_position(stmt.expr.sp_dataframe_union_all_by_name, stmt)
        self.set_ast_ref(ast.df)
        other.set_ast_ref(ast.other)

        return self._union_by_name_internal(other, is_all=True)

    def _union_by_name_internal(
        self, other: "DataFrame", is_all: bool = False
    ) -> "DataFrame":
        left_output_attrs = self._output
        right_output_attrs = other._output
        right_output_attr_by_name = {rattr.name: rattr for rattr in right_output_attrs}

        try:
            right_project_list = [
                right_output_attr_by_name[lattr.name] for lattr in left_output_attrs
            ]
        except KeyError:
            missing_lattrs = [
                lattr.name
                for lattr in left_output_attrs
                if lattr.name not in right_output_attr_by_name
            ]
            raise SnowparkClientExceptionMessages.DF_CANNOT_RESOLVE_COLUMN_NAME_AMONG(
                ", ".join(missing_lattrs),
                ", ".join(list(right_output_attr_by_name.keys())),
            )

        not_found_attrs = [
            rattr for rattr in right_output_attrs if rattr not in right_project_list
        ]

        names = right_project_list + not_found_attrs
        if self._session.sql_simplifier_enabled and other._select_statement:
            right_child = self._with_plan(other._select_statement.select(names))
        else:
            right_child = self._with_plan(Project(names, other._plan))

        if self._session.sql_simplifier_enabled:
            df = self._with_plan(
                self._select_statement.set_operator(
                    right_child._select_statement
                    or SelectSnowflakePlan(
                        right_child._plan, analyzer=self._session._analyzer
                    ),
                    operator=SET_UNION_ALL if is_all else SET_UNION,
                )
            )
        else:
            df = self._with_plan(UnionPlan(self._plan, right_child._plan, is_all))
        return df

    @df_api_usage
    def intersect(self, other: "DataFrame") -> "DataFrame":
        """Returns a new DataFrame that contains the intersection of rows from the
        current DataFrame and another DataFrame (``other``). Duplicate rows are
        eliminated.

        Example::

            >>> df1 = session.create_dataframe([[1, 2], [3, 4]], schema=["a", "b"])
            >>> df2 = session.create_dataframe([[1, 2], [5, 6]], schema=["c", "d"])
            >>> df1.intersect(df2).show()
            -------------
            |"A"  |"B"  |
            -------------
            |1    |2    |
            -------------
            <BLANKLINE>

        Args:
            other: the other :class:`DataFrame` that contains the rows to use for the
                intersection.
        """
        # AST.
        stmt = self._session._ast_batch.assign()
        ast = with_src_position(stmt.expr.sp_dataframe_intersect, stmt)
        self.set_ast_ref(ast.df)
        other.set_ast_ref(ast.other)

        if self._select_statement:
            return self._with_plan(
                self._select_statement.set_operator(
                    other._select_statement
                    or SelectSnowflakePlan(
                        other._plan, analyzer=self._session._analyzer
                    ),
                    operator=SET_INTERSECT,
                )
            )
        return self._with_plan(Intersect(self._plan, other._plan))

    @df_api_usage
    def except_(self, other: "DataFrame") -> "DataFrame":
        """Returns a new DataFrame that contains all the rows from the current DataFrame
        except for the rows that also appear in the ``other`` DataFrame. Duplicate rows are eliminated.

        Example::

            >>> df1 = session.create_dataframe([[1, 2], [3, 4]], schema=["a", "b"])
            >>> df2 = session.create_dataframe([[1, 2], [5, 6]], schema=["c", "d"])
            >>> df1.subtract(df2).show()
            -------------
            |"A"  |"B"  |
            -------------
            |3    |4    |
            -------------
            <BLANKLINE>

        :meth:`minus` and :meth:`subtract` are aliases of :meth:`except_`.

        Args:
            other: The :class:`DataFrame` that contains the rows to exclude.
        """
        # AST.
        stmt = self._session._ast_batch.assign()
        ast = with_src_position(stmt.expr.sp_dataframe_except, stmt)
        self.set_ast_ref(ast.df)
        other.set_ast_ref(ast.other)

        if self._select_statement:
            return self._with_plan(
                self._select_statement.set_operator(
                    other._select_statement
                    or SelectSnowflakePlan(
                        other._plan, analyzer=self._session._analyzer
                    ),
                    operator=SET_EXCEPT,
                )
            )
        return self._with_plan(Except(self._plan, other._plan))

    @df_api_usage
    def natural_join(
        self, right: "DataFrame", how: Optional[str] = None, **kwargs
    ) -> "DataFrame":
        """Performs a natural join of the specified type (``how``) with the
        current DataFrame and another DataFrame (``right``).

        Args:
            right: The other :class:`DataFrame` to join.
            how: We support the following join types:

                - Inner join: "inner" (the default value)
                - Left outer join: "left", "leftouter"
                - Right outer join: "right", "rightouter"
                - Full outer join: "full", "outer", "fullouter"

                You can also use ``join_type`` keyword to specify this condition.
                Note that to avoid breaking changes, currently when ``join_type`` is specified,
                it overrides ``how``.

        Examples::
            >>> df1 = session.create_dataframe([[1, 2], [3, 4], [5, 6]], schema=["a", "b"])
            >>> df2 = session.create_dataframe([[1, 7], [3, 8]], schema=["a", "c"])
            >>> df1.natural_join(df2).show()
            -------------------
            |"A"  |"B"  |"C"  |
            -------------------
            |1    |2    |7    |
            |3    |4    |8    |
            -------------------
            <BLANKLINE>

            >>> df1 = session.create_dataframe([[1, 2], [3, 4], [5, 6]], schema=["a", "b"])
            >>> df2 = session.create_dataframe([[1, 7], [3, 8]], schema=["a", "c"])
            >>> df1.natural_join(df2, "left").show()
            --------------------
            |"A"  |"B"  |"C"   |
            --------------------
            |1    |2    |7     |
            |3    |4    |8     |
            |5    |6    |NULL  |
            --------------------
            <BLANKLINE>
        """
        join_type = create_join_type(kwargs.get("join_type") or how or "inner")
        join_plan = Join(
            self._plan,
            right._plan,
            NaturalJoin(join_type),
            None,
            None,
        )

        stmt = self._session._ast_batch.assign()
        ast = with_src_position(stmt.expr.sp_dataframe_natural_join, stmt)
        self.set_ast_ref(ast.lhs)
        right.set_ast_ref(ast.rhs)
        if isinstance(join_type, Inner):
            ast.join_type.sp_join_type__inner = True
        elif isinstance(join_type, LeftOuter):
            ast.join_type.sp_join_type__left_outer = True
        elif isinstance(join_type, RightOuter):
            ast.join_type.sp_join_type__right_outer = True
        elif isinstance(join_type, FullOuter):
            ast.join_type.sp_join_type__full_outer = True
        else:
            raise ValueError(f"Unsupported join type {join_type}")

        if self._select_statement:
            select_plan = self._session._analyzer.create_select_statement(
                from_=self._session._analyzer.create_select_snowflake_plan(
                    join_plan,
                    analyzer=self._session._analyzer,
                ),
                analyzer=self._session._analyzer,
            )
            return self._with_plan(select_plan, ast_stmt=stmt)
        return self._with_plan(join_plan, ast_stmt=stmt)

    @df_api_usage
    def join(
        self,
        right: "DataFrame",
        on: Optional[Union[ColumnOrName, Iterable[str]]] = None,
        how: Optional[str] = None,
        *,
        lsuffix: str = "",
        rsuffix: str = "",
        match_condition: Optional[Column] = None,
        **kwargs,
    ) -> "DataFrame":
        """Performs a join of the specified type (``how``) with the current
        DataFrame and another DataFrame (``right``) on a list of columns
        (``on``).

        Args:
            right: The other :class:`DataFrame` to join.
            on: A column name or a :class:`Column` object or a list of them to be used for the join.
                When a list of column names are specified, this method assumes the named columns are present in both dataframes.
                You can use keyword ``using_columns`` to specify this condition. Note that to avoid breaking changes, when
                `using_columns`` is specified, it overrides ``on``.
            how: We support the following join types:

                - Inner join: "inner" (the default value)
                - Left outer join: "left", "leftouter"
                - Right outer join: "right", "rightouter"
                - Full outer join: "full", "outer", "fullouter"
                - Left semi join: "semi", "leftsemi"
                - Left anti join: "anti", "leftanti"
                - Cross join: "cross"
                - [Preview Feature] Asof join: "asof"

                You can also use ``join_type`` keyword to specify this condition.
                Note that to avoid breaking changes, currently when ``join_type`` is specified,
                it overrides ``how``.
            lsuffix: Suffix to add to the overlapping columns of the left DataFrame.
            rsuffix: Suffix to add to the overlapping columns of the right DataFrame.
            match_condition: The match condition for asof join.

        Note:
            When both ``lsuffix`` and ``rsuffix`` are empty, the overlapping columns will have random column names in the resulting DataFrame.
            You can reference to these randomly named columns using :meth:`Column.alias` (See the first usage in Examples).

        See Also:
            - Usage notes for asof join: https://docs.snowflake.com/LIMITEDACCESS/asof-join#usage-notes

        Examples::
            >>> from snowflake.snowpark.functions import col
            >>> df1 = session.create_dataframe([[1, 2], [3, 4], [5, 6]], schema=["a", "b"])
            >>> df2 = session.create_dataframe([[1, 7], [3, 8]], schema=["a", "c"])
            >>> df1.join(df2, df1.a == df2.a).select(df1.a.alias("a_1"), df2.a.alias("a_2"), df1.b, df2.c).show()
            -----------------------------
            |"A_1"  |"A_2"  |"B"  |"C"  |
            -----------------------------
            |1      |1      |2    |7    |
            |3      |3      |4    |8    |
            -----------------------------
            <BLANKLINE>
            >>> # refer a single column "a"
            >>> df1.join(df2, "a").select(df1.a.alias("a"), df1.b, df2.c).show()
            -------------------
            |"A"  |"B"  |"C"  |
            -------------------
            |1    |2    |7    |
            |3    |4    |8    |
            -------------------
            <BLANKLINE>
            >>> # rename the ambiguous columns
            >>> df3 = df1.to_df("df1_a", "b")
            >>> df4 = df2.to_df("df2_a", "c")
            >>> df3.join(df4, col("df1_a") == col("df2_a")).select(col("df1_a").alias("a"), "b", "c").show()
            -------------------
            |"A"  |"B"  |"C"  |
            -------------------
            |1    |2    |7    |
            |3    |4    |8    |
            -------------------
            <BLANKLINE>

            >>> # join multiple columns
            >>> mdf1 = session.create_dataframe([[1, 2], [3, 4], [5, 6]], schema=["a", "b"])
            >>> mdf2 = session.create_dataframe([[1, 2], [3, 4], [7, 6]], schema=["a", "b"])
            >>> mdf1.join(mdf2, ["a", "b"]).show()
            -------------
            |"A"  |"B"  |
            -------------
            |1    |2    |
            |3    |4    |
            -------------
            <BLANKLINE>
            >>> mdf1.join(mdf2, (mdf1["a"] < mdf2["a"]) & (mdf1["b"] == mdf2["b"])).select(mdf1["a"].as_("new_a"), mdf1["b"].as_("new_b")).show()
            ---------------------
            |"NEW_A"  |"NEW_B"  |
            ---------------------
            |5        |6        |
            ---------------------
            <BLANKLINE>
            >>> # use lsuffix and rsuffix to resolve duplicating column names
            >>> mdf1.join(mdf2, (mdf1["a"] < mdf2["a"]) & (mdf1["b"] == mdf2["b"]), lsuffix="_left", rsuffix="_right").show()
            -----------------------------------------------
            |"A_LEFT"  |"B_LEFT"  |"A_RIGHT"  |"B_RIGHT"  |
            -----------------------------------------------
            |5         |6         |7          |6          |
            -----------------------------------------------
            <BLANKLINE>
            >>> mdf1.join(mdf2, (mdf1["a"] < mdf2["a"]) & (mdf1["b"] == mdf2["b"]), rsuffix="_right").show()
            -------------------------------------
            |"A"  |"B"  |"A_RIGHT"  |"B_RIGHT"  |
            -------------------------------------
            |5    |6    |7          |6          |
            -------------------------------------
            <BLANKLINE>
            >>> # examples of different joins
            >>> df5 = session.create_dataframe([3, 4, 5, 5, 6, 7], schema=["id"])
            >>> df6 = session.create_dataframe([5, 6, 7, 7, 8, 9], schema=["id"])
            >>> # inner join
            >>> df5.join(df6, "id", "inner").sort("id").show()
            --------
            |"ID"  |
            --------
            |5     |
            |5     |
            |6     |
            |7     |
            |7     |
            --------
            <BLANKLINE>
            >>> # left/leftouter join
            >>> df5.join(df6, "id", "left").sort("id").show()
            --------
            |"ID"  |
            --------
            |3     |
            |4     |
            |5     |
            |5     |
            |6     |
            |7     |
            |7     |
            --------
            <BLANKLINE>
            >>> # right/rightouter join
            >>> df5.join(df6, "id", "right").sort("id").show()
            --------
            |"ID"  |
            --------
            |5     |
            |5     |
            |6     |
            |7     |
            |7     |
            |8     |
            |9     |
            --------
            <BLANKLINE>
            >>> # full/outer/fullouter join
            >>> df5.join(df6, "id", "full").sort("id").show()
            --------
            |"ID"  |
            --------
            |3     |
            |4     |
            |5     |
            |5     |
            |6     |
            |7     |
            |7     |
            |8     |
            |9     |
            --------
            <BLANKLINE>
            >>> # semi/leftsemi join
            >>> df5.join(df6, "id", "semi").sort("id").show()
            --------
            |"ID"  |
            --------
            |5     |
            |5     |
            |6     |
            |7     |
            --------
            <BLANKLINE>
            >>> # anti/leftanti join
            >>> df5.join(df6, "id", "anti").sort("id").show()
            --------
            |"ID"  |
            --------
            |3     |
            |4     |
            --------
            <BLANKLINE>

        Note:
            When performing chained operations, this method will not work if there are
            ambiguous column names. For example,

            >>> df1.filter(df1.a == 1).join(df2, df1.a == df2.a).select(df1.a.alias("a"), df1.b, df2.c) # doctest: +SKIP

            will not work because ``df1.filter(df1.a == 1)`` has produced a new dataframe and you
            cannot refer to ``df1.a`` anymore. Instead, you can do either

            >>> df1.join(df2, (df1.a == 1) & (df1.a == df2.a)).select(df1.a.alias("a"), df1.b, df2.c).show()
            -------------------
            |"A"  |"B"  |"C"  |
            -------------------
            |1    |2    |7    |
            -------------------
            <BLANKLINE>

            or

            >>> df3 = df1.filter(df1.a == 1)
            >>> df3.join(df2, df3.a == df2.a).select(df3.a.alias("a"), df3.b, df2.c).show()
            -------------------
            |"A"  |"B"  |"C"  |
            -------------------
            |1    |2    |7    |
            -------------------
            <BLANKLINE>

        Examples::
            >>> # asof join examples
            >>> df1 = session.create_dataframe([['A', 1, 15, 3.21],
            ...                                 ['A', 2, 16, 3.22],
            ...                                 ['B', 1, 17, 3.23],
            ...                                 ['B', 2, 18, 4.23]],
            ...                                schema=["c1", "c2", "c3", "c4"])
            >>> df2 = session.create_dataframe([['A', 1, 14, 3.19],
            ...                                 ['B', 2, 16, 3.04]],
            ...                                schema=["c1", "c2", "c3", "c4"])
            >>> df1.join(df2, on=["c1", "c2"], how="asof", match_condition=(df1.c3 >= df2.c3)) \\
            ...     .select(df1.c1, df1.c2, df1.c3.alias("C3_1"), df1.c4.alias("C4_1"), df2.c3.alias("C3_2"), df2.c4.alias("C4_2")) \\
            ...     .order_by("c1", "c2").show()
            ---------------------------------------------------
            |"C1"  |"C2"  |"C3_1"  |"C4_1"  |"C3_2"  |"C4_2"  |
            ---------------------------------------------------
            |A     |1     |15      |3.21    |14      |3.19    |
            |A     |2     |16      |3.22    |NULL    |NULL    |
            |B     |1     |17      |3.23    |NULL    |NULL    |
            |B     |2     |18      |4.23    |16      |3.04    |
            ---------------------------------------------------
            <BLANKLINE>
            >>> df1.join(df2, on=(df1.c1 == df2.c1) & (df1.c2 == df2.c2), how="asof",
            ...     match_condition=(df1.c3 >= df2.c3), lsuffix="_L", rsuffix="_R") \\
            ...     .order_by("C1_L", "C2_L").show()
            -------------------------------------------------------------------------
            |"C1_L"  |"C2_L"  |"C3_L"  |"C4_L"  |"C1_R"  |"C2_R"  |"C3_R"  |"C4_R"  |
            -------------------------------------------------------------------------
            |A       |1       |15      |3.21    |A       |1       |14      |3.19    |
            |A       |2       |16      |3.22    |NULL    |NULL    |NULL    |NULL    |
            |B       |1       |17      |3.23    |NULL    |NULL    |NULL    |NULL    |
            |B       |2       |18      |4.23    |B       |2       |16      |3.04    |
            -------------------------------------------------------------------------
            <BLANKLINE>
            >>> df1 = df1.alias("L")
            >>> df2 = df2.alias("R")
            >>> df1.join(df2, using_columns=["c1", "c2"], how="asof",
            ...         match_condition=(df1.c3 >= df2.c3)).order_by("C1", "C2").show()
            -----------------------------------------------
            |"C1"  |"C2"  |"C3L"  |"C4L"  |"C3R"  |"C4R"  |
            -----------------------------------------------
            |A     |1     |15     |3.21   |14     |3.19   |
            |A     |2     |16     |3.22   |NULL   |NULL   |
            |B     |1     |17     |3.23   |NULL   |NULL   |
            |B     |2     |18     |4.23   |16     |3.04   |
            -----------------------------------------------
            <BLANKLINE>
        """
        using_columns = kwargs.get("using_columns") or on
        join_type = create_join_type(kwargs.get("join_type") or how or "inner")
        if isinstance(right, DataFrame):
            if self is right or self._plan is right._plan:
                raise SnowparkClientExceptionMessages.DF_SELF_JOIN_NOT_SUPPORTED()

            if isinstance(join_type, Cross) or (
                isinstance(join_type, str)
                and join_type.strip().lower().replace("_", "").startswith("cross")
            ):
                if column_to_bool(using_columns):
                    raise Exception("Cross joins cannot take columns as input.")

            if (
                isinstance(join_type, AsOf)
                or isinstance(join_type, str)
                and join_type.strip().lower() == "asof"
            ):
                if match_condition is None:
                    raise ValueError(
                        "match_condition cannot be None when performing asof join."
                    )
            else:
                if match_condition is not None:
                    raise ValueError(
                        f"match_condition is only accepted with join type 'asof' given: '{join_type}'"
                    )

            # Parse using_columns arg
            if column_to_bool(using_columns) is False:
                using_columns = []
            elif isinstance(using_columns, str):
                using_columns = [using_columns]
            elif isinstance(using_columns, Column):
                using_columns = using_columns
            elif (
                isinstance(using_columns, Iterable)
                and len(using_columns) > 0
                and not all([isinstance(col, str) for col in using_columns])
            ):
                bad_idx, bad_col = next(
                    (idx, col)
                    for idx, col in enumerate(using_columns)
                    if not isinstance(col, str)
                )
                raise TypeError(
                    f"All list elements for 'on' or 'using_columns' must be string type. "
                    f"Got: '{type(bad_col)}' at index {bad_idx}"
                )
            elif not isinstance(using_columns, Iterable):
                raise TypeError(
                    f"Invalid input type for join column: {type(using_columns)}"
                )

            # AST.
            stmt = self._session._ast_batch.assign()
            ast = with_src_position(stmt.expr.sp_dataframe_join, stmt)
            self.set_ast_ref(ast.lhs)
            right.set_ast_ref(ast.rhs)
            if isinstance(join_type, Inner):
                ast.join_type.sp_join_type__inner = True
            elif isinstance(join_type, LeftOuter):
                ast.join_type.sp_join_type__left_outer = True
            elif isinstance(join_type, RightOuter):
                ast.join_type.sp_join_type__right_outer = True
            elif isinstance(join_type, FullOuter):
                ast.join_type.sp_join_type__full_outer = True
            elif isinstance(join_type, Cross):
                ast.join_type.sp_join_type__cross = True
            elif isinstance(join_type, LeftSemi):
                ast.join_type.sp_join_type__left_semi = True
            elif isinstance(join_type, LeftAnti):
                ast.join_type.sp_join_type__left_anti = True
            else:
                raise ValueError(f"Unsupported join type {join_type}")
            
            join_cols = kwargs.get("using_columns", on)
            if join_cols is not None:
                if isinstance(join_cols, (Column, str)):
                    build_expr_from_snowpark_column_or_col_name(ast.join_expr, join_cols)
                elif isinstance(join_cols, Iterable):
                    for c in join_cols:
                        build_expr_from_snowpark_column_or_col_name(ast.join_expr.list_val.vs.add(), c)
                else:
                    raise TypeError(
                        f"Invalid input type for join column: {type(join_cols)}"
                    )
            if match_condition is not None:
                build_expr_from_snowpark_column(ast.match_condition, match_condition)
            if lsuffix:
                ast.lsuffix.value = lsuffix
            if rsuffix:
                ast.rsuffix.value = rsuffix

            return self._join_dataframes(
                right,
                using_columns,
                join_type,
                lsuffix=lsuffix,
                rsuffix=rsuffix,
                match_condition=match_condition,
                ast_stmt=stmt,
            )

        raise TypeError("Invalid type for join. Must be Dataframe")

    @df_api_usage
    def join_table_function(
        self,
        func: Union[str, List[str], TableFunctionCall],
        *func_arguments: ColumnOrName,
        **func_named_arguments: ColumnOrName,
    ) -> "DataFrame":
        """Lateral joins the current DataFrame with the output of the specified table function.

        References: `Snowflake SQL functions <https://docs.snowflake.com/en/sql-reference/functions-table.html>`_.

        Example 1
            Lateral join a table function by using the name and parameters directly:

            >>> df = session.sql("select 'James' as name, 'address1 address2 address3' as addresses")
            >>> df.join_table_function("split_to_table", df["addresses"], lit(" ")).show()
            --------------------------------------------------------------------
            |"NAME"  |"ADDRESSES"                 |"SEQ"  |"INDEX"  |"VALUE"   |
            --------------------------------------------------------------------
            |James   |address1 address2 address3  |1      |1        |address1  |
            |James   |address1 address2 address3  |1      |2        |address2  |
            |James   |address1 address2 address3  |1      |3        |address3  |
            --------------------------------------------------------------------
            <BLANKLINE>

        Example 2
            Lateral join a table function by calling:

            >>> from snowflake.snowpark.functions import table_function
            >>> split_to_table = table_function("split_to_table")
            >>> df = session.sql("select 'James' as name, 'address1 address2 address3' as addresses")
            >>> df.join_table_function(split_to_table(df["addresses"], lit(" "))).show()
            --------------------------------------------------------------------
            |"NAME"  |"ADDRESSES"                 |"SEQ"  |"INDEX"  |"VALUE"   |
            --------------------------------------------------------------------
            |James   |address1 address2 address3  |1      |1        |address1  |
            |James   |address1 address2 address3  |1      |2        |address2  |
            |James   |address1 address2 address3  |1      |3        |address3  |
            --------------------------------------------------------------------
            <BLANKLINE>

        Example 3
            Lateral join a table function with the partition and order by clause:

            >>> from snowflake.snowpark.functions import table_function
            >>> split_to_table = table_function("split_to_table")
            >>> df = session.create_dataframe([
            ...     ["John", "James", "address1 address2 address3"],
            ...     ["Mike", "James", "address4 address5 address6"],
            ...     ["Cathy", "Stone", "address4 address5 address6"],
            ... ],
            ... schema=["first_name", "last_name", "addresses"])
            >>> df.join_table_function(split_to_table(df["addresses"], lit(" ")).over(partition_by="last_name", order_by="first_name")).show()
            ----------------------------------------------------------------------------------------
            |"FIRST_NAME"  |"LAST_NAME"  |"ADDRESSES"                 |"SEQ"  |"INDEX"  |"VALUE"   |
            ----------------------------------------------------------------------------------------
            |John          |James        |address1 address2 address3  |1      |1        |address1  |
            |John          |James        |address1 address2 address3  |1      |2        |address2  |
            |John          |James        |address1 address2 address3  |1      |3        |address3  |
            |Mike          |James        |address4 address5 address6  |2      |1        |address4  |
            |Mike          |James        |address4 address5 address6  |2      |2        |address5  |
            |Mike          |James        |address4 address5 address6  |2      |3        |address6  |
            |Cathy         |Stone        |address4 address5 address6  |3      |1        |address4  |
            |Cathy         |Stone        |address4 address5 address6  |3      |2        |address5  |
            |Cathy         |Stone        |address4 address5 address6  |3      |3        |address6  |
            ----------------------------------------------------------------------------------------
            <BLANKLINE>

        Example 4
            Lateral join a table function with aliasing the output column names:

            >>> from snowflake.snowpark.functions import table_function
            >>> split_to_table = table_function("split_to_table")
            >>> df = session.sql("select 'James' as name, 'address1 address2 address3' as addresses")
            >>> df.join_table_function(split_to_table(col("addresses"), lit(" ")).alias("seq", "idx", "val")).show()
            ------------------------------------------------------------------
            |"NAME"  |"ADDRESSES"                 |"SEQ"  |"IDX"  |"VAL"     |
            ------------------------------------------------------------------
            |James   |address1 address2 address3  |1      |1      |address1  |
            |James   |address1 address2 address3  |1      |2      |address2  |
            |James   |address1 address2 address3  |1      |3      |address3  |
            ------------------------------------------------------------------
            <BLANKLINE>

        Args:

            func_name: The SQL function name.
            func_arguments: The positional arguments for the SQL function.
            func_named_arguments: The named arguments for the SQL function, if it accepts named arguments.

        Returns:
            A new :class:`DataFrame` that has the columns carried from this :class:`DataFrame`, plus new columns and rows from the lateral join with the table function.

        See Also:
            - :meth:`Session.table_function`, which creates a new :class:`DataFrame` by using the SQL table function.

        """
        func_expr = _create_table_function_expression(
            func, *func_arguments, **func_named_arguments
        )

        project_cols = None
        new_col_names = None
        if func_expr.aliases:
            temp_join_plan = self._session._analyzer.resolve(
                TableFunctionJoin(self._plan, func_expr)
            )
            old_cols, new_cols, alias_cols = _get_cols_after_join_table(
                func_expr, self._plan, temp_join_plan
            )
            new_col_names = [
                self._session._analyzer.analyze(col, {}) for col in new_cols
            ]
            # when generating join table expression, we inculcate aliased column into the initial
            # query like so,
            #
            #     SELECT T_LEFT.*, T_RIGHT."COL1" AS "COL1_ALIASED", ... FROM () AS T_LEFT JOIN TABLE() AS T_RIGHT
            #
            # Therefore if columns names are aliased, then subsequent select must use the aliased name.
            join_plan = self._session._analyzer.resolve(
                TableFunctionJoin(self._plan, func_expr, right_cols=new_col_names)
            )
            project_cols = [*old_cols, *alias_cols]

        if self._session.sql_simplifier_enabled:
            select_plan = self._session._analyzer.create_select_statement(
                from_=SelectTableFunction(
                    func_expr,
                    other_plan=self._plan,
                    analyzer=self._session._analyzer,
                    right_cols=new_col_names,
                ),
                analyzer=self._session._analyzer,
            )
            if project_cols:
                select_plan = select_plan.select(project_cols)
            return self._with_plan(select_plan)
        if project_cols:
            return self._with_plan(Project(project_cols, join_plan))

        return self._with_plan(
            TableFunctionJoin(self._plan, func_expr, right_cols=new_col_names)
        )

    @df_api_usage
    def cross_join(
        self,
        right: "DataFrame",
        *,
        lsuffix: str = "",
        rsuffix: str = "",
    ) -> "DataFrame":
        """Performs a cross join, which returns the Cartesian product of the current
        :class:`DataFrame` and another :class:`DataFrame` (``right``).

        If the current and ``right`` DataFrames have columns with the same name, and
        you need to refer to one of these columns in the returned DataFrame, use the
        :func:`col` function on the current or ``right`` DataFrame to disambiguate
        references to these columns.

        Example::

            >>> df1 = session.create_dataframe([[1, 2], [3, 4]], schema=["a", "b"])
            >>> df2 = session.create_dataframe([[5, 6], [7, 8]], schema=["c", "d"])
            >>> df1.cross_join(df2).sort("a", "b", "c", "d").show()
            -------------------------
            |"A"  |"B"  |"C"  |"D"  |
            -------------------------
            |1    |2    |5    |6    |
            |1    |2    |7    |8    |
            |3    |4    |5    |6    |
            |3    |4    |7    |8    |
            -------------------------
            <BLANKLINE>
            >>> df3 = session.create_dataframe([[1, 2], [3, 4]], schema=["a", "b"])
            >>> df4 = session.create_dataframe([[5, 6], [7, 8]], schema=["a", "b"])
            >>> df3.cross_join(df4, lsuffix="_l", rsuffix="_r").sort("a_l", "b_l", "a_r", "b_r").show()
            ---------------------------------
            |"A_L"  |"B_L"  |"A_R"  |"B_R"  |
            ---------------------------------
            |1      |2      |5      |6      |
            |1      |2      |7      |8      |
            |3      |4      |5      |6      |
            |3      |4      |7      |8      |
            ---------------------------------
            <BLANKLINE>

        Args:
            right: the right :class:`DataFrame` to join.
            lsuffix: Suffix to add to the overlapping columns of the left DataFrame.
            rsuffix: Suffix to add to the overlapping columns of the right DataFrame.

        Note:
            If both ``lsuffix`` and ``rsuffix`` are empty, the overlapping columns will have random column names in the result DataFrame.
            If either one is not empty, the overlapping columns won't have random names.
        """
        stmt = self._session._ast_batch.assign()
        ast = with_src_position(stmt.expr.sp_dataframe_cross_join, stmt)
        self.set_ast_ref(ast.lhs)
        right.set_ast_ref(ast.rhs)
        if lsuffix:
            ast.lsuffix.value = lsuffix
        if rsuffix:
            ast.rsuffix.value = rsuffix
        return self._join_dataframes_internal(
            right,
            create_join_type("cross"),
            None,
            lsuffix=lsuffix,
            rsuffix=rsuffix,
            ast_stmt=stmt,
        )

    def _join_dataframes(
        self,
        right: "DataFrame",
        using_columns: Union[Column, Iterable[str]],
        join_type: JoinType,
        *,
        lsuffix: str = "",
        rsuffix: str = "",
        match_condition: Optional[Column] = None,
        ast_stmt: proto.Expr = None,
    ) -> "DataFrame":
        if isinstance(using_columns, Column):
            return self._join_dataframes_internal(
                right,
                join_type,
                join_exprs=using_columns,
                lsuffix=lsuffix,
                rsuffix=rsuffix,
                match_condition=match_condition,
                ast_stmt=ast_stmt,
            )

        if isinstance(join_type, (LeftSemi, LeftAnti)):
            # Create a Column with expression 'true AND <expr> AND <expr> .."
            join_cond = Column(Literal(True))
            for c in using_columns:
                quoted = quote_name(c)
                join_cond = join_cond & (self.col(quoted) == right.col(quoted))
            return self._join_dataframes_internal(
                right,
                join_type,
                join_cond,
                lsuffix=lsuffix,
                rsuffix=rsuffix,
                ast_stmt=ast_stmt,
            )
        else:
            lhs, rhs = _disambiguate(
                self,
                right,
                join_type,
                using_columns,
                lsuffix=lsuffix,
                rsuffix=rsuffix,
            )
            if not isinstance(
                join_type, Cross
            ):  # cross joins does not allow specifying columns
                join_type = UsingJoin(join_type, using_columns)
            join_logical_plan = Join(
                lhs._plan,
                rhs._plan,
                join_type,
                None,
                match_condition._expression if match_condition is not None else None,
            )
            if self._select_statement:
                return self._with_plan(
                    self._session._analyzer.create_select_statement(
                        from_=self._session._analyzer.create_select_snowflake_plan(
                            join_logical_plan, analyzer=self._session._analyzer
                        ),
                        analyzer=self._session._analyzer,
                    ),
                    ast_stmt=ast_stmt,
                )
            return self._with_plan(join_logical_plan, ast_stmt=ast_stmt)

    def _join_dataframes_internal(
        self,
        right: "DataFrame",
        join_type: JoinType,
        join_exprs: Optional[Column],
        *,
        lsuffix: str = "",
        rsuffix: str = "",
        match_condition: Optional[Column] = None,
        ast_stmt: proto.Expr = None,
    ) -> "DataFrame":
        (lhs, rhs) = _disambiguate(
            self, right, join_type, [], lsuffix=lsuffix, rsuffix=rsuffix
        )
        join_condition_expr = join_exprs._expression if join_exprs is not None else None
        match_condition_expr = (
            match_condition._expression if match_condition is not None else None
        )
        join_logical_plan = Join(
            lhs._plan,
            rhs._plan,
            join_type,
            join_condition_expr,
            match_condition_expr,
        )
        if self._select_statement:
            return self._with_plan(
                self._session._analyzer.create_select_statement(
                    from_=self._session._analyzer.create_select_snowflake_plan(
                        join_logical_plan,
                        analyzer=self._session._analyzer,
                    ),
                    analyzer=self._session._analyzer,
                ),
                ast_stmt=ast_stmt,
            )
        return self._with_plan(join_logical_plan, ast_stmt=ast_stmt)

    @df_api_usage
    def with_column(
        self,
        col_name: str,
        col: Union[Column, TableFunctionCall],
        ast_stmt: proto.Expr = None,
        _emit_ast: bool = True,
    ) -> "DataFrame":
        """
        Returns a DataFrame with an additional column with the specified name
        ``col_name``. The column is computed by using the specified expression ``col``.

        If a column with the same name already exists in the DataFrame, that column is
        replaced by the new column.

        Example 1::

            >>> df = session.create_dataframe([[1, 2], [3, 4]], schema=["a", "b"])
            >>> df.with_column("mean", (df["a"] + df["b"]) / 2).show()
            ------------------------
            |"A"  |"B"  |"MEAN"    |
            ------------------------
            |1    |2    |1.500000  |
            |3    |4    |3.500000  |
            ------------------------
            <BLANKLINE>

        Example 2::

            >>> from snowflake.snowpark.functions import udtf
            >>> @udtf(output_schema=["number"])
            ... class sum_udtf:
            ...     def process(self, a: int, b: int) -> Iterable[Tuple[int]]:
            ...         yield (a + b, )
            >>> df = session.create_dataframe([[1, 2], [3, 4]], schema=["a", "b"])
            >>> df.with_column("total", sum_udtf(df.a, df.b)).sort(df.a).show()
            -----------------------
            |"A"  |"B"  |"TOTAL"  |
            -----------------------
            |1    |2    |3        |
            |3    |4    |7        |
            -----------------------
            <BLANKLINE>

        Args:
            col_name: The name of the column to add or replace.
            col: The :class:`Column` or :class:`table_function.TableFunctionCall` with single column output to add or replace.
        """
        if ast_stmt is None and _emit_ast:
            ast_stmt = self._session._ast_batch.assign()
            expr = with_src_position(ast_stmt.expr.sp_dataframe_with_column, ast_stmt)
            self.set_ast_ref(expr.df)
            expr.col_name = col_name
            build_expr_from_snowpark_column_or_table_fn(expr.col, col)

        return self.with_columns([col_name], [col], ast_stmt=ast_stmt, _emit_ast=False)

    @df_api_usage
    def with_columns(
        self,
        col_names: List[str],
        values: List[Union[Column, TableFunctionCall]],
        ast_stmt: proto.Expr = None,
        _emit_ast: bool = True,
    ) -> "DataFrame":
        """Returns a DataFrame with additional columns with the specified names
        ``col_names``. The columns are computed by using the specified expressions
        ``values``.

        If columns with the same names already exist in the DataFrame, those columns
        are removed and appended at the end by new columns.

        Example 1::

            >>> from snowflake.snowpark.functions import udtf
            >>> @udtf(output_schema=["number"])
            ... class sum_udtf:
            ...     def process(self, a: int, b: int) -> Iterable[Tuple[int]]:
            ...         yield (a + b, )
            >>> df = session.create_dataframe([[1, 2], [3, 4]], schema=["a", "b"])
            >>> df.with_columns(["mean", "total"], [(df["a"] + df["b"]) / 2, sum_udtf(df.a, df.b)]).sort(df.a).show()
            ----------------------------------
            |"A"  |"B"  |"MEAN"    |"TOTAL"  |
            ----------------------------------
            |1    |2    |1.500000  |3        |
            |3    |4    |3.500000  |7        |
            ----------------------------------
            <BLANKLINE>

        Example 2::

            >>> from snowflake.snowpark.functions import table_function
            >>> split_to_table = table_function("split_to_table")
            >>> df = session.sql("select 'James' as name, 'address1 address2 address3' as addresses")
            >>> df.with_columns(["seq", "idx", "val"], [split_to_table(df.addresses, lit(" "))]).show()
            ------------------------------------------------------------------
            |"NAME"  |"ADDRESSES"                 |"SEQ"  |"IDX"  |"VAL"     |
            ------------------------------------------------------------------
            |James   |address1 address2 address3  |1      |1      |address1  |
            |James   |address1 address2 address3  |1      |2      |address2  |
            |James   |address1 address2 address3  |1      |3      |address3  |
            ------------------------------------------------------------------
            <BLANKLINE>

        Args:
            col_names: A list of the names of the columns to add or replace.
            values: A list of the :class:`Column` objects or :class:`table_function.TableFunctionCall` object
                    to add or replace.
        """
        # Get a list of the new columns and their dedupped values
        qualified_names = [quote_name(n) for n in col_names]
        new_column_names = set(qualified_names)

        if len(col_names) != len(new_column_names):
            raise ValueError(
                "The same column name is used multiple times in the col_names parameter."
            )

        num_table_func_calls = sum(
            1 if isinstance(col, TableFunctionCall) else 0 for col in values
        )
        if num_table_func_calls == 0:
            if len(col_names) != len(values):
                raise ValueError(
                    f"The size of column names ({len(col_names)}) is not equal to the size of columns ({len(values)})"
                )
            new_cols = [col.as_(name) for name, col in zip(qualified_names, values)]
        elif num_table_func_calls > 1:
            raise ValueError(
                f"Only one table function call accepted inside with_columns call, ({num_table_func_calls}) provided"
            )
        else:
            if len(col_names) < len(values):
                raise ValueError(
                    "The size of column names must be equal to the size of the output columns. Fewer columns provided."
                )
            new_cols = []
            offset = 0
            for i in range(len(values)):
                col = values[i]
                if isinstance(col, Column):
                    name = col_names[i + offset]
                    new_cols.append(col.as_(name))
                else:
                    offset = len(col_names) - len(values)
                    names = col_names[i : i + offset + 1]
                    new_cols.append(col.as_(*names))

        # Get a list of existing column names that are not being replaced
        old_cols = [
            Column(field)
            for field in self._output
            if field.name not in new_column_names
        ]

        # AST.
        if ast_stmt is None and _emit_ast:
            ast_stmt = self._session._ast_batch.assign()
            expr = with_src_position(ast_stmt.expr.sp_dataframe_with_columns, ast_stmt)
            self.set_ast_ref(expr.df)
            for col_name in col_names:
                expr.col_names.append(col_name)
            for value in values:
                build_expr_from_snowpark_column_or_table_fn(expr.values.add(), value)

        # Put it all together
        return self.select([*old_cols, *new_cols], _ast_stmt=ast_stmt, _emit_ast=False)

    @overload
    def count(
        self, *, statement_params: Optional[Dict[str, str]] = None, block: bool = True
    ) -> int:
        ...  # pragma: no cover

    @overload
    def count(
        self, *, statement_params: Optional[Dict[str, str]] = None, block: bool = False
    ) -> AsyncJob:
        ...  # pragma: no cover

    def count(
        self, *, statement_params: Optional[Dict[str, str]] = None, block: bool = True
    ) -> Union[int, AsyncJob]:
        """Executes the query representing this DataFrame and returns the number of
        rows in the result (similar to the COUNT function in SQL).

        Args:
            statement_params: Dictionary of statement level parameters to be set while executing this action.
            block: A bool value indicating whether this function will wait until the result is available.
                When it is ``False``, this function executes the underlying queries of the dataframe
                asynchronously and returns an :class:`AsyncJob`.
        """
        with open_telemetry_context_manager(self.count, self):
            df = self.agg(("*", "count"))
            add_api_call(df, "DataFrame.count")
            result = df._internal_collect_with_tag(
                statement_params=statement_params,
                block=block,
                data_type=_AsyncResultType.COUNT,
            )
            return result[0][0] if block else result

    @property
    def write(self) -> DataFrameWriter:
        """Returns a new :class:`DataFrameWriter` object that you can use to write the data in the :class:`DataFrame` to
        a Snowflake database or a stage location

        Example::
            >>> df = session.create_dataframe([[1, 2], [3, 4]], schema=["a", "b"])
            >>> df.write.mode("overwrite").save_as_table("saved_table", table_type="temporary")
            >>> session.table("saved_table").show()
            -------------
            |"A"  |"B"  |
            -------------
            |1    |2    |
            |3    |4    |
            -------------
            <BLANKLINE>
            >>> stage_created_result = session.sql("create temp stage if not exists test_stage").collect()
            >>> df.write.copy_into_location("@test_stage/copied_from_dataframe")  # default CSV
            [Row(rows_unloaded=2, input_bytes=8, output_bytes=28)]
        """

        return self._writer

    @df_collect_api_telemetry
    def copy_into_table(
        self,
        table_name: Union[str, Iterable[str]],
        *,
        files: Optional[Iterable[str]] = None,
        pattern: Optional[str] = None,
        validation_mode: Optional[str] = None,
        target_columns: Optional[Iterable[str]] = None,
        transformations: Optional[Iterable[ColumnOrName]] = None,
        format_type_options: Optional[Dict[str, Any]] = None,
        statement_params: Optional[Dict[str, str]] = None,
        **copy_options: Any,
    ) -> List[Row]:
        """Executes a `COPY INTO <table> <https://docs.snowflake.com/en/sql-reference/sql/copy-into-table.html>`__ command to load data from files in a stage location into a specified table.

        It returns the load result described in `OUTPUT section of the COPY INTO <table> command <https://docs.snowflake.com/en/sql-reference/sql/copy-into-table.html#output>`__.
        The returned result also depends on the value of ``validation_mode``.

        It's slightly different from the ``COPY INTO`` command in that this method will automatically create a table if the table doesn't exist and the input files are CSV files whereas the ``COPY INTO <table>`` doesn't.

        To call this method, this DataFrame must be created from a :class:`DataFrameReader`.

        Example::

            >>> # Create a CSV file to demo load
            >>> import tempfile
            >>> with tempfile.NamedTemporaryFile(mode="w+t") as t:
            ...     t.writelines(["id1, Product A", "\\n" "id2, Product B"])
            ...     t.flush()
            ...     create_stage_result = session.sql("create temp stage if not exists test_stage").collect()
            ...     put_result = session.file.put(t.name, "@test_stage/copy_into_table_dir", overwrite=True)
            >>> # user_schema is used to read from CSV files. For other files it's not needed.
            >>> from snowflake.snowpark.types import StringType, StructField, StringType
            >>> from snowflake.snowpark.functions import length
            >>> user_schema = StructType([StructField("product_id", StringType()), StructField("product_name", StringType())])
            >>> # Use the DataFrameReader (session.read below) to read from CSV files.
            >>> df = session.read.schema(user_schema).csv("@test_stage/copy_into_table_dir")
            >>> # specify target column names.
            >>> target_column_names = ["product_id", "product_name"]
            >>> drop_result = session.sql("drop table if exists copied_into_table").collect()  # The copy will recreate the table.
            >>> copied_into_result = df.copy_into_table("copied_into_table", target_columns=target_column_names, force=True)
            >>> session.table("copied_into_table").show()
            ---------------------------------
            |"PRODUCT_ID"  |"PRODUCT_NAME"  |
            ---------------------------------
            |id1           | Product A      |
            |id2           | Product B      |
            ---------------------------------
            <BLANKLINE>

        The arguments of this function match the optional parameters of the `COPY INTO <table> <https://docs.snowflake.com/en/sql-reference/sql/copy-into-table.html#optional-parameters>`__.

        Args:
            table_name: A string or list of strings representing table name.
                If input is a string, it represents the table name; if input is of type iterable of strings,
                it represents the fully-qualified object identifier (database name, schema name, and table name).
            files: Specific files to load from the stage location.
            pattern: The regular expression that is used to match file names of the stage location.
            validation_mode: A ``str`` that instructs the ``COPY INTO <table>`` command to validate the data files instead of loading them into the specified table.
                Values can be "RETURN_n_ROWS", "RETURN_ERRORS", or "RETURN_ALL_ERRORS". Refer to the above mentioned ``COPY INTO <table>`` command optional parameters for more details.
            target_columns: Name of the columns in the table where the data should be saved.
            transformations: A list of column transformations.
            format_type_options: A dict that contains the ``formatTypeOptions`` of the ``COPY INTO <table>`` command.
            statement_params: Dictionary of statement level parameters to be set while executing this action.
            copy_options: The kwargs that is used to specify the ``copyOptions`` of the ``COPY INTO <table>`` command.
        """
        # AST.
        stmt = self._session._ast_batch.assign()
        expr = with_src_position(stmt.expr.sp_dataframe_copy_into_table)
        self.set_ast_ref(expr.df)
        if isinstance(table_name, str):
            expr.table_name.append(table_name)
        else:
            expr.table_name.extend(table_name)
        if files is not None:
            expr.files.extend(files)
        if pattern is not None:
            expr.pattern.value = pattern
        if validation_mode is not None:
            expr.validation_mode.value = validation_mode
        if target_columns is not None:
            expr.target_columns.extend(target_columns)
        if transformations is not None:
            for t in transformations:
                build_expr_from_python_val(expr.transformations.add(), t)
        if format_type_options is not None:
            for k in format_type_options:
                entry = expr.format_type_options.add()
                entry._1 = k
                build_expr_from_python_val(entry._2, format_type_options[k])
        if statement_params is not None:
            for k in statement_params:
                entry = expr.statement_params.add()
                entry._1 = k
                entry._2 = statement_params[k]
        if copy_options is not None:
            for k in copy_options:
                entry = expr.copy_options.add()
                entry._1 = k
                build_expr_from_python_val(entry._2, copy_options[k])

        if self._session._conn._suppress_not_implemented_error:
            return None

        if not self._reader or not self._reader._file_path:
            raise SnowparkDataframeException(
                "To copy into a table, the DataFrame must be created from a DataFrameReader and specify a file path."
            )
        target_columns = tuple(target_columns) if target_columns else None
        transformations = tuple(transformations) if transformations else None
        if (
            target_columns
            and transformations
            and len(target_columns) != len(transformations)
        ):
            raise ValueError(
                f"Number of column names provided to copy into does not match the number of transformations provided. Number of column names: {len(target_columns)}, number of transformations: {len(transformations)}"
            )

        full_table_name = (
            table_name if isinstance(table_name, str) else ".".join(table_name)
        )
        validate_object_name(full_table_name)
        table_name = (
            parse_table_name(table_name) if isinstance(table_name, str) else table_name
        )
        pattern = pattern or self._reader._cur_options.get("PATTERN")
        reader_format_type_options, reader_copy_options = get_copy_into_table_options(
            self._reader._cur_options
        )
        format_type_options = format_type_options or reader_format_type_options
        target_columns = target_columns or self._reader._cur_options.get(
            "TARGET_COLUMNS"
        )
        transformations = transformations or self._reader._cur_options.get(
            "TRANSFORMATIONS"
        )
        # We only want to set this if the user does not have any target columns or transformations set
        # Otherwise we operate in the mode where we don't know the schema
        create_table_from_infer_schema = False
        if self._reader._infer_schema and not (transformations or target_columns):
            transformations = self._reader._infer_schema_transformations
            target_columns = self._reader._infer_schema_target_columns
            create_table_from_infer_schema = True

        transformations = (
            [_to_col_if_str(column, "copy_into_table") for column in transformations]
            if transformations
            else None
        )
        copy_options = copy_options or reader_copy_options
        validation_mode = validation_mode or self._reader._cur_options.get(
            "VALIDATION_MODE"
        )
        normalized_column_names = (
            [quote_name(col_name) for col_name in target_columns]
            if target_columns
            else None
        )
        transformation_exps = (
            [
                column._expression if isinstance(column, Column) else column
                for column in transformations
            ]
            if transformations
            else None
        )
        return DataFrame(
            self._session,
            CopyIntoTableNode(
                table_name,
                file_path=self._reader._file_path,
                files=files,
                file_format=self._reader._file_type,
                pattern=pattern,
                column_names=normalized_column_names,
                transformations=transformation_exps,
                copy_options=copy_options,
                format_type_options=format_type_options,
                validation_mode=validation_mode,
                user_schema=self._reader._user_schema,
                cur_options=self._reader._cur_options,
                create_table_from_infer_schema=create_table_from_infer_schema,
            ),
            ast_stmt=stmt,
        )._internal_collect_with_tag_no_telemetry(statement_params=statement_params)

    @df_collect_api_telemetry
    def show(
        self,
        n: int = 10,
        max_width: int = 50,
        *,
        statement_params: Optional[Dict[str, str]] = None,
    ) -> None:
        """Evaluates this DataFrame and prints out the first ``n`` rows with the
        specified maximum number of characters per column.

        Args:
            n: The number of rows to print out.
            max_width: The maximum number of characters to print out for each column.
                If the number of characters exceeds the maximum, the method prints out
                an ellipsis (...) at the end of the column.
            statement_params: Dictionary of statement level parameters to be set while executing this action.
        """
        with open_telemetry_context_manager(self.show, self):
            print(  # noqa: T201: we need to print here.
                self._show_string(
                    n,
                    max_width,
                    _statement_params=create_or_update_statement_params_with_query_tag(
                        statement_params or self._statement_params,
                        self._session.query_tag,
                        SKIP_LEVELS_TWO,
                    ),
                )
            )

    @deprecated(
        version="0.7.0",
        extra_warning_text="Use `DataFrame.join_table_function()` instead.",
        extra_doc_string="Use :meth:`join_table_function` instead.",
    )
    @df_api_usage
    def flatten(
        self,
        input: ColumnOrName,
        path: Optional[str] = None,
        outer: bool = False,
        recursive: bool = False,
        mode: str = "BOTH",
    ) -> "DataFrame":
        """Flattens (explodes) compound values into multiple rows.

        It creates a new ``DataFrame`` from this ``DataFrame``, carries the existing columns to the new ``DataFrame``,
        and adds the following columns to it:

            - SEQ
            - KEY
            - PATH
            - INDEX
            - VALUE
            - THIS

        References: `Snowflake SQL function FLATTEN <https://docs.snowflake.com/en/sql-reference/functions/flatten.html>`_.

        If this ``DataFrame`` also has columns with the names above, you can disambiguate the columns by renaming them.

        Example::

            >>> table1 = session.sql("select parse_json(numbers) as numbers from values('[1,2]') as T(numbers)")
            >>> flattened = table1.flatten(table1["numbers"])
            >>> flattened.select(table1["numbers"], flattened["value"].as_("flattened_number")).show()
            ----------------------------------
            |"NUMBERS"  |"FLATTENED_NUMBER"  |
            ----------------------------------
            |[          |1                   |
            |  1,       |                    |
            |  2        |                    |
            |]          |                    |
            |[          |2                   |
            |  1,       |                    |
            |  2        |                    |
            |]          |                    |
            ----------------------------------
            <BLANKLINE>

        Args:
            input: The name of a column or a :class:`Column` instance that will be unseated into rows.
                The column data must be of Snowflake data type VARIANT, OBJECT, or ARRAY.
            path: The path to the element within a VARIANT data structure which needs to be flattened.
                The outermost element is to be flattened if path is empty or ``None``.
            outer: If ``False``, any input rows that cannot be expanded, either because they cannot be accessed in the ``path``
                or because they have zero fields or entries, are completely omitted from the output.
                Otherwise, exactly one row is generated for zero-row expansions
                (with NULL in the KEY, INDEX, and VALUE columns).
            recursive: If ``False``, only the element referenced by ``path`` is expanded.
                Otherwise, the expansion is performed for all sub-elements recursively.
            mode: Specifies which types should be flattened "OBJECT", "ARRAY", or "BOTH".

        Returns:
            A new :class:`DataFrame` that has the columns carried from this :class:`DataFrame`, the flattened new columns and new rows.

        See Also:
            - :meth:`Session.flatten`, which creates a new :class:`DataFrame` by flattening compound values into multiple rows.
        """
        # AST.
        stmt = self._session._ast_batch.assign()
        expr = with_src_position(stmt.expr.sp_dataframe_flatten, stmt)
        self.set_ast_ref(expr.df)
        build_expr_from_python_val(expr.input, input)
        if path is not None:
            expr.path.value = path
        expr.outer = outer
        expr.recursive = recursive

        mode = mode.upper()
        if mode == "OBJECT":
            expr.mode.sp_flatten_mode_object = True
        elif mode == "ARRAY":
            expr.mode.sp_flatten_mode_array = True
        elif mode == "BOTH":
            expr.mode.sp_flatten_mode_both = True
        else:
            raise ValueError("mode must be one of ('OBJECT', 'ARRAY', 'BOTH')")

        if isinstance(input, str):
            input = self.col(input)

        return self._lateral(
            FlattenFunction(input._expression, path, outer, recursive, mode),
            _ast_stmt=stmt,
        )

    def _lateral(
        self, table_function: TableFunctionExpression, _ast_stmt: proto.Assign = None
    ) -> "DataFrame":
        from snowflake.snowpark.mock._connection import MockServerConnection

        if isinstance(self._session._conn, MockServerConnection):
            return DataFrame(self._session, ast_stmt=_ast_stmt)

        result_columns = [
            attr.name
            for attr in self._session._analyzer.resolve(
                Lateral(self._plan, table_function)
            ).attributes
        ]
        common_col_names = [k for k, v in Counter(result_columns).items() if v > 1]
        if len(common_col_names) == 0:
            return DataFrame(
                self._session, Lateral(self._plan, table_function), ast_stmt=_ast_stmt
            )
        prefix = _generate_prefix("a")
        child = self.select(
            [
                _alias_if_needed(
                    self,
                    attr.name,
                    prefix,
                    suffix=None,
                    common_col_names=common_col_names,
                )
                for attr in self._output
            ],
            ast_stmt=False,  # Suppress AST generation for this SELECT.
        )
        return DataFrame(
            self._session, Lateral(child._plan, table_function), ast_stmt=_ast_stmt
        )

    def _show_string(self, n: int = 10, max_width: int = 50, **kwargs) -> str:
        query = self._plan.queries[-1].sql.strip().lower()

        # Add an Assign node that applies SpDataframeShow() to the input, followed by its Eval.
        repr = self._session._ast_batch.assign()
        if self._ast_id is None and FAIL_ON_MISSING_AST:
            _logger.debug(self._explain_string())
            raise NotImplementedError(
                f"DataFrame with API usage {self._plan.api_calls} is missing complete AST logging."
            )
        elif self._ast_id is not None:
            repr.expr.sp_dataframe_show.id.bitfield1 = self._ast_id
        self._session._ast_batch.eval(repr)

        if self._session._conn.is_phase1_enabled():
            ast = self._session._ast_batch.flush()
            res = self._session._conn.ast_query(ast)

            _logger.debug(f"AST response: {res}")

            # In Phase 1, the code to format the result set to a string
            # is run on the server, retrieve simply the result here.
            response = decode_ast_response_from_snowpark(
                res, self._session._conn._conn._session_parameters
            )

            check_response(response)

            return response.body[0].eval_ok.data.string_val.v
        else:
            _, kwargs["_dataframe_ast"] = self._session._ast_batch.flush()

            # Phase 0 code where string gets formatted.
            if is_sql_select_statement(query):
                result, meta = self._session._conn.get_result_and_metadata(
                    self.limit(n)._plan, **kwargs
                )
            else:
                res, meta = self._session._conn.get_result_and_metadata(
                    self._plan, **kwargs
                )
                result = res[:n]

            # The query has been executed
            col_count = len(meta)
            col_width = []
            header = []
            for field in meta:
                name = field.name
                col_width.append(len(name))
                header.append(name)

            body = []
            for row in result:
                lines = []
                for i, v in enumerate(row):
                    texts = str(v).split("\n") if v is not None else ["NULL"]
                    for t in texts:
                        col_width[i] = max(len(t), col_width[i])
                        col_width[i] = min(max_width, col_width[i])
                    lines.append(texts)

                # max line number in this row
                line_count = max(len(li) for li in lines)
                res = []
                for line_number in range(line_count):
                    new_line = []
                    for colIndex in range(len(lines)):
                        n = (
                            lines[colIndex][line_number]
                            if len(lines[colIndex]) > line_number
                            else ""
                        )
                        new_line.append(n)
                    res.append(new_line)
                body.extend(res)

            # Add 2 more spaces in each column
            col_width = [w + 2 for w in col_width]

            total_width = sum(col_width) + col_count + 1
            line = "-" * total_width + "\n"

            def row_to_string(row: List[str]) -> str:
                tokens = []
                if row:
                    for segment, size in zip(row, col_width):
                        if len(segment) > max_width:
                            # if truncated, add ... to the end
                            formatted = (segment[: max_width - 3] + "...").ljust(
                                size, " "
                            )
                        else:
                            formatted = segment.ljust(size, " ")
                        tokens.append(formatted)
                else:
                    tokens = [" " * size for size in col_width]
                return f"|{'|'.join(tok for tok in tokens)}|\n"

            return (
                line
                + row_to_string(header)
                + line
                # `body` of an empty df is empty
                + (
                    "".join(row_to_string(b) for b in body)
                    if body
                    else row_to_string([])
                )
                + line
            )

    @df_collect_api_telemetry
    def create_or_replace_view(
        self,
        name: Union[str, Iterable[str]],
        *,
        comment: Optional[str] = None,
        statement_params: Optional[Dict[str, str]] = None,
    ) -> List[Row]:
        """Creates a view that captures the computation expressed by this DataFrame.

        For ``name``, you can include the database and schema name (i.e. specify a
        fully-qualified name). If no database name or schema name are specified, the
        view will be created in the current database or schema.

        ``name`` must be a valid `Snowflake identifier <https://docs.snowflake.com/en/sql-reference/identifiers-syntax.html>`_.

        Args:
            name: The name of the view to create or replace. Can be a list of strings
                that specifies the database name, schema name, and view name.
            comment: Adds a comment for the created view. See
                `COMMENT <https://docs.snowflake.com/en/sql-reference/sql/comment>`_.
            statement_params: Dictionary of statement level parameters to be set while executing this action.
        """
        # AST.
        stmt = self._session._ast_batch.assign()
        expr = with_src_position(stmt.expr.sp_dataframe_create_or_replace_view)
        expr.is_temp = False
        self.set_ast_ref(expr.df)
        if isinstance(name, str):
            expr.name.append(name)
        else:
            expr.name.extend(name)
        if comment is not None:
            expr.comment.value = comment
        if statement_params is not None:
            for k in statement_params:
                entry = expr.statement_params.add()
                entry._1 = k
                entry._2 = statement_params[k]

        if isinstance(name, str):
            formatted_name = name
        elif isinstance(name, (list, tuple)) and all(isinstance(n, str) for n in name):
            formatted_name = ".".join(name)
        else:
            raise TypeError(
                "The input of create_or_replace_view() can only a str or list of strs."
            )

        return self._do_create_or_replace_view(
            formatted_name,
            PersistedView(),
            comment=comment,
            _statement_params=create_or_update_statement_params_with_query_tag(
                statement_params or self._statement_params,
                self._session.query_tag,
                SKIP_LEVELS_TWO,
            ),
            _ast_stmt=stmt,
        )

    @df_collect_api_telemetry
    @private_preview(version="1.4.0")
    def create_or_replace_dynamic_table(
        self,
        name: Union[str, Iterable[str]],
        *,
        warehouse: str,
        lag: str,
        comment: Optional[str] = None,
        statement_params: Optional[Dict[str, str]] = None,
    ) -> List[Row]:
        """Creates a dynamic table that captures the computation expressed by this DataFrame.

        For ``name``, you can include the database and schema name (i.e. specify a
        fully-qualified name). If no database name or schema name are specified, the
        dynamic table will be created in the current database or schema.

        ``name`` must be a valid `Snowflake identifier <https://docs.snowflake.com/en/sql-reference/identifiers-syntax.html>`_.

        Args:
            name: The name of the dynamic table to create or replace. Can be a list of strings
                that specifies the database name, schema name, and view name.
            warehouse: The name of the warehouse used to refresh the dynamic table.
            lag: specifies the target data freshness
            comment: Adds a comment for the created table. See
                `COMMENT <https://docs.snowflake.com/en/sql-reference/sql/comment>`_.
            statement_params: Dictionary of statement level parameters to be set while executing this action.
        """
        # AST.
        stmt = self._session._ast_batch.assign()
        expr = with_src_position(stmt.expr.sp_dataframe_create_or_replace_dynamic_table)
        self.set_ast_ref(expr.df)
        if isinstance(name, str):
            expr.name.append(name)
        else:
            expr.name.extend(name)
        expr.warehouse = warehouse
        expr.lag = lag
        if comment is not None:
            expr.comment.value = comment
        if statement_params is not None:
            for k in statement_params:
                entry = expr.statement_params.add()
                entry._1 = k
                entry._2 = statement_params[k]

        if self._session._conn._suppress_not_implemented_error:
            return None

        if isinstance(name, str):
            formatted_name = name
        elif isinstance(name, (list, tuple)) and all(isinstance(n, str) for n in name):
            formatted_name = ".".join(name)
        else:
            raise TypeError(
                "The name input of create_or_replace_dynamic_table() can only be a str or list of strs."
            )

        if not isinstance(warehouse, str):
            raise TypeError(
                "The warehouse input of create_or_replace_dynamic_table() can only be a str."
            )

        if not isinstance(lag, str):
            raise TypeError(
                "The lag input of create_or_replace_dynamic_table() can only be a str."
            )

        return self._do_create_or_replace_dynamic_table(
            formatted_name,
            warehouse,
            lag,
            comment,
            _statement_params=create_or_update_statement_params_with_query_tag(
                statement_params, self._session.query_tag, SKIP_LEVELS_TWO
            ),
        )

    @df_collect_api_telemetry
    def create_or_replace_temp_view(
        self,
        name: Union[str, Iterable[str]],
        *,
        comment: Optional[str] = None,
        statement_params: Optional[Dict[str, str]] = None,
    ) -> List[Row]:
        """Creates a temporary view that returns the same results as this DataFrame.

        You can use the view in subsequent SQL queries and statements during the
        current session. The temporary view is only available in the session in which
        it is created.

        For ``name``, you can include the database and schema name (i.e. specify a
        fully-qualified name). If no database name or schema name are specified, the
        view will be created in the current database or schema.

        ``name`` must be a valid `Snowflake identifier <https://docs.snowflake.com/en/sql-reference/identifiers-syntax.html>`_.

        Args:
            name: The name of the view to create or replace. Can be a list of strings
                that specifies the database name, schema name, and view name.
            comment: Adds a comment for the created view. See
                `COMMENT <https://docs.snowflake.com/en/sql-reference/sql/comment>`_.
            statement_params: Dictionary of statement level parameters to be set while executing this action.
        """
        # AST.
        stmt = self._session._ast_batch.assign()
        expr = with_src_position(stmt.expr.sp_dataframe_create_or_replace_view)
        expr.is_temp = True
        self.set_ast_ref(expr.df)
        if isinstance(name, str):
            expr.name.append(name)
        else:
            expr.name.extend(name)
        if comment is not None:
            expr.comment.value = comment
        if statement_params is not None:
            for k in statement_params:
                entry = expr.statement_params.add()
                entry._1 = k
                entry._2 = statement_params[k]

        if isinstance(name, str):
            formatted_name = name
        elif isinstance(name, (list, tuple)) and all(isinstance(n, str) for n in name):
            formatted_name = ".".join(name)
        else:
            raise TypeError(
                "The input of create_or_replace_temp_view() can only a str or list of strs."
            )

        return self._do_create_or_replace_view(
            formatted_name,
            LocalTempView(),
            comment=comment,
            _statement_params=create_or_update_statement_params_with_query_tag(
                statement_params or self._statement_params,
                self._session.query_tag,
                SKIP_LEVELS_TWO,
            ),
            _ast_stmt=stmt,
        )

    def _do_create_or_replace_view(
        self,
        view_name: str,
        view_type: ViewType,
        comment: Optional[str],
        _ast_stmt: Optional[proto.Assign] = None,
        **kwargs,
    ):
        validate_object_name(view_name)
        cmd = CreateViewCommand(
            view_name,
            view_type,
            comment,
            self._plan,
        )

        return self._session._conn.execute(
            self._session._analyzer.resolve(cmd), **kwargs
        )

    def _do_create_or_replace_dynamic_table(
        self, name: str, warehouse: str, lag: str, comment: Optional[str], **kwargs
    ):
        validate_object_name(name)
        cmd = CreateDynamicTableCommand(
            name,
            warehouse,
            lag,
            comment,
            self._plan,
        )

        return self._session._conn.execute(
            self._session._analyzer.resolve(cmd), **kwargs
        )

    @overload
    def first(
        self,
        n: Optional[int] = None,
        *,
        statement_params: Optional[Dict[str, str]] = None,
        block: bool = True,
    ) -> Union[Optional[Row], List[Row]]:
        ...  # pragma: no cover

    @overload
    def first(
        self,
        n: Optional[int] = None,
        *,
        statement_params: Optional[Dict[str, str]] = None,
        block: bool = False,
    ) -> AsyncJob:
        ...  # pragma: no cover

    def first(
        self,
        n: Optional[int] = None,
        *,
        statement_params: Optional[Dict[str, str]] = None,
        block: bool = True,
    ) -> Union[Optional[Row], List[Row], AsyncJob]:
        """Executes the query representing this DataFrame and returns the first ``n``
        rows of the results.

        Args:
            n: The number of rows to return.
            statement_params: Dictionary of statement level parameters to be set while executing this action.
            block: A bool value indicating whether this function will wait until the result is available.
                When it is ``False``, this function executes the underlying queries of the dataframe
                asynchronously and returns an :class:`AsyncJob`.

        Returns:
             A list of the first ``n`` :class:`Row` objects if ``n`` is not ``None``. If ``n`` is negative or
             larger than the number of rows in the result, returns all rows in the
             results. ``n`` is ``None``, it returns the first :class:`Row` of
             results, or ``None`` if it does not exist.
        """
        # AST.
        stmt = self._session._ast_batch.assign()
        ast = stmt.expr.sp_dataframe_first
        if statement_params is not None:
            ast.statement_params.append((k, v) for k, v in statement_params)
        self.set_ast_ref(ast.df)
        set_src_position(ast.src)
        ast.block = block
        if n is None:
            ast.num = 1
            df = self.limit(1, _emit_ast=False)
            add_api_call(df, "DataFrame.first")
            result = df._internal_collect_with_tag(
                statement_params=statement_params, block=block
            )
            if not block:
                return result
            return result[0] if result else None
        elif not isinstance(n, int):
            raise ValueError(f"Invalid type of argument passed to first(): {type(n)}")
        elif n < 0:
            ast.num = n
            return self._internal_collect_with_tag(
                statement_params=statement_params, block=block
            )
        else:
            ast.num = n
            df = self.limit(n, _emit_ast=False)
            add_api_call(df, "DataFrame.first")
            return df._internal_collect_with_tag(
                statement_params=statement_params, block=block
            )

    take = first

    @df_api_usage
    def sample(
        self, frac: Optional[float] = None, n: Optional[int] = None
    ) -> "DataFrame":
        """Samples rows based on either the number of rows to be returned or a
        percentage of rows to be returned.

        Args:
            frac: the percentage of rows to be sampled.
            n: the number of rows to sample in the range of 0 to 1,000,000 (inclusive).
        Returns:
            a :class:`DataFrame` containing the sample of rows.
        """
        DataFrame._validate_sample_input(frac, n)

        # AST.
        stmt = self._session._ast_batch.assign()
        ast = stmt.expr.sp_dataframe_sample
        if frac:
            ast.probability_fraction.value = frac
        if n:
            ast.num.value = n
        self.set_ast_ref(ast.df)
        set_src_position(ast.src)

        sample_plan = Sample(self._plan, probability_fraction=frac, row_count=n)
        if self._select_statement:
            return self._with_plan(
                self._session._analyzer.create_select_statement(
                    from_=self._session._analyzer.create_select_snowflake_plan(
                        sample_plan, analyzer=self._session._analyzer
                    ),
                    analyzer=self._session._analyzer,
                ),
                ast_stmt=stmt,
            )
        return self._with_plan(sample_plan, ast_stmt=stmt)

    @staticmethod
    def _validate_sample_input(frac: Optional[float] = None, n: Optional[int] = None):
        if frac is None and n is None:
            raise ValueError(
                "'frac' and 'n' cannot both be None. "
                "One of those values must be defined"
            )
        if frac is not None and (frac < 0.0 or frac > 1.0):
            raise ValueError(
                f"'frac' value {frac} "
                f"is out of range (0 <= probability_fraction <= 1)"
            )
        if n is not None and n < 0:
            raise ValueError(f"'n' value {n} must be greater than 0")

    @property
    def na(self) -> DataFrameNaFunctions:
        """
        Returns a :class:`DataFrameNaFunctions` object that provides functions for
        handling missing values in the DataFrame.
        """
        return self._na

    @property
    def session(self) -> "snowflake.snowpark.Session":
        """
        Returns a :class:`snowflake.snowpark.Session` object that provides access to the session the current DataFrame is relying on.
        """
        return self._session

    def describe(self, *cols: Union[str, List[str]]) -> "DataFrame":
        """
        Computes basic statistics for numeric columns, which includes
        ``count``, ``mean``, ``stddev``, ``min``, and ``max``. If no columns
        are provided, this function computes statistics for all numerical or
        string columns. Non-numeric and non-string columns will be ignored
        when calling this method.

        Example::
            >>> df = session.create_dataframe([[1, 2], [3, 4]], schema=["a", "b"])
            >>> desc_result = df.describe().sort("SUMMARY").show()
            -------------------------------------------------------
            |"SUMMARY"  |"A"                 |"B"                 |
            -------------------------------------------------------
            |count      |2.0                 |2.0                 |
            |max        |3.0                 |4.0                 |
            |mean       |2.0                 |3.0                 |
            |min        |1.0                 |2.0                 |
            |stddev     |1.4142135623730951  |1.4142135623730951  |
            -------------------------------------------------------
            <BLANKLINE>

        Args:
            cols: The names of columns whose basic statistics are computed.
        """
        cols = parse_positional_args_to_list(*cols)
        df = self.select(cols) if len(cols) > 0 else self

        # ignore non-numeric and non-string columns
        numerical_string_col_type_dict = {
            field.name: field.datatype
            for field in df.schema.fields
            if isinstance(field.datatype, (StringType, _NumericType))
        }

        stat_func_dict = {
            "count": count,
            "mean": mean,
            "stddev": stddev,
            "min": min_,
            "max": max_,
        }

        # if no columns should be selected, just return stat names
        if len(numerical_string_col_type_dict) == 0:
            df = self._session.create_dataframe(
                list(stat_func_dict.keys()), schema=["summary"]
            )
            # We need to set the API calls for this to same API calls for describe
            # Also add the new API calls for creating this DataFrame to the describe subcalls
            adjust_api_subcalls(
                df,
                "DataFrame.describe",
                precalls=self._plan.api_calls,
                subcalls=df._plan.api_calls,
            )
            return df

        # otherwise, calculate stats
        res_df = None
        for name, func in stat_func_dict.items():
            agg_cols = []
            for c, t in numerical_string_col_type_dict.items():
                # for string columns, we need to convert all stats to string
                # such that they can be fitted into one column
                if isinstance(t, StringType):
                    if name in ["mean", "stddev"]:
                        agg_cols.append(to_char(func(lit(None))).as_(c))
                    else:
                        agg_cols.append(to_char(func(c)))
                else:
                    agg_cols.append(func(c))
            agg_stat_df = (
                self.agg(agg_cols)
                .to_df(list(numerical_string_col_type_dict.keys()))
                .select(
                    lit(name).as_("summary"), *numerical_string_col_type_dict.keys()
                )
            )
            res_df = res_df.union(agg_stat_df) if res_df else agg_stat_df

        adjust_api_subcalls(
            res_df,
            "DataFrame.describe",
            precalls=self._plan.api_calls,
            subcalls=res_df._plan.api_calls.copy(),
        )
        return res_df

    @df_api_usage
    def rename(
        self,
        col_or_mapper: Union[ColumnOrName, dict],
        new_column: str = None,
    ):
        """
        Returns a DataFrame with the specified column ``col_or_mapper`` renamed as ``new_column``. If ``col_or_mapper``
        is a dictionary, multiple columns will be renamed in the returned DataFrame.

        Example::
            >>> # This example renames the column `A` as `NEW_A` in the DataFrame.
            >>> df = session.sql("select 1 as A, 2 as B")
            >>> df_renamed = df.rename(col("A"), "NEW_A")
            >>> df_renamed.show()
            -----------------
            |"NEW_A"  |"B"  |
            -----------------
            |1        |2    |
            -----------------
            <BLANKLINE>
            >>> # This example renames the column `A` as `NEW_A` and `B` as `NEW_B` in the DataFrame.
            >>> df = session.sql("select 1 as A, 2 as B")
            >>> df_renamed = df.rename({col("A"): "NEW_A", "B":"NEW_B"})
            >>> df_renamed.show()
            ---------------------
            |"NEW_A"  |"NEW_B"  |
            ---------------------
            |1        |2        |
            ---------------------
            <BLANKLINE>

        Args:
            col_or_mapper: The old column instance or column name to be renamed, or the dictionary mapping from column instances or columns names to their new names (string)
            new_column: The new column name (string value), if a single old column is given
        """
        # AST.
        _ast_stmt = self._session._ast_batch.assign()
        expr = with_src_position(_ast_stmt.expr.sp_dataframe_rename, _ast_stmt)
        self.set_ast_ref(expr.df)

        if new_column is not None:
            expr.new_column.value = new_column
            build_expr_from_snowpark_column_or_col_name(expr.col_or_mapper, col_or_mapper)
            return self.with_column_renamed(col_or_mapper, new_column, _ast_stmt=_ast_stmt, _emit_ast=False)

        if not isinstance(col_or_mapper, dict):
            raise ValueError(
                f"If new_column parameter is not specified, col_or_mapper needs to be of type dict, "
                f"not {type(col_or_mapper).__name__}"
            )

        if len(col_or_mapper) == 0:
            raise ValueError("col_or_mapper dictionary cannot be empty")

        column_or_name_list, rename_list = zip(*col_or_mapper.items())
        for name in rename_list:
            if not isinstance(name, str):
                raise TypeError(
                    f"You cannot rename a column using value {name} of type {type(name).__name__} as it "
                    f"is not a string."
                )

        names = self._get_column_names_from_column_or_name_list(column_or_name_list)
        normalized_name_list = [quote_name(n) for n in names]
        rename_map = {k: v for k, v in zip(normalized_name_list, rename_list)}
        rename_plan = Rename(rename_map, self._plan)

        # AST.
        for col, new_name in col_or_mapper.items():
            kv_tuple_ast = expr.col_or_mapper.seq_map_val.kvs.add()
            build_expr_from_snowpark_column_or_col_name(kv_tuple_ast.vs.add(), col)
            build_expr_from_python_val(kv_tuple_ast.vs.add(), new_name)

        if self._select_statement:
            select_plan = self._session._analyzer.create_select_statement(
                from_=self._session._analyzer.create_select_snowflake_plan(
                    rename_plan, analyzer=self._session._analyzer
                ),
                analyzer=self._session._analyzer,
            )
            return self._with_plan(select_plan, ast_stmt=_ast_stmt)

        return self._with_plan(rename_plan, ast_stmt=_ast_stmt)

    @df_api_usage
    def with_column_renamed(
        self, 
        existing: ColumnOrName, 
        new: str,
        _ast_stmt: Optional[proto.Assign] = None,
        _emit_ast: bool = True,
    ) -> "DataFrame":
        """Returns a DataFrame with the specified column ``existing`` renamed as ``new``.

        Example::

            >>> # This example renames the column `A` as `NEW_A` in the DataFrame.
            >>> df = session.sql("select 1 as A, 2 as B")
            >>> df_renamed = df.with_column_renamed(col("A"), "NEW_A")
            >>> df_renamed.show()
            -----------------
            |"NEW_A"  |"B"  |
            -----------------
            |1        |2    |
            -----------------
            <BLANKLINE>

        Args:
            existing: The old column instance or column name to be renamed.
            new: The new column name.
        """
        new_quoted_name = quote_name(new)
        if isinstance(existing, str):
            old_name = quote_name(existing)
        elif isinstance(existing, Column):
            if isinstance(existing._expression, Attribute):
                from snowflake.snowpark.mock._connection import MockServerConnection

                if isinstance(self._session._conn, MockServerConnection):
                    self.schema

                att = existing._expression
                old_name = self._plan.expr_to_alias.get(att.expr_id, att.name)
            elif (
                isinstance(existing._expression, UnresolvedAttribute)
                and existing._expression.df_alias
            ):
                old_name = self._plan.df_aliased_col_name_to_real_col_name.get(
                    existing._expression.name, existing._expression.name
                )
            elif isinstance(existing._expression, NamedExpression):
                old_name = existing._expression.name
            else:
                raise ValueError(
                    f"Unable to rename column {existing} because it doesn't exist."
                )
        else:
            raise TypeError(f"{str(existing)} must be a column name or Column object.")

        to_be_renamed = [x for x in self._output if x.name.upper() == old_name.upper()]
        if not to_be_renamed:
            raise ValueError(
                f'Unable to rename column "{existing}" because it doesn\'t exist.'
            )
        elif len(to_be_renamed) > 1:
            raise SnowparkClientExceptionMessages.DF_CANNOT_RENAME_COLUMN_BECAUSE_MULTIPLE_EXIST(
                old_name, new_quoted_name, len(to_be_renamed)
            )
        new_columns = [
            Column(att).as_(new_quoted_name) if old_name == att.name else Column(att)
            for att in self._output
        ]

        # AST.
        if _ast_stmt is None and _emit_ast:
            _ast_stmt = self._session._ast_batch.assign()
            expr = with_src_position(_ast_stmt.expr.sp_dataframe_with_column_renamed, _ast_stmt)
            self.set_ast_ref(expr.df)
            expr.new_name = new
            build_expr_from_snowpark_column_or_col_name(expr.col, existing)
        return self.select(new_columns, _ast_stmt=_ast_stmt, _emit_ast=False)

    @df_collect_api_telemetry
    def cache_result(
        self, *, statement_params: Optional[Dict[str, str]] = None
    ) -> "Table":
        """Caches the content of this DataFrame to create a new cached Table DataFrame.

        All subsequent operations on the returned cached DataFrame are performed on the cached data
        and have no effect on the original DataFrame.

        You can use :meth:`Table.drop_table` or the ``with`` statement to clean up the cached result when it's not needed.
        Refer to the example code below.

        Note:
            An error will be thrown if a cached result is cleaned up and it's used again,
            or any other DataFrames derived from the cached result are used again.

        Examples::
            >>> create_result = session.sql("create temp table RESULT (NUM int)").collect()
            >>> insert_result = session.sql("insert into RESULT values(1),(2)").collect()

            >>> df = session.table("RESULT")
            >>> df.collect()
            [Row(NUM=1), Row(NUM=2)]

            >>> # Run cache_result and then insert into the original table to see
            >>> # that the cached result is not affected
            >>> df1 = df.cache_result()
            >>> insert_again_result = session.sql("insert into RESULT values (3)").collect()
            >>> df1.collect()
            [Row(NUM=1), Row(NUM=2)]
            >>> df.collect()
            [Row(NUM=1), Row(NUM=2), Row(NUM=3)]

            >>> # You can run cache_result on a result that has already been cached
            >>> df2 = df1.cache_result()
            >>> df2.collect()
            [Row(NUM=1), Row(NUM=2)]

            >>> df3 = df.cache_result()
            >>> # Drop RESULT and see that the cached results still exist
            >>> drop_table_result = session.sql(f"drop table RESULT").collect()
            >>> df1.collect()
            [Row(NUM=1), Row(NUM=2)]
            >>> df2.collect()
            [Row(NUM=1), Row(NUM=2)]
            >>> df3.collect()
            [Row(NUM=1), Row(NUM=2), Row(NUM=3)]
            >>> # Clean up the cached result
            >>> df3.drop_table()
            >>> # use context manager to clean up the cached result after it's use.
            >>> with df2.cache_result() as df4:
            ...     df4.collect()
            [Row(NUM=1), Row(NUM=2)]

        Args:
            statement_params: Dictionary of statement level parameters to be set while executing this action.

        Returns:
             A :class:`Table` object that holds the cached result in a temporary table.
             All operations on this new DataFrame have no effect on the original.
        """
        from snowflake.snowpark.mock._connection import MockServerConnection

        # AST.
        stmt = self._session._ast_batch.assign()
        expr = with_src_position(stmt.expr.sp_dataframe_cache_result)
        self.set_ast_ref(expr.df)
        if statement_params is not None:
            for k in statement_params:
                entry = expr.statement_params.add()
                entry._1 = k
                entry._2 = statement_params[k]

        temp_table_name = self._session.get_fully_qualified_name_if_possible(
            f'"{random_name_for_temp_object(TempObjectType.TABLE)}"'
        )

        if isinstance(self._session._conn, MockServerConnection):
            self.write.save_as_table(temp_table_name, create_temp_table=True)
        else:
            create_temp_table = self._session._analyzer.plan_builder.create_temp_table(
                temp_table_name,
                self._plan,
                use_scoped_temp_objects=self._session._use_scoped_temp_objects,
                is_generated=True,
            )
            self._session._conn.execute(
                create_temp_table,
                _statement_params=create_or_update_statement_params_with_query_tag(
                    statement_params or self._statement_params,
                    self._session.query_tag,
                    SKIP_LEVELS_TWO,
                ),
            )
<<<<<<< HEAD
        cached_df = self._session.table(temp_table_name, _suppress_ast=True)
=======
        cached_df = self._session.table(temp_table_name, _emit_ast=False)
>>>>>>> 829ee3a0
        cached_df.is_cached = True
        cached_df._ast_id = stmt.var_id.bitfield1
        return cached_df

    @df_collect_api_telemetry
    def random_split(
        self,
        weights: List[float],
        seed: Optional[int] = None,
        *,
        statement_params: Optional[Dict[str, str]] = None,
    ) -> List["DataFrame"]:
        """
        Randomly splits the current DataFrame into separate DataFrames,
        using the specified weights.

        Args:
            weights: Weights to use for splitting the DataFrame. If the
                weights don't add up to 1, the weights will be normalized.
                Every number in ``weights`` has to be positive. If only one
                weight is specified, the returned DataFrame list only includes
                the current DataFrame.
            seed: The seed for sampling.
            statement_params: Dictionary of statement level parameters to be set while executing this action.

        Example::

            >>> df = session.range(10000)
            >>> weights = [0.1, 0.2, 0.3]
            >>> df_parts = df.random_split(weights)
            >>> len(df_parts) == len(weights)
            True

        Note:
            1. When multiple weights are specified, the current DataFrame will
            be cached before being split.

            2. When a weight or a normailized weight is less than ``1e-6``, the
            corresponding split dataframe will be empty.
        """
        # AST.
        stmt = self._session._ast_batch.assign()
        ast = stmt.expr.sp_dataframe_random_split
        self.set_ast_ref(ast.df)
        set_src_position(ast.src)
        if not weights:
            raise ValueError(
                "weights can't be None or empty and must be positive numbers"
            )
        for w in weights:
            ast.weights.append(w)
        if seed:
            ast.seed.value = seed
        if statement_params:
            ast.statement_params = statement_params
        if len(weights) == 1:
            return [self]
        else:
            for w in weights:
                if w <= 0:
                    raise ValueError("weights must be positive numbers")
            if self._session._conn._suppress_not_implemented_error:
                return None

            temp_column_name = random_name_for_temp_object(TempObjectType.COLUMN)
            cached_df = self.with_column(
                temp_column_name, abs_(random(seed)) % _ONE_MILLION, ast_stmt=stmt
            ).cache_result(statement_params=statement_params)
            sum_weights = sum(weights)
            normalized_cum_weights = [0] + [
                int(w * _ONE_MILLION)
                for w in list(itertools.accumulate([w / sum_weights for w in weights]))
            ]
            normalized_boundaries = zip(
                normalized_cum_weights[:-1], normalized_cum_weights[1:]
            )
            res_dfs = [
                cached_df.where(
                    (col(temp_column_name) >= lower_bound)
                    & (col(temp_column_name) < upper_bound)
                ).drop(temp_column_name)
                for lower_bound, upper_bound in normalized_boundaries
            ]
            return res_dfs

    @property
    def queries(self) -> Dict[str, List[str]]:
        """
        Returns a ``dict`` that contains a list of queries that will be executed to
        evaluate this DataFrame with the key `queries`, and a list of post-execution
        actions (e.g., queries to clean up temporary objects) with the key `post_actions`.
        """
        plan = self._plan.replace_repeated_subquery_with_cte()
        return {
            "queries": [query.sql.strip() for query in plan.queries],
            "post_actions": [query.sql.strip() for query in plan.post_actions],
        }

    def explain(self) -> None:
        """
        Prints the list of queries that will be executed to evaluate this DataFrame.
        Prints the query execution plan if only one SELECT/DML/DDL statement will be executed.

        For more information about the query execution plan, see the
        `EXPLAIN <https://docs.snowflake.com/en/sql-reference/sql/explain.html>`_ command.
        """
        print(self._explain_string())  # noqa: T201: we need to print here.

    def _explain_string(self) -> str:
        plan = self._plan.replace_repeated_subquery_with_cte()
        output_queries = "\n---\n".join(
            f"{i+1}.\n{query.sql.strip()}" for i, query in enumerate(plan.queries)
        )
        msg = f"""---------DATAFRAME EXECUTION PLAN----------
Query List:
{output_queries}"""
        # if query list contains more then one queries, skip execution plan
        if len(plan.queries) == 1:
            exec_plan = self._session._explain_query(plan.queries[0].sql)
            if exec_plan:
                msg = f"{msg}\nLogical Execution Plan:\n{exec_plan}"
            else:
                msg = f"{plan.queries[0].sql} can't be explained"

        return f"{msg}\n--------------------------------------------"

    def _resolve(self, col_name: str) -> Union[Expression, NamedExpression]:
        normalized_col_name = quote_name(col_name)
        cols = list(filter(lambda attr: attr.name == normalized_col_name, self._output))
        if len(cols) == 1:
            return cols[0].with_name(normalized_col_name)
        else:
            raise SnowparkClientExceptionMessages.DF_CANNOT_RESOLVE_COLUMN_NAME(
                col_name
            )

    @cached_property
    def _output(self) -> List[Attribute]:
        return (
            self._select_statement.column_states.projection
            if self._select_statement
            else self._plan.output
        )

    @cached_property
    def schema(self) -> StructType:
        """The definition of the columns in this DataFrame (the "relational schema" for
        the DataFrame).
        """
        return StructType._from_attributes(self._plan.attributes)

    @cached_property
    def dtypes(self) -> List[Tuple[str, str]]:
        dtypes = [
            (name, snow_type_to_dtype_str(field.datatype))
            for name, field in zip(self.schema.names, self.schema.fields)
        ]
        return dtypes

    def _with_plan(self, plan, ast_stmt=None) -> "DataFrame":
        """
        :param proto.Assign ast_stmt: The AST statement protobuf corresponding to this value.
        """
        df = DataFrame(self._session, plan, ast_stmt=ast_stmt)
        df._statement_params = self._statement_params
        return df

    def _get_column_names_from_column_or_name_list(
        self, exprs: List[ColumnOrName]
    ) -> List:
        names = []
        for c in exprs:
            if isinstance(c, str):
                names.append(c)
            elif isinstance(c, Column) and isinstance(c._expression, Attribute):
                from snowflake.snowpark.mock._connection import MockServerConnection

                if isinstance(self._session._conn, MockServerConnection):
                    self.schema  # to execute the plan and populate expr_to_alias

                names.append(
                    self._plan.expr_to_alias.get(
                        c._expression.expr_id, c._expression.name
                    )
                )
            elif (
                isinstance(c, Column)
                and isinstance(c._expression, UnresolvedAttribute)
                and c._expression.df_alias
            ):
                names.append(
                    self._plan.df_aliased_col_name_to_real_col_name.get(
                        c._expression.name, c._expression.name
                    )
                )
            elif isinstance(c, Column) and isinstance(c._expression, NamedExpression):
                names.append(c._expression.name)
            else:
                raise TypeError(f"{str(c)} must be a column name or Column object.")

        return names

    def _convert_cols_to_exprs(
        self,
        calling_method: str,
        *cols: Union[ColumnOrName, Iterable[ColumnOrName]],
    ) -> List[Expression]:
        """Convert a string or a Column, or a list of string and Column objects to expression(s)."""

        def convert(col: ColumnOrName) -> Expression:
            if isinstance(col, str):
                return self._resolve(col)
            elif isinstance(col, Column):
                return col._expression
            else:
                raise TypeError(
                    "{} only accepts str and Column objects, or a list containing str and"
                    " Column objects".format(calling_method)
                )

        exprs = [convert(col) for col in parse_positional_args_to_list(*cols)]
        return exprs

    def print_schema(self) -> None:
        schema_tmp_str = "\n".join(
            [
                f" |-- {attr.name}: {attr.datatype} (nullable = {str(attr.nullable)})"
                for attr in self._plan.attributes
            ]
        )
        print(f"root\n{schema_tmp_str}")  # noqa: T201: we need to print here.

    where = filter

    # Add the following lines so API docs have them
    approxQuantile = approx_quantile = DataFrameStatFunctions.approx_quantile
    corr = DataFrameStatFunctions.corr
    cov = DataFrameStatFunctions.cov
    crosstab = DataFrameStatFunctions.crosstab
    sampleBy = sample_by = DataFrameStatFunctions.sample_by

    dropna = DataFrameNaFunctions.drop
    fillna = DataFrameNaFunctions.fill
    replace = DataFrameNaFunctions.replace

    # Add aliases for user code migration
    createOrReplaceTempView = create_or_replace_temp_view
    createOrReplaceView = create_or_replace_view
    crossJoin = cross_join
    dropDuplicates = drop_duplicates
    groupBy = group_by
    minus = subtract = except_
    toDF = to_df
    toPandas = to_pandas
    unionAll = union_all
    unionAllByName = union_all_by_name
    unionByName = union_by_name
    withColumn = with_column
    withColumnRenamed = with_column_renamed
    toLocalIterator = to_local_iterator
    randomSplit = random_split
    order_by = sort
    orderBy = order_by
    printSchema = print_schema

    # These methods are not needed for code migration. So no aliases for them.
    # groupByGrouping_sets = group_by_grouping_sets
    # joinTableFunction = join_table_function
    # naturalJoin = natural_join
    # withColumns = with_columns<|MERGE_RESOLUTION|>--- conflicted
+++ resolved
@@ -532,7 +532,7 @@
         plan: Optional[LogicalPlan] = None,
         is_cached: bool = False,
         ast_stmt: Optional[proto.Assign] = None,
-        _supress_ast: bool = False,
+        _emit_ast: bool = True,
     ) -> None:
         """
         :param int ast_stmt: The AST Assign atom corresponding to this dataframe value. We track its assigned ID in the
@@ -540,7 +540,7 @@
                              referenced in subsequent dataframe expressions.
         """
         self._session = session
-        if not _supress_ast:
+        if _emit_ast:
             self._ast_id = ast_stmt.var_id.bitfield1 if ast_stmt is not None else None
 
         if plan is not None:
@@ -2792,14 +2792,18 @@
                 ast.join_type.sp_join_type__left_anti = True
             else:
                 raise ValueError(f"Unsupported join type {join_type}")
-            
+
             join_cols = kwargs.get("using_columns", on)
             if join_cols is not None:
                 if isinstance(join_cols, (Column, str)):
-                    build_expr_from_snowpark_column_or_col_name(ast.join_expr, join_cols)
+                    build_expr_from_snowpark_column_or_col_name(
+                        ast.join_expr, join_cols
+                    )
                 elif isinstance(join_cols, Iterable):
                     for c in join_cols:
-                        build_expr_from_snowpark_column_or_col_name(ast.join_expr.list_val.vs.add(), c)
+                        build_expr_from_snowpark_column_or_col_name(
+                            ast.join_expr.list_val.vs.add(), c
+                        )
                 else:
                     raise TypeError(
                         f"Invalid input type for join column: {type(join_cols)}"
@@ -4349,8 +4353,12 @@
 
         if new_column is not None:
             expr.new_column.value = new_column
-            build_expr_from_snowpark_column_or_col_name(expr.col_or_mapper, col_or_mapper)
-            return self.with_column_renamed(col_or_mapper, new_column, _ast_stmt=_ast_stmt, _emit_ast=False)
+            build_expr_from_snowpark_column_or_col_name(
+                expr.col_or_mapper, col_or_mapper
+            )
+            return self.with_column_renamed(
+                col_or_mapper, new_column, _ast_stmt=_ast_stmt, _emit_ast=False
+            )
 
         if not isinstance(col_or_mapper, dict):
             raise ValueError(
@@ -4393,8 +4401,8 @@
 
     @df_api_usage
     def with_column_renamed(
-        self, 
-        existing: ColumnOrName, 
+        self,
+        existing: ColumnOrName,
         new: str,
         _ast_stmt: Optional[proto.Assign] = None,
         _emit_ast: bool = True,
@@ -4463,7 +4471,9 @@
         # AST.
         if _ast_stmt is None and _emit_ast:
             _ast_stmt = self._session._ast_batch.assign()
-            expr = with_src_position(_ast_stmt.expr.sp_dataframe_with_column_renamed, _ast_stmt)
+            expr = with_src_position(
+                _ast_stmt.expr.sp_dataframe_with_column_renamed, _ast_stmt
+            )
             self.set_ast_ref(expr.df)
             expr.new_name = new
             build_expr_from_snowpark_column_or_col_name(expr.col, existing)
@@ -4563,11 +4573,7 @@
                     SKIP_LEVELS_TWO,
                 ),
             )
-<<<<<<< HEAD
-        cached_df = self._session.table(temp_table_name, _suppress_ast=True)
-=======
         cached_df = self._session.table(temp_table_name, _emit_ast=False)
->>>>>>> 829ee3a0
         cached_df.is_cached = True
         cached_df._ast_id = stmt.var_id.bitfield1
         return cached_df

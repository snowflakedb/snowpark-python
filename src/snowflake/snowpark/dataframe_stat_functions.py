--- conflicted
+++ resolved
@@ -12,10 +12,7 @@
     build_expr_from_python_val,
     build_expr_from_snowpark_column_or_col_name,
     with_src_position,
-<<<<<<< HEAD
-=======
     DATAFRAME_AST_PARAMETER,
->>>>>>> 0dcaa595
 )
 from snowflake.snowpark._internal.error_message import SnowparkClientExceptionMessages
 from snowflake.snowpark._internal.telemetry import adjust_api_subcalls
@@ -122,14 +119,10 @@
             self._dataframe._session._ast_batch.eval(repr)
 
             # Flush the AST and encode it as part of the query.
-<<<<<<< HEAD
-            _, kwargs["_dataframe_ast"] = self._dataframe._session._ast_batch.flush()
-=======
             (
                 _,
                 kwargs[DATAFRAME_AST_PARAMETER],
             ) = self._dataframe._session._ast_batch.flush()
->>>>>>> 0dcaa595
 
         temp_col_name = "t"
         if isinstance(col, (Column, str)):
@@ -223,14 +216,10 @@
             self._dataframe._session._ast_batch.eval(repr)
 
             # Flush the AST and encode it as part of the query.
-<<<<<<< HEAD
-            _, kwargs["_dataframe_ast"] = self._dataframe._session._ast_batch.flush()
-=======
             (
                 _,
                 kwargs[DATAFRAME_AST_PARAMETER],
             ) = self._dataframe._session._ast_batch.flush()
->>>>>>> 0dcaa595
 
         df = self._dataframe.select(corr_func(col1, col2), _emit_ast=False)
         adjust_api_subcalls(df, "DataFrameStatFunctions.corr", len_subcalls=1)
@@ -284,14 +273,10 @@
             self._dataframe._session._ast_batch.eval(repr)
 
             # Flush the AST and encode it as part of the query.
-<<<<<<< HEAD
-            _, kwargs["_dataframe_ast"] = self._dataframe._session._ast_batch.flush()
-=======
             (
                 _,
                 kwargs[DATAFRAME_AST_PARAMETER],
             ) = self._dataframe._session._ast_batch.flush()
->>>>>>> 0dcaa595
 
         df = self._dataframe.select(covar_samp(col1, col2), _emit_ast=False)
         adjust_api_subcalls(df, "DataFrameStatFunctions.corr", len_subcalls=1)

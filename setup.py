#!/usr/bin/env python3
#
# Copyright (c) 2012-2024 Snowflake Computing Inc. All rights reserved.
#
import os
from codecs import open

from setuptools import setup

THIS_DIR = os.path.dirname(os.path.realpath(__file__))
SRC_DIR = os.path.join(THIS_DIR, "src")
SNOWPARK_SRC_DIR = os.path.join(SRC_DIR, "snowflake", "snowpark")
<<<<<<< HEAD
MODIN_DEPENDENCY_VERSION = "==0.30.1"  # Snowpark pandas requires modin 0.30.1, which is compatible with pandas 2.2.x
CONNECTOR_DEPENDENCY_VERSION = ">=3.10.0, <4.0.0"
=======
MODIN_DEPENDENCY_VERSION = (
    "==0.28.1"  # Snowpark pandas requires modin 0.28.1, which depends on pandas 2.2.1
)
CONNECTOR_DEPENDENCY_VERSION = ">=3.12.0, <4.0.0"
CONNECTOR_DEPENDENCY = f"snowflake-connector-python{CONNECTOR_DEPENDENCY_VERSION}"
>>>>>>> 4bb99608
INSTALL_REQ_LIST = [
    "setuptools>=40.6.0",
    "wheel",
    CONNECTOR_DEPENDENCY,
    # snowpark directly depends on typing-extension, so we should not remove it even if connector also depends on it.
    "typing-extensions>=4.1.0, <5.0.0",
    "pyyaml",
    "cloudpickle>=1.6.0,<=2.2.1,!=2.1.0,!=2.2.0;python_version<'3.11'",
    "cloudpickle==2.2.1;python_version~='3.11'",  # backend only supports cloudpickle 2.2.1 + python 3.11 at the moment
    "protobuf>=5.28",  # Snowpark IR
    "tzlocal",  # Snowpark IR
]
REQUIRED_PYTHON_VERSION = ">=3.8, <3.12"

if os.getenv("SNOWFLAKE_IS_PYTHON_RUNTIME_TEST", False):
    REQUIRED_PYTHON_VERSION = ">=3.8"

PANDAS_REQUIREMENTS = [
    f"snowflake-connector-python[pandas]{CONNECTOR_DEPENDENCY_VERSION}",
]
MODIN_REQUIREMENTS = [
    *PANDAS_REQUIREMENTS,
    f"modin{MODIN_DEPENDENCY_VERSION}",
]
DEVELOPMENT_REQUIREMENTS = [
    "pytest<8.0.0",  # check SNOW-1022240 for more details on the pin here
    "pytest-cov",
    "coverage",
    "sphinx==5.0.2",
    "cachetools",  # used in UDF doctest
    "pytest-timeout",
    "pytest-xdist",
    "openpyxl",  # used in read_excel test, not a requirement for distribution
    "matplotlib",  # used in plot tests
    "pre-commit",
    "graphviz",  # used in plot tests
    "pytest-assume",  # sql counter check
    "decorator",  # sql counter check
    "protoc-wheel-0",  # Protocol buffer compiler, for Snowpark IR
]

# read the version
VERSION = ()
with open(os.path.join(SNOWPARK_SRC_DIR, "version.py"), encoding="utf-8") as f:
    exec(f.read())
if not VERSION:
    raise ValueError("version can't be read")
version = ".".join([str(v) for v in VERSION if v is not None])

with open(os.path.join(THIS_DIR, "README.md"), encoding="utf-8") as f:
    readme = f.read()
with open(os.path.join(THIS_DIR, "CHANGELOG.md"), encoding="utf-8") as f:
    changelog = f.read()

setup(
    name="snowflake-snowpark-python",
    version=version,
    description="Snowflake Snowpark for Python",
    long_description=readme + "\n\n" + changelog,
    long_description_content_type="text/markdown",
    author="Snowflake, Inc",
    author_email="snowflake-python-libraries-dl@snowflake.com",
    license="Apache License, Version 2.0",
    keywords="Snowflake db database cloud analytics warehouse",
    url="https://www.snowflake.com/",
    project_urls={
        "Documentation": "https://docs.snowflake.com/en/developer-guide/snowpark/python/index.html",
        "Source": "https://github.com/snowflakedb/snowpark-python",
        "Issues": "https://github.com/snowflakedb/snowpark-python/issues",
        "Changelog": "https://github.com/snowflakedb/snowpark-python/blob/main/CHANGELOG.md",
    },
    python_requires=REQUIRED_PYTHON_VERSION,
    install_requires=INSTALL_REQ_LIST,
    namespace_packages=["snowflake"],
    # When a new package (directory) is added, we should also add it here
    packages=[
        "snowflake.snowpark",
        "snowflake.snowpark._internal",
        "snowflake.snowpark._internal.analyzer",
        "snowflake.snowpark._internal.compiler",
        "snowflake.snowpark.mock",
        "snowflake.snowpark.modin",
        "snowflake.snowpark.modin.config",
        "snowflake.snowpark.modin.plugin",
        "snowflake.snowpark.modin.plugin._internal",
        "snowflake.snowpark.modin.plugin.compiler",
        "snowflake.snowpark.modin.plugin.docstrings",
        "snowflake.snowpark.modin.plugin.extensions",
        "snowflake.snowpark.modin.plugin.io",
        "snowflake.snowpark.modin.plugin.utils",
    ],
    package_dir={
        "": "src",
    },
    package_data={
        "snowflake.snowpark": ["LICENSE.txt", "py.typed"],
    },
    extras_require={
        "pandas": PANDAS_REQUIREMENTS,
        "modin": MODIN_REQUIREMENTS,
        "secure-local-storage": [
            f"snowflake-connector-python[secure-local-storage]{CONNECTOR_DEPENDENCY_VERSION}",
        ],
        "development": DEVELOPMENT_REQUIREMENTS,
        "modin-development": [
            *MODIN_REQUIREMENTS,
            *DEVELOPMENT_REQUIREMENTS,
            "scipy",  # Snowpark pandas 3rd party library testing
            "statsmodels",  # Snowpark pandas 3rd party library testing
            "scikit-learn==1.5.2",  # snowpandas scikit-learn tests
        ],
        "localtest": [
            "pandas",
            "requests",
        ],
        "opentelemetry": [
            "opentelemetry-api>=1.0.0, <2.0.0",
            "opentelemetry-sdk>=1.0.0, <2.0.0",
        ],
    },
    classifiers=[
        "Development Status :: 5 - Production/Stable",
        "Environment :: Console",
        "Environment :: Other Environment",
        "Intended Audience :: Developers",
        "Intended Audience :: Education",
        "Intended Audience :: Information Technology",
        "Intended Audience :: System Administrators",
        "License :: OSI Approved :: Apache Software License",
        "Operating System :: OS Independent",
        "Programming Language :: SQL",
        "Programming Language :: Python :: 3 :: Only",
        "Programming Language :: Python :: 3.8",
        "Programming Language :: Python :: 3.9",
        "Programming Language :: Python :: 3.10",
        "Programming Language :: Python :: 3.11",
        "Topic :: Database",
        "Topic :: Software Development",
        "Topic :: Software Development :: Libraries",
        "Topic :: Software Development :: Libraries :: Application Frameworks",
        "Topic :: Software Development :: Libraries :: Python Modules",
        "Topic :: Scientific/Engineering :: Information Analysis",
    ],
    zip_safe=False,
)<|MERGE_RESOLUTION|>--- conflicted
+++ resolved
@@ -10,16 +10,9 @@
 THIS_DIR = os.path.dirname(os.path.realpath(__file__))
 SRC_DIR = os.path.join(THIS_DIR, "src")
 SNOWPARK_SRC_DIR = os.path.join(SRC_DIR, "snowflake", "snowpark")
-<<<<<<< HEAD
 MODIN_DEPENDENCY_VERSION = "==0.30.1"  # Snowpark pandas requires modin 0.30.1, which is compatible with pandas 2.2.x
-CONNECTOR_DEPENDENCY_VERSION = ">=3.10.0, <4.0.0"
-=======
-MODIN_DEPENDENCY_VERSION = (
-    "==0.28.1"  # Snowpark pandas requires modin 0.28.1, which depends on pandas 2.2.1
-)
 CONNECTOR_DEPENDENCY_VERSION = ">=3.12.0, <4.0.0"
 CONNECTOR_DEPENDENCY = f"snowflake-connector-python{CONNECTOR_DEPENDENCY_VERSION}"
->>>>>>> 4bb99608
 INSTALL_REQ_LIST = [
     "setuptools>=40.6.0",
     "wheel",

--- conflicted
+++ resolved
@@ -19,28 +19,14 @@
     "typing-extensions>=4.1.0, <5.0.0",
     "pyyaml",
 ]
-<<<<<<< HEAD
-CLOUDPICKLE_REQ_LIST = ["cloudpickle>=1.6.0,<=2.2.1","cloudpickle!=2.1.0","cloudpickle!=2.2.0"]
-REQUIRED_PYTHON_VERSION = ">=3.8, <3.11"
-=======
 CLOUDPICKLE_REQ_LIST = [
     "cloudpickle>=1.6.0,<=2.0.0;python_version<'3.11'",
     "cloudpickle==2.2.1;python_version~='3.11'",  # backend only supports cloudpickle 2.2.1 + python 3.11 at the moment
 ]
 REQUIRED_PYTHON_VERSION = ">=3.8, <3.12"
->>>>>>> d9680d41
 
 if os.getenv("SNOWFLAKE_IS_PYTHON_RUNTIME_TEST", False):
     REQUIRED_PYTHON_VERSION = ">=3.8"
-<<<<<<< HEAD
-    CLOUDPICKLE_REQ_LIST = [
-        "cloudpickle>=1.6.0,<=2.2.1;python_version<'3.11'",
-        "cloudpickle!=2.2.0;python_version<'3.11'",
-        "cloudpickle!=2.1.0;python_version<'3.11'",
-        CLOUDPICKLE_PYTHON_311_DEPENDENCY,
-    ]
-=======
->>>>>>> d9680d41
 
 INSTALL_REQ_LIST.extend(CLOUDPICKLE_REQ_LIST)
 

--- conflicted
+++ resolved
@@ -19,7 +19,7 @@
     "typing-extensions>=4.1.0, <5.0.0",
     "pyyaml",
 ]
-CLOUDPICKLE_REQ_LIST = ["cloudpickle>=1.6.0,<=2.0.0"]
+CLOUDPICKLE_REQ_LIST = ["cloudpickle>=1.6.0,<=2.0.0,==2.2.1"]
 REQUIRED_PYTHON_VERSION = ">=3.8, <3.11"
 
 if os.getenv("SNOWFLAKE_IS_PYTHON_RUNTIME_TEST", False):
@@ -32,7 +32,7 @@
     )
     REQUIRED_PYTHON_VERSION = ">=3.8"
     CLOUDPICKLE_REQ_LIST = [
-        "cloudpickle>=1.6.0,<=2.0.0;python_version<'3.11'",
+        "cloudpickle>=1.6.0,<=2.0.0,==2.2.1;python_version<'3.11'",
         CLOUDPICKLE_PYTHON_311_DEPENDENCY,
     ]
 
@@ -69,17 +69,7 @@
         "Changelog": "https://github.com/snowflakedb/snowpark-python/blob/main/CHANGELOG.md",
     },
     python_requires=REQUIRED_PYTHON_VERSION,
-<<<<<<< HEAD
-    install_requires=[
-        "setuptools>=40.6.0",
-        "wheel",
-        "cloudpickle>=1.6.0,<=2.2.1",
-        f"snowflake-connector-python{CONNECTOR_DEPENDENCY_VERSION}",
-        "pyyaml",
-    ],
-=======
     install_requires=INSTALL_REQ_LIST,
->>>>>>> c7b21cae
     namespace_packages=["snowflake"],
     # When a new package (directory) is added, we should also add it here
     packages=[

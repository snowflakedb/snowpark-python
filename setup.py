#!/usr/bin/env python3
#
# Copyright (c) 2012-2024 Snowflake Computing Inc. All rights reserved.
#
import os
from codecs import open

from setuptools import setup

THIS_DIR = os.path.dirname(os.path.realpath(__file__))
SRC_DIR = os.path.join(THIS_DIR, "src")
SNOWPARK_SRC_DIR = os.path.join(SRC_DIR, "snowflake", "snowpark")
MODIN_DEPENDENCY_VERSION = (
    "==0.28.1"  # Snowpark pandas requires modin 0.28.1, which depends on pandas 2.2.1
)
# Use HEAD of main branch in connector.
CONNECTOR_DEPENDENCY = "snowflake-connector-python @ git+https://github.com/snowflakedb/snowflake-connector-python@main#egg=snowflake-connector-python"
INSTALL_REQ_LIST = [
    "setuptools>=40.6.0",
    "wheel",
    CONNECTOR_DEPENDENCY,
    # snowpark directly depends on typing-extension, so we should not remove it even if connector also depends on it.
    "typing-extensions>=4.1.0, <5.0.0",
    "protobuf",
    "pyyaml",
    "cloudpickle>=1.6.0,<=2.2.1,!=2.1.0,!=2.2.0;python_version<'3.11'",
    "cloudpickle==2.2.1;python_version~='3.11'",  # backend only supports cloudpickle 2.2.1 + python 3.11 at the moment
]
REQUIRED_PYTHON_VERSION = ">=3.8, <3.12"

if os.getenv("SNOWFLAKE_IS_PYTHON_RUNTIME_TEST", False):
    REQUIRED_PYTHON_VERSION = ">=3.8"

PANDAS_REQUIREMENTS = [
    f"{CONNECTOR_DEPENDENCY}[pandas]",
]
MODIN_REQUIREMENTS = [
    *PANDAS_REQUIREMENTS,
    f"modin{MODIN_DEPENDENCY_VERSION}",
]
DEVELOPMENT_REQUIREMENTS = [
    "pytest<8.0.0",  # check SNOW-1022240 for more details on the pin here
    "pytest-cov",
    "coverage",
    "sphinx==5.0.2",
    "cachetools",  # used in UDF doctest
    "pytest-timeout",
    "pytest-xdist",
    "openpyxl",  # used in read_excel test, not a requirement for distribution
    "matplotlib",  # used in plot tests
    "pre-commit",
    "protoc-wheel-0",
]

# read the version
VERSION = ()
with open(os.path.join(SNOWPARK_SRC_DIR, "version.py"), encoding="utf-8") as f:
    exec(f.read())
if not VERSION:
    raise ValueError("version can't be read")
version = ".".join([str(v) for v in VERSION if v is not None])

with open(os.path.join(THIS_DIR, "README.md"), encoding="utf-8") as f:
    readme = f.read()
with open(os.path.join(THIS_DIR, "CHANGELOG.md"), encoding="utf-8") as f:
    changelog = f.read()

setup(
    name="snowflake-snowpark-python",
    version=version,
    description="Snowflake Snowpark for Python",
    long_description=readme + "\n\n" + changelog,
    long_description_content_type="text/markdown",
    author="Snowflake, Inc",
    author_email="snowflake-python-libraries-dl@snowflake.com",
    license="Apache License, Version 2.0",
    keywords="Snowflake db database cloud analytics warehouse",
    url="https://www.snowflake.com/",
    project_urls={
        "Documentation": "https://docs.snowflake.com/en/developer-guide/snowpark/python/index.html",
        "Source": "https://github.com/snowflakedb/snowpark-python",
        "Issues": "https://github.com/snowflakedb/snowpark-python/issues",
        "Changelog": "https://github.com/snowflakedb/snowpark-python/blob/main/CHANGELOG.md",
    },
    python_requires=REQUIRED_PYTHON_VERSION,
    install_requires=INSTALL_REQ_LIST,
    namespace_packages=["snowflake"],
    # When a new package (directory) is added, we should also add it here
    packages=[
        "snowflake.snowpark",
        "snowflake.snowpark._internal",
        "snowflake.snowpark._internal.analyzer",
<<<<<<< HEAD
        "snowflake.snowpark._internal.compiler",
=======
        "snowflake.snowpark._internal.proto",
>>>>>>> 01cdf377
        "snowflake.snowpark.mock",
        "snowflake.snowpark.modin",
        "snowflake.snowpark.modin.config",
        "snowflake.snowpark.modin.core.dataframe.algebra.default2pandas",
        "snowflake.snowpark.modin.core.execution.dispatching",
        "snowflake.snowpark.modin.core.execution.dispatching.factories",
        "snowflake.snowpark.modin.pandas",
        "snowflake.snowpark.modin.pandas.api.extensions",
        "snowflake.snowpark.modin.plugin",
        "snowflake.snowpark.modin.plugin._internal",
        "snowflake.snowpark.modin.plugin.compiler",
        "snowflake.snowpark.modin.plugin.docstrings",
        "snowflake.snowpark.modin.plugin.extensions",
        "snowflake.snowpark.modin.plugin.io",
        "snowflake.snowpark.modin.plugin.utils",
    ],
    package_dir={
        "": "src",
    },
    package_data={
        "snowflake.snowpark": ["LICENSE.txt", "py.typed"],
    },
    extras_require={
        "pandas": PANDAS_REQUIREMENTS,
        "modin": MODIN_REQUIREMENTS,
        "secure-local-storage": [
            f"{CONNECTOR_DEPENDENCY}[secure-local-storage]",
        ],
        "development": DEVELOPMENT_REQUIREMENTS,
        "modin-development": [
            *MODIN_REQUIREMENTS,
            *DEVELOPMENT_REQUIREMENTS,
            "pytest-assume",  # Snowpark pandas
            "decorator",  # Snowpark pandas
            "scipy",  # Snowpark pandas 3rd party library testing
            "statsmodels",  # Snowpark pandas 3rd party library testing
        ],
        "localtest": [
            "pandas",
            "requests",
        ],
        "opentelemetry": [
            "opentelemetry-api>=1.0.0, <2.0.0",
            "opentelemetry-sdk>=1.0.0, <2.0.0",
        ],
    },
    classifiers=[
        "Development Status :: 5 - Production/Stable",
        "Environment :: Console",
        "Environment :: Other Environment",
        "Intended Audience :: Developers",
        "Intended Audience :: Education",
        "Intended Audience :: Information Technology",
        "Intended Audience :: System Administrators",
        "License :: OSI Approved :: Apache Software License",
        "Operating System :: OS Independent",
        "Programming Language :: SQL",
        "Programming Language :: Python :: 3 :: Only",
        "Programming Language :: Python :: 3.8",
        "Programming Language :: Python :: 3.9",
        "Programming Language :: Python :: 3.10",
        "Programming Language :: Python :: 3.11",
        "Topic :: Database",
        "Topic :: Software Development",
        "Topic :: Software Development :: Libraries",
        "Topic :: Software Development :: Libraries :: Application Frameworks",
        "Topic :: Software Development :: Libraries :: Python Modules",
        "Topic :: Scientific/Engineering :: Information Analysis",
    ],
    zip_safe=False,
)<|MERGE_RESOLUTION|>--- conflicted
+++ resolved
@@ -90,11 +90,8 @@
         "snowflake.snowpark",
         "snowflake.snowpark._internal",
         "snowflake.snowpark._internal.analyzer",
-<<<<<<< HEAD
         "snowflake.snowpark._internal.compiler",
-=======
         "snowflake.snowpark._internal.proto",
->>>>>>> 01cdf377
         "snowflake.snowpark.mock",
         "snowflake.snowpark.modin",
         "snowflake.snowpark.modin.config",

--- conflicted
+++ resolved
@@ -60,11 +60,8 @@
     "lxml",  # used in read_xml tests
     "tox",  # used for setting up testing environments
     "snowflake.core>=1.0.0, <2",  # Catalog
-<<<<<<< HEAD
+    "oracledb",  # used in data source
     "psutil",  # testing for telemetry
-=======
-    "oracledb",  # used in data source
->>>>>>> 7a36f123
 ]
 
 # read the version

--- conflicted
+++ resolved
@@ -14,15 +14,7 @@
 THIS_DIR = os.path.dirname(os.path.realpath(__file__))
 SRC_DIR = os.path.join(THIS_DIR, "src")
 SNOWPARK_SRC_DIR = os.path.join(SRC_DIR, "snowflake", "snowpark")
-<<<<<<< HEAD
-MODIN_DEPENDENCY_VERSION = (
-    "==0.28.1"  # Snowpark pandas requires modin 0.28.1, which depends on pandas 2.2.1
-)
-# Use HEAD of main branch in connector. This doesn't work with [pandas] extra.
-# CONNECTOR_DEPENDENCY = "snowflake-connector-python @ git+https://github.com/snowflakedb/snowflake-connector-python@main#egg=snowflake-connector-python"
-=======
 MODIN_DEPENDENCY_VERSION = "==0.30.1"  # Snowpark pandas requires modin 0.30.1, which is compatible with pandas 2.2.x
->>>>>>> 8b801cc2
 CONNECTOR_DEPENDENCY_VERSION = ">=3.12.0, <4.0.0"
 CONNECTOR_DEPENDENCY = f"snowflake-connector-python{CONNECTOR_DEPENDENCY_VERSION}"
 INSTALL_REQ_LIST = [
@@ -66,23 +58,11 @@
     "openpyxl",  # used in read_excel test, not a requirement for distribution
     "matplotlib",  # used in plot tests
     "pre-commit",
-<<<<<<< HEAD
-    "protoc-wheel-0",
-    "aiohttp",  # vcrpy requirements.
-    "boto",  # vcrpy requirements.
-    "httplib2",  # vcrpy requirements.
-    "httpx",  # vcrpy requirements.
-    "tornado",  # vcrpy requirements.
-    "graphviz",  # used in plot tests
-    "pytest-assume",  # sql counter check
-    "decorator",  # sql counter check
-=======
     "graphviz",  # used in plot tests
     "pytest-assume",  # sql counter check
     "decorator",  # sql counter check
     "protoc-wheel-0==21.1",  # Protocol buffer compiler, for Snowpark IR
     "lxml",  # used in read_xml tests
->>>>>>> 8b801cc2
 ]
 
 # read the version
@@ -106,11 +86,7 @@
 
 if protoc is None:
     sys.stderr.write(
-<<<<<<< HEAD
-        "protoc is not installed nor found. Please compile it or install the binary package.\n"
-=======
         "protoc is not installed nor found. Please install the binary package, e.g., `pip install protoc-wheel-0==21.1`\n"
->>>>>>> 8b801cc2
     )
     sys.exit(-1)
 

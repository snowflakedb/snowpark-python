# Release History

## 1.31.0 (YYYY-MM-DD)

### Snowpark Python API Updates

#### Deprecations

- Deprecated support for Python3.8.

<<<<<<< HEAD
### Snowpark Local Testing Updates

#### New Features

- Added support for Interval experssion to `Window.range_between`.
=======
### Snowpark pandas API Updates

#### Improvements

- Improve performance of `DataFrame.groupby.apply` and `Series.groupby.apply` by avoiding expensive pivot step.
>>>>>>> bb4dfc06

## 1.30.0 (2024-03-27)

### Snowpark Python API Updates

#### New Features

- Added Support for relaxed consistency and ordering guarantees in `Dataframe.to_snowpark_pandas` by introducing the new parameter `relaxed_ordering`.
- `DataFrameReader.dbapi` (PrPr) now accepts a list of strings for the session_init_statement parameter, allowing multiple SQL statements to be executed during session initialization.

#### Improvements

- Improved query generation for `Dataframe.stat.sample_by` to generate a single flat query that scales well with large `fractions` dictionary compared to older method of creating a UNION ALL subquery for each key in `fractions`. To enable this feature, set `session.conf.set("use_simplified_query_generation", True)`.
- Improved performance of `DataFrameReader.dbapi` by enable vectorized option when copy parquet file into table.
- Improved query generation for `DataFrame.random_split` in the following ways. They can be enabled by setting `session.conf.set("use_simplified_query_generation", True)`:
  - Removed the need to `cache_result` in the internal implementation of the input dataframe resulting in a pure lazy dataframe operation.
  - The `seed` argument now behaves as expected with repeatable results across multiple calls and sessions.
- `DataFrame.fillna` and `DataFrame.replace` now both support fitting `int` and `float` into `Decimal` columns if `include_decimal` is set to True.
- Added documentation for the following UDF and stored procedure functions in `files.py` as a result of their General Availability.
  - `SnowflakeFile.write`
  - `SnowflakeFile.writelines`
  - `SnowflakeFile.writeable`
- Minor documentation changes for `SnowflakeFile` and `SnowflakeFile.open()`

#### Bug Fixes

- Fixed a bug for the following functions that raised errors `.cast()` is applied to their output
  - `from_json`
  - `size`

### Snowpark Local Testing Updates

#### Bug Fixes

- Fixed a bug in aggregation that caused empty groups to still produce rows.
- Fixed a bug in `Dataframe.except_` that would cause rows to be incorrectly dropped.
- Fixed a bug that caused `to_timestamp` to fail when casting filtered columns.

### Snowpark pandas API Updates

#### New Features

- Added support for list values in `Series.str.__getitem__` (`Series.str[...]`).
- Added support for `pd.Grouper` objects in group by operations. When `freq` is specified, the default values of the `sort`, `closed`, `label`, and `convention` arguments are supported; `origin` is supported when it is `start` or `start_day`.
- Added support for relaxed consistency and ordering guarantees in `pd.read_snowflake` for both named data sources (e.g., tables and views) and query data sources by introducing the new parameter `relaxed_ordering`.
- Added support for `DataFrame.create_or_replace_view` and `Series.create_or_replace_view`.
- Added support for `DataFrame.create_or_replace_dynamic_table` and `Series.create_or_replace_dynamic_table`.

#### Improvements

- Raise a warning whenever `QUOTED_IDENTIFIERS_IGNORE_CASE` is found to be set, ask user to unset it.
- Improved how a missing `index_label` in `DataFrame.to_snowflake` and `Series.to_snowflake` is handled when `index=True`. Instead of raising a `ValueError`, system-defined labels are used for the index columns.
- Improved error message for `groupby or DataFrame or Series.agg` when the function name is not supported.

## 1.29.1 (2025-03-12)

### Snowpark Python API Updates

#### Bug Fixes

- Fixed a bug in `DataFrameReader.dbapi` (PrPr) that prevents usage in stored procedure and snowbooks.

## 1.29.0 (2025-03-05)

### Snowpark Python API Updates

#### New Features

- Added support for the following AI-powered functions in `functions.py` (Private Preview):
  - `ai_filter`
  - `ai_agg`
  - `summarize_agg`
- Added support for the new FILE SQL type support, with the following related functions in `functions.py` (Private Preview):
  - `fl_get_content_type`
  - `fl_get_etag`
  - `fl_get_file_type`
  - `fl_get_last_modified`
  - `fl_get_relative_path`
  - `fl_get_scoped_file_url`
  - `fl_get_size`
  - `fl_get_stage`
  - `fl_get_stage_file_url`
  - `fl_is_audio`
  - `fl_is_compressed`
  - `fl_is_document`
  - `fl_is_image`
  - `fl_is_video`
- Added support for importing third-party packages from PyPi using Artifact Repository (Private Preview):
  - Use keyword arguments `artifact_repository` and `artifact_repository_packages` to specify your artifact repository and packages respectively when registering stored procedures or user defined functions.
  - Supported APIs are:
    - `Session.sproc.register`
    - `Session.udf.register`
    - `Session.udaf.register`
    - `Session.udtf.register`
    - `functions.sproc`
    - `functions.udf`
    - `functions.udaf`
    - `functions.udtf`
    - `functions.pandas_udf`
    - `functions.pandas_udtf`

#### Bug Fixes

- Fixed a bug where creating a Dataframe with large number of values raised `Unsupported feature 'SCOPED_TEMPORARY'.` error if thread-safe session was disabled.
- Fixed a bug where `df.describe` raised internal SQL execution error when the dataframe is created from reading a stage file and CTE optimization is enabled.
- Fixed a bug where `df.order_by(A).select(B).distinct()` would generate invalid SQL when simplified query generation was enabled using `session.conf.set("use_simplified_query_generation", True)`.
- Disabled simplified query generation by default.

#### Improvements

- Improved version validation warnings for `snowflake-snowpark-python` package compatibility when registering stored procedures. Now, warnings are only triggered if the major or minor version does not match, while bugfix version differences no longer generate warnings.
- Bumped cloudpickle dependency to also support `cloudpickle==3.0.0` in addition to previous versions.

### Snowpark Local Testing Updates

#### New Features

- Added support for literal values to `range_between` window function.

### Snowpark pandas API Updates

#### New Features

- Added support for list values in `Series.str.slice`.
- Added support for applying Snowflake Cortex functions `ClassifyText`, `Translate`, and `ExtractAnswer`.
- Added support for `Series.hist`.

#### Improvements

- Improved performance of `DataFrame.groupby.transform` and `Series.groupby.transform` by avoiding expensive pivot step.
- Improve error message for `pd.to_snowflake`, `DataFrame.to_snowflake`, and `Series.to_snowflake` when the table does not exist.
- Improve readability of docstring for the `if_exists` parameter in `pd.to_snowflake`, `DataFrame.to_snowflake`, and `Series.to_snowflake`.
- Improve error message for all pandas functions that use UDFs with Snowpark objects.

#### Bug Fixes

- Fixed a bug in `Series.rename_axis` where an `AttributeError` was being raised.
- Fixed a bug where `pd.get_dummies` didn't ignore NULL/NaN values by default.
- Fixed a bug where repeated calls to `pd.get_dummies` results in 'Duplicated column name error'.
- Fixed a bug in `pd.get_dummies` where passing list of columns generated incorrect column labels in output DataFrame.
- Update `pd.get_dummies` to return bool values instead of int.

## 1.28.0 (2025-02-20)

### Snowpark Python API Updates

#### New Features

- Added support for the following functions in `functions.py`
  - `normal`
  - `randn`
- Added support for `allow_missing_columns` parameter to `Dataframe.union_by_name` and `Dataframe.union_all_by_name`.

#### Improvements

- Improved query generation for `Dataframe.distinct` to generate `SELECT DISTINCT` instead of `SELECT` with `GROUP BY` all columns. To disable this feature, set `session.conf.set("use_simplified_query_generation", False)`.

#### Deprecations

- Deprecated Snowpark Python function `snowflake_cortex_summarize`. Users can install snowflake-ml-python and use the snowflake.cortex.summarize function instead.
- Deprecated Snowpark Python function `snowflake_cortex_sentiment`. Users can install snowflake-ml-python and use the snowflake.cortex.sentiment function instead.

#### Bug Fixes

- Fixed a bug where session-level query tag was overwritten by a stacktrace for dataframes that generate multiple queries. Now, the query tag will only be set to the stacktrace if `session.conf.set("collect_stacktrace_in_query_tag", True)`.
- Fixed a bug in `Session._write_pandas` where it was erroneously passing `use_logical_type` parameter to `Session._write_modin_pandas_helper` when writing a Snowpark pandas object.
- Fixed a bug in options sql generation that could cause multiple values to be formatted incorrectly.
- Fixed a bug in `Session.catalog` where empty strings for database or schema were not handled correctly and were generating erroneous sql statements.

#### Experimental Features

- Added support for writing pyarrow Tables to Snowflake tables.

### Snowpark pandas API Updates

#### New Features

- Added support for applying Snowflake Cortex functions `Summarize` and `Sentiment`.
- Added support for list values in `Series.str.get`.

#### Bug Fixes

- Fixed a bug in `apply` where kwargs were not being correctly passed into the applied function.

### Snowpark Local Testing Updates

#### New Features
- Added support for the following functions
    - `hour`
    - `minute`
- Added support for NULL_IF parameter to csv reader.
- Added support for `date_format`, `datetime_format`, and `timestamp_format` options when loading csvs.

#### Bug Fixes

- Fixed a bug in Dataframe.join that caused columns to have incorrect typing.
- Fixed a bug in when statements that caused incorrect results in the otherwise clause.


## 1.27.0 (2025-02-03)

### Snowpark Python API Updates

#### New Features

- Added support for the following functions in `functions.py`
  - `array_reverse`
  - `divnull`
  - `map_cat`
  - `map_contains_key`
  - `map_keys`
  - `nullifzero`
  - `snowflake_cortex_sentiment`
  - `acosh`
  - `asinh`
  - `atanh`
  - `bit_length`
  - `bitmap_bit_position`
  - `bitmap_bucket_number`
  - `bitmap_construct_agg`
  - `bitshiftright_unsigned`
  - `cbrt`
  - `equal_null`
  - `from_json`
  - `ifnull`
  - `localtimestamp`
  - `max_by`
  - `min_by`
  - `nth_value`
  - `nvl`
  - `octet_length`
  - `position`
  - `regr_avgx`
  - `regr_avgy`
  - `regr_count`
  - `regr_intercept`
  - `regr_r2`
  - `regr_slope`
  - `regr_sxx`
  - `regr_sxy`
  - `regr_syy`
  - `try_to_binary`
  - `base64`
  - `base64_decode_string`
  - `base64_encode`
  - `editdistance`
  - `hex`
  - `hex_encode`
  - `instr`
  - `log1p`
  - `log2`
  - `log10`
  - `percentile_approx`
  - `unbase64`
- Added support for `seed` argument in `DataFrame.stat.sample_by`. Note that it only supports a `Table` object, and will be ignored for a `DataFrame` object.
- Added support for specifying a schema string (including implicit struct syntax) when calling `DataFrame.create_dataframe`.
- Added support for `DataFrameWriter.insert_into/insertInto`. This method also supports local testing mode.
- Added support for `DataFrame.create_temp_view` to create a temporary view. It will fail if the view already exists.
- Added support for multiple columns in the functions `map_cat` and `map_concat`.
- Added an option `keep_column_order` for keeping original column order in `DataFrame.with_column` and `DataFrame.with_columns`.
- Added options to column casts that allow renaming or adding fields in StructType columns.
- Added support for `contains_null` parameter to ArrayType.
- Added support for creating a temporary view via `DataFrame.create_or_replace_temp_view` from a DataFrame created by reading a file from a stage.
- Added support for `value_contains_null` parameter to MapType.
- Added support for using `Column` object in `Column.in_` and `functions.in_`.
- Added `interactive` to telemetry that indicates whether the current environment is an interactive one.
- Allow `session.file.get` in a Native App to read file paths starting with `/` from the current version
- Added support for multiple aggregation functions after `DataFrame.pivot`.

#### Experimental Features

- Added `Catalog` class to manage snowflake objects. It can be accessed via `Session.catalog`.
  - `snowflake.core` is a dependency required for this feature.
- Allow user input schema when reading JSON file on stage.
- Added support for specifying a schema string (including implicit struct syntax) when calling `DataFrame.create_dataframe`.

#### Improvements

- Updated README.md to include instructions on how to verify package signatures using `cosign`.

#### Bug Fixes

- Fixed a bug in local testing mode that caused a column to contain None when it should contain 0.
- Fixed a bug in `StructField.from_json` that prevented TimestampTypes with `tzinfo` from being parsed correctly.
- Fixed a bug in function `date_format` that caused an error when the input column was date type or timestamp type.
- Fixed a bug in dataframe that null value can be inserted in a non-nullable column.
- Fixed a bug in `replace` and `lit` which raised type hint assertion error when passing `Column` expression objects.
- Fixed a bug in `pandas_udf` and `pandas_udtf` where `session` parameter was erroneously ignored.
- Fixed a bug that raised incorrect type conversion error for system function called through `session.call`.

### Snowpark pandas API Updates

#### New Features

- Added support for `Series.str.ljust` and `Series.str.rjust`.
- Added support for `Series.str.center`.
- Added support for `Series.str.pad`.
- Added support for applying Snowpark Python function `snowflake_cortex_sentiment`.
- Added support for `DataFrame.map`.
- Added support for `DataFrame.from_dict` and `DataFrame.from_records`.
- Added support for mixed case field names in struct type columns.
- Added support for `SeriesGroupBy.unique`
- Added support for `Series.dt.strftime` with the following directives:
  - %d: Day of the month as a zero-padded decimal number.
  - %m: Month as a zero-padded decimal number.
  - %Y: Year with century as a decimal number.
  - %H: Hour (24-hour clock) as a zero-padded decimal number.
  - %M: Minute as a zero-padded decimal number.
  - %S: Second as a zero-padded decimal number.
  - %f: Microsecond as a decimal number, zero-padded to 6 digits.
  - %j: Day of the year as a zero-padded decimal number.
  - %X: Locale’s appropriate time representation.
  - %%: A literal '%' character.
- Added support for `Series.between`.
- Added support for `include_groups=False` in `DataFrameGroupBy.apply`.
- Added support for `expand=True` in `Series.str.split`.
- Added support for `DataFrame.pop` and `Series.pop`.
- Added support for `first` and `last` in `DataFrameGroupBy.agg` and `SeriesGroupBy.agg`.
- Added support for `Index.drop_duplicates`.
- Added support for aggregations `"count"`, `"median"`, `np.median`,
  `"skew"`, `"std"`, `np.std` `"var"`, and `np.var` in
  `pd.pivot_table()`, `DataFrame.pivot_table()`, and `pd.crosstab()`.

#### Improvements
- Improve performance of `DataFrame.map`, `Series.apply` and `Series.map` methods by mapping numpy functions to snowpark functions if possible.
- Added documentation for `DataFrame.map`.
- Improve performance of `DataFrame.apply` by mapping numpy functions to snowpark functions if possible.
- Added documentation on the extent of Snowpark pandas interoperability with scikit-learn.
- Infer return type of functions in `Series.map`, `Series.apply` and `DataFrame.map` if type-hint is not provided.
- Added `call_count` to telemetry that counts method calls including interchange protocol calls.

## 1.26.0 (2024-12-05)

### Snowpark Python API Updates

#### New Features

- Added support for property `version` and class method `get_active_session` for `Session` class.
- Added new methods and variables to enhance data type handling and JSON serialization/deserialization:
  - To `DataType`, its derived classes, and `StructField`:
    - `type_name`: Returns the type name of the data.
    - `simple_string`: Provides a simple string representation of the data.
    - `json_value`: Returns the data as a JSON-compatible value.
    - `json`: Converts the data to a JSON string.
  - To `ArrayType`, `MapType`, `StructField`, `PandasSeriesType`, `PandasDataFrameType` and `StructType`:
    - `from_json`: Enables these types to be created from JSON data.
  - To `MapType`:
    - `keyType`: keys of the map
    - `valueType`: values of the map
- Added support for method `appName` in `SessionBuilder`.
- Added support for `include_nulls` argument in `DataFrame.unpivot`.
- Added support for following functions in `functions.py`:
  - `size` to get size of array, object, or map columns.
  - `collect_list` an alias of `array_agg`.
  - `substring` makes `len` argument optional.
- Added parameter `ast_enabled` to session for internal usage (default: `False`).

#### Improvements

- Added support for specifying the following to `DataFrame.create_or_replace_dynamic_table`:
  - `iceberg_config` A dictionary that can hold the following iceberg configuration options:
    - `external_volume`
    - `catalog`
    - `base_location`
    - `catalog_sync`
    - `storage_serialization_policy`
- Added support for nested data types to `DataFrame.print_schema`
- Added support for `level` parameter to `DataFrame.print_schema`
- Improved flexibility of `DataFrameReader` and `DataFrameWriter` API by adding support for the following:
  - Added `format` method to `DataFrameReader` and `DataFrameWriter` to specify file format when loading or unloading results.
  - Added `load` method to `DataFrameReader` to work in conjunction with `format`.
  - Added `save` method to `DataFrameWriter` to work in conjunction with `format`.
  - Added support to read keyword arguments to `options` method for `DataFrameReader` and `DataFrameWriter`.
- Relaxed the cloudpickle dependency for Python 3.11 to simplify build requirements. However, for Python 3.11, `cloudpickle==2.2.1` remains the only supported version.

#### Bug Fixes

- Removed warnings that dynamic pivot features were in private preview, because
  dynamic pivot is now generally available.
- Fixed a bug in `session.read.options` where `False` Boolean values were incorrectly parsed as `True` in the generated file format.

#### Dependency Updates

- Added a runtime dependency on `python-dateutil`.

### Snowpark pandas API Updates

#### New Features

- Added partial support for `Series.map` when `arg` is a pandas `Series` or a
  `collections.abc.Mapping`. No support for instances of `dict` that implement
  `__missing__` but are not instances of `collections.defaultdict`.
- Added support for `DataFrame.align` and `Series.align` for `axis=1` and `axis=None`.
- Added support for `pd.json_normalize`.
- Added support for `GroupBy.pct_change` with `axis=0`, `freq=None`, and `limit=None`.
- Added support for `DataFrameGroupBy.__iter__` and `SeriesGroupBy.__iter__`.
- Added support for `np.sqrt`, `np.trunc`, `np.floor`, numpy trig functions, `np.exp`, `np.abs`, `np.positive` and `np.negative`.
- Added partial support for the dataframe interchange protocol method
  `DataFrame.__dataframe__()`.

#### Bug Fixes

- Fixed a bug in `df.loc` where setting a single column from a series results in unexpected `None` values.

#### Improvements

- Use UNPIVOT INCLUDE NULLS for unpivot operations in pandas instead of sentinel values.
- Improved documentation for pd.read_excel.

## 1.25.0 (2024-11-14)

### Snowpark Python API Updates

#### New Features

- Added the following new functions in `snowflake.snowpark.dataframe`:
  - `map`
- Added support for passing parameter `include_error` to `Session.query_history` to record queries that have error during execution.

#### Improvements

- When target stage is not set in profiler, a default stage from `Session.get_session_stage` is used instead of raising `SnowparkSQLException`.
- Allowed lower case or mixed case input when calling `Session.stored_procedure_profiler.set_active_profiler`.
- Added distributed tracing using open telemetry APIs for action function in `DataFrame`:
  - `cache_result`
- Removed opentelemetry warning from logging.

#### Bug Fixes

- Fixed the pre-action and post-action query propagation when `In` expression were used in selects.
- Fixed a bug that raised error `AttributeError` while calling `Session.stored_procedure_profiler.get_output` when `Session.stored_procedure_profiler` is disabled.

#### Dependency Updates

- Added a dependency on `protobuf>=5.28` and `tzlocal` at runtime.
- Added a dependency on `protoc-wheel-0` for the development profile.
- Require `snowflake-connector-python>=3.12.0, <4.0.0` (was `>=3.10.0`).

### Snowpark pandas API Updates

#### Dependency Updates

- Updated `modin` from 0.28.1 to 0.30.1.
- Added support for all `pandas` 2.2.x versions.

#### New Features

- Added support for `Index.to_numpy`.
- Added support for `DataFrame.align` and `Series.align` for `axis=0`.
- Added support for `size` in `GroupBy.aggregate`, `DataFrame.aggregate`, and `Series.aggregate`.
- Added support for `snowflake.snowpark.functions.window`
- Added support for `pd.read_pickle` (Uses native pandas for processing).
- Added support for `pd.read_html` (Uses native pandas for processing).
- Added support for `pd.read_xml` (Uses native pandas for processing).
- Added support for aggregation functions `"size"` and `len` in `GroupBy.aggregate`, `DataFrame.aggregate`, and `Series.aggregate`.
- Added support for list values in `Series.str.len`.

#### Bug Fixes

- Fixed a bug where aggregating a single-column dataframe with a single callable function (e.g. `pd.DataFrame([0]).agg(np.mean)`) would fail to transpose the result.
- Fixed bugs where `DataFrame.dropna()` would:
  - Treat an empty `subset` (e.g. `[]`) as if it specified all columns instead of no columns.
  - Raise a `TypeError` for a scalar `subset` instead of filtering on just that column.
  - Raise a `ValueError` for a `subset` of type `pandas.Index` instead of filtering on the columns in the index.
- Disable creation of scoped read only table to mitigate Disable creation of scoped read only table to mitigate `TableNotFoundError` when using dynamic pivot in notebook environment.
- Fixed a bug when concat dataframe or series objects are coming from the same dataframe when axis = 1.

#### Improvements

- Improve np.where with scalar x value by eliminating unnecessary join and temp table creation.
- Improve get_dummies performance by flattening the pivot with join.
- Improve align performance when aligning on row position column by removing unnecessary window functions.



### Snowpark Local Testing Updates

#### New Features

- Added support for patching functions that are unavailable in the `snowflake.snowpark.functions` module.
- Added support for `snowflake.snowpark.functions.any_value`

#### Bug Fixes

- Fixed a bug where `Table.update` could not handle `VariantType`, `MapType`, and `ArrayType` data types.
- Fixed a bug where column aliases were incorrectly resolved in `DataFrame.join`, causing errors when selecting columns from a joined DataFrame.
- Fixed a bug where `Table.update` and `Table.merge` could fail if the target table's index was not the default `RangeIndex`.

## 1.24.0 (2024-10-28)

### Snowpark Python API Updates

#### New Features

- Updated `Session` class to be thread-safe. This allows concurrent DataFrame transformations, DataFrame actions, UDF and stored procedure registration, and concurrent file uploads when using the same `Session` object.
  - The feature is disabled by default and can be enabled by setting `FEATURE_THREAD_SAFE_PYTHON_SESSION` to `True` for account.
  - Updating session configurations, like changing database or schema, when multiple threads are using the session may lead to unexpected behavior.
  - When enabled, some internally created temporary table names returned from `DataFrame.queries` API are not deterministic, and may be different when DataFrame actions are executed. This does not affect explicit user-created temporary tables.
- Added support for 'Service' domain to `session.lineage.trace` API.
- Added support for `copy_grants` parameter when registering UDxF and stored procedures.
- Added support for the following methods in `DataFrameWriter` to support daisy-chaining:
  - `option`
  - `options`
  - `partition_by`
- Added support for `snowflake_cortex_summarize`.

#### Improvements

- Improved the following new capability for function `snowflake.snowpark.functions.array_remove` it is now possible to use in python.
- Disables sql simplification when sort is performed after limit.
  - Previously, `df.sort().limit()` and `df.limit().sort()` generates the same query with sort in front of limit. Now, `df.limit().sort()` will generate query that reads `df.limit().sort()`.
  - Improve performance of generated query for `df.limit().sort()`, because limit stops table scanning as soon as the number of records is satisfied.
- Added a client side error message for when an invalid stage location is passed to DataFrame read functions.

#### Bug Fixes

- Fixed a bug where the automatic cleanup of temporary tables could interfere with the results of async query execution.
- Fixed a bug in `DataFrame.analytics.time_series_agg` function to handle multiple data points in same sliding interval.
- Fixed a bug that created inconsistent casing in field names of structured objects in iceberg schemas.

#### Deprecations

- Deprecated warnings will be triggered when using snowpark-python with Python 3.8. For more details, please refer to https://docs.snowflake.com/en/developer-guide/python-runtime-support-policy.

### Snowpark pandas API Updates

#### New Features

- Added support for `np.subtract`, `np.multiply`, `np.divide`, and `np.true_divide`.
- Added support for tracking usages of `__array_ufunc__`.
- Added numpy compatibility support for `np.float_power`, `np.mod`, `np.remainder`, `np.greater`, `np.greater_equal`, `np.less`, `np.less_equal`, `np.not_equal`, and `np.equal`.
- Added numpy compatibility support for `np.log`, `np.log2`, and `np.log10`
- Added support for `DataFrameGroupBy.bfill`, `SeriesGroupBy.bfill`, `DataFrameGroupBy.ffill`, and `SeriesGroupBy.ffill`.
- Added support for `on` parameter with `Resampler`.
- Added support for timedelta inputs in `value_counts()`.
- Added support for applying Snowpark Python function `snowflake_cortex_summarize`.
- Added support for `DataFrame.attrs` and `Series.attrs`.
- Added support for `DataFrame.style`.
- Added numpy compatibility support for `np.full_like`

#### Improvements

- Improved generated SQL query for `head` and `iloc` when the row key is a slice.
- Improved error message when passing an unknown timezone to `tz_convert` and `tz_localize` in `Series`, `DataFrame`, `Series.dt`, and `DatetimeIndex`.
- Improved documentation for `tz_convert` and `tz_localize` in `Series`, `DataFrame`, `Series.dt`, and `DatetimeIndex` to specify the supported timezone formats.
- Added additional kwargs support for `df.apply` and `series.apply` ( as well as `map` and `applymap` ) when using snowpark functions. This allows for some position independent compatibility between apply and functions where the first argument is not a pandas object.
- Improved generated SQL query for `iloc` and `iat` when the row key is a scalar.
- Removed all joins in `iterrows`.
- Improved documentation for `Series.map` to reflect the unsupported features.
- Added support for `np.may_share_memory` which is used internally by many scikit-learn functions. This method will always return false when called with a Snowpark pandas object.

#### Bug Fixes

- Fixed a bug where `DataFrame` and `Series` `pct_change()` would raise `TypeError` when input contained timedelta columns.
- Fixed a bug where `replace()` would sometimes propagate `Timedelta` types incorrectly through `replace()`. Instead raise `NotImplementedError` for `replace()` on `Timedelta`.
- Fixed a bug where `DataFrame` and `Series` `round()` would raise `AssertionError` for `Timedelta` columns. Instead raise `NotImplementedError` for `round()` on `Timedelta`.
- Fixed a bug where `reindex` fails when the new index is a Series with non-overlapping types from the original index.
- Fixed a bug where calling `__getitem__` on a DataFrameGroupBy object always returned a DataFrameGroupBy object if `as_index=False`.
- Fixed a bug where inserting timedelta values into an existing column would silently convert the values to integers instead of raising `NotImplementedError`.
- Fixed a bug where `DataFrame.shift()` on axis=0 and axis=1 would fail to propagate timedelta types.
- `DataFrame.abs()`, `DataFrame.__neg__()`, `DataFrame.stack()`, and `DataFrame.unstack()` now raise `NotImplementedError` for timedelta inputs instead of failing to propagate timedelta types.

### Snowpark Local Testing Updates

#### Bug Fixes

- Fixed a bug where `DataFrame.alias` raises `KeyError` for input column name.
- Fixed a bug where `to_csv` on Snowflake stage fails when data contains empty strings.

## 1.23.0 (2024-10-09)

### Snowpark Python API Updates

#### New Features

- Added the following new functions in `snowflake.snowpark.functions`:
  - `make_interval`
- Added support for using Snowflake Interval constants with `Window.range_between()` when the order by column is TIMESTAMP or DATE type.
- Added support for file writes. This feature is currently in private preview.
- Added `thread_id` to `QueryRecord` to track the thread id submitting the query history.
- Added support for `Session.stored_procedure_profiler`.

#### Improvements

#### Bug Fixes

- Fixed a bug where registering a stored procedure or UDxF with type hints would give a warning `'NoneType' has no len() when trying to read default values from function`.

### Snowpark pandas API Updates

#### New Features

- Added support for `TimedeltaIndex.mean` method.
- Added support for some cases of aggregating `Timedelta` columns on `axis=0` with `agg` or `aggregate`.
- Added support for `by`, `left_by`, `right_by`, `left_index`, and `right_index` for `pd.merge_asof`.
- Added support for passing parameter `include_describe` to `Session.query_history`.
- Added support for `DatetimeIndex.mean` and `DatetimeIndex.std` methods.
- Added support for `Resampler.asfreq`, `Resampler.indices`, `Resampler.nunique`, and `Resampler.quantile`.
- Added support for `resample` frequency `W`, `ME`, `YE` with `closed = "left"`.
- Added support for `DataFrame.rolling.corr` and `Series.rolling.corr` for `pairwise = False` and int `window`.
- Added support for string time-based `window` and `min_periods = None` for `Rolling`.
- Added support for `DataFrameGroupBy.fillna` and `SeriesGroupBy.fillna`.
- Added support for constructing `Series` and `DataFrame` objects with the lazy `Index` object as `data`, `index`, and `columns` arguments.
- Added support for constructing `Series` and `DataFrame` objects with `index` and `column` values not present in `DataFrame`/`Series` `data`.
- Added support for `pd.read_sas` (Uses native pandas for processing).
- Added support for applying `rolling().count()` and `expanding().count()` to `Timedelta` series and columns.
- Added support for `tz` in both `pd.date_range` and `pd.bdate_range`.
- Added support for `Series.items`.
- Added support for `errors="ignore"` in `pd.to_datetime`.
- Added support for `DataFrame.tz_localize` and `Series.tz_localize`.
- Added support for `DataFrame.tz_convert` and `Series.tz_convert`.
- Added support for applying Snowpark Python functions (e.g., `sin`) in `Series.map`, `Series.apply`, `DataFrame.apply` and `DataFrame.applymap`.

#### Improvements

- Improved `to_pandas` to persist the original timezone offset for TIMESTAMP_TZ type.
- Improved `dtype` results for TIMESTAMP_TZ type to show correct timezone offset.
- Improved `dtype` results for TIMESTAMP_LTZ type to show correct timezone.
- Improved error message when passing non-bool value to `numeric_only` for groupby aggregations.
- Removed unnecessary warning about sort algorithm in `sort_values`.
- Use SCOPED object for internal create temp tables. The SCOPED objects will be stored sproc scoped if created within stored sproc, otherwise will be session scoped, and the object will be automatically cleaned at the end of the scope.
- Improved warning messages for operations that lead to materialization with inadvertent slowness.
- Removed unnecessary warning message about `convert_dtype` in `Series.apply`.

#### Bug Fixes

- Fixed a bug where an `Index` object created from a `Series`/`DataFrame` incorrectly updates the `Series`/`DataFrame`'s index name after an inplace update has been applied to the original `Series`/`DataFrame`.
- Suppressed an unhelpful `SettingWithCopyWarning` that sometimes appeared when printing `Timedelta` columns.
- Fixed `inplace` argument for `Series` objects derived from other `Series` objects.
- Fixed a bug where `Series.sort_values` failed if series name overlapped with index column name.
- Fixed a bug where transposing a dataframe would map `Timedelta` index levels to integer column levels.
- Fixed a bug where `Resampler` methods on timedelta columns would produce integer results.
- Fixed a bug where `pd.to_numeric()` would leave `Timedelta` inputs as `Timedelta` instead of converting them to integers.
- Fixed `loc` set when setting a single row, or multiple rows, of a DataFrame with a Series value.

### Snowpark Local Testing Updates

#### Bug Fixes

- Fixed a bug where nullable columns were annotated wrongly.
- Fixed a bug where the `date_add` and `date_sub` functions failed for `NULL` values.
- Fixed a bug where `equal_null` could fail inside a merge statement.
- Fixed a bug where `row_number` could fail inside a Window function.
- Fixed a bug where updates could fail when the source is the result of a join.


## 1.22.1 (2024-09-11)
This is a re-release of 1.22.0. Please refer to the 1.22.0 release notes for detailed release content.


## 1.22.0 (2024-09-10)

### Snowpark Python API Updates

### New Features

- Added the following new functions in `snowflake.snowpark.functions`:
  - `array_remove`
  - `ln`

#### Improvements

- Improved documentation for `Session.write_pandas` by making `use_logical_type` option more explicit.
- Added support for specifying the following to `DataFrameWriter.save_as_table`:
  - `enable_schema_evolution`
  - `data_retention_time`
  - `max_data_extension_time`
  - `change_tracking`
  - `copy_grants`
  - `iceberg_config` A dicitionary that can hold the following iceberg configuration options:
      - `external_volume`
      - `catalog`
      - `base_location`
      - `catalog_sync`
      - `storage_serialization_policy`
- Added support for specifying the following to `DataFrameWriter.copy_into_table`:
  - `iceberg_config` A dicitionary that can hold the following iceberg configuration options:
      - `external_volume`
      - `catalog`
      - `base_location`
      - `catalog_sync`
      - `storage_serialization_policy`
- Added support for specifying the following parameters to `DataFrame.create_or_replace_dynamic_table`:
  - `mode`
  - `refresh_mode`
  - `initialize`
  - `clustering_keys`
  - `is_transient`
  - `data_retention_time`
  - `max_data_extension_time`

#### Bug Fixes

- Fixed a bug in `session.read.csv` that caused an error when setting `PARSE_HEADER = True` in an externally defined file format.
- Fixed a bug in query generation from set operations that allowed generation of duplicate queries when children have common subqueries.
- Fixed a bug in `session.get_session_stage` that referenced a non-existing stage after switching database or schema.
- Fixed a bug where calling `DataFrame.to_snowpark_pandas` without explicitly initializing the Snowpark pandas plugin caused an error.
- Fixed a bug where using the `explode` function in dynamic table creation caused a SQL compilation error due to improper boolean type casting on the `outer` parameter.

### Snowpark Local Testing Updates

#### New Features

- Added support for type coercion when passing columns as input to UDF calls.
- Added support for `Index.identical`.

#### Bug Fixes

- Fixed a bug where the truncate mode in `DataFrameWriter.save_as_table` incorrectly handled DataFrames containing only a subset of columns from the existing table.
- Fixed a bug where function `to_timestamp` does not set the default timezone of the column datatype.

### Snowpark pandas API Updates

#### New Features

- Added limited support for the `Timedelta` type, including the following features. Snowpark pandas will raise `NotImplementedError` for unsupported `Timedelta` use cases.
  - supporting tracking the Timedelta type through `copy`, `cache_result`, `shift`, `sort_index`, `assign`, `bfill`, `ffill`, `fillna`, `compare`, `diff`, `drop`, `dropna`, `duplicated`, `empty`, `equals`, `insert`, `isin`, `isna`, `items`, `iterrows`, `join`, `len`, `mask`, `melt`, `merge`, `nlargest`, `nsmallest`, `to_pandas`.
  - converting non-timedelta to timedelta via `astype`.
  - `NotImplementedError` will be raised for the rest of methods that do not support `Timedelta`.
  - support for subtracting two timestamps to get a Timedelta.
  - support indexing with Timedelta data columns.
  - support for adding or subtracting timestamps and `Timedelta`.
  - support for binary arithmetic between two `Timedelta` values.
  - support for binary arithmetic and comparisons between `Timedelta` values and numeric values.
  - support for lazy `TimedeltaIndex`.
  - support for `pd.to_timedelta`.
  - support for `GroupBy` aggregations `min`, `max`, `mean`, `idxmax`, `idxmin`, `std`, `sum`, `median`, `count`, `any`, `all`, `size`, `nunique`, `head`, `tail`, `aggregate`.
  - support for `GroupBy` filtrations `first` and `last`.
  - support for `TimedeltaIndex` attributes: `days`, `seconds`, `microseconds` and `nanoseconds`.
  - support for `diff` with timestamp columns on `axis=0` and `axis=1`
  - support for `TimedeltaIndex` methods: `ceil`, `floor` and `round`.
  - support for `TimedeltaIndex.total_seconds` method.
- Added support for index's arithmetic and comparison operators.
- Added support for `Series.dt.round`.
- Added documentation pages for `DatetimeIndex`.
- Added support for `Index.name`, `Index.names`, `Index.rename`, and `Index.set_names`.
- Added support for `Index.__repr__`.
- Added support for `DatetimeIndex.month_name` and `DatetimeIndex.day_name`.
- Added support for `Series.dt.weekday`, `Series.dt.time`, and `DatetimeIndex.time`.
- Added support for `Index.min` and `Index.max`.
- Added support for `pd.merge_asof`.
- Added support for `Series.dt.normalize` and `DatetimeIndex.normalize`.
- Added support for `Index.is_boolean`, `Index.is_integer`, `Index.is_floating`, `Index.is_numeric`, and `Index.is_object`.
- Added support for `DatetimeIndex.round`, `DatetimeIndex.floor` and `DatetimeIndex.ceil`.
- Added support for `Series.dt.days_in_month` and `Series.dt.daysinmonth`.
- Added support for `DataFrameGroupBy.value_counts` and `SeriesGroupBy.value_counts`.
- Added support for `Series.is_monotonic_increasing` and `Series.is_monotonic_decreasing`.
- Added support for `Index.is_monotonic_increasing` and `Index.is_monotonic_decreasing`.
- Added support for `pd.crosstab`.
- Added support for `pd.bdate_range` and included business frequency support (B, BME, BMS, BQE, BQS, BYE, BYS) for both `pd.date_range` and `pd.bdate_range`.
- Added support for lazy `Index` objects  as `labels` in `DataFrame.reindex` and `Series.reindex`.
- Added support for `Series.dt.days`, `Series.dt.seconds`, `Series.dt.microseconds`, and `Series.dt.nanoseconds`.
- Added support for creating a `DatetimeIndex` from an `Index` of numeric or string type.
- Added support for string indexing with `Timedelta` objects.
- Added support for `Series.dt.total_seconds` method.
- Added support for `DataFrame.apply(axis=0)`.
- Added support for `Series.dt.tz_convert` and `Series.dt.tz_localize`.
- Added support for `DatetimeIndex.tz_convert` and `DatetimeIndex.tz_localize`.

#### Improvements

- Improve concat, join performance when operations are performed on series coming from the same dataframe by avoiding unnecessary joins.
- Refactored `quoted_identifier_to_snowflake_type` to avoid making metadata queries if the types have been cached locally.
- Improved `pd.to_datetime` to handle all local input cases.
- Create a lazy index from another lazy index without pulling data to client.
- Raised `NotImplementedError` for Index bitwise operators.
- Display a more clear error message when `Index.names` is set to a non-like-like object.
- Raise a warning whenever MultiIndex values are pulled in locally.
- Improve warning message for `pd.read_snowflake` include the creation reason when temp table creation is triggered.
- Improve performance for `DataFrame.set_index`, or setting `DataFrame.index` or `Series.index` by avoiding checks require eager evaluation. As a consequence, when the new index that does not match the current `Series`/`DataFrame` object length, a `ValueError` is no longer raised. Instead, when the `Series`/`DataFrame` object is longer than the provided index, the `Series`/`DataFrame`'s new index is filled with `NaN` values for the "extra" elements. Otherwise, the extra values in the provided index are ignored.
- Properly raise `NotImplementedError` when ambiguous/nonexistent are non-string in `ceil`/`floor`/`round`.

#### Bug Fixes

- Stopped ignoring nanoseconds in `pd.Timedelta` scalars.
- Fixed AssertionError in tree of binary operations.
- Fixed bug in `Series.dt.isocalendar` using a named Series
- Fixed `inplace` argument for Series objects derived from DataFrame columns.
- Fixed a bug where `Series.reindex` and `DataFrame.reindex` did not update the result index's name correctly.
- Fixed a bug where `Series.take` did not error when `axis=1` was specified.


## 1.21.1 (2024-09-05)

### Snowpark Python API Updates

#### Bug Fixes

- Fixed a bug where using `to_pandas_batches` with async jobs caused an error due to improper handling of waiting for asynchronous query completion.

## 1.21.0 (2024-08-19)

### Snowpark Python API Updates

#### New Features

- Added support for `snowflake.snowpark.testing.assert_dataframe_equal` that is a utility function to check the equality of two Snowpark DataFrames.

#### Improvements

- Added support server side string size limitations.
- Added support to create and invoke stored procedures, UDFs and UDTFs with optional arguments.
- Added support for column lineage in the DataFrame.lineage.trace API.
- Added support for passing `INFER_SCHEMA` options to `DataFrameReader` via `INFER_SCHEMA_OPTIONS`.
- Added support for passing `parameters` parameter to `Column.rlike` and `Column.regexp`.
- Added support for automatically cleaning up temporary tables created by `df.cache_result()` in the current session, when the DataFrame is no longer referenced (i.e., gets garbage collected). It is still an experimental feature not enabled by default, and can be enabled by setting `session.auto_clean_up_temp_table_enabled` to `True`.
- Added support for string literals to the `fmt` parameter of `snowflake.snowpark.functions.to_date`.
- Added support for system$reference function.

#### Bug Fixes

- Fixed a bug where SQL generated for selecting `*` column has an incorrect subquery.
- Fixed a bug in `DataFrame.to_pandas_batches` where the iterator could throw an error if certain transformation is made to the pandas dataframe due to wrong isolation level.
- Fixed a bug in `DataFrame.lineage.trace` to split the quoted feature view's name and version correctly.
- Fixed a bug in `Column.isin` that caused invalid sql generation when passed an empty list.
- Fixed a bug that fails to raise NotImplementedError while setting cell with list like item.

### Snowpark Local Testing Updates

#### New Features

- Added support for the following APIs:
  - snowflake.snowpark.functions
    - `rank`
    - `dense_rank`
    - `percent_rank`
    - `cume_dist`
    - `ntile`
    - `datediff`
    - `array_agg`
  - snowflake.snowpark.column.Column.within_group
- Added support for parsing flags in regex statements for mocked plans. This maintains parity with the `rlike` and `regexp` changes above.

#### Bug Fixes

- Fixed a bug where Window Functions LEAD and LAG do not handle option `ignore_nulls` properly.
- Fixed a bug where values were not populated into the result DataFrame during the insertion of table merge operation.

#### Improvements

- Fix pandas FutureWarning about integer indexing.

### Snowpark pandas API Updates

#### New Features

- Added support for `DataFrame.backfill`, `DataFrame.bfill`, `Series.backfill`, and `Series.bfill`.
- Added support for `DataFrame.compare` and `Series.compare` with default parameters.
- Added support for `Series.dt.microsecond` and `Series.dt.nanosecond`.
- Added support for `Index.is_unique` and `Index.has_duplicates`.
- Added support for `Index.equals`.
- Added support for `Index.value_counts`.
- Added support for `Series.dt.day_name` and `Series.dt.month_name`.
- Added support for indexing on Index, e.g., `df.index[:10]`.
- Added support for `DataFrame.unstack` and `Series.unstack`.
- Added support for `DataFrame.asfreq` and `Series.asfreq`.
- Added support for `Series.dt.is_month_start` and `Series.dt.is_month_end`.
- Added support for `Index.all` and `Index.any`.
- Added support for `Series.dt.is_year_start` and `Series.dt.is_year_end`.
- Added support for `Series.dt.is_quarter_start` and `Series.dt.is_quarter_end`.
- Added support for lazy `DatetimeIndex`.
- Added support for `Series.argmax` and `Series.argmin`.
- Added support for `Series.dt.is_leap_year`.
- Added support for `DataFrame.items`.
- Added support for `Series.dt.floor` and `Series.dt.ceil`.
- Added support for `Index.reindex`.
- Added support for `DatetimeIndex` properties: `year`, `month`, `day`, `hour`, `minute`, `second`, `microsecond`,
    `nanosecond`, `date`, `dayofyear`, `day_of_year`, `dayofweek`, `day_of_week`, `weekday`, `quarter`,
    `is_month_start`, `is_month_end`, `is_quarter_start`, `is_quarter_end`, `is_year_start`, `is_year_end`
    and `is_leap_year`.
- Added support for `Resampler.fillna` and `Resampler.bfill`.
- Added limited support for the `Timedelta` type, including creating `Timedelta` columns and `to_pandas`.
- Added support for `Index.argmax` and `Index.argmin`.

#### Improvements

- Removed the public preview warning message when importing Snowpark pandas.
- Removed unnecessary count query from `SnowflakeQueryCompiler.is_series_like` method.
- `Dataframe.columns` now returns native pandas Index object instead of Snowpark Index object.
- Refactor and introduce `query_compiler` argument in `Index` constructor to create `Index` from query compiler.
- `pd.to_datetime` now returns a DatetimeIndex object instead of a Series object.
- `pd.date_range` now returns a DatetimeIndex object instead of a Series object.

#### Bug Fixes

- Made passing an unsupported aggregation function to `pivot_table` raise `NotImplementedError` instead of `KeyError`.
- Removed axis labels and callable names from error messages and telemetry about unsupported aggregations.
- Fixed AssertionError in `Series.drop_duplicates` and `DataFrame.drop_duplicates` when called after `sort_values`.
- Fixed a bug in `Index.to_frame` where the result frame's column name may be wrong where name is unspecified.
- Fixed a bug where some Index docstrings are ignored.
- Fixed a bug in `Series.reset_index(drop=True)` where the result name may be wrong.
- Fixed a bug in `Groupby.first/last` ordering by the correct columns in the underlying window expression.

## 1.20.0 (2024-07-17)

### Snowpark Python API Updates

#### Improvements

- Added distributed tracing using open telemetry APIs for table stored procedure function in `DataFrame`:
  - `_execute_and_get_query_id`
- Added support for the `arrays_zip` function.
- Improves performance for binary column expression and `df._in` by avoiding unnecessary cast for numeric values. You can enable this optimization by setting `session.eliminate_numeric_sql_value_cast_enabled = True`.
- Improved error message for `write_pandas` when the target table does not exist and `auto_create_table=False`.
- Added open telemetry tracing on UDxF functions in Snowpark.
- Added open telemetry tracing on stored procedure registration in Snowpark.
- Added a new optional parameter called `format_json` to the `Session.SessionBuilder.app_name` function that sets the app name in the `Session.query_tag` in JSON format. By default, this parameter is set to `False`.

#### Bug Fixes
- Fixed a bug where SQL generated for `lag(x, 0)` was incorrect and failed with error message `argument 1 to function LAG needs to be constant, found 'SYSTEM$NULL_TO_FIXED(null)'`.

### Snowpark Local Testing Updates

#### New Features

- Added support for the following APIs:
  - snowflake.snowpark.functions
    - random
- Added new parameters to `patch` function when registering a mocked function:
  - `distinct` allows an alternate function to be specified for when a sql function should be distinct.
  - `pass_column_index` passes a named parameter `column_index` to the mocked function that contains the pandas.Index for the input data.
  - `pass_row_index` passes a named parameter `row_index` to the mocked function that is the 0 indexed row number the function is currently operating on.
  - `pass_input_data` passes a named parameter `input_data` to the mocked function that contains the entire input dataframe for the current expression.
  - Added support for the `column_order` parameter to method `DataFrameWriter.save_as_table`.


#### Bug Fixes
- Fixed a bug that caused DecimalType columns to be incorrectly truncated to integer precision when used in BinaryExpressions.

### Snowpark pandas API Updates

#### New Features
- Added support for `DataFrameGroupBy.all`, `SeriesGroupBy.all`, `DataFrameGroupBy.any`, and `SeriesGroupBy.any`.
- Added support for `DataFrame.nlargest`, `DataFrame.nsmallest`, `Series.nlargest` and `Series.nsmallest`.
- Added support for `replace` and `frac > 1` in `DataFrame.sample` and `Series.sample`.
- Added support for `read_excel` (Uses local pandas for processing)
- Added support for `Series.at`, `Series.iat`, `DataFrame.at`, and `DataFrame.iat`.
- Added support for `Series.dt.isocalendar`.
- Added support for `Series.case_when` except when condition or replacement is callable.
- Added documentation pages for `Index` and its APIs.
- Added support for `DataFrame.assign`.
- Added support for `DataFrame.stack`.
- Added support for `DataFrame.pivot` and `pd.pivot`.
- Added support for `DataFrame.to_csv` and `Series.to_csv`.
- Added partial support for `Series.str.translate` where the values in the `table` are single-codepoint strings.
- Added support for `DataFrame.corr`.
- Allow `df.plot()` and `series.plot()` to be called, materializing the data into the local client
- Added support for `DataFrameGroupBy` and `SeriesGroupBy` aggregations `first` and `last`
- Added support for `DataFrameGroupBy.get_group`.
- Added support for `limit` parameter when `method` parameter is used in `fillna`.
- Added partial support for `Series.str.translate` where the values in the `table` are single-codepoint strings.
- Added support for `DataFrame.corr`.
- Added support for `DataFrame.equals` and `Series.equals`.
- Added support for `DataFrame.reindex` and `Series.reindex`.
- Added support for `Index.astype`.
- Added support for `Index.unique` and `Index.nunique`.
- Added support for `Index.sort_values`.

#### Bug Fixes
- Fixed an issue when using np.where and df.where when the scalar 'other' is the literal 0.
- Fixed a bug regarding precision loss when converting to Snowpark pandas `DataFrame` or `Series` with `dtype=np.uint64`.
- Fixed bug where `values` is set to `index` when `index` and `columns` contain all columns in DataFrame during `pivot_table`.

#### Improvements
- Added support for `Index.copy()`
- Added support for Index APIs: `dtype`, `values`, `item()`, `tolist()`, `to_series()` and `to_frame()`
- Expand support for DataFrames with no rows in `pd.pivot_table` and `DataFrame.pivot_table`.
- Added support for `inplace` parameter in `DataFrame.sort_index` and `Series.sort_index`.


## 1.19.0 (2024-06-25)

### Snowpark Python API Updates

#### New Features

- Added support for `to_boolean` function.
- Added documentation pages for Index and its APIs.

#### Bug Fixes

- Fixed a bug where python stored procedure with table return type fails when run in a task.
- Fixed a bug where df.dropna fails due to `RecursionError: maximum recursion depth exceeded` when the DataFrame has more than 500 columns.
- Fixed a bug where `AsyncJob.result("no_result")` doesn't wait for the query to finish execution.


### Snowpark Local Testing Updates

#### New Features

- Added support for the `strict` parameter when registering UDFs and Stored Procedures.

#### Bug Fixes

- Fixed a bug in convert_timezone that made the setting the source_timezone parameter return an error.
- Fixed a bug where creating DataFrame with empty data of type `DateType` raises `AttributeError`.
- Fixed a bug that table merge fails when update clause exists but no update takes place.
- Fixed a bug in mock implementation of `to_char` that raises `IndexError` when incoming column has nonconsecutive row index.
- Fixed a bug in handling of `CaseExpr` expressions that raises `IndexError` when incoming column has nonconsecutive row index.
- Fixed a bug in implementation of `Column.like` that raises `IndexError` when incoming column has nonconsecutive row index.

#### Improvements

- Added support for type coercion in the implementation of DataFrame.replace, DataFrame.dropna and the mock function `iff`.

### Snowpark pandas API Updates

#### New Features

- Added partial support for `DataFrame.pct_change` and `Series.pct_change` without the `freq` and `limit` parameters.
- Added support for `Series.str.get`.
- Added support for `Series.dt.dayofweek`, `Series.dt.day_of_week`, `Series.dt.dayofyear`, and `Series.dt.day_of_year`.
- Added support for `Series.str.__getitem__` (`Series.str[...]`).
- Added support for `Series.str.lstrip` and `Series.str.rstrip`.
- Added support for `DataFrameGroupBy.size` and `SeriesGroupBy.size`.
- Added support for `DataFrame.expanding` and `Series.expanding` for aggregations `count`, `sum`, `min`, `max`, `mean`, `std`, `var`, and `sem` with `axis=0`.
- Added support for `DataFrame.rolling` and `Series.rolling` for aggregation `count` with `axis=0`.
- Added support for `Series.str.match`.
- Added support for `DataFrame.resample` and `Series.resample` for aggregations `size`, `first`, and `last`.
- Added support for `DataFrameGroupBy.all`, `SeriesGroupBy.all`, `DataFrameGroupBy.any`, and `SeriesGroupBy.any`.
- Added support for `DataFrame.nlargest`, `DataFrame.nsmallest`, `Series.nlargest` and `Series.nsmallest`.
- Added support for `replace` and `frac > 1` in `DataFrame.sample` and `Series.sample`.
- Added support for `read_excel` (Uses local pandas for processing)
- Added support for `Series.at`, `Series.iat`, `DataFrame.at`, and `DataFrame.iat`.
- Added support for `Series.dt.isocalendar`.
- Added support for `Series.case_when` except when condition or replacement is callable.
- Added documentation pages for `Index` and its APIs.
- Added support for `DataFrame.assign`.
- Added support for `DataFrame.stack`.
- Added support for `DataFrame.pivot` and `pd.pivot`.
- Added support for `DataFrame.to_csv` and `Series.to_csv`.
- Added support for `Index.T`.

#### Bug Fixes

- Fixed a bug that causes output of GroupBy.aggregate's columns to be ordered incorrectly.
- Fixed a bug where `DataFrame.describe` on a frame with duplicate columns of differing dtypes could cause an error or incorrect results.
- Fixed a bug in `DataFrame.rolling` and `Series.rolling` so `window=0` now throws `NotImplementedError` instead of `ValueError`

#### Improvements

- Added support for named aggregations in `DataFrame.aggregate` and `Series.aggregate` with `axis=0`.
- `pd.read_csv` reads using the native pandas CSV parser, then uploads data to snowflake using parquet. This enables most of the parameters supported by `read_csv` including date parsing and numeric conversions. Uploading via parquet is roughly twice as fast as uploading via CSV.
- Initial work to support an `pd.Index` directly in Snowpark pandas. Support for `pd.Index` as a first-class component of Snowpark pandas is coming soon.
- Added a lazy index constructor and support for `len`, `shape`, `size`, `empty`, `to_pandas()` and `names`. For `df.index`, Snowpark pandas creates a lazy index object.
- For `df.columns`, Snowpark pandas supports a non-lazy version of an `Index` since the data is already stored locally.

## 1.18.0 (2024-05-28)

### Snowpark Python API Updates

#### Improvements

- Improved error message to remind users set `{"infer_schema": True}` when reading csv file without specifying its schema.
- Improved error handling for `Session.create_dataframe` when called with more than 512 rows and using `format` or `pyformat` `paramstyle`.

### Snowpark pandas API Updates

#### New Features

- Added `DataFrame.cache_result` and `Series.cache_result` methods for users to persist DataFrames and Series to a temporary table lasting the duration of the session to improve latency of subsequent operations.

#### Bug Fixes

#### Improvements

- Added partial support for `DataFrame.pivot_table` with no `index` parameter, as well as for `margins` parameter.
- Updated the signature of `DataFrame.shift`/`Series.shift`/`DataFrameGroupBy.shift`/`SeriesGroupBy.shift` to match pandas 2.2.1. Snowpark pandas does not yet support the newly-added `suffix` argument, or sequence values of `periods`.
- Re-added support for `Series.str.split`.

#### Bug Fixes

- Fixed how we support mixed columns for string methods (`Series.str.*`).

### Snowpark Local Testing Updates

#### New Features

- Added support for the following DataFrameReader read options to file formats `csv` and `json`:
  - PURGE
  - PATTERN
  - INFER_SCHEMA with value being `False`
  - ENCODING with value being `UTF8`
- Added support for `DataFrame.analytics.moving_agg` and `DataFrame.analytics.cumulative_agg_agg`.
- Added support for `if_not_exists` parameter during UDF and stored procedure registration.

#### Bug Fixes

- Fixed a bug that when processing time format, fractional second part is not handled properly.
- Fixed a bug that caused function calls on `*` to fail.
- Fixed a bug that prevented creation of map and struct type objects.
- Fixed a bug that function `date_add` was unable to handle some numeric types.
- Fixed a bug that `TimestampType` casting resulted in incorrect data.
- Fixed a bug that caused `DecimalType` data to have incorrect precision in some cases.
- Fixed a bug where referencing missing table or view raises confusing `IndexError`.
- Fixed a bug that mocked function `to_timestamp_ntz` can not handle None data.
- Fixed a bug that mocked UDFs handles output data of None improperly.
- Fixed a bug where `DataFrame.with_column_renamed` ignores attributes from parent DataFrames after join operations.
- Fixed a bug that integer precision of large value gets lost when converted to pandas DataFrame.
- Fixed a bug that the schema of datetime object is wrong when create DataFrame from a pandas DataFrame.
- Fixed a bug in the implementation of `Column.equal_nan` where null data is handled incorrectly.
- Fixed a bug where `DataFrame.drop` ignore attributes from parent DataFrames after join operations.
- Fixed a bug in mocked function `date_part` where Column type is set wrong.
- Fixed a bug where `DataFrameWriter.save_as_table` does not raise exceptions when inserting null data into non-nullable columns.
- Fixed a bug in the implementation of `DataFrameWriter.save_as_table` where
  - Append or Truncate fails when incoming data has different schema than existing table.
  - Truncate fails when incoming data does not specify columns that are nullable.

#### Improvements

- Removed dependency check for `pyarrow` as it is not used.
- Improved target type coverage of `Column.cast`, adding support for casting to boolean and all integral types.
- Aligned error experience when calling UDFs and stored procedures.
- Added appropriate error messages for `is_permanent` and `anonymous` options in UDFs and stored procedures registration to make it more clear that those features are not yet supported.
- File read operation with unsupported options and values now raises `NotImplementedError` instead of warnings and unclear error information.

## 1.17.0 (2024-05-21)

### Snowpark Python API Updates

#### New Features

- Added support to add a comment on tables and views using the functions listed below:
  - `DataFrameWriter.save_as_table`
  - `DataFrame.create_or_replace_view`
  - `DataFrame.create_or_replace_temp_view`
  - `DataFrame.create_or_replace_dynamic_table`

#### Improvements

- Improved error message to remind users to set `{"infer_schema": True}` when reading CSV file without specifying its schema.

### Snowpark pandas API Updates

#### New Features

- Start of Public Preview of Snowpark pandas API. Refer to the [Snowpark pandas API Docs](https://docs.snowflake.com/developer-guide/snowpark/python/snowpark-pandas) for more details.

### Snowpark Local Testing Updates

#### New Features

- Added support for NumericType and VariantType data conversion in the mocked function `to_timestamp_ltz`, `to_timestamp_ntz`, `to_timestamp_tz` and `to_timestamp`.
- Added support for DecimalType, BinaryType, ArrayType, MapType, TimestampType, DateType and TimeType data conversion in the mocked function `to_char`.
- Added support for the following APIs:
  - snowflake.snowpark.functions:
    - to_varchar
  - snowflake.snowpark.DataFrame:
    - pivot
  - snowflake.snowpark.Session:
    - cancel_all
- Introduced a new exception class `snowflake.snowpark.mock.exceptions.SnowparkLocalTestingException`.
- Added support for casting to FloatType

#### Bug Fixes

- Fixed a bug that stored procedure and UDF should not remove imports already in the `sys.path` during the clean-up step.
- Fixed a bug that when processing datetime format, the fractional second part is not handled properly.
- Fixed a bug that on Windows platform that file operations was unable to properly handle file separator in directory name.
- Fixed a bug that on Windows platform that when reading a pandas dataframe, IntervalType column with integer data can not be processed.
- Fixed a bug that prevented users from being able to select multiple columns with the same alias.
- Fixed a bug that `Session.get_current_[schema|database|role|user|account|warehouse]` returns upper-cased identifiers when identifiers are quoted.
- Fixed a bug that function `substr` and `substring` can not handle 0-based `start_expr`.

#### Improvements

- Standardized the error experience by raising `SnowparkLocalTestingException` in error cases which is on par with `SnowparkSQLException` raised in non-local execution.
- Improved error experience of `Session.write_pandas` method that `NotImplementError` will be raised when called.
- Aligned error experience with reusing a closed session in non-local execution.

## 1.16.0 (2024-05-07)

### New Features

- Support stored procedure register with packages given as Python modules.
- Added snowflake.snowpark.Session.lineage.trace to explore data lineage of snowfake objects.
- Added support for structured type schema parsing.

### Bug Fixes

- Fixed a bug when inferring schema, single quotes are added to stage files already have single quotes.

### Local Testing Updates

#### New Features

- Added support for StringType, TimestampType and VariantType data conversion in the mocked function `to_date`.
- Added support for the following APIs:
  - snowflake.snowpark.functions
    - get
    - concat
    - concat_ws

#### Bug Fixes

- Fixed a bug that caused `NaT` and `NaN` values to not be recognized.
- Fixed a bug where, when inferring a schema, single quotes were added to stage files that already had single quotes.
- Fixed a bug where `DataFrameReader.csv` was unable to handle quoted values containing a delimiter.
- Fixed a bug that when there is `None` value in an arithmetic calculation, the output should remain `None` instead of `math.nan`.
- Fixed a bug in function `sum` and `covar_pop` that when there is `math.nan` in the data, the output should also be `math.nan`.
- Fixed a bug that stage operation can not handle directories.
- Fixed a bug that `DataFrame.to_pandas` should take Snowflake numeric types with precision 38 as `int64`.

## 1.15.0 (2024-04-24)

### New Features

- Added `truncate` save mode in `DataFrameWrite` to overwrite existing tables by truncating the underlying table instead of dropping it.
- Added telemetry to calculate query plan height and number of duplicate nodes during collect operations.
- Added the functions below to unload data from a `DataFrame` into one or more files in a stage:
  - `DataFrame.write.json`
  - `DataFrame.write.csv`
  - `DataFrame.write.parquet`
- Added distributed tracing using open telemetry APIs for action functions in `DataFrame` and `DataFrameWriter`:
  - snowflake.snowpark.DataFrame:
    - collect
    - collect_nowait
    - to_pandas
    - count
    - show
  - snowflake.snowpark.DataFrameWriter:
    - save_as_table
- Added support for snow:// URLs to `snowflake.snowpark.Session.file.get` and `snowflake.snowpark.Session.file.get_stream`
- Added support to register stored procedures and UDxFs with a `comment`.
- UDAF client support is ready for public preview. Please stay tuned for the Snowflake announcement of UDAF public preview.
- Added support for dynamic pivot.  This feature is currently in private preview.

### Improvements

- Improved the generated query performance for both compilation and execution by converting duplicate subqueries to Common Table Expressions (CTEs). It is still an experimental feature not enabled by default, and can be enabled by setting `session.cte_optimization_enabled` to `True`.

### Bug Fixes

- Fixed a bug where `statement_params` was not passed to query executions that register stored procedures and user defined functions.
- Fixed a bug causing `snowflake.snowpark.Session.file.get_stream` to fail for quoted stage locations.
- Fixed a bug that an internal type hint in `utils.py` might raise AttributeError in case the underlying module can not be found.

### Local Testing Updates

#### New Features

- Added support for registering UDFs and stored procedures.
- Added support for the following APIs:
  - snowflake.snowpark.Session:
    - file.put
    - file.put_stream
    - file.get
    - file.get_stream
    - read.json
    - add_import
    - remove_import
    - get_imports
    - clear_imports
    - add_packages
    - add_requirements
    - clear_packages
    - remove_package
    - udf.register
    - udf.register_from_file
    - sproc.register
    - sproc.register_from_file
  - snowflake.snowpark.functions
    - current_database
    - current_session
    - date_trunc
    - object_construct
    - object_construct_keep_null
    - pow
    - sqrt
    - udf
    - sproc
- Added support for StringType, TimestampType and VariantType data conversion in the mocked function `to_time`.

#### Bug Fixes

- Fixed a bug that null filled columns for constant functions.
- Fixed a bug that implementation of to_object, to_array and to_binary to better handle null inputs.
- Fixed a bug that timestamp data comparison can not handle year beyond 2262.
- Fixed a bug that `Session.builder.getOrCreate` should return the created mock session.

## 1.14.0 (2024-03-20)

### New Features

- Added support for creating vectorized UDTFs with `process` method.
- Added support for dataframe functions:
  - to_timestamp_ltz
  - to_timestamp_ntz
  - to_timestamp_tz
  - locate
- Added support for ASOF JOIN type.
- Added support for the following local testing APIs:
  - snowflake.snowpark.functions:
    - to_double
    - to_timestamp
    - to_timestamp_ltz
    - to_timestamp_ntz
    - to_timestamp_tz
    - greatest
    - least
    - convert_timezone
    - dateadd
    - date_part
  - snowflake.snowpark.Session:
    - get_current_account
    - get_current_warehouse
    - get_current_role
    - use_schema
    - use_warehouse
    - use_database
    - use_role

### Bug Fixes

- Fixed a bug in `SnowflakePlanBuilder` that `save_as_table` does not filter column that name start with '$' and follow by number correctly.
- Fixed a bug that statement parameters may have no effect when resolving imports and packages.
- Fixed bugs in local testing:
  - LEFT ANTI and LEFT SEMI joins drop rows with null values.
  - DataFrameReader.csv incorrectly parses data when the optional parameter `field_optionally_enclosed_by` is specified.
  - Column.regexp only considers the first entry when `pattern` is a `Column`.
  - Table.update raises `KeyError` when updating null values in the rows.
  - VARIANT columns raise errors at `DataFrame.collect`.
  - `count_distinct` does not work correctly when counting.
  - Null values in integer columns raise `TypeError`.

### Improvements

- Added telemetry to local testing.
- Improved the error message of `DataFrameReader` to raise `FileNotFound` error when reading a path that does not exist or when there are no files under the path.

## 1.13.0 (2024-02-26)

### New Features

- Added support for an optional `date_part` argument in function `last_day`.
- `SessionBuilder.app_name` will set the query_tag after the session is created.
- Added support for the following local testing functions:
  - current_timestamp
  - current_date
  - current_time
  - strip_null_value
  - upper
  - lower
  - length
  - initcap

### Improvements

- Added cleanup logic at interpreter shutdown to close all active sessions.
- Closing sessions within stored procedures now is a no-op logging a warning instead of raising an error.

### Bug Fixes

- Fixed a bug in `DataFrame.to_local_iterator` where the iterator could yield wrong results if another query is executed before the iterator finishes due to wrong isolation level. For details, please see #945.
- Fixed a bug that truncated table names in error messages while running a plan with local testing enabled.
- Fixed a bug that `Session.range` returns empty result when the range is large.

## 1.12.1 (2024-02-08)

### Improvements

- Use `split_blocks=True` by default during `to_pandas` conversion, for optimal memory allocation. This parameter is passed to `pyarrow.Table.to_pandas`, which enables `PyArrow` to split the memory allocation into smaller, more manageable blocks instead of allocating a single contiguous block. This results in better memory management when dealing with larger datasets.

### Bug Fixes

- Fixed a bug in `DataFrame.to_pandas` that caused an error when evaluating on a Dataframe with an `IntergerType` column with null values.

## 1.12.0 (2024-01-30)

### New Features

- Exposed `statement_params` in `StoredProcedure.__call__`.
- Added two optional arguments to `Session.add_import`.
  - `chunk_size`: The number of bytes to hash per chunk of the uploaded files.
  - `whole_file_hash`: By default only the first chunk of the uploaded import is hashed to save time. When this is set to True each uploaded file is fully hashed instead.
- Added parameters `external_access_integrations` and `secrets` when creating a UDAF from Snowpark Python to allow integration with external access.
- Added a new method `Session.append_query_tag`. Allows an additional tag to be added to the current query tag by appending it as a comma separated value.
- Added a new method `Session.update_query_tag`. Allows updates to a JSON encoded dictionary query tag.
- `SessionBuilder.getOrCreate` will now attempt to replace the singleton it returns when token expiration has been detected.
- Added support for new functions in `snowflake.snowpark.functions`:
  - `array_except`
  - `create_map`
  - `sign`/`signum`
- Added the following functions to `DataFrame.analytics`:
  - Added the `moving_agg` function in `DataFrame.analytics` to enable moving aggregations like sums and averages with multiple window sizes.
  - Added the `cummulative_agg` function in `DataFrame.analytics` to enable commulative aggregations like sums and averages on multiple columns.
  - Added the `compute_lag` and `compute_lead` functions in `DataFrame.analytics` for enabling lead and lag calculations on multiple columns.
  - Added the `time_series_agg` function in `DataFrame.analytics` to enable time series aggregations like sums and averages with multiple time windows.

### Bug Fixes

- Fixed a bug in `DataFrame.na.fill` that caused Boolean values to erroneously override integer values.
- Fixed a bug in `Session.create_dataframe` where the Snowpark DataFrames created using pandas DataFrames were not inferring the type for timestamp columns correctly. The behavior is as follows:
  - Earlier timestamp columns without a timezone would be converted to nanosecond epochs and inferred as `LongType()`, but will now be correctly maintained as timestamp values and be inferred as `TimestampType(TimestampTimeZone.NTZ)`.
  - Earlier timestamp columns with a timezone would be inferred as `TimestampType(TimestampTimeZone.NTZ)` and loose timezone information but will now be correctly inferred as `TimestampType(TimestampTimeZone.LTZ)` and timezone information is retained correctly.
  - Set session parameter `PYTHON_SNOWPARK_USE_LOGICAL_TYPE_FOR_CREATE_DATAFRAME` to revert back to old behavior. It is recommended that you update your code to align with correct behavior because the parameter will be removed in the future.
- Fixed a bug that `DataFrame.to_pandas` gets decimal type when scale is not 0, and creates an object dtype in `pandas`. Instead, we cast the value to a float64 type.
- Fixed bugs that wrongly flattened the generated SQL when one of the following happens:
  - `DataFrame.filter()` is called after `DataFrame.sort().limit()`.
  - `DataFrame.sort()` or `filter()` is called on a DataFrame that already has a window function or sequence-dependent data generator column.
    For instance, `df.select("a", seq1().alias("b")).select("a", "b").sort("a")` won't flatten the sort clause anymore.
  - a window or sequence-dependent data generator column is used after `DataFrame.limit()`. For instance, `df.limit(10).select(row_number().over())` won't flatten the limit and select in the generated SQL.
- Fixed a bug where aliasing a DataFrame column raised an error when the DataFame was copied from another DataFrame with an aliased column. For instance,

  ```python
  df = df.select(col("a").alias("b"))
  df = copy(df)
  df.select(col("b").alias("c"))  # threw an error. Now it's fixed.
  ```

- Fixed a bug in `Session.create_dataframe` that the non-nullable field in a schema is not respected for boolean type. Note that this fix is only effective when the user has the privilege to create a temp table.
- Fixed a bug in SQL simplifier where non-select statements in `session.sql` dropped a SQL query when used with `limit()`.
- Fixed a bug that raised an exception when session parameter `ERROR_ON_NONDETERMINISTIC_UPDATE` is true.

### Behavior Changes (API Compatible)

- When parsing data types during a `to_pandas` operation, we rely on GS precision value to fix precision issues for large integer values. This may affect users where a column that was earlier returned as `int8` gets returned as `int64`. Users can fix this by explicitly specifying precision values for their return column.
- Aligned behavior for `Session.call` in case of table stored procedures where running `Session.call` would not trigger stored procedure unless a `collect()` operation was performed.
- `StoredProcedureRegistration` will now automatically add `snowflake-snowpark-python` as a package dependency. The added dependency will be on the client's local version of the library and an error is thrown if the server cannot support that version.

## 1.11.1 (2023-12-07)

### Bug Fixes

- Fixed a bug that numpy should not be imported at the top level of mock module.
- Added support for these new functions in `snowflake.snowpark.functions`:
  - `from_utc_timestamp`
  - `to_utc_timestamp`

## 1.11.0 (2023-12-05)

### New Features

- Add the `conn_error` attribute to `SnowflakeSQLException` that stores the whole underlying exception from `snowflake-connector-python`.
- Added support for `RelationalGroupedDataframe.pivot()` to access `pivot` in the following pattern `Dataframe.group_by(...).pivot(...)`.
- Added experimental feature: Local Testing Mode, which allows you to create and operate on Snowpark Python DataFrames locally without connecting to a Snowflake account. You can use the local testing framework to test your DataFrame operations locally, on your development machine or in a CI (continuous integration) pipeline, before deploying code changes to your account.

- Added support for `arrays_to_object` new functions in `snowflake.snowpark.functions`.
- Added support for the vector data type.

### Dependency Updates

- Bumped cloudpickle dependency to work with `cloudpickle==2.2.1`
- Updated ``snowflake-connector-python`` to `3.4.0`.

### Bug Fixes

- DataFrame column names quoting check now supports newline characters.
- Fix a bug where a DataFrame generated by `session.read.with_metadata` creates inconsistent table when doing `df.write.save_as_table`.

## 1.10.0 (2023-11-03)

### New Features

- Added support for managing case sensitivity in `DataFrame.to_local_iterator()`.
- Added support for specifying vectorized UDTF's input column names by using the optional parameter `input_names` in `UDTFRegistration.register/register_file` and `functions.pandas_udtf`. By default, `RelationalGroupedDataFrame.applyInPandas` will infer the column names from current dataframe schema.
- Add `sql_error_code` and `raw_message` attributes to `SnowflakeSQLException` when it is caused by a SQL exception.

### Bug Fixes

- Fixed a bug in `DataFrame.to_pandas()` where converting snowpark dataframes to pandas dataframes was losing precision on integers with more than 19 digits.
- Fixed a bug that `session.add_packages` can not handle requirement specifier that contains project name with underscore and version.
- Fixed a bug in `DataFrame.limit()` when `offset` is used and the parent `DataFrame` uses `limit`. Now the `offset` won't impact the parent DataFrame's `limit`.
- Fixed a bug in `DataFrame.write.save_as_table` where dataframes created from read api could not save data into snowflake because of invalid column name `$1`.

### Behavior change

- Changed the behavior of `date_format`:
  - The `format` argument changed from optional to required.
  - The returned result changed from a date object to a date-formatted string.
- When a window function, or a sequence-dependent data generator (`normal`, `zipf`, `uniform`, `seq1`, `seq2`, `seq4`, `seq8`) function is used, the sort and filter operation will no longer be flattened when generating the query.

## 1.9.0 (2023-10-13)

### New Features

- Added support for the Python 3.11 runtime environment.

### Dependency updates

- Added back the dependency of `typing-extensions`.

### Bug Fixes

- Fixed a bug where imports from permanent stage locations were ignored for temporary stored procedures, UDTFs, UDFs, and UDAFs.
- Revert back to using CTAS (create table as select) statement for `Dataframe.writer.save_as_table` which does not need insert permission for writing tables.

### New Features
- Support `PythonObjJSONEncoder` json-serializable objects for `ARRAY` and `OBJECT` literals.

## 1.8.0 (2023-09-14)

### New Features

- Added support for VOLATILE/IMMUTABLE keyword when registering UDFs.
- Added support for specifying clustering keys when saving dataframes using `DataFrame.save_as_table`.
- Accept `Iterable` objects input for `schema` when creating dataframes using `Session.create_dataframe`.
- Added the property `DataFrame.session` to return a `Session` object.
- Added the property `Session.session_id` to return an integer that represents session ID.
- Added the property `Session.connection` to return a `SnowflakeConnection` object .

- Added support for creating a Snowpark session from a configuration file or environment variables.

### Dependency updates

- Updated ``snowflake-connector-python`` to 3.2.0.

### Bug Fixes

- Fixed a bug where automatic package upload would raise `ValueError` even when compatible package version were added in `session.add_packages`.
- Fixed a bug where table stored procedures were not registered correctly when using `register_from_file`.
- Fixed a bug where dataframe joins failed with `invalid_identifier` error.
- Fixed a bug where `DataFrame.copy` disables SQL simplfier for the returned copy.
- Fixed a bug where `session.sql().select()` would fail if any parameters are specified to `session.sql()`

## 1.7.0 (2023-08-28)

### New Features

- Added parameters `external_access_integrations` and `secrets` when creating a UDF, UDTF or Stored Procedure from Snowpark Python to allow integration with external access.
- Added support for these new functions in `snowflake.snowpark.functions`:
  - `array_flatten`
  - `flatten`
- Added support for `apply_in_pandas` in `snowflake.snowpark.relational_grouped_dataframe`.
- Added support for replicating your local Python environment on Snowflake via `Session.replicate_local_environment`.

### Bug Fixes

- Fixed a bug where `session.create_dataframe` fails to properly set nullable columns where nullability was affected by order or data was given.
- Fixed a bug where `DataFrame.select` could not identify and alias columns in presence of table functions when output columns of table function overlapped with columns in dataframe.

### Behavior Changes

- When creating stored procedures, UDFs, UDTFs, UDAFs with parameter `is_permanent=False` will now create temporary objects even when `stage_name` is provided. The default value of `is_permanent` is `False` which is why if this value is not explicitly set to `True` for permanent objects, users will notice a change in behavior.
- `types.StructField` now enquotes column identifier by default.

## 1.6.1 (2023-08-02)

### New Features

- Added support for these new functions in `snowflake.snowpark.functions`:
  - `array_sort`
  - `sort_array`
  - `array_min`
  - `array_max`
  - `explode_outer`
- Added support for pure Python packages specified via `Session.add_requirements` or `Session.add_packages`. They are now usable in stored procedures and UDFs even if packages are not present on the Snowflake Anaconda channel.
  - Added Session parameter `custom_packages_upload_enabled` and `custom_packages_force_upload_enabled` to enable the support for pure Python packages feature mentioned above. Both parameters default to `False`.
- Added support for specifying package requirements by passing a Conda environment yaml file to `Session.add_requirements`.
- Added support for asynchronous execution of multi-query dataframes that contain binding variables.
- Added support for renaming multiple columns in `DataFrame.rename`.
- Added support for Geometry datatypes.
- Added support for `params` in `session.sql()` in stored procedures.
- Added support for user-defined aggregate functions (UDAFs). This feature is currently in private preview.
- Added support for vectorized UDTFs (user-defined table functions). This feature is currently in public preview.
- Added support for Snowflake Timestamp variants (i.e., `TIMESTAMP_NTZ`, `TIMESTAMP_LTZ`, `TIMESTAMP_TZ`)
  - Added `TimestampTimezone` as an argument in `TimestampType` constructor.
  - Added type hints `NTZ`, `LTZ`, `TZ` and `Timestamp` to annotate functions when registering UDFs.

### Improvements

- Removed redundant dependency `typing-extensions`.
- `DataFrame.cache_result` now creates temp table fully qualified names under current database and current schema.

### Bug Fixes

- Fixed a bug where type check happens on pandas before it is imported.
- Fixed a bug when creating a UDF from `numpy.ufunc`.
- Fixed a bug where `DataFrame.union` was not generating the correct `Selectable.schema_query` when SQL simplifier is enabled.

### Behavior Changes

- `DataFrameWriter.save_as_table` now respects the `nullable` field of the schema provided by the user or the inferred schema based on data from user input.

### Dependency updates

- Updated ``snowflake-connector-python`` to 3.0.4.

## 1.5.1 (2023-06-20)

### New Features

- Added support for the Python 3.10 runtime environment.

## 1.5.0 (2023-06-09)

### Behavior Changes

- Aggregation results, from functions such as `DataFrame.agg` and `DataFrame.describe`, no longer strip away non-printing characters from column names.

### New Features

- Added support for the Python 3.9 runtime environment.
- Added support for new functions in `snowflake.snowpark.functions`:
  - `array_generate_range`
  - `array_unique_agg`
  - `collect_set`
  - `sequence`
- Added support for registering and calling stored procedures with `TABLE` return type.
- Added support for parameter `length` in `StringType()` to specify the maximum number of characters that can be stored by the column.
- Added the alias `functions.element_at()` for `functions.get()`.
- Added the alias `Column.contains` for `functions.contains`.
- Added experimental feature `DataFrame.alias`.
- Added support for querying metadata columns from stage when creating `DataFrame` using `DataFrameReader`.
- Added support for `StructType.add` to append more fields to existing `StructType` objects.
- Added support for parameter `execute_as` in `StoredProcedureRegistration.register_from_file()` to specify stored procedure caller rights.

### Bug Fixes

- Fixed a bug where the `Dataframe.join_table_function` did not run all of the necessary queries to set up the join table function when SQL simplifier was enabled.
- Fixed type hint declaration for custom types - `ColumnOrName`, `ColumnOrLiteralStr`, `ColumnOrSqlExpr`, `LiteralType` and `ColumnOrLiteral` that were breaking `mypy` checks.
- Fixed a bug where `DataFrameWriter.save_as_table` and `DataFrame.copy_into_table` failed to parse fully qualified table names.

## 1.4.0 (2023-04-24)

### New Features

- Added support for `session.getOrCreate`.
- Added support for alias `Column.getField`.
- Added support for new functions in `snowflake.snowpark.functions`:
  - `date_add` and `date_sub` to make add and subtract operations easier.
  - `daydiff`
  - `explode`
  - `array_distinct`.
  - `regexp_extract`.
  - `struct`.
  - `format_number`.
  - `bround`.
  - `substring_index`
- Added parameter `skip_upload_on_content_match` when creating UDFs, UDTFs and stored procedures using `register_from_file` to skip uploading files to a stage if the same version of the files are already on the stage.
- Added support for `DataFrameWriter.save_as_table` method to take table names that contain dots.
- Flattened generated SQL when `DataFrame.filter()` or `DataFrame.order_by()` is followed by a projection statement (e.g. `DataFrame.select()`, `DataFrame.with_column()`).
- Added support for creating dynamic tables _(in private preview)_ using `Dataframe.create_or_replace_dynamic_table`.
- Added an optional argument `params` in `session.sql()` to support binding variables. Note that this is not supported in stored procedures yet.

### Bug Fixes

- Fixed a bug in `strtok_to_array` where an exception was thrown when a delimiter was passed in.
- Fixed a bug in `session.add_import` where the module had the same namespace as other dependencies.

## 1.3.0 (2023-03-28)

### New Features

- Added support for `delimiters` parameter in `functions.initcap()`.
- Added support for `functions.hash()` to accept a variable number of input expressions.
- Added API `Session.RuntimeConfig` for getting/setting/checking the mutability of any runtime configuration.
- Added support managing case sensitivity in `Row` results from `DataFrame.collect` using `case_sensitive` parameter.
- Added API `Session.conf` for getting, setting or checking the mutability of any runtime configuration.
- Added support for managing case sensitivity in `Row` results from `DataFrame.collect` using `case_sensitive` parameter.
- Added indexer support for `snowflake.snowpark.types.StructType`.
- Added a keyword argument `log_on_exception` to `Dataframe.collect` and `Dataframe.collect_no_wait` to optionally disable error logging for SQL exceptions.

### Bug Fixes

- Fixed a bug where a DataFrame set operation(`DataFrame.substract`, `DataFrame.union`, etc.) being called after another DataFrame set operation and `DataFrame.select` or `DataFrame.with_column` throws an exception.
- Fixed a bug where chained sort statements are overwritten by the SQL simplifier.

### Improvements

- Simplified JOIN queries to use constant subquery aliases (`SNOWPARK_LEFT`, `SNOWPARK_RIGHT`) by default. Users can disable this at runtime with `session.conf.set('use_constant_subquery_alias', False)` to use randomly generated alias names instead.
- Allowed specifying statement parameters in `session.call()`.
- Enabled the uploading of large pandas DataFrames in stored procedures by defaulting to a chunk size of 100,000 rows.

## 1.2.0 (2023-03-02)

### New Features

- Added support for displaying source code as comments in the generated scripts when registering stored procedures. This
  is enabled by default, turn off by specifying `source_code_display=False` at registration.
- Added a parameter `if_not_exists` when creating a UDF, UDTF or Stored Procedure from Snowpark Python to ignore creating the specified function or procedure if it already exists.
- Accept integers when calling `snowflake.snowpark.functions.get` to extract value from array.
- Added `functions.reverse` in functions to open access to Snowflake built-in function
  [reverse](https://docs.snowflake.com/en/sql-reference/functions/reverse).
- Added parameter `require_scoped_url` in snowflake.snowflake.files.SnowflakeFile.open() `(in Private Preview)` to replace `is_owner_file` is marked for deprecation.

### Bug Fixes

- Fixed a bug that overwrote `paramstyle` to `qmark` when creating a Snowpark session.
- Fixed a bug where `df.join(..., how="cross")` fails with `SnowparkJoinException: (1112): Unsupported using join type 'Cross'`.
- Fixed a bug where querying a `DataFrame` column created from chained function calls used a wrong column name.

## 1.1.0 (2023-01-26)

### New Features:

- Added `asc`, `asc_nulls_first`, `asc_nulls_last`, `desc`, `desc_nulls_first`, `desc_nulls_last`, `date_part` and `unix_timestamp` in functions.
- Added the property `DataFrame.dtypes` to return a list of column name and data type pairs.
- Added the following aliases:
  - `functions.expr()` for `functions.sql_expr()`.
  - `functions.date_format()` for `functions.to_date()`.
  - `functions.monotonically_increasing_id()` for `functions.seq8()`
  - `functions.from_unixtime()` for `functions.to_timestamp()`

### Bug Fixes:

- Fixed a bug in SQL simplifier that didn’t handle Column alias and join well in some cases. See https://github.com/snowflakedb/snowpark-python/issues/658 for details.
- Fixed a bug in SQL simplifier that generated wrong column names for function calls, NaN and INF.

### Improvements

- The session parameter `PYTHON_SNOWPARK_USE_SQL_SIMPLIFIER` is `True` after Snowflake 7.3 was released. In snowpark-python, `session.sql_simplifier_enabled` reads the value of `PYTHON_SNOWPARK_USE_SQL_SIMPLIFIER` by default, meaning that the SQL simplfier is enabled by default after the Snowflake 7.3 release. To turn this off, set `PYTHON_SNOWPARK_USE_SQL_SIMPLIFIER` in Snowflake to `False` or run `session.sql_simplifier_enabled = False` from Snowpark. It is recommended to use the SQL simplifier because it helps to generate more concise SQL.

## 1.0.0 (2022-11-01)

### New Features

- Added `Session.generator()` to create a new `DataFrame` using the Generator table function.
- Added a parameter `secure` to the functions that create a secure UDF or UDTF.

## 0.12.0 (2022-10-14)

### New Features

- Added new APIs for async job:
  - `Session.create_async_job()` to create an `AsyncJob` instance from a query id.
  - `AsyncJob.result()` now accepts argument `result_type` to return the results in different formats.
  - `AsyncJob.to_df()` returns a `DataFrame` built from the result of this asynchronous job.
  - `AsyncJob.query()` returns the SQL text of the executed query.
- `DataFrame.agg()` and `RelationalGroupedDataFrame.agg()` now accept variable-length arguments.
- Added parameters `lsuffix` and `rsuffix` to `DataFram.join()` and `DataFrame.cross_join()` to conveniently rename overlapping columns.
- Added `Table.drop_table()` so you can drop the temp table after `DataFrame.cache_result()`. `Table` is also a context manager so you can use the `with` statement to drop the cache temp table after use.
- Added `Session.use_secondary_roles()`.
- Added functions `first_value()` and `last_value()`. (contributed by @chasleslr)
- Added `on` as an alias for `using_columns` and `how` as an alias for `join_type` in `DataFrame.join()`.

### Bug Fixes

- Fixed a bug in `Session.create_dataframe()` that raised an error when `schema` names had special characters.
- Fixed a bug in which options set in `Session.read.option()` were not passed to `DataFrame.copy_into_table()` as default values.
- Fixed a bug in which `DataFrame.copy_into_table()` raises an error when a copy option has single quotes in the value.

## 0.11.0 (2022-09-28)

### Behavior Changes

- `Session.add_packages()` now raises `ValueError` when the version of a package cannot be found in Snowflake Anaconda channel. Previously, `Session.add_packages()` succeeded, and a `SnowparkSQLException` exception was raised later in the UDF/SP registration step.

### New Features:

- Added method `FileOperation.get_stream()` to support downloading stage files as stream.
- Added support in `functions.ntiles()` to accept int argument.
- Added the following aliases:
  - `functions.call_function()` for `functions.call_builtin()`.
  - `functions.function()` for `functions.builtin()`.
  - `DataFrame.order_by()` for `DataFrame.sort()`
  - `DataFrame.orderBy()` for `DataFrame.sort()`
- Improved `DataFrame.cache_result()` to return a more accurate `Table` class instead of a `DataFrame` class.
- Added support to allow `session` as the first argument when calling `StoredProcedure`.

### Improvements

- Improved nested query generation by flattening queries when applicable.
  - This improvement could be enabled by setting `Session.sql_simplifier_enabled = True`.
  - `DataFrame.select()`, `DataFrame.with_column()`, `DataFrame.drop()` and other select-related APIs have more flattened SQLs.
  - `DataFrame.union()`, `DataFrame.union_all()`, `DataFrame.except_()`, `DataFrame.intersect()`, `DataFrame.union_by_name()` have flattened SQLs generated when multiple set operators are chained.
- Improved type annotations for async job APIs.

### Bug Fixes

- Fixed a bug in which `Table.update()`, `Table.delete()`, `Table.merge()` try to reference a temp table that does not exist.

## 0.10.0 (2022-09-16)

### New Features:

- Added experimental APIs for evaluating Snowpark dataframes with asynchronous queries:
  - Added keyword argument `block` to the following action APIs on Snowpark dataframes (which execute queries) to allow asynchronous evaluations:
    - `DataFrame.collect()`, `DataFrame.to_local_iterator()`, `DataFrame.to_pandas()`, `DataFrame.to_pandas_batches()`, `DataFrame.count()`, `DataFrame.first()`.
    - `DataFrameWriter.save_as_table()`, `DataFrameWriter.copy_into_location()`.
    - `Table.delete()`, `Table.update()`, `Table.merge()`.
  - Added method `DataFrame.collect_nowait()` to allow asynchronous evaluations.
  - Added class `AsyncJob` to retrieve results from asynchronously executed queries and check their status.
- Added support for `table_type` in `Session.write_pandas()`. You can now choose from these `table_type` options: `"temporary"`, `"temp"`, and `"transient"`.
- Added support for using Python structured data (`list`, `tuple` and `dict`) as literal values in Snowpark.
- Added keyword argument `execute_as` to `functions.sproc()` and `session.sproc.register()` to allow registering a stored procedure as a caller or owner.
- Added support for specifying a pre-configured file format when reading files from a stage in Snowflake.

### Improvements:

- Added support for displaying details of a Snowpark session.

### Bug Fixes:

- Fixed a bug in which `DataFrame.copy_into_table()` and `DataFrameWriter.save_as_table()` mistakenly created a new table if the table name is fully qualified, and the table already exists.

### Deprecations:

- Deprecated keyword argument `create_temp_table` in `Session.write_pandas()`.
- Deprecated invoking UDFs using arguments wrapped in a Python list or tuple. You can use variable-length arguments without a list or tuple.

### Dependency updates

- Updated ``snowflake-connector-python`` to 2.7.12.

## 0.9.0 (2022-08-30)

### New Features:

- Added support for displaying source code as comments in the generated scripts when registering UDFs.
  This feature is turned on by default. To turn it off, pass the new keyword argument `source_code_display` as `False` when calling `register()` or `@udf()`.
- Added support for calling table functions from `DataFrame.select()`, `DataFrame.with_column()` and `DataFrame.with_columns()` which now take parameters of type `table_function.TableFunctionCall` for columns.
- Added keyword argument `overwrite` to `session.write_pandas()` to allow overwriting contents of a Snowflake table with that of a pandas DataFrame.
- Added keyword argument `column_order` to `df.write.save_as_table()` to specify the matching rules when inserting data into table in append mode.
- Added method `FileOperation.put_stream()` to upload local files to a stage via file stream.
- Added methods `TableFunctionCall.alias()` and `TableFunctionCall.as_()` to allow aliasing the names of columns that come from the output of table function joins.
- Added function `get_active_session()` in module `snowflake.snowpark.context` to get the current active Snowpark session.

### Bug Fixes:

- Fixed a bug in which batch insert should not raise an error when `statement_params` is not passed to the function.
- Fixed a bug in which column names should be quoted when `session.create_dataframe()` is called with dicts and a given schema.
- Fixed a bug in which creation of table should be skipped if the table already exists and is in append mode when calling `df.write.save_as_table()`.
- Fixed a bug in which third-party packages with underscores cannot be added when registering UDFs.

### Improvements:

- Improved function `function.uniform()` to infer the types of inputs `max_` and `min_` and cast the limits to `IntegerType` or `FloatType` correspondingly.

## 0.8.0 (2022-07-22)

### New Features:

- Added keyword only argument `statement_params` to the following methods to allow for specifying statement level parameters:
  - `collect`, `to_local_iterator`, `to_pandas`, `to_pandas_batches`,
    `count`, `copy_into_table`, `show`, `create_or_replace_view`, `create_or_replace_temp_view`, `first`, `cache_result`
    and `random_split` on class `snowflake.snowpark.Dateframe`.
  - `update`, `delete` and `merge` on class `snowflake.snowpark.Table`.
  - `save_as_table` and `copy_into_location` on class `snowflake.snowpark.DataFrameWriter`.
  - `approx_quantile`, `statement_params`, `cov` and `crosstab` on class `snowflake.snowpark.DataFrameStatFunctions`.
  - `register` and `register_from_file` on class `snowflake.snowpark.udf.UDFRegistration`.
  - `register` and `register_from_file` on class `snowflake.snowpark.udtf.UDTFRegistration`.
  - `register` and `register_from_file` on class `snowflake.snowpark.stored_procedure.StoredProcedureRegistration`.
  - `udf`, `udtf` and `sproc` in `snowflake.snowpark.functions`.
- Added support for `Column` as an input argument to `session.call()`.
- Added support for `table_type` in `df.write.save_as_table()`. You can now choose from these `table_type` options: `"temporary"`, `"temp"`, and `"transient"`.

### Improvements:

- Added validation of object name in `session.use_*` methods.
- Updated the query tag in SQL to escape it when it has special characters.
- Added a check to see if Anaconda terms are acknowledged when adding missing packages.

### Bug Fixes:

- Fixed the limited length of the string column in `session.create_dataframe()`.
- Fixed a bug in which `session.create_dataframe()` mistakenly converted 0 and `False` to `None` when the input data was only a list.
- Fixed a bug in which calling `session.create_dataframe()` using a large local dataset sometimes created a temp table twice.
- Aligned the definition of `function.trim()` with the SQL function definition.
- Fixed an issue where snowpark-python would hang when using the Python system-defined (built-in function) `sum` vs. the Snowpark `function.sum()`.

### Deprecations:

- Deprecated keyword argument `create_temp_table` in `df.write.save_as_table()`.

## 0.7.0 (2022-05-25)

### New Features:

- Added support for user-defined table functions (UDTFs).
  - Use function `snowflake.snowpark.functions.udtf()` to register a UDTF, or use it as a decorator to register the UDTF.
    - You can also use `Session.udtf.register()` to register a UDTF.
  - Use `Session.udtf.register_from_file()` to register a UDTF from a Python file.
- Updated APIs to query a table function, including both Snowflake built-in table functions and UDTFs.
  - Use function `snowflake.snowpark.functions.table_function()` to create a callable representing a table function and use it to call the table function in a query.
  - Alternatively, use function `snowflake.snowpark.functions.call_table_function()` to call a table function.
  - Added support for `over` clause that specifies `partition by` and `order by` when lateral joining a table function.
  - Updated `Session.table_function()` and `DataFrame.join_table_function()` to accept `TableFunctionCall` instances.

### Breaking Changes:

- When creating a function with `functions.udf()` and `functions.sproc()`, you can now specify an empty list for the `imports` or `packages` argument to indicate that no import or package is used for this UDF or stored procedure. Previously, specifying an empty list meant that the function would use session-level imports or packages.
- Improved the `__repr__` implementation of data types in `types.py`. The unused `type_name` property has been removed.
- Added a Snowpark-specific exception class for SQL errors. This replaces the previous `ProgrammingError` from the Python connector.

### Improvements:

- Added a lock to a UDF or UDTF when it is called for the first time per thread.
- Improved the error message for pickling errors that occurred during UDF creation.
- Included the query ID when logging the failed query.

### Bug Fixes:

- Fixed a bug in which non-integral data (such as timestamps) was occasionally converted to integer when calling `DataFrame.to_pandas()`.
- Fixed a bug in which `DataFrameReader.parquet()` failed to read a parquet file when its column contained spaces.
- Fixed a bug in which `DataFrame.copy_into_table()` failed when the dataframe is created by reading a file with inferred schemas.

### Deprecations

`Session.flatten()` and `DataFrame.flatten()`.

### Dependency Updates:

- Restricted the version of `cloudpickle` <= `2.0.0`.

## 0.6.0 (2022-04-27)

### New Features:

- Added support for vectorized UDFs with the input as a pandas DataFrame or pandas Series and the output as a pandas Series. This improves the performance of UDFs in Snowpark.
- Added support for inferring the schema of a DataFrame by default when it is created by reading a Parquet, Avro, or ORC file in the stage.
- Added functions `current_session()`, `current_statement()`, `current_user()`, `current_version()`, `current_warehouse()`, `date_from_parts()`, `date_trunc()`, `dayname()`, `dayofmonth()`, `dayofweek()`, `dayofyear()`, `grouping()`, `grouping_id()`, `hour()`, `last_day()`, `minute()`, `next_day()`, `previous_day()`, `second()`, `month()`, `monthname()`, `quarter()`, `year()`, `current_database()`, `current_role()`, `current_schema()`, `current_schemas()`, `current_region()`, `current_avaliable_roles()`, `add_months()`, `any_value()`, `bitnot()`, `bitshiftleft()`, `bitshiftright()`, `convert_timezone()`, `uniform()`, `strtok_to_array()`, `sysdate()`, `time_from_parts()`,  `timestamp_from_parts()`, `timestamp_ltz_from_parts()`, `timestamp_ntz_from_parts()`, `timestamp_tz_from_parts()`, `weekofyear()`, `percentile_cont()` to `snowflake.snowflake.functions`.

### Breaking Changes:

- Expired deprecations:
  - Removed the following APIs that were deprecated in 0.4.0: `DataFrame.groupByGroupingSets()`, `DataFrame.naturalJoin()`, `DataFrame.joinTableFunction`, `DataFrame.withColumns()`, `Session.getImports()`, `Session.addImport()`, `Session.removeImport()`, `Session.clearImports()`, `Session.getSessionStage()`, `Session.getDefaultDatabase()`, `Session.getDefaultSchema()`, `Session.getCurrentDatabase()`, `Session.getCurrentSchema()`, `Session.getFullyQualifiedCurrentSchema()`.

### Improvements:

- Added support for creating an empty `DataFrame` with a specific schema using the `Session.create_dataframe()` method.
- Changed the logging level from `INFO` to `DEBUG` for several logs (e.g., the executed query) when evaluating a dataframe.
- Improved the error message when failing to create a UDF due to pickle errors.

### Bug Fixes:

- Removed pandas hard dependencies in the `Session.create_dataframe()` method.

### Dependency Updates:

- Added `typing-extension` as a new dependency with the version >= `4.1.0`.

## 0.5.0 (2022-03-22)

### New Features

- Added stored procedures API.
  - Added `Session.sproc` property and `sproc()` to `snowflake.snowpark.functions`, so you can register stored procedures.
  - Added `Session.call` to call stored procedures by name.
- Added `UDFRegistration.register_from_file()` to allow registering UDFs from Python source files or zip files directly.
- Added `UDFRegistration.describe()` to describe a UDF.
- Added `DataFrame.random_split()` to provide a way to randomly split a dataframe.
- Added functions `md5()`, `sha1()`, `sha2()`, `ascii()`, `initcap()`, `length()`, `lower()`, `lpad()`, `ltrim()`, `rpad()`, `rtrim()`, `repeat()`, `soundex()`, `regexp_count()`, `replace()`, `charindex()`, `collate()`, `collation()`, `insert()`, `left()`, `right()`, `endswith()` to `snowflake.snowpark.functions`.
- Allowed `call_udf()` to accept literal values.
- Provided a `distinct` keyword in `array_agg()`.

### Bug Fixes:

- Fixed an issue that caused `DataFrame.to_pandas()` to have a string column if `Column.cast(IntegerType())` was used.
- Fixed a bug in `DataFrame.describe()` when there is more than one string column.

## 0.4.0 (2022-02-15)

### New Features

- You can now specify which Anaconda packages to use when defining UDFs.
  - Added `add_packages()`, `get_packages()`, `clear_packages()`, and `remove_package()`, to class `Session`.
  - Added `add_requirements()` to `Session` so you can use a requirements file to specify which packages this session will use.
  - Added parameter `packages` to function `snowflake.snowpark.functions.udf()` and method `UserDefinedFunction.register()` to indicate UDF-level Anaconda package dependencies when creating a UDF.
  - Added parameter `imports` to `snowflake.snowpark.functions.udf()` and `UserDefinedFunction.register()` to specify UDF-level code imports.
- Added a parameter `session` to function `udf()` and `UserDefinedFunction.register()` so you can specify which session to use to create a UDF if you have multiple sessions.
- Added types `Geography` and `Variant` to `snowflake.snowpark.types` to be used as type hints for Geography and Variant data when defining a UDF.
- Added support for Geography geoJSON data.
- Added `Table`, a subclass of `DataFrame` for table operations:
  - Methods `update` and `delete` update and delete rows of a table in Snowflake.
  - Method `merge` merges data from a `DataFrame` to a `Table`.
  - Override method `DataFrame.sample()` with an additional parameter `seed`, which works on tables but not on view and sub-queries.
- Added `DataFrame.to_local_iterator()` and `DataFrame.to_pandas_batches()` to allow getting results from an iterator when the result set returned from the Snowflake database is too large.
- Added `DataFrame.cache_result()` for caching the operations performed on a `DataFrame` in a temporary table.
  Subsequent operations on the original `DataFrame` have no effect on the cached result `DataFrame`.
- Added property `DataFrame.queries` to get SQL queries that will be executed to evaluate the `DataFrame`.
- Added `Session.query_history()` as a context manager to track SQL queries executed on a session, including all SQL queries to evaluate `DataFrame`s created from a session. Both query ID and query text are recorded.
- You can now create a `Session` instance from an existing established `snowflake.connector.SnowflakeConnection`. Use parameter `connection` in `Session.builder.configs()`.
- Added `use_database()`, `use_schema()`, `use_warehouse()`, and `use_role()` to class `Session` to switch database/schema/warehouse/role after a session is created.
- Added `DataFrameWriter.copy_into_table()` to unload a `DataFrame` to stage files.
- Added `DataFrame.unpivot()`.
- Added `Column.within_group()` for sorting the rows by columns with some aggregation functions.
- Added functions `listagg()`, `mode()`, `div0()`, `acos()`, `asin()`, `atan()`, `atan2()`, `cos()`, `cosh()`, `sin()`, `sinh()`, `tan()`, `tanh()`, `degrees()`, `radians()`, `round()`, `trunc()`, and `factorial()` to `snowflake.snowflake.functions`.
- Added an optional argument `ignore_nulls` in function `lead()` and `lag()`.
- The `condition` parameter of function `when()` and `iff()` now accepts SQL expressions.

### Improvements

- All function and method names have been renamed to use the snake case naming style, which is more Pythonic. For convenience, some camel case names are kept as aliases to the snake case APIs. It is recommended to use the snake case APIs.
  - Deprecated these methods on class `Session` and replaced them with their snake case equivalents: `getImports()`, `addImports()`, `removeImport()`, `clearImports()`, `getSessionStage()`, `getDefaultSchema()`, `getDefaultSchema()`, `getCurrentDatabase()`, `getFullyQualifiedCurrentSchema()`.
  - Deprecated these methods on class `DataFrame` and replaced them with their snake case equivalents: `groupingByGroupingSets()`, `naturalJoin()`, `withColumns()`, `joinTableFunction()`.
- Property `DataFrame.columns` is now consistent with `DataFrame.schema.names` and the Snowflake database `Identifier Requirements`.
- `Column.__bool__()` now raises a `TypeError`. This will ban the use of logical operators `and`, `or`, `not` on `Column` object, for instance `col("a") > 1 and col("b") > 2` will raise the `TypeError`. Use `(col("a") > 1) & (col("b") > 2)` instead.
- Changed `PutResult` and `GetResult` to subclass `NamedTuple`.
- Fixed a bug which raised an error when the local path or stage location has a space or other special characters.
- Changed `DataFrame.describe()` so that non-numeric and non-string columns are ignored instead of raising an exception.

### Dependency updates

- Updated ``snowflake-connector-python`` to 2.7.4.

## 0.3.0 (2022-01-09)

### New Features

- Added `Column.isin()`, with an alias `Column.in_()`.
- Added `Column.try_cast()`, which is a special version of `cast()`. It tries to cast a string expression to other types and returns `null` if the cast is not possible.
- Added `Column.startswith()` and `Column.substr()` to process string columns.
- `Column.cast()` now also accepts a `str` value to indicate the cast type in addition to a `DataType` instance.
- Added `DataFrame.describe()` to summarize stats of a `DataFrame`.
- Added `DataFrame.explain()` to print the query plan of a `DataFrame`.
- `DataFrame.filter()` and `DataFrame.select_expr()` now accepts a sql expression.
- Added a new `bool` parameter `create_temp_table` to methods `DataFrame.saveAsTable()` and `Session.write_pandas()` to optionally create a temp table.
- Added `DataFrame.minus()` and `DataFrame.subtract()` as aliases to `DataFrame.except_()`.
- Added `regexp_replace()`, `concat()`, `concat_ws()`, `to_char()`, `current_timestamp()`, `current_date()`, `current_time()`, `months_between()`, `cast()`, `try_cast()`, `greatest()`, `least()`, and `hash()` to module `snowflake.snowpark.functions`.

### Bug Fixes

- Fixed an issue where `Session.createDataFrame(pandas_df)` and `Session.write_pandas(pandas_df)` raise an exception when the `pandas DataFrame` has spaces in the column name.
- `DataFrame.copy_into_table()` sometimes prints an `error` level log entry while it actually works. It's fixed now.
- Fixed an API docs issue where some `DataFrame` APIs are missing from the docs.

### Dependency updates

- Update ``snowflake-connector-python`` to 2.7.2, which upgrades ``pyarrow`` dependency to 6.0.x. Refer to the [python connector 2.7.2 release notes](https://pypi.org/project/snowflake-connector-python/2.7.2/) for more details.

## 0.2.0 (2021-12-02)

### New Features

- Updated the `Session.createDataFrame()` method for creating a `DataFrame` from a pandas DataFrame.
- Added the `Session.write_pandas()` method for writing a `pandas DataFrame` to a table in Snowflake and getting a `Snowpark DataFrame` object back.
- Added new classes and methods for calling window functions.
- Added the new functions `cume_dist()`, to find the cumulative distribution of a value with regard to other values within a window partition,
  and `row_number()`, which returns a unique row number for each row within a window partition.
- Added functions for computing statistics for DataFrames in the `DataFrameStatFunctions` class.
- Added functions for handling missing values in a DataFrame in the `DataFrameNaFunctions` class.
- Added new methods `rollup()`, `cube()`, and `pivot()` to the `DataFrame` class.
- Added the `GroupingSets` class, which you can use with the DataFrame groupByGroupingSets method to perform a SQL GROUP BY GROUPING SETS.
- Added the new `FileOperation(session)`
  class that you can use to upload and download files to and from a stage.
- Added the `DataFrame.copy_into_table()`
  method for loading data from files in a stage into a table.
- In CASE expressions, the functions `when()` and `otherwise()`
  now accept Python types in addition to `Column` objects.
- When you register a UDF you can now optionally set the `replace` parameter to `True` to overwrite an existing UDF with the same name.

### Improvements

- UDFs are now compressed before they are uploaded to the server. This makes them about 10 times smaller, which can help
  when you are using large ML model files.
- When the size of a UDF is less than 8196 bytes, it will be uploaded as in-line code instead of uploaded to a stage.

### Bug Fixes

- Fixed an issue where the statement `df.select(when(col("a") == 1, 4).otherwise(col("a"))), [Row(4), Row(2), Row(3)]` raised an exception.
- Fixed an issue where `df.toPandas()` raised an exception when a DataFrame was created from large local data.

## 0.1.0 (2021-10-26)

Start of Private Preview<|MERGE_RESOLUTION|>--- conflicted
+++ resolved
@@ -8,19 +8,17 @@
 
 - Deprecated support for Python3.8.
 
-<<<<<<< HEAD
 ### Snowpark Local Testing Updates
 
 #### New Features
 
 - Added support for Interval experssion to `Window.range_between`.
-=======
+
 ### Snowpark pandas API Updates
 
 #### Improvements
 
 - Improve performance of `DataFrame.groupby.apply` and `Series.groupby.apply` by avoiding expensive pivot step.
->>>>>>> bb4dfc06
 
 ## 1.30.0 (2024-03-27)
 

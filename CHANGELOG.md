# Release History

## 1.21.0 (TBD)

### Snowpark Python API Updates

#### New Features
- Added support for `snowflake.snowpark.testing.assert_dataframe_equal` that is a util function to check the equality of two Snowpark DataFrames.

#### Improvements

- Added support server side string size limitations.
- Added support to create and invoke stored procedures, UDFs and UDTFs with optional arguments.
- Added support for column lineage in the DataFrame.lineage.trace API.
- Added support for passing `INFER_SCHEMA` options to `DataFrameReader` via `INFER_SCHEMA_OPTIONS`.
- Added support for passing `parameters` parameter to `Column.rlike` and `Column.regexp`.
- Added support for automatically cleaning up temporary tables created by `df.cache_result()` in the current session, when the DataFrame is no longer referenced (i.e., gets garbage collected). It is still an experimental feature not enabled by default, and can be enabled by setting `session.auto_clean_up_temp_table_enabled` to `True`.
- Added support for string literals to the `fmt` parameter of `snowflake.snowpark.functions.to_date`.

#### Bug Fixes

- Fixed a bug where SQL generated for selecting `*` column has an incorrect subquery.
- Fixed a bug in `DataFrame.to_pandas_batches` where the iterator could throw an error if certain transformation is made to the pandas dataframe due to wrong isolation level.
- Fixed a bug in `DataFrame.lineage.trace` to split the quoted feature view's name and version correctly.
- Fixed a bug in `Column.isin` that caused invalid sql generation when passed an empty list.
- Fixed a bug that fails to raise NotImplementedError while setting cell with list like item.

### Snowpark Local Testing Updates

#### New Features
- Added support for the following APIs:
  - snowflake.snowpark.functions
    - rank
    - dense_rank
    - percent_rank
    - cume_dist
    - ntile
    - datediff
- Added support parsing regex flags in REGEX statements for mocked plans. This maintains parity with the `rlike` and `regexp` changes above.

#### Bug Fixes
- Fixed a bug that Window Functions LEAD and LAG do not handle option `ignore_nulls` properly.
- Fixed a bug where values were not populated into the result DataFrame during the insertion of table merge operation.

#### Improvements
- Fix pandas FutureWarning about integer indexing.

### Snowpark pandas API Updates
#### New Features
- Added support for `DataFrame.backfill`, `DataFrame.bfill`, `Series.backfill`, and `Series.bfill`.
- Added support for `DataFrame.compare` and `Series.compare` with default parameters.
- Added support for `Series.dt.microsecond` and `Series.dt.nanosecond`.
- Added support for `Index.is_unique` and `Index.has_duplicates`.
- Added support for `Index.equals`.
- Added support for `Index.value_counts`.
- Added support for `Series.dt.day_name` and `Series.dt.month_name`.
- Added support for indexing on Index, e.g., `df.index[:10]`.
- Added support for `DataFrame.unstack` and `Series.unstack`.
- Added support for `DataFrame.asfreq` and `Series.asfreq`.
- Added support for `Series.dt.is_month_start` and `Series.dt.is_month_end`.
- Added support for `Index.all` and `Index.any`.
- Added support for `Series.dt.is_year_start` and `Series.dt.is_year_end`.
- Added support for `Series.dt.is_quarter_start` and `Series.dt.is_quarter_end`.
- Added support for lazy `DatetimeIndex`.
- Added support for `Series.argmax` and `Series.argmin`.
- Added support for `Series.dt.is_leap_year`.
- Added support for `DataFrame.items`.
- Added support for `Series.dt.floor` and `Series.dt.ceil`.
- Added support for `Index.reindex`.
- Added support for `DatetimeIndex` properties: `year`, `month`, `day`, `hour`, `minute`, `second`, `microsecond`,
    `nanosecond`, `date`, `dayofyear`, `day_of_year`, `dayofweek`, `day_of_week`, `weekday`, `quarter`,
    `is_month_start`, `is_month_end`, `is_quarter_start`, `is_quarter_end`, `is_year_start`, `is_year_end`
    and `is_leap_year`.
<<<<<<< HEAD
- Added support for index's arithmetic and comparison operators.
=======
- Added support for `Resampler.fillna` and `Resampler.bfill`.
- Added limited support for the `Timedelta` type, including creating `Timedelta` columns and `to_pandas`.
>>>>>>> f082ba8f

#### Improvements
- Removed the public preview warning message upon importing Snowpark pandas.
- Removed unnecessary count query from `SnowflakeQueryCompiler.is_series_like` method.

#### Bug Fixes
- Made passing an unsupported aggregation function to `pivot_table` raise `NotImplementedError` instead of `KeyError`.
- Removed axis labels and callable names from error messages and telemetry about unsupported aggregations.
- Fixed AssertionError in `Series.drop_duplicates` and `DataFrame.drop_duplicates` when called after `sort_values`.
- Fixed a bug in `Index.to_frame` where the result frame's column name may be wrong where name is unspecified.  
- Fixed a bug where some Index docstrings are ignored. 
- Fixed a bug in `Series.reset_index(drop=True)` where the result name may be wrong.

### Behavior change
- `Dataframe.columns` now returns native pandas Index object instead of Snowpark Index object.
- Refactor and introduce `query_compiler` argument in `Index` constructor to create `Index` from query compiler.
- `pd.to_datetime` now returns a DatetimeIndex object instead of a Series object.
- `pd.date_range` now returns a DatetimeIndex object instead of a Series object.

## 1.20.0 (2024-07-17)

### Snowpark Python API Updates

#### Improvements

- Added distributed tracing using open telemetry APIs for table stored procedure function in `DataFrame`:
  - `_execute_and_get_query_id`
- Added support for the `arrays_zip` function.
- Improves performance for binary column expression and `df._in` by avoiding unnecessary cast for numeric values. You can enable this optimization by setting `session.eliminate_numeric_sql_value_cast_enabled = True`.
- Improved error message for `write_pandas` when the target table does not exist and `auto_create_table=False`.
- Added open telemetry tracing on UDxF functions in Snowpark.
- Added open telemetry tracing on stored procedure registration in Snowpark.
- Added a new optional parameter called `format_json` to the `Session.SessionBuilder.app_name` function that sets the app name in the `Session.query_tag` in JSON format. By default, this parameter is set to `False`.

#### Bug Fixes
- Fixed a bug where SQL generated for `lag(x, 0)` was incorrect and failed with error message `argument 1 to function LAG needs to be constant, found 'SYSTEM$NULL_TO_FIXED(null)'`.

### Snowpark Local Testing Updates

#### New Features

- Added support for the following APIs:
  - snowflake.snowpark.functions
    - random
- Added new parameters to `patch` function when registering a mocked function:
  - `distinct` allows an alternate function to be specified for when a sql function should be distinct.
  - `pass_column_index` passes a named parameter `column_index` to the mocked function that contains the pandas.Index for the input data.
  - `pass_row_index` passes a named parameter `row_index` to the mocked function that is the 0 indexed row number the function is currently operating on.
  - `pass_input_data` passes a named parameter `input_data` to the mocked function that contains the entire input dataframe for the current expression.
  - Added support for the `column_order` parameter to method `DataFrameWriter.save_as_table`.


#### Bug Fixes
- Fixed a bug that caused DecimalType columns to be incorrectly truncated to integer precision when used in BinaryExpressions.

### Snowpark pandas API Updates

#### New Features
- Added support for `DataFrameGroupBy.all`, `SeriesGroupBy.all`, `DataFrameGroupBy.any`, and `SeriesGroupBy.any`.
- Added support for `DataFrame.nlargest`, `DataFrame.nsmallest`, `Series.nlargest` and `Series.nsmallest`.
- Added support for `replace` and `frac > 1` in `DataFrame.sample` and `Series.sample`.
- Added support for `read_excel` (Uses local pandas for processing)
- Added support for `Series.at`, `Series.iat`, `DataFrame.at`, and `DataFrame.iat`.
- Added support for `Series.dt.isocalendar`.
- Added support for `Series.case_when` except when condition or replacement is callable.
- Added documentation pages for `Index` and its APIs.
- Added support for `DataFrame.assign`.
- Added support for `DataFrame.stack`.
- Added support for `DataFrame.pivot` and `pd.pivot`.
- Added support for `DataFrame.to_csv` and `Series.to_csv`.
- Added partial support for `Series.str.translate` where the values in the `table` are single-codepoint strings.
- Added support for `DataFrame.corr`.
- Allow `df.plot()` and `series.plot()` to be called, materializing the data into the local client
- Added support for `DataFrameGroupBy` and `SeriesGroupBy` aggregations `first` and `last`
- Added support for `DataFrameGroupBy.get_group`.
- Added support for `limit` parameter when `method` parameter is used in `fillna`.
- Added partial support for `Series.str.translate` where the values in the `table` are single-codepoint strings.
- Added support for `DataFrame.corr`.
- Added support for `DataFrame.equals` and `Series.equals`.
- Added support for `DataFrame.reindex` and `Series.reindex`.
- Added support for `Index.astype`.
- Added support for `Index.unique` and `Index.nunique`.
- Added support for `Index.sort_values`.

#### Bug Fixes
- Fixed an issue when using np.where and df.where when the scalar 'other' is the literal 0.
- Fixed a bug regarding precision loss when converting to Snowpark pandas `DataFrame` or `Series` with `dtype=np.uint64`.
- Fixed bug where `values` is set to `index` when `index` and `columns` contain all columns in DataFrame during `pivot_table`.

#### Improvements
- Added support for `Index.copy()`
- Added support for Index APIs: `dtype`, `values`, `item()`, `tolist()`, `to_series()` and `to_frame()`
- Expand support for DataFrames with no rows in `pd.pivot_table` and `DataFrame.pivot_table`.
- Added support for `inplace` parameter in `DataFrame.sort_index` and `Series.sort_index`.


## 1.19.0 (2024-06-25)

### Snowpark Python API Updates

#### New Features

- Added support for `to_boolean` function.
- Added documentation pages for Index and its APIs.

#### Bug Fixes

- Fixed a bug where python stored procedure with table return type fails when run in a task.
- Fixed a bug where df.dropna fails due to `RecursionError: maximum recursion depth exceeded` when the DataFrame has more than 500 columns.
- Fixed a bug where `AsyncJob.result("no_result")` doesn't wait for the query to finish execution.


### Snowpark Local Testing Updates

#### New Features

- Added support for the `strict` parameter when registering UDFs and Stored Procedures.

#### Bug Fixes

- Fixed a bug in convert_timezone that made the setting the source_timezone parameter return an error.
- Fixed a bug where creating DataFrame with empty data of type `DateType` raises `AttributeError`.
- Fixed a bug that table merge fails when update clause exists but no update takes place.
- Fixed a bug in mock implementation of `to_char` that raises `IndexError` when incoming column has nonconsecutive row index.
- Fixed a bug in handling of `CaseExpr` expressions that raises `IndexError` when incoming column has nonconsecutive row index.
- Fixed a bug in implementation of `Column.like` that raises `IndexError` when incoming column has nonconsecutive row index.

#### Improvements

- Added support for type coercion in the implementation of DataFrame.replace, DataFrame.dropna and the mock function `iff`.

### Snowpark pandas API Updates

#### New Features

- Added partial support for `DataFrame.pct_change` and `Series.pct_change` without the `freq` and `limit` parameters.
- Added support for `Series.str.get`.
- Added support for `Series.dt.dayofweek`, `Series.dt.day_of_week`, `Series.dt.dayofyear`, and `Series.dt.day_of_year`.
- Added support for `Series.str.__getitem__` (`Series.str[...]`).
- Added support for `Series.str.lstrip` and `Series.str.rstrip`.
- Added support for `DataFrameGroupBy.size` and `SeriesGroupBy.size`.
- Added support for `DataFrame.expanding` and `Series.expanding` for aggregations `count`, `sum`, `min`, `max`, `mean`, `std`, `var`, and `sem` with `axis=0`.
- Added support for `DataFrame.rolling` and `Series.rolling` for aggregation `count` with `axis=0`.
- Added support for `Series.str.match`.
- Added support for `DataFrame.resample` and `Series.resample` for aggregations `size`, `first`, and `last`.
- Added support for `DataFrameGroupBy.all`, `SeriesGroupBy.all`, `DataFrameGroupBy.any`, and `SeriesGroupBy.any`.
- Added support for `DataFrame.nlargest`, `DataFrame.nsmallest`, `Series.nlargest` and `Series.nsmallest`.
- Added support for `replace` and `frac > 1` in `DataFrame.sample` and `Series.sample`.
- Added support for `read_excel` (Uses local pandas for processing)
- Added support for `Series.at`, `Series.iat`, `DataFrame.at`, and `DataFrame.iat`.
- Added support for `Series.dt.isocalendar`.
- Added support for `Series.case_when` except when condition or replacement is callable.
- Added documentation pages for `Index` and its APIs.
- Added support for `DataFrame.assign`.
- Added support for `DataFrame.stack`.
- Added support for `DataFrame.pivot` and `pd.pivot`.
- Added support for `DataFrame.to_csv` and `Series.to_csv`.
- Added support for `Index.T`.

#### Bug Fixes

- Fixed a bug that causes output of GroupBy.aggregate's columns to be ordered incorrectly.
- Fixed a bug where `DataFrame.describe` on a frame with duplicate columns of differing dtypes could cause an error or incorrect results.
- Fixed a bug in `DataFrame.rolling` and `Series.rolling` so `window=0` now throws `NotImplementedError` instead of `ValueError`

#### Improvements

- Added support for named aggregations in `DataFrame.aggregate` and `Series.aggregate` with `axis=0`.
- `pd.read_csv` reads using the native pandas CSV parser, then uploads data to snowflake using parquet. This enables most of the parameters supported by `read_csv` including date parsing and numeric conversions. Uploading via parquet is roughly twice as fast as uploading via CSV.
- Initial work to support an `pd.Index` directly in Snowpark pandas. Support for `pd.Index` as a first-class component of Snowpark pandas is coming soon.
- Added a lazy index constructor and support for `len`, `shape`, `size`, `empty`, `to_pandas()` and `names`. For `df.index`, Snowpark pandas creates a lazy index object.
- For `df.columns`, Snowpark pandas supports a non-lazy version of an `Index` since the data is already stored locally.

## 1.18.0 (2024-05-28)

### Snowpark Python API Updates

#### Improvements

- Improved error message to remind users set `{"infer_schema": True}` when reading csv file without specifying its schema.
- Improved error handling for `Session.create_dataframe` when called with more than 512 rows and using `format` or `pyformat` `paramstyle`.

### Snowpark pandas API Updates

#### New Features

- Added `DataFrame.cache_result` and `Series.cache_result` methods for users to persist DataFrames and Series to a temporary table lasting the duration of the session to improve latency of subsequent operations.

#### Bug Fixes

#### Improvements

- Added partial support for `DataFrame.pivot_table` with no `index` parameter, as well as for `margins` parameter.
- Updated the signature of `DataFrame.shift`/`Series.shift`/`DataFrameGroupBy.shift`/`SeriesGroupBy.shift` to match pandas 2.2.1. Snowpark pandas does not yet support the newly-added `suffix` argument, or sequence values of `periods`.
- Re-added support for `Series.str.split`.

#### Bug Fixes

- Fixed how we support mixed columns for string methods (`Series.str.*`).

### Snowpark Local Testing Updates

#### New Features

- Added support for the following DataFrameReader read options to file formats `csv` and `json`:
  - PURGE
  - PATTERN
  - INFER_SCHEMA with value being `False`
  - ENCODING with value being `UTF8`
- Added support for `DataFrame.analytics.moving_agg` and `DataFrame.analytics.cumulative_agg_agg`.
- Added support for `if_not_exists` parameter during UDF and stored procedure registration.

#### Bug Fixes

- Fixed a bug that when processing time format, fractional second part is not handled properly.
- Fixed a bug that caused function calls on `*` to fail.
- Fixed a bug that prevented creation of map and struct type objects.
- Fixed a bug that function `date_add` was unable to handle some numeric types.
- Fixed a bug that `TimestampType` casting resulted in incorrect data.
- Fixed a bug that caused `DecimalType` data to have incorrect precision in some cases.
- Fixed a bug where referencing missing table or view raises confusing `IndexError`.
- Fixed a bug that mocked function `to_timestamp_ntz` can not handle None data.
- Fixed a bug that mocked UDFs handles output data of None improperly.
- Fixed a bug where `DataFrame.with_column_renamed` ignores attributes from parent DataFrames after join operations.
- Fixed a bug that integer precision of large value gets lost when converted to pandas DataFrame.
- Fixed a bug that the schema of datetime object is wrong when create DataFrame from a pandas DataFrame.
- Fixed a bug in the implementation of `Column.equal_nan` where null data is handled incorrectly.
- Fixed a bug where `DataFrame.drop` ignore attributes from parent DataFrames after join operations.
- Fixed a bug in mocked function `date_part` where Column type is set wrong.
- Fixed a bug where `DataFrameWriter.save_as_table` does not raise exceptions when inserting null data into non-nullable columns.
- Fixed a bug in the implementation of `DataFrameWriter.save_as_table` where
  - Append or Truncate fails when incoming data has different schema than existing table.
  - Truncate fails when incoming data does not specify columns that are nullable.

#### Improvements

- Removed dependency check for `pyarrow` as it is not used.
- Improved target type coverage of `Column.cast`, adding support for casting to boolean and all integral types.
- Aligned error experience when calling UDFs and stored procedures.
- Added appropriate error messages for `is_permanent` and `anonymous` options in UDFs and stored procedures registration to make it more clear that those features are not yet supported.
- File read operation with unsupported options and values now raises `NotImplementedError` instead of warnings and unclear error information.

## 1.17.0 (2024-05-21)

### Snowpark Python API Updates

#### New Features

- Added support to add a comment on tables and views using the functions listed below:
  - `DataFrameWriter.save_as_table`
  - `DataFrame.create_or_replace_view`
  - `DataFrame.create_or_replace_temp_view`
  - `DataFrame.create_or_replace_dynamic_table`

#### Improvements

- Improved error message to remind users to set `{"infer_schema": True}` when reading CSV file without specifying its schema.

### Snowpark pandas API Updates

#### New Features

- Start of Public Preview of Snowpark pandas API. Refer to the [Snowpark pandas API Docs](https://docs.snowflake.com/developer-guide/snowpark/python/snowpark-pandas) for more details.

### Snowpark Local Testing Updates

#### New Features

- Added support for NumericType and VariantType data conversion in the mocked function `to_timestamp_ltz`, `to_timestamp_ntz`, `to_timestamp_tz` and `to_timestamp`.
- Added support for DecimalType, BinaryType, ArrayType, MapType, TimestampType, DateType and TimeType data conversion in the mocked function `to_char`.
- Added support for the following APIs:
  - snowflake.snowpark.functions:
    - to_varchar
  - snowflake.snowpark.DataFrame:
    - pivot
  - snowflake.snowpark.Session:
    - cancel_all
- Introduced a new exception class `snowflake.snowpark.mock.exceptions.SnowparkLocalTestingException`.
- Added support for casting to FloatType

#### Bug Fixes

- Fixed a bug that stored procedure and UDF should not remove imports already in the `sys.path` during the clean-up step.
- Fixed a bug that when processing datetime format, the fractional second part is not handled properly.
- Fixed a bug that on Windows platform that file operations was unable to properly handle file separator in directory name.
- Fixed a bug that on Windows platform that when reading a pandas dataframe, IntervalType column with integer data can not be processed.
- Fixed a bug that prevented users from being able to select multiple columns with the same alias.
- Fixed a bug that `Session.get_current_[schema|database|role|user|account|warehouse]` returns upper-cased identifiers when identifiers are quoted.
- Fixed a bug that function `substr` and `substring` can not handle 0-based `start_expr`.

#### Improvements

- Standardized the error experience by raising `SnowparkLocalTestingException` in error cases which is on par with `SnowparkSQLException` raised in non-local execution.
- Improved error experience of `Session.write_pandas` method that `NotImplementError` will be raised when called.
- Aligned error experience with reusing a closed session in non-local execution.

## 1.16.0 (2024-05-07)

### New Features

- Support stored procedure register with packages given as Python modules.
- Added snowflake.snowpark.Session.lineage.trace to explore data lineage of snowfake objects.
- Added support for structured type schema parsing.

### Bug Fixes

- Fixed a bug when inferring schema, single quotes are added to stage files already have single quotes.

### Local Testing Updates

#### New Features

- Added support for StringType, TimestampType and VariantType data conversion in the mocked function `to_date`.
- Added support for the following APIs:
  - snowflake.snowpark.functions
    - get
    - concat
    - concat_ws

#### Bug Fixes

- Fixed a bug that caused `NaT` and `NaN` values to not be recognized.
- Fixed a bug where, when inferring a schema, single quotes were added to stage files that already had single quotes.
- Fixed a bug where `DataFrameReader.csv` was unable to handle quoted values containing a delimiter.
- Fixed a bug that when there is `None` value in an arithmetic calculation, the output should remain `None` instead of `math.nan`.
- Fixed a bug in function `sum` and `covar_pop` that when there is `math.nan` in the data, the output should also be `math.nan`.
- Fixed a bug that stage operation can not handle directories.
- Fixed a bug that `DataFrame.to_pandas` should take Snowflake numeric types with precision 38 as `int64`.

## 1.15.0 (2024-04-24)

### New Features

- Added `truncate` save mode in `DataFrameWrite` to overwrite existing tables by truncating the underlying table instead of dropping it.
- Added telemetry to calculate query plan height and number of duplicate nodes during collect operations.
- Added the functions below to unload data from a `DataFrame` into one or more files in a stage:
  - `DataFrame.write.json`
  - `DataFrame.write.csv`
  - `DataFrame.write.parquet`
- Added distributed tracing using open telemetry APIs for action functions in `DataFrame` and `DataFrameWriter`:
  - snowflake.snowpark.DataFrame:
    - collect
    - collect_nowait
    - to_pandas
    - count
    - show
  - snowflake.snowpark.DataFrameWriter:
    - save_as_table
- Added support for snow:// URLs to `snowflake.snowpark.Session.file.get` and `snowflake.snowpark.Session.file.get_stream`
- Added support to register stored procedures and UDxFs with a `comment`.
- UDAF client support is ready for public preview. Please stay tuned for the Snowflake announcement of UDAF public preview.
- Added support for dynamic pivot.  This feature is currently in private preview.

### Improvements

- Improved the generated query performance for both compilation and execution by converting duplicate subqueries to Common Table Expressions (CTEs). It is still an experimental feature not enabled by default, and can be enabled by setting `session.cte_optimization_enabled` to `True`.

### Bug Fixes

- Fixed a bug where `statement_params` was not passed to query executions that register stored procedures and user defined functions.
- Fixed a bug causing `snowflake.snowpark.Session.file.get_stream` to fail for quoted stage locations.
- Fixed a bug that an internal type hint in `utils.py` might raise AttributeError in case the underlying module can not be found.

### Local Testing Updates

#### New Features

- Added support for registering UDFs and stored procedures.
- Added support for the following APIs:
  - snowflake.snowpark.Session:
    - file.put
    - file.put_stream
    - file.get
    - file.get_stream
    - read.json
    - add_import
    - remove_import
    - get_imports
    - clear_imports
    - add_packages
    - add_requirements
    - clear_packages
    - remove_package
    - udf.register
    - udf.register_from_file
    - sproc.register
    - sproc.register_from_file
  - snowflake.snowpark.functions
    - current_database
    - current_session
    - date_trunc
    - object_construct
    - object_construct_keep_null
    - pow
    - sqrt
    - udf
    - sproc
- Added support for StringType, TimestampType and VariantType data conversion in the mocked function `to_time`.

#### Bug Fixes

- Fixed a bug that null filled columns for constant functions.
- Fixed a bug that implementation of to_object, to_array and to_binary to better handle null inputs.
- Fixed a bug that timestamp data comparison can not handle year beyond 2262.
- Fixed a bug that `Session.builder.getOrCreate` should return the created mock session.

## 1.14.0 (2024-03-20)

### New Features

- Added support for creating vectorized UDTFs with `process` method.
- Added support for dataframe functions:
  - to_timestamp_ltz
  - to_timestamp_ntz
  - to_timestamp_tz
  - locate
- Added support for ASOF JOIN type.
- Added support for the following local testing APIs:
  - snowflake.snowpark.functions:
    - to_double
    - to_timestamp
    - to_timestamp_ltz
    - to_timestamp_ntz
    - to_timestamp_tz
    - greatest
    - least
    - convert_timezone
    - dateadd
    - date_part
  - snowflake.snowpark.Session:
    - get_current_account
    - get_current_warehouse
    - get_current_role
    - use_schema
    - use_warehouse
    - use_database
    - use_role

### Bug Fixes

- Fixed a bug in `SnowflakePlanBuilder` that `save_as_table` does not filter column that name start with '$' and follow by number correctly.
- Fixed a bug that statement parameters may have no effect when resolving imports and packages.
- Fixed bugs in local testing:
  - LEFT ANTI and LEFT SEMI joins drop rows with null values.
  - DataFrameReader.csv incorrectly parses data when the optional parameter `field_optionally_enclosed_by` is specified.
  - Column.regexp only considers the first entry when `pattern` is a `Column`.
  - Table.update raises `KeyError` when updating null values in the rows.
  - VARIANT columns raise errors at `DataFrame.collect`.
  - `count_distinct` does not work correctly when counting.
  - Null values in integer columns raise `TypeError`.

### Improvements

- Added telemetry to local testing.
- Improved the error message of `DataFrameReader` to raise `FileNotFound` error when reading a path that does not exist or when there are no files under the path.

## 1.13.0 (2024-02-26)

### New Features

- Added support for an optional `date_part` argument in function `last_day`.
- `SessionBuilder.app_name` will set the query_tag after the session is created.
- Added support for the following local testing functions:
  - current_timestamp
  - current_date
  - current_time
  - strip_null_value
  - upper
  - lower
  - length
  - initcap

### Improvements

- Added cleanup logic at interpreter shutdown to close all active sessions.
- Closing sessions within stored procedures now is a no-op logging a warning instead of raising an error.

### Bug Fixes

- Fixed a bug in `DataFrame.to_local_iterator` where the iterator could yield wrong results if another query is executed before the iterator finishes due to wrong isolation level. For details, please see #945.
- Fixed a bug that truncated table names in error messages while running a plan with local testing enabled.
- Fixed a bug that `Session.range` returns empty result when the range is large.

## 1.12.1 (2024-02-08)

### Improvements

- Use `split_blocks=True` by default during `to_pandas` conversion, for optimal memory allocation. This parameter is passed to `pyarrow.Table.to_pandas`, which enables `PyArrow` to split the memory allocation into smaller, more manageable blocks instead of allocating a single contiguous block. This results in better memory management when dealing with larger datasets.

### Bug Fixes

- Fixed a bug in `DataFrame.to_pandas` that caused an error when evaluating on a Dataframe with an `IntergerType` column with null values.

## 1.12.0 (2024-01-30)

### New Features

- Exposed `statement_params` in `StoredProcedure.__call__`.
- Added two optional arguments to `Session.add_import`.
  - `chunk_size`: The number of bytes to hash per chunk of the uploaded files.
  - `whole_file_hash`: By default only the first chunk of the uploaded import is hashed to save time. When this is set to True each uploaded file is fully hashed instead.
- Added parameters `external_access_integrations` and `secrets` when creating a UDAF from Snowpark Python to allow integration with external access.
- Added a new method `Session.append_query_tag`. Allows an additional tag to be added to the current query tag by appending it as a comma separated value.
- Added a new method `Session.update_query_tag`. Allows updates to a JSON encoded dictionary query tag.
- `SessionBuilder.getOrCreate` will now attempt to replace the singleton it returns when token expiration has been detected.
- Added support for new functions in `snowflake.snowpark.functions`:
  - `array_except`
  - `create_map`
  - `sign`/`signum`
- Added the following functions to `DataFrame.analytics`:
  - Added the `moving_agg` function in `DataFrame.analytics` to enable moving aggregations like sums and averages with multiple window sizes.
  - Added the `cummulative_agg` function in `DataFrame.analytics` to enable commulative aggregations like sums and averages on multiple columns.
  - Added the `compute_lag` and `compute_lead` functions in `DataFrame.analytics` for enabling lead and lag calculations on multiple columns.
  - Added the `time_series_agg` function in `DataFrame.analytics` to enable time series aggregations like sums and averages with multiple time windows.

### Bug Fixes

- Fixed a bug in `DataFrame.na.fill` that caused Boolean values to erroneously override integer values.
- Fixed a bug in `Session.create_dataframe` where the Snowpark DataFrames created using pandas DataFrames were not inferring the type for timestamp columns correctly. The behavior is as follows:
  - Earlier timestamp columns without a timezone would be converted to nanosecond epochs and inferred as `LongType()`, but will now be correctly maintained as timestamp values and be inferred as `TimestampType(TimestampTimeZone.NTZ)`.
  - Earlier timestamp columns with a timezone would be inferred as `TimestampType(TimestampTimeZone.NTZ)` and loose timezone information but will now be correctly inferred as `TimestampType(TimestampTimeZone.LTZ)` and timezone information is retained correctly.
  - Set session parameter `PYTHON_SNOWPARK_USE_LOGICAL_TYPE_FOR_CREATE_DATAFRAME` to revert back to old behavior. It is recommended that you update your code to align with correct behavior because the parameter will be removed in the future.
- Fixed a bug that `DataFrame.to_pandas` gets decimal type when scale is not 0, and creates an object dtype in `pandas`. Instead, we cast the value to a float64 type.
- Fixed bugs that wrongly flattened the generated SQL when one of the following happens:
  - `DataFrame.filter()` is called after `DataFrame.sort().limit()`.
  - `DataFrame.sort()` or `filter()` is called on a DataFrame that already has a window function or sequence-dependent data generator column.
    For instance, `df.select("a", seq1().alias("b")).select("a", "b").sort("a")` won't flatten the sort clause anymore.
  - a window or sequence-dependent data generator column is used after `DataFrame.limit()`. For instance, `df.limit(10).select(row_number().over())` won't flatten the limit and select in the generated SQL.
- Fixed a bug where aliasing a DataFrame column raised an error when the DataFame was copied from another DataFrame with an aliased column. For instance,

  ```python
  df = df.select(col("a").alias("b"))
  df = copy(df)
  df.select(col("b").alias("c"))  # threw an error. Now it's fixed.
  ```

- Fixed a bug in `Session.create_dataframe` that the non-nullable field in a schema is not respected for boolean type. Note that this fix is only effective when the user has the privilege to create a temp table.
- Fixed a bug in SQL simplifier where non-select statements in `session.sql` dropped a SQL query when used with `limit()`.
- Fixed a bug that raised an exception when session parameter `ERROR_ON_NONDETERMINISTIC_UPDATE` is true.

### Behavior Changes (API Compatible)

- When parsing data types during a `to_pandas` operation, we rely on GS precision value to fix precision issues for large integer values. This may affect users where a column that was earlier returned as `int8` gets returned as `int64`. Users can fix this by explicitly specifying precision values for their return column.
- Aligned behavior for `Session.call` in case of table stored procedures where running `Session.call` would not trigger stored procedure unless a `collect()` operation was performed.
- `StoredProcedureRegistration` will now automatically add `snowflake-snowpark-python` as a package dependency. The added dependency will be on the client's local version of the library and an error is thrown if the server cannot support that version.

## 1.11.1 (2023-12-07)

### Bug Fixes

- Fixed a bug that numpy should not be imported at the top level of mock module.
- Added support for these new functions in `snowflake.snowpark.functions`:
  - `from_utc_timestamp`
  - `to_utc_timestamp`

## 1.11.0 (2023-12-05)

### New Features

- Add the `conn_error` attribute to `SnowflakeSQLException` that stores the whole underlying exception from `snowflake-connector-python`.
- Added support for `RelationalGroupedDataframe.pivot()` to access `pivot` in the following pattern `Dataframe.group_by(...).pivot(...)`.
- Added experimental feature: Local Testing Mode, which allows you to create and operate on Snowpark Python DataFrames locally without connecting to a Snowflake account. You can use the local testing framework to test your DataFrame operations locally, on your development machine or in a CI (continuous integration) pipeline, before deploying code changes to your account.

- Added support for `arrays_to_object` new functions in `snowflake.snowpark.functions`.
- Added support for the vector data type.

### Dependency Updates

- Bumped cloudpickle dependency to work with `cloudpickle==2.2.1`
- Updated ``snowflake-connector-python`` to `3.4.0`.

### Bug Fixes

- DataFrame column names quoting check now supports newline characters.
- Fix a bug where a DataFrame generated by `session.read.with_metadata` creates inconsistent table when doing `df.write.save_as_table`.

## 1.10.0 (2023-11-03)

### New Features

- Added support for managing case sensitivity in `DataFrame.to_local_iterator()`.
- Added support for specifying vectorized UDTF's input column names by using the optional parameter `input_names` in `UDTFRegistration.register/register_file` and `functions.pandas_udtf`. By default, `RelationalGroupedDataFrame.applyInPandas` will infer the column names from current dataframe schema.
- Add `sql_error_code` and `raw_message` attributes to `SnowflakeSQLException` when it is caused by a SQL exception.

### Bug Fixes

- Fixed a bug in `DataFrame.to_pandas()` where converting snowpark dataframes to pandas dataframes was losing precision on integers with more than 19 digits.
- Fixed a bug that `session.add_packages` can not handle requirement specifier that contains project name with underscore and version.
- Fixed a bug in `DataFrame.limit()` when `offset` is used and the parent `DataFrame` uses `limit`. Now the `offset` won't impact the parent DataFrame's `limit`.
- Fixed a bug in `DataFrame.write.save_as_table` where dataframes created from read api could not save data into snowflake because of invalid column name `$1`.

### Behavior change

- Changed the behavior of `date_format`:
  - The `format` argument changed from optional to required.
  - The returned result changed from a date object to a date-formatted string.
- When a window function, or a sequence-dependent data generator (`normal`, `zipf`, `uniform`, `seq1`, `seq2`, `seq4`, `seq8`) function is used, the sort and filter operation will no longer be flattened when generating the query.

## 1.9.0 (2023-10-13)

### New Features

- Added support for the Python 3.11 runtime environment.

### Dependency updates

- Added back the dependency of `typing-extensions`.

### Bug Fixes

- Fixed a bug where imports from permanent stage locations were ignored for temporary stored procedures, UDTFs, UDFs, and UDAFs.
- Revert back to using CTAS (create table as select) statement for `Dataframe.writer.save_as_table` which does not need insert permission for writing tables.

### New Features
- Support `PythonObjJSONEncoder` json-serializable objects for `ARRAY` and `OBJECT` literals.

## 1.8.0 (2023-09-14)

### New Features

- Added support for VOLATILE/IMMUTABLE keyword when registering UDFs.
- Added support for specifying clustering keys when saving dataframes using `DataFrame.save_as_table`.
- Accept `Iterable` objects input for `schema` when creating dataframes using `Session.create_dataframe`.
- Added the property `DataFrame.session` to return a `Session` object.
- Added the property `Session.session_id` to return an integer that represents session ID.
- Added the property `Session.connection` to return a `SnowflakeConnection` object .

- Added support for creating a Snowpark session from a configuration file or environment variables.

### Dependency updates

- Updated ``snowflake-connector-python`` to 3.2.0.

### Bug Fixes

- Fixed a bug where automatic package upload would raise `ValueError` even when compatible package version were added in `session.add_packages`.
- Fixed a bug where table stored procedures were not registered correctly when using `register_from_file`.
- Fixed a bug where dataframe joins failed with `invalid_identifier` error.
- Fixed a bug where `DataFrame.copy` disables SQL simplfier for the returned copy.
- Fixed a bug where `session.sql().select()` would fail if any parameters are specified to `session.sql()`

## 1.7.0 (2023-08-28)

### New Features

- Added parameters `external_access_integrations` and `secrets` when creating a UDF, UDTF or Stored Procedure from Snowpark Python to allow integration with external access.
- Added support for these new functions in `snowflake.snowpark.functions`:
  - `array_flatten`
  - `flatten`
- Added support for `apply_in_pandas` in `snowflake.snowpark.relational_grouped_dataframe`.
- Added support for replicating your local Python environment on Snowflake via `Session.replicate_local_environment`.

### Bug Fixes

- Fixed a bug where `session.create_dataframe` fails to properly set nullable columns where nullability was affected by order or data was given.
- Fixed a bug where `DataFrame.select` could not identify and alias columns in presence of table functions when output columns of table function overlapped with columns in dataframe.

### Behavior Changes

- When creating stored procedures, UDFs, UDTFs, UDAFs with parameter `is_permanent=False` will now create temporary objects even when `stage_name` is provided. The default value of `is_permanent` is `False` which is why if this value is not explicitly set to `True` for permanent objects, users will notice a change in behavior.
- `types.StructField` now enquotes column identifier by default.

## 1.6.1 (2023-08-02)

### New Features

- Added support for these new functions in `snowflake.snowpark.functions`:
  - `array_sort`
  - `sort_array`
  - `array_min`
  - `array_max`
  - `explode_outer`
- Added support for pure Python packages specified via `Session.add_requirements` or `Session.add_packages`. They are now usable in stored procedures and UDFs even if packages are not present on the Snowflake Anaconda channel.
  - Added Session parameter `custom_packages_upload_enabled` and `custom_packages_force_upload_enabled` to enable the support for pure Python packages feature mentioned above. Both parameters default to `False`.
- Added support for specifying package requirements by passing a Conda environment yaml file to `Session.add_requirements`.
- Added support for asynchronous execution of multi-query dataframes that contain binding variables.
- Added support for renaming multiple columns in `DataFrame.rename`.
- Added support for Geometry datatypes.
- Added support for `params` in `session.sql()` in stored procedures.
- Added support for user-defined aggregate functions (UDAFs). This feature is currently in private preview.
- Added support for vectorized UDTFs (user-defined table functions). This feature is currently in public preview.
- Added support for Snowflake Timestamp variants (i.e., `TIMESTAMP_NTZ`, `TIMESTAMP_LTZ`, `TIMESTAMP_TZ`)
  - Added `TimestampTimezone` as an argument in `TimestampType` constructor.
  - Added type hints `NTZ`, `LTZ`, `TZ` and `Timestamp` to annotate functions when registering UDFs.

### Improvements

- Removed redundant dependency `typing-extensions`.
- `DataFrame.cache_result` now creates temp table fully qualified names under current database and current schema.

### Bug Fixes

- Fixed a bug where type check happens on pandas before it is imported.
- Fixed a bug when creating a UDF from `numpy.ufunc`.
- Fixed a bug where `DataFrame.union` was not generating the correct `Selectable.schema_query` when SQL simplifier is enabled.

### Behavior Changes

- `DataFrameWriter.save_as_table` now respects the `nullable` field of the schema provided by the user or the inferred schema based on data from user input.

### Dependency updates

- Updated ``snowflake-connector-python`` to 3.0.4.

## 1.5.1 (2023-06-20)

### New Features

- Added support for the Python 3.10 runtime environment.

## 1.5.0 (2023-06-09)

### Behavior Changes

- Aggregation results, from functions such as `DataFrame.agg` and `DataFrame.describe`, no longer strip away non-printing characters from column names.

### New Features

- Added support for the Python 3.9 runtime environment.
- Added support for new functions in `snowflake.snowpark.functions`:
  - `array_generate_range`
  - `array_unique_agg`
  - `collect_set`
  - `sequence`
- Added support for registering and calling stored procedures with `TABLE` return type.
- Added support for parameter `length` in `StringType()` to specify the maximum number of characters that can be stored by the column.
- Added the alias `functions.element_at()` for `functions.get()`.
- Added the alias `Column.contains` for `functions.contains`.
- Added experimental feature `DataFrame.alias`.
- Added support for querying metadata columns from stage when creating `DataFrame` using `DataFrameReader`.
- Added support for `StructType.add` to append more fields to existing `StructType` objects.
- Added support for parameter `execute_as` in `StoredProcedureRegistration.register_from_file()` to specify stored procedure caller rights.

### Bug Fixes

- Fixed a bug where the `Dataframe.join_table_function` did not run all of the necessary queries to set up the join table function when SQL simplifier was enabled.
- Fixed type hint declaration for custom types - `ColumnOrName`, `ColumnOrLiteralStr`, `ColumnOrSqlExpr`, `LiteralType` and `ColumnOrLiteral` that were breaking `mypy` checks.
- Fixed a bug where `DataFrameWriter.save_as_table` and `DataFrame.copy_into_table` failed to parse fully qualified table names.

## 1.4.0 (2023-04-24)

### New Features

- Added support for `session.getOrCreate`.
- Added support for alias `Column.getField`.
- Added support for new functions in `snowflake.snowpark.functions`:
  - `date_add` and `date_sub` to make add and subtract operations easier.
  - `daydiff`
  - `explode`
  - `array_distinct`.
  - `regexp_extract`.
  - `struct`.
  - `format_number`.
  - `bround`.
  - `substring_index`
- Added parameter `skip_upload_on_content_match` when creating UDFs, UDTFs and stored procedures using `register_from_file` to skip uploading files to a stage if the same version of the files are already on the stage.
- Added support for `DataFrameWriter.save_as_table` method to take table names that contain dots.
- Flattened generated SQL when `DataFrame.filter()` or `DataFrame.order_by()` is followed by a projection statement (e.g. `DataFrame.select()`, `DataFrame.with_column()`).
- Added support for creating dynamic tables _(in private preview)_ using `Dataframe.create_or_replace_dynamic_table`.
- Added an optional argument `params` in `session.sql()` to support binding variables. Note that this is not supported in stored procedures yet.

### Bug Fixes

- Fixed a bug in `strtok_to_array` where an exception was thrown when a delimiter was passed in.
- Fixed a bug in `session.add_import` where the module had the same namespace as other dependencies.

## 1.3.0 (2023-03-28)

### New Features

- Added support for `delimiters` parameter in `functions.initcap()`.
- Added support for `functions.hash()` to accept a variable number of input expressions.
- Added API `Session.RuntimeConfig` for getting/setting/checking the mutability of any runtime configuration.
- Added support managing case sensitivity in `Row` results from `DataFrame.collect` using `case_sensitive` parameter.
- Added API `Session.conf` for getting, setting or checking the mutability of any runtime configuration.
- Added support for managing case sensitivity in `Row` results from `DataFrame.collect` using `case_sensitive` parameter.
- Added indexer support for `snowflake.snowpark.types.StructType`.
- Added a keyword argument `log_on_exception` to `Dataframe.collect` and `Dataframe.collect_no_wait` to optionally disable error logging for SQL exceptions.

### Bug Fixes

- Fixed a bug where a DataFrame set operation(`DataFrame.substract`, `DataFrame.union`, etc.) being called after another DataFrame set operation and `DataFrame.select` or `DataFrame.with_column` throws an exception.
- Fixed a bug where chained sort statements are overwritten by the SQL simplifier.

### Improvements

- Simplified JOIN queries to use constant subquery aliases (`SNOWPARK_LEFT`, `SNOWPARK_RIGHT`) by default. Users can disable this at runtime with `session.conf.set('use_constant_subquery_alias', False)` to use randomly generated alias names instead.
- Allowed specifying statement parameters in `session.call()`.
- Enabled the uploading of large pandas DataFrames in stored procedures by defaulting to a chunk size of 100,000 rows.

## 1.2.0 (2023-03-02)

### New Features

- Added support for displaying source code as comments in the generated scripts when registering stored procedures. This
  is enabled by default, turn off by specifying `source_code_display=False` at registration.
- Added a parameter `if_not_exists` when creating a UDF, UDTF or Stored Procedure from Snowpark Python to ignore creating the specified function or procedure if it already exists.
- Accept integers when calling `snowflake.snowpark.functions.get` to extract value from array.
- Added `functions.reverse` in functions to open access to Snowflake built-in function
  [reverse](https://docs.snowflake.com/en/sql-reference/functions/reverse).
- Added parameter `require_scoped_url` in snowflake.snowflake.files.SnowflakeFile.open() `(in Private Preview)` to replace `is_owner_file` is marked for deprecation.

### Bug Fixes

- Fixed a bug that overwrote `paramstyle` to `qmark` when creating a Snowpark session.
- Fixed a bug where `df.join(..., how="cross")` fails with `SnowparkJoinException: (1112): Unsupported using join type 'Cross'`.
- Fixed a bug where querying a `DataFrame` column created from chained function calls used a wrong column name.

## 1.1.0 (2023-01-26)

### New Features:

- Added `asc`, `asc_nulls_first`, `asc_nulls_last`, `desc`, `desc_nulls_first`, `desc_nulls_last`, `date_part` and `unix_timestamp` in functions.
- Added the property `DataFrame.dtypes` to return a list of column name and data type pairs.
- Added the following aliases:
  - `functions.expr()` for `functions.sql_expr()`.
  - `functions.date_format()` for `functions.to_date()`.
  - `functions.monotonically_increasing_id()` for `functions.seq8()`
  - `functions.from_unixtime()` for `functions.to_timestamp()`

### Bug Fixes:

- Fixed a bug in SQL simplifier that didn’t handle Column alias and join well in some cases. See https://github.com/snowflakedb/snowpark-python/issues/658 for details.
- Fixed a bug in SQL simplifier that generated wrong column names for function calls, NaN and INF.

### Improvements

- The session parameter `PYTHON_SNOWPARK_USE_SQL_SIMPLIFIER` is `True` after Snowflake 7.3 was released. In snowpark-python, `session.sql_simplifier_enabled` reads the value of `PYTHON_SNOWPARK_USE_SQL_SIMPLIFIER` by default, meaning that the SQL simplfier is enabled by default after the Snowflake 7.3 release. To turn this off, set `PYTHON_SNOWPARK_USE_SQL_SIMPLIFIER` in Snowflake to `False` or run `session.sql_simplifier_enabled = False` from Snowpark. It is recommended to use the SQL simplifier because it helps to generate more concise SQL.

## 1.0.0 (2022-11-01)

### New Features

- Added `Session.generator()` to create a new `DataFrame` using the Generator table function.
- Added a parameter `secure` to the functions that create a secure UDF or UDTF.

## 0.12.0 (2022-10-14)

### New Features

- Added new APIs for async job:
  - `Session.create_async_job()` to create an `AsyncJob` instance from a query id.
  - `AsyncJob.result()` now accepts argument `result_type` to return the results in different formats.
  - `AsyncJob.to_df()` returns a `DataFrame` built from the result of this asynchronous job.
  - `AsyncJob.query()` returns the SQL text of the executed query.
- `DataFrame.agg()` and `RelationalGroupedDataFrame.agg()` now accept variable-length arguments.
- Added parameters `lsuffix` and `rsuffix` to `DataFram.join()` and `DataFrame.cross_join()` to conveniently rename overlapping columns.
- Added `Table.drop_table()` so you can drop the temp table after `DataFrame.cache_result()`. `Table` is also a context manager so you can use the `with` statement to drop the cache temp table after use.
- Added `Session.use_secondary_roles()`.
- Added functions `first_value()` and `last_value()`. (contributed by @chasleslr)
- Added `on` as an alias for `using_columns` and `how` as an alias for `join_type` in `DataFrame.join()`.

### Bug Fixes

- Fixed a bug in `Session.create_dataframe()` that raised an error when `schema` names had special characters.
- Fixed a bug in which options set in `Session.read.option()` were not passed to `DataFrame.copy_into_table()` as default values.
- Fixed a bug in which `DataFrame.copy_into_table()` raises an error when a copy option has single quotes in the value.

## 0.11.0 (2022-09-28)

### Behavior Changes

- `Session.add_packages()` now raises `ValueError` when the version of a package cannot be found in Snowflake Anaconda channel. Previously, `Session.add_packages()` succeeded, and a `SnowparkSQLException` exception was raised later in the UDF/SP registration step.

### New Features:

- Added method `FileOperation.get_stream()` to support downloading stage files as stream.
- Added support in `functions.ntiles()` to accept int argument.
- Added the following aliases:
  - `functions.call_function()` for `functions.call_builtin()`.
  - `functions.function()` for `functions.builtin()`.
  - `DataFrame.order_by()` for `DataFrame.sort()`
  - `DataFrame.orderBy()` for `DataFrame.sort()`
- Improved `DataFrame.cache_result()` to return a more accurate `Table` class instead of a `DataFrame` class.
- Added support to allow `session` as the first argument when calling `StoredProcedure`.

### Improvements

- Improved nested query generation by flattening queries when applicable.
  - This improvement could be enabled by setting `Session.sql_simplifier_enabled = True`.
  - `DataFrame.select()`, `DataFrame.with_column()`, `DataFrame.drop()` and other select-related APIs have more flattened SQLs.
  - `DataFrame.union()`, `DataFrame.union_all()`, `DataFrame.except_()`, `DataFrame.intersect()`, `DataFrame.union_by_name()` have flattened SQLs generated when multiple set operators are chained.
- Improved type annotations for async job APIs.

### Bug Fixes

- Fixed a bug in which `Table.update()`, `Table.delete()`, `Table.merge()` try to reference a temp table that does not exist.

## 0.10.0 (2022-09-16)

### New Features:

- Added experimental APIs for evaluating Snowpark dataframes with asynchronous queries:
  - Added keyword argument `block` to the following action APIs on Snowpark dataframes (which execute queries) to allow asynchronous evaluations:
    - `DataFrame.collect()`, `DataFrame.to_local_iterator()`, `DataFrame.to_pandas()`, `DataFrame.to_pandas_batches()`, `DataFrame.count()`, `DataFrame.first()`.
    - `DataFrameWriter.save_as_table()`, `DataFrameWriter.copy_into_location()`.
    - `Table.delete()`, `Table.update()`, `Table.merge()`.
  - Added method `DataFrame.collect_nowait()` to allow asynchronous evaluations.
  - Added class `AsyncJob` to retrieve results from asynchronously executed queries and check their status.
- Added support for `table_type` in `Session.write_pandas()`. You can now choose from these `table_type` options: `"temporary"`, `"temp"`, and `"transient"`.
- Added support for using Python structured data (`list`, `tuple` and `dict`) as literal values in Snowpark.
- Added keyword argument `execute_as` to `functions.sproc()` and `session.sproc.register()` to allow registering a stored procedure as a caller or owner.
- Added support for specifying a pre-configured file format when reading files from a stage in Snowflake.

### Improvements:

- Added support for displaying details of a Snowpark session.

### Bug Fixes:

- Fixed a bug in which `DataFrame.copy_into_table()` and `DataFrameWriter.save_as_table()` mistakenly created a new table if the table name is fully qualified, and the table already exists.

### Deprecations:

- Deprecated keyword argument `create_temp_table` in `Session.write_pandas()`.
- Deprecated invoking UDFs using arguments wrapped in a Python list or tuple. You can use variable-length arguments without a list or tuple.

### Dependency updates

- Updated ``snowflake-connector-python`` to 2.7.12.

## 0.9.0 (2022-08-30)

### New Features:

- Added support for displaying source code as comments in the generated scripts when registering UDFs.
  This feature is turned on by default. To turn it off, pass the new keyword argument `source_code_display` as `False` when calling `register()` or `@udf()`.
- Added support for calling table functions from `DataFrame.select()`, `DataFrame.with_column()` and `DataFrame.with_columns()` which now take parameters of type `table_function.TableFunctionCall` for columns.
- Added keyword argument `overwrite` to `session.write_pandas()` to allow overwriting contents of a Snowflake table with that of a pandas DataFrame.
- Added keyword argument `column_order` to `df.write.save_as_table()` to specify the matching rules when inserting data into table in append mode.
- Added method `FileOperation.put_stream()` to upload local files to a stage via file stream.
- Added methods `TableFunctionCall.alias()` and `TableFunctionCall.as_()` to allow aliasing the names of columns that come from the output of table function joins.
- Added function `get_active_session()` in module `snowflake.snowpark.context` to get the current active Snowpark session.

### Bug Fixes:

- Fixed a bug in which batch insert should not raise an error when `statement_params` is not passed to the function.
- Fixed a bug in which column names should be quoted when `session.create_dataframe()` is called with dicts and a given schema.
- Fixed a bug in which creation of table should be skipped if the table already exists and is in append mode when calling `df.write.save_as_table()`.
- Fixed a bug in which third-party packages with underscores cannot be added when registering UDFs.

### Improvements:

- Improved function `function.uniform()` to infer the types of inputs `max_` and `min_` and cast the limits to `IntegerType` or `FloatType` correspondingly.

## 0.8.0 (2022-07-22)

### New Features:

- Added keyword only argument `statement_params` to the following methods to allow for specifying statement level parameters:
  - `collect`, `to_local_iterator`, `to_pandas`, `to_pandas_batches`,
    `count`, `copy_into_table`, `show`, `create_or_replace_view`, `create_or_replace_temp_view`, `first`, `cache_result`
    and `random_split` on class `snowflake.snowpark.Dateframe`.
  - `update`, `delete` and `merge` on class `snowflake.snowpark.Table`.
  - `save_as_table` and `copy_into_location` on class `snowflake.snowpark.DataFrameWriter`.
  - `approx_quantile`, `statement_params`, `cov` and `crosstab` on class `snowflake.snowpark.DataFrameStatFunctions`.
  - `register` and `register_from_file` on class `snowflake.snowpark.udf.UDFRegistration`.
  - `register` and `register_from_file` on class `snowflake.snowpark.udtf.UDTFRegistration`.
  - `register` and `register_from_file` on class `snowflake.snowpark.stored_procedure.StoredProcedureRegistration`.
  - `udf`, `udtf` and `sproc` in `snowflake.snowpark.functions`.
- Added support for `Column` as an input argument to `session.call()`.
- Added support for `table_type` in `df.write.save_as_table()`. You can now choose from these `table_type` options: `"temporary"`, `"temp"`, and `"transient"`.

### Improvements:

- Added validation of object name in `session.use_*` methods.
- Updated the query tag in SQL to escape it when it has special characters.
- Added a check to see if Anaconda terms are acknowledged when adding missing packages.

### Bug Fixes:

- Fixed the limited length of the string column in `session.create_dataframe()`.
- Fixed a bug in which `session.create_dataframe()` mistakenly converted 0 and `False` to `None` when the input data was only a list.
- Fixed a bug in which calling `session.create_dataframe()` using a large local dataset sometimes created a temp table twice.
- Aligned the definition of `function.trim()` with the SQL function definition.
- Fixed an issue where snowpark-python would hang when using the Python system-defined (built-in function) `sum` vs. the Snowpark `function.sum()`.

### Deprecations:

- Deprecated keyword argument `create_temp_table` in `df.write.save_as_table()`.

## 0.7.0 (2022-05-25)

### New Features:

- Added support for user-defined table functions (UDTFs).
  - Use function `snowflake.snowpark.functions.udtf()` to register a UDTF, or use it as a decorator to register the UDTF.
    - You can also use `Session.udtf.register()` to register a UDTF.
  - Use `Session.udtf.register_from_file()` to register a UDTF from a Python file.
- Updated APIs to query a table function, including both Snowflake built-in table functions and UDTFs.
  - Use function `snowflake.snowpark.functions.table_function()` to create a callable representing a table function and use it to call the table function in a query.
  - Alternatively, use function `snowflake.snowpark.functions.call_table_function()` to call a table function.
  - Added support for `over` clause that specifies `partition by` and `order by` when lateral joining a table function.
  - Updated `Session.table_function()` and `DataFrame.join_table_function()` to accept `TableFunctionCall` instances.

### Breaking Changes:

- When creating a function with `functions.udf()` and `functions.sproc()`, you can now specify an empty list for the `imports` or `packages` argument to indicate that no import or package is used for this UDF or stored procedure. Previously, specifying an empty list meant that the function would use session-level imports or packages.
- Improved the `__repr__` implementation of data types in `types.py`. The unused `type_name` property has been removed.
- Added a Snowpark-specific exception class for SQL errors. This replaces the previous `ProgrammingError` from the Python connector.

### Improvements:

- Added a lock to a UDF or UDTF when it is called for the first time per thread.
- Improved the error message for pickling errors that occurred during UDF creation.
- Included the query ID when logging the failed query.

### Bug Fixes:

- Fixed a bug in which non-integral data (such as timestamps) was occasionally converted to integer when calling `DataFrame.to_pandas()`.
- Fixed a bug in which `DataFrameReader.parquet()` failed to read a parquet file when its column contained spaces.
- Fixed a bug in which `DataFrame.copy_into_table()` failed when the dataframe is created by reading a file with inferred schemas.

### Deprecations

`Session.flatten()` and `DataFrame.flatten()`.

### Dependency Updates:

- Restricted the version of `cloudpickle` <= `2.0.0`.

## 0.6.0 (2022-04-27)

### New Features:

- Added support for vectorized UDFs with the input as a pandas DataFrame or pandas Series and the output as a pandas Series. This improves the performance of UDFs in Snowpark.
- Added support for inferring the schema of a DataFrame by default when it is created by reading a Parquet, Avro, or ORC file in the stage.
- Added functions `current_session()`, `current_statement()`, `current_user()`, `current_version()`, `current_warehouse()`, `date_from_parts()`, `date_trunc()`, `dayname()`, `dayofmonth()`, `dayofweek()`, `dayofyear()`, `grouping()`, `grouping_id()`, `hour()`, `last_day()`, `minute()`, `next_day()`, `previous_day()`, `second()`, `month()`, `monthname()`, `quarter()`, `year()`, `current_database()`, `current_role()`, `current_schema()`, `current_schemas()`, `current_region()`, `current_avaliable_roles()`, `add_months()`, `any_value()`, `bitnot()`, `bitshiftleft()`, `bitshiftright()`, `convert_timezone()`, `uniform()`, `strtok_to_array()`, `sysdate()`, `time_from_parts()`,  `timestamp_from_parts()`, `timestamp_ltz_from_parts()`, `timestamp_ntz_from_parts()`, `timestamp_tz_from_parts()`, `weekofyear()`, `percentile_cont()` to `snowflake.snowflake.functions`.

### Breaking Changes:

- Expired deprecations:
  - Removed the following APIs that were deprecated in 0.4.0: `DataFrame.groupByGroupingSets()`, `DataFrame.naturalJoin()`, `DataFrame.joinTableFunction`, `DataFrame.withColumns()`, `Session.getImports()`, `Session.addImport()`, `Session.removeImport()`, `Session.clearImports()`, `Session.getSessionStage()`, `Session.getDefaultDatabase()`, `Session.getDefaultSchema()`, `Session.getCurrentDatabase()`, `Session.getCurrentSchema()`, `Session.getFullyQualifiedCurrentSchema()`.

### Improvements:

- Added support for creating an empty `DataFrame` with a specific schema using the `Session.create_dataframe()` method.
- Changed the logging level from `INFO` to `DEBUG` for several logs (e.g., the executed query) when evaluating a dataframe.
- Improved the error message when failing to create a UDF due to pickle errors.

### Bug Fixes:

- Removed pandas hard dependencies in the `Session.create_dataframe()` method.

### Dependency Updates:

- Added `typing-extension` as a new dependency with the version >= `4.1.0`.

## 0.5.0 (2022-03-22)

### New Features

- Added stored procedures API.
  - Added `Session.sproc` property and `sproc()` to `snowflake.snowpark.functions`, so you can register stored procedures.
  - Added `Session.call` to call stored procedures by name.
- Added `UDFRegistration.register_from_file()` to allow registering UDFs from Python source files or zip files directly.
- Added `UDFRegistration.describe()` to describe a UDF.
- Added `DataFrame.random_split()` to provide a way to randomly split a dataframe.
- Added functions `md5()`, `sha1()`, `sha2()`, `ascii()`, `initcap()`, `length()`, `lower()`, `lpad()`, `ltrim()`, `rpad()`, `rtrim()`, `repeat()`, `soundex()`, `regexp_count()`, `replace()`, `charindex()`, `collate()`, `collation()`, `insert()`, `left()`, `right()`, `endswith()` to `snowflake.snowpark.functions`.
- Allowed `call_udf()` to accept literal values.
- Provided a `distinct` keyword in `array_agg()`.

### Bug Fixes:

- Fixed an issue that caused `DataFrame.to_pandas()` to have a string column if `Column.cast(IntegerType())` was used.
- Fixed a bug in `DataFrame.describe()` when there is more than one string column.

## 0.4.0 (2022-02-15)

### New Features

- You can now specify which Anaconda packages to use when defining UDFs.
  - Added `add_packages()`, `get_packages()`, `clear_packages()`, and `remove_package()`, to class `Session`.
  - Added `add_requirements()` to `Session` so you can use a requirements file to specify which packages this session will use.
  - Added parameter `packages` to function `snowflake.snowpark.functions.udf()` and method `UserDefinedFunction.register()` to indicate UDF-level Anaconda package dependencies when creating a UDF.
  - Added parameter `imports` to `snowflake.snowpark.functions.udf()` and `UserDefinedFunction.register()` to specify UDF-level code imports.
- Added a parameter `session` to function `udf()` and `UserDefinedFunction.register()` so you can specify which session to use to create a UDF if you have multiple sessions.
- Added types `Geography` and `Variant` to `snowflake.snowpark.types` to be used as type hints for Geography and Variant data when defining a UDF.
- Added support for Geography geoJSON data.
- Added `Table`, a subclass of `DataFrame` for table operations:
  - Methods `update` and `delete` update and delete rows of a table in Snowflake.
  - Method `merge` merges data from a `DataFrame` to a `Table`.
  - Override method `DataFrame.sample()` with an additional parameter `seed`, which works on tables but not on view and sub-queries.
- Added `DataFrame.to_local_iterator()` and `DataFrame.to_pandas_batches()` to allow getting results from an iterator when the result set returned from the Snowflake database is too large.
- Added `DataFrame.cache_result()` for caching the operations performed on a `DataFrame` in a temporary table.
  Subsequent operations on the original `DataFrame` have no effect on the cached result `DataFrame`.
- Added property `DataFrame.queries` to get SQL queries that will be executed to evaluate the `DataFrame`.
- Added `Session.query_history()` as a context manager to track SQL queries executed on a session, including all SQL queries to evaluate `DataFrame`s created from a session. Both query ID and query text are recorded.
- You can now create a `Session` instance from an existing established `snowflake.connector.SnowflakeConnection`. Use parameter `connection` in `Session.builder.configs()`.
- Added `use_database()`, `use_schema()`, `use_warehouse()`, and `use_role()` to class `Session` to switch database/schema/warehouse/role after a session is created.
- Added `DataFrameWriter.copy_into_table()` to unload a `DataFrame` to stage files.
- Added `DataFrame.unpivot()`.
- Added `Column.within_group()` for sorting the rows by columns with some aggregation functions.
- Added functions `listagg()`, `mode()`, `div0()`, `acos()`, `asin()`, `atan()`, `atan2()`, `cos()`, `cosh()`, `sin()`, `sinh()`, `tan()`, `tanh()`, `degrees()`, `radians()`, `round()`, `trunc()`, and `factorial()` to `snowflake.snowflake.functions`.
- Added an optional argument `ignore_nulls` in function `lead()` and `lag()`.
- The `condition` parameter of function `when()` and `iff()` now accepts SQL expressions.

### Improvements

- All function and method names have been renamed to use the snake case naming style, which is more Pythonic. For convenience, some camel case names are kept as aliases to the snake case APIs. It is recommended to use the snake case APIs.
  - Deprecated these methods on class `Session` and replaced them with their snake case equivalents: `getImports()`, `addImports()`, `removeImport()`, `clearImports()`, `getSessionStage()`, `getDefaultSchema()`, `getDefaultSchema()`, `getCurrentDatabase()`, `getFullyQualifiedCurrentSchema()`.
  - Deprecated these methods on class `DataFrame` and replaced them with their snake case equivalents: `groupingByGroupingSets()`, `naturalJoin()`, `withColumns()`, `joinTableFunction()`.
- Property `DataFrame.columns` is now consistent with `DataFrame.schema.names` and the Snowflake database `Identifier Requirements`.
- `Column.__bool__()` now raises a `TypeError`. This will ban the use of logical operators `and`, `or`, `not` on `Column` object, for instance `col("a") > 1 and col("b") > 2` will raise the `TypeError`. Use `(col("a") > 1) & (col("b") > 2)` instead.
- Changed `PutResult` and `GetResult` to subclass `NamedTuple`.
- Fixed a bug which raised an error when the local path or stage location has a space or other special characters.
- Changed `DataFrame.describe()` so that non-numeric and non-string columns are ignored instead of raising an exception.

### Dependency updates

- Updated ``snowflake-connector-python`` to 2.7.4.

## 0.3.0 (2022-01-09)

### New Features

- Added `Column.isin()`, with an alias `Column.in_()`.
- Added `Column.try_cast()`, which is a special version of `cast()`. It tries to cast a string expression to other types and returns `null` if the cast is not possible.
- Added `Column.startswith()` and `Column.substr()` to process string columns.
- `Column.cast()` now also accepts a `str` value to indicate the cast type in addition to a `DataType` instance.
- Added `DataFrame.describe()` to summarize stats of a `DataFrame`.
- Added `DataFrame.explain()` to print the query plan of a `DataFrame`.
- `DataFrame.filter()` and `DataFrame.select_expr()` now accepts a sql expression.
- Added a new `bool` parameter `create_temp_table` to methods `DataFrame.saveAsTable()` and `Session.write_pandas()` to optionally create a temp table.
- Added `DataFrame.minus()` and `DataFrame.subtract()` as aliases to `DataFrame.except_()`.
- Added `regexp_replace()`, `concat()`, `concat_ws()`, `to_char()`, `current_timestamp()`, `current_date()`, `current_time()`, `months_between()`, `cast()`, `try_cast()`, `greatest()`, `least()`, and `hash()` to module `snowflake.snowpark.functions`.

### Bug Fixes

- Fixed an issue where `Session.createDataFrame(pandas_df)` and `Session.write_pandas(pandas_df)` raise an exception when the `pandas DataFrame` has spaces in the column name.
- `DataFrame.copy_into_table()` sometimes prints an `error` level log entry while it actually works. It's fixed now.
- Fixed an API docs issue where some `DataFrame` APIs are missing from the docs.

### Dependency updates

- Update ``snowflake-connector-python`` to 2.7.2, which upgrades ``pyarrow`` dependency to 6.0.x. Refer to the [python connector 2.7.2 release notes](https://pypi.org/project/snowflake-connector-python/2.7.2/) for more details.

## 0.2.0 (2021-12-02)

### New Features

- Updated the `Session.createDataFrame()` method for creating a `DataFrame` from a pandas DataFrame.
- Added the `Session.write_pandas()` method for writing a `pandas DataFrame` to a table in Snowflake and getting a `Snowpark DataFrame` object back.
- Added new classes and methods for calling window functions.
- Added the new functions `cume_dist()`, to find the cumulative distribution of a value with regard to other values within a window partition,
  and `row_number()`, which returns a unique row number for each row within a window partition.
- Added functions for computing statistics for DataFrames in the `DataFrameStatFunctions` class.
- Added functions for handling missing values in a DataFrame in the `DataFrameNaFunctions` class.
- Added new methods `rollup()`, `cube()`, and `pivot()` to the `DataFrame` class.
- Added the `GroupingSets` class, which you can use with the DataFrame groupByGroupingSets method to perform a SQL GROUP BY GROUPING SETS.
- Added the new `FileOperation(session)`
  class that you can use to upload and download files to and from a stage.
- Added the `DataFrame.copy_into_table()`
  method for loading data from files in a stage into a table.
- In CASE expressions, the functions `when()` and `otherwise()`
  now accept Python types in addition to `Column` objects.
- When you register a UDF you can now optionally set the `replace` parameter to `True` to overwrite an existing UDF with the same name.

### Improvements

- UDFs are now compressed before they are uploaded to the server. This makes them about 10 times smaller, which can help
  when you are using large ML model files.
- When the size of a UDF is less than 8196 bytes, it will be uploaded as in-line code instead of uploaded to a stage.

### Bug Fixes

- Fixed an issue where the statement `df.select(when(col("a") == 1, 4).otherwise(col("a"))), [Row(4), Row(2), Row(3)]` raised an exception.
- Fixed an issue where `df.toPandas()` raised an exception when a DataFrame was created from large local data.

## 0.1.0 (2021-10-26)

Start of Private Preview<|MERGE_RESOLUTION|>--- conflicted
+++ resolved
@@ -71,12 +71,9 @@
     `nanosecond`, `date`, `dayofyear`, `day_of_year`, `dayofweek`, `day_of_week`, `weekday`, `quarter`,
     `is_month_start`, `is_month_end`, `is_quarter_start`, `is_quarter_end`, `is_year_start`, `is_year_end`
     and `is_leap_year`.
-<<<<<<< HEAD
-- Added support for index's arithmetic and comparison operators.
-=======
 - Added support for `Resampler.fillna` and `Resampler.bfill`.
 - Added limited support for the `Timedelta` type, including creating `Timedelta` columns and `to_pandas`.
->>>>>>> f082ba8f
+- Added support for index's arithmetic and comparison operators.
 
 #### Improvements
 - Removed the public preview warning message upon importing Snowpark pandas.

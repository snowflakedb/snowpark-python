# Release History

## 1.27.0 (2025-02-03)

### Snowpark Python API Updates

#### New Features

- Added support for the following functions in `functions.py`
  - `array_reverse`
  - `divnull`
  - `map_cat`
  - `map_contains_key`
  - `map_keys`
  - `nullifzero`
  - `snowflake_cortex_sentiment`
  - `acosh`
  - `asinh`
  - `atanh`
  - `bit_length`
  - `bitmap_bit_position`
  - `bitmap_bucket_number`
  - `bitmap_construct_agg`
  - `bitshiftright_unsigned`
  - `cbrt`
  - `equal_null`
  - `from_json`
  - `ifnull`
  - `localtimestamp`
  - `max_by`
  - `min_by`
  - `nth_value`
  - `nvl`
  - `octet_length`
  - `position`
  - `regr_avgx`
  - `regr_avgy`
  - `regr_count`
  - `regr_intercept`
  - `regr_r2`
  - `regr_slope`
  - `regr_sxx`
  - `regr_sxy`
  - `regr_syy`
  - `try_to_binary`
  - `base64`
  - `base64_decode_string`
  - `base64_encode`
  - `editdistance`
  - `hex`
  - `hex_encode`
  - `instr`
  - `log1p`
  - `log2`
  - `log10`
  - `percentile_approx`
  - `unbase64`
- Added support for `seed` argument in `DataFrame.stat.sample_by`. Note that it only supports a `Table` object, and will be ignored for a `DataFrame` object.
- Added support for specifying a schema string (including implicit struct syntax) when calling `DataFrame.create_dataframe`.
- Added support for `DataFrameWriter.insert_into/insertInto`. This method also supports local testing mode.
- Added support for `DataFrame.create_temp_view` to create a temporary view. It will fail if the view already exists.
- Added support for multiple columns in the functions `map_cat` and `map_concat`.
- Added an option `keep_column_order` for keeping original column order in `DataFrame.with_column` and `DataFrame.with_columns`.
- Added options to column casts that allow renaming or adding fields in StructType columns.
- Added support for `contains_null` parameter to ArrayType.
- Added support for creating a temporary view via `DataFrame.create_or_replace_temp_view` from a DataFrame created by reading a file from a stage.
- Added support for `value_contains_null` parameter to MapType.
- Added support for using `Column` object in `Column.in_` and `functions.in_`. 
- Added `interactive` to telemetry that indicates whether the current environment is an interactive one.
- Allow `session.file.get` in a Native App to read file paths starting with `/` from the current version
- Added support for multiple aggregation functions after `DataFrame.pivot`.

#### Experimental Features

- Added `Catalog` class to manage snowflake objects. It can be accessed via `Session.catalog`.
  - `snowflake.core` is a dependency required for this feature.
- Allow user input schema when reading JSON file on stage.
- Added support for specifying a schema string (including implicit struct syntax) when calling `DataFrame.create_dataframe`.
<<<<<<< HEAD
  - `snowflake.core` is a dependency required for this feature.
- Added support for converting Snowpark DataFrames to pyarrow Tables.
- Added support for writing pyarrow Tables to Snowflake tables.
=======
>>>>>>> 37822495

#### Improvements

- Updated README.md to include instructions on how to verify package signatures using `cosign`.

#### Bug Fixes

- Fixed a bug in local testing mode that caused a column to contain None when it should contain 0.
- Fixed a bug in `StructField.from_json` that prevented TimestampTypes with `tzinfo` from being parsed correctly.
- Fixed a bug in function `date_format` that caused an error when the input column was date type or timestamp type.
- Fixed a bug in dataframe that null value can be inserted in a non-nullable column.
- Fixed a bug in `replace` and `lit` which raised type hint assertion error when passing `Column` expression objects.
- Fixed a bug in `pandas_udf` and `pandas_udtf` where `session` parameter was erroneously ignored.
- Fixed a bug that raised incorrect type conversion error for system function called through `session.call`.

### Snowpark pandas API Updates

#### New Features

- Added support for `Series.str.ljust` and `Series.str.rjust`.
- Added support for `Series.str.center`.
- Added support for `Series.str.pad`.
- Added support for applying Snowpark Python function `snowflake_cortex_sentiment`.
- Added support for `DataFrame.map`.
- Added support for `DataFrame.from_dict` and `DataFrame.from_records`.
- Added support for mixed case field names in struct type columns.
- Added support for `SeriesGroupBy.unique`
- Added support for `Series.dt.strftime` with the following directives:
  - %d: Day of the month as a zero-padded decimal number.
  - %m: Month as a zero-padded decimal number.
  - %Y: Year with century as a decimal number.
  - %H: Hour (24-hour clock) as a zero-padded decimal number.
  - %M: Minute as a zero-padded decimal number.
  - %S: Second as a zero-padded decimal number.
  - %f: Microsecond as a decimal number, zero-padded to 6 digits.
  - %j: Day of the year as a zero-padded decimal number.
  - %X: Locale’s appropriate time representation.
  - %%: A literal '%' character.
- Added support for `Series.between`.
- Added support for `include_groups=False` in `DataFrameGroupBy.apply`.
- Added support for `expand=True` in `Series.str.split`.
- Added support for `DataFrame.pop` and `Series.pop`.
- Added support for `first` and `last` in `DataFrameGroupBy.agg` and `SeriesGroupBy.agg`.
- Added support for `Index.drop_duplicates`.
- Added support for aggregations `"count"`, `"median"`, `np.median`,
  `"skew"`, `"std"`, `np.std` `"var"`, and `np.var` in
  `pd.pivot_table()`, `DataFrame.pivot_table()`, and `pd.crosstab()`.

#### Improvements
- Improve performance of `DataFrame.map`, `Series.apply` and `Series.map` methods by mapping numpy functions to snowpark functions if possible.
- Added documentation for `DataFrame.map`.
- Improve performance of `DataFrame.apply` by mapping numpy functions to snowpark functions if possible.
- Added documentation on the extent of Snowpark pandas interoperability with scikit-learn.
- Infer return type of functions in `Series.map`, `Series.apply` and `DataFrame.map` if type-hint is not provided.
- Added `call_count` to telemetry that counts method calls including interchange protocol calls.

## 1.26.0 (2024-12-05)

### Snowpark Python API Updates

#### New Features

- Added support for property `version` and class method `get_active_session` for `Session` class.
- Added new methods and variables to enhance data type handling and JSON serialization/deserialization:
  - To `DataType`, its derived classes, and `StructField`:
    - `type_name`: Returns the type name of the data.
    - `simple_string`: Provides a simple string representation of the data.
    - `json_value`: Returns the data as a JSON-compatible value.
    - `json`: Converts the data to a JSON string.
  - To `ArrayType`, `MapType`, `StructField`, `PandasSeriesType`, `PandasDataFrameType` and `StructType`:
    - `from_json`: Enables these types to be created from JSON data.
  - To `MapType`:
    - `keyType`: keys of the map
    - `valueType`: values of the map
- Added support for method `appName` in `SessionBuilder`.
- Added support for `include_nulls` argument in `DataFrame.unpivot`.
- Added support for following functions in `functions.py`:
  - `size` to get size of array, object, or map columns.
  - `collect_list` an alias of `array_agg`.
  - `substring` makes `len` argument optional.
- Added parameter `ast_enabled` to session for internal usage (default: `False`).

#### Improvements

- Added support for specifying the following to `DataFrame.create_or_replace_dynamic_table`:
  - `iceberg_config` A dictionary that can hold the following iceberg configuration options:
    - `external_volume`
    - `catalog`
    - `base_location`
    - `catalog_sync`
    - `storage_serialization_policy`
- Added support for nested data types to `DataFrame.print_schema`
- Added support for `level` parameter to `DataFrame.print_schema`
- Improved flexibility of `DataFrameReader` and `DataFrameWriter` API by adding support for the following:
  - Added `format` method to `DataFrameReader` and `DataFrameWriter` to specify file format when loading or unloading results.
  - Added `load` method to `DataFrameReader` to work in conjunction with `format`.
  - Added `save` method to `DataFrameWriter` to work in conjunction with `format`.
  - Added support to read keyword arguments to `options` method for `DataFrameReader` and `DataFrameWriter`.
- Relaxed the cloudpickle dependency for Python 3.11 to simplify build requirements. However, for Python 3.11, `cloudpickle==2.2.1` remains the only supported version.

#### Bug Fixes

- Removed warnings that dynamic pivot features were in private preview, because
  dynamic pivot is now generally available.
- Fixed a bug in `session.read.options` where `False` Boolean values were incorrectly parsed as `True` in the generated file format.

#### Dependency Updates

- Added a runtime dependency on `python-dateutil`.

### Snowpark pandas API Updates

#### New Features

- Added partial support for `Series.map` when `arg` is a pandas `Series` or a
  `collections.abc.Mapping`. No support for instances of `dict` that implement
  `__missing__` but are not instances of `collections.defaultdict`.
- Added support for `DataFrame.align` and `Series.align` for `axis=1` and `axis=None`.
- Added support for `pd.json_normalize`.
- Added support for `GroupBy.pct_change` with `axis=0`, `freq=None`, and `limit=None`.
- Added support for `DataFrameGroupBy.__iter__` and `SeriesGroupBy.__iter__`.
- Added support for `np.sqrt`, `np.trunc`, `np.floor`, numpy trig functions, `np.exp`, `np.abs`, `np.positive` and `np.negative`.
- Added partial support for the dataframe interchange protocol method
  `DataFrame.__dataframe__()`.

#### Bug Fixes

- Fixed a bug in `df.loc` where setting a single column from a series results in unexpected `None` values.

#### Improvements

- Use UNPIVOT INCLUDE NULLS for unpivot operations in pandas instead of sentinel values.
- Improved documentation for pd.read_excel.

## 1.25.0 (2024-11-14)

### Snowpark Python API Updates

#### New Features

- Added the following new functions in `snowflake.snowpark.dataframe`:
  - `map`
- Added support for passing parameter `include_error` to `Session.query_history` to record queries that have error during execution.

#### Improvements

- When target stage is not set in profiler, a default stage from `Session.get_session_stage` is used instead of raising `SnowparkSQLException`.
- Allowed lower case or mixed case input when calling `Session.stored_procedure_profiler.set_active_profiler`.
- Added distributed tracing using open telemetry APIs for action function in `DataFrame`:
  - `cache_result`
- Removed opentelemetry warning from logging.

#### Bug Fixes

- Fixed the pre-action and post-action query propagation when `In` expression were used in selects.
- Fixed a bug that raised error `AttributeError` while calling `Session.stored_procedure_profiler.get_output` when `Session.stored_procedure_profiler` is disabled.

#### Dependency Updates

- Added a dependency on `protobuf>=5.28` and `tzlocal` at runtime.
- Added a dependency on `protoc-wheel-0` for the development profile.
- Require `snowflake-connector-python>=3.12.0, <4.0.0` (was `>=3.10.0`).

### Snowpark pandas API Updates

#### Dependency Updates

- Updated `modin` from 0.28.1 to 0.30.1.
- Added support for all `pandas` 2.2.x versions.

#### New Features

- Added support for `Index.to_numpy`.
- Added support for `DataFrame.align` and `Series.align` for `axis=0`.
- Added support for `size` in `GroupBy.aggregate`, `DataFrame.aggregate`, and `Series.aggregate`.
- Added support for `snowflake.snowpark.functions.window`
- Added support for `pd.read_pickle` (Uses native pandas for processing).
- Added support for `pd.read_html` (Uses native pandas for processing).
- Added support for `pd.read_xml` (Uses native pandas for processing).
- Added support for aggregation functions `"size"` and `len` in `GroupBy.aggregate`, `DataFrame.aggregate`, and `Series.aggregate`.
- Added support for list values in `Series.str.len`.

#### Bug Fixes

- Fixed a bug where aggregating a single-column dataframe with a single callable function (e.g. `pd.DataFrame([0]).agg(np.mean)`) would fail to transpose the result.
- Fixed bugs where `DataFrame.dropna()` would:
  - Treat an empty `subset` (e.g. `[]`) as if it specified all columns instead of no columns.
  - Raise a `TypeError` for a scalar `subset` instead of filtering on just that column.
  - Raise a `ValueError` for a `subset` of type `pandas.Index` instead of filtering on the columns in the index.
- Disable creation of scoped read only table to mitigate Disable creation of scoped read only table to mitigate `TableNotFoundError` when using dynamic pivot in notebook environment.
- Fixed a bug when concat dataframe or series objects are coming from the same dataframe when axis = 1.

#### Improvements

- Improve np.where with scalar x value by eliminating unnecessary join and temp table creation.
- Improve get_dummies performance by flattening the pivot with join.
- Improve align performance when aligning on row position column by removing unnecessary window functions.



### Snowpark Local Testing Updates

#### New Features

- Added support for patching functions that are unavailable in the `snowflake.snowpark.functions` module.
- Added support for `snowflake.snowpark.functions.any_value`

#### Bug Fixes

- Fixed a bug where `Table.update` could not handle `VariantType`, `MapType`, and `ArrayType` data types.
- Fixed a bug where column aliases were incorrectly resolved in `DataFrame.join`, causing errors when selecting columns from a joined DataFrame.
- Fixed a bug where `Table.update` and `Table.merge` could fail if the target table's index was not the default `RangeIndex`.

## 1.24.0 (2024-10-28)

### Snowpark Python API Updates

#### New Features

- Updated `Session` class to be thread-safe. This allows concurrent DataFrame transformations, DataFrame actions, UDF and stored procedure registration, and concurrent file uploads when using the same `Session` object.
  - The feature is disabled by default and can be enabled by setting `FEATURE_THREAD_SAFE_PYTHON_SESSION` to `True` for account.
  - Updating session configurations, like changing database or schema, when multiple threads are using the session may lead to unexpected behavior.
  - When enabled, some internally created temporary table names returned from `DataFrame.queries` API are not deterministic, and may be different when DataFrame actions are executed. This does not affect explicit user-created temporary tables.
- Added support for 'Service' domain to `session.lineage.trace` API.
- Added support for `copy_grants` parameter when registering UDxF and stored procedures.
- Added support for the following methods in `DataFrameWriter` to support daisy-chaining:
  - `option`
  - `options`
  - `partition_by`
- Added support for `snowflake_cortex_summarize`.

#### Improvements

- Improved the following new capability for function `snowflake.snowpark.functions.array_remove` it is now possible to use in python.
- Disables sql simplification when sort is performed after limit.
  - Previously, `df.sort().limit()` and `df.limit().sort()` generates the same query with sort in front of limit. Now, `df.limit().sort()` will generate query that reads `df.limit().sort()`.
  - Improve performance of generated query for `df.limit().sort()`, because limit stops table scanning as soon as the number of records is satisfied.
- Added a client side error message for when an invalid stage location is passed to DataFrame read functions.

#### Bug Fixes

- Fixed a bug where the automatic cleanup of temporary tables could interfere with the results of async query execution.
- Fixed a bug in `DataFrame.analytics.time_series_agg` function to handle multiple data points in same sliding interval.
- Fixed a bug that created inconsistent casing in field names of structured objects in iceberg schemas.

#### Deprecations

- Deprecated warnings will be triggered when using snowpark-python with Python 3.8. For more details, please refer to https://docs.snowflake.com/en/developer-guide/python-runtime-support-policy.

### Snowpark pandas API Updates

#### New Features

- Added support for `np.subtract`, `np.multiply`, `np.divide`, and `np.true_divide`.
- Added support for tracking usages of `__array_ufunc__`.
- Added numpy compatibility support for `np.float_power`, `np.mod`, `np.remainder`, `np.greater`, `np.greater_equal`, `np.less`, `np.less_equal`, `np.not_equal`, and `np.equal`.
- Added numpy compatibility support for `np.log`, `np.log2`, and `np.log10`
- Added support for `DataFrameGroupBy.bfill`, `SeriesGroupBy.bfill`, `DataFrameGroupBy.ffill`, and `SeriesGroupBy.ffill`.
- Added support for `on` parameter with `Resampler`.
- Added support for timedelta inputs in `value_counts()`.
- Added support for applying Snowpark Python function `snowflake_cortex_summarize`.
- Added support for `DataFrame.attrs` and `Series.attrs`.
- Added support for `DataFrame.style`.
- Added numpy compatibility support for `np.full_like`

#### Improvements

- Improved generated SQL query for `head` and `iloc` when the row key is a slice.
- Improved error message when passing an unknown timezone to `tz_convert` and `tz_localize` in `Series`, `DataFrame`, `Series.dt`, and `DatetimeIndex`.
- Improved documentation for `tz_convert` and `tz_localize` in `Series`, `DataFrame`, `Series.dt`, and `DatetimeIndex` to specify the supported timezone formats.
- Added additional kwargs support for `df.apply` and `series.apply` ( as well as `map` and `applymap` ) when using snowpark functions. This allows for some position independent compatibility between apply and functions where the first argument is not a pandas object.
- Improved generated SQL query for `iloc` and `iat` when the row key is a scalar.
- Removed all joins in `iterrows`.
- Improved documentation for `Series.map` to reflect the unsupported features.
- Added support for `np.may_share_memory` which is used internally by many scikit-learn functions. This method will always return false when called with a Snowpark pandas object.

#### Bug Fixes

- Fixed a bug where `DataFrame` and `Series` `pct_change()` would raise `TypeError` when input contained timedelta columns.
- Fixed a bug where `replace()` would sometimes propagate `Timedelta` types incorrectly through `replace()`. Instead raise `NotImplementedError` for `replace()` on `Timedelta`.
- Fixed a bug where `DataFrame` and `Series` `round()` would raise `AssertionError` for `Timedelta` columns. Instead raise `NotImplementedError` for `round()` on `Timedelta`.
- Fixed a bug where `reindex` fails when the new index is a Series with non-overlapping types from the original index.
- Fixed a bug where calling `__getitem__` on a DataFrameGroupBy object always returned a DataFrameGroupBy object if `as_index=False`.
- Fixed a bug where inserting timedelta values into an existing column would silently convert the values to integers instead of raising `NotImplementedError`.
- Fixed a bug where `DataFrame.shift()` on axis=0 and axis=1 would fail to propagate timedelta types.
- `DataFrame.abs()`, `DataFrame.__neg__()`, `DataFrame.stack()`, and `DataFrame.unstack()` now raise `NotImplementedError` for timedelta inputs instead of failing to propagate timedelta types.

### Snowpark Local Testing Updates

#### Bug Fixes

- Fixed a bug where `DataFrame.alias` raises `KeyError` for input column name.
- Fixed a bug where `to_csv` on Snowflake stage fails when data contains empty strings.

## 1.23.0 (2024-10-09)

### Snowpark Python API Updates

#### New Features

- Added the following new functions in `snowflake.snowpark.functions`:
  - `make_interval`
- Added support for using Snowflake Interval constants with `Window.range_between()` when the order by column is TIMESTAMP or DATE type.
- Added support for file writes. This feature is currently in private preview.
- Added `thread_id` to `QueryRecord` to track the thread id submitting the query history.
- Added support for `Session.stored_procedure_profiler`.

#### Improvements

#### Bug Fixes

- Fixed a bug where registering a stored procedure or UDxF with type hints would give a warning `'NoneType' has no len() when trying to read default values from function`.

### Snowpark pandas API Updates

#### New Features

- Added support for `TimedeltaIndex.mean` method.
- Added support for some cases of aggregating `Timedelta` columns on `axis=0` with `agg` or `aggregate`.
- Added support for `by`, `left_by`, `right_by`, `left_index`, and `right_index` for `pd.merge_asof`.
- Added support for passing parameter `include_describe` to `Session.query_history`.
- Added support for `DatetimeIndex.mean` and `DatetimeIndex.std` methods.
- Added support for `Resampler.asfreq`, `Resampler.indices`, `Resampler.nunique`, and `Resampler.quantile`.
- Added support for `resample` frequency `W`, `ME`, `YE` with `closed = "left"`.
- Added support for `DataFrame.rolling.corr` and `Series.rolling.corr` for `pairwise = False` and int `window`.
- Added support for string time-based `window` and `min_periods = None` for `Rolling`.
- Added support for `DataFrameGroupBy.fillna` and `SeriesGroupBy.fillna`.
- Added support for constructing `Series` and `DataFrame` objects with the lazy `Index` object as `data`, `index`, and `columns` arguments.
- Added support for constructing `Series` and `DataFrame` objects with `index` and `column` values not present in `DataFrame`/`Series` `data`.
- Added support for `pd.read_sas` (Uses native pandas for processing).
- Added support for applying `rolling().count()` and `expanding().count()` to `Timedelta` series and columns.
- Added support for `tz` in both `pd.date_range` and `pd.bdate_range`.
- Added support for `Series.items`.
- Added support for `errors="ignore"` in `pd.to_datetime`.
- Added support for `DataFrame.tz_localize` and `Series.tz_localize`.
- Added support for `DataFrame.tz_convert` and `Series.tz_convert`.
- Added support for applying Snowpark Python functions (e.g., `sin`) in `Series.map`, `Series.apply`, `DataFrame.apply` and `DataFrame.applymap`.

#### Improvements

- Improved `to_pandas` to persist the original timezone offset for TIMESTAMP_TZ type.
- Improved `dtype` results for TIMESTAMP_TZ type to show correct timezone offset.
- Improved `dtype` results for TIMESTAMP_LTZ type to show correct timezone.
- Improved error message when passing non-bool value to `numeric_only` for groupby aggregations.
- Removed unnecessary warning about sort algorithm in `sort_values`.
- Use SCOPED object for internal create temp tables. The SCOPED objects will be stored sproc scoped if created within stored sproc, otherwise will be session scoped, and the object will be automatically cleaned at the end of the scope.
- Improved warning messages for operations that lead to materialization with inadvertent slowness.
- Removed unnecessary warning message about `convert_dtype` in `Series.apply`.

#### Bug Fixes

- Fixed a bug where an `Index` object created from a `Series`/`DataFrame` incorrectly updates the `Series`/`DataFrame`'s index name after an inplace update has been applied to the original `Series`/`DataFrame`.
- Suppressed an unhelpful `SettingWithCopyWarning` that sometimes appeared when printing `Timedelta` columns.
- Fixed `inplace` argument for `Series` objects derived from other `Series` objects.
- Fixed a bug where `Series.sort_values` failed if series name overlapped with index column name.
- Fixed a bug where transposing a dataframe would map `Timedelta` index levels to integer column levels.
- Fixed a bug where `Resampler` methods on timedelta columns would produce integer results.
- Fixed a bug where `pd.to_numeric()` would leave `Timedelta` inputs as `Timedelta` instead of converting them to integers.
- Fixed `loc` set when setting a single row, or multiple rows, of a DataFrame with a Series value.

### Snowpark Local Testing Updates

#### Bug Fixes

- Fixed a bug where nullable columns were annotated wrongly.
- Fixed a bug where the `date_add` and `date_sub` functions failed for `NULL` values.
- Fixed a bug where `equal_null` could fail inside a merge statement.
- Fixed a bug where `row_number` could fail inside a Window function.
- Fixed a bug where updates could fail when the source is the result of a join.


## 1.22.1 (2024-09-11)
This is a re-release of 1.22.0. Please refer to the 1.22.0 release notes for detailed release content.


## 1.22.0 (2024-09-10)

### Snowpark Python API Updates

### New Features

- Added the following new functions in `snowflake.snowpark.functions`:
  - `array_remove`
  - `ln`

#### Improvements

- Improved documentation for `Session.write_pandas` by making `use_logical_type` option more explicit.
- Added support for specifying the following to `DataFrameWriter.save_as_table`:
  - `enable_schema_evolution`
  - `data_retention_time`
  - `max_data_extension_time`
  - `change_tracking`
  - `copy_grants`
  - `iceberg_config` A dicitionary that can hold the following iceberg configuration options:
      - `external_volume`
      - `catalog`
      - `base_location`
      - `catalog_sync`
      - `storage_serialization_policy`
- Added support for specifying the following to `DataFrameWriter.copy_into_table`:
  - `iceberg_config` A dicitionary that can hold the following iceberg configuration options:
      - `external_volume`
      - `catalog`
      - `base_location`
      - `catalog_sync`
      - `storage_serialization_policy`
- Added support for specifying the following parameters to `DataFrame.create_or_replace_dynamic_table`:
  - `mode`
  - `refresh_mode`
  - `initialize`
  - `clustering_keys`
  - `is_transient`
  - `data_retention_time`
  - `max_data_extension_time`

#### Bug Fixes

- Fixed a bug in `session.read.csv` that caused an error when setting `PARSE_HEADER = True` in an externally defined file format.
- Fixed a bug in query generation from set operations that allowed generation of duplicate queries when children have common subqueries.
- Fixed a bug in `session.get_session_stage` that referenced a non-existing stage after switching database or schema.
- Fixed a bug where calling `DataFrame.to_snowpark_pandas` without explicitly initializing the Snowpark pandas plugin caused an error.
- Fixed a bug where using the `explode` function in dynamic table creation caused a SQL compilation error due to improper boolean type casting on the `outer` parameter.

### Snowpark Local Testing Updates

#### New Features

- Added support for type coercion when passing columns as input to UDF calls.
- Added support for `Index.identical`.

#### Bug Fixes

- Fixed a bug where the truncate mode in `DataFrameWriter.save_as_table` incorrectly handled DataFrames containing only a subset of columns from the existing table.
- Fixed a bug where function `to_timestamp` does not set the default timezone of the column datatype.

### Snowpark pandas API Updates

#### New Features

- Added limited support for the `Timedelta` type, including the following features. Snowpark pandas will raise `NotImplementedError` for unsupported `Timedelta` use cases.
  - supporting tracking the Timedelta type through `copy`, `cache_result`, `shift`, `sort_index`, `assign`, `bfill`, `ffill`, `fillna`, `compare`, `diff`, `drop`, `dropna`, `duplicated`, `empty`, `equals`, `insert`, `isin`, `isna`, `items`, `iterrows`, `join`, `len`, `mask`, `melt`, `merge`, `nlargest`, `nsmallest`, `to_pandas`.
  - converting non-timedelta to timedelta via `astype`.
  - `NotImplementedError` will be raised for the rest of methods that do not support `Timedelta`.
  - support for subtracting two timestamps to get a Timedelta.
  - support indexing with Timedelta data columns.
  - support for adding or subtracting timestamps and `Timedelta`.
  - support for binary arithmetic between two `Timedelta` values.
  - support for binary arithmetic and comparisons between `Timedelta` values and numeric values.
  - support for lazy `TimedeltaIndex`.
  - support for `pd.to_timedelta`.
  - support for `GroupBy` aggregations `min`, `max`, `mean`, `idxmax`, `idxmin`, `std`, `sum`, `median`, `count`, `any`, `all`, `size`, `nunique`, `head`, `tail`, `aggregate`.
  - support for `GroupBy` filtrations `first` and `last`.
  - support for `TimedeltaIndex` attributes: `days`, `seconds`, `microseconds` and `nanoseconds`.
  - support for `diff` with timestamp columns on `axis=0` and `axis=1`
  - support for `TimedeltaIndex` methods: `ceil`, `floor` and `round`.
  - support for `TimedeltaIndex.total_seconds` method.
- Added support for index's arithmetic and comparison operators.
- Added support for `Series.dt.round`.
- Added documentation pages for `DatetimeIndex`.
- Added support for `Index.name`, `Index.names`, `Index.rename`, and `Index.set_names`.
- Added support for `Index.__repr__`.
- Added support for `DatetimeIndex.month_name` and `DatetimeIndex.day_name`.
- Added support for `Series.dt.weekday`, `Series.dt.time`, and `DatetimeIndex.time`.
- Added support for `Index.min` and `Index.max`.
- Added support for `pd.merge_asof`.
- Added support for `Series.dt.normalize` and `DatetimeIndex.normalize`.
- Added support for `Index.is_boolean`, `Index.is_integer`, `Index.is_floating`, `Index.is_numeric`, and `Index.is_object`.
- Added support for `DatetimeIndex.round`, `DatetimeIndex.floor` and `DatetimeIndex.ceil`.
- Added support for `Series.dt.days_in_month` and `Series.dt.daysinmonth`.
- Added support for `DataFrameGroupBy.value_counts` and `SeriesGroupBy.value_counts`.
- Added support for `Series.is_monotonic_increasing` and `Series.is_monotonic_decreasing`.
- Added support for `Index.is_monotonic_increasing` and `Index.is_monotonic_decreasing`.
- Added support for `pd.crosstab`.
- Added support for `pd.bdate_range` and included business frequency support (B, BME, BMS, BQE, BQS, BYE, BYS) for both `pd.date_range` and `pd.bdate_range`.
- Added support for lazy `Index` objects  as `labels` in `DataFrame.reindex` and `Series.reindex`.
- Added support for `Series.dt.days`, `Series.dt.seconds`, `Series.dt.microseconds`, and `Series.dt.nanoseconds`.
- Added support for creating a `DatetimeIndex` from an `Index` of numeric or string type.
- Added support for string indexing with `Timedelta` objects.
- Added support for `Series.dt.total_seconds` method.
- Added support for `DataFrame.apply(axis=0)`.
- Added support for `Series.dt.tz_convert` and `Series.dt.tz_localize`.
- Added support for `DatetimeIndex.tz_convert` and `DatetimeIndex.tz_localize`.

#### Improvements

- Improve concat, join performance when operations are performed on series coming from the same dataframe by avoiding unnecessary joins.
- Refactored `quoted_identifier_to_snowflake_type` to avoid making metadata queries if the types have been cached locally.
- Improved `pd.to_datetime` to handle all local input cases.
- Create a lazy index from another lazy index without pulling data to client.
- Raised `NotImplementedError` for Index bitwise operators.
- Display a more clear error message when `Index.names` is set to a non-like-like object.
- Raise a warning whenever MultiIndex values are pulled in locally.
- Improve warning message for `pd.read_snowflake` include the creation reason when temp table creation is triggered.
- Improve performance for `DataFrame.set_index`, or setting `DataFrame.index` or `Series.index` by avoiding checks require eager evaluation. As a consequence, when the new index that does not match the current `Series`/`DataFrame` object length, a `ValueError` is no longer raised. Instead, when the `Series`/`DataFrame` object is longer than the provided index, the `Series`/`DataFrame`'s new index is filled with `NaN` values for the "extra" elements. Otherwise, the extra values in the provided index are ignored.
- Properly raise `NotImplementedError` when ambiguous/nonexistent are non-string in `ceil`/`floor`/`round`.

#### Bug Fixes

- Stopped ignoring nanoseconds in `pd.Timedelta` scalars.
- Fixed AssertionError in tree of binary operations.
- Fixed bug in `Series.dt.isocalendar` using a named Series
- Fixed `inplace` argument for Series objects derived from DataFrame columns.
- Fixed a bug where `Series.reindex` and `DataFrame.reindex` did not update the result index's name correctly.
- Fixed a bug where `Series.take` did not error when `axis=1` was specified.


## 1.21.1 (2024-09-05)

### Snowpark Python API Updates

#### Bug Fixes

- Fixed a bug where using `to_pandas_batches` with async jobs caused an error due to improper handling of waiting for asynchronous query completion.

## 1.21.0 (2024-08-19)

### Snowpark Python API Updates

#### New Features

- Added support for `snowflake.snowpark.testing.assert_dataframe_equal` that is a utility function to check the equality of two Snowpark DataFrames.

#### Improvements

- Added support server side string size limitations.
- Added support to create and invoke stored procedures, UDFs and UDTFs with optional arguments.
- Added support for column lineage in the DataFrame.lineage.trace API.
- Added support for passing `INFER_SCHEMA` options to `DataFrameReader` via `INFER_SCHEMA_OPTIONS`.
- Added support for passing `parameters` parameter to `Column.rlike` and `Column.regexp`.
- Added support for automatically cleaning up temporary tables created by `df.cache_result()` in the current session, when the DataFrame is no longer referenced (i.e., gets garbage collected). It is still an experimental feature not enabled by default, and can be enabled by setting `session.auto_clean_up_temp_table_enabled` to `True`.
- Added support for string literals to the `fmt` parameter of `snowflake.snowpark.functions.to_date`.
- Added support for system$reference function.

#### Bug Fixes

- Fixed a bug where SQL generated for selecting `*` column has an incorrect subquery.
- Fixed a bug in `DataFrame.to_pandas_batches` where the iterator could throw an error if certain transformation is made to the pandas dataframe due to wrong isolation level.
- Fixed a bug in `DataFrame.lineage.trace` to split the quoted feature view's name and version correctly.
- Fixed a bug in `Column.isin` that caused invalid sql generation when passed an empty list.
- Fixed a bug that fails to raise NotImplementedError while setting cell with list like item.

### Snowpark Local Testing Updates

#### New Features

- Added support for the following APIs:
  - snowflake.snowpark.functions
    - `rank`
    - `dense_rank`
    - `percent_rank`
    - `cume_dist`
    - `ntile`
    - `datediff`
    - `array_agg`
  - snowflake.snowpark.column.Column.within_group
- Added support for parsing flags in regex statements for mocked plans. This maintains parity with the `rlike` and `regexp` changes above.

#### Bug Fixes

- Fixed a bug where Window Functions LEAD and LAG do not handle option `ignore_nulls` properly.
- Fixed a bug where values were not populated into the result DataFrame during the insertion of table merge operation.

#### Improvements

- Fix pandas FutureWarning about integer indexing.

### Snowpark pandas API Updates

#### New Features

- Added support for `DataFrame.backfill`, `DataFrame.bfill`, `Series.backfill`, and `Series.bfill`.
- Added support for `DataFrame.compare` and `Series.compare` with default parameters.
- Added support for `Series.dt.microsecond` and `Series.dt.nanosecond`.
- Added support for `Index.is_unique` and `Index.has_duplicates`.
- Added support for `Index.equals`.
- Added support for `Index.value_counts`.
- Added support for `Series.dt.day_name` and `Series.dt.month_name`.
- Added support for indexing on Index, e.g., `df.index[:10]`.
- Added support for `DataFrame.unstack` and `Series.unstack`.
- Added support for `DataFrame.asfreq` and `Series.asfreq`.
- Added support for `Series.dt.is_month_start` and `Series.dt.is_month_end`.
- Added support for `Index.all` and `Index.any`.
- Added support for `Series.dt.is_year_start` and `Series.dt.is_year_end`.
- Added support for `Series.dt.is_quarter_start` and `Series.dt.is_quarter_end`.
- Added support for lazy `DatetimeIndex`.
- Added support for `Series.argmax` and `Series.argmin`.
- Added support for `Series.dt.is_leap_year`.
- Added support for `DataFrame.items`.
- Added support for `Series.dt.floor` and `Series.dt.ceil`.
- Added support for `Index.reindex`.
- Added support for `DatetimeIndex` properties: `year`, `month`, `day`, `hour`, `minute`, `second`, `microsecond`,
    `nanosecond`, `date`, `dayofyear`, `day_of_year`, `dayofweek`, `day_of_week`, `weekday`, `quarter`,
    `is_month_start`, `is_month_end`, `is_quarter_start`, `is_quarter_end`, `is_year_start`, `is_year_end`
    and `is_leap_year`.
- Added support for `Resampler.fillna` and `Resampler.bfill`.
- Added limited support for the `Timedelta` type, including creating `Timedelta` columns and `to_pandas`.
- Added support for `Index.argmax` and `Index.argmin`.

#### Improvements

- Removed the public preview warning message when importing Snowpark pandas.
- Removed unnecessary count query from `SnowflakeQueryCompiler.is_series_like` method.
- `Dataframe.columns` now returns native pandas Index object instead of Snowpark Index object.
- Refactor and introduce `query_compiler` argument in `Index` constructor to create `Index` from query compiler.
- `pd.to_datetime` now returns a DatetimeIndex object instead of a Series object.
- `pd.date_range` now returns a DatetimeIndex object instead of a Series object.

#### Bug Fixes

- Made passing an unsupported aggregation function to `pivot_table` raise `NotImplementedError` instead of `KeyError`.
- Removed axis labels and callable names from error messages and telemetry about unsupported aggregations.
- Fixed AssertionError in `Series.drop_duplicates` and `DataFrame.drop_duplicates` when called after `sort_values`.
- Fixed a bug in `Index.to_frame` where the result frame's column name may be wrong where name is unspecified.
- Fixed a bug where some Index docstrings are ignored.
- Fixed a bug in `Series.reset_index(drop=True)` where the result name may be wrong.
- Fixed a bug in `Groupby.first/last` ordering by the correct columns in the underlying window expression.

## 1.20.0 (2024-07-17)

### Snowpark Python API Updates

#### Improvements

- Added distributed tracing using open telemetry APIs for table stored procedure function in `DataFrame`:
  - `_execute_and_get_query_id`
- Added support for the `arrays_zip` function.
- Improves performance for binary column expression and `df._in` by avoiding unnecessary cast for numeric values. You can enable this optimization by setting `session.eliminate_numeric_sql_value_cast_enabled = True`.
- Improved error message for `write_pandas` when the target table does not exist and `auto_create_table=False`.
- Added open telemetry tracing on UDxF functions in Snowpark.
- Added open telemetry tracing on stored procedure registration in Snowpark.
- Added a new optional parameter called `format_json` to the `Session.SessionBuilder.app_name` function that sets the app name in the `Session.query_tag` in JSON format. By default, this parameter is set to `False`.

#### Bug Fixes
- Fixed a bug where SQL generated for `lag(x, 0)` was incorrect and failed with error message `argument 1 to function LAG needs to be constant, found 'SYSTEM$NULL_TO_FIXED(null)'`.

### Snowpark Local Testing Updates

#### New Features

- Added support for the following APIs:
  - snowflake.snowpark.functions
    - random
- Added new parameters to `patch` function when registering a mocked function:
  - `distinct` allows an alternate function to be specified for when a sql function should be distinct.
  - `pass_column_index` passes a named parameter `column_index` to the mocked function that contains the pandas.Index for the input data.
  - `pass_row_index` passes a named parameter `row_index` to the mocked function that is the 0 indexed row number the function is currently operating on.
  - `pass_input_data` passes a named parameter `input_data` to the mocked function that contains the entire input dataframe for the current expression.
  - Added support for the `column_order` parameter to method `DataFrameWriter.save_as_table`.


#### Bug Fixes
- Fixed a bug that caused DecimalType columns to be incorrectly truncated to integer precision when used in BinaryExpressions.

### Snowpark pandas API Updates

#### New Features
- Added support for `DataFrameGroupBy.all`, `SeriesGroupBy.all`, `DataFrameGroupBy.any`, and `SeriesGroupBy.any`.
- Added support for `DataFrame.nlargest`, `DataFrame.nsmallest`, `Series.nlargest` and `Series.nsmallest`.
- Added support for `replace` and `frac > 1` in `DataFrame.sample` and `Series.sample`.
- Added support for `read_excel` (Uses local pandas for processing)
- Added support for `Series.at`, `Series.iat`, `DataFrame.at`, and `DataFrame.iat`.
- Added support for `Series.dt.isocalendar`.
- Added support for `Series.case_when` except when condition or replacement is callable.
- Added documentation pages for `Index` and its APIs.
- Added support for `DataFrame.assign`.
- Added support for `DataFrame.stack`.
- Added support for `DataFrame.pivot` and `pd.pivot`.
- Added support for `DataFrame.to_csv` and `Series.to_csv`.
- Added partial support for `Series.str.translate` where the values in the `table` are single-codepoint strings.
- Added support for `DataFrame.corr`.
- Allow `df.plot()` and `series.plot()` to be called, materializing the data into the local client
- Added support for `DataFrameGroupBy` and `SeriesGroupBy` aggregations `first` and `last`
- Added support for `DataFrameGroupBy.get_group`.
- Added support for `limit` parameter when `method` parameter is used in `fillna`.
- Added partial support for `Series.str.translate` where the values in the `table` are single-codepoint strings.
- Added support for `DataFrame.corr`.
- Added support for `DataFrame.equals` and `Series.equals`.
- Added support for `DataFrame.reindex` and `Series.reindex`.
- Added support for `Index.astype`.
- Added support for `Index.unique` and `Index.nunique`.
- Added support for `Index.sort_values`.

#### Bug Fixes
- Fixed an issue when using np.where and df.where when the scalar 'other' is the literal 0.
- Fixed a bug regarding precision loss when converting to Snowpark pandas `DataFrame` or `Series` with `dtype=np.uint64`.
- Fixed bug where `values` is set to `index` when `index` and `columns` contain all columns in DataFrame during `pivot_table`.

#### Improvements
- Added support for `Index.copy()`
- Added support for Index APIs: `dtype`, `values`, `item()`, `tolist()`, `to_series()` and `to_frame()`
- Expand support for DataFrames with no rows in `pd.pivot_table` and `DataFrame.pivot_table`.
- Added support for `inplace` parameter in `DataFrame.sort_index` and `Series.sort_index`.


## 1.19.0 (2024-06-25)

### Snowpark Python API Updates

#### New Features

- Added support for `to_boolean` function.
- Added documentation pages for Index and its APIs.

#### Bug Fixes

- Fixed a bug where python stored procedure with table return type fails when run in a task.
- Fixed a bug where df.dropna fails due to `RecursionError: maximum recursion depth exceeded` when the DataFrame has more than 500 columns.
- Fixed a bug where `AsyncJob.result("no_result")` doesn't wait for the query to finish execution.


### Snowpark Local Testing Updates

#### New Features

- Added support for the `strict` parameter when registering UDFs and Stored Procedures.

#### Bug Fixes

- Fixed a bug in convert_timezone that made the setting the source_timezone parameter return an error.
- Fixed a bug where creating DataFrame with empty data of type `DateType` raises `AttributeError`.
- Fixed a bug that table merge fails when update clause exists but no update takes place.
- Fixed a bug in mock implementation of `to_char` that raises `IndexError` when incoming column has nonconsecutive row index.
- Fixed a bug in handling of `CaseExpr` expressions that raises `IndexError` when incoming column has nonconsecutive row index.
- Fixed a bug in implementation of `Column.like` that raises `IndexError` when incoming column has nonconsecutive row index.

#### Improvements

- Added support for type coercion in the implementation of DataFrame.replace, DataFrame.dropna and the mock function `iff`.

### Snowpark pandas API Updates

#### New Features

- Added partial support for `DataFrame.pct_change` and `Series.pct_change` without the `freq` and `limit` parameters.
- Added support for `Series.str.get`.
- Added support for `Series.dt.dayofweek`, `Series.dt.day_of_week`, `Series.dt.dayofyear`, and `Series.dt.day_of_year`.
- Added support for `Series.str.__getitem__` (`Series.str[...]`).
- Added support for `Series.str.lstrip` and `Series.str.rstrip`.
- Added support for `DataFrameGroupBy.size` and `SeriesGroupBy.size`.
- Added support for `DataFrame.expanding` and `Series.expanding` for aggregations `count`, `sum`, `min`, `max`, `mean`, `std`, `var`, and `sem` with `axis=0`.
- Added support for `DataFrame.rolling` and `Series.rolling` for aggregation `count` with `axis=0`.
- Added support for `Series.str.match`.
- Added support for `DataFrame.resample` and `Series.resample` for aggregations `size`, `first`, and `last`.
- Added support for `DataFrameGroupBy.all`, `SeriesGroupBy.all`, `DataFrameGroupBy.any`, and `SeriesGroupBy.any`.
- Added support for `DataFrame.nlargest`, `DataFrame.nsmallest`, `Series.nlargest` and `Series.nsmallest`.
- Added support for `replace` and `frac > 1` in `DataFrame.sample` and `Series.sample`.
- Added support for `read_excel` (Uses local pandas for processing)
- Added support for `Series.at`, `Series.iat`, `DataFrame.at`, and `DataFrame.iat`.
- Added support for `Series.dt.isocalendar`.
- Added support for `Series.case_when` except when condition or replacement is callable.
- Added documentation pages for `Index` and its APIs.
- Added support for `DataFrame.assign`.
- Added support for `DataFrame.stack`.
- Added support for `DataFrame.pivot` and `pd.pivot`.
- Added support for `DataFrame.to_csv` and `Series.to_csv`.
- Added support for `Index.T`.

#### Bug Fixes

- Fixed a bug that causes output of GroupBy.aggregate's columns to be ordered incorrectly.
- Fixed a bug where `DataFrame.describe` on a frame with duplicate columns of differing dtypes could cause an error or incorrect results.
- Fixed a bug in `DataFrame.rolling` and `Series.rolling` so `window=0` now throws `NotImplementedError` instead of `ValueError`

#### Improvements

- Added support for named aggregations in `DataFrame.aggregate` and `Series.aggregate` with `axis=0`.
- `pd.read_csv` reads using the native pandas CSV parser, then uploads data to snowflake using parquet. This enables most of the parameters supported by `read_csv` including date parsing and numeric conversions. Uploading via parquet is roughly twice as fast as uploading via CSV.
- Initial work to support an `pd.Index` directly in Snowpark pandas. Support for `pd.Index` as a first-class component of Snowpark pandas is coming soon.
- Added a lazy index constructor and support for `len`, `shape`, `size`, `empty`, `to_pandas()` and `names`. For `df.index`, Snowpark pandas creates a lazy index object.
- For `df.columns`, Snowpark pandas supports a non-lazy version of an `Index` since the data is already stored locally.

## 1.18.0 (2024-05-28)

### Snowpark Python API Updates

#### Improvements

- Improved error message to remind users set `{"infer_schema": True}` when reading csv file without specifying its schema.
- Improved error handling for `Session.create_dataframe` when called with more than 512 rows and using `format` or `pyformat` `paramstyle`.

### Snowpark pandas API Updates

#### New Features

- Added `DataFrame.cache_result` and `Series.cache_result` methods for users to persist DataFrames and Series to a temporary table lasting the duration of the session to improve latency of subsequent operations.

#### Bug Fixes

#### Improvements

- Added partial support for `DataFrame.pivot_table` with no `index` parameter, as well as for `margins` parameter.
- Updated the signature of `DataFrame.shift`/`Series.shift`/`DataFrameGroupBy.shift`/`SeriesGroupBy.shift` to match pandas 2.2.1. Snowpark pandas does not yet support the newly-added `suffix` argument, or sequence values of `periods`.
- Re-added support for `Series.str.split`.

#### Bug Fixes

- Fixed how we support mixed columns for string methods (`Series.str.*`).

### Snowpark Local Testing Updates

#### New Features

- Added support for the following DataFrameReader read options to file formats `csv` and `json`:
  - PURGE
  - PATTERN
  - INFER_SCHEMA with value being `False`
  - ENCODING with value being `UTF8`
- Added support for `DataFrame.analytics.moving_agg` and `DataFrame.analytics.cumulative_agg_agg`.
- Added support for `if_not_exists` parameter during UDF and stored procedure registration.

#### Bug Fixes

- Fixed a bug that when processing time format, fractional second part is not handled properly.
- Fixed a bug that caused function calls on `*` to fail.
- Fixed a bug that prevented creation of map and struct type objects.
- Fixed a bug that function `date_add` was unable to handle some numeric types.
- Fixed a bug that `TimestampType` casting resulted in incorrect data.
- Fixed a bug that caused `DecimalType` data to have incorrect precision in some cases.
- Fixed a bug where referencing missing table or view raises confusing `IndexError`.
- Fixed a bug that mocked function `to_timestamp_ntz` can not handle None data.
- Fixed a bug that mocked UDFs handles output data of None improperly.
- Fixed a bug where `DataFrame.with_column_renamed` ignores attributes from parent DataFrames after join operations.
- Fixed a bug that integer precision of large value gets lost when converted to pandas DataFrame.
- Fixed a bug that the schema of datetime object is wrong when create DataFrame from a pandas DataFrame.
- Fixed a bug in the implementation of `Column.equal_nan` where null data is handled incorrectly.
- Fixed a bug where `DataFrame.drop` ignore attributes from parent DataFrames after join operations.
- Fixed a bug in mocked function `date_part` where Column type is set wrong.
- Fixed a bug where `DataFrameWriter.save_as_table` does not raise exceptions when inserting null data into non-nullable columns.
- Fixed a bug in the implementation of `DataFrameWriter.save_as_table` where
  - Append or Truncate fails when incoming data has different schema than existing table.
  - Truncate fails when incoming data does not specify columns that are nullable.

#### Improvements

- Removed dependency check for `pyarrow` as it is not used.
- Improved target type coverage of `Column.cast`, adding support for casting to boolean and all integral types.
- Aligned error experience when calling UDFs and stored procedures.
- Added appropriate error messages for `is_permanent` and `anonymous` options in UDFs and stored procedures registration to make it more clear that those features are not yet supported.
- File read operation with unsupported options and values now raises `NotImplementedError` instead of warnings and unclear error information.

## 1.17.0 (2024-05-21)

### Snowpark Python API Updates

#### New Features

- Added support to add a comment on tables and views using the functions listed below:
  - `DataFrameWriter.save_as_table`
  - `DataFrame.create_or_replace_view`
  - `DataFrame.create_or_replace_temp_view`
  - `DataFrame.create_or_replace_dynamic_table`

#### Improvements

- Improved error message to remind users to set `{"infer_schema": True}` when reading CSV file without specifying its schema.

### Snowpark pandas API Updates

#### New Features

- Start of Public Preview of Snowpark pandas API. Refer to the [Snowpark pandas API Docs](https://docs.snowflake.com/developer-guide/snowpark/python/snowpark-pandas) for more details.

### Snowpark Local Testing Updates

#### New Features

- Added support for NumericType and VariantType data conversion in the mocked function `to_timestamp_ltz`, `to_timestamp_ntz`, `to_timestamp_tz` and `to_timestamp`.
- Added support for DecimalType, BinaryType, ArrayType, MapType, TimestampType, DateType and TimeType data conversion in the mocked function `to_char`.
- Added support for the following APIs:
  - snowflake.snowpark.functions:
    - to_varchar
  - snowflake.snowpark.DataFrame:
    - pivot
  - snowflake.snowpark.Session:
    - cancel_all
- Introduced a new exception class `snowflake.snowpark.mock.exceptions.SnowparkLocalTestingException`.
- Added support for casting to FloatType

#### Bug Fixes

- Fixed a bug that stored procedure and UDF should not remove imports already in the `sys.path` during the clean-up step.
- Fixed a bug that when processing datetime format, the fractional second part is not handled properly.
- Fixed a bug that on Windows platform that file operations was unable to properly handle file separator in directory name.
- Fixed a bug that on Windows platform that when reading a pandas dataframe, IntervalType column with integer data can not be processed.
- Fixed a bug that prevented users from being able to select multiple columns with the same alias.
- Fixed a bug that `Session.get_current_[schema|database|role|user|account|warehouse]` returns upper-cased identifiers when identifiers are quoted.
- Fixed a bug that function `substr` and `substring` can not handle 0-based `start_expr`.

#### Improvements

- Standardized the error experience by raising `SnowparkLocalTestingException` in error cases which is on par with `SnowparkSQLException` raised in non-local execution.
- Improved error experience of `Session.write_pandas` method that `NotImplementError` will be raised when called.
- Aligned error experience with reusing a closed session in non-local execution.

## 1.16.0 (2024-05-07)

### New Features

- Support stored procedure register with packages given as Python modules.
- Added snowflake.snowpark.Session.lineage.trace to explore data lineage of snowfake objects.
- Added support for structured type schema parsing.

### Bug Fixes

- Fixed a bug when inferring schema, single quotes are added to stage files already have single quotes.

### Local Testing Updates

#### New Features

- Added support for StringType, TimestampType and VariantType data conversion in the mocked function `to_date`.
- Added support for the following APIs:
  - snowflake.snowpark.functions
    - get
    - concat
    - concat_ws

#### Bug Fixes

- Fixed a bug that caused `NaT` and `NaN` values to not be recognized.
- Fixed a bug where, when inferring a schema, single quotes were added to stage files that already had single quotes.
- Fixed a bug where `DataFrameReader.csv` was unable to handle quoted values containing a delimiter.
- Fixed a bug that when there is `None` value in an arithmetic calculation, the output should remain `None` instead of `math.nan`.
- Fixed a bug in function `sum` and `covar_pop` that when there is `math.nan` in the data, the output should also be `math.nan`.
- Fixed a bug that stage operation can not handle directories.
- Fixed a bug that `DataFrame.to_pandas` should take Snowflake numeric types with precision 38 as `int64`.

## 1.15.0 (2024-04-24)

### New Features

- Added `truncate` save mode in `DataFrameWrite` to overwrite existing tables by truncating the underlying table instead of dropping it.
- Added telemetry to calculate query plan height and number of duplicate nodes during collect operations.
- Added the functions below to unload data from a `DataFrame` into one or more files in a stage:
  - `DataFrame.write.json`
  - `DataFrame.write.csv`
  - `DataFrame.write.parquet`
- Added distributed tracing using open telemetry APIs for action functions in `DataFrame` and `DataFrameWriter`:
  - snowflake.snowpark.DataFrame:
    - collect
    - collect_nowait
    - to_pandas
    - count
    - show
  - snowflake.snowpark.DataFrameWriter:
    - save_as_table
- Added support for snow:// URLs to `snowflake.snowpark.Session.file.get` and `snowflake.snowpark.Session.file.get_stream`
- Added support to register stored procedures and UDxFs with a `comment`.
- UDAF client support is ready for public preview. Please stay tuned for the Snowflake announcement of UDAF public preview.
- Added support for dynamic pivot.  This feature is currently in private preview.

### Improvements

- Improved the generated query performance for both compilation and execution by converting duplicate subqueries to Common Table Expressions (CTEs). It is still an experimental feature not enabled by default, and can be enabled by setting `session.cte_optimization_enabled` to `True`.

### Bug Fixes

- Fixed a bug where `statement_params` was not passed to query executions that register stored procedures and user defined functions.
- Fixed a bug causing `snowflake.snowpark.Session.file.get_stream` to fail for quoted stage locations.
- Fixed a bug that an internal type hint in `utils.py` might raise AttributeError in case the underlying module can not be found.

### Local Testing Updates

#### New Features

- Added support for registering UDFs and stored procedures.
- Added support for the following APIs:
  - snowflake.snowpark.Session:
    - file.put
    - file.put_stream
    - file.get
    - file.get_stream
    - read.json
    - add_import
    - remove_import
    - get_imports
    - clear_imports
    - add_packages
    - add_requirements
    - clear_packages
    - remove_package
    - udf.register
    - udf.register_from_file
    - sproc.register
    - sproc.register_from_file
  - snowflake.snowpark.functions
    - current_database
    - current_session
    - date_trunc
    - object_construct
    - object_construct_keep_null
    - pow
    - sqrt
    - udf
    - sproc
- Added support for StringType, TimestampType and VariantType data conversion in the mocked function `to_time`.

#### Bug Fixes

- Fixed a bug that null filled columns for constant functions.
- Fixed a bug that implementation of to_object, to_array and to_binary to better handle null inputs.
- Fixed a bug that timestamp data comparison can not handle year beyond 2262.
- Fixed a bug that `Session.builder.getOrCreate` should return the created mock session.

## 1.14.0 (2024-03-20)

### New Features

- Added support for creating vectorized UDTFs with `process` method.
- Added support for dataframe functions:
  - to_timestamp_ltz
  - to_timestamp_ntz
  - to_timestamp_tz
  - locate
- Added support for ASOF JOIN type.
- Added support for the following local testing APIs:
  - snowflake.snowpark.functions:
    - to_double
    - to_timestamp
    - to_timestamp_ltz
    - to_timestamp_ntz
    - to_timestamp_tz
    - greatest
    - least
    - convert_timezone
    - dateadd
    - date_part
  - snowflake.snowpark.Session:
    - get_current_account
    - get_current_warehouse
    - get_current_role
    - use_schema
    - use_warehouse
    - use_database
    - use_role

### Bug Fixes

- Fixed a bug in `SnowflakePlanBuilder` that `save_as_table` does not filter column that name start with '$' and follow by number correctly.
- Fixed a bug that statement parameters may have no effect when resolving imports and packages.
- Fixed bugs in local testing:
  - LEFT ANTI and LEFT SEMI joins drop rows with null values.
  - DataFrameReader.csv incorrectly parses data when the optional parameter `field_optionally_enclosed_by` is specified.
  - Column.regexp only considers the first entry when `pattern` is a `Column`.
  - Table.update raises `KeyError` when updating null values in the rows.
  - VARIANT columns raise errors at `DataFrame.collect`.
  - `count_distinct` does not work correctly when counting.
  - Null values in integer columns raise `TypeError`.

### Improvements

- Added telemetry to local testing.
- Improved the error message of `DataFrameReader` to raise `FileNotFound` error when reading a path that does not exist or when there are no files under the path.

## 1.13.0 (2024-02-26)

### New Features

- Added support for an optional `date_part` argument in function `last_day`.
- `SessionBuilder.app_name` will set the query_tag after the session is created.
- Added support for the following local testing functions:
  - current_timestamp
  - current_date
  - current_time
  - strip_null_value
  - upper
  - lower
  - length
  - initcap

### Improvements

- Added cleanup logic at interpreter shutdown to close all active sessions.
- Closing sessions within stored procedures now is a no-op logging a warning instead of raising an error.

### Bug Fixes

- Fixed a bug in `DataFrame.to_local_iterator` where the iterator could yield wrong results if another query is executed before the iterator finishes due to wrong isolation level. For details, please see #945.
- Fixed a bug that truncated table names in error messages while running a plan with local testing enabled.
- Fixed a bug that `Session.range` returns empty result when the range is large.

## 1.12.1 (2024-02-08)

### Improvements

- Use `split_blocks=True` by default during `to_pandas` conversion, for optimal memory allocation. This parameter is passed to `pyarrow.Table.to_pandas`, which enables `PyArrow` to split the memory allocation into smaller, more manageable blocks instead of allocating a single contiguous block. This results in better memory management when dealing with larger datasets.

### Bug Fixes

- Fixed a bug in `DataFrame.to_pandas` that caused an error when evaluating on a Dataframe with an `IntergerType` column with null values.

## 1.12.0 (2024-01-30)

### New Features

- Exposed `statement_params` in `StoredProcedure.__call__`.
- Added two optional arguments to `Session.add_import`.
  - `chunk_size`: The number of bytes to hash per chunk of the uploaded files.
  - `whole_file_hash`: By default only the first chunk of the uploaded import is hashed to save time. When this is set to True each uploaded file is fully hashed instead.
- Added parameters `external_access_integrations` and `secrets` when creating a UDAF from Snowpark Python to allow integration with external access.
- Added a new method `Session.append_query_tag`. Allows an additional tag to be added to the current query tag by appending it as a comma separated value.
- Added a new method `Session.update_query_tag`. Allows updates to a JSON encoded dictionary query tag.
- `SessionBuilder.getOrCreate` will now attempt to replace the singleton it returns when token expiration has been detected.
- Added support for new functions in `snowflake.snowpark.functions`:
  - `array_except`
  - `create_map`
  - `sign`/`signum`
- Added the following functions to `DataFrame.analytics`:
  - Added the `moving_agg` function in `DataFrame.analytics` to enable moving aggregations like sums and averages with multiple window sizes.
  - Added the `cummulative_agg` function in `DataFrame.analytics` to enable commulative aggregations like sums and averages on multiple columns.
  - Added the `compute_lag` and `compute_lead` functions in `DataFrame.analytics` for enabling lead and lag calculations on multiple columns.
  - Added the `time_series_agg` function in `DataFrame.analytics` to enable time series aggregations like sums and averages with multiple time windows.

### Bug Fixes

- Fixed a bug in `DataFrame.na.fill` that caused Boolean values to erroneously override integer values.
- Fixed a bug in `Session.create_dataframe` where the Snowpark DataFrames created using pandas DataFrames were not inferring the type for timestamp columns correctly. The behavior is as follows:
  - Earlier timestamp columns without a timezone would be converted to nanosecond epochs and inferred as `LongType()`, but will now be correctly maintained as timestamp values and be inferred as `TimestampType(TimestampTimeZone.NTZ)`.
  - Earlier timestamp columns with a timezone would be inferred as `TimestampType(TimestampTimeZone.NTZ)` and loose timezone information but will now be correctly inferred as `TimestampType(TimestampTimeZone.LTZ)` and timezone information is retained correctly.
  - Set session parameter `PYTHON_SNOWPARK_USE_LOGICAL_TYPE_FOR_CREATE_DATAFRAME` to revert back to old behavior. It is recommended that you update your code to align with correct behavior because the parameter will be removed in the future.
- Fixed a bug that `DataFrame.to_pandas` gets decimal type when scale is not 0, and creates an object dtype in `pandas`. Instead, we cast the value to a float64 type.
- Fixed bugs that wrongly flattened the generated SQL when one of the following happens:
  - `DataFrame.filter()` is called after `DataFrame.sort().limit()`.
  - `DataFrame.sort()` or `filter()` is called on a DataFrame that already has a window function or sequence-dependent data generator column.
    For instance, `df.select("a", seq1().alias("b")).select("a", "b").sort("a")` won't flatten the sort clause anymore.
  - a window or sequence-dependent data generator column is used after `DataFrame.limit()`. For instance, `df.limit(10).select(row_number().over())` won't flatten the limit and select in the generated SQL.
- Fixed a bug where aliasing a DataFrame column raised an error when the DataFame was copied from another DataFrame with an aliased column. For instance,

  ```python
  df = df.select(col("a").alias("b"))
  df = copy(df)
  df.select(col("b").alias("c"))  # threw an error. Now it's fixed.
  ```

- Fixed a bug in `Session.create_dataframe` that the non-nullable field in a schema is not respected for boolean type. Note that this fix is only effective when the user has the privilege to create a temp table.
- Fixed a bug in SQL simplifier where non-select statements in `session.sql` dropped a SQL query when used with `limit()`.
- Fixed a bug that raised an exception when session parameter `ERROR_ON_NONDETERMINISTIC_UPDATE` is true.

### Behavior Changes (API Compatible)

- When parsing data types during a `to_pandas` operation, we rely on GS precision value to fix precision issues for large integer values. This may affect users where a column that was earlier returned as `int8` gets returned as `int64`. Users can fix this by explicitly specifying precision values for their return column.
- Aligned behavior for `Session.call` in case of table stored procedures where running `Session.call` would not trigger stored procedure unless a `collect()` operation was performed.
- `StoredProcedureRegistration` will now automatically add `snowflake-snowpark-python` as a package dependency. The added dependency will be on the client's local version of the library and an error is thrown if the server cannot support that version.

## 1.11.1 (2023-12-07)

### Bug Fixes

- Fixed a bug that numpy should not be imported at the top level of mock module.
- Added support for these new functions in `snowflake.snowpark.functions`:
  - `from_utc_timestamp`
  - `to_utc_timestamp`

## 1.11.0 (2023-12-05)

### New Features

- Add the `conn_error` attribute to `SnowflakeSQLException` that stores the whole underlying exception from `snowflake-connector-python`.
- Added support for `RelationalGroupedDataframe.pivot()` to access `pivot` in the following pattern `Dataframe.group_by(...).pivot(...)`.
- Added experimental feature: Local Testing Mode, which allows you to create and operate on Snowpark Python DataFrames locally without connecting to a Snowflake account. You can use the local testing framework to test your DataFrame operations locally, on your development machine or in a CI (continuous integration) pipeline, before deploying code changes to your account.

- Added support for `arrays_to_object` new functions in `snowflake.snowpark.functions`.
- Added support for the vector data type.

### Dependency Updates

- Bumped cloudpickle dependency to work with `cloudpickle==2.2.1`
- Updated ``snowflake-connector-python`` to `3.4.0`.

### Bug Fixes

- DataFrame column names quoting check now supports newline characters.
- Fix a bug where a DataFrame generated by `session.read.with_metadata` creates inconsistent table when doing `df.write.save_as_table`.

## 1.10.0 (2023-11-03)

### New Features

- Added support for managing case sensitivity in `DataFrame.to_local_iterator()`.
- Added support for specifying vectorized UDTF's input column names by using the optional parameter `input_names` in `UDTFRegistration.register/register_file` and `functions.pandas_udtf`. By default, `RelationalGroupedDataFrame.applyInPandas` will infer the column names from current dataframe schema.
- Add `sql_error_code` and `raw_message` attributes to `SnowflakeSQLException` when it is caused by a SQL exception.

### Bug Fixes

- Fixed a bug in `DataFrame.to_pandas()` where converting snowpark dataframes to pandas dataframes was losing precision on integers with more than 19 digits.
- Fixed a bug that `session.add_packages` can not handle requirement specifier that contains project name with underscore and version.
- Fixed a bug in `DataFrame.limit()` when `offset` is used and the parent `DataFrame` uses `limit`. Now the `offset` won't impact the parent DataFrame's `limit`.
- Fixed a bug in `DataFrame.write.save_as_table` where dataframes created from read api could not save data into snowflake because of invalid column name `$1`.

### Behavior change

- Changed the behavior of `date_format`:
  - The `format` argument changed from optional to required.
  - The returned result changed from a date object to a date-formatted string.
- When a window function, or a sequence-dependent data generator (`normal`, `zipf`, `uniform`, `seq1`, `seq2`, `seq4`, `seq8`) function is used, the sort and filter operation will no longer be flattened when generating the query.

## 1.9.0 (2023-10-13)

### New Features

- Added support for the Python 3.11 runtime environment.

### Dependency updates

- Added back the dependency of `typing-extensions`.

### Bug Fixes

- Fixed a bug where imports from permanent stage locations were ignored for temporary stored procedures, UDTFs, UDFs, and UDAFs.
- Revert back to using CTAS (create table as select) statement for `Dataframe.writer.save_as_table` which does not need insert permission for writing tables.

### New Features
- Support `PythonObjJSONEncoder` json-serializable objects for `ARRAY` and `OBJECT` literals.

## 1.8.0 (2023-09-14)

### New Features

- Added support for VOLATILE/IMMUTABLE keyword when registering UDFs.
- Added support for specifying clustering keys when saving dataframes using `DataFrame.save_as_table`.
- Accept `Iterable` objects input for `schema` when creating dataframes using `Session.create_dataframe`.
- Added the property `DataFrame.session` to return a `Session` object.
- Added the property `Session.session_id` to return an integer that represents session ID.
- Added the property `Session.connection` to return a `SnowflakeConnection` object .

- Added support for creating a Snowpark session from a configuration file or environment variables.

### Dependency updates

- Updated ``snowflake-connector-python`` to 3.2.0.

### Bug Fixes

- Fixed a bug where automatic package upload would raise `ValueError` even when compatible package version were added in `session.add_packages`.
- Fixed a bug where table stored procedures were not registered correctly when using `register_from_file`.
- Fixed a bug where dataframe joins failed with `invalid_identifier` error.
- Fixed a bug where `DataFrame.copy` disables SQL simplfier for the returned copy.
- Fixed a bug where `session.sql().select()` would fail if any parameters are specified to `session.sql()`

## 1.7.0 (2023-08-28)

### New Features

- Added parameters `external_access_integrations` and `secrets` when creating a UDF, UDTF or Stored Procedure from Snowpark Python to allow integration with external access.
- Added support for these new functions in `snowflake.snowpark.functions`:
  - `array_flatten`
  - `flatten`
- Added support for `apply_in_pandas` in `snowflake.snowpark.relational_grouped_dataframe`.
- Added support for replicating your local Python environment on Snowflake via `Session.replicate_local_environment`.

### Bug Fixes

- Fixed a bug where `session.create_dataframe` fails to properly set nullable columns where nullability was affected by order or data was given.
- Fixed a bug where `DataFrame.select` could not identify and alias columns in presence of table functions when output columns of table function overlapped with columns in dataframe.

### Behavior Changes

- When creating stored procedures, UDFs, UDTFs, UDAFs with parameter `is_permanent=False` will now create temporary objects even when `stage_name` is provided. The default value of `is_permanent` is `False` which is why if this value is not explicitly set to `True` for permanent objects, users will notice a change in behavior.
- `types.StructField` now enquotes column identifier by default.

## 1.6.1 (2023-08-02)

### New Features

- Added support for these new functions in `snowflake.snowpark.functions`:
  - `array_sort`
  - `sort_array`
  - `array_min`
  - `array_max`
  - `explode_outer`
- Added support for pure Python packages specified via `Session.add_requirements` or `Session.add_packages`. They are now usable in stored procedures and UDFs even if packages are not present on the Snowflake Anaconda channel.
  - Added Session parameter `custom_packages_upload_enabled` and `custom_packages_force_upload_enabled` to enable the support for pure Python packages feature mentioned above. Both parameters default to `False`.
- Added support for specifying package requirements by passing a Conda environment yaml file to `Session.add_requirements`.
- Added support for asynchronous execution of multi-query dataframes that contain binding variables.
- Added support for renaming multiple columns in `DataFrame.rename`.
- Added support for Geometry datatypes.
- Added support for `params` in `session.sql()` in stored procedures.
- Added support for user-defined aggregate functions (UDAFs). This feature is currently in private preview.
- Added support for vectorized UDTFs (user-defined table functions). This feature is currently in public preview.
- Added support for Snowflake Timestamp variants (i.e., `TIMESTAMP_NTZ`, `TIMESTAMP_LTZ`, `TIMESTAMP_TZ`)
  - Added `TimestampTimezone` as an argument in `TimestampType` constructor.
  - Added type hints `NTZ`, `LTZ`, `TZ` and `Timestamp` to annotate functions when registering UDFs.

### Improvements

- Removed redundant dependency `typing-extensions`.
- `DataFrame.cache_result` now creates temp table fully qualified names under current database and current schema.

### Bug Fixes

- Fixed a bug where type check happens on pandas before it is imported.
- Fixed a bug when creating a UDF from `numpy.ufunc`.
- Fixed a bug where `DataFrame.union` was not generating the correct `Selectable.schema_query` when SQL simplifier is enabled.

### Behavior Changes

- `DataFrameWriter.save_as_table` now respects the `nullable` field of the schema provided by the user or the inferred schema based on data from user input.

### Dependency updates

- Updated ``snowflake-connector-python`` to 3.0.4.

## 1.5.1 (2023-06-20)

### New Features

- Added support for the Python 3.10 runtime environment.

## 1.5.0 (2023-06-09)

### Behavior Changes

- Aggregation results, from functions such as `DataFrame.agg` and `DataFrame.describe`, no longer strip away non-printing characters from column names.

### New Features

- Added support for the Python 3.9 runtime environment.
- Added support for new functions in `snowflake.snowpark.functions`:
  - `array_generate_range`
  - `array_unique_agg`
  - `collect_set`
  - `sequence`
- Added support for registering and calling stored procedures with `TABLE` return type.
- Added support for parameter `length` in `StringType()` to specify the maximum number of characters that can be stored by the column.
- Added the alias `functions.element_at()` for `functions.get()`.
- Added the alias `Column.contains` for `functions.contains`.
- Added experimental feature `DataFrame.alias`.
- Added support for querying metadata columns from stage when creating `DataFrame` using `DataFrameReader`.
- Added support for `StructType.add` to append more fields to existing `StructType` objects.
- Added support for parameter `execute_as` in `StoredProcedureRegistration.register_from_file()` to specify stored procedure caller rights.

### Bug Fixes

- Fixed a bug where the `Dataframe.join_table_function` did not run all of the necessary queries to set up the join table function when SQL simplifier was enabled.
- Fixed type hint declaration for custom types - `ColumnOrName`, `ColumnOrLiteralStr`, `ColumnOrSqlExpr`, `LiteralType` and `ColumnOrLiteral` that were breaking `mypy` checks.
- Fixed a bug where `DataFrameWriter.save_as_table` and `DataFrame.copy_into_table` failed to parse fully qualified table names.

## 1.4.0 (2023-04-24)

### New Features

- Added support for `session.getOrCreate`.
- Added support for alias `Column.getField`.
- Added support for new functions in `snowflake.snowpark.functions`:
  - `date_add` and `date_sub` to make add and subtract operations easier.
  - `daydiff`
  - `explode`
  - `array_distinct`.
  - `regexp_extract`.
  - `struct`.
  - `format_number`.
  - `bround`.
  - `substring_index`
- Added parameter `skip_upload_on_content_match` when creating UDFs, UDTFs and stored procedures using `register_from_file` to skip uploading files to a stage if the same version of the files are already on the stage.
- Added support for `DataFrameWriter.save_as_table` method to take table names that contain dots.
- Flattened generated SQL when `DataFrame.filter()` or `DataFrame.order_by()` is followed by a projection statement (e.g. `DataFrame.select()`, `DataFrame.with_column()`).
- Added support for creating dynamic tables _(in private preview)_ using `Dataframe.create_or_replace_dynamic_table`.
- Added an optional argument `params` in `session.sql()` to support binding variables. Note that this is not supported in stored procedures yet.

### Bug Fixes

- Fixed a bug in `strtok_to_array` where an exception was thrown when a delimiter was passed in.
- Fixed a bug in `session.add_import` where the module had the same namespace as other dependencies.

## 1.3.0 (2023-03-28)

### New Features

- Added support for `delimiters` parameter in `functions.initcap()`.
- Added support for `functions.hash()` to accept a variable number of input expressions.
- Added API `Session.RuntimeConfig` for getting/setting/checking the mutability of any runtime configuration.
- Added support managing case sensitivity in `Row` results from `DataFrame.collect` using `case_sensitive` parameter.
- Added API `Session.conf` for getting, setting or checking the mutability of any runtime configuration.
- Added support for managing case sensitivity in `Row` results from `DataFrame.collect` using `case_sensitive` parameter.
- Added indexer support for `snowflake.snowpark.types.StructType`.
- Added a keyword argument `log_on_exception` to `Dataframe.collect` and `Dataframe.collect_no_wait` to optionally disable error logging for SQL exceptions.

### Bug Fixes

- Fixed a bug where a DataFrame set operation(`DataFrame.substract`, `DataFrame.union`, etc.) being called after another DataFrame set operation and `DataFrame.select` or `DataFrame.with_column` throws an exception.
- Fixed a bug where chained sort statements are overwritten by the SQL simplifier.

### Improvements

- Simplified JOIN queries to use constant subquery aliases (`SNOWPARK_LEFT`, `SNOWPARK_RIGHT`) by default. Users can disable this at runtime with `session.conf.set('use_constant_subquery_alias', False)` to use randomly generated alias names instead.
- Allowed specifying statement parameters in `session.call()`.
- Enabled the uploading of large pandas DataFrames in stored procedures by defaulting to a chunk size of 100,000 rows.

## 1.2.0 (2023-03-02)

### New Features

- Added support for displaying source code as comments in the generated scripts when registering stored procedures. This
  is enabled by default, turn off by specifying `source_code_display=False` at registration.
- Added a parameter `if_not_exists` when creating a UDF, UDTF or Stored Procedure from Snowpark Python to ignore creating the specified function or procedure if it already exists.
- Accept integers when calling `snowflake.snowpark.functions.get` to extract value from array.
- Added `functions.reverse` in functions to open access to Snowflake built-in function
  [reverse](https://docs.snowflake.com/en/sql-reference/functions/reverse).
- Added parameter `require_scoped_url` in snowflake.snowflake.files.SnowflakeFile.open() `(in Private Preview)` to replace `is_owner_file` is marked for deprecation.

### Bug Fixes

- Fixed a bug that overwrote `paramstyle` to `qmark` when creating a Snowpark session.
- Fixed a bug where `df.join(..., how="cross")` fails with `SnowparkJoinException: (1112): Unsupported using join type 'Cross'`.
- Fixed a bug where querying a `DataFrame` column created from chained function calls used a wrong column name.

## 1.1.0 (2023-01-26)

### New Features:

- Added `asc`, `asc_nulls_first`, `asc_nulls_last`, `desc`, `desc_nulls_first`, `desc_nulls_last`, `date_part` and `unix_timestamp` in functions.
- Added the property `DataFrame.dtypes` to return a list of column name and data type pairs.
- Added the following aliases:
  - `functions.expr()` for `functions.sql_expr()`.
  - `functions.date_format()` for `functions.to_date()`.
  - `functions.monotonically_increasing_id()` for `functions.seq8()`
  - `functions.from_unixtime()` for `functions.to_timestamp()`

### Bug Fixes:

- Fixed a bug in SQL simplifier that didn’t handle Column alias and join well in some cases. See https://github.com/snowflakedb/snowpark-python/issues/658 for details.
- Fixed a bug in SQL simplifier that generated wrong column names for function calls, NaN and INF.

### Improvements

- The session parameter `PYTHON_SNOWPARK_USE_SQL_SIMPLIFIER` is `True` after Snowflake 7.3 was released. In snowpark-python, `session.sql_simplifier_enabled` reads the value of `PYTHON_SNOWPARK_USE_SQL_SIMPLIFIER` by default, meaning that the SQL simplfier is enabled by default after the Snowflake 7.3 release. To turn this off, set `PYTHON_SNOWPARK_USE_SQL_SIMPLIFIER` in Snowflake to `False` or run `session.sql_simplifier_enabled = False` from Snowpark. It is recommended to use the SQL simplifier because it helps to generate more concise SQL.

## 1.0.0 (2022-11-01)

### New Features

- Added `Session.generator()` to create a new `DataFrame` using the Generator table function.
- Added a parameter `secure` to the functions that create a secure UDF or UDTF.

## 0.12.0 (2022-10-14)

### New Features

- Added new APIs for async job:
  - `Session.create_async_job()` to create an `AsyncJob` instance from a query id.
  - `AsyncJob.result()` now accepts argument `result_type` to return the results in different formats.
  - `AsyncJob.to_df()` returns a `DataFrame` built from the result of this asynchronous job.
  - `AsyncJob.query()` returns the SQL text of the executed query.
- `DataFrame.agg()` and `RelationalGroupedDataFrame.agg()` now accept variable-length arguments.
- Added parameters `lsuffix` and `rsuffix` to `DataFram.join()` and `DataFrame.cross_join()` to conveniently rename overlapping columns.
- Added `Table.drop_table()` so you can drop the temp table after `DataFrame.cache_result()`. `Table` is also a context manager so you can use the `with` statement to drop the cache temp table after use.
- Added `Session.use_secondary_roles()`.
- Added functions `first_value()` and `last_value()`. (contributed by @chasleslr)
- Added `on` as an alias for `using_columns` and `how` as an alias for `join_type` in `DataFrame.join()`.

### Bug Fixes

- Fixed a bug in `Session.create_dataframe()` that raised an error when `schema` names had special characters.
- Fixed a bug in which options set in `Session.read.option()` were not passed to `DataFrame.copy_into_table()` as default values.
- Fixed a bug in which `DataFrame.copy_into_table()` raises an error when a copy option has single quotes in the value.

## 0.11.0 (2022-09-28)

### Behavior Changes

- `Session.add_packages()` now raises `ValueError` when the version of a package cannot be found in Snowflake Anaconda channel. Previously, `Session.add_packages()` succeeded, and a `SnowparkSQLException` exception was raised later in the UDF/SP registration step.

### New Features:

- Added method `FileOperation.get_stream()` to support downloading stage files as stream.
- Added support in `functions.ntiles()` to accept int argument.
- Added the following aliases:
  - `functions.call_function()` for `functions.call_builtin()`.
  - `functions.function()` for `functions.builtin()`.
  - `DataFrame.order_by()` for `DataFrame.sort()`
  - `DataFrame.orderBy()` for `DataFrame.sort()`
- Improved `DataFrame.cache_result()` to return a more accurate `Table` class instead of a `DataFrame` class.
- Added support to allow `session` as the first argument when calling `StoredProcedure`.

### Improvements

- Improved nested query generation by flattening queries when applicable.
  - This improvement could be enabled by setting `Session.sql_simplifier_enabled = True`.
  - `DataFrame.select()`, `DataFrame.with_column()`, `DataFrame.drop()` and other select-related APIs have more flattened SQLs.
  - `DataFrame.union()`, `DataFrame.union_all()`, `DataFrame.except_()`, `DataFrame.intersect()`, `DataFrame.union_by_name()` have flattened SQLs generated when multiple set operators are chained.
- Improved type annotations for async job APIs.

### Bug Fixes

- Fixed a bug in which `Table.update()`, `Table.delete()`, `Table.merge()` try to reference a temp table that does not exist.

## 0.10.0 (2022-09-16)

### New Features:

- Added experimental APIs for evaluating Snowpark dataframes with asynchronous queries:
  - Added keyword argument `block` to the following action APIs on Snowpark dataframes (which execute queries) to allow asynchronous evaluations:
    - `DataFrame.collect()`, `DataFrame.to_local_iterator()`, `DataFrame.to_pandas()`, `DataFrame.to_pandas_batches()`, `DataFrame.count()`, `DataFrame.first()`.
    - `DataFrameWriter.save_as_table()`, `DataFrameWriter.copy_into_location()`.
    - `Table.delete()`, `Table.update()`, `Table.merge()`.
  - Added method `DataFrame.collect_nowait()` to allow asynchronous evaluations.
  - Added class `AsyncJob` to retrieve results from asynchronously executed queries and check their status.
- Added support for `table_type` in `Session.write_pandas()`. You can now choose from these `table_type` options: `"temporary"`, `"temp"`, and `"transient"`.
- Added support for using Python structured data (`list`, `tuple` and `dict`) as literal values in Snowpark.
- Added keyword argument `execute_as` to `functions.sproc()` and `session.sproc.register()` to allow registering a stored procedure as a caller or owner.
- Added support for specifying a pre-configured file format when reading files from a stage in Snowflake.

### Improvements:

- Added support for displaying details of a Snowpark session.

### Bug Fixes:

- Fixed a bug in which `DataFrame.copy_into_table()` and `DataFrameWriter.save_as_table()` mistakenly created a new table if the table name is fully qualified, and the table already exists.

### Deprecations:

- Deprecated keyword argument `create_temp_table` in `Session.write_pandas()`.
- Deprecated invoking UDFs using arguments wrapped in a Python list or tuple. You can use variable-length arguments without a list or tuple.

### Dependency updates

- Updated ``snowflake-connector-python`` to 2.7.12.

## 0.9.0 (2022-08-30)

### New Features:

- Added support for displaying source code as comments in the generated scripts when registering UDFs.
  This feature is turned on by default. To turn it off, pass the new keyword argument `source_code_display` as `False` when calling `register()` or `@udf()`.
- Added support for calling table functions from `DataFrame.select()`, `DataFrame.with_column()` and `DataFrame.with_columns()` which now take parameters of type `table_function.TableFunctionCall` for columns.
- Added keyword argument `overwrite` to `session.write_pandas()` to allow overwriting contents of a Snowflake table with that of a pandas DataFrame.
- Added keyword argument `column_order` to `df.write.save_as_table()` to specify the matching rules when inserting data into table in append mode.
- Added method `FileOperation.put_stream()` to upload local files to a stage via file stream.
- Added methods `TableFunctionCall.alias()` and `TableFunctionCall.as_()` to allow aliasing the names of columns that come from the output of table function joins.
- Added function `get_active_session()` in module `snowflake.snowpark.context` to get the current active Snowpark session.

### Bug Fixes:

- Fixed a bug in which batch insert should not raise an error when `statement_params` is not passed to the function.
- Fixed a bug in which column names should be quoted when `session.create_dataframe()` is called with dicts and a given schema.
- Fixed a bug in which creation of table should be skipped if the table already exists and is in append mode when calling `df.write.save_as_table()`.
- Fixed a bug in which third-party packages with underscores cannot be added when registering UDFs.

### Improvements:

- Improved function `function.uniform()` to infer the types of inputs `max_` and `min_` and cast the limits to `IntegerType` or `FloatType` correspondingly.

## 0.8.0 (2022-07-22)

### New Features:

- Added keyword only argument `statement_params` to the following methods to allow for specifying statement level parameters:
  - `collect`, `to_local_iterator`, `to_pandas`, `to_pandas_batches`,
    `count`, `copy_into_table`, `show`, `create_or_replace_view`, `create_or_replace_temp_view`, `first`, `cache_result`
    and `random_split` on class `snowflake.snowpark.Dateframe`.
  - `update`, `delete` and `merge` on class `snowflake.snowpark.Table`.
  - `save_as_table` and `copy_into_location` on class `snowflake.snowpark.DataFrameWriter`.
  - `approx_quantile`, `statement_params`, `cov` and `crosstab` on class `snowflake.snowpark.DataFrameStatFunctions`.
  - `register` and `register_from_file` on class `snowflake.snowpark.udf.UDFRegistration`.
  - `register` and `register_from_file` on class `snowflake.snowpark.udtf.UDTFRegistration`.
  - `register` and `register_from_file` on class `snowflake.snowpark.stored_procedure.StoredProcedureRegistration`.
  - `udf`, `udtf` and `sproc` in `snowflake.snowpark.functions`.
- Added support for `Column` as an input argument to `session.call()`.
- Added support for `table_type` in `df.write.save_as_table()`. You can now choose from these `table_type` options: `"temporary"`, `"temp"`, and `"transient"`.

### Improvements:

- Added validation of object name in `session.use_*` methods.
- Updated the query tag in SQL to escape it when it has special characters.
- Added a check to see if Anaconda terms are acknowledged when adding missing packages.

### Bug Fixes:

- Fixed the limited length of the string column in `session.create_dataframe()`.
- Fixed a bug in which `session.create_dataframe()` mistakenly converted 0 and `False` to `None` when the input data was only a list.
- Fixed a bug in which calling `session.create_dataframe()` using a large local dataset sometimes created a temp table twice.
- Aligned the definition of `function.trim()` with the SQL function definition.
- Fixed an issue where snowpark-python would hang when using the Python system-defined (built-in function) `sum` vs. the Snowpark `function.sum()`.

### Deprecations:

- Deprecated keyword argument `create_temp_table` in `df.write.save_as_table()`.

## 0.7.0 (2022-05-25)

### New Features:

- Added support for user-defined table functions (UDTFs).
  - Use function `snowflake.snowpark.functions.udtf()` to register a UDTF, or use it as a decorator to register the UDTF.
    - You can also use `Session.udtf.register()` to register a UDTF.
  - Use `Session.udtf.register_from_file()` to register a UDTF from a Python file.
- Updated APIs to query a table function, including both Snowflake built-in table functions and UDTFs.
  - Use function `snowflake.snowpark.functions.table_function()` to create a callable representing a table function and use it to call the table function in a query.
  - Alternatively, use function `snowflake.snowpark.functions.call_table_function()` to call a table function.
  - Added support for `over` clause that specifies `partition by` and `order by` when lateral joining a table function.
  - Updated `Session.table_function()` and `DataFrame.join_table_function()` to accept `TableFunctionCall` instances.

### Breaking Changes:

- When creating a function with `functions.udf()` and `functions.sproc()`, you can now specify an empty list for the `imports` or `packages` argument to indicate that no import or package is used for this UDF or stored procedure. Previously, specifying an empty list meant that the function would use session-level imports or packages.
- Improved the `__repr__` implementation of data types in `types.py`. The unused `type_name` property has been removed.
- Added a Snowpark-specific exception class for SQL errors. This replaces the previous `ProgrammingError` from the Python connector.

### Improvements:

- Added a lock to a UDF or UDTF when it is called for the first time per thread.
- Improved the error message for pickling errors that occurred during UDF creation.
- Included the query ID when logging the failed query.

### Bug Fixes:

- Fixed a bug in which non-integral data (such as timestamps) was occasionally converted to integer when calling `DataFrame.to_pandas()`.
- Fixed a bug in which `DataFrameReader.parquet()` failed to read a parquet file when its column contained spaces.
- Fixed a bug in which `DataFrame.copy_into_table()` failed when the dataframe is created by reading a file with inferred schemas.

### Deprecations

`Session.flatten()` and `DataFrame.flatten()`.

### Dependency Updates:

- Restricted the version of `cloudpickle` <= `2.0.0`.

## 0.6.0 (2022-04-27)

### New Features:

- Added support for vectorized UDFs with the input as a pandas DataFrame or pandas Series and the output as a pandas Series. This improves the performance of UDFs in Snowpark.
- Added support for inferring the schema of a DataFrame by default when it is created by reading a Parquet, Avro, or ORC file in the stage.
- Added functions `current_session()`, `current_statement()`, `current_user()`, `current_version()`, `current_warehouse()`, `date_from_parts()`, `date_trunc()`, `dayname()`, `dayofmonth()`, `dayofweek()`, `dayofyear()`, `grouping()`, `grouping_id()`, `hour()`, `last_day()`, `minute()`, `next_day()`, `previous_day()`, `second()`, `month()`, `monthname()`, `quarter()`, `year()`, `current_database()`, `current_role()`, `current_schema()`, `current_schemas()`, `current_region()`, `current_avaliable_roles()`, `add_months()`, `any_value()`, `bitnot()`, `bitshiftleft()`, `bitshiftright()`, `convert_timezone()`, `uniform()`, `strtok_to_array()`, `sysdate()`, `time_from_parts()`,  `timestamp_from_parts()`, `timestamp_ltz_from_parts()`, `timestamp_ntz_from_parts()`, `timestamp_tz_from_parts()`, `weekofyear()`, `percentile_cont()` to `snowflake.snowflake.functions`.

### Breaking Changes:

- Expired deprecations:
  - Removed the following APIs that were deprecated in 0.4.0: `DataFrame.groupByGroupingSets()`, `DataFrame.naturalJoin()`, `DataFrame.joinTableFunction`, `DataFrame.withColumns()`, `Session.getImports()`, `Session.addImport()`, `Session.removeImport()`, `Session.clearImports()`, `Session.getSessionStage()`, `Session.getDefaultDatabase()`, `Session.getDefaultSchema()`, `Session.getCurrentDatabase()`, `Session.getCurrentSchema()`, `Session.getFullyQualifiedCurrentSchema()`.

### Improvements:

- Added support for creating an empty `DataFrame` with a specific schema using the `Session.create_dataframe()` method.
- Changed the logging level from `INFO` to `DEBUG` for several logs (e.g., the executed query) when evaluating a dataframe.
- Improved the error message when failing to create a UDF due to pickle errors.

### Bug Fixes:

- Removed pandas hard dependencies in the `Session.create_dataframe()` method.

### Dependency Updates:

- Added `typing-extension` as a new dependency with the version >= `4.1.0`.

## 0.5.0 (2022-03-22)

### New Features

- Added stored procedures API.
  - Added `Session.sproc` property and `sproc()` to `snowflake.snowpark.functions`, so you can register stored procedures.
  - Added `Session.call` to call stored procedures by name.
- Added `UDFRegistration.register_from_file()` to allow registering UDFs from Python source files or zip files directly.
- Added `UDFRegistration.describe()` to describe a UDF.
- Added `DataFrame.random_split()` to provide a way to randomly split a dataframe.
- Added functions `md5()`, `sha1()`, `sha2()`, `ascii()`, `initcap()`, `length()`, `lower()`, `lpad()`, `ltrim()`, `rpad()`, `rtrim()`, `repeat()`, `soundex()`, `regexp_count()`, `replace()`, `charindex()`, `collate()`, `collation()`, `insert()`, `left()`, `right()`, `endswith()` to `snowflake.snowpark.functions`.
- Allowed `call_udf()` to accept literal values.
- Provided a `distinct` keyword in `array_agg()`.

### Bug Fixes:

- Fixed an issue that caused `DataFrame.to_pandas()` to have a string column if `Column.cast(IntegerType())` was used.
- Fixed a bug in `DataFrame.describe()` when there is more than one string column.

## 0.4.0 (2022-02-15)

### New Features

- You can now specify which Anaconda packages to use when defining UDFs.
  - Added `add_packages()`, `get_packages()`, `clear_packages()`, and `remove_package()`, to class `Session`.
  - Added `add_requirements()` to `Session` so you can use a requirements file to specify which packages this session will use.
  - Added parameter `packages` to function `snowflake.snowpark.functions.udf()` and method `UserDefinedFunction.register()` to indicate UDF-level Anaconda package dependencies when creating a UDF.
  - Added parameter `imports` to `snowflake.snowpark.functions.udf()` and `UserDefinedFunction.register()` to specify UDF-level code imports.
- Added a parameter `session` to function `udf()` and `UserDefinedFunction.register()` so you can specify which session to use to create a UDF if you have multiple sessions.
- Added types `Geography` and `Variant` to `snowflake.snowpark.types` to be used as type hints for Geography and Variant data when defining a UDF.
- Added support for Geography geoJSON data.
- Added `Table`, a subclass of `DataFrame` for table operations:
  - Methods `update` and `delete` update and delete rows of a table in Snowflake.
  - Method `merge` merges data from a `DataFrame` to a `Table`.
  - Override method `DataFrame.sample()` with an additional parameter `seed`, which works on tables but not on view and sub-queries.
- Added `DataFrame.to_local_iterator()` and `DataFrame.to_pandas_batches()` to allow getting results from an iterator when the result set returned from the Snowflake database is too large.
- Added `DataFrame.cache_result()` for caching the operations performed on a `DataFrame` in a temporary table.
  Subsequent operations on the original `DataFrame` have no effect on the cached result `DataFrame`.
- Added property `DataFrame.queries` to get SQL queries that will be executed to evaluate the `DataFrame`.
- Added `Session.query_history()` as a context manager to track SQL queries executed on a session, including all SQL queries to evaluate `DataFrame`s created from a session. Both query ID and query text are recorded.
- You can now create a `Session` instance from an existing established `snowflake.connector.SnowflakeConnection`. Use parameter `connection` in `Session.builder.configs()`.
- Added `use_database()`, `use_schema()`, `use_warehouse()`, and `use_role()` to class `Session` to switch database/schema/warehouse/role after a session is created.
- Added `DataFrameWriter.copy_into_table()` to unload a `DataFrame` to stage files.
- Added `DataFrame.unpivot()`.
- Added `Column.within_group()` for sorting the rows by columns with some aggregation functions.
- Added functions `listagg()`, `mode()`, `div0()`, `acos()`, `asin()`, `atan()`, `atan2()`, `cos()`, `cosh()`, `sin()`, `sinh()`, `tan()`, `tanh()`, `degrees()`, `radians()`, `round()`, `trunc()`, and `factorial()` to `snowflake.snowflake.functions`.
- Added an optional argument `ignore_nulls` in function `lead()` and `lag()`.
- The `condition` parameter of function `when()` and `iff()` now accepts SQL expressions.

### Improvements

- All function and method names have been renamed to use the snake case naming style, which is more Pythonic. For convenience, some camel case names are kept as aliases to the snake case APIs. It is recommended to use the snake case APIs.
  - Deprecated these methods on class `Session` and replaced them with their snake case equivalents: `getImports()`, `addImports()`, `removeImport()`, `clearImports()`, `getSessionStage()`, `getDefaultSchema()`, `getDefaultSchema()`, `getCurrentDatabase()`, `getFullyQualifiedCurrentSchema()`.
  - Deprecated these methods on class `DataFrame` and replaced them with their snake case equivalents: `groupingByGroupingSets()`, `naturalJoin()`, `withColumns()`, `joinTableFunction()`.
- Property `DataFrame.columns` is now consistent with `DataFrame.schema.names` and the Snowflake database `Identifier Requirements`.
- `Column.__bool__()` now raises a `TypeError`. This will ban the use of logical operators `and`, `or`, `not` on `Column` object, for instance `col("a") > 1 and col("b") > 2` will raise the `TypeError`. Use `(col("a") > 1) & (col("b") > 2)` instead.
- Changed `PutResult` and `GetResult` to subclass `NamedTuple`.
- Fixed a bug which raised an error when the local path or stage location has a space or other special characters.
- Changed `DataFrame.describe()` so that non-numeric and non-string columns are ignored instead of raising an exception.

### Dependency updates

- Updated ``snowflake-connector-python`` to 2.7.4.

## 0.3.0 (2022-01-09)

### New Features

- Added `Column.isin()`, with an alias `Column.in_()`.
- Added `Column.try_cast()`, which is a special version of `cast()`. It tries to cast a string expression to other types and returns `null` if the cast is not possible.
- Added `Column.startswith()` and `Column.substr()` to process string columns.
- `Column.cast()` now also accepts a `str` value to indicate the cast type in addition to a `DataType` instance.
- Added `DataFrame.describe()` to summarize stats of a `DataFrame`.
- Added `DataFrame.explain()` to print the query plan of a `DataFrame`.
- `DataFrame.filter()` and `DataFrame.select_expr()` now accepts a sql expression.
- Added a new `bool` parameter `create_temp_table` to methods `DataFrame.saveAsTable()` and `Session.write_pandas()` to optionally create a temp table.
- Added `DataFrame.minus()` and `DataFrame.subtract()` as aliases to `DataFrame.except_()`.
- Added `regexp_replace()`, `concat()`, `concat_ws()`, `to_char()`, `current_timestamp()`, `current_date()`, `current_time()`, `months_between()`, `cast()`, `try_cast()`, `greatest()`, `least()`, and `hash()` to module `snowflake.snowpark.functions`.

### Bug Fixes

- Fixed an issue where `Session.createDataFrame(pandas_df)` and `Session.write_pandas(pandas_df)` raise an exception when the `pandas DataFrame` has spaces in the column name.
- `DataFrame.copy_into_table()` sometimes prints an `error` level log entry while it actually works. It's fixed now.
- Fixed an API docs issue where some `DataFrame` APIs are missing from the docs.

### Dependency updates

- Update ``snowflake-connector-python`` to 2.7.2, which upgrades ``pyarrow`` dependency to 6.0.x. Refer to the [python connector 2.7.2 release notes](https://pypi.org/project/snowflake-connector-python/2.7.2/) for more details.

## 0.2.0 (2021-12-02)

### New Features

- Updated the `Session.createDataFrame()` method for creating a `DataFrame` from a pandas DataFrame.
- Added the `Session.write_pandas()` method for writing a `pandas DataFrame` to a table in Snowflake and getting a `Snowpark DataFrame` object back.
- Added new classes and methods for calling window functions.
- Added the new functions `cume_dist()`, to find the cumulative distribution of a value with regard to other values within a window partition,
  and `row_number()`, which returns a unique row number for each row within a window partition.
- Added functions for computing statistics for DataFrames in the `DataFrameStatFunctions` class.
- Added functions for handling missing values in a DataFrame in the `DataFrameNaFunctions` class.
- Added new methods `rollup()`, `cube()`, and `pivot()` to the `DataFrame` class.
- Added the `GroupingSets` class, which you can use with the DataFrame groupByGroupingSets method to perform a SQL GROUP BY GROUPING SETS.
- Added the new `FileOperation(session)`
  class that you can use to upload and download files to and from a stage.
- Added the `DataFrame.copy_into_table()`
  method for loading data from files in a stage into a table.
- In CASE expressions, the functions `when()` and `otherwise()`
  now accept Python types in addition to `Column` objects.
- When you register a UDF you can now optionally set the `replace` parameter to `True` to overwrite an existing UDF with the same name.

### Improvements

- UDFs are now compressed before they are uploaded to the server. This makes them about 10 times smaller, which can help
  when you are using large ML model files.
- When the size of a UDF is less than 8196 bytes, it will be uploaded as in-line code instead of uploaded to a stage.

### Bug Fixes

- Fixed an issue where the statement `df.select(when(col("a") == 1, 4).otherwise(col("a"))), [Row(4), Row(2), Row(3)]` raised an exception.
- Fixed an issue where `df.toPandas()` raised an exception when a DataFrame was created from large local data.

## 0.1.0 (2021-10-26)

Start of Private Preview<|MERGE_RESOLUTION|>--- conflicted
+++ resolved
@@ -76,12 +76,7 @@
   - `snowflake.core` is a dependency required for this feature.
 - Allow user input schema when reading JSON file on stage.
 - Added support for specifying a schema string (including implicit struct syntax) when calling `DataFrame.create_dataframe`.
-<<<<<<< HEAD
-  - `snowflake.core` is a dependency required for this feature.
-- Added support for converting Snowpark DataFrames to pyarrow Tables.
 - Added support for writing pyarrow Tables to Snowflake tables.
-=======
->>>>>>> 37822495
 
 #### Improvements
 

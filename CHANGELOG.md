# Release History

## 1.19.0 (TBD)

### Snowpark Python API Updates

#### Improvements

#### New Features

- Added support for `to_boolean` function.
- Added documentation pages for `Index` and its APIs.

#### Bug Fixes

- Fixed a bug where python stored procedure with table return type fails when run in a task.
- Fixed a bug where df.dropna fails due to `RecursionError: maximum recursion depth exceeded` when the DataFrame has more than 500 columns.
- Fixed a bug where `AsyncJob.result("no_result")` doesn't wait for the query to finish execution.

### Snowpark Local Testing Updates

#### New Features

- Added support for the `strict` parameter when registering UDFs and Stored Procedures.

#### Bug Fixes

- Fixed a bug in convert_timezone that made the setting the source_timezone parameter return an error.
- Fixed a bug where creating DataFrame with empty data of type `DateType` raises `AttributeError`.
- Fixed a bug that table merge fails when update clause exists but no update takes place.
- Fixed a bug in mock implementation of `to_char` that raises `IndexError` when incoming column has nonconsecutive row index.
- Fixed a bug in handling of `CaseExpr` expressions that raises `IndexError` when incoming column has nonconsecutive row index.
- Fixed a bug in implementation of `Column.like` that raises `IndexError` when incoming column has nonconsecutive row index.

#### Improvements

- Added support for type coercion in the implementation of DataFrame.replace, DataFrame.dropna and the mock function `iff`.

### Snowpark pandas API Updates

#### New Features

- Added partial support for `DataFrame.pct_change` and `Series.pct_change` without the `freq` and `limit` parameters.
- Added support for `Series.str.get`.
- Added support for `Series.dt.dayofweek`, `Series.dt.day_of_week`, `Series.dt.dayofyear`, and `Series.dt.day_of_year`.
- Added support for `Series.str.__getitem__` (`Series.str[...]`).
- Added support for `Series.str.lstrip` and `Series.str.rstrip`.
- Added support for `DataFrameGroupby.size` and `SeriesGroupby.size`.
- Added support for `DataFrame.expanding` and `Series.expanding` for aggregations `count`, `sum`, `min`, `max`, `mean`, `std`, and `var` with `axis=0`.
- Added support for `DataFrame.rolling` and `Series.rolling` for aggregation `count` with `axis=0`.
- Added support for `Series.str.match`.
- Added support for `DataFrame.resample` and `Series.resample` for aggregation `size`.

#### Bug Fixes

- Fixed a bug that causes output of GroupBy.aggregate's columns to be ordered incorrectly.
- Fixed a bug where `DataFrame.describe` on a frame with duplicate columns of differing dtypes could cause an error or incorrect results.
<<<<<<< HEAD
- Fixed bug where `values` is set to `index` when `index` and `columns` contain all columns in DataFrame during `pivot_table`.
=======
- Fixed a bug in `DataFrame.rolling` and `Series.rolling` so `window=0` now throws `NotImplementedError` instead of `ValueError`
>>>>>>> aebd6a3b

#### Improvements

- Added support for named aggregations in `DataFrame.aggregate` and `Series.aggregate` with `axis=0`.
- `pd.read_csv` reads using the native pandas CSV parser, then uploads data to snowflake using parquet. This enables most of the parameters supported by `read_csv` including date parsing and numeric conversions. Uploading via parquet is roughly twice as fast as uploading via CSV.
<<<<<<< HEAD
- Initial work to support an Index directly in Snowpark pandas. Currently, this class is a simple wrapper for a pandas index. Support for Index as a first-class component of Snowpark pandas is coming soon.
- Expand support for DataFrames with no rows in `pd.pivot_table` and `DataFrame.pivot_table`.
=======
- Initial work to support an Index directly in Snowpark pandas. Support for Index as a first-class component of Snowpark pandas is coming soon.
- Added lazy index constructor and support for `len`, `shape`, `size`, `empty`, `to_pandas()` and `names`. For `df.index`, Snowpark pandas creates a lazy index object. 
- For `df.columns`, Snowpark pandas supports a non-lazy version of an Index since the data is already stored locally
>>>>>>> aebd6a3b

## 1.18.0 (2024-05-28)

### Snowpark Python API Updates

#### Improvements

- Improved error message to remind users set `{"infer_schema": True}` when reading csv file without specifying its schema.
- Improved error handling for `Session.create_dataframe` when called with more than 512 rows and using `format` or `pyformat` `paramstyle`.

### Snowpark pandas API Updates

#### New Features

- Added `DataFrame.cache_result` and `Series.cache_result` methods for users to persist DataFrames and Series to a temporary table lasting the duration of the session to improve latency of subsequent operations.

#### Bug Fixes

#### Improvements

- Added partial support for `DataFrame.pivot_table` with no `index` parameter, as well as for `margins` parameter.
- Updated the signature of `DataFrame.shift`/`Series.shift`/`DataFrameGroupBy.shift`/`SeriesGroupBy.shift` to match pandas 2.2.1. Snowpark pandas does not yet support the newly-added `suffix` argument, or sequence values of `periods`.
- Re-added support for `Series.str.split`.

#### Bug Fixes

- Fixed how we support mixed columns for string methods (`Series.str.*`).

### Snowpark Local Testing Updates

#### New Features

- Added support for the following DataFrameReader read options to file formats `csv` and `json`:
  - PURGE
  - PATTERN
  - INFER_SCHEMA with value being `False`
  - ENCODING with value being `UTF8`
- Added support for `DataFrame.analytics.moving_agg` and `DataFrame.analytics.cumulative_agg_agg`.
- Added support for `if_not_exists` parameter during UDF and stored procedure registration.

#### Bug Fixes

- Fixed a bug that when processing time format, fractional second part is not handled properly.
- Fixed a bug that caused function calls on `*` to fail.
- Fixed a bug that prevented creation of map and struct type objects.
- Fixed a bug that function `date_add` was unable to handle some numeric types.
- Fixed a bug that `TimestampType` casting resulted in incorrect data.
- Fixed a bug that caused `DecimalType` data to have incorrect precision in some cases.
- Fixed a bug where referencing missing table or view raises confusing `IndexError`.
- Fixed a bug that mocked function `to_timestamp_ntz` can not handle None data.
- Fixed a bug that mocked UDFs handles output data of None improperly.
- Fixed a bug where `DataFrame.with_column_renamed` ignores attributes from parent DataFrames after join operations.
- Fixed a bug that integer precision of large value gets lost when converted to pandas DataFrame.
- Fixed a bug that the schema of datetime object is wrong when create DataFrame from a pandas DataFrame.
- Fixed a bug in the implementation of `Column.equal_nan` where null data is handled incorrectly.
- Fixed a bug where `DataFrame.drop` ignore attributes from parent DataFrames after join operations.
- Fixed a bug in mocked function `date_part` where Column type is set wrong.
- Fixed a bug where `DataFrameWriter.save_as_table` does not raise exceptions when inserting null data into non-nullable columns.
- Fixed a bug in the implementation of `DataFrameWriter.save_as_table` where
  - Append or Truncate fails when incoming data has different schema than existing table.
  - Truncate fails when incoming data does not specify columns that are nullable.

#### Improvements

- Removed dependency check for `pyarrow` as it is not used.
- Improved target type coverage of `Column.cast`, adding support for casting to boolean and all integral types.
- Aligned error experience when calling UDFs and stored procedures.
- Added appropriate error messages for `is_permanent` and `anonymous` options in UDFs and stored procedures registration to make it more clear that those features are not yet supported.
- File read operation with unsupported options and values now raises `NotImplementedError` instead of warnings and unclear error information.

## 1.17.0 (2024-05-21)

### Snowpark Python API Updates

#### New Features

- Added support to add a comment on tables and views using the functions listed below:
  - `DataFrameWriter.save_as_table`
  - `DataFrame.create_or_replace_view`
  - `DataFrame.create_or_replace_temp_view`
  - `DataFrame.create_or_replace_dynamic_table`

#### Improvements

- Improved error message to remind users to set `{"infer_schema": True}` when reading CSV file without specifying its schema.

### Snowpark pandas API Updates

#### New Features

- Start of Public Preview of Snowpark pandas API. Refer to the [Snowpark pandas API Docs](https://docs.snowflake.com/developer-guide/snowpark/python/snowpark-pandas) for more details.

### Snowpark Local Testing Updates

#### New Features

- Added support for NumericType and VariantType data conversion in the mocked function `to_timestamp_ltz`, `to_timestamp_ntz`, `to_timestamp_tz` and `to_timestamp`.
- Added support for DecimalType, BinaryType, ArrayType, MapType, TimestampType, DateType and TimeType data conversion in the mocked function `to_char`.
- Added support for the following APIs:
  - snowflake.snowpark.functions:
    - to_varchar
  - snowflake.snowpark.DataFrame:
    - pivot
  - snowflake.snowpark.Session:
    - cancel_all
- Introduced a new exception class `snowflake.snowpark.mock.exceptions.SnowparkLocalTestingException`.
- Added support for casting to FloatType

#### Bug Fixes

- Fixed a bug that stored procedure and UDF should not remove imports already in the `sys.path` during the clean-up step.
- Fixed a bug that when processing datetime format, the fractional second part is not handled properly.
- Fixed a bug that on Windows platform that file operations was unable to properly handle file separator in directory name.
- Fixed a bug that on Windows platform that when reading a pandas dataframe, IntervalType column with integer data can not be processed.
- Fixed a bug that prevented users from being able to select multiple columns with the same alias.
- Fixed a bug that `Session.get_current_[schema|database|role|user|account|warehouse]` returns upper-cased identifiers when identifiers are quoted.
- Fixed a bug that function `substr` and `substring` can not handle 0-based `start_expr`.

#### Improvements

- Standardized the error experience by raising `SnowparkLocalTestingException` in error cases which is on par with `SnowparkSQLException` raised in non-local execution.
- Improved error experience of `Session.write_pandas` method that `NotImplementError` will be raised when called.
- Aligned error experience with reusing a closed session in non-local execution.

## 1.16.0 (2024-05-07)

### New Features

- Support stored procedure register with packages given as Python modules.
- Added snowflake.snowpark.Session.lineage.trace to explore data lineage of snowfake objects.
- Added support for structured type schema parsing.

### Bug Fixes

- Fixed a bug when inferring schema, single quotes are added to stage files already have single quotes.

### Local Testing Updates

#### New Features

- Added support for StringType, TimestampType and VariantType data conversion in the mocked function `to_date`.
- Added support for the following APIs:
  - snowflake.snowpark.functions
    - get
    - concat
    - concat_ws

#### Bug Fixes

- Fixed a bug that caused `NaT` and `NaN` values to not be recognized.
- Fixed a bug where, when inferring a schema, single quotes were added to stage files that already had single quotes.
- Fixed a bug where `DataFrameReader.csv` was unable to handle quoted values containing a delimiter.
- Fixed a bug that when there is `None` value in an arithmetic calculation, the output should remain `None` instead of `math.nan`.
- Fixed a bug in function `sum` and `covar_pop` that when there is `math.nan` in the data, the output should also be `math.nan`.
- Fixed a bug that stage operation can not handle directories.
- Fixed a bug that `DataFrame.to_pandas` should take Snowflake numeric types with precision 38 as `int64`.

## 1.15.0 (2024-04-24)

### New Features

- Added `truncate` save mode in `DataFrameWrite` to overwrite existing tables by truncating the underlying table instead of dropping it.
- Added telemetry to calculate query plan height and number of duplicate nodes during collect operations.
- Added the functions below to unload data from a `DataFrame` into one or more files in a stage:
  - `DataFrame.write.json`
  - `DataFrame.write.csv`
  - `DataFrame.write.parquet`
- Added distributed tracing using open telemetry APIs for action functions in `DataFrame` and `DataFrameWriter`:
  - snowflake.snowpark.DataFrame:
    - collect
    - collect_nowait
    - to_pandas
    - count
    - show
  - snowflake.snowpark.DataFrameWriter:
    - save_as_table
- Added support for snow:// URLs to `snowflake.snowpark.Session.file.get` and `snowflake.snowpark.Session.file.get_stream`
- Added support to register stored procedures and UDxFs with a `comment`.
- UDAF client support is ready for public preview. Please stay tuned for the Snowflake announcement of UDAF public preview.
- Added support for dynamic pivot.  This feature is currently in private preview.

### Improvements

- Improved the generated query performance for both compilation and execution by converting duplicate subqueries to Common Table Expressions (CTEs). It is still an experimental feature not enabled by default, and can be enabled by setting `session.cte_optimization_enabled` to `True`.

### Bug Fixes

- Fixed a bug where `statement_params` was not passed to query executions that register stored procedures and user defined functions.
- Fixed a bug causing `snowflake.snowpark.Session.file.get_stream` to fail for quoted stage locations.
- Fixed a bug that an internal type hint in `utils.py` might raise AttributeError in case the underlying module can not be found.

### Local Testing Updates

#### New Features

- Added support for registering UDFs and stored procedures.
- Added support for the following APIs:
  - snowflake.snowpark.Session:
    - file.put
    - file.put_stream
    - file.get
    - file.get_stream
    - read.json
    - add_import
    - remove_import
    - get_imports
    - clear_imports
    - add_packages
    - add_requirements
    - clear_packages
    - remove_package
    - udf.register
    - udf.register_from_file
    - sproc.register
    - sproc.register_from_file
  - snowflake.snowpark.functions
    - current_database
    - current_session
    - date_trunc
    - object_construct
    - object_construct_keep_null
    - pow
    - sqrt
    - udf
    - sproc
- Added support for StringType, TimestampType and VariantType data conversion in the mocked function `to_time`.

#### Bug Fixes

- Fixed a bug that null filled columns for constant functions.
- Fixed a bug that implementation of to_object, to_array and to_binary to better handle null inputs.
- Fixed a bug that timestamp data comparison can not handle year beyond 2262.
- Fixed a bug that `Session.builder.getOrCreate` should return the created mock session.

## 1.14.0 (2024-03-20)

### New Features

- Added support for creating vectorized UDTFs with `process` method.
- Added support for dataframe functions:
  - to_timestamp_ltz
  - to_timestamp_ntz
  - to_timestamp_tz
  - locate
- Added support for ASOF JOIN type.
- Added support for the following local testing APIs:
  - snowflake.snowpark.functions:
    - to_double
    - to_timestamp
    - to_timestamp_ltz
    - to_timestamp_ntz
    - to_timestamp_tz
    - greatest
    - least
    - convert_timezone
    - dateadd
    - date_part
  - snowflake.snowpark.Session:
    - get_current_account
    - get_current_warehouse
    - get_current_role
    - use_schema
    - use_warehouse
    - use_database
    - use_role

### Bug Fixes

- Fixed a bug in `SnowflakePlanBuilder` that `save_as_table` does not filter column that name start with '$' and follow by number correctly.
- Fixed a bug that statement parameters may have no effect when resolving imports and packages.
- Fixed bugs in local testing:
  - LEFT ANTI and LEFT SEMI joins drop rows with null values.
  - DataFrameReader.csv incorrectly parses data when the optional parameter `field_optionally_enclosed_by` is specified.
  - Column.regexp only considers the first entry when `pattern` is a `Column`.
  - Table.update raises `KeyError` when updating null values in the rows.
  - VARIANT columns raise errors at `DataFrame.collect`.
  - `count_distinct` does not work correctly when counting.
  - Null values in integer columns raise `TypeError`.

### Improvements

- Added telemetry to local testing.
- Improved the error message of `DataFrameReader` to raise `FileNotFound` error when reading a path that does not exist or when there are no files under the path.

## 1.13.0 (2024-02-26)

### New Features

- Added support for an optional `date_part` argument in function `last_day`.
- `SessionBuilder.app_name` will set the query_tag after the session is created.
- Added support for the following local testing functions:
  - current_timestamp
  - current_date
  - current_time
  - strip_null_value
  - upper
  - lower
  - length
  - initcap

### Improvements

- Added cleanup logic at interpreter shutdown to close all active sessions.
- Closing sessions within stored procedures now is a no-op logging a warning instead of raising an error.

### Bug Fixes

- Fixed a bug in `DataFrame.to_local_iterator` where the iterator could yield wrong results if another query is executed before the iterator finishes due to wrong isolation level. For details, please see #945.
- Fixed a bug that truncated table names in error messages while running a plan with local testing enabled.
- Fixed a bug that `Session.range` returns empty result when the range is large.

## 1.12.1 (2024-02-08)

### Improvements

- Use `split_blocks=True` by default during `to_pandas` conversion, for optimal memory allocation. This parameter is passed to `pyarrow.Table.to_pandas`, which enables `PyArrow` to split the memory allocation into smaller, more manageable blocks instead of allocating a single contiguous block. This results in better memory management when dealing with larger datasets.

### Bug Fixes

- Fixed a bug in `DataFrame.to_pandas` that caused an error when evaluating on a Dataframe with an `IntergerType` column with null values.

## 1.12.0 (2024-01-30)

### New Features

- Exposed `statement_params` in `StoredProcedure.__call__`.
- Added two optional arguments to `Session.add_import`.
  - `chunk_size`: The number of bytes to hash per chunk of the uploaded files.
  - `whole_file_hash`: By default only the first chunk of the uploaded import is hashed to save time. When this is set to True each uploaded file is fully hashed instead.
- Added parameters `external_access_integrations` and `secrets` when creating a UDAF from Snowpark Python to allow integration with external access.
- Added a new method `Session.append_query_tag`. Allows an additional tag to be added to the current query tag by appending it as a comma separated value.
- Added a new method `Session.update_query_tag`. Allows updates to a JSON encoded dictionary query tag.
- `SessionBuilder.getOrCreate` will now attempt to replace the singleton it returns when token expiration has been detected.
- Added support for new functions in `snowflake.snowpark.functions`:
  - `array_except`
  - `create_map`
  - `sign`/`signum`
- Added the following functions to `DataFrame.analytics`:
  - Added the `moving_agg` function in `DataFrame.analytics` to enable moving aggregations like sums and averages with multiple window sizes.
  - Added the `cummulative_agg` function in `DataFrame.analytics` to enable commulative aggregations like sums and averages on multiple columns.
  - Added the `compute_lag` and `compute_lead` functions in `DataFrame.analytics` for enabling lead and lag calculations on multiple columns.
  - Added the `time_series_agg` function in `DataFrame.analytics` to enable time series aggregations like sums and averages with multiple time windows.

### Bug Fixes

- Fixed a bug in `DataFrame.na.fill` that caused Boolean values to erroneously override integer values.
- Fixed a bug in `Session.create_dataframe` where the Snowpark DataFrames created using pandas DataFrames were not inferring the type for timestamp columns correctly. The behavior is as follows:
  - Earlier timestamp columns without a timezone would be converted to nanosecond epochs and inferred as `LongType()`, but will now be correctly maintained as timestamp values and be inferred as `TimestampType(TimestampTimeZone.NTZ)`.
  - Earlier timestamp columns with a timezone would be inferred as `TimestampType(TimestampTimeZone.NTZ)` and loose timezone information but will now be correctly inferred as `TimestampType(TimestampTimeZone.LTZ)` and timezone information is retained correctly.
  - Set session parameter `PYTHON_SNOWPARK_USE_LOGICAL_TYPE_FOR_CREATE_DATAFRAME` to revert back to old behavior. It is recommended that you update your code to align with correct behavior because the parameter will be removed in the future.
- Fixed a bug that `DataFrame.to_pandas` gets decimal type when scale is not 0, and creates an object dtype in `pandas`. Instead, we cast the value to a float64 type.
- Fixed bugs that wrongly flattened the generated SQL when one of the following happens:
  - `DataFrame.filter()` is called after `DataFrame.sort().limit()`.
  - `DataFrame.sort()` or `filter()` is called on a DataFrame that already has a window function or sequence-dependent data generator column.
    For instance, `df.select("a", seq1().alias("b")).select("a", "b").sort("a")` won't flatten the sort clause anymore.
  - a window or sequence-dependent data generator column is used after `DataFrame.limit()`. For instance, `df.limit(10).select(row_number().over())` won't flatten the limit and select in the generated SQL.
- Fixed a bug where aliasing a DataFrame column raised an error when the DataFame was copied from another DataFrame with an aliased column. For instance,

  ```python
  df = df.select(col("a").alias("b"))
  df = copy(df)
  df.select(col("b").alias("c"))  # threw an error. Now it's fixed.
  ```

- Fixed a bug in `Session.create_dataframe` that the non-nullable field in a schema is not respected for boolean type. Note that this fix is only effective when the user has the privilege to create a temp table.
- Fixed a bug in SQL simplifier where non-select statements in `session.sql` dropped a SQL query when used with `limit()`.
- Fixed a bug that raised an exception when session parameter `ERROR_ON_NONDETERMINISTIC_UPDATE` is true.

### Behavior Changes (API Compatible)

- When parsing data types during a `to_pandas` operation, we rely on GS precision value to fix precision issues for large integer values. This may affect users where a column that was earlier returned as `int8` gets returned as `int64`. Users can fix this by explicitly specifying precision values for their return column.
- Aligned behavior for `Session.call` in case of table stored procedures where running `Session.call` would not trigger stored procedure unless a `collect()` operation was performed.
- `StoredProcedureRegistration` will now automatically add `snowflake-snowpark-python` as a package dependency. The added dependency will be on the client's local version of the library and an error is thrown if the server cannot support that version.

## 1.11.1 (2023-12-07)

### Bug Fixes

- Fixed a bug that numpy should not be imported at the top level of mock module.
- Added support for these new functions in `snowflake.snowpark.functions`:
  - `from_utc_timestamp`
  - `to_utc_timestamp`

## 1.11.0 (2023-12-05)

### New Features

- Add the `conn_error` attribute to `SnowflakeSQLException` that stores the whole underlying exception from `snowflake-connector-python`.
- Added support for `RelationalGroupedDataframe.pivot()` to access `pivot` in the following pattern `Dataframe.group_by(...).pivot(...)`.
- Added experimental feature: Local Testing Mode, which allows you to create and operate on Snowpark Python DataFrames locally without connecting to a Snowflake account. You can use the local testing framework to test your DataFrame operations locally, on your development machine or in a CI (continuous integration) pipeline, before deploying code changes to your account.

- Added support for `arrays_to_object` new functions in `snowflake.snowpark.functions`.
- Added support for the vector data type.

### Dependency Updates

- Bumped cloudpickle dependency to work with `cloudpickle==2.2.1`
- Updated ``snowflake-connector-python`` to `3.4.0`.

### Bug Fixes

- DataFrame column names quoting check now supports newline characters.
- Fix a bug where a DataFrame generated by `session.read.with_metadata` creates inconsistent table when doing `df.write.save_as_table`.

## 1.10.0 (2023-11-03)

### New Features

- Added support for managing case sensitivity in `DataFrame.to_local_iterator()`.
- Added support for specifying vectorized UDTF's input column names by using the optional parameter `input_names` in `UDTFRegistration.register/register_file` and `functions.pandas_udtf`. By default, `RelationalGroupedDataFrame.applyInPandas` will infer the column names from current dataframe schema.
- Add `sql_error_code` and `raw_message` attributes to `SnowflakeSQLException` when it is caused by a SQL exception.

### Bug Fixes

- Fixed a bug in `DataFrame.to_pandas()` where converting snowpark dataframes to pandas dataframes was losing precision on integers with more than 19 digits.
- Fixed a bug that `session.add_packages` can not handle requirement specifier that contains project name with underscore and version.
- Fixed a bug in `DataFrame.limit()` when `offset` is used and the parent `DataFrame` uses `limit`. Now the `offset` won't impact the parent DataFrame's `limit`.
- Fixed a bug in `DataFrame.write.save_as_table` where dataframes created from read api could not save data into snowflake because of invalid column name `$1`.

### Behavior change

- Changed the behavior of `date_format`:
  - The `format` argument changed from optional to required.
  - The returned result changed from a date object to a date-formatted string.
- When a window function, or a sequence-dependent data generator (`normal`, `zipf`, `uniform`, `seq1`, `seq2`, `seq4`, `seq8`) function is used, the sort and filter operation will no longer be flattened when generating the query.

## 1.9.0 (2023-10-13)

### New Features

- Added support for the Python 3.11 runtime environment.

### Dependency updates

- Added back the dependency of `typing-extensions`.

### Bug Fixes

- Fixed a bug where imports from permanent stage locations were ignored for temporary stored procedures, UDTFs, UDFs, and UDAFs.
- Revert back to using CTAS (create table as select) statement for `Dataframe.writer.save_as_table` which does not need insert permission for writing tables.

### New Features
- Support `PythonObjJSONEncoder` json-serializable objects for `ARRAY` and `OBJECT` literals.

## 1.8.0 (2023-09-14)

### New Features

- Added support for VOLATILE/IMMUTABLE keyword when registering UDFs.
- Added support for specifying clustering keys when saving dataframes using `DataFrame.save_as_table`.
- Accept `Iterable` objects input for `schema` when creating dataframes using `Session.create_dataframe`.
- Added the property `DataFrame.session` to return a `Session` object.
- Added the property `Session.session_id` to return an integer that represents session ID.
- Added the property `Session.connection` to return a `SnowflakeConnection` object .

- Added support for creating a Snowpark session from a configuration file or environment variables.

### Dependency updates

- Updated ``snowflake-connector-python`` to 3.2.0.

### Bug Fixes

- Fixed a bug where automatic package upload would raise `ValueError` even when compatible package version were added in `session.add_packages`.
- Fixed a bug where table stored procedures were not registered correctly when using `register_from_file`.
- Fixed a bug where dataframe joins failed with `invalid_identifier` error.
- Fixed a bug where `DataFrame.copy` disables SQL simplfier for the returned copy.
- Fixed a bug where `session.sql().select()` would fail if any parameters are specified to `session.sql()`

## 1.7.0 (2023-08-28)

### New Features

- Added parameters `external_access_integrations` and `secrets` when creating a UDF, UDTF or Stored Procedure from Snowpark Python to allow integration with external access.
- Added support for these new functions in `snowflake.snowpark.functions`:
  - `array_flatten`
  - `flatten`
- Added support for `apply_in_pandas` in `snowflake.snowpark.relational_grouped_dataframe`.
- Added support for replicating your local Python environment on Snowflake via `Session.replicate_local_environment`.

### Bug Fixes

- Fixed a bug where `session.create_dataframe` fails to properly set nullable columns where nullability was affected by order or data was given.
- Fixed a bug where `DataFrame.select` could not identify and alias columns in presence of table functions when output columns of table function overlapped with columns in dataframe.

### Behavior Changes

- When creating stored procedures, UDFs, UDTFs, UDAFs with parameter `is_permanent=False` will now create temporary objects even when `stage_name` is provided. The default value of `is_permanent` is `False` which is why if this value is not explicitly set to `True` for permanent objects, users will notice a change in behavior.
- `types.StructField` now enquotes column identifier by default.

## 1.6.1 (2023-08-02)

### New Features

- Added support for these new functions in `snowflake.snowpark.functions`:
  - `array_sort`
  - `sort_array`
  - `array_min`
  - `array_max`
  - `explode_outer`
- Added support for pure Python packages specified via `Session.add_requirements` or `Session.add_packages`. They are now usable in stored procedures and UDFs even if packages are not present on the Snowflake Anaconda channel.
  - Added Session parameter `custom_packages_upload_enabled` and `custom_packages_force_upload_enabled` to enable the support for pure Python packages feature mentioned above. Both parameters default to `False`.
- Added support for specifying package requirements by passing a Conda environment yaml file to `Session.add_requirements`.
- Added support for asynchronous execution of multi-query dataframes that contain binding variables.
- Added support for renaming multiple columns in `DataFrame.rename`.
- Added support for Geometry datatypes.
- Added support for `params` in `session.sql()` in stored procedures.
- Added support for user-defined aggregate functions (UDAFs). This feature is currently in private preview.
- Added support for vectorized UDTFs (user-defined table functions). This feature is currently in public preview.
- Added support for Snowflake Timestamp variants (i.e., `TIMESTAMP_NTZ`, `TIMESTAMP_LTZ`, `TIMESTAMP_TZ`)
  - Added `TimestampTimezone` as an argument in `TimestampType` constructor.
  - Added type hints `NTZ`, `LTZ`, `TZ` and `Timestamp` to annotate functions when registering UDFs.

### Improvements

- Removed redundant dependency `typing-extensions`.
- `DataFrame.cache_result` now creates temp table fully qualified names under current database and current schema.

### Bug Fixes

- Fixed a bug where type check happens on pandas before it is imported.
- Fixed a bug when creating a UDF from `numpy.ufunc`.
- Fixed a bug where `DataFrame.union` was not generating the correct `Selectable.schema_query` when SQL simplifier is enabled.

### Behavior Changes

- `DataFrameWriter.save_as_table` now respects the `nullable` field of the schema provided by the user or the inferred schema based on data from user input.

### Dependency updates

- Updated ``snowflake-connector-python`` to 3.0.4.

## 1.5.1 (2023-06-20)

### New Features

- Added support for the Python 3.10 runtime environment.

## 1.5.0 (2023-06-09)

### Behavior Changes

- Aggregation results, from functions such as `DataFrame.agg` and `DataFrame.describe`, no longer strip away non-printing characters from column names.

### New Features

- Added support for the Python 3.9 runtime environment.
- Added support for new functions in `snowflake.snowpark.functions`:
  - `array_generate_range`
  - `array_unique_agg`
  - `collect_set`
  - `sequence`
- Added support for registering and calling stored procedures with `TABLE` return type.
- Added support for parameter `length` in `StringType()` to specify the maximum number of characters that can be stored by the column.
- Added the alias `functions.element_at()` for `functions.get()`.
- Added the alias `Column.contains` for `functions.contains`.
- Added experimental feature `DataFrame.alias`.
- Added support for querying metadata columns from stage when creating `DataFrame` using `DataFrameReader`.
- Added support for `StructType.add` to append more fields to existing `StructType` objects.
- Added support for parameter `execute_as` in `StoredProcedureRegistration.register_from_file()` to specify stored procedure caller rights.

### Bug Fixes

- Fixed a bug where the `Dataframe.join_table_function` did not run all of the necessary queries to set up the join table function when SQL simplifier was enabled.
- Fixed type hint declaration for custom types - `ColumnOrName`, `ColumnOrLiteralStr`, `ColumnOrSqlExpr`, `LiteralType` and `ColumnOrLiteral` that were breaking `mypy` checks.
- Fixed a bug where `DataFrameWriter.save_as_table` and `DataFrame.copy_into_table` failed to parse fully qualified table names.

## 1.4.0 (2023-04-24)

### New Features

- Added support for `session.getOrCreate`.
- Added support for alias `Column.getField`.
- Added support for new functions in `snowflake.snowpark.functions`:
  - `date_add` and `date_sub` to make add and subtract operations easier.
  - `daydiff`
  - `explode`
  - `array_distinct`.
  - `regexp_extract`.
  - `struct`.
  - `format_number`.
  - `bround`.
  - `substring_index`
- Added parameter `skip_upload_on_content_match` when creating UDFs, UDTFs and stored procedures using `register_from_file` to skip uploading files to a stage if the same version of the files are already on the stage.
- Added support for `DataFrameWriter.save_as_table` method to take table names that contain dots.
- Flattened generated SQL when `DataFrame.filter()` or `DataFrame.order_by()` is followed by a projection statement (e.g. `DataFrame.select()`, `DataFrame.with_column()`).
- Added support for creating dynamic tables _(in private preview)_ using `Dataframe.create_or_replace_dynamic_table`.
- Added an optional argument `params` in `session.sql()` to support binding variables. Note that this is not supported in stored procedures yet.

### Bug Fixes

- Fixed a bug in `strtok_to_array` where an exception was thrown when a delimiter was passed in.
- Fixed a bug in `session.add_import` where the module had the same namespace as other dependencies.

## 1.3.0 (2023-03-28)

### New Features

- Added support for `delimiters` parameter in `functions.initcap()`.
- Added support for `functions.hash()` to accept a variable number of input expressions.
- Added API `Session.RuntimeConfig` for getting/setting/checking the mutability of any runtime configuration.
- Added support managing case sensitivity in `Row` results from `DataFrame.collect` using `case_sensitive` parameter.
- Added API `Session.conf` for getting, setting or checking the mutability of any runtime configuration.
- Added support for managing case sensitivity in `Row` results from `DataFrame.collect` using `case_sensitive` parameter.
- Added indexer support for `snowflake.snowpark.types.StructType`.
- Added a keyword argument `log_on_exception` to `Dataframe.collect` and `Dataframe.collect_no_wait` to optionally disable error logging for SQL exceptions.

### Bug Fixes

- Fixed a bug where a DataFrame set operation(`DataFrame.substract`, `DataFrame.union`, etc.) being called after another DataFrame set operation and `DataFrame.select` or `DataFrame.with_column` throws an exception.
- Fixed a bug where chained sort statements are overwritten by the SQL simplifier.

### Improvements

- Simplified JOIN queries to use constant subquery aliases (`SNOWPARK_LEFT`, `SNOWPARK_RIGHT`) by default. Users can disable this at runtime with `session.conf.set('use_constant_subquery_alias', False)` to use randomly generated alias names instead.
- Allowed specifying statement parameters in `session.call()`.
- Enabled the uploading of large pandas DataFrames in stored procedures by defaulting to a chunk size of 100,000 rows.

## 1.2.0 (2023-03-02)

### New Features

- Added support for displaying source code as comments in the generated scripts when registering stored procedures. This
  is enabled by default, turn off by specifying `source_code_display=False` at registration.
- Added a parameter `if_not_exists` when creating a UDF, UDTF or Stored Procedure from Snowpark Python to ignore creating the specified function or procedure if it already exists.
- Accept integers when calling `snowflake.snowpark.functions.get` to extract value from array.
- Added `functions.reverse` in functions to open access to Snowflake built-in function
  [reverse](https://docs.snowflake.com/en/sql-reference/functions/reverse).
- Added parameter `require_scoped_url` in snowflake.snowflake.files.SnowflakeFile.open() `(in Private Preview)` to replace `is_owner_file` is marked for deprecation.

### Bug Fixes

- Fixed a bug that overwrote `paramstyle` to `qmark` when creating a Snowpark session.
- Fixed a bug where `df.join(..., how="cross")` fails with `SnowparkJoinException: (1112): Unsupported using join type 'Cross'`.
- Fixed a bug where querying a `DataFrame` column created from chained function calls used a wrong column name.

## 1.1.0 (2023-01-26)

### New Features:

- Added `asc`, `asc_nulls_first`, `asc_nulls_last`, `desc`, `desc_nulls_first`, `desc_nulls_last`, `date_part` and `unix_timestamp` in functions.
- Added the property `DataFrame.dtypes` to return a list of column name and data type pairs.
- Added the following aliases:
  - `functions.expr()` for `functions.sql_expr()`.
  - `functions.date_format()` for `functions.to_date()`.
  - `functions.monotonically_increasing_id()` for `functions.seq8()`
  - `functions.from_unixtime()` for `functions.to_timestamp()`

### Bug Fixes:

- Fixed a bug in SQL simplifier that didn’t handle Column alias and join well in some cases. See https://github.com/snowflakedb/snowpark-python/issues/658 for details.
- Fixed a bug in SQL simplifier that generated wrong column names for function calls, NaN and INF.

### Improvements

- The session parameter `PYTHON_SNOWPARK_USE_SQL_SIMPLIFIER` is `True` after Snowflake 7.3 was released. In snowpark-python, `session.sql_simplifier_enabled` reads the value of `PYTHON_SNOWPARK_USE_SQL_SIMPLIFIER` by default, meaning that the SQL simplfier is enabled by default after the Snowflake 7.3 release. To turn this off, set `PYTHON_SNOWPARK_USE_SQL_SIMPLIFIER` in Snowflake to `False` or run `session.sql_simplifier_enabled = False` from Snowpark. It is recommended to use the SQL simplifier because it helps to generate more concise SQL.

## 1.0.0 (2022-11-01)

### New Features

- Added `Session.generator()` to create a new `DataFrame` using the Generator table function.
- Added a parameter `secure` to the functions that create a secure UDF or UDTF.

## 0.12.0 (2022-10-14)

### New Features

- Added new APIs for async job:
  - `Session.create_async_job()` to create an `AsyncJob` instance from a query id.
  - `AsyncJob.result()` now accepts argument `result_type` to return the results in different formats.
  - `AsyncJob.to_df()` returns a `DataFrame` built from the result of this asynchronous job.
  - `AsyncJob.query()` returns the SQL text of the executed query.
- `DataFrame.agg()` and `RelationalGroupedDataFrame.agg()` now accept variable-length arguments.
- Added parameters `lsuffix` and `rsuffix` to `DataFram.join()` and `DataFrame.cross_join()` to conveniently rename overlapping columns.
- Added `Table.drop_table()` so you can drop the temp table after `DataFrame.cache_result()`. `Table` is also a context manager so you can use the `with` statement to drop the cache temp table after use.
- Added `Session.use_secondary_roles()`.
- Added functions `first_value()` and `last_value()`. (contributed by @chasleslr)
- Added `on` as an alias for `using_columns` and `how` as an alias for `join_type` in `DataFrame.join()`.

### Bug Fixes

- Fixed a bug in `Session.create_dataframe()` that raised an error when `schema` names had special characters.
- Fixed a bug in which options set in `Session.read.option()` were not passed to `DataFrame.copy_into_table()` as default values.
- Fixed a bug in which `DataFrame.copy_into_table()` raises an error when a copy option has single quotes in the value.

## 0.11.0 (2022-09-28)

### Behavior Changes

- `Session.add_packages()` now raises `ValueError` when the version of a package cannot be found in Snowflake Anaconda channel. Previously, `Session.add_packages()` succeeded, and a `SnowparkSQLException` exception was raised later in the UDF/SP registration step.

### New Features:

- Added method `FileOperation.get_stream()` to support downloading stage files as stream.
- Added support in `functions.ntiles()` to accept int argument.
- Added the following aliases:
  - `functions.call_function()` for `functions.call_builtin()`.
  - `functions.function()` for `functions.builtin()`.
  - `DataFrame.order_by()` for `DataFrame.sort()`
  - `DataFrame.orderBy()` for `DataFrame.sort()`
- Improved `DataFrame.cache_result()` to return a more accurate `Table` class instead of a `DataFrame` class.
- Added support to allow `session` as the first argument when calling `StoredProcedure`.

### Improvements

- Improved nested query generation by flattening queries when applicable.
  - This improvement could be enabled by setting `Session.sql_simplifier_enabled = True`.
  - `DataFrame.select()`, `DataFrame.with_column()`, `DataFrame.drop()` and other select-related APIs have more flattened SQLs.
  - `DataFrame.union()`, `DataFrame.union_all()`, `DataFrame.except_()`, `DataFrame.intersect()`, `DataFrame.union_by_name()` have flattened SQLs generated when multiple set operators are chained.
- Improved type annotations for async job APIs.

### Bug Fixes

- Fixed a bug in which `Table.update()`, `Table.delete()`, `Table.merge()` try to reference a temp table that does not exist.

## 0.10.0 (2022-09-16)

### New Features:

- Added experimental APIs for evaluating Snowpark dataframes with asynchronous queries:
  - Added keyword argument `block` to the following action APIs on Snowpark dataframes (which execute queries) to allow asynchronous evaluations:
    - `DataFrame.collect()`, `DataFrame.to_local_iterator()`, `DataFrame.to_pandas()`, `DataFrame.to_pandas_batches()`, `DataFrame.count()`, `DataFrame.first()`.
    - `DataFrameWriter.save_as_table()`, `DataFrameWriter.copy_into_location()`.
    - `Table.delete()`, `Table.update()`, `Table.merge()`.
  - Added method `DataFrame.collect_nowait()` to allow asynchronous evaluations.
  - Added class `AsyncJob` to retrieve results from asynchronously executed queries and check their status.
- Added support for `table_type` in `Session.write_pandas()`. You can now choose from these `table_type` options: `"temporary"`, `"temp"`, and `"transient"`.
- Added support for using Python structured data (`list`, `tuple` and `dict`) as literal values in Snowpark.
- Added keyword argument `execute_as` to `functions.sproc()` and `session.sproc.register()` to allow registering a stored procedure as a caller or owner.
- Added support for specifying a pre-configured file format when reading files from a stage in Snowflake.

### Improvements:

- Added support for displaying details of a Snowpark session.

### Bug Fixes:

- Fixed a bug in which `DataFrame.copy_into_table()` and `DataFrameWriter.save_as_table()` mistakenly created a new table if the table name is fully qualified, and the table already exists.

### Deprecations:

- Deprecated keyword argument `create_temp_table` in `Session.write_pandas()`.
- Deprecated invoking UDFs using arguments wrapped in a Python list or tuple. You can use variable-length arguments without a list or tuple.

### Dependency updates

- Updated ``snowflake-connector-python`` to 2.7.12.

## 0.9.0 (2022-08-30)

### New Features:

- Added support for displaying source code as comments in the generated scripts when registering UDFs.
  This feature is turned on by default. To turn it off, pass the new keyword argument `source_code_display` as `False` when calling `register()` or `@udf()`.
- Added support for calling table functions from `DataFrame.select()`, `DataFrame.with_column()` and `DataFrame.with_columns()` which now take parameters of type `table_function.TableFunctionCall` for columns.
- Added keyword argument `overwrite` to `session.write_pandas()` to allow overwriting contents of a Snowflake table with that of a pandas DataFrame.
- Added keyword argument `column_order` to `df.write.save_as_table()` to specify the matching rules when inserting data into table in append mode.
- Added method `FileOperation.put_stream()` to upload local files to a stage via file stream.
- Added methods `TableFunctionCall.alias()` and `TableFunctionCall.as_()` to allow aliasing the names of columns that come from the output of table function joins.
- Added function `get_active_session()` in module `snowflake.snowpark.context` to get the current active Snowpark session.

### Bug Fixes:

- Fixed a bug in which batch insert should not raise an error when `statement_params` is not passed to the function.
- Fixed a bug in which column names should be quoted when `session.create_dataframe()` is called with dicts and a given schema.
- Fixed a bug in which creation of table should be skipped if the table already exists and is in append mode when calling `df.write.save_as_table()`.
- Fixed a bug in which third-party packages with underscores cannot be added when registering UDFs.

### Improvements:

- Improved function `function.uniform()` to infer the types of inputs `max_` and `min_` and cast the limits to `IntegerType` or `FloatType` correspondingly.

## 0.8.0 (2022-07-22)

### New Features:

- Added keyword only argument `statement_params` to the following methods to allow for specifying statement level parameters:
  - `collect`, `to_local_iterator`, `to_pandas`, `to_pandas_batches`,
    `count`, `copy_into_table`, `show`, `create_or_replace_view`, `create_or_replace_temp_view`, `first`, `cache_result`
    and `random_split` on class `snowflake.snowpark.Dateframe`.
  - `update`, `delete` and `merge` on class `snowflake.snowpark.Table`.
  - `save_as_table` and `copy_into_location` on class `snowflake.snowpark.DataFrameWriter`.
  - `approx_quantile`, `statement_params`, `cov` and `crosstab` on class `snowflake.snowpark.DataFrameStatFunctions`.
  - `register` and `register_from_file` on class `snowflake.snowpark.udf.UDFRegistration`.
  - `register` and `register_from_file` on class `snowflake.snowpark.udtf.UDTFRegistration`.
  - `register` and `register_from_file` on class `snowflake.snowpark.stored_procedure.StoredProcedureRegistration`.
  - `udf`, `udtf` and `sproc` in `snowflake.snowpark.functions`.
- Added support for `Column` as an input argument to `session.call()`.
- Added support for `table_type` in `df.write.save_as_table()`. You can now choose from these `table_type` options: `"temporary"`, `"temp"`, and `"transient"`.

### Improvements:

- Added validation of object name in `session.use_*` methods.
- Updated the query tag in SQL to escape it when it has special characters.
- Added a check to see if Anaconda terms are acknowledged when adding missing packages.

### Bug Fixes:

- Fixed the limited length of the string column in `session.create_dataframe()`.
- Fixed a bug in which `session.create_dataframe()` mistakenly converted 0 and `False` to `None` when the input data was only a list.
- Fixed a bug in which calling `session.create_dataframe()` using a large local dataset sometimes created a temp table twice.
- Aligned the definition of `function.trim()` with the SQL function definition.
- Fixed an issue where snowpark-python would hang when using the Python system-defined (built-in function) `sum` vs. the Snowpark `function.sum()`.

### Deprecations:

- Deprecated keyword argument `create_temp_table` in `df.write.save_as_table()`.

## 0.7.0 (2022-05-25)

### New Features:

- Added support for user-defined table functions (UDTFs).
  - Use function `snowflake.snowpark.functions.udtf()` to register a UDTF, or use it as a decorator to register the UDTF.
    - You can also use `Session.udtf.register()` to register a UDTF.
  - Use `Session.udtf.register_from_file()` to register a UDTF from a Python file.
- Updated APIs to query a table function, including both Snowflake built-in table functions and UDTFs.
  - Use function `snowflake.snowpark.functions.table_function()` to create a callable representing a table function and use it to call the table function in a query.
  - Alternatively, use function `snowflake.snowpark.functions.call_table_function()` to call a table function.
  - Added support for `over` clause that specifies `partition by` and `order by` when lateral joining a table function.
  - Updated `Session.table_function()` and `DataFrame.join_table_function()` to accept `TableFunctionCall` instances.

### Breaking Changes:

- When creating a function with `functions.udf()` and `functions.sproc()`, you can now specify an empty list for the `imports` or `packages` argument to indicate that no import or package is used for this UDF or stored procedure. Previously, specifying an empty list meant that the function would use session-level imports or packages.
- Improved the `__repr__` implementation of data types in `types.py`. The unused `type_name` property has been removed.
- Added a Snowpark-specific exception class for SQL errors. This replaces the previous `ProgrammingError` from the Python connector.

### Improvements:

- Added a lock to a UDF or UDTF when it is called for the first time per thread.
- Improved the error message for pickling errors that occurred during UDF creation.
- Included the query ID when logging the failed query.

### Bug Fixes:

- Fixed a bug in which non-integral data (such as timestamps) was occasionally converted to integer when calling `DataFrame.to_pandas()`.
- Fixed a bug in which `DataFrameReader.parquet()` failed to read a parquet file when its column contained spaces.
- Fixed a bug in which `DataFrame.copy_into_table()` failed when the dataframe is created by reading a file with inferred schemas.

### Deprecations

`Session.flatten()` and `DataFrame.flatten()`.

### Dependency Updates:

- Restricted the version of `cloudpickle` <= `2.0.0`.

## 0.6.0 (2022-04-27)

### New Features:

- Added support for vectorized UDFs with the input as a pandas DataFrame or pandas Series and the output as a pandas Series. This improves the performance of UDFs in Snowpark.
- Added support for inferring the schema of a DataFrame by default when it is created by reading a Parquet, Avro, or ORC file in the stage.
- Added functions `current_session()`, `current_statement()`, `current_user()`, `current_version()`, `current_warehouse()`, `date_from_parts()`, `date_trunc()`, `dayname()`, `dayofmonth()`, `dayofweek()`, `dayofyear()`, `grouping()`, `grouping_id()`, `hour()`, `last_day()`, `minute()`, `next_day()`, `previous_day()`, `second()`, `month()`, `monthname()`, `quarter()`, `year()`, `current_database()`, `current_role()`, `current_schema()`, `current_schemas()`, `current_region()`, `current_avaliable_roles()`, `add_months()`, `any_value()`, `bitnot()`, `bitshiftleft()`, `bitshiftright()`, `convert_timezone()`, `uniform()`, `strtok_to_array()`, `sysdate()`, `time_from_parts()`,  `timestamp_from_parts()`, `timestamp_ltz_from_parts()`, `timestamp_ntz_from_parts()`, `timestamp_tz_from_parts()`, `weekofyear()`, `percentile_cont()` to `snowflake.snowflake.functions`.

### Breaking Changes:

- Expired deprecations:
  - Removed the following APIs that were deprecated in 0.4.0: `DataFrame.groupByGroupingSets()`, `DataFrame.naturalJoin()`, `DataFrame.joinTableFunction`, `DataFrame.withColumns()`, `Session.getImports()`, `Session.addImport()`, `Session.removeImport()`, `Session.clearImports()`, `Session.getSessionStage()`, `Session.getDefaultDatabase()`, `Session.getDefaultSchema()`, `Session.getCurrentDatabase()`, `Session.getCurrentSchema()`, `Session.getFullyQualifiedCurrentSchema()`.

### Improvements:

- Added support for creating an empty `DataFrame` with a specific schema using the `Session.create_dataframe()` method.
- Changed the logging level from `INFO` to `DEBUG` for several logs (e.g., the executed query) when evaluating a dataframe.
- Improved the error message when failing to create a UDF due to pickle errors.

### Bug Fixes:

- Removed pandas hard dependencies in the `Session.create_dataframe()` method.

### Dependency Updates:

- Added `typing-extension` as a new dependency with the version >= `4.1.0`.

## 0.5.0 (2022-03-22)

### New Features

- Added stored procedures API.
  - Added `Session.sproc` property and `sproc()` to `snowflake.snowpark.functions`, so you can register stored procedures.
  - Added `Session.call` to call stored procedures by name.
- Added `UDFRegistration.register_from_file()` to allow registering UDFs from Python source files or zip files directly.
- Added `UDFRegistration.describe()` to describe a UDF.
- Added `DataFrame.random_split()` to provide a way to randomly split a dataframe.
- Added functions `md5()`, `sha1()`, `sha2()`, `ascii()`, `initcap()`, `length()`, `lower()`, `lpad()`, `ltrim()`, `rpad()`, `rtrim()`, `repeat()`, `soundex()`, `regexp_count()`, `replace()`, `charindex()`, `collate()`, `collation()`, `insert()`, `left()`, `right()`, `endswith()` to `snowflake.snowpark.functions`.
- Allowed `call_udf()` to accept literal values.
- Provided a `distinct` keyword in `array_agg()`.

### Bug Fixes:

- Fixed an issue that caused `DataFrame.to_pandas()` to have a string column if `Column.cast(IntegerType())` was used.
- Fixed a bug in `DataFrame.describe()` when there is more than one string column.

## 0.4.0 (2022-02-15)

### New Features

- You can now specify which Anaconda packages to use when defining UDFs.
  - Added `add_packages()`, `get_packages()`, `clear_packages()`, and `remove_package()`, to class `Session`.
  - Added `add_requirements()` to `Session` so you can use a requirements file to specify which packages this session will use.
  - Added parameter `packages` to function `snowflake.snowpark.functions.udf()` and method `UserDefinedFunction.register()` to indicate UDF-level Anaconda package dependencies when creating a UDF.
  - Added parameter `imports` to `snowflake.snowpark.functions.udf()` and `UserDefinedFunction.register()` to specify UDF-level code imports.
- Added a parameter `session` to function `udf()` and `UserDefinedFunction.register()` so you can specify which session to use to create a UDF if you have multiple sessions.
- Added types `Geography` and `Variant` to `snowflake.snowpark.types` to be used as type hints for Geography and Variant data when defining a UDF.
- Added support for Geography geoJSON data.
- Added `Table`, a subclass of `DataFrame` for table operations:
  - Methods `update` and `delete` update and delete rows of a table in Snowflake.
  - Method `merge` merges data from a `DataFrame` to a `Table`.
  - Override method `DataFrame.sample()` with an additional parameter `seed`, which works on tables but not on view and sub-queries.
- Added `DataFrame.to_local_iterator()` and `DataFrame.to_pandas_batches()` to allow getting results from an iterator when the result set returned from the Snowflake database is too large.
- Added `DataFrame.cache_result()` for caching the operations performed on a `DataFrame` in a temporary table.
  Subsequent operations on the original `DataFrame` have no effect on the cached result `DataFrame`.
- Added property `DataFrame.queries` to get SQL queries that will be executed to evaluate the `DataFrame`.
- Added `Session.query_history()` as a context manager to track SQL queries executed on a session, including all SQL queries to evaluate `DataFrame`s created from a session. Both query ID and query text are recorded.
- You can now create a `Session` instance from an existing established `snowflake.connector.SnowflakeConnection`. Use parameter `connection` in `Session.builder.configs()`.
- Added `use_database()`, `use_schema()`, `use_warehouse()`, and `use_role()` to class `Session` to switch database/schema/warehouse/role after a session is created.
- Added `DataFrameWriter.copy_into_table()` to unload a `DataFrame` to stage files.
- Added `DataFrame.unpivot()`.
- Added `Column.within_group()` for sorting the rows by columns with some aggregation functions.
- Added functions `listagg()`, `mode()`, `div0()`, `acos()`, `asin()`, `atan()`, `atan2()`, `cos()`, `cosh()`, `sin()`, `sinh()`, `tan()`, `tanh()`, `degrees()`, `radians()`, `round()`, `trunc()`, and `factorial()` to `snowflake.snowflake.functions`.
- Added an optional argument `ignore_nulls` in function `lead()` and `lag()`.
- The `condition` parameter of function `when()` and `iff()` now accepts SQL expressions.

### Improvements

- All function and method names have been renamed to use the snake case naming style, which is more Pythonic. For convenience, some camel case names are kept as aliases to the snake case APIs. It is recommended to use the snake case APIs.
  - Deprecated these methods on class `Session` and replaced them with their snake case equivalents: `getImports()`, `addImports()`, `removeImport()`, `clearImports()`, `getSessionStage()`, `getDefaultSchema()`, `getDefaultSchema()`, `getCurrentDatabase()`, `getFullyQualifiedCurrentSchema()`.
  - Deprecated these methods on class `DataFrame` and replaced them with their snake case equivalents: `groupingByGroupingSets()`, `naturalJoin()`, `withColumns()`, `joinTableFunction()`.
- Property `DataFrame.columns` is now consistent with `DataFrame.schema.names` and the Snowflake database `Identifier Requirements`.
- `Column.__bool__()` now raises a `TypeError`. This will ban the use of logical operators `and`, `or`, `not` on `Column` object, for instance `col("a") > 1 and col("b") > 2` will raise the `TypeError`. Use `(col("a") > 1) & (col("b") > 2)` instead.
- Changed `PutResult` and `GetResult` to subclass `NamedTuple`.
- Fixed a bug which raised an error when the local path or stage location has a space or other special characters.
- Changed `DataFrame.describe()` so that non-numeric and non-string columns are ignored instead of raising an exception.

### Dependency updates

- Updated ``snowflake-connector-python`` to 2.7.4.

## 0.3.0 (2022-01-09)

### New Features

- Added `Column.isin()`, with an alias `Column.in_()`.
- Added `Column.try_cast()`, which is a special version of `cast()`. It tries to cast a string expression to other types and returns `null` if the cast is not possible.
- Added `Column.startswith()` and `Column.substr()` to process string columns.
- `Column.cast()` now also accepts a `str` value to indicate the cast type in addition to a `DataType` instance.
- Added `DataFrame.describe()` to summarize stats of a `DataFrame`.
- Added `DataFrame.explain()` to print the query plan of a `DataFrame`.
- `DataFrame.filter()` and `DataFrame.select_expr()` now accepts a sql expression.
- Added a new `bool` parameter `create_temp_table` to methods `DataFrame.saveAsTable()` and `Session.write_pandas()` to optionally create a temp table.
- Added `DataFrame.minus()` and `DataFrame.subtract()` as aliases to `DataFrame.except_()`.
- Added `regexp_replace()`, `concat()`, `concat_ws()`, `to_char()`, `current_timestamp()`, `current_date()`, `current_time()`, `months_between()`, `cast()`, `try_cast()`, `greatest()`, `least()`, and `hash()` to module `snowflake.snowpark.functions`.

### Bug Fixes

- Fixed an issue where `Session.createDataFrame(pandas_df)` and `Session.write_pandas(pandas_df)` raise an exception when the `pandas DataFrame` has spaces in the column name.
- `DataFrame.copy_into_table()` sometimes prints an `error` level log entry while it actually works. It's fixed now.
- Fixed an API docs issue where some `DataFrame` APIs are missing from the docs.

### Dependency updates

- Update ``snowflake-connector-python`` to 2.7.2, which upgrades ``pyarrow`` dependency to 6.0.x. Refer to the [python connector 2.7.2 release notes](https://pypi.org/project/snowflake-connector-python/2.7.2/) for more details.

## 0.2.0 (2021-12-02)

### New Features

- Updated the `Session.createDataFrame()` method for creating a `DataFrame` from a pandas DataFrame.
- Added the `Session.write_pandas()` method for writing a `pandas DataFrame` to a table in Snowflake and getting a `Snowpark DataFrame` object back.
- Added new classes and methods for calling window functions.
- Added the new functions `cume_dist()`, to find the cumulative distribution of a value with regard to other values within a window partition,
  and `row_number()`, which returns a unique row number for each row within a window partition.
- Added functions for computing statistics for DataFrames in the `DataFrameStatFunctions` class.
- Added functions for handling missing values in a DataFrame in the `DataFrameNaFunctions` class.
- Added new methods `rollup()`, `cube()`, and `pivot()` to the `DataFrame` class.
- Added the `GroupingSets` class, which you can use with the DataFrame groupByGroupingSets method to perform a SQL GROUP BY GROUPING SETS.
- Added the new `FileOperation(session)`
  class that you can use to upload and download files to and from a stage.
- Added the `DataFrame.copy_into_table()`
  method for loading data from files in a stage into a table.
- In CASE expressions, the functions `when()` and `otherwise()`
  now accept Python types in addition to `Column` objects.
- When you register a UDF you can now optionally set the `replace` parameter to `True` to overwrite an existing UDF with the same name.

### Improvements

- UDFs are now compressed before they are uploaded to the server. This makes them about 10 times smaller, which can help
  when you are using large ML model files.
- When the size of a UDF is less than 8196 bytes, it will be uploaded as in-line code instead of uploaded to a stage.

### Bug Fixes

- Fixed an issue where the statement `df.select(when(col("a") == 1, 4).otherwise(col("a"))), [Row(4), Row(2), Row(3)]` raised an exception.
- Fixed an issue where `df.toPandas()` raised an exception when a DataFrame was created from large local data.

## 0.1.0 (2021-10-26)

Start of Private Preview<|MERGE_RESOLUTION|>--- conflicted
+++ resolved
@@ -55,24 +55,18 @@
 
 - Fixed a bug that causes output of GroupBy.aggregate's columns to be ordered incorrectly.
 - Fixed a bug where `DataFrame.describe` on a frame with duplicate columns of differing dtypes could cause an error or incorrect results.
-<<<<<<< HEAD
+- Fixed a bug in `DataFrame.rolling` and `Series.rolling` so `window=0` now throws `NotImplementedError` instead of `ValueError`
 - Fixed bug where `values` is set to `index` when `index` and `columns` contain all columns in DataFrame during `pivot_table`.
-=======
-- Fixed a bug in `DataFrame.rolling` and `Series.rolling` so `window=0` now throws `NotImplementedError` instead of `ValueError`
->>>>>>> aebd6a3b
 
 #### Improvements
 
 - Added support for named aggregations in `DataFrame.aggregate` and `Series.aggregate` with `axis=0`.
 - `pd.read_csv` reads using the native pandas CSV parser, then uploads data to snowflake using parquet. This enables most of the parameters supported by `read_csv` including date parsing and numeric conversions. Uploading via parquet is roughly twice as fast as uploading via CSV.
-<<<<<<< HEAD
-- Initial work to support an Index directly in Snowpark pandas. Currently, this class is a simple wrapper for a pandas index. Support for Index as a first-class component of Snowpark pandas is coming soon.
-- Expand support for DataFrames with no rows in `pd.pivot_table` and `DataFrame.pivot_table`.
-=======
 - Initial work to support an Index directly in Snowpark pandas. Support for Index as a first-class component of Snowpark pandas is coming soon.
 - Added lazy index constructor and support for `len`, `shape`, `size`, `empty`, `to_pandas()` and `names`. For `df.index`, Snowpark pandas creates a lazy index object. 
 - For `df.columns`, Snowpark pandas supports a non-lazy version of an Index since the data is already stored locally
->>>>>>> aebd6a3b
+- Initial work to support an Index directly in Snowpark pandas. Currently, this class is a simple wrapper for a pandas index. Support for Index as a first-class component of Snowpark pandas is coming soon.
+- Expand support for DataFrames with no rows in `pd.pivot_table` and `DataFrame.pivot_table`.
 
 ## 1.18.0 (2024-05-28)
 

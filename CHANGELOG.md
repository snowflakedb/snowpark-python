--- conflicted
+++ resolved
@@ -10,16 +10,15 @@
 
 #### New Features
 
-<<<<<<< HEAD
 #### Bug Fixes
 
 - Fixed a bug where in expression values created using a dataframe would throw errors like `Object 'SNOWPARK_TEMP_TABLE_ABCDXYZ123' does not exist or not authorized`.
-=======
-#### Improvements
+
+#### Improvements
+
 - Disables sql simplification when sort is performed after limit. 
   - Previously, `df.sort().limit()` and `df.limit().sort()` generates the same query with sort in front of limit. Now, `df.limit().sort()` will generate query that reads `df.limit().sort()`.
   - Improve performance of generated query for `df.limit().sort()`, because limit stops table scanning as soon as the number of records is satisfied.
->>>>>>> 80fc506d
 
 ### Snowpark pandas API Updates
 

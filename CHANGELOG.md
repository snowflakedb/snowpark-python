--- conflicted
+++ resolved
@@ -1,4 +1,20 @@
 # Release History
+
+## 1.19.0 (TBD)
+
+### Snowpark Python API Updates
+
+#### Improvements
+
+### Snowpark pandas API Updates
+
+#### New Features
+
+#### Bug Fixes
+
+#### Improvements
+
+- Added support for named aggregations in `DataFrame.aggregate` and `Series.aggregate` with `axis=0`.
 
 ## 1.18.0 (2024-05-28)
 
@@ -23,11 +39,7 @@
 
 - Added partial support for `DataFrame.pivot_table` with no `index` parameter, as well as for `margins` parameter.
 - Updated the signature of `DataFrame.shift`/`Series.shift`/`DataFrameGroupBy.shift`/`SeriesGroupBy.shift` to match pandas 2.2.1. Snowpark pandas does not yet support the newly-added `suffix` argument, or sequence values of `periods`.
-<<<<<<< HEAD
-- Added support for named aggregations in `DataFrame.aggregate` and `Series.aggregate` with `axis=0`.
-=======
 - Re-added support for `Series.str.split`.
->>>>>>> d640a36e
 
 #### Bug Fixes
 

--- conflicted
+++ resolved
@@ -5,12 +5,8 @@
 ### Snowpark Python API Updates
 
 #### Improvements
-<<<<<<< HEAD
 - Exposed `SessionBuilder.appName` as an alias for `SessionBuilder.app_name`
-=======
-
 - Added support server side string size limitations.
->>>>>>> 2fbd5240
 
 ### Snowpark Local Testing Updates
 #### New Features

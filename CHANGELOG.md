# Release History

## 1.27.0 (TBD)

### Snowpark Python API Updates

#### New Features

- Added support for the following functions in `functions.py`
  - `divnull`
  - `nullifzero`
  - `snowflake_cortex_sentiment`

### Snowpark pandas API Updates

#### New Features

- Added support for `Series.str.ljust` and `Series.str.rjust`.
- Added support for `Series.str.center`.
- Added support for `Series.str.pad`.
- Added support for applying Snowpark Python function `snowflake_cortex_sentiment`.
- Added support for `DataFrame.map`.
- Added support for `DataFrame.from_dict` and `DataFrame.from_records`.
- Added support for mixed case field names in struct type columns.

#### Improvements
<<<<<<< HEAD
- Improved performance of `DataFrame.map`, `Series.apply` and `Series.map` methods by mapping numpy functions to snowpark functions if possible.
- Added documentation for `DataFrame.map`.
=======
- Improve performance of `DataFrame.map`, `Series.apply` and `Series.map` methods by mapping numpy functions to snowpark functions if possible.
- Updated integration testing for `session.lineage.trace` to exclude deleted objects
>>>>>>> e8e9c876

## 1.26.0 (2024-12-05)

### Snowpark Python API Updates

#### New Features

- Added support for property `version` and class method `get_active_session` for `Session` class.
- Added new methods and variables to enhance data type handling and JSON serialization/deserialization:
  - To `DataType`, its derived classes, and `StructField`:
    - `type_name`: Returns the type name of the data.
    - `simple_string`: Provides a simple string representation of the data.
    - `json_value`: Returns the data as a JSON-compatible value.
    - `json`: Converts the data to a JSON string.
  - To `ArrayType`, `MapType`, `StructField`, `PandasSeriesType`, `PandasDataFrameType` and `StructType`:
    - `from_json`: Enables these types to be created from JSON data.
  - To `MapType`:
    - `keyType`: keys of the map
    - `valueType`: values of the map
- Added support for method `appName` in `SessionBuilder`.
- Added support for `include_nulls` argument in `DataFrame.unpivot`.
- Added support for following functions in `functions.py`:
  - `size` to get size of array, object, or map columns.
  - `collect_list` an alias of `array_agg`.
  - `substring` makes `len` argument optional.
- Added parameter `ast_enabled` to session for internal usage (default: `False`).

#### Improvements

- Added support for specifying the following to `DataFrame.create_or_replace_dynamic_table`:
  - `iceberg_config` A dictionary that can hold the following iceberg configuration options:
    - `external_volume`
    - `catalog`
    - `base_location`
    - `catalog_sync`
    - `storage_serialization_policy`
- Added support for nested data types to `DataFrame.print_schema`
- Added support for `level` parameter to `DataFrame.print_schema`
- Improved flexibility of `DataFrameReader` and `DataFrameWriter` API by adding support for the following:
  - Added `format` method to `DataFrameReader` and `DataFrameWriter` to specify file format when loading or unloading results.
  - Added `load` method to `DataFrameReader` to work in conjunction with `format`.
  - Added `save` method to `DataFrameWriter` to work in conjunction with `format`.
  - Added support to read keyword arguments to `options` method for `DataFrameReader` and `DataFrameWriter`.
- Relaxed the cloudpickle dependency for Python 3.11 to simplify build requirements. However, for Python 3.11, `cloudpickle==2.2.1` remains the only supported version.

#### Bug Fixes

- Removed warnings that dynamic pivot features were in private preview, because
  dynamic pivot is now generally available.
- Fixed a bug in `session.read.options` where `False` Boolean values were incorrectly parsed as `True` in the generated file format.

#### Dependency Updates

- Added a runtime dependency on `python-dateutil`.

### Snowpark pandas API Updates

#### New Features

- Added partial support for `Series.map` when `arg` is a pandas `Series` or a
  `collections.abc.Mapping`. No support for instances of `dict` that implement
  `__missing__` but are not instances of `collections.defaultdict`.
- Added support for `DataFrame.align` and `Series.align` for `axis=1` and `axis=None`.
- Added support for `pd.json_normalize`.
- Added support for `GroupBy.pct_change` with `axis=0`, `freq=None`, and `limit=None`.
- Added support for `DataFrameGroupBy.__iter__` and `SeriesGroupBy.__iter__`.
- Added support for `np.sqrt`, `np.trunc`, `np.floor`, numpy trig functions, `np.exp`, `np.abs`, `np.positive` and `np.negative`.
- Added partial support for the dataframe interchange protocol method
  `DataFrame.__dataframe__()`.

#### Bug Fixes

- Fixed a bug in `df.loc` where setting a single column from a series results in unexpected `None` values.

#### Improvements

- Use UNPIVOT INCLUDE NULLS for unpivot operations in pandas instead of sentinel values.
- Improved documentation for pd.read_excel.

## 1.25.0 (2024-11-14)

### Snowpark Python API Updates

#### New Features

- Added the following new functions in `snowflake.snowpark.dataframe`:
  - `map`
- Added support for passing parameter `include_error` to `Session.query_history` to record queries that have error during execution.

#### Improvements

- When target stage is not set in profiler, a default stage from `Session.get_session_stage` is used instead of raising `SnowparkSQLException`.
- Allowed lower case or mixed case input when calling `Session.stored_procedure_profiler.set_active_profiler`.
- Added distributed tracing using open telemetry APIs for action function in `DataFrame`:
  - `cache_result`
- Removed opentelemetry warning from logging.

#### Bug Fixes

- Fixed the pre-action and post-action query propagation when `In` expression were used in selects.
- Fixed a bug that raised error `AttributeError` while calling `Session.stored_procedure_profiler.get_output` when `Session.stored_procedure_profiler` is disabled.

#### Dependency Updates

- Added a dependency on `protobuf>=5.28` and `tzlocal` at runtime.
- Added a dependency on `protoc-wheel-0` for the development profile.
- Require `snowflake-connector-python>=3.12.0, <4.0.0` (was `>=3.10.0`).

### Snowpark pandas API Updates

#### Dependency Updates

- Updated `modin` from 0.28.1 to 0.30.1.
- Added support for all `pandas` 2.2.x versions.

#### New Features

- Added support for `Index.to_numpy`.
- Added support for `DataFrame.align` and `Series.align` for `axis=0`.
- Added support for `size` in `GroupBy.aggregate`, `DataFrame.aggregate`, and `Series.aggregate`.
- Added support for `snowflake.snowpark.functions.window`
- Added support for `pd.read_pickle` (Uses native pandas for processing).
- Added support for `pd.read_html` (Uses native pandas for processing).
- Added support for `pd.read_xml` (Uses native pandas for processing).
- Added support for aggregation functions `"size"` and `len` in `GroupBy.aggregate`, `DataFrame.aggregate`, and `Series.aggregate`.
- Added support for list values in `Series.str.len`.

#### Bug Fixes

- Fixed a bug where aggregating a single-column dataframe with a single callable function (e.g. `pd.DataFrame([0]).agg(np.mean)`) would fail to transpose the result.
- Fixed bugs where `DataFrame.dropna()` would:
  - Treat an empty `subset` (e.g. `[]`) as if it specified all columns instead of no columns.
  - Raise a `TypeError` for a scalar `subset` instead of filtering on just that column.
  - Raise a `ValueError` for a `subset` of type `pandas.Index` instead of filtering on the columns in the index.
- Disable creation of scoped read only table to mitigate Disable creation of scoped read only table to mitigate `TableNotFoundError` when using dynamic pivot in notebook environment.
- Fixed a bug when concat dataframe or series objects are coming from the same dataframe when axis = 1.

#### Improvements

- Improve np.where with scalar x value by eliminating unnecessary join and temp table creation.
- Improve get_dummies performance by flattening the pivot with join.
- Improve align performance when aligning on row position column by removing unnecessary window functions.



### Snowpark Local Testing Updates

#### New Features

- Added support for patching functions that are unavailable in the `snowflake.snowpark.functions` module.
- Added support for `snowflake.snowpark.functions.any_value`

#### Bug Fixes

- Fixed a bug where `Table.update` could not handle `VariantType`, `MapType`, and `ArrayType` data types.
- Fixed a bug where column aliases were incorrectly resolved in `DataFrame.join`, causing errors when selecting columns from a joined DataFrame.
- Fixed a bug where `Table.update` and `Table.merge` could fail if the target table's index was not the default `RangeIndex`.

## 1.24.0 (2024-10-28)

### Snowpark Python API Updates

#### New Features

- Updated `Session` class to be thread-safe. This allows concurrent DataFrame transformations, DataFrame actions, UDF and stored procedure registration, and concurrent file uploads when using the same `Session` object.
  - The feature is disabled by default and can be enabled by setting `FEATURE_THREAD_SAFE_PYTHON_SESSION` to `True` for account.
  - Updating session configurations, like changing database or schema, when multiple threads are using the session may lead to unexpected behavior.
  - When enabled, some internally created temporary table names returned from `DataFrame.queries` API are not deterministic, and may be different when DataFrame actions are executed. This does not affect explicit user-created temporary tables.
- Added support for 'Service' domain to `session.lineage.trace` API.
- Added support for `copy_grants` parameter when registering UDxF and stored procedures.
- Added support for the following methods in `DataFrameWriter` to support daisy-chaining:
  - `option`
  - `options`
  - `partition_by`
- Added support for `snowflake_cortex_summarize`.

#### Improvements

- Improved the following new capability for function `snowflake.snowpark.functions.array_remove` it is now possible to use in python.
- Disables sql simplification when sort is performed after limit.
  - Previously, `df.sort().limit()` and `df.limit().sort()` generates the same query with sort in front of limit. Now, `df.limit().sort()` will generate query that reads `df.limit().sort()`.
  - Improve performance of generated query for `df.limit().sort()`, because limit stops table scanning as soon as the number of records is satisfied.
- Added a client side error message for when an invalid stage location is passed to DataFrame read functions.

#### Bug Fixes

- Fixed a bug where the automatic cleanup of temporary tables could interfere with the results of async query execution.
- Fixed a bug in `DataFrame.analytics.time_series_agg` function to handle multiple data points in same sliding interval.
- Fixed a bug that created inconsistent casing in field names of structured objects in iceberg schemas.

#### Deprecations

- Deprecated warnings will be triggered when using snowpark-python with Python 3.8. For more details, please refer to https://docs.snowflake.com/en/developer-guide/python-runtime-support-policy.

### Snowpark pandas API Updates

#### New Features

- Added support for `np.subtract`, `np.multiply`, `np.divide`, and `np.true_divide`.
- Added support for tracking usages of `__array_ufunc__`.
- Added numpy compatibility support for `np.float_power`, `np.mod`, `np.remainder`, `np.greater`, `np.greater_equal`, `np.less`, `np.less_equal`, `np.not_equal`, and `np.equal`.
- Added numpy compatibility support for `np.log`, `np.log2`, and `np.log10`
- Added support for `DataFrameGroupBy.bfill`, `SeriesGroupBy.bfill`, `DataFrameGroupBy.ffill`, and `SeriesGroupBy.ffill`.
- Added support for `on` parameter with `Resampler`.
- Added support for timedelta inputs in `value_counts()`.
- Added support for applying Snowpark Python function `snowflake_cortex_summarize`.
- Added support for `DataFrame.attrs` and `Series.attrs`.
- Added support for `DataFrame.style`.
- Added numpy compatibility support for `np.full_like`

#### Improvements

- Improved generated SQL query for `head` and `iloc` when the row key is a slice.
- Improved error message when passing an unknown timezone to `tz_convert` and `tz_localize` in `Series`, `DataFrame`, `Series.dt`, and `DatetimeIndex`.
- Improved documentation for `tz_convert` and `tz_localize` in `Series`, `DataFrame`, `Series.dt`, and `DatetimeIndex` to specify the supported timezone formats.
- Added additional kwargs support for `df.apply` and `series.apply` ( as well as `map` and `applymap` ) when using snowpark functions. This allows for some position independent compatibility between apply and functions where the first argument is not a pandas object.
- Improved generated SQL query for `iloc` and `iat` when the row key is a scalar.
- Removed all joins in `iterrows`.
- Improved documentation for `Series.map` to reflect the unsupported features.
- Added support for `np.may_share_memory` which is used internally by many scikit-learn functions. This method will always return false when called with a Snowpark pandas object.

#### Bug Fixes

- Fixed a bug where `DataFrame` and `Series` `pct_change()` would raise `TypeError` when input contained timedelta columns.
- Fixed a bug where `replace()` would sometimes propagate `Timedelta` types incorrectly through `replace()`. Instead raise `NotImplementedError` for `replace()` on `Timedelta`.
- Fixed a bug where `DataFrame` and `Series` `round()` would raise `AssertionError` for `Timedelta` columns. Instead raise `NotImplementedError` for `round()` on `Timedelta`.
- Fixed a bug where `reindex` fails when the new index is a Series with non-overlapping types from the original index.
- Fixed a bug where calling `__getitem__` on a DataFrameGroupBy object always returned a DataFrameGroupBy object if `as_index=False`.
- Fixed a bug where inserting timedelta values into an existing column would silently convert the values to integers instead of raising `NotImplementedError`.
- Fixed a bug where `DataFrame.shift()` on axis=0 and axis=1 would fail to propagate timedelta types.
- `DataFrame.abs()`, `DataFrame.__neg__()`, `DataFrame.stack()`, and `DataFrame.unstack()` now raise `NotImplementedError` for timedelta inputs instead of failing to propagate timedelta types.

### Snowpark Local Testing Updates

#### Bug Fixes

- Fixed a bug where `DataFrame.alias` raises `KeyError` for input column name.
- Fixed a bug where `to_csv` on Snowflake stage fails when data contains empty strings.

## 1.23.0 (2024-10-09)

### Snowpark Python API Updates

#### New Features

- Added the following new functions in `snowflake.snowpark.functions`:
  - `make_interval`
- Added support for using Snowflake Interval constants with `Window.range_between()` when the order by column is TIMESTAMP or DATE type.
- Added support for file writes. This feature is currently in private preview.
- Added `thread_id` to `QueryRecord` to track the thread id submitting the query history.
- Added support for `Session.stored_procedure_profiler`.

#### Improvements

#### Bug Fixes

- Fixed a bug where registering a stored procedure or UDxF with type hints would give a warning `'NoneType' has no len() when trying to read default values from function`.

### Snowpark pandas API Updates

#### New Features

- Added support for `TimedeltaIndex.mean` method.
- Added support for some cases of aggregating `Timedelta` columns on `axis=0` with `agg` or `aggregate`.
- Added support for `by`, `left_by`, `right_by`, `left_index`, and `right_index` for `pd.merge_asof`.
- Added support for passing parameter `include_describe` to `Session.query_history`.
- Added support for `DatetimeIndex.mean` and `DatetimeIndex.std` methods.
- Added support for `Resampler.asfreq`, `Resampler.indices`, `Resampler.nunique`, and `Resampler.quantile`.
- Added support for `resample` frequency `W`, `ME`, `YE` with `closed = "left"`.
- Added support for `DataFrame.rolling.corr` and `Series.rolling.corr` for `pairwise = False` and int `window`.
- Added support for string time-based `window` and `min_periods = None` for `Rolling`.
- Added support for `DataFrameGroupBy.fillna` and `SeriesGroupBy.fillna`.
- Added support for constructing `Series` and `DataFrame` objects with the lazy `Index` object as `data`, `index`, and `columns` arguments.
- Added support for constructing `Series` and `DataFrame` objects with `index` and `column` values not present in `DataFrame`/`Series` `data`.
- Added support for `pd.read_sas` (Uses native pandas for processing).
- Added support for applying `rolling().count()` and `expanding().count()` to `Timedelta` series and columns.
- Added support for `tz` in both `pd.date_range` and `pd.bdate_range`.
- Added support for `Series.items`.
- Added support for `errors="ignore"` in `pd.to_datetime`.
- Added support for `DataFrame.tz_localize` and `Series.tz_localize`.
- Added support for `DataFrame.tz_convert` and `Series.tz_convert`.
- Added support for applying Snowpark Python functions (e.g., `sin`) in `Series.map`, `Series.apply`, `DataFrame.apply` and `DataFrame.applymap`.

#### Improvements

- Improved `to_pandas` to persist the original timezone offset for TIMESTAMP_TZ type.
- Improved `dtype` results for TIMESTAMP_TZ type to show correct timezone offset.
- Improved `dtype` results for TIMESTAMP_LTZ type to show correct timezone.
- Improved error message when passing non-bool value to `numeric_only` for groupby aggregations.
- Removed unnecessary warning about sort algorithm in `sort_values`.
- Use SCOPED object for internal create temp tables. The SCOPED objects will be stored sproc scoped if created within stored sproc, otherwise will be session scoped, and the object will be automatically cleaned at the end of the scope.
- Improved warning messages for operations that lead to materialization with inadvertent slowness.
- Removed unnecessary warning message about `convert_dtype` in `Series.apply`.

#### Bug Fixes

- Fixed a bug where an `Index` object created from a `Series`/`DataFrame` incorrectly updates the `Series`/`DataFrame`'s index name after an inplace update has been applied to the original `Series`/`DataFrame`.
- Suppressed an unhelpful `SettingWithCopyWarning` that sometimes appeared when printing `Timedelta` columns.
- Fixed `inplace` argument for `Series` objects derived from other `Series` objects.
- Fixed a bug where `Series.sort_values` failed if series name overlapped with index column name.
- Fixed a bug where transposing a dataframe would map `Timedelta` index levels to integer column levels.
- Fixed a bug where `Resampler` methods on timedelta columns would produce integer results.
- Fixed a bug where `pd.to_numeric()` would leave `Timedelta` inputs as `Timedelta` instead of converting them to integers.
- Fixed `loc` set when setting a single row, or multiple rows, of a DataFrame with a Series value.

### Snowpark Local Testing Updates

#### Bug Fixes

- Fixed a bug where nullable columns were annotated wrongly.
- Fixed a bug where the `date_add` and `date_sub` functions failed for `NULL` values.
- Fixed a bug where `equal_null` could fail inside a merge statement.
- Fixed a bug where `row_number` could fail inside a Window function.
- Fixed a bug where updates could fail when the source is the result of a join.


## 1.22.1 (2024-09-11)
This is a re-release of 1.22.0. Please refer to the 1.22.0 release notes for detailed release content.


## 1.22.0 (2024-09-10)

### Snowpark Python API Updates

### New Features

- Added the following new functions in `snowflake.snowpark.functions`:
  - `array_remove`
  - `ln`

#### Improvements

- Improved documentation for `Session.write_pandas` by making `use_logical_type` option more explicit.
- Added support for specifying the following to `DataFrameWriter.save_as_table`:
  - `enable_schema_evolution`
  - `data_retention_time`
  - `max_data_extension_time`
  - `change_tracking`
  - `copy_grants`
  - `iceberg_config` A dicitionary that can hold the following iceberg configuration options:
      - `external_volume`
      - `catalog`
      - `base_location`
      - `catalog_sync`
      - `storage_serialization_policy`
- Added support for specifying the following to `DataFrameWriter.copy_into_table`:
  - `iceberg_config` A dicitionary that can hold the following iceberg configuration options:
      - `external_volume`
      - `catalog`
      - `base_location`
      - `catalog_sync`
      - `storage_serialization_policy`
- Added support for specifying the following parameters to `DataFrame.create_or_replace_dynamic_table`:
  - `mode`
  - `refresh_mode`
  - `initialize`
  - `clustering_keys`
  - `is_transient`
  - `data_retention_time`
  - `max_data_extension_time`

#### Bug Fixes

- Fixed a bug in `session.read.csv` that caused an error when setting `PARSE_HEADER = True` in an externally defined file format.
- Fixed a bug in query generation from set operations that allowed generation of duplicate queries when children have common subqueries.
- Fixed a bug in `session.get_session_stage` that referenced a non-existing stage after switching database or schema.
- Fixed a bug where calling `DataFrame.to_snowpark_pandas` without explicitly initializing the Snowpark pandas plugin caused an error.
- Fixed a bug where using the `explode` function in dynamic table creation caused a SQL compilation error due to improper boolean type casting on the `outer` parameter.

### Snowpark Local Testing Updates

#### New Features

- Added support for type coercion when passing columns as input to UDF calls.
- Added support for `Index.identical`.

#### Bug Fixes

- Fixed a bug where the truncate mode in `DataFrameWriter.save_as_table` incorrectly handled DataFrames containing only a subset of columns from the existing table.
- Fixed a bug where function `to_timestamp` does not set the default timezone of the column datatype.

### Snowpark pandas API Updates

#### New Features

- Added limited support for the `Timedelta` type, including the following features. Snowpark pandas will raise `NotImplementedError` for unsupported `Timedelta` use cases.
  - supporting tracking the Timedelta type through `copy`, `cache_result`, `shift`, `sort_index`, `assign`, `bfill`, `ffill`, `fillna`, `compare`, `diff`, `drop`, `dropna`, `duplicated`, `empty`, `equals`, `insert`, `isin`, `isna`, `items`, `iterrows`, `join`, `len`, `mask`, `melt`, `merge`, `nlargest`, `nsmallest`, `to_pandas`.
  - converting non-timedelta to timedelta via `astype`.
  - `NotImplementedError` will be raised for the rest of methods that do not support `Timedelta`.
  - support for subtracting two timestamps to get a Timedelta.
  - support indexing with Timedelta data columns.
  - support for adding or subtracting timestamps and `Timedelta`.
  - support for binary arithmetic between two `Timedelta` values.
  - support for binary arithmetic and comparisons between `Timedelta` values and numeric values.
  - support for lazy `TimedeltaIndex`.
  - support for `pd.to_timedelta`.
  - support for `GroupBy` aggregations `min`, `max`, `mean`, `idxmax`, `idxmin`, `std`, `sum`, `median`, `count`, `any`, `all`, `size`, `nunique`, `head`, `tail`, `aggregate`.
  - support for `GroupBy` filtrations `first` and `last`.
  - support for `TimedeltaIndex` attributes: `days`, `seconds`, `microseconds` and `nanoseconds`.
  - support for `diff` with timestamp columns on `axis=0` and `axis=1`
  - support for `TimedeltaIndex` methods: `ceil`, `floor` and `round`.
  - support for `TimedeltaIndex.total_seconds` method.
- Added support for index's arithmetic and comparison operators.
- Added support for `Series.dt.round`.
- Added documentation pages for `DatetimeIndex`.
- Added support for `Index.name`, `Index.names`, `Index.rename`, and `Index.set_names`.
- Added support for `Index.__repr__`.
- Added support for `DatetimeIndex.month_name` and `DatetimeIndex.day_name`.
- Added support for `Series.dt.weekday`, `Series.dt.time`, and `DatetimeIndex.time`.
- Added support for `Index.min` and `Index.max`.
- Added support for `pd.merge_asof`.
- Added support for `Series.dt.normalize` and `DatetimeIndex.normalize`.
- Added support for `Index.is_boolean`, `Index.is_integer`, `Index.is_floating`, `Index.is_numeric`, and `Index.is_object`.
- Added support for `DatetimeIndex.round`, `DatetimeIndex.floor` and `DatetimeIndex.ceil`.
- Added support for `Series.dt.days_in_month` and `Series.dt.daysinmonth`.
- Added support for `DataFrameGroupBy.value_counts` and `SeriesGroupBy.value_counts`.
- Added support for `Series.is_monotonic_increasing` and `Series.is_monotonic_decreasing`.
- Added support for `Index.is_monotonic_increasing` and `Index.is_monotonic_decreasing`.
- Added support for `pd.crosstab`.
- Added support for `pd.bdate_range` and included business frequency support (B, BME, BMS, BQE, BQS, BYE, BYS) for both `pd.date_range` and `pd.bdate_range`.
- Added support for lazy `Index` objects  as `labels` in `DataFrame.reindex` and `Series.reindex`.
- Added support for `Series.dt.days`, `Series.dt.seconds`, `Series.dt.microseconds`, and `Series.dt.nanoseconds`.
- Added support for creating a `DatetimeIndex` from an `Index` of numeric or string type.
- Added support for string indexing with `Timedelta` objects.
- Added support for `Series.dt.total_seconds` method.
- Added support for `DataFrame.apply(axis=0)`.
- Added support for `Series.dt.tz_convert` and `Series.dt.tz_localize`.
- Added support for `DatetimeIndex.tz_convert` and `DatetimeIndex.tz_localize`.

#### Improvements

- Improve concat, join performance when operations are performed on series coming from the same dataframe by avoiding unnecessary joins.
- Refactored `quoted_identifier_to_snowflake_type` to avoid making metadata queries if the types have been cached locally.
- Improved `pd.to_datetime` to handle all local input cases.
- Create a lazy index from another lazy index without pulling data to client.
- Raised `NotImplementedError` for Index bitwise operators.
- Display a more clear error message when `Index.names` is set to a non-like-like object.
- Raise a warning whenever MultiIndex values are pulled in locally.
- Improve warning message for `pd.read_snowflake` include the creation reason when temp table creation is triggered.
- Improve performance for `DataFrame.set_index`, or setting `DataFrame.index` or `Series.index` by avoiding checks require eager evaluation. As a consequence, when the new index that does not match the current `Series`/`DataFrame` object length, a `ValueError` is no longer raised. Instead, when the `Series`/`DataFrame` object is longer than the provided index, the `Series`/`DataFrame`'s new index is filled with `NaN` values for the "extra" elements. Otherwise, the extra values in the provided index are ignored.
- Properly raise `NotImplementedError` when ambiguous/nonexistent are non-string in `ceil`/`floor`/`round`.

#### Bug Fixes

- Stopped ignoring nanoseconds in `pd.Timedelta` scalars.
- Fixed AssertionError in tree of binary operations.
- Fixed bug in `Series.dt.isocalendar` using a named Series
- Fixed `inplace` argument for Series objects derived from DataFrame columns.
- Fixed a bug where `Series.reindex` and `DataFrame.reindex` did not update the result index's name correctly.
- Fixed a bug where `Series.take` did not error when `axis=1` was specified.


## 1.21.1 (2024-09-05)

### Snowpark Python API Updates

#### Bug Fixes

- Fixed a bug where using `to_pandas_batches` with async jobs caused an error due to improper handling of waiting for asynchronous query completion.

## 1.21.0 (2024-08-19)

### Snowpark Python API Updates

#### New Features

- Added support for `snowflake.snowpark.testing.assert_dataframe_equal` that is a utility function to check the equality of two Snowpark DataFrames.

#### Improvements

- Added support server side string size limitations.
- Added support to create and invoke stored procedures, UDFs and UDTFs with optional arguments.
- Added support for column lineage in the DataFrame.lineage.trace API.
- Added support for passing `INFER_SCHEMA` options to `DataFrameReader` via `INFER_SCHEMA_OPTIONS`.
- Added support for passing `parameters` parameter to `Column.rlike` and `Column.regexp`.
- Added support for automatically cleaning up temporary tables created by `df.cache_result()` in the current session, when the DataFrame is no longer referenced (i.e., gets garbage collected). It is still an experimental feature not enabled by default, and can be enabled by setting `session.auto_clean_up_temp_table_enabled` to `True`.
- Added support for string literals to the `fmt` parameter of `snowflake.snowpark.functions.to_date`.
- Added support for system$reference function.

#### Bug Fixes

- Fixed a bug where SQL generated for selecting `*` column has an incorrect subquery.
- Fixed a bug in `DataFrame.to_pandas_batches` where the iterator could throw an error if certain transformation is made to the pandas dataframe due to wrong isolation level.
- Fixed a bug in `DataFrame.lineage.trace` to split the quoted feature view's name and version correctly.
- Fixed a bug in `Column.isin` that caused invalid sql generation when passed an empty list.
- Fixed a bug that fails to raise NotImplementedError while setting cell with list like item.

### Snowpark Local Testing Updates

#### New Features

- Added support for the following APIs:
  - snowflake.snowpark.functions
    - `rank`
    - `dense_rank`
    - `percent_rank`
    - `cume_dist`
    - `ntile`
    - `datediff`
    - `array_agg`
  - snowflake.snowpark.column.Column.within_group
- Added support for parsing flags in regex statements for mocked plans. This maintains parity with the `rlike` and `regexp` changes above.

#### Bug Fixes

- Fixed a bug where Window Functions LEAD and LAG do not handle option `ignore_nulls` properly.
- Fixed a bug where values were not populated into the result DataFrame during the insertion of table merge operation.

#### Improvements

- Fix pandas FutureWarning about integer indexing.

### Snowpark pandas API Updates

#### New Features

- Added support for `DataFrame.backfill`, `DataFrame.bfill`, `Series.backfill`, and `Series.bfill`.
- Added support for `DataFrame.compare` and `Series.compare` with default parameters.
- Added support for `Series.dt.microsecond` and `Series.dt.nanosecond`.
- Added support for `Index.is_unique` and `Index.has_duplicates`.
- Added support for `Index.equals`.
- Added support for `Index.value_counts`.
- Added support for `Series.dt.day_name` and `Series.dt.month_name`.
- Added support for indexing on Index, e.g., `df.index[:10]`.
- Added support for `DataFrame.unstack` and `Series.unstack`.
- Added support for `DataFrame.asfreq` and `Series.asfreq`.
- Added support for `Series.dt.is_month_start` and `Series.dt.is_month_end`.
- Added support for `Index.all` and `Index.any`.
- Added support for `Series.dt.is_year_start` and `Series.dt.is_year_end`.
- Added support for `Series.dt.is_quarter_start` and `Series.dt.is_quarter_end`.
- Added support for lazy `DatetimeIndex`.
- Added support for `Series.argmax` and `Series.argmin`.
- Added support for `Series.dt.is_leap_year`.
- Added support for `DataFrame.items`.
- Added support for `Series.dt.floor` and `Series.dt.ceil`.
- Added support for `Index.reindex`.
- Added support for `DatetimeIndex` properties: `year`, `month`, `day`, `hour`, `minute`, `second`, `microsecond`,
    `nanosecond`, `date`, `dayofyear`, `day_of_year`, `dayofweek`, `day_of_week`, `weekday`, `quarter`,
    `is_month_start`, `is_month_end`, `is_quarter_start`, `is_quarter_end`, `is_year_start`, `is_year_end`
    and `is_leap_year`.
- Added support for `Resampler.fillna` and `Resampler.bfill`.
- Added limited support for the `Timedelta` type, including creating `Timedelta` columns and `to_pandas`.
- Added support for `Index.argmax` and `Index.argmin`.

#### Improvements

- Removed the public preview warning message when importing Snowpark pandas.
- Removed unnecessary count query from `SnowflakeQueryCompiler.is_series_like` method.
- `Dataframe.columns` now returns native pandas Index object instead of Snowpark Index object.
- Refactor and introduce `query_compiler` argument in `Index` constructor to create `Index` from query compiler.
- `pd.to_datetime` now returns a DatetimeIndex object instead of a Series object.
- `pd.date_range` now returns a DatetimeIndex object instead of a Series object.

#### Bug Fixes

- Made passing an unsupported aggregation function to `pivot_table` raise `NotImplementedError` instead of `KeyError`.
- Removed axis labels and callable names from error messages and telemetry about unsupported aggregations.
- Fixed AssertionError in `Series.drop_duplicates` and `DataFrame.drop_duplicates` when called after `sort_values`.
- Fixed a bug in `Index.to_frame` where the result frame's column name may be wrong where name is unspecified.
- Fixed a bug where some Index docstrings are ignored.
- Fixed a bug in `Series.reset_index(drop=True)` where the result name may be wrong.
- Fixed a bug in `Groupby.first/last` ordering by the correct columns in the underlying window expression.

## 1.20.0 (2024-07-17)

### Snowpark Python API Updates

#### Improvements

- Added distributed tracing using open telemetry APIs for table stored procedure function in `DataFrame`:
  - `_execute_and_get_query_id`
- Added support for the `arrays_zip` function.
- Improves performance for binary column expression and `df._in` by avoiding unnecessary cast for numeric values. You can enable this optimization by setting `session.eliminate_numeric_sql_value_cast_enabled = True`.
- Improved error message for `write_pandas` when the target table does not exist and `auto_create_table=False`.
- Added open telemetry tracing on UDxF functions in Snowpark.
- Added open telemetry tracing on stored procedure registration in Snowpark.
- Added a new optional parameter called `format_json` to the `Session.SessionBuilder.app_name` function that sets the app name in the `Session.query_tag` in JSON format. By default, this parameter is set to `False`.

#### Bug Fixes
- Fixed a bug where SQL generated for `lag(x, 0)` was incorrect and failed with error message `argument 1 to function LAG needs to be constant, found 'SYSTEM$NULL_TO_FIXED(null)'`.

### Snowpark Local Testing Updates

#### New Features

- Added support for the following APIs:
  - snowflake.snowpark.functions
    - random
- Added new parameters to `patch` function when registering a mocked function:
  - `distinct` allows an alternate function to be specified for when a sql function should be distinct.
  - `pass_column_index` passes a named parameter `column_index` to the mocked function that contains the pandas.Index for the input data.
  - `pass_row_index` passes a named parameter `row_index` to the mocked function that is the 0 indexed row number the function is currently operating on.
  - `pass_input_data` passes a named parameter `input_data` to the mocked function that contains the entire input dataframe for the current expression.
  - Added support for the `column_order` parameter to method `DataFrameWriter.save_as_table`.


#### Bug Fixes
- Fixed a bug that caused DecimalType columns to be incorrectly truncated to integer precision when used in BinaryExpressions.

### Snowpark pandas API Updates

#### New Features
- Added support for `DataFrameGroupBy.all`, `SeriesGroupBy.all`, `DataFrameGroupBy.any`, and `SeriesGroupBy.any`.
- Added support for `DataFrame.nlargest`, `DataFrame.nsmallest`, `Series.nlargest` and `Series.nsmallest`.
- Added support for `replace` and `frac > 1` in `DataFrame.sample` and `Series.sample`.
- Added support for `read_excel` (Uses local pandas for processing)
- Added support for `Series.at`, `Series.iat`, `DataFrame.at`, and `DataFrame.iat`.
- Added support for `Series.dt.isocalendar`.
- Added support for `Series.case_when` except when condition or replacement is callable.
- Added documentation pages for `Index` and its APIs.
- Added support for `DataFrame.assign`.
- Added support for `DataFrame.stack`.
- Added support for `DataFrame.pivot` and `pd.pivot`.
- Added support for `DataFrame.to_csv` and `Series.to_csv`.
- Added partial support for `Series.str.translate` where the values in the `table` are single-codepoint strings.
- Added support for `DataFrame.corr`.
- Allow `df.plot()` and `series.plot()` to be called, materializing the data into the local client
- Added support for `DataFrameGroupBy` and `SeriesGroupBy` aggregations `first` and `last`
- Added support for `DataFrameGroupBy.get_group`.
- Added support for `limit` parameter when `method` parameter is used in `fillna`.
- Added partial support for `Series.str.translate` where the values in the `table` are single-codepoint strings.
- Added support for `DataFrame.corr`.
- Added support for `DataFrame.equals` and `Series.equals`.
- Added support for `DataFrame.reindex` and `Series.reindex`.
- Added support for `Index.astype`.
- Added support for `Index.unique` and `Index.nunique`.
- Added support for `Index.sort_values`.

#### Bug Fixes
- Fixed an issue when using np.where and df.where when the scalar 'other' is the literal 0.
- Fixed a bug regarding precision loss when converting to Snowpark pandas `DataFrame` or `Series` with `dtype=np.uint64`.
- Fixed bug where `values` is set to `index` when `index` and `columns` contain all columns in DataFrame during `pivot_table`.

#### Improvements
- Added support for `Index.copy()`
- Added support for Index APIs: `dtype`, `values`, `item()`, `tolist()`, `to_series()` and `to_frame()`
- Expand support for DataFrames with no rows in `pd.pivot_table` and `DataFrame.pivot_table`.
- Added support for `inplace` parameter in `DataFrame.sort_index` and `Series.sort_index`.


## 1.19.0 (2024-06-25)

### Snowpark Python API Updates

#### New Features

- Added support for `to_boolean` function.
- Added documentation pages for Index and its APIs.

#### Bug Fixes

- Fixed a bug where python stored procedure with table return type fails when run in a task.
- Fixed a bug where df.dropna fails due to `RecursionError: maximum recursion depth exceeded` when the DataFrame has more than 500 columns.
- Fixed a bug where `AsyncJob.result("no_result")` doesn't wait for the query to finish execution.


### Snowpark Local Testing Updates

#### New Features

- Added support for the `strict` parameter when registering UDFs and Stored Procedures.

#### Bug Fixes

- Fixed a bug in convert_timezone that made the setting the source_timezone parameter return an error.
- Fixed a bug where creating DataFrame with empty data of type `DateType` raises `AttributeError`.
- Fixed a bug that table merge fails when update clause exists but no update takes place.
- Fixed a bug in mock implementation of `to_char` that raises `IndexError` when incoming column has nonconsecutive row index.
- Fixed a bug in handling of `CaseExpr` expressions that raises `IndexError` when incoming column has nonconsecutive row index.
- Fixed a bug in implementation of `Column.like` that raises `IndexError` when incoming column has nonconsecutive row index.

#### Improvements

- Added support for type coercion in the implementation of DataFrame.replace, DataFrame.dropna and the mock function `iff`.

### Snowpark pandas API Updates

#### New Features

- Added partial support for `DataFrame.pct_change` and `Series.pct_change` without the `freq` and `limit` parameters.
- Added support for `Series.str.get`.
- Added support for `Series.dt.dayofweek`, `Series.dt.day_of_week`, `Series.dt.dayofyear`, and `Series.dt.day_of_year`.
- Added support for `Series.str.__getitem__` (`Series.str[...]`).
- Added support for `Series.str.lstrip` and `Series.str.rstrip`.
- Added support for `DataFrameGroupBy.size` and `SeriesGroupBy.size`.
- Added support for `DataFrame.expanding` and `Series.expanding` for aggregations `count`, `sum`, `min`, `max`, `mean`, `std`, `var`, and `sem` with `axis=0`.
- Added support for `DataFrame.rolling` and `Series.rolling` for aggregation `count` with `axis=0`.
- Added support for `Series.str.match`.
- Added support for `DataFrame.resample` and `Series.resample` for aggregations `size`, `first`, and `last`.
- Added support for `DataFrameGroupBy.all`, `SeriesGroupBy.all`, `DataFrameGroupBy.any`, and `SeriesGroupBy.any`.
- Added support for `DataFrame.nlargest`, `DataFrame.nsmallest`, `Series.nlargest` and `Series.nsmallest`.
- Added support for `replace` and `frac > 1` in `DataFrame.sample` and `Series.sample`.
- Added support for `read_excel` (Uses local pandas for processing)
- Added support for `Series.at`, `Series.iat`, `DataFrame.at`, and `DataFrame.iat`.
- Added support for `Series.dt.isocalendar`.
- Added support for `Series.case_when` except when condition or replacement is callable.
- Added documentation pages for `Index` and its APIs.
- Added support for `DataFrame.assign`.
- Added support for `DataFrame.stack`.
- Added support for `DataFrame.pivot` and `pd.pivot`.
- Added support for `DataFrame.to_csv` and `Series.to_csv`.
- Added support for `Index.T`.

#### Bug Fixes

- Fixed a bug that causes output of GroupBy.aggregate's columns to be ordered incorrectly.
- Fixed a bug where `DataFrame.describe` on a frame with duplicate columns of differing dtypes could cause an error or incorrect results.
- Fixed a bug in `DataFrame.rolling` and `Series.rolling` so `window=0` now throws `NotImplementedError` instead of `ValueError`

#### Improvements

- Added support for named aggregations in `DataFrame.aggregate` and `Series.aggregate` with `axis=0`.
- `pd.read_csv` reads using the native pandas CSV parser, then uploads data to snowflake using parquet. This enables most of the parameters supported by `read_csv` including date parsing and numeric conversions. Uploading via parquet is roughly twice as fast as uploading via CSV.
- Initial work to support an `pd.Index` directly in Snowpark pandas. Support for `pd.Index` as a first-class component of Snowpark pandas is coming soon.
- Added a lazy index constructor and support for `len`, `shape`, `size`, `empty`, `to_pandas()` and `names`. For `df.index`, Snowpark pandas creates a lazy index object.
- For `df.columns`, Snowpark pandas supports a non-lazy version of an `Index` since the data is already stored locally.

## 1.18.0 (2024-05-28)

### Snowpark Python API Updates

#### Improvements

- Improved error message to remind users set `{"infer_schema": True}` when reading csv file without specifying its schema.
- Improved error handling for `Session.create_dataframe` when called with more than 512 rows and using `format` or `pyformat` `paramstyle`.

### Snowpark pandas API Updates

#### New Features

- Added `DataFrame.cache_result` and `Series.cache_result` methods for users to persist DataFrames and Series to a temporary table lasting the duration of the session to improve latency of subsequent operations.

#### Bug Fixes

#### Improvements

- Added partial support for `DataFrame.pivot_table` with no `index` parameter, as well as for `margins` parameter.
- Updated the signature of `DataFrame.shift`/`Series.shift`/`DataFrameGroupBy.shift`/`SeriesGroupBy.shift` to match pandas 2.2.1. Snowpark pandas does not yet support the newly-added `suffix` argument, or sequence values of `periods`.
- Re-added support for `Series.str.split`.

#### Bug Fixes

- Fixed how we support mixed columns for string methods (`Series.str.*`).

### Snowpark Local Testing Updates

#### New Features

- Added support for the following DataFrameReader read options to file formats `csv` and `json`:
  - PURGE
  - PATTERN
  - INFER_SCHEMA with value being `False`
  - ENCODING with value being `UTF8`
- Added support for `DataFrame.analytics.moving_agg` and `DataFrame.analytics.cumulative_agg_agg`.
- Added support for `if_not_exists` parameter during UDF and stored procedure registration.

#### Bug Fixes

- Fixed a bug that when processing time format, fractional second part is not handled properly.
- Fixed a bug that caused function calls on `*` to fail.
- Fixed a bug that prevented creation of map and struct type objects.
- Fixed a bug that function `date_add` was unable to handle some numeric types.
- Fixed a bug that `TimestampType` casting resulted in incorrect data.
- Fixed a bug that caused `DecimalType` data to have incorrect precision in some cases.
- Fixed a bug where referencing missing table or view raises confusing `IndexError`.
- Fixed a bug that mocked function `to_timestamp_ntz` can not handle None data.
- Fixed a bug that mocked UDFs handles output data of None improperly.
- Fixed a bug where `DataFrame.with_column_renamed` ignores attributes from parent DataFrames after join operations.
- Fixed a bug that integer precision of large value gets lost when converted to pandas DataFrame.
- Fixed a bug that the schema of datetime object is wrong when create DataFrame from a pandas DataFrame.
- Fixed a bug in the implementation of `Column.equal_nan` where null data is handled incorrectly.
- Fixed a bug where `DataFrame.drop` ignore attributes from parent DataFrames after join operations.
- Fixed a bug in mocked function `date_part` where Column type is set wrong.
- Fixed a bug where `DataFrameWriter.save_as_table` does not raise exceptions when inserting null data into non-nullable columns.
- Fixed a bug in the implementation of `DataFrameWriter.save_as_table` where
  - Append or Truncate fails when incoming data has different schema than existing table.
  - Truncate fails when incoming data does not specify columns that are nullable.

#### Improvements

- Removed dependency check for `pyarrow` as it is not used.
- Improved target type coverage of `Column.cast`, adding support for casting to boolean and all integral types.
- Aligned error experience when calling UDFs and stored procedures.
- Added appropriate error messages for `is_permanent` and `anonymous` options in UDFs and stored procedures registration to make it more clear that those features are not yet supported.
- File read operation with unsupported options and values now raises `NotImplementedError` instead of warnings and unclear error information.

## 1.17.0 (2024-05-21)

### Snowpark Python API Updates

#### New Features

- Added support to add a comment on tables and views using the functions listed below:
  - `DataFrameWriter.save_as_table`
  - `DataFrame.create_or_replace_view`
  - `DataFrame.create_or_replace_temp_view`
  - `DataFrame.create_or_replace_dynamic_table`

#### Improvements

- Improved error message to remind users to set `{"infer_schema": True}` when reading CSV file without specifying its schema.

### Snowpark pandas API Updates

#### New Features

- Start of Public Preview of Snowpark pandas API. Refer to the [Snowpark pandas API Docs](https://docs.snowflake.com/developer-guide/snowpark/python/snowpark-pandas) for more details.

### Snowpark Local Testing Updates

#### New Features

- Added support for NumericType and VariantType data conversion in the mocked function `to_timestamp_ltz`, `to_timestamp_ntz`, `to_timestamp_tz` and `to_timestamp`.
- Added support for DecimalType, BinaryType, ArrayType, MapType, TimestampType, DateType and TimeType data conversion in the mocked function `to_char`.
- Added support for the following APIs:
  - snowflake.snowpark.functions:
    - to_varchar
  - snowflake.snowpark.DataFrame:
    - pivot
  - snowflake.snowpark.Session:
    - cancel_all
- Introduced a new exception class `snowflake.snowpark.mock.exceptions.SnowparkLocalTestingException`.
- Added support for casting to FloatType

#### Bug Fixes

- Fixed a bug that stored procedure and UDF should not remove imports already in the `sys.path` during the clean-up step.
- Fixed a bug that when processing datetime format, the fractional second part is not handled properly.
- Fixed a bug that on Windows platform that file operations was unable to properly handle file separator in directory name.
- Fixed a bug that on Windows platform that when reading a pandas dataframe, IntervalType column with integer data can not be processed.
- Fixed a bug that prevented users from being able to select multiple columns with the same alias.
- Fixed a bug that `Session.get_current_[schema|database|role|user|account|warehouse]` returns upper-cased identifiers when identifiers are quoted.
- Fixed a bug that function `substr` and `substring` can not handle 0-based `start_expr`.

#### Improvements

- Standardized the error experience by raising `SnowparkLocalTestingException` in error cases which is on par with `SnowparkSQLException` raised in non-local execution.
- Improved error experience of `Session.write_pandas` method that `NotImplementError` will be raised when called.
- Aligned error experience with reusing a closed session in non-local execution.

## 1.16.0 (2024-05-07)

### New Features

- Support stored procedure register with packages given as Python modules.
- Added snowflake.snowpark.Session.lineage.trace to explore data lineage of snowfake objects.
- Added support for structured type schema parsing.

### Bug Fixes

- Fixed a bug when inferring schema, single quotes are added to stage files already have single quotes.

### Local Testing Updates

#### New Features

- Added support for StringType, TimestampType and VariantType data conversion in the mocked function `to_date`.
- Added support for the following APIs:
  - snowflake.snowpark.functions
    - get
    - concat
    - concat_ws

#### Bug Fixes

- Fixed a bug that caused `NaT` and `NaN` values to not be recognized.
- Fixed a bug where, when inferring a schema, single quotes were added to stage files that already had single quotes.
- Fixed a bug where `DataFrameReader.csv` was unable to handle quoted values containing a delimiter.
- Fixed a bug that when there is `None` value in an arithmetic calculation, the output should remain `None` instead of `math.nan`.
- Fixed a bug in function `sum` and `covar_pop` that when there is `math.nan` in the data, the output should also be `math.nan`.
- Fixed a bug that stage operation can not handle directories.
- Fixed a bug that `DataFrame.to_pandas` should take Snowflake numeric types with precision 38 as `int64`.

## 1.15.0 (2024-04-24)

### New Features

- Added `truncate` save mode in `DataFrameWrite` to overwrite existing tables by truncating the underlying table instead of dropping it.
- Added telemetry to calculate query plan height and number of duplicate nodes during collect operations.
- Added the functions below to unload data from a `DataFrame` into one or more files in a stage:
  - `DataFrame.write.json`
  - `DataFrame.write.csv`
  - `DataFrame.write.parquet`
- Added distributed tracing using open telemetry APIs for action functions in `DataFrame` and `DataFrameWriter`:
  - snowflake.snowpark.DataFrame:
    - collect
    - collect_nowait
    - to_pandas
    - count
    - show
  - snowflake.snowpark.DataFrameWriter:
    - save_as_table
- Added support for snow:// URLs to `snowflake.snowpark.Session.file.get` and `snowflake.snowpark.Session.file.get_stream`
- Added support to register stored procedures and UDxFs with a `comment`.
- UDAF client support is ready for public preview. Please stay tuned for the Snowflake announcement of UDAF public preview.
- Added support for dynamic pivot.  This feature is currently in private preview.

### Improvements

- Improved the generated query performance for both compilation and execution by converting duplicate subqueries to Common Table Expressions (CTEs). It is still an experimental feature not enabled by default, and can be enabled by setting `session.cte_optimization_enabled` to `True`.

### Bug Fixes

- Fixed a bug where `statement_params` was not passed to query executions that register stored procedures and user defined functions.
- Fixed a bug causing `snowflake.snowpark.Session.file.get_stream` to fail for quoted stage locations.
- Fixed a bug that an internal type hint in `utils.py` might raise AttributeError in case the underlying module can not be found.

### Local Testing Updates

#### New Features

- Added support for registering UDFs and stored procedures.
- Added support for the following APIs:
  - snowflake.snowpark.Session:
    - file.put
    - file.put_stream
    - file.get
    - file.get_stream
    - read.json
    - add_import
    - remove_import
    - get_imports
    - clear_imports
    - add_packages
    - add_requirements
    - clear_packages
    - remove_package
    - udf.register
    - udf.register_from_file
    - sproc.register
    - sproc.register_from_file
  - snowflake.snowpark.functions
    - current_database
    - current_session
    - date_trunc
    - object_construct
    - object_construct_keep_null
    - pow
    - sqrt
    - udf
    - sproc
- Added support for StringType, TimestampType and VariantType data conversion in the mocked function `to_time`.

#### Bug Fixes

- Fixed a bug that null filled columns for constant functions.
- Fixed a bug that implementation of to_object, to_array and to_binary to better handle null inputs.
- Fixed a bug that timestamp data comparison can not handle year beyond 2262.
- Fixed a bug that `Session.builder.getOrCreate` should return the created mock session.

## 1.14.0 (2024-03-20)

### New Features

- Added support for creating vectorized UDTFs with `process` method.
- Added support for dataframe functions:
  - to_timestamp_ltz
  - to_timestamp_ntz
  - to_timestamp_tz
  - locate
- Added support for ASOF JOIN type.
- Added support for the following local testing APIs:
  - snowflake.snowpark.functions:
    - to_double
    - to_timestamp
    - to_timestamp_ltz
    - to_timestamp_ntz
    - to_timestamp_tz
    - greatest
    - least
    - convert_timezone
    - dateadd
    - date_part
  - snowflake.snowpark.Session:
    - get_current_account
    - get_current_warehouse
    - get_current_role
    - use_schema
    - use_warehouse
    - use_database
    - use_role

### Bug Fixes

- Fixed a bug in `SnowflakePlanBuilder` that `save_as_table` does not filter column that name start with '$' and follow by number correctly.
- Fixed a bug that statement parameters may have no effect when resolving imports and packages.
- Fixed bugs in local testing:
  - LEFT ANTI and LEFT SEMI joins drop rows with null values.
  - DataFrameReader.csv incorrectly parses data when the optional parameter `field_optionally_enclosed_by` is specified.
  - Column.regexp only considers the first entry when `pattern` is a `Column`.
  - Table.update raises `KeyError` when updating null values in the rows.
  - VARIANT columns raise errors at `DataFrame.collect`.
  - `count_distinct` does not work correctly when counting.
  - Null values in integer columns raise `TypeError`.

### Improvements

- Added telemetry to local testing.
- Improved the error message of `DataFrameReader` to raise `FileNotFound` error when reading a path that does not exist or when there are no files under the path.

## 1.13.0 (2024-02-26)

### New Features

- Added support for an optional `date_part` argument in function `last_day`.
- `SessionBuilder.app_name` will set the query_tag after the session is created.
- Added support for the following local testing functions:
  - current_timestamp
  - current_date
  - current_time
  - strip_null_value
  - upper
  - lower
  - length
  - initcap

### Improvements

- Added cleanup logic at interpreter shutdown to close all active sessions.
- Closing sessions within stored procedures now is a no-op logging a warning instead of raising an error.

### Bug Fixes

- Fixed a bug in `DataFrame.to_local_iterator` where the iterator could yield wrong results if another query is executed before the iterator finishes due to wrong isolation level. For details, please see #945.
- Fixed a bug that truncated table names in error messages while running a plan with local testing enabled.
- Fixed a bug that `Session.range` returns empty result when the range is large.

## 1.12.1 (2024-02-08)

### Improvements

- Use `split_blocks=True` by default during `to_pandas` conversion, for optimal memory allocation. This parameter is passed to `pyarrow.Table.to_pandas`, which enables `PyArrow` to split the memory allocation into smaller, more manageable blocks instead of allocating a single contiguous block. This results in better memory management when dealing with larger datasets.

### Bug Fixes

- Fixed a bug in `DataFrame.to_pandas` that caused an error when evaluating on a Dataframe with an `IntergerType` column with null values.

## 1.12.0 (2024-01-30)

### New Features

- Exposed `statement_params` in `StoredProcedure.__call__`.
- Added two optional arguments to `Session.add_import`.
  - `chunk_size`: The number of bytes to hash per chunk of the uploaded files.
  - `whole_file_hash`: By default only the first chunk of the uploaded import is hashed to save time. When this is set to True each uploaded file is fully hashed instead.
- Added parameters `external_access_integrations` and `secrets` when creating a UDAF from Snowpark Python to allow integration with external access.
- Added a new method `Session.append_query_tag`. Allows an additional tag to be added to the current query tag by appending it as a comma separated value.
- Added a new method `Session.update_query_tag`. Allows updates to a JSON encoded dictionary query tag.
- `SessionBuilder.getOrCreate` will now attempt to replace the singleton it returns when token expiration has been detected.
- Added support for new functions in `snowflake.snowpark.functions`:
  - `array_except`
  - `create_map`
  - `sign`/`signum`
- Added the following functions to `DataFrame.analytics`:
  - Added the `moving_agg` function in `DataFrame.analytics` to enable moving aggregations like sums and averages with multiple window sizes.
  - Added the `cummulative_agg` function in `DataFrame.analytics` to enable commulative aggregations like sums and averages on multiple columns.
  - Added the `compute_lag` and `compute_lead` functions in `DataFrame.analytics` for enabling lead and lag calculations on multiple columns.
  - Added the `time_series_agg` function in `DataFrame.analytics` to enable time series aggregations like sums and averages with multiple time windows.

### Bug Fixes

- Fixed a bug in `DataFrame.na.fill` that caused Boolean values to erroneously override integer values.
- Fixed a bug in `Session.create_dataframe` where the Snowpark DataFrames created using pandas DataFrames were not inferring the type for timestamp columns correctly. The behavior is as follows:
  - Earlier timestamp columns without a timezone would be converted to nanosecond epochs and inferred as `LongType()`, but will now be correctly maintained as timestamp values and be inferred as `TimestampType(TimestampTimeZone.NTZ)`.
  - Earlier timestamp columns with a timezone would be inferred as `TimestampType(TimestampTimeZone.NTZ)` and loose timezone information but will now be correctly inferred as `TimestampType(TimestampTimeZone.LTZ)` and timezone information is retained correctly.
  - Set session parameter `PYTHON_SNOWPARK_USE_LOGICAL_TYPE_FOR_CREATE_DATAFRAME` to revert back to old behavior. It is recommended that you update your code to align with correct behavior because the parameter will be removed in the future.
- Fixed a bug that `DataFrame.to_pandas` gets decimal type when scale is not 0, and creates an object dtype in `pandas`. Instead, we cast the value to a float64 type.
- Fixed bugs that wrongly flattened the generated SQL when one of the following happens:
  - `DataFrame.filter()` is called after `DataFrame.sort().limit()`.
  - `DataFrame.sort()` or `filter()` is called on a DataFrame that already has a window function or sequence-dependent data generator column.
    For instance, `df.select("a", seq1().alias("b")).select("a", "b").sort("a")` won't flatten the sort clause anymore.
  - a window or sequence-dependent data generator column is used after `DataFrame.limit()`. For instance, `df.limit(10).select(row_number().over())` won't flatten the limit and select in the generated SQL.
- Fixed a bug where aliasing a DataFrame column raised an error when the DataFame was copied from another DataFrame with an aliased column. For instance,

  ```python
  df = df.select(col("a").alias("b"))
  df = copy(df)
  df.select(col("b").alias("c"))  # threw an error. Now it's fixed.
  ```

- Fixed a bug in `Session.create_dataframe` that the non-nullable field in a schema is not respected for boolean type. Note that this fix is only effective when the user has the privilege to create a temp table.
- Fixed a bug in SQL simplifier where non-select statements in `session.sql` dropped a SQL query when used with `limit()`.
- Fixed a bug that raised an exception when session parameter `ERROR_ON_NONDETERMINISTIC_UPDATE` is true.

### Behavior Changes (API Compatible)

- When parsing data types during a `to_pandas` operation, we rely on GS precision value to fix precision issues for large integer values. This may affect users where a column that was earlier returned as `int8` gets returned as `int64`. Users can fix this by explicitly specifying precision values for their return column.
- Aligned behavior for `Session.call` in case of table stored procedures where running `Session.call` would not trigger stored procedure unless a `collect()` operation was performed.
- `StoredProcedureRegistration` will now automatically add `snowflake-snowpark-python` as a package dependency. The added dependency will be on the client's local version of the library and an error is thrown if the server cannot support that version.

## 1.11.1 (2023-12-07)

### Bug Fixes

- Fixed a bug that numpy should not be imported at the top level of mock module.
- Added support for these new functions in `snowflake.snowpark.functions`:
  - `from_utc_timestamp`
  - `to_utc_timestamp`

## 1.11.0 (2023-12-05)

### New Features

- Add the `conn_error` attribute to `SnowflakeSQLException` that stores the whole underlying exception from `snowflake-connector-python`.
- Added support for `RelationalGroupedDataframe.pivot()` to access `pivot` in the following pattern `Dataframe.group_by(...).pivot(...)`.
- Added experimental feature: Local Testing Mode, which allows you to create and operate on Snowpark Python DataFrames locally without connecting to a Snowflake account. You can use the local testing framework to test your DataFrame operations locally, on your development machine or in a CI (continuous integration) pipeline, before deploying code changes to your account.

- Added support for `arrays_to_object` new functions in `snowflake.snowpark.functions`.
- Added support for the vector data type.

### Dependency Updates

- Bumped cloudpickle dependency to work with `cloudpickle==2.2.1`
- Updated ``snowflake-connector-python`` to `3.4.0`.

### Bug Fixes

- DataFrame column names quoting check now supports newline characters.
- Fix a bug where a DataFrame generated by `session.read.with_metadata` creates inconsistent table when doing `df.write.save_as_table`.

## 1.10.0 (2023-11-03)

### New Features

- Added support for managing case sensitivity in `DataFrame.to_local_iterator()`.
- Added support for specifying vectorized UDTF's input column names by using the optional parameter `input_names` in `UDTFRegistration.register/register_file` and `functions.pandas_udtf`. By default, `RelationalGroupedDataFrame.applyInPandas` will infer the column names from current dataframe schema.
- Add `sql_error_code` and `raw_message` attributes to `SnowflakeSQLException` when it is caused by a SQL exception.

### Bug Fixes

- Fixed a bug in `DataFrame.to_pandas()` where converting snowpark dataframes to pandas dataframes was losing precision on integers with more than 19 digits.
- Fixed a bug that `session.add_packages` can not handle requirement specifier that contains project name with underscore and version.
- Fixed a bug in `DataFrame.limit()` when `offset` is used and the parent `DataFrame` uses `limit`. Now the `offset` won't impact the parent DataFrame's `limit`.
- Fixed a bug in `DataFrame.write.save_as_table` where dataframes created from read api could not save data into snowflake because of invalid column name `$1`.

### Behavior change

- Changed the behavior of `date_format`:
  - The `format` argument changed from optional to required.
  - The returned result changed from a date object to a date-formatted string.
- When a window function, or a sequence-dependent data generator (`normal`, `zipf`, `uniform`, `seq1`, `seq2`, `seq4`, `seq8`) function is used, the sort and filter operation will no longer be flattened when generating the query.

## 1.9.0 (2023-10-13)

### New Features

- Added support for the Python 3.11 runtime environment.

### Dependency updates

- Added back the dependency of `typing-extensions`.

### Bug Fixes

- Fixed a bug where imports from permanent stage locations were ignored for temporary stored procedures, UDTFs, UDFs, and UDAFs.
- Revert back to using CTAS (create table as select) statement for `Dataframe.writer.save_as_table` which does not need insert permission for writing tables.

### New Features
- Support `PythonObjJSONEncoder` json-serializable objects for `ARRAY` and `OBJECT` literals.

## 1.8.0 (2023-09-14)

### New Features

- Added support for VOLATILE/IMMUTABLE keyword when registering UDFs.
- Added support for specifying clustering keys when saving dataframes using `DataFrame.save_as_table`.
- Accept `Iterable` objects input for `schema` when creating dataframes using `Session.create_dataframe`.
- Added the property `DataFrame.session` to return a `Session` object.
- Added the property `Session.session_id` to return an integer that represents session ID.
- Added the property `Session.connection` to return a `SnowflakeConnection` object .

- Added support for creating a Snowpark session from a configuration file or environment variables.

### Dependency updates

- Updated ``snowflake-connector-python`` to 3.2.0.

### Bug Fixes

- Fixed a bug where automatic package upload would raise `ValueError` even when compatible package version were added in `session.add_packages`.
- Fixed a bug where table stored procedures were not registered correctly when using `register_from_file`.
- Fixed a bug where dataframe joins failed with `invalid_identifier` error.
- Fixed a bug where `DataFrame.copy` disables SQL simplfier for the returned copy.
- Fixed a bug where `session.sql().select()` would fail if any parameters are specified to `session.sql()`

## 1.7.0 (2023-08-28)

### New Features

- Added parameters `external_access_integrations` and `secrets` when creating a UDF, UDTF or Stored Procedure from Snowpark Python to allow integration with external access.
- Added support for these new functions in `snowflake.snowpark.functions`:
  - `array_flatten`
  - `flatten`
- Added support for `apply_in_pandas` in `snowflake.snowpark.relational_grouped_dataframe`.
- Added support for replicating your local Python environment on Snowflake via `Session.replicate_local_environment`.

### Bug Fixes

- Fixed a bug where `session.create_dataframe` fails to properly set nullable columns where nullability was affected by order or data was given.
- Fixed a bug where `DataFrame.select` could not identify and alias columns in presence of table functions when output columns of table function overlapped with columns in dataframe.

### Behavior Changes

- When creating stored procedures, UDFs, UDTFs, UDAFs with parameter `is_permanent=False` will now create temporary objects even when `stage_name` is provided. The default value of `is_permanent` is `False` which is why if this value is not explicitly set to `True` for permanent objects, users will notice a change in behavior.
- `types.StructField` now enquotes column identifier by default.

## 1.6.1 (2023-08-02)

### New Features

- Added support for these new functions in `snowflake.snowpark.functions`:
  - `array_sort`
  - `sort_array`
  - `array_min`
  - `array_max`
  - `explode_outer`
- Added support for pure Python packages specified via `Session.add_requirements` or `Session.add_packages`. They are now usable in stored procedures and UDFs even if packages are not present on the Snowflake Anaconda channel.
  - Added Session parameter `custom_packages_upload_enabled` and `custom_packages_force_upload_enabled` to enable the support for pure Python packages feature mentioned above. Both parameters default to `False`.
- Added support for specifying package requirements by passing a Conda environment yaml file to `Session.add_requirements`.
- Added support for asynchronous execution of multi-query dataframes that contain binding variables.
- Added support for renaming multiple columns in `DataFrame.rename`.
- Added support for Geometry datatypes.
- Added support for `params` in `session.sql()` in stored procedures.
- Added support for user-defined aggregate functions (UDAFs). This feature is currently in private preview.
- Added support for vectorized UDTFs (user-defined table functions). This feature is currently in public preview.
- Added support for Snowflake Timestamp variants (i.e., `TIMESTAMP_NTZ`, `TIMESTAMP_LTZ`, `TIMESTAMP_TZ`)
  - Added `TimestampTimezone` as an argument in `TimestampType` constructor.
  - Added type hints `NTZ`, `LTZ`, `TZ` and `Timestamp` to annotate functions when registering UDFs.

### Improvements

- Removed redundant dependency `typing-extensions`.
- `DataFrame.cache_result` now creates temp table fully qualified names under current database and current schema.

### Bug Fixes

- Fixed a bug where type check happens on pandas before it is imported.
- Fixed a bug when creating a UDF from `numpy.ufunc`.
- Fixed a bug where `DataFrame.union` was not generating the correct `Selectable.schema_query` when SQL simplifier is enabled.

### Behavior Changes

- `DataFrameWriter.save_as_table` now respects the `nullable` field of the schema provided by the user or the inferred schema based on data from user input.

### Dependency updates

- Updated ``snowflake-connector-python`` to 3.0.4.

## 1.5.1 (2023-06-20)

### New Features

- Added support for the Python 3.10 runtime environment.

## 1.5.0 (2023-06-09)

### Behavior Changes

- Aggregation results, from functions such as `DataFrame.agg` and `DataFrame.describe`, no longer strip away non-printing characters from column names.

### New Features

- Added support for the Python 3.9 runtime environment.
- Added support for new functions in `snowflake.snowpark.functions`:
  - `array_generate_range`
  - `array_unique_agg`
  - `collect_set`
  - `sequence`
- Added support for registering and calling stored procedures with `TABLE` return type.
- Added support for parameter `length` in `StringType()` to specify the maximum number of characters that can be stored by the column.
- Added the alias `functions.element_at()` for `functions.get()`.
- Added the alias `Column.contains` for `functions.contains`.
- Added experimental feature `DataFrame.alias`.
- Added support for querying metadata columns from stage when creating `DataFrame` using `DataFrameReader`.
- Added support for `StructType.add` to append more fields to existing `StructType` objects.
- Added support for parameter `execute_as` in `StoredProcedureRegistration.register_from_file()` to specify stored procedure caller rights.

### Bug Fixes

- Fixed a bug where the `Dataframe.join_table_function` did not run all of the necessary queries to set up the join table function when SQL simplifier was enabled.
- Fixed type hint declaration for custom types - `ColumnOrName`, `ColumnOrLiteralStr`, `ColumnOrSqlExpr`, `LiteralType` and `ColumnOrLiteral` that were breaking `mypy` checks.
- Fixed a bug where `DataFrameWriter.save_as_table` and `DataFrame.copy_into_table` failed to parse fully qualified table names.

## 1.4.0 (2023-04-24)

### New Features

- Added support for `session.getOrCreate`.
- Added support for alias `Column.getField`.
- Added support for new functions in `snowflake.snowpark.functions`:
  - `date_add` and `date_sub` to make add and subtract operations easier.
  - `daydiff`
  - `explode`
  - `array_distinct`.
  - `regexp_extract`.
  - `struct`.
  - `format_number`.
  - `bround`.
  - `substring_index`
- Added parameter `skip_upload_on_content_match` when creating UDFs, UDTFs and stored procedures using `register_from_file` to skip uploading files to a stage if the same version of the files are already on the stage.
- Added support for `DataFrameWriter.save_as_table` method to take table names that contain dots.
- Flattened generated SQL when `DataFrame.filter()` or `DataFrame.order_by()` is followed by a projection statement (e.g. `DataFrame.select()`, `DataFrame.with_column()`).
- Added support for creating dynamic tables _(in private preview)_ using `Dataframe.create_or_replace_dynamic_table`.
- Added an optional argument `params` in `session.sql()` to support binding variables. Note that this is not supported in stored procedures yet.

### Bug Fixes

- Fixed a bug in `strtok_to_array` where an exception was thrown when a delimiter was passed in.
- Fixed a bug in `session.add_import` where the module had the same namespace as other dependencies.

## 1.3.0 (2023-03-28)

### New Features

- Added support for `delimiters` parameter in `functions.initcap()`.
- Added support for `functions.hash()` to accept a variable number of input expressions.
- Added API `Session.RuntimeConfig` for getting/setting/checking the mutability of any runtime configuration.
- Added support managing case sensitivity in `Row` results from `DataFrame.collect` using `case_sensitive` parameter.
- Added API `Session.conf` for getting, setting or checking the mutability of any runtime configuration.
- Added support for managing case sensitivity in `Row` results from `DataFrame.collect` using `case_sensitive` parameter.
- Added indexer support for `snowflake.snowpark.types.StructType`.
- Added a keyword argument `log_on_exception` to `Dataframe.collect` and `Dataframe.collect_no_wait` to optionally disable error logging for SQL exceptions.

### Bug Fixes

- Fixed a bug where a DataFrame set operation(`DataFrame.substract`, `DataFrame.union`, etc.) being called after another DataFrame set operation and `DataFrame.select` or `DataFrame.with_column` throws an exception.
- Fixed a bug where chained sort statements are overwritten by the SQL simplifier.

### Improvements

- Simplified JOIN queries to use constant subquery aliases (`SNOWPARK_LEFT`, `SNOWPARK_RIGHT`) by default. Users can disable this at runtime with `session.conf.set('use_constant_subquery_alias', False)` to use randomly generated alias names instead.
- Allowed specifying statement parameters in `session.call()`.
- Enabled the uploading of large pandas DataFrames in stored procedures by defaulting to a chunk size of 100,000 rows.

## 1.2.0 (2023-03-02)

### New Features

- Added support for displaying source code as comments in the generated scripts when registering stored procedures. This
  is enabled by default, turn off by specifying `source_code_display=False` at registration.
- Added a parameter `if_not_exists` when creating a UDF, UDTF or Stored Procedure from Snowpark Python to ignore creating the specified function or procedure if it already exists.
- Accept integers when calling `snowflake.snowpark.functions.get` to extract value from array.
- Added `functions.reverse` in functions to open access to Snowflake built-in function
  [reverse](https://docs.snowflake.com/en/sql-reference/functions/reverse).
- Added parameter `require_scoped_url` in snowflake.snowflake.files.SnowflakeFile.open() `(in Private Preview)` to replace `is_owner_file` is marked for deprecation.

### Bug Fixes

- Fixed a bug that overwrote `paramstyle` to `qmark` when creating a Snowpark session.
- Fixed a bug where `df.join(..., how="cross")` fails with `SnowparkJoinException: (1112): Unsupported using join type 'Cross'`.
- Fixed a bug where querying a `DataFrame` column created from chained function calls used a wrong column name.

## 1.1.0 (2023-01-26)

### New Features:

- Added `asc`, `asc_nulls_first`, `asc_nulls_last`, `desc`, `desc_nulls_first`, `desc_nulls_last`, `date_part` and `unix_timestamp` in functions.
- Added the property `DataFrame.dtypes` to return a list of column name and data type pairs.
- Added the following aliases:
  - `functions.expr()` for `functions.sql_expr()`.
  - `functions.date_format()` for `functions.to_date()`.
  - `functions.monotonically_increasing_id()` for `functions.seq8()`
  - `functions.from_unixtime()` for `functions.to_timestamp()`

### Bug Fixes:

- Fixed a bug in SQL simplifier that didn’t handle Column alias and join well in some cases. See https://github.com/snowflakedb/snowpark-python/issues/658 for details.
- Fixed a bug in SQL simplifier that generated wrong column names for function calls, NaN and INF.

### Improvements

- The session parameter `PYTHON_SNOWPARK_USE_SQL_SIMPLIFIER` is `True` after Snowflake 7.3 was released. In snowpark-python, `session.sql_simplifier_enabled` reads the value of `PYTHON_SNOWPARK_USE_SQL_SIMPLIFIER` by default, meaning that the SQL simplfier is enabled by default after the Snowflake 7.3 release. To turn this off, set `PYTHON_SNOWPARK_USE_SQL_SIMPLIFIER` in Snowflake to `False` or run `session.sql_simplifier_enabled = False` from Snowpark. It is recommended to use the SQL simplifier because it helps to generate more concise SQL.

## 1.0.0 (2022-11-01)

### New Features

- Added `Session.generator()` to create a new `DataFrame` using the Generator table function.
- Added a parameter `secure` to the functions that create a secure UDF or UDTF.

## 0.12.0 (2022-10-14)

### New Features

- Added new APIs for async job:
  - `Session.create_async_job()` to create an `AsyncJob` instance from a query id.
  - `AsyncJob.result()` now accepts argument `result_type` to return the results in different formats.
  - `AsyncJob.to_df()` returns a `DataFrame` built from the result of this asynchronous job.
  - `AsyncJob.query()` returns the SQL text of the executed query.
- `DataFrame.agg()` and `RelationalGroupedDataFrame.agg()` now accept variable-length arguments.
- Added parameters `lsuffix` and `rsuffix` to `DataFram.join()` and `DataFrame.cross_join()` to conveniently rename overlapping columns.
- Added `Table.drop_table()` so you can drop the temp table after `DataFrame.cache_result()`. `Table` is also a context manager so you can use the `with` statement to drop the cache temp table after use.
- Added `Session.use_secondary_roles()`.
- Added functions `first_value()` and `last_value()`. (contributed by @chasleslr)
- Added `on` as an alias for `using_columns` and `how` as an alias for `join_type` in `DataFrame.join()`.

### Bug Fixes

- Fixed a bug in `Session.create_dataframe()` that raised an error when `schema` names had special characters.
- Fixed a bug in which options set in `Session.read.option()` were not passed to `DataFrame.copy_into_table()` as default values.
- Fixed a bug in which `DataFrame.copy_into_table()` raises an error when a copy option has single quotes in the value.

## 0.11.0 (2022-09-28)

### Behavior Changes

- `Session.add_packages()` now raises `ValueError` when the version of a package cannot be found in Snowflake Anaconda channel. Previously, `Session.add_packages()` succeeded, and a `SnowparkSQLException` exception was raised later in the UDF/SP registration step.

### New Features:

- Added method `FileOperation.get_stream()` to support downloading stage files as stream.
- Added support in `functions.ntiles()` to accept int argument.
- Added the following aliases:
  - `functions.call_function()` for `functions.call_builtin()`.
  - `functions.function()` for `functions.builtin()`.
  - `DataFrame.order_by()` for `DataFrame.sort()`
  - `DataFrame.orderBy()` for `DataFrame.sort()`
- Improved `DataFrame.cache_result()` to return a more accurate `Table` class instead of a `DataFrame` class.
- Added support to allow `session` as the first argument when calling `StoredProcedure`.

### Improvements

- Improved nested query generation by flattening queries when applicable.
  - This improvement could be enabled by setting `Session.sql_simplifier_enabled = True`.
  - `DataFrame.select()`, `DataFrame.with_column()`, `DataFrame.drop()` and other select-related APIs have more flattened SQLs.
  - `DataFrame.union()`, `DataFrame.union_all()`, `DataFrame.except_()`, `DataFrame.intersect()`, `DataFrame.union_by_name()` have flattened SQLs generated when multiple set operators are chained.
- Improved type annotations for async job APIs.

### Bug Fixes

- Fixed a bug in which `Table.update()`, `Table.delete()`, `Table.merge()` try to reference a temp table that does not exist.

## 0.10.0 (2022-09-16)

### New Features:

- Added experimental APIs for evaluating Snowpark dataframes with asynchronous queries:
  - Added keyword argument `block` to the following action APIs on Snowpark dataframes (which execute queries) to allow asynchronous evaluations:
    - `DataFrame.collect()`, `DataFrame.to_local_iterator()`, `DataFrame.to_pandas()`, `DataFrame.to_pandas_batches()`, `DataFrame.count()`, `DataFrame.first()`.
    - `DataFrameWriter.save_as_table()`, `DataFrameWriter.copy_into_location()`.
    - `Table.delete()`, `Table.update()`, `Table.merge()`.
  - Added method `DataFrame.collect_nowait()` to allow asynchronous evaluations.
  - Added class `AsyncJob` to retrieve results from asynchronously executed queries and check their status.
- Added support for `table_type` in `Session.write_pandas()`. You can now choose from these `table_type` options: `"temporary"`, `"temp"`, and `"transient"`.
- Added support for using Python structured data (`list`, `tuple` and `dict`) as literal values in Snowpark.
- Added keyword argument `execute_as` to `functions.sproc()` and `session.sproc.register()` to allow registering a stored procedure as a caller or owner.
- Added support for specifying a pre-configured file format when reading files from a stage in Snowflake.

### Improvements:

- Added support for displaying details of a Snowpark session.

### Bug Fixes:

- Fixed a bug in which `DataFrame.copy_into_table()` and `DataFrameWriter.save_as_table()` mistakenly created a new table if the table name is fully qualified, and the table already exists.

### Deprecations:

- Deprecated keyword argument `create_temp_table` in `Session.write_pandas()`.
- Deprecated invoking UDFs using arguments wrapped in a Python list or tuple. You can use variable-length arguments without a list or tuple.

### Dependency updates

- Updated ``snowflake-connector-python`` to 2.7.12.

## 0.9.0 (2022-08-30)

### New Features:

- Added support for displaying source code as comments in the generated scripts when registering UDFs.
  This feature is turned on by default. To turn it off, pass the new keyword argument `source_code_display` as `False` when calling `register()` or `@udf()`.
- Added support for calling table functions from `DataFrame.select()`, `DataFrame.with_column()` and `DataFrame.with_columns()` which now take parameters of type `table_function.TableFunctionCall` for columns.
- Added keyword argument `overwrite` to `session.write_pandas()` to allow overwriting contents of a Snowflake table with that of a pandas DataFrame.
- Added keyword argument `column_order` to `df.write.save_as_table()` to specify the matching rules when inserting data into table in append mode.
- Added method `FileOperation.put_stream()` to upload local files to a stage via file stream.
- Added methods `TableFunctionCall.alias()` and `TableFunctionCall.as_()` to allow aliasing the names of columns that come from the output of table function joins.
- Added function `get_active_session()` in module `snowflake.snowpark.context` to get the current active Snowpark session.

### Bug Fixes:

- Fixed a bug in which batch insert should not raise an error when `statement_params` is not passed to the function.
- Fixed a bug in which column names should be quoted when `session.create_dataframe()` is called with dicts and a given schema.
- Fixed a bug in which creation of table should be skipped if the table already exists and is in append mode when calling `df.write.save_as_table()`.
- Fixed a bug in which third-party packages with underscores cannot be added when registering UDFs.

### Improvements:

- Improved function `function.uniform()` to infer the types of inputs `max_` and `min_` and cast the limits to `IntegerType` or `FloatType` correspondingly.

## 0.8.0 (2022-07-22)

### New Features:

- Added keyword only argument `statement_params` to the following methods to allow for specifying statement level parameters:
  - `collect`, `to_local_iterator`, `to_pandas`, `to_pandas_batches`,
    `count`, `copy_into_table`, `show`, `create_or_replace_view`, `create_or_replace_temp_view`, `first`, `cache_result`
    and `random_split` on class `snowflake.snowpark.Dateframe`.
  - `update`, `delete` and `merge` on class `snowflake.snowpark.Table`.
  - `save_as_table` and `copy_into_location` on class `snowflake.snowpark.DataFrameWriter`.
  - `approx_quantile`, `statement_params`, `cov` and `crosstab` on class `snowflake.snowpark.DataFrameStatFunctions`.
  - `register` and `register_from_file` on class `snowflake.snowpark.udf.UDFRegistration`.
  - `register` and `register_from_file` on class `snowflake.snowpark.udtf.UDTFRegistration`.
  - `register` and `register_from_file` on class `snowflake.snowpark.stored_procedure.StoredProcedureRegistration`.
  - `udf`, `udtf` and `sproc` in `snowflake.snowpark.functions`.
- Added support for `Column` as an input argument to `session.call()`.
- Added support for `table_type` in `df.write.save_as_table()`. You can now choose from these `table_type` options: `"temporary"`, `"temp"`, and `"transient"`.

### Improvements:

- Added validation of object name in `session.use_*` methods.
- Updated the query tag in SQL to escape it when it has special characters.
- Added a check to see if Anaconda terms are acknowledged when adding missing packages.

### Bug Fixes:

- Fixed the limited length of the string column in `session.create_dataframe()`.
- Fixed a bug in which `session.create_dataframe()` mistakenly converted 0 and `False` to `None` when the input data was only a list.
- Fixed a bug in which calling `session.create_dataframe()` using a large local dataset sometimes created a temp table twice.
- Aligned the definition of `function.trim()` with the SQL function definition.
- Fixed an issue where snowpark-python would hang when using the Python system-defined (built-in function) `sum` vs. the Snowpark `function.sum()`.

### Deprecations:

- Deprecated keyword argument `create_temp_table` in `df.write.save_as_table()`.

## 0.7.0 (2022-05-25)

### New Features:

- Added support for user-defined table functions (UDTFs).
  - Use function `snowflake.snowpark.functions.udtf()` to register a UDTF, or use it as a decorator to register the UDTF.
    - You can also use `Session.udtf.register()` to register a UDTF.
  - Use `Session.udtf.register_from_file()` to register a UDTF from a Python file.
- Updated APIs to query a table function, including both Snowflake built-in table functions and UDTFs.
  - Use function `snowflake.snowpark.functions.table_function()` to create a callable representing a table function and use it to call the table function in a query.
  - Alternatively, use function `snowflake.snowpark.functions.call_table_function()` to call a table function.
  - Added support for `over` clause that specifies `partition by` and `order by` when lateral joining a table function.
  - Updated `Session.table_function()` and `DataFrame.join_table_function()` to accept `TableFunctionCall` instances.

### Breaking Changes:

- When creating a function with `functions.udf()` and `functions.sproc()`, you can now specify an empty list for the `imports` or `packages` argument to indicate that no import or package is used for this UDF or stored procedure. Previously, specifying an empty list meant that the function would use session-level imports or packages.
- Improved the `__repr__` implementation of data types in `types.py`. The unused `type_name` property has been removed.
- Added a Snowpark-specific exception class for SQL errors. This replaces the previous `ProgrammingError` from the Python connector.

### Improvements:

- Added a lock to a UDF or UDTF when it is called for the first time per thread.
- Improved the error message for pickling errors that occurred during UDF creation.
- Included the query ID when logging the failed query.

### Bug Fixes:

- Fixed a bug in which non-integral data (such as timestamps) was occasionally converted to integer when calling `DataFrame.to_pandas()`.
- Fixed a bug in which `DataFrameReader.parquet()` failed to read a parquet file when its column contained spaces.
- Fixed a bug in which `DataFrame.copy_into_table()` failed when the dataframe is created by reading a file with inferred schemas.

### Deprecations

`Session.flatten()` and `DataFrame.flatten()`.

### Dependency Updates:

- Restricted the version of `cloudpickle` <= `2.0.0`.

## 0.6.0 (2022-04-27)

### New Features:

- Added support for vectorized UDFs with the input as a pandas DataFrame or pandas Series and the output as a pandas Series. This improves the performance of UDFs in Snowpark.
- Added support for inferring the schema of a DataFrame by default when it is created by reading a Parquet, Avro, or ORC file in the stage.
- Added functions `current_session()`, `current_statement()`, `current_user()`, `current_version()`, `current_warehouse()`, `date_from_parts()`, `date_trunc()`, `dayname()`, `dayofmonth()`, `dayofweek()`, `dayofyear()`, `grouping()`, `grouping_id()`, `hour()`, `last_day()`, `minute()`, `next_day()`, `previous_day()`, `second()`, `month()`, `monthname()`, `quarter()`, `year()`, `current_database()`, `current_role()`, `current_schema()`, `current_schemas()`, `current_region()`, `current_avaliable_roles()`, `add_months()`, `any_value()`, `bitnot()`, `bitshiftleft()`, `bitshiftright()`, `convert_timezone()`, `uniform()`, `strtok_to_array()`, `sysdate()`, `time_from_parts()`,  `timestamp_from_parts()`, `timestamp_ltz_from_parts()`, `timestamp_ntz_from_parts()`, `timestamp_tz_from_parts()`, `weekofyear()`, `percentile_cont()` to `snowflake.snowflake.functions`.

### Breaking Changes:

- Expired deprecations:
  - Removed the following APIs that were deprecated in 0.4.0: `DataFrame.groupByGroupingSets()`, `DataFrame.naturalJoin()`, `DataFrame.joinTableFunction`, `DataFrame.withColumns()`, `Session.getImports()`, `Session.addImport()`, `Session.removeImport()`, `Session.clearImports()`, `Session.getSessionStage()`, `Session.getDefaultDatabase()`, `Session.getDefaultSchema()`, `Session.getCurrentDatabase()`, `Session.getCurrentSchema()`, `Session.getFullyQualifiedCurrentSchema()`.

### Improvements:

- Added support for creating an empty `DataFrame` with a specific schema using the `Session.create_dataframe()` method.
- Changed the logging level from `INFO` to `DEBUG` for several logs (e.g., the executed query) when evaluating a dataframe.
- Improved the error message when failing to create a UDF due to pickle errors.

### Bug Fixes:

- Removed pandas hard dependencies in the `Session.create_dataframe()` method.

### Dependency Updates:

- Added `typing-extension` as a new dependency with the version >= `4.1.0`.

## 0.5.0 (2022-03-22)

### New Features

- Added stored procedures API.
  - Added `Session.sproc` property and `sproc()` to `snowflake.snowpark.functions`, so you can register stored procedures.
  - Added `Session.call` to call stored procedures by name.
- Added `UDFRegistration.register_from_file()` to allow registering UDFs from Python source files or zip files directly.
- Added `UDFRegistration.describe()` to describe a UDF.
- Added `DataFrame.random_split()` to provide a way to randomly split a dataframe.
- Added functions `md5()`, `sha1()`, `sha2()`, `ascii()`, `initcap()`, `length()`, `lower()`, `lpad()`, `ltrim()`, `rpad()`, `rtrim()`, `repeat()`, `soundex()`, `regexp_count()`, `replace()`, `charindex()`, `collate()`, `collation()`, `insert()`, `left()`, `right()`, `endswith()` to `snowflake.snowpark.functions`.
- Allowed `call_udf()` to accept literal values.
- Provided a `distinct` keyword in `array_agg()`.

### Bug Fixes:

- Fixed an issue that caused `DataFrame.to_pandas()` to have a string column if `Column.cast(IntegerType())` was used.
- Fixed a bug in `DataFrame.describe()` when there is more than one string column.

## 0.4.0 (2022-02-15)

### New Features

- You can now specify which Anaconda packages to use when defining UDFs.
  - Added `add_packages()`, `get_packages()`, `clear_packages()`, and `remove_package()`, to class `Session`.
  - Added `add_requirements()` to `Session` so you can use a requirements file to specify which packages this session will use.
  - Added parameter `packages` to function `snowflake.snowpark.functions.udf()` and method `UserDefinedFunction.register()` to indicate UDF-level Anaconda package dependencies when creating a UDF.
  - Added parameter `imports` to `snowflake.snowpark.functions.udf()` and `UserDefinedFunction.register()` to specify UDF-level code imports.
- Added a parameter `session` to function `udf()` and `UserDefinedFunction.register()` so you can specify which session to use to create a UDF if you have multiple sessions.
- Added types `Geography` and `Variant` to `snowflake.snowpark.types` to be used as type hints for Geography and Variant data when defining a UDF.
- Added support for Geography geoJSON data.
- Added `Table`, a subclass of `DataFrame` for table operations:
  - Methods `update` and `delete` update and delete rows of a table in Snowflake.
  - Method `merge` merges data from a `DataFrame` to a `Table`.
  - Override method `DataFrame.sample()` with an additional parameter `seed`, which works on tables but not on view and sub-queries.
- Added `DataFrame.to_local_iterator()` and `DataFrame.to_pandas_batches()` to allow getting results from an iterator when the result set returned from the Snowflake database is too large.
- Added `DataFrame.cache_result()` for caching the operations performed on a `DataFrame` in a temporary table.
  Subsequent operations on the original `DataFrame` have no effect on the cached result `DataFrame`.
- Added property `DataFrame.queries` to get SQL queries that will be executed to evaluate the `DataFrame`.
- Added `Session.query_history()` as a context manager to track SQL queries executed on a session, including all SQL queries to evaluate `DataFrame`s created from a session. Both query ID and query text are recorded.
- You can now create a `Session` instance from an existing established `snowflake.connector.SnowflakeConnection`. Use parameter `connection` in `Session.builder.configs()`.
- Added `use_database()`, `use_schema()`, `use_warehouse()`, and `use_role()` to class `Session` to switch database/schema/warehouse/role after a session is created.
- Added `DataFrameWriter.copy_into_table()` to unload a `DataFrame` to stage files.
- Added `DataFrame.unpivot()`.
- Added `Column.within_group()` for sorting the rows by columns with some aggregation functions.
- Added functions `listagg()`, `mode()`, `div0()`, `acos()`, `asin()`, `atan()`, `atan2()`, `cos()`, `cosh()`, `sin()`, `sinh()`, `tan()`, `tanh()`, `degrees()`, `radians()`, `round()`, `trunc()`, and `factorial()` to `snowflake.snowflake.functions`.
- Added an optional argument `ignore_nulls` in function `lead()` and `lag()`.
- The `condition` parameter of function `when()` and `iff()` now accepts SQL expressions.

### Improvements

- All function and method names have been renamed to use the snake case naming style, which is more Pythonic. For convenience, some camel case names are kept as aliases to the snake case APIs. It is recommended to use the snake case APIs.
  - Deprecated these methods on class `Session` and replaced them with their snake case equivalents: `getImports()`, `addImports()`, `removeImport()`, `clearImports()`, `getSessionStage()`, `getDefaultSchema()`, `getDefaultSchema()`, `getCurrentDatabase()`, `getFullyQualifiedCurrentSchema()`.
  - Deprecated these methods on class `DataFrame` and replaced them with their snake case equivalents: `groupingByGroupingSets()`, `naturalJoin()`, `withColumns()`, `joinTableFunction()`.
- Property `DataFrame.columns` is now consistent with `DataFrame.schema.names` and the Snowflake database `Identifier Requirements`.
- `Column.__bool__()` now raises a `TypeError`. This will ban the use of logical operators `and`, `or`, `not` on `Column` object, for instance `col("a") > 1 and col("b") > 2` will raise the `TypeError`. Use `(col("a") > 1) & (col("b") > 2)` instead.
- Changed `PutResult` and `GetResult` to subclass `NamedTuple`.
- Fixed a bug which raised an error when the local path or stage location has a space or other special characters.
- Changed `DataFrame.describe()` so that non-numeric and non-string columns are ignored instead of raising an exception.

### Dependency updates

- Updated ``snowflake-connector-python`` to 2.7.4.

## 0.3.0 (2022-01-09)

### New Features

- Added `Column.isin()`, with an alias `Column.in_()`.
- Added `Column.try_cast()`, which is a special version of `cast()`. It tries to cast a string expression to other types and returns `null` if the cast is not possible.
- Added `Column.startswith()` and `Column.substr()` to process string columns.
- `Column.cast()` now also accepts a `str` value to indicate the cast type in addition to a `DataType` instance.
- Added `DataFrame.describe()` to summarize stats of a `DataFrame`.
- Added `DataFrame.explain()` to print the query plan of a `DataFrame`.
- `DataFrame.filter()` and `DataFrame.select_expr()` now accepts a sql expression.
- Added a new `bool` parameter `create_temp_table` to methods `DataFrame.saveAsTable()` and `Session.write_pandas()` to optionally create a temp table.
- Added `DataFrame.minus()` and `DataFrame.subtract()` as aliases to `DataFrame.except_()`.
- Added `regexp_replace()`, `concat()`, `concat_ws()`, `to_char()`, `current_timestamp()`, `current_date()`, `current_time()`, `months_between()`, `cast()`, `try_cast()`, `greatest()`, `least()`, and `hash()` to module `snowflake.snowpark.functions`.

### Bug Fixes

- Fixed an issue where `Session.createDataFrame(pandas_df)` and `Session.write_pandas(pandas_df)` raise an exception when the `pandas DataFrame` has spaces in the column name.
- `DataFrame.copy_into_table()` sometimes prints an `error` level log entry while it actually works. It's fixed now.
- Fixed an API docs issue where some `DataFrame` APIs are missing from the docs.

### Dependency updates

- Update ``snowflake-connector-python`` to 2.7.2, which upgrades ``pyarrow`` dependency to 6.0.x. Refer to the [python connector 2.7.2 release notes](https://pypi.org/project/snowflake-connector-python/2.7.2/) for more details.

## 0.2.0 (2021-12-02)

### New Features

- Updated the `Session.createDataFrame()` method for creating a `DataFrame` from a pandas DataFrame.
- Added the `Session.write_pandas()` method for writing a `pandas DataFrame` to a table in Snowflake and getting a `Snowpark DataFrame` object back.
- Added new classes and methods for calling window functions.
- Added the new functions `cume_dist()`, to find the cumulative distribution of a value with regard to other values within a window partition,
  and `row_number()`, which returns a unique row number for each row within a window partition.
- Added functions for computing statistics for DataFrames in the `DataFrameStatFunctions` class.
- Added functions for handling missing values in a DataFrame in the `DataFrameNaFunctions` class.
- Added new methods `rollup()`, `cube()`, and `pivot()` to the `DataFrame` class.
- Added the `GroupingSets` class, which you can use with the DataFrame groupByGroupingSets method to perform a SQL GROUP BY GROUPING SETS.
- Added the new `FileOperation(session)`
  class that you can use to upload and download files to and from a stage.
- Added the `DataFrame.copy_into_table()`
  method for loading data from files in a stage into a table.
- In CASE expressions, the functions `when()` and `otherwise()`
  now accept Python types in addition to `Column` objects.
- When you register a UDF you can now optionally set the `replace` parameter to `True` to overwrite an existing UDF with the same name.

### Improvements

- UDFs are now compressed before they are uploaded to the server. This makes them about 10 times smaller, which can help
  when you are using large ML model files.
- When the size of a UDF is less than 8196 bytes, it will be uploaded as in-line code instead of uploaded to a stage.

### Bug Fixes

- Fixed an issue where the statement `df.select(when(col("a") == 1, 4).otherwise(col("a"))), [Row(4), Row(2), Row(3)]` raised an exception.
- Fixed an issue where `df.toPandas()` raised an exception when a DataFrame was created from large local data.

## 0.1.0 (2021-10-26)

Start of Private Preview<|MERGE_RESOLUTION|>--- conflicted
+++ resolved
@@ -24,13 +24,9 @@
 - Added support for mixed case field names in struct type columns.
 
 #### Improvements
-<<<<<<< HEAD
-- Improved performance of `DataFrame.map`, `Series.apply` and `Series.map` methods by mapping numpy functions to snowpark functions if possible.
-- Added documentation for `DataFrame.map`.
-=======
 - Improve performance of `DataFrame.map`, `Series.apply` and `Series.map` methods by mapping numpy functions to snowpark functions if possible.
 - Updated integration testing for `session.lineage.trace` to exclude deleted objects
->>>>>>> e8e9c876
+- Added documentation for `DataFrame.map`.
 
 ## 1.26.0 (2024-12-05)
 

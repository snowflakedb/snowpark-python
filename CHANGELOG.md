# Release History

## 1.15.0 (TBD)

### New Features

- Added support for the following local testing APIs:
  - snowflake.snowpark.Session:
    - file.put
    - file.put_stream
    - file.get
    - file.get_stream
<<<<<<< HEAD
    - read.json
=======
    - add_import
    - remove_import
    - get_imports
    - clear_imports
    - add_packages
    - add_requirements
    - clear_packages
    - remove_package
    - udf.register
    - udf.register_from_file
>>>>>>> 3ec16c80
  - snowflake.snowpark.functions
    - current_database
    - current_session
    - date_trunc
    - udf
    - current_database
    - current_session
- Added the function `DataFrame.write.csv` to unload data from a ``DataFrame`` into one or more CSV files in a stage.
- Added distributed tracing using open telemetry apis for action functions in `DataFrame` and `DataFrameWriter`:
  - snowflake.snowpark.DataFrame:
    - collect
    - collect_nowait
    - to_pandas
    - count
    - show
  - snowflake.snowpark.DataFrameWriter:
    - save_as_table

### Bug Fixes

- Fixed a bug in local testing that null filled columns for constant functions.

## 1.14.0 (2024-03-20)

### New Features

- Added support for creating vectorized UDTFs with `process` method.
- Added support for dataframe functions:
  - to_timestamp_ltz
  - to_timestamp_ntz
  - to_timestamp_tz
  - locate
- Added support for ASOF JOIN type.
- Added support for the following local testing APIs:
  - snowflake.snowpark.functions:
    - to_double
    - to_timestamp
    - to_timestamp_ltz
    - to_timestamp_ntz
    - to_timestamp_tz
    - greatest
    - least
    - convert_timezone
    - dateadd
    - date_part
  - snowflake.snowpark.Session:
    - get_current_account
    - get_current_warehouse
    - get_current_role
    - use_schema
    - use_warehouse
    - use_database
    - use_role

### Bug Fixes

- Fixed a bug in `SnowflakePlanBuilder` that `save_as_table` does not filter column that name start with '$' and follow by number correctly.
- Fixed a bug that statement parameters may have no effect when resolving imports and packages.
- Fixed bugs in local testing:
  - LEFT ANTI and LEFT SEMI joins drop rows with null values.
  - DataFrameReader.csv incorrectly parses data when the optional parameter `field_optionally_enclosed_by` is specified.
  - Column.regexp only considers the first entry when `pattern` is a `Column`.
  - Table.update raises `KeyError` when updating null values in the rows.
  - VARIANT columns raise errors at `DataFrame.collect`.
  - `count_distinct` does not work correctly when counting.
  - Null values in integer columns raise `TypeError`.

### Improvements

- Added telemetry to local testing.
- Improved the error message of `DataFrameReader` to raise `FileNotFound` error when reading a path that does not exist or when there are no files under the path.

## 1.13.0 (2024-02-26)

### New Features

- Added support for an optional `date_part` argument in function `last_day`.
- `SessionBuilder.app_name` will set the query_tag after the session is created.
- Added support for the following local testing functions:
  - current_timestamp
  - current_date
  - current_time
  - strip_null_value
  - upper
  - lower
  - length
  - initcap

### Improvements

- Added cleanup logic at interpreter shutdown to close all active sessions.
- Closing sessions within stored procedures now is a no-op logging a warning instead of raising an error.

### Bug Fixes

- Fixed a bug in `DataFrame.to_local_iterator` where the iterator could yield wrong results if another query is executed before the iterator finishes due to wrong isolation level. For details, please see #945.
- Fixed a bug that truncated table names in error messages while running a plan with local testing enabled.
- Fixed a bug that `Session.range` returns empty result when the range is large.

## 1.12.1 (2024-02-08)

### Improvements

- Use `split_blocks=True` by default during `to_pandas` conversion, for optimal memory allocation. This parameter is passed to `pyarrow.Table.to_pandas`, which enables `PyArrow` to split the memory allocation into smaller, more manageable blocks instead of allocating a single contiguous block. This results in better memory management when dealing with larger datasets.

### Bug Fixes

- Fixed a bug in `DataFrame.to_pandas` that caused an error when evaluating on a Dataframe with an `IntergerType` column with null values.

## 1.12.0 (2024-01-30)

### New Features

- Exposed `statement_params` in `StoredProcedure.__call__`.
- Added two optional arguments to `Session.add_import`.
  - `chunk_size`: The number of bytes to hash per chunk of the uploaded files.
  - `whole_file_hash`: By default only the first chunk of the uploaded import is hashed to save time. When this is set to True each uploaded file is fully hashed instead.
- Added parameters `external_access_integrations` and `secrets` when creating a UDAF from Snowpark Python to allow integration with external access.
- Added a new method `Session.append_query_tag`. Allows an additional tag to be added to the current query tag by appending it as a comma separated value.
- Added a new method `Session.update_query_tag`. Allows updates to a JSON encoded dictionary query tag.
- `SessionBuilder.getOrCreate` will now attempt to replace the singleton it returns when token expiration has been detected.
- Added support for new functions in `snowflake.snowpark.functions`:
  - `array_except`
  - `create_map`
  - `sign`/`signum`
- Added the following functions to `DataFrame.analytics`:
  - Added the `moving_agg` function in `DataFrame.analytics` to enable moving aggregations like sums and averages with multiple window sizes.
  - Added the `cummulative_agg` function in `DataFrame.analytics` to enable commulative aggregations like sums and averages on multiple columns.
  - Added the `compute_lag` and `compute_lead` functions in `DataFrame.analytics` for enabling lead and lag calculations on multiple columns.
  - Added the `time_series_agg` function in `DataFrame.analytics` to enable time series aggregations like sums and averages with multiple time windows.

### Bug Fixes

- Fixed a bug in `DataFrame.na.fill` that caused Boolean values to erroneously override integer values.
- Fixed a bug in `Session.create_dataframe` where the Snowpark DataFrames created using pandas DataFrames were not inferring the type for timestamp columns correctly. The behavior is as follows:
  - Earlier timestamp columns without a timezone would be converted to nanosecond epochs and inferred as `LongType()`, but will now be correctly maintained as timestamp values and be inferred as `TimestampType(TimestampTimeZone.NTZ)`.
  - Earlier timestamp columns with a timezone would be inferred as `TimestampType(TimestampTimeZone.NTZ)` and loose timezone information but will now be correctly inferred as `TimestampType(TimestampTimeZone.LTZ)` and timezone information is retained correctly.
  - Set session parameter `PYTHON_SNOWPARK_USE_LOGICAL_TYPE_FOR_CREATE_DATAFRAME` to revert back to old behavior. It is recommended that you update your code to align with correct behavior because the parameter will be removed in the future.
- Fixed a bug that `DataFrame.to_pandas` gets decimal type when scale is not 0, and creates an object dtype in `pandas`. Instead, we cast the value to a float64 type.
- Fixed bugs that wrongly flattened the generated SQL when one of the following happens:
  - `DataFrame.filter()` is called after `DataFrame.sort().limit()`.
  - `DataFrame.sort()` or `filter()` is called on a DataFrame that already has a window function or sequence-dependent data generator column.
    For instance, `df.select("a", seq1().alias("b")).select("a", "b").sort("a")` won't flatten the sort clause anymore.
  - a window or sequence-dependent data generator column is used after `DataFrame.limit()`. For instance, `df.limit(10).select(row_number().over())` won't flatten the limit and select in the generated SQL.
- Fixed a bug where aliasing a DataFrame column raised an error when the DataFame was copied from another DataFrame with an aliased column. For instance,

  ```python
  df = df.select(col("a").alias("b"))
  df = copy(df)
  df.select(col("b").alias("c"))  # threw an error. Now it's fixed.
  ```

- Fixed a bug in `Session.create_dataframe` that the non-nullable field in a schema is not respected for boolean type. Note that this fix is only effective when the user has the privilege to create a temp table.
- Fixed a bug in SQL simplifier where non-select statements in `session.sql` dropped a SQL query when used with `limit()`.
- Fixed a bug that raised an exception when session parameter `ERROR_ON_NONDETERMINISTIC_UPDATE` is true.

### Behavior Changes (API Compatible)

- When parsing data types during a `to_pandas` operation, we rely on GS precision value to fix precision issues for large integer values. This may affect users where a column that was earlier returned as `int8` gets returned as `int64`. Users can fix this by explicitly specifying precision values for their return column.
- Aligned behavior for `Session.call` in case of table stored procedures where running `Session.call` would not trigger stored procedure unless a `collect()` operation was performed.
- `StoredProcedureRegistration` will now automatically add `snowflake-snowpark-python` as a package dependency. The added dependency will be on the client's local version of the library and an error is thrown if the server cannot support that version.

## 1.11.1 (2023-12-07)

### Bug Fixes

- Fixed a bug that numpy should not be imported at the top level of mock module.
- Added support for these new functions in `snowflake.snowpark.functions`:
  - `from_utc_timestamp`
  - `to_utc_timestamp`

## 1.11.0 (2023-12-05)

### New Features

- Add the `conn_error` attribute to `SnowflakeSQLException` that stores the whole underlying exception from `snowflake-connector-python`.
- Added support for `RelationalGroupedDataframe.pivot()` to access `pivot` in the following pattern `Dataframe.group_by(...).pivot(...)`.
- Added experimental feature: Local Testing Mode, which allows you to create and operate on Snowpark Python DataFrames locally without connecting to a Snowflake account. You can use the local testing framework to test your DataFrame operations locally, on your development machine or in a CI (continuous integration) pipeline, before deploying code changes to your account.

- Added support for `arrays_to_object` new functions in `snowflake.snowpark.functions`.
- Added support for the vector data type.

### Dependency Updates

- Bumped cloudpickle dependency to work with `cloudpickle==2.2.1`
- Updated ``snowflake-connector-python`` to `3.4.0`.

### Bug Fixes

- DataFrame column names quoting check now supports newline characters.
- Fix a bug where a DataFrame generated by `session.read.with_metadata` creates inconsistent table when doing `df.write.save_as_table`.

## 1.10.0 (2023-11-03)

### New Features

- Added support for managing case sensitivity in `DataFrame.to_local_iterator()`.
- Added support for specifying vectorized UDTF's input column names by using the optional parameter `input_names` in `UDTFRegistration.register/register_file` and `functions.pandas_udtf`. By default, `RelationalGroupedDataFrame.applyInPandas` will infer the column names from current dataframe schema.
- Add `sql_error_code` and `raw_message` attributes to `SnowflakeSQLException` when it is caused by a SQL exception.

### Bug Fixes

- Fixed a bug in `DataFrame.to_pandas()` where converting snowpark dataframes to pandas dataframes was losing precision on integers with more than 19 digits.
- Fixed a bug that `session.add_packages` can not handle requirement specifier that contains project name with underscore and version.
- Fixed a bug in `DataFrame.limit()` when `offset` is used and the parent `DataFrame` uses `limit`. Now the `offset` won't impact the parent DataFrame's `limit`.
- Fixed a bug in `DataFrame.write.save_as_table` where dataframes created from read api could not save data into snowflake because of invalid column name `$1`.

### Behavior change

- Changed the behavior of `date_format`:
  - The `format` argument changed from optional to required.
  - The returned result changed from a date object to a date-formatted string.
- When a window function, or a sequence-dependent data generator (`normal`, `zipf`, `uniform`, `seq1`, `seq2`, `seq4`, `seq8`) function is used, the sort and filter operation will no longer be flattened when generating the query.

## 1.9.0 (2023-10-13)

### New Features

- Added support for the Python 3.11 runtime environment.

### Dependency updates

- Added back the dependency of `typing-extensions`.

### Bug Fixes

- Fixed a bug where imports from permanent stage locations were ignored for temporary stored procedures, UDTFs, UDFs, and UDAFs.
- Revert back to using CTAS (create table as select) statement for `Dataframe.writer.save_as_table` which does not need insert permission for writing tables.

### New Features
- Support `PythonObjJSONEncoder` json-serializable objects for `ARRAY` and `OBJECT` literals.

## 1.8.0 (2023-09-14)

### New Features

- Added support for VOLATILE/IMMUTABLE keyword when registering UDFs.
- Added support for specifying clustering keys when saving dataframes using `DataFrame.save_as_table`.
- Accept `Iterable` objects input for `schema` when creating dataframes using `Session.create_dataframe`.
- Added the property `DataFrame.session` to return a `Session` object.
- Added the property `Session.session_id` to return an integer that represents session ID.
- Added the property `Session.connection` to return a `SnowflakeConnection` object .

- Added support for creating a Snowpark session from a configuration file or environment variables.

### Dependency updates

- Updated ``snowflake-connector-python`` to 3.2.0.

### Bug Fixes

- Fixed a bug where automatic package upload would raise `ValueError` even when compatible package version were added in `session.add_packages`.
- Fixed a bug where table stored procedures were not registered correctly when using `register_from_file`.
- Fixed a bug where dataframe joins failed with `invalid_identifier` error.
- Fixed a bug where `DataFrame.copy` disables SQL simplfier for the returned copy.
- Fixed a bug where `session.sql().select()` would fail if any parameters are specified to `session.sql()`

## 1.7.0 (2023-08-28)

### New Features

- Added parameters `external_access_integrations` and `secrets` when creating a UDF, UDTF or Stored Procedure from Snowpark Python to allow integration with external access.
- Added support for these new functions in `snowflake.snowpark.functions`:
  - `array_flatten`
  - `flatten`
- Added support for `apply_in_pandas` in `snowflake.snowpark.relational_grouped_dataframe`.
- Added support for replicating your local Python environment on Snowflake via `Session.replicate_local_environment`.

### Bug Fixes

- Fixed a bug where `session.create_dataframe` fails to properly set nullable columns where nullability was affected by order or data was given.
- Fixed a bug where `DataFrame.select` could not identify and alias columns in presence of table functions when output columns of table function overlapped with columns in dataframe.

### Behavior Changes

- When creating stored procedures, UDFs, UDTFs, UDAFs with parameter `is_permanent=False` will now create temporary objects even when `stage_name` is provided. The default value of `is_permanent` is `False` which is why if this value is not explicitly set to `True` for permanent objects, users will notice a change in behavior.
- `types.StructField` now enquotes column identifier by default.

## 1.6.1 (2023-08-02)

### New Features

- Added support for these new functions in `snowflake.snowpark.functions`:
  - `array_sort`
  - `sort_array`
  - `array_min`
  - `array_max`
  - `explode_outer`
- Added support for pure Python packages specified via `Session.add_requirements` or `Session.add_packages`. They are now usable in stored procedures and UDFs even if packages are not present on the Snowflake Anaconda channel.
  - Added Session parameter `custom_packages_upload_enabled` and `custom_packages_force_upload_enabled` to enable the support for pure Python packages feature mentioned above. Both parameters default to `False`.
- Added support for specifying package requirements by passing a Conda environment yaml file to `Session.add_requirements`.
- Added support for asynchronous execution of multi-query dataframes that contain binding variables.
- Added support for renaming multiple columns in `DataFrame.rename`.
- Added support for Geometry datatypes.
- Added support for `params` in `session.sql()` in stored procedures.
- Added support for user-defined aggregate functions (UDAFs). This feature is currently in private preview.
- Added support for vectorized UDTFs (user-defined table functions). This feature is currently in public preview.
- Added support for Snowflake Timestamp variants (i.e., `TIMESTAMP_NTZ`, `TIMESTAMP_LTZ`, `TIMESTAMP_TZ`)
  - Added `TimestampTimezone` as an argument in `TimestampType` constructor.
  - Added type hints `NTZ`, `LTZ`, `TZ` and `Timestamp` to annotate functions when registering UDFs.

### Improvements

- Removed redundant dependency `typing-extensions`.
- `DataFrame.cache_result` now creates temp table fully qualified names under current database and current schema.

### Bug Fixes

- Fixed a bug where type check happens on pandas before it is imported.
- Fixed a bug when creating a UDF from `numpy.ufunc`.
- Fixed a bug where `DataFrame.union` was not generating the correct `Selectable.schema_query` when SQL simplifier is enabled.

### Behavior Changes

- `DataFrameWriter.save_as_table` now respects the `nullable` field of the schema provided by the user or the inferred schema based on data from user input.

### Dependency updates

- Updated ``snowflake-connector-python`` to 3.0.4.

## 1.5.1 (2023-06-20)

### New Features

- Added support for the Python 3.10 runtime environment.

## 1.5.0 (2023-06-09)

### Behavior Changes

- Aggregation results, from functions such as `DataFrame.agg` and `DataFrame.describe`, no longer strip away non-printing characters from column names.

### New Features

- Added support for the Python 3.9 runtime environment.
- Added support for new functions in `snowflake.snowpark.functions`:
  - `array_generate_range`
  - `array_unique_agg`
  - `collect_set`
  - `sequence`
- Added support for registering and calling stored procedures with `TABLE` return type.
- Added support for parameter `length` in `StringType()` to specify the maximum number of characters that can be stored by the column.
- Added the alias `functions.element_at()` for `functions.get()`.
- Added the alias `Column.contains` for `functions.contains`.
- Added experimental feature `DataFrame.alias`.
- Added support for querying metadata columns from stage when creating `DataFrame` using `DataFrameReader`.
- Added support for `StructType.add` to append more fields to existing `StructType` objects.
- Added support for parameter `execute_as` in `StoredProcedureRegistration.register_from_file()` to specify stored procedure caller rights.

### Bug Fixes

- Fixed a bug where the `Dataframe.join_table_function` did not run all of the necessary queries to set up the join table function when SQL simplifier was enabled.
- Fixed type hint declaration for custom types - `ColumnOrName`, `ColumnOrLiteralStr`, `ColumnOrSqlExpr`, `LiteralType` and `ColumnOrLiteral` that were breaking `mypy` checks.
- Fixed a bug where `DataFrameWriter.save_as_table` and `DataFrame.copy_into_table` failed to parse fully qualified table names.

## 1.4.0 (2023-04-24)

### New Features

- Added support for `session.getOrCreate`.
- Added support for alias `Column.getField`.
- Added support for new functions in `snowflake.snowpark.functions`:
  - `date_add` and `date_sub` to make add and subtract operations easier.
  - `daydiff`
  - `explode`
  - `array_distinct`.
  - `regexp_extract`.
  - `struct`.
  - `format_number`.
  - `bround`.
  - `substring_index`
- Added parameter `skip_upload_on_content_match` when creating UDFs, UDTFs and stored procedures using `register_from_file` to skip uploading files to a stage if the same version of the files are already on the stage.
- Added support for `DataFrameWriter.save_as_table` method to take table names that contain dots.
- Flattened generated SQL when `DataFrame.filter()` or `DataFrame.order_by()` is followed by a projection statement (e.g. `DataFrame.select()`, `DataFrame.with_column()`).
- Added support for creating dynamic tables _(in private preview)_ using `Dataframe.create_or_replace_dynamic_table`.
- Added an optional argument `params` in `session.sql()` to support binding variables. Note that this is not supported in stored procedures yet.

### Bug Fixes

- Fixed a bug in `strtok_to_array` where an exception was thrown when a delimiter was passed in.
- Fixed a bug in `session.add_import` where the module had the same namespace as other dependencies.

## 1.3.0 (2023-03-28)

### New Features

- Added support for `delimiters` parameter in `functions.initcap()`.
- Added support for `functions.hash()` to accept a variable number of input expressions.
- Added API `Session.RuntimeConfig` for getting/setting/checking the mutability of any runtime configuration.
- Added support managing case sensitivity in `Row` results from `DataFrame.collect` using `case_sensitive` parameter.
- Added API `Session.conf` for getting, setting or checking the mutability of any runtime configuration.
- Added support for managing case sensitivity in `Row` results from `DataFrame.collect` using `case_sensitive` parameter.
- Added indexer support for `snowflake.snowpark.types.StructType`.
- Added a keyword argument `log_on_exception` to `Dataframe.collect` and `Dataframe.collect_no_wait` to optionally disable error logging for SQL exceptions.

### Bug Fixes

- Fixed a bug where a DataFrame set operation(`DataFrame.substract`, `DataFrame.union`, etc.) being called after another DataFrame set operation and `DataFrame.select` or `DataFrame.with_column` throws an exception.
- Fixed a bug where chained sort statements are overwritten by the SQL simplifier.

### Improvements

- Simplified JOIN queries to use constant subquery aliases (`SNOWPARK_LEFT`, `SNOWPARK_RIGHT`) by default. Users can disable this at runtime with `session.conf.set('use_constant_subquery_alias', False)` to use randomly generated alias names instead.
- Allowed specifying statement parameters in `session.call()`.
- Enabled the uploading of large pandas DataFrames in stored procedures by defaulting to a chunk size of 100,000 rows.

## 1.2.0 (2023-03-02)

### New Features

- Added support for displaying source code as comments in the generated scripts when registering stored procedures. This
  is enabled by default, turn off by specifying `source_code_display=False` at registration.
- Added a parameter `if_not_exists` when creating a UDF, UDTF or Stored Procedure from Snowpark Python to ignore creating the specified function or procedure if it already exists.
- Accept integers when calling `snowflake.snowpark.functions.get` to extract value from array.
- Added `functions.reverse` in functions to open access to Snowflake built-in function
  [reverse](https://docs.snowflake.com/en/sql-reference/functions/reverse).
- Added parameter `require_scoped_url` in snowflake.snowflake.files.SnowflakeFile.open() `(in Private Preview)` to replace `is_owner_file` is marked for deprecation.

### Bug Fixes

- Fixed a bug that overwrote `paramstyle` to `qmark` when creating a Snowpark session.
- Fixed a bug where `df.join(..., how="cross")` fails with `SnowparkJoinException: (1112): Unsupported using join type 'Cross'`.
- Fixed a bug where querying a `DataFrame` column created from chained function calls used a wrong column name.

## 1.1.0 (2023-01-26)

### New Features:

- Added `asc`, `asc_nulls_first`, `asc_nulls_last`, `desc`, `desc_nulls_first`, `desc_nulls_last`, `date_part` and `unix_timestamp` in functions.
- Added the property `DataFrame.dtypes` to return a list of column name and data type pairs.
- Added the following aliases:
  - `functions.expr()` for `functions.sql_expr()`.
  - `functions.date_format()` for `functions.to_date()`.
  - `functions.monotonically_increasing_id()` for `functions.seq8()`
  - `functions.from_unixtime()` for `functions.to_timestamp()`

### Bug Fixes:

- Fixed a bug in SQL simplifier that didn’t handle Column alias and join well in some cases. See https://github.com/snowflakedb/snowpark-python/issues/658 for details.
- Fixed a bug in SQL simplifier that generated wrong column names for function calls, NaN and INF.

### Improvements

- The session parameter `PYTHON_SNOWPARK_USE_SQL_SIMPLIFIER` is `True` after Snowflake 7.3 was released. In snowpark-python, `session.sql_simplifier_enabled` reads the value of `PYTHON_SNOWPARK_USE_SQL_SIMPLIFIER` by default, meaning that the SQL simplfier is enabled by default after the Snowflake 7.3 release. To turn this off, set `PYTHON_SNOWPARK_USE_SQL_SIMPLIFIER` in Snowflake to `False` or run `session.sql_simplifier_enabled = False` from Snowpark. It is recommended to use the SQL simplifier because it helps to generate more concise SQL.

## 1.0.0 (2022-11-01)

### New Features

- Added `Session.generator()` to create a new `DataFrame` using the Generator table function.
- Added a parameter `secure` to the functions that create a secure UDF or UDTF.

## 0.12.0 (2022-10-14)

### New Features

- Added new APIs for async job:
  - `Session.create_async_job()` to create an `AsyncJob` instance from a query id.
  - `AsyncJob.result()` now accepts argument `result_type` to return the results in different formats.
  - `AsyncJob.to_df()` returns a `DataFrame` built from the result of this asynchronous job.
  - `AsyncJob.query()` returns the SQL text of the executed query.
- `DataFrame.agg()` and `RelationalGroupedDataFrame.agg()` now accept variable-length arguments.
- Added parameters `lsuffix` and `rsuffix` to `DataFram.join()` and `DataFrame.cross_join()` to conveniently rename overlapping columns.
- Added `Table.drop_table()` so you can drop the temp table after `DataFrame.cache_result()`. `Table` is also a context manager so you can use the `with` statement to drop the cache temp table after use.
- Added `Session.use_secondary_roles()`.
- Added functions `first_value()` and `last_value()`. (contributed by @chasleslr)
- Added `on` as an alias for `using_columns` and `how` as an alias for `join_type` in `DataFrame.join()`.

### Bug Fixes

- Fixed a bug in `Session.create_dataframe()` that raised an error when `schema` names had special characters.
- Fixed a bug in which options set in `Session.read.option()` were not passed to `DataFrame.copy_into_table()` as default values.
- Fixed a bug in which `DataFrame.copy_into_table()` raises an error when a copy option has single quotes in the value.

## 0.11.0 (2022-09-28)

### Behavior Changes

- `Session.add_packages()` now raises `ValueError` when the version of a package cannot be found in Snowflake Anaconda channel. Previously, `Session.add_packages()` succeeded, and a `SnowparkSQLException` exception was raised later in the UDF/SP registration step.

### New Features:

- Added method `FileOperation.get_stream()` to support downloading stage files as stream.
- Added support in `functions.ntiles()` to accept int argument.
- Added the following aliases:
  - `functions.call_function()` for `functions.call_builtin()`.
  - `functions.function()` for `functions.builtin()`.
  - `DataFrame.order_by()` for `DataFrame.sort()`
  - `DataFrame.orderBy()` for `DataFrame.sort()`
- Improved `DataFrame.cache_result()` to return a more accurate `Table` class instead of a `DataFrame` class.
- Added support to allow `session` as the first argument when calling `StoredProcedure`.

### Improvements

- Improved nested query generation by flattening queries when applicable.
  - This improvement could be enabled by setting `Session.sql_simplifier_enabled = True`.
  - `DataFrame.select()`, `DataFrame.with_column()`, `DataFrame.drop()` and other select-related APIs have more flattened SQLs.
  - `DataFrame.union()`, `DataFrame.union_all()`, `DataFrame.except_()`, `DataFrame.intersect()`, `DataFrame.union_by_name()` have flattened SQLs generated when multiple set operators are chained.
- Improved type annotations for async job APIs.

### Bug Fixes

- Fixed a bug in which `Table.update()`, `Table.delete()`, `Table.merge()` try to reference a temp table that does not exist.

## 0.10.0 (2022-09-16)

### New Features:

- Added experimental APIs for evaluating Snowpark dataframes with asynchronous queries:
  - Added keyword argument `block` to the following action APIs on Snowpark dataframes (which execute queries) to allow asynchronous evaluations:
    - `DataFrame.collect()`, `DataFrame.to_local_iterator()`, `DataFrame.to_pandas()`, `DataFrame.to_pandas_batches()`, `DataFrame.count()`, `DataFrame.first()`.
    - `DataFrameWriter.save_as_table()`, `DataFrameWriter.copy_into_location()`.
    - `Table.delete()`, `Table.update()`, `Table.merge()`.
  - Added method `DataFrame.collect_nowait()` to allow asynchronous evaluations.
  - Added class `AsyncJob` to retrieve results from asynchronously executed queries and check their status.
- Added support for `table_type` in `Session.write_pandas()`. You can now choose from these `table_type` options: `"temporary"`, `"temp"`, and `"transient"`.
- Added support for using Python structured data (`list`, `tuple` and `dict`) as literal values in Snowpark.
- Added keyword argument `execute_as` to `functions.sproc()` and `session.sproc.register()` to allow registering a stored procedure as a caller or owner.
- Added support for specifying a pre-configured file format when reading files from a stage in Snowflake.

### Improvements:

- Added support for displaying details of a Snowpark session.

### Bug Fixes:

- Fixed a bug in which `DataFrame.copy_into_table()` and `DataFrameWriter.save_as_table()` mistakenly created a new table if the table name is fully qualified, and the table already exists.

### Deprecations:

- Deprecated keyword argument `create_temp_table` in `Session.write_pandas()`.
- Deprecated invoking UDFs using arguments wrapped in a Python list or tuple. You can use variable-length arguments without a list or tuple.

### Dependency updates

- Updated ``snowflake-connector-python`` to 2.7.12.

## 0.9.0 (2022-08-30)

### New Features:

- Added support for displaying source code as comments in the generated scripts when registering UDFs.
  This feature is turned on by default. To turn it off, pass the new keyword argument `source_code_display` as `False` when calling `register()` or `@udf()`.
- Added support for calling table functions from `DataFrame.select()`, `DataFrame.with_column()` and `DataFrame.with_columns()` which now take parameters of type `table_function.TableFunctionCall` for columns.
- Added keyword argument `overwrite` to `session.write_pandas()` to allow overwriting contents of a Snowflake table with that of a pandas DataFrame.
- Added keyword argument `column_order` to `df.write.save_as_table()` to specify the matching rules when inserting data into table in append mode.
- Added method `FileOperation.put_stream()` to upload local files to a stage via file stream.
- Added methods `TableFunctionCall.alias()` and `TableFunctionCall.as_()` to allow aliasing the names of columns that come from the output of table function joins.
- Added function `get_active_session()` in module `snowflake.snowpark.context` to get the current active Snowpark session.

### Bug Fixes:

- Fixed a bug in which batch insert should not raise an error when `statement_params` is not passed to the function.
- Fixed a bug in which column names should be quoted when `session.create_dataframe()` is called with dicts and a given schema.
- Fixed a bug in which creation of table should be skipped if the table already exists and is in append mode when calling `df.write.save_as_table()`.
- Fixed a bug in which third-party packages with underscores cannot be added when registering UDFs.

### Improvements:

- Improved function `function.uniform()` to infer the types of inputs `max_` and `min_` and cast the limits to `IntegerType` or `FloatType` correspondingly.

## 0.8.0 (2022-07-22)

### New Features:

- Added keyword only argument `statement_params` to the following methods to allow for specifying statement level parameters:
  - `collect`, `to_local_iterator`, `to_pandas`, `to_pandas_batches`,
    `count`, `copy_into_table`, `show`, `create_or_replace_view`, `create_or_replace_temp_view`, `first`, `cache_result`
    and `random_split` on class `snowflake.snowpark.Dateframe`.
  - `update`, `delete` and `merge` on class `snowflake.snowpark.Table`.
  - `save_as_table` and `copy_into_location` on class `snowflake.snowpark.DataFrameWriter`.
  - `approx_quantile`, `statement_params`, `cov` and `crosstab` on class `snowflake.snowpark.DataFrameStatFunctions`.
  - `register` and `register_from_file` on class `snowflake.snowpark.udf.UDFRegistration`.
  - `register` and `register_from_file` on class `snowflake.snowpark.udtf.UDTFRegistration`.
  - `register` and `register_from_file` on class `snowflake.snowpark.stored_procedure.StoredProcedureRegistration`.
  - `udf`, `udtf` and `sproc` in `snowflake.snowpark.functions`.
- Added support for `Column` as an input argument to `session.call()`.
- Added support for `table_type` in `df.write.save_as_table()`. You can now choose from these `table_type` options: `"temporary"`, `"temp"`, and `"transient"`.

### Improvements:

- Added validation of object name in `session.use_*` methods.
- Updated the query tag in SQL to escape it when it has special characters.
- Added a check to see if Anaconda terms are acknowledged when adding missing packages.

### Bug Fixes:

- Fixed the limited length of the string column in `session.create_dataframe()`.
- Fixed a bug in which `session.create_dataframe()` mistakenly converted 0 and `False` to `None` when the input data was only a list.
- Fixed a bug in which calling `session.create_dataframe()` using a large local dataset sometimes created a temp table twice.
- Aligned the definition of `function.trim()` with the SQL function definition.
- Fixed an issue where snowpark-python would hang when using the Python system-defined (built-in function) `sum` vs. the Snowpark `function.sum()`.

### Deprecations:

- Deprecated keyword argument `create_temp_table` in `df.write.save_as_table()`.

## 0.7.0 (2022-05-25)

### New Features:

- Added support for user-defined table functions (UDTFs).
  - Use function `snowflake.snowpark.functions.udtf()` to register a UDTF, or use it as a decorator to register the UDTF.
    - You can also use `Session.udtf.register()` to register a UDTF.
  - Use `Session.udtf.register_from_file()` to register a UDTF from a Python file.
- Updated APIs to query a table function, including both Snowflake built-in table functions and UDTFs.
  - Use function `snowflake.snowpark.functions.table_function()` to create a callable representing a table function and use it to call the table function in a query.
  - Alternatively, use function `snowflake.snowpark.functions.call_table_function()` to call a table function.
  - Added support for `over` clause that specifies `partition by` and `order by` when lateral joining a table function.
  - Updated `Session.table_function()` and `DataFrame.join_table_function()` to accept `TableFunctionCall` instances.

### Breaking Changes:

- When creating a function with `functions.udf()` and `functions.sproc()`, you can now specify an empty list for the `imports` or `packages` argument to indicate that no import or package is used for this UDF or stored procedure. Previously, specifying an empty list meant that the function would use session-level imports or packages.
- Improved the `__repr__` implementation of data types in `types.py`. The unused `type_name` property has been removed.
- Added a Snowpark-specific exception class for SQL errors. This replaces the previous `ProgrammingError` from the Python connector.

### Improvements:

- Added a lock to a UDF or UDTF when it is called for the first time per thread.
- Improved the error message for pickling errors that occurred during UDF creation.
- Included the query ID when logging the failed query.

### Bug Fixes:

- Fixed a bug in which non-integral data (such as timestamps) was occasionally converted to integer when calling `DataFrame.to_pandas()`.
- Fixed a bug in which `DataFrameReader.parquet()` failed to read a parquet file when its column contained spaces.
- Fixed a bug in which `DataFrame.copy_into_table()` failed when the dataframe is created by reading a file with inferred schemas.

### Deprecations

`Session.flatten()` and `DataFrame.flatten()`.

### Dependency Updates:

- Restricted the version of `cloudpickle` <= `2.0.0`.

## 0.6.0 (2022-04-27)

### New Features:

- Added support for vectorized UDFs with the input as a pandas DataFrame or pandas Series and the output as a pandas Series. This improves the performance of UDFs in Snowpark.
- Added support for inferring the schema of a DataFrame by default when it is created by reading a Parquet, Avro, or ORC file in the stage.
- Added functions `current_session()`, `current_statement()`, `current_user()`, `current_version()`, `current_warehouse()`, `date_from_parts()`, `date_trunc()`, `dayname()`, `dayofmonth()`, `dayofweek()`, `dayofyear()`, `grouping()`, `grouping_id()`, `hour()`, `last_day()`, `minute()`, `next_day()`, `previous_day()`, `second()`, `month()`, `monthname()`, `quarter()`, `year()`, `current_database()`, `current_role()`, `current_schema()`, `current_schemas()`, `current_region()`, `current_avaliable_roles()`, `add_months()`, `any_value()`, `bitnot()`, `bitshiftleft()`, `bitshiftright()`, `convert_timezone()`, `uniform()`, `strtok_to_array()`, `sysdate()`, `time_from_parts()`,  `timestamp_from_parts()`, `timestamp_ltz_from_parts()`, `timestamp_ntz_from_parts()`, `timestamp_tz_from_parts()`, `weekofyear()`, `percentile_cont()` to `snowflake.snowflake.functions`.

### Breaking Changes:

- Expired deprecations:
  - Removed the following APIs that were deprecated in 0.4.0: `DataFrame.groupByGroupingSets()`, `DataFrame.naturalJoin()`, `DataFrame.joinTableFunction`, `DataFrame.withColumns()`, `Session.getImports()`, `Session.addImport()`, `Session.removeImport()`, `Session.clearImports()`, `Session.getSessionStage()`, `Session.getDefaultDatabase()`, `Session.getDefaultSchema()`, `Session.getCurrentDatabase()`, `Session.getCurrentSchema()`, `Session.getFullyQualifiedCurrentSchema()`.

### Improvements:

- Added support for creating an empty `DataFrame` with a specific schema using the `Session.create_dataframe()` method.
- Changed the logging level from `INFO` to `DEBUG` for several logs (e.g., the executed query) when evaluating a dataframe.
- Improved the error message when failing to create a UDF due to pickle errors.

### Bug Fixes:

- Removed pandas hard dependencies in the `Session.create_dataframe()` method.

### Dependency Updates:

- Added `typing-extension` as a new dependency with the version >= `4.1.0`.

## 0.5.0 (2022-03-22)

### New Features

- Added stored procedures API.
  - Added `Session.sproc` property and `sproc()` to `snowflake.snowpark.functions`, so you can register stored procedures.
  - Added `Session.call` to call stored procedures by name.
- Added `UDFRegistration.register_from_file()` to allow registering UDFs from Python source files or zip files directly.
- Added `UDFRegistration.describe()` to describe a UDF.
- Added `DataFrame.random_split()` to provide a way to randomly split a dataframe.
- Added functions `md5()`, `sha1()`, `sha2()`, `ascii()`, `initcap()`, `length()`, `lower()`, `lpad()`, `ltrim()`, `rpad()`, `rtrim()`, `repeat()`, `soundex()`, `regexp_count()`, `replace()`, `charindex()`, `collate()`, `collation()`, `insert()`, `left()`, `right()`, `endswith()` to `snowflake.snowpark.functions`.
- Allowed `call_udf()` to accept literal values.
- Provided a `distinct` keyword in `array_agg()`.

### Bug Fixes:

- Fixed an issue that caused `DataFrame.to_pandas()` to have a string column if `Column.cast(IntegerType())` was used.
- Fixed a bug in `DataFrame.describe()` when there is more than one string column.

## 0.4.0 (2022-02-15)

### New Features

- You can now specify which Anaconda packages to use when defining UDFs.
  - Added `add_packages()`, `get_packages()`, `clear_packages()`, and `remove_package()`, to class `Session`.
  - Added `add_requirements()` to `Session` so you can use a requirements file to specify which packages this session will use.
  - Added parameter `packages` to function `snowflake.snowpark.functions.udf()` and method `UserDefinedFunction.register()` to indicate UDF-level Anaconda package dependencies when creating a UDF.
  - Added parameter `imports` to `snowflake.snowpark.functions.udf()` and `UserDefinedFunction.register()` to specify UDF-level code imports.
- Added a parameter `session` to function `udf()` and `UserDefinedFunction.register()` so you can specify which session to use to create a UDF if you have multiple sessions.
- Added types `Geography` and `Variant` to `snowflake.snowpark.types` to be used as type hints for Geography and Variant data when defining a UDF.
- Added support for Geography geoJSON data.
- Added `Table`, a subclass of `DataFrame` for table operations:
  - Methods `update` and `delete` update and delete rows of a table in Snowflake.
  - Method `merge` merges data from a `DataFrame` to a `Table`.
  - Override method `DataFrame.sample()` with an additional parameter `seed`, which works on tables but not on view and sub-queries.
- Added `DataFrame.to_local_iterator()` and `DataFrame.to_pandas_batches()` to allow getting results from an iterator when the result set returned from the Snowflake database is too large.
- Added `DataFrame.cache_result()` for caching the operations performed on a `DataFrame` in a temporary table.
  Subsequent operations on the original `DataFrame` have no effect on the cached result `DataFrame`.
- Added property `DataFrame.queries` to get SQL queries that will be executed to evaluate the `DataFrame`.
- Added `Session.query_history()` as a context manager to track SQL queries executed on a session, including all SQL queries to evaluate `DataFrame`s created from a session. Both query ID and query text are recorded.
- You can now create a `Session` instance from an existing established `snowflake.connector.SnowflakeConnection`. Use parameter `connection` in `Session.builder.configs()`.
- Added `use_database()`, `use_schema()`, `use_warehouse()`, and `use_role()` to class `Session` to switch database/schema/warehouse/role after a session is created.
- Added `DataFrameWriter.copy_into_table()` to unload a `DataFrame` to stage files.
- Added `DataFrame.unpivot()`.
- Added `Column.within_group()` for sorting the rows by columns with some aggregation functions.
- Added functions `listagg()`, `mode()`, `div0()`, `acos()`, `asin()`, `atan()`, `atan2()`, `cos()`, `cosh()`, `sin()`, `sinh()`, `tan()`, `tanh()`, `degrees()`, `radians()`, `round()`, `trunc()`, and `factorial()` to `snowflake.snowflake.functions`.
- Added an optional argument `ignore_nulls` in function `lead()` and `lag()`.
- The `condition` parameter of function `when()` and `iff()` now accepts SQL expressions.

### Improvements

- All function and method names have been renamed to use the snake case naming style, which is more Pythonic. For convenience, some camel case names are kept as aliases to the snake case APIs. It is recommended to use the snake case APIs.
  - Deprecated these methods on class `Session` and replaced them with their snake case equivalents: `getImports()`, `addImports()`, `removeImport()`, `clearImports()`, `getSessionStage()`, `getDefaultSchema()`, `getDefaultSchema()`, `getCurrentDatabase()`, `getFullyQualifiedCurrentSchema()`.
  - Deprecated these methods on class `DataFrame` and replaced them with their snake case equivalents: `groupingByGroupingSets()`, `naturalJoin()`, `withColumns()`, `joinTableFunction()`.
- Property `DataFrame.columns` is now consistent with `DataFrame.schema.names` and the Snowflake database `Identifier Requirements`.
- `Column.__bool__()` now raises a `TypeError`. This will ban the use of logical operators `and`, `or`, `not` on `Column` object, for instance `col("a") > 1 and col("b") > 2` will raise the `TypeError`. Use `(col("a") > 1) & (col("b") > 2)` instead.
- Changed `PutResult` and `GetResult` to subclass `NamedTuple`.
- Fixed a bug which raised an error when the local path or stage location has a space or other special characters.
- Changed `DataFrame.describe()` so that non-numeric and non-string columns are ignored instead of raising an exception.

### Dependency updates

- Updated ``snowflake-connector-python`` to 2.7.4.

## 0.3.0 (2022-01-09)

### New Features

- Added `Column.isin()`, with an alias `Column.in_()`.
- Added `Column.try_cast()`, which is a special version of `cast()`. It tries to cast a string expression to other types and returns `null` if the cast is not possible.
- Added `Column.startswith()` and `Column.substr()` to process string columns.
- `Column.cast()` now also accepts a `str` value to indicate the cast type in addition to a `DataType` instance.
- Added `DataFrame.describe()` to summarize stats of a `DataFrame`.
- Added `DataFrame.explain()` to print the query plan of a `DataFrame`.
- `DataFrame.filter()` and `DataFrame.select_expr()` now accepts a sql expression.
- Added a new `bool` parameter `create_temp_table` to methods `DataFrame.saveAsTable()` and `Session.write_pandas()` to optionally create a temp table.
- Added `DataFrame.minus()` and `DataFrame.subtract()` as aliases to `DataFrame.except_()`.
- Added `regexp_replace()`, `concat()`, `concat_ws()`, `to_char()`, `current_timestamp()`, `current_date()`, `current_time()`, `months_between()`, `cast()`, `try_cast()`, `greatest()`, `least()`, and `hash()` to module `snowflake.snowpark.functions`.

### Bug Fixes

- Fixed an issue where `Session.createDataFrame(pandas_df)` and `Session.write_pandas(pandas_df)` raise an exception when the `pandas DataFrame` has spaces in the column name.
- `DataFrame.copy_into_table()` sometimes prints an `error` level log entry while it actually works. It's fixed now.
- Fixed an API docs issue where some `DataFrame` APIs are missing from the docs.

### Dependency updates

- Update ``snowflake-connector-python`` to 2.7.2, which upgrades ``pyarrow`` dependency to 6.0.x. Refer to the [python connector 2.7.2 release notes](https://pypi.org/project/snowflake-connector-python/2.7.2/) for more details.

## 0.2.0 (2021-12-02)

### New Features

- Updated the `Session.createDataFrame()` method for creating a `DataFrame` from a pandas DataFrame.
- Added the `Session.write_pandas()` method for writing a `pandas DataFrame` to a table in Snowflake and getting a `Snowpark DataFrame` object back.
- Added new classes and methods for calling window functions.
- Added the new functions `cume_dist()`, to find the cumulative distribution of a value with regard to other values within a window partition,
  and `row_number()`, which returns a unique row number for each row within a window partition.
- Added functions for computing statistics for DataFrames in the `DataFrameStatFunctions` class.
- Added functions for handling missing values in a DataFrame in the `DataFrameNaFunctions` class.
- Added new methods `rollup()`, `cube()`, and `pivot()` to the `DataFrame` class.
- Added the `GroupingSets` class, which you can use with the DataFrame groupByGroupingSets method to perform a SQL GROUP BY GROUPING SETS.
- Added the new `FileOperation(session)`
  class that you can use to upload and download files to and from a stage.
- Added the `DataFrame.copy_into_table()`
  method for loading data from files in a stage into a table.
- In CASE expressions, the functions `when()` and `otherwise()`
  now accept Python types in addition to `Column` objects.
- When you register a UDF you can now optionally set the `replace` parameter to `True` to overwrite an existing UDF with the same name.

### Improvements

- UDFs are now compressed before they are uploaded to the server. This makes them about 10 times smaller, which can help
  when you are using large ML model files.
- When the size of a UDF is less than 8196 bytes, it will be uploaded as in-line code instead of uploaded to a stage.

### Bug Fixes

- Fixed an issue where the statement `df.select(when(col("a") == 1, 4).otherwise(col("a"))), [Row(4), Row(2), Row(3)]` raised an exception.
- Fixed an issue where `df.toPandas()` raised an exception when a DataFrame was created from large local data.

## 0.1.0 (2021-10-26)

Start of Private Preview<|MERGE_RESOLUTION|>--- conflicted
+++ resolved
@@ -10,9 +10,7 @@
     - file.put_stream
     - file.get
     - file.get_stream
-<<<<<<< HEAD
     - read.json
-=======
     - add_import
     - remove_import
     - get_imports
@@ -23,7 +21,6 @@
     - remove_package
     - udf.register
     - udf.register_from_file
->>>>>>> 3ec16c80
   - snowflake.snowpark.functions
     - current_database
     - current_session

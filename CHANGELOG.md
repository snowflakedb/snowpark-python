--- conflicted
+++ resolved
@@ -11,21 +11,14 @@
 - Improve `query` parameter in `DataFrameReader.dbapi` (PrPr) so that parentheses are not needed around the query.
 - Improve error experience in `DataFrameReader.dbapi` (PrPr) when exception happen during inferring schema of target data source.
 
-<<<<<<< HEAD
+#### Bug Fixes
+
+- Fixed a bug in schema inference that would cause it to fail for external stages.
+
 ### Snowpark Local Testing Updates
 
 - Added local testing support for reading files with `SnowflakeFile` using local testing, Snowflake stage paths (@stage/file_path), and the Snow URL semantic (snow://...).
 
-## 1.34.0 (YYYY-MM-DD)
-=======
-#### Bug Fixes
-
-- Fixed a bug in schema inference that would cause it to fail for external stages.
-
-### Snowpark Local Testing Updates
-
-- Added local testing support for reading files with `SnowflakeFile` using local file paths, stage paths (@stage/file_path), and the Snow URL semantic (snow://...).
-
 #### New Features
 
 #### Improvements
@@ -43,7 +36,6 @@
 #### Bug Fixes
 
 ## 1.34.0 (2025-07-15)
->>>>>>> c0c61c50
 
 ### Snowpark Python API Updates
 

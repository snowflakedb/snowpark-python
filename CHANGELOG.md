# Release History

## 1.15.0 (TBD)
<<<<<<< HEAD
- Added the function `DataFrame.write.csv` to unload data from a ``DataFrame`` into one or more CSV files in a stage.
=======

### New Features

- Added support for the following local testing APIs:
  - snowflake.snowpark.Session:
    - file.put
    - file.put_stream
>>>>>>> 63daa084

## 1.14.0 (2024-03-20)

### New Features

- Added support for creating vectorized UDTFs with `process` method.
- Added support for dataframe functions:
  - to_timestamp_ltz
  - to_timestamp_ntz
  - to_timestamp_tz
  - locate
- Added support for ASOF JOIN type.
- Added support for the following local testing APIs:
  - snowflake.snowpark.functions:
    - to_double
    - to_timestamp
    - to_timestamp_ltz
    - to_timestamp_ntz
    - to_timestamp_tz
    - greatest
    - least
    - convert_timezone
    - dateadd
    - date_part
  - snowflake.snowpark.Session:
    - get_current_account
    - get_current_warehouse
    - get_current_role
    - use_schema
    - use_warehouse
    - use_database
    - use_role

### Bug Fixes

- Fixed a bug in `SnowflakePlanBuilder` that `save_as_table` does not filter column that name start with '$' and follow by number correctly.
- Fixed a bug that statement parameters may have no effect when resolving imports and packages.
- Fixed bugs in local testing:
  - LEFT ANTI and LEFT SEMI joins drop rows with null values.
  - DataFrameReader.csv incorrectly parses data when the optional parameter `field_optionally_enclosed_by` is specified.
  - Column.regexp only considers the first entry when `pattern` is a `Column`.
  - Table.update raises `KeyError` when updating null values in the rows.
  - VARIANT columns raise errors at `DataFrame.collect`.
  - `count_distinct` does not work correctly when counting.
  - Null values in integer columns raise `TypeError`.

### Improvements

- Added telemetry to local testing.
- Improved the error message of `DataFrameReader` to raise `FileNotFound` error when reading a path that does not exist or when there are no files under the path.

## 1.13.0 (2024-02-26)

### New Features

- Added support for an optional `date_part` argument in function `last_day`.
- `SessionBuilder.app_name` will set the query_tag after the session is created.
- Added support for the following local testing functions:
  - current_timestamp
  - current_date
  - current_time
  - strip_null_value
  - upper
  - lower
  - length
  - initcap

### Improvements

- Added cleanup logic at interpreter shutdown to close all active sessions.

### Bug Fixes

- Fixed a bug in `DataFrame.to_local_iterator` where the iterator could yield wrong results if another query is executed before the iterator finishes due to wrong isolation level. For details, please see #945.
- Fixed a bug that truncated table names in error messages while running a plan with local testing enabled.
- Fixed a bug that `Session.range` returns empty result when the range is large.

## 1.12.1 (2024-02-08)

### Improvements

- Use `split_blocks=True` by default during `to_pandas` conversion, for optimal memory allocation. This parameter is passed to `pyarrow.Table.to_pandas`, which enables `PyArrow` to split the memory allocation into smaller, more manageable blocks instead of allocating a single contiguous block. This results in better memory management when dealing with larger datasets.

### Bug Fixes

- Fixed a bug in `DataFrame.to_pandas` that caused an error when evaluating on a Dataframe with an `IntergerType` column with null values.

## 1.12.0 (2024-01-30)

### New Features

- Exposed `statement_params` in `StoredProcedure.__call__`.
- Added two optional arguments to `Session.add_import`.
  - `chunk_size`: The number of bytes to hash per chunk of the uploaded files.
  - `whole_file_hash`: By default only the first chunk of the uploaded import is hashed to save time. When this is set to True each uploaded file is fully hashed instead.
- Added parameters `external_access_integrations` and `secrets` when creating a UDAF from Snowpark Python to allow integration with external access.
- Added a new method `Session.append_query_tag`. Allows an additional tag to be added to the current query tag by appending it as a comma separated value.
- Added a new method `Session.update_query_tag`. Allows updates to a JSON encoded dictionary query tag.
- `SessionBuilder.getOrCreate` will now attempt to replace the singleton it returns when token expiration has been detected.
- Added support for new functions in `snowflake.snowpark.functions`:
  - `array_except`
  - `create_map`
  - `sign`/`signum`
- Added the following functions to `DataFrame.analytics`:
  - Added the `moving_agg` function in `DataFrame.analytics` to enable moving aggregations like sums and averages with multiple window sizes.
  - Added the `cummulative_agg` function in `DataFrame.analytics` to enable commulative aggregations like sums and averages on multiple columns.
  - Added the `compute_lag` and `compute_lead` functions in `DataFrame.analytics` for enabling lead and lag calculations on multiple columns.
  - Added the `time_series_agg` function in `DataFrame.analytics` to enable time series aggregations like sums and averages with multiple time windows.

### Bug Fixes

- Fixed a bug in `DataFrame.na.fill` that caused Boolean values to erroneously override integer values.
- Fixed a bug in `Session.create_dataframe` where the Snowpark DataFrames created using pandas DataFrames were not inferring the type for timestamp columns correctly. The behavior is as follows:
  - Earlier timestamp columns without a timezone would be converted to nanosecond epochs and inferred as `LongType()`, but will now be correctly maintained as timestamp values and be inferred as `TimestampType(TimestampTimeZone.NTZ)`.
  - Earlier timestamp columns with a timezone would be inferred as `TimestampType(TimestampTimeZone.NTZ)` and loose timezone information but will now be correctly inferred as `TimestampType(TimestampTimeZone.LTZ)` and timezone information is retained correctly.
  - Set session parameter `PYTHON_SNOWPARK_USE_LOGICAL_TYPE_FOR_CREATE_DATAFRAME` to revert back to old behavior. It is recommended that you update your code to align with correct behavior because the parameter will be removed in the future.
- Fixed a bug that `DataFrame.to_pandas` gets decimal type when scale is not 0, and creates an object dtype in `pandas`. Instead, we cast the value to a float64 type.
- Fixed bugs that wrongly flattened the generated SQL when one of the following happens:
  - `DataFrame.filter()` is called after `DataFrame.sort().limit()`.
  - `DataFrame.sort()` or `filter()` is called on a DataFrame that already has a window function or sequence-dependent data generator column.
    For instance, `df.select("a", seq1().alias("b")).select("a", "b").sort("a")` won't flatten the sort clause anymore.
  - a window or sequence-dependent data generator column is used after `DataFrame.limit()`. For instance, `df.limit(10).select(row_number().over())` won't flatten the limit and select in the generated SQL.
- Fixed a bug where aliasing a DataFrame column raised an error when the DataFame was copied from another DataFrame with an aliased column. For instance,

  ```python
  df = df.select(col("a").alias("b"))
  df = copy(df)
  df.select(col("b").alias("c"))  # threw an error. Now it's fixed.
  ```

- Fixed a bug in `Session.create_dataframe` that the non-nullable field in a schema is not respected for boolean type. Note that this fix is only effective when the user has the privilege to create a temp table.
- Fixed a bug in SQL simplifier where non-select statements in `session.sql` dropped a SQL query when used with `limit()`.
- Fixed a bug that raised an exception when session parameter `ERROR_ON_NONDETERMINISTIC_UPDATE` is true.

### Behavior Changes (API Compatible)

- When parsing data types during a `to_pandas` operation, we rely on GS precision value to fix precision issues for large integer values. This may affect users where a column that was earlier returned as `int8` gets returned as `int64`. Users can fix this by explicitly specifying precision values for their return column.
- Aligned behavior for `Session.call` in case of table stored procedures where running `Session.call` would not trigger stored procedure unless a `collect()` operation was performed.
- `StoredProcedureRegistration` will now automatically add `snowflake-snowpark-python` as a package dependency. The added dependency will be on the client's local version of the library and an error is thrown if the server cannot support that version.

## 1.11.1 (2023-12-07)

### Bug Fixes

- Fixed a bug that numpy should not be imported at the top level of mock module.
- Added support for these new functions in `snowflake.snowpark.functions`:
  - `from_utc_timestamp`
  - `to_utc_timestamp`

## 1.11.0 (2023-12-05)

### New Features

- Add the `conn_error` attribute to `SnowflakeSQLException` that stores the whole underlying exception from `snowflake-connector-python`.
- Added support for `RelationalGroupedDataframe.pivot()` to access `pivot` in the following pattern `Dataframe.group_by(...).pivot(...)`.
- Added experimental feature: Local Testing Mode, which allows you to create and operate on Snowpark Python DataFrames locally without connecting to a Snowflake account. You can use the local testing framework to test your DataFrame operations locally, on your development machine or in a CI (continuous integration) pipeline, before deploying code changes to your account.

- Added support for `arrays_to_object` new functions in `snowflake.snowpark.functions`.
- Added support for the vector data type.

### Dependency Updates

- Bumped cloudpickle dependency to work with `cloudpickle==2.2.1`
- Updated ``snowflake-connector-python`` to `3.4.0`.

### Bug Fixes

- DataFrame column names quoting check now supports newline characters.
- Fix a bug where a DataFrame generated by `session.read.with_metadata` creates inconsistent table when doing `df.write.save_as_table`.

## 1.10.0 (2023-11-03)

### New Features

- Added support for managing case sensitivity in `DataFrame.to_local_iterator()`.
- Added support for specifying vectorized UDTF's input column names by using the optional parameter `input_names` in `UDTFRegistration.register/register_file` and `functions.pandas_udtf`. By default, `RelationalGroupedDataFrame.applyInPandas` will infer the column names from current dataframe schema.
- Add `sql_error_code` and `raw_message` attributes to `SnowflakeSQLException` when it is caused by a SQL exception.

### Bug Fixes

- Fixed a bug in `DataFrame.to_pandas()` where converting snowpark dataframes to pandas dataframes was losing precision on integers with more than 19 digits.
- Fixed a bug that `session.add_packages` can not handle requirement specifier that contains project name with underscore and version.
- Fixed a bug in `DataFrame.limit()` when `offset` is used and the parent `DataFrame` uses `limit`. Now the `offset` won't impact the parent DataFrame's `limit`.
- Fixed a bug in `DataFrame.write.save_as_table` where dataframes created from read api could not save data into snowflake because of invalid column name `$1`.

### Behavior change

- Changed the behavior of `date_format`:
  - The `format` argument changed from optional to required.
  - The returned result changed from a date object to a date-formatted string.
- When a window function, or a sequence-dependent data generator (`normal`, `zipf`, `uniform`, `seq1`, `seq2`, `seq4`, `seq8`) function is used, the sort and filter operation will no longer be flattened when generating the query.

## 1.9.0 (2023-10-13)

### New Features

- Added support for the Python 3.11 runtime environment.

### Dependency updates

- Added back the dependency of `typing-extensions`.

### Bug Fixes

- Fixed a bug where imports from permanent stage locations were ignored for temporary stored procedures, UDTFs, UDFs, and UDAFs.
- Revert back to using CTAS (create table as select) statement for `Dataframe.writer.save_as_table` which does not need insert permission for writing tables.

### New Features
- Support `PythonObjJSONEncoder` json-serializable objects for `ARRAY` and `OBJECT` literals.

## 1.8.0 (2023-09-14)

### New Features

- Added support for VOLATILE/IMMUTABLE keyword when registering UDFs.
- Added support for specifying clustering keys when saving dataframes using `DataFrame.save_as_table`.
- Accept `Iterable` objects input for `schema` when creating dataframes using `Session.create_dataframe`.
- Added the property `DataFrame.session` to return a `Session` object.
- Added the property `Session.session_id` to return an integer that represents session ID.
- Added the property `Session.connection` to return a `SnowflakeConnection` object .

- Added support for creating a Snowpark session from a configuration file or environment variables.

### Dependency updates

- Updated ``snowflake-connector-python`` to 3.2.0.

### Bug Fixes

- Fixed a bug where automatic package upload would raise `ValueError` even when compatible package version were added in `session.add_packages`.
- Fixed a bug where table stored procedures were not registered correctly when using `register_from_file`.
- Fixed a bug where dataframe joins failed with `invalid_identifier` error.
- Fixed a bug where `DataFrame.copy` disables SQL simplfier for the returned copy.
- Fixed a bug where `session.sql().select()` would fail if any parameters are specified to `session.sql()`

## 1.7.0 (2023-08-28)

### New Features

- Added parameters `external_access_integrations` and `secrets` when creating a UDF, UDTF or Stored Procedure from Snowpark Python to allow integration with external access.
- Added support for these new functions in `snowflake.snowpark.functions`:
  - `array_flatten`
  - `flatten`
- Added support for `apply_in_pandas` in `snowflake.snowpark.relational_grouped_dataframe`.
- Added support for replicating your local Python environment on Snowflake via `Session.replicate_local_environment`.

### Bug Fixes

- Fixed a bug where `session.create_dataframe` fails to properly set nullable columns where nullability was affected by order or data was given.
- Fixed a bug where `DataFrame.select` could not identify and alias columns in presence of table functions when output columns of table function overlapped with columns in dataframe.

### Behavior Changes

- When creating stored procedures, UDFs, UDTFs, UDAFs with parameter `is_permanent=False` will now create temporary objects even when `stage_name` is provided. The default value of `is_permanent` is `False` which is why if this value is not explicitly set to `True` for permanent objects, users will notice a change in behavior.
- `types.StructField` now enquotes column identifier by default.

## 1.6.1 (2023-08-02)

### New Features

- Added support for these new functions in `snowflake.snowpark.functions`:
  - `array_sort`
  - `sort_array`
  - `array_min`
  - `array_max`
  - `explode_outer`
- Added support for pure Python packages specified via `Session.add_requirements` or `Session.add_packages`. They are now usable in stored procedures and UDFs even if packages are not present on the Snowflake Anaconda channel.
  - Added Session parameter `custom_packages_upload_enabled` and `custom_packages_force_upload_enabled` to enable the support for pure Python packages feature mentioned above. Both parameters default to `False`.
- Added support for specifying package requirements by passing a Conda environment yaml file to `Session.add_requirements`.
- Added support for asynchronous execution of multi-query dataframes that contain binding variables.
- Added support for renaming multiple columns in `DataFrame.rename`.
- Added support for Geometry datatypes.
- Added support for `params` in `session.sql()` in stored procedures.
- Added support for user-defined aggregate functions (UDAFs). This feature is currently in private preview.
- Added support for vectorized UDTFs (user-defined table functions). This feature is currently in public preview.
- Added support for Snowflake Timestamp variants (i.e., `TIMESTAMP_NTZ`, `TIMESTAMP_LTZ`, `TIMESTAMP_TZ`)
  - Added `TimestampTimezone` as an argument in `TimestampType` constructor.
  - Added type hints `NTZ`, `LTZ`, `TZ` and `Timestamp` to annotate functions when registering UDFs.

### Improvements

- Removed redundant dependency `typing-extensions`.
- `DataFrame.cache_result` now creates temp table fully qualified names under current database and current schema.

### Bug Fixes

- Fixed a bug where type check happens on pandas before it is imported.
- Fixed a bug when creating a UDF from `numpy.ufunc`.
- Fixed a bug where `DataFrame.union` was not generating the correct `Selectable.schema_query` when SQL simplifier is enabled.

### Behavior Changes

- `DataFrameWriter.save_as_table` now respects the `nullable` field of the schema provided by the user or the inferred schema based on data from user input.

### Dependency updates

- Updated ``snowflake-connector-python`` to 3.0.4.

## 1.5.1 (2023-06-20)

### New Features

- Added support for the Python 3.10 runtime environment.

## 1.5.0 (2023-06-09)

### Behavior Changes

- Aggregation results, from functions such as `DataFrame.agg` and `DataFrame.describe`, no longer strip away non-printing characters from column names.

### New Features

- Added support for the Python 3.9 runtime environment.
- Added support for new functions in `snowflake.snowpark.functions`:
  - `array_generate_range`
  - `array_unique_agg`
  - `collect_set`
  - `sequence`
- Added support for registering and calling stored procedures with `TABLE` return type.
- Added support for parameter `length` in `StringType()` to specify the maximum number of characters that can be stored by the column.
- Added the alias `functions.element_at()` for `functions.get()`.
- Added the alias `Column.contains` for `functions.contains`.
- Added experimental feature `DataFrame.alias`.
- Added support for querying metadata columns from stage when creating `DataFrame` using `DataFrameReader`.
- Added support for `StructType.add` to append more fields to existing `StructType` objects.
- Added support for parameter `execute_as` in `StoredProcedureRegistration.register_from_file()` to specify stored procedure caller rights.

### Bug Fixes

- Fixed a bug where the `Dataframe.join_table_function` did not run all of the necessary queries to set up the join table function when SQL simplifier was enabled.
- Fixed type hint declaration for custom types - `ColumnOrName`, `ColumnOrLiteralStr`, `ColumnOrSqlExpr`, `LiteralType` and `ColumnOrLiteral` that were breaking `mypy` checks.
- Fixed a bug where `DataFrameWriter.save_as_table` and `DataFrame.copy_into_table` failed to parse fully qualified table names.

## 1.4.0 (2023-04-24)

### New Features

- Added support for `session.getOrCreate`.
- Added support for alias `Column.getField`.
- Added support for new functions in `snowflake.snowpark.functions`:
  - `date_add` and `date_sub` to make add and subtract operations easier.
  - `daydiff`
  - `explode`
  - `array_distinct`.
  - `regexp_extract`.
  - `struct`.
  - `format_number`.
  - `bround`.
  - `substring_index`
- Added parameter `skip_upload_on_content_match` when creating UDFs, UDTFs and stored procedures using `register_from_file` to skip uploading files to a stage if the same version of the files are already on the stage.
- Added support for `DataFrameWriter.save_as_table` method to take table names that contain dots.
- Flattened generated SQL when `DataFrame.filter()` or `DataFrame.order_by()` is followed by a projection statement (e.g. `DataFrame.select()`, `DataFrame.with_column()`).
- Added support for creating dynamic tables _(in private preview)_ using `Dataframe.create_or_replace_dynamic_table`.
- Added an optional argument `params` in `session.sql()` to support binding variables. Note that this is not supported in stored procedures yet.

### Bug Fixes

- Fixed a bug in `strtok_to_array` where an exception was thrown when a delimiter was passed in.
- Fixed a bug in `session.add_import` where the module had the same namespace as other dependencies.

## 1.3.0 (2023-03-28)

### New Features

- Added support for `delimiters` parameter in `functions.initcap()`.
- Added support for `functions.hash()` to accept a variable number of input expressions.
- Added API `Session.RuntimeConfig` for getting/setting/checking the mutability of any runtime configuration.
- Added support managing case sensitivity in `Row` results from `DataFrame.collect` using `case_sensitive` parameter.
- Added API `Session.conf` for getting, setting or checking the mutability of any runtime configuration.
- Added support for managing case sensitivity in `Row` results from `DataFrame.collect` using `case_sensitive` parameter.
- Added indexer support for `snowflake.snowpark.types.StructType`.
- Added a keyword argument `log_on_exception` to `Dataframe.collect` and `Dataframe.collect_no_wait` to optionally disable error logging for SQL exceptions.

### Bug Fixes

- Fixed a bug where a DataFrame set operation(`DataFrame.substract`, `DataFrame.union`, etc.) being called after another DataFrame set operation and `DataFrame.select` or `DataFrame.with_column` throws an exception.
- Fixed a bug where chained sort statements are overwritten by the SQL simplifier.

### Improvements

- Simplified JOIN queries to use constant subquery aliases (`SNOWPARK_LEFT`, `SNOWPARK_RIGHT`) by default. Users can disable this at runtime with `session.conf.set('use_constant_subquery_alias', False)` to use randomly generated alias names instead.
- Allowed specifying statement parameters in `session.call()`.
- Enabled the uploading of large pandas DataFrames in stored procedures by defaulting to a chunk size of 100,000 rows.

## 1.2.0 (2023-03-02)

### New Features

- Added support for displaying source code as comments in the generated scripts when registering stored procedures. This
  is enabled by default, turn off by specifying `source_code_display=False` at registration.
- Added a parameter `if_not_exists` when creating a UDF, UDTF or Stored Procedure from Snowpark Python to ignore creating the specified function or procedure if it already exists.
- Accept integers when calling `snowflake.snowpark.functions.get` to extract value from array.
- Added `functions.reverse` in functions to open access to Snowflake built-in function
  [reverse](https://docs.snowflake.com/en/sql-reference/functions/reverse).
- Added parameter `require_scoped_url` in snowflake.snowflake.files.SnowflakeFile.open() `(in Private Preview)` to replace `is_owner_file` is marked for deprecation.

### Bug Fixes

- Fixed a bug that overwrote `paramstyle` to `qmark` when creating a Snowpark session.
- Fixed a bug where `df.join(..., how="cross")` fails with `SnowparkJoinException: (1112): Unsupported using join type 'Cross'`.
- Fixed a bug where querying a `DataFrame` column created from chained function calls used a wrong column name.

## 1.1.0 (2023-01-26)

### New Features:

- Added `asc`, `asc_nulls_first`, `asc_nulls_last`, `desc`, `desc_nulls_first`, `desc_nulls_last`, `date_part` and `unix_timestamp` in functions.
- Added the property `DataFrame.dtypes` to return a list of column name and data type pairs.
- Added the following aliases:
  - `functions.expr()` for `functions.sql_expr()`.
  - `functions.date_format()` for `functions.to_date()`.
  - `functions.monotonically_increasing_id()` for `functions.seq8()`
  - `functions.from_unixtime()` for `functions.to_timestamp()`

### Bug Fixes:

- Fixed a bug in SQL simplifier that didn’t handle Column alias and join well in some cases. See https://github.com/snowflakedb/snowpark-python/issues/658 for details.
- Fixed a bug in SQL simplifier that generated wrong column names for function calls, NaN and INF.

### Improvements

- The session parameter `PYTHON_SNOWPARK_USE_SQL_SIMPLIFIER` is `True` after Snowflake 7.3 was released. In snowpark-python, `session.sql_simplifier_enabled` reads the value of `PYTHON_SNOWPARK_USE_SQL_SIMPLIFIER` by default, meaning that the SQL simplfier is enabled by default after the Snowflake 7.3 release. To turn this off, set `PYTHON_SNOWPARK_USE_SQL_SIMPLIFIER` in Snowflake to `False` or run `session.sql_simplifier_enabled = False` from Snowpark. It is recommended to use the SQL simplifier because it helps to generate more concise SQL.

## 1.0.0 (2022-11-01)

### New Features

- Added `Session.generator()` to create a new `DataFrame` using the Generator table function.
- Added a parameter `secure` to the functions that create a secure UDF or UDTF.

## 0.12.0 (2022-10-14)

### New Features

- Added new APIs for async job:
  - `Session.create_async_job()` to create an `AsyncJob` instance from a query id.
  - `AsyncJob.result()` now accepts argument `result_type` to return the results in different formats.
  - `AsyncJob.to_df()` returns a `DataFrame` built from the result of this asynchronous job.
  - `AsyncJob.query()` returns the SQL text of the executed query.
- `DataFrame.agg()` and `RelationalGroupedDataFrame.agg()` now accept variable-length arguments.
- Added parameters `lsuffix` and `rsuffix` to `DataFram.join()` and `DataFrame.cross_join()` to conveniently rename overlapping columns.
- Added `Table.drop_table()` so you can drop the temp table after `DataFrame.cache_result()`. `Table` is also a context manager so you can use the `with` statement to drop the cache temp table after use.
- Added `Session.use_secondary_roles()`.
- Added functions `first_value()` and `last_value()`. (contributed by @chasleslr)
- Added `on` as an alias for `using_columns` and `how` as an alias for `join_type` in `DataFrame.join()`.

### Bug Fixes

- Fixed a bug in `Session.create_dataframe()` that raised an error when `schema` names had special characters.
- Fixed a bug in which options set in `Session.read.option()` were not passed to `DataFrame.copy_into_table()` as default values.
- Fixed a bug in which `DataFrame.copy_into_table()` raises an error when a copy option has single quotes in the value.

## 0.11.0 (2022-09-28)

### Behavior Changes

- `Session.add_packages()` now raises `ValueError` when the version of a package cannot be found in Snowflake Anaconda channel. Previously, `Session.add_packages()` succeeded, and a `SnowparkSQLException` exception was raised later in the UDF/SP registration step.

### New Features:

- Added method `FileOperation.get_stream()` to support downloading stage files as stream.
- Added support in `functions.ntiles()` to accept int argument.
- Added the following aliases:
  - `functions.call_function()` for `functions.call_builtin()`.
  - `functions.function()` for `functions.builtin()`.
  - `DataFrame.order_by()` for `DataFrame.sort()`
  - `DataFrame.orderBy()` for `DataFrame.sort()`
- Improved `DataFrame.cache_result()` to return a more accurate `Table` class instead of a `DataFrame` class.
- Added support to allow `session` as the first argument when calling `StoredProcedure`.

### Improvements

- Improved nested query generation by flattening queries when applicable.
  - This improvement could be enabled by setting `Session.sql_simplifier_enabled = True`.
  - `DataFrame.select()`, `DataFrame.with_column()`, `DataFrame.drop()` and other select-related APIs have more flattened SQLs.
  - `DataFrame.union()`, `DataFrame.union_all()`, `DataFrame.except_()`, `DataFrame.intersect()`, `DataFrame.union_by_name()` have flattened SQLs generated when multiple set operators are chained.
- Improved type annotations for async job APIs.

### Bug Fixes

- Fixed a bug in which `Table.update()`, `Table.delete()`, `Table.merge()` try to reference a temp table that does not exist.

## 0.10.0 (2022-09-16)

### New Features:

- Added experimental APIs for evaluating Snowpark dataframes with asynchronous queries:
  - Added keyword argument `block` to the following action APIs on Snowpark dataframes (which execute queries) to allow asynchronous evaluations:
    - `DataFrame.collect()`, `DataFrame.to_local_iterator()`, `DataFrame.to_pandas()`, `DataFrame.to_pandas_batches()`, `DataFrame.count()`, `DataFrame.first()`.
    - `DataFrameWriter.save_as_table()`, `DataFrameWriter.copy_into_location()`.
    - `Table.delete()`, `Table.update()`, `Table.merge()`.
  - Added method `DataFrame.collect_nowait()` to allow asynchronous evaluations.
  - Added class `AsyncJob` to retrieve results from asynchronously executed queries and check their status.
- Added support for `table_type` in `Session.write_pandas()`. You can now choose from these `table_type` options: `"temporary"`, `"temp"`, and `"transient"`.
- Added support for using Python structured data (`list`, `tuple` and `dict`) as literal values in Snowpark.
- Added keyword argument `execute_as` to `functions.sproc()` and `session.sproc.register()` to allow registering a stored procedure as a caller or owner.
- Added support for specifying a pre-configured file format when reading files from a stage in Snowflake.

### Improvements:

- Added support for displaying details of a Snowpark session.

### Bug Fixes:

- Fixed a bug in which `DataFrame.copy_into_table()` and `DataFrameWriter.save_as_table()` mistakenly created a new table if the table name is fully qualified, and the table already exists.

### Deprecations:

- Deprecated keyword argument `create_temp_table` in `Session.write_pandas()`.
- Deprecated invoking UDFs using arguments wrapped in a Python list or tuple. You can use variable-length arguments without a list or tuple.

### Dependency updates

- Updated ``snowflake-connector-python`` to 2.7.12.

## 0.9.0 (2022-08-30)

### New Features:

- Added support for displaying source code as comments in the generated scripts when registering UDFs.
  This feature is turned on by default. To turn it off, pass the new keyword argument `source_code_display` as `False` when calling `register()` or `@udf()`.
- Added support for calling table functions from `DataFrame.select()`, `DataFrame.with_column()` and `DataFrame.with_columns()` which now take parameters of type `table_function.TableFunctionCall` for columns.
- Added keyword argument `overwrite` to `session.write_pandas()` to allow overwriting contents of a Snowflake table with that of a pandas DataFrame.
- Added keyword argument `column_order` to `df.write.save_as_table()` to specify the matching rules when inserting data into table in append mode.
- Added method `FileOperation.put_stream()` to upload local files to a stage via file stream.
- Added methods `TableFunctionCall.alias()` and `TableFunctionCall.as_()` to allow aliasing the names of columns that come from the output of table function joins.
- Added function `get_active_session()` in module `snowflake.snowpark.context` to get the current active Snowpark session.

### Bug Fixes:

- Fixed a bug in which batch insert should not raise an error when `statement_params` is not passed to the function.
- Fixed a bug in which column names should be quoted when `session.create_dataframe()` is called with dicts and a given schema.
- Fixed a bug in which creation of table should be skipped if the table already exists and is in append mode when calling `df.write.save_as_table()`.
- Fixed a bug in which third-party packages with underscores cannot be added when registering UDFs.

### Improvements:

- Improved function `function.uniform()` to infer the types of inputs `max_` and `min_` and cast the limits to `IntegerType` or `FloatType` correspondingly.

## 0.8.0 (2022-07-22)

### New Features:

- Added keyword only argument `statement_params` to the following methods to allow for specifying statement level parameters:
  - `collect`, `to_local_iterator`, `to_pandas`, `to_pandas_batches`,
    `count`, `copy_into_table`, `show`, `create_or_replace_view`, `create_or_replace_temp_view`, `first`, `cache_result`
    and `random_split` on class `snowflake.snowpark.Dateframe`.
  - `update`, `delete` and `merge` on class `snowflake.snowpark.Table`.
  - `save_as_table` and `copy_into_location` on class `snowflake.snowpark.DataFrameWriter`.
  - `approx_quantile`, `statement_params`, `cov` and `crosstab` on class `snowflake.snowpark.DataFrameStatFunctions`.
  - `register` and `register_from_file` on class `snowflake.snowpark.udf.UDFRegistration`.
  - `register` and `register_from_file` on class `snowflake.snowpark.udtf.UDTFRegistration`.
  - `register` and `register_from_file` on class `snowflake.snowpark.stored_procedure.StoredProcedureRegistration`.
  - `udf`, `udtf` and `sproc` in `snowflake.snowpark.functions`.
- Added support for `Column` as an input argument to `session.call()`.
- Added support for `table_type` in `df.write.save_as_table()`. You can now choose from these `table_type` options: `"temporary"`, `"temp"`, and `"transient"`.

### Improvements:

- Added validation of object name in `session.use_*` methods.
- Updated the query tag in SQL to escape it when it has special characters.
- Added a check to see if Anaconda terms are acknowledged when adding missing packages.

### Bug Fixes:

- Fixed the limited length of the string column in `session.create_dataframe()`.
- Fixed a bug in which `session.create_dataframe()` mistakenly converted 0 and `False` to `None` when the input data was only a list.
- Fixed a bug in which calling `session.create_dataframe()` using a large local dataset sometimes created a temp table twice.
- Aligned the definition of `function.trim()` with the SQL function definition.
- Fixed an issue where snowpark-python would hang when using the Python system-defined (built-in function) `sum` vs. the Snowpark `function.sum()`.

### Deprecations:

- Deprecated keyword argument `create_temp_table` in `df.write.save_as_table()`.

## 0.7.0 (2022-05-25)

### New Features:

- Added support for user-defined table functions (UDTFs).
  - Use function `snowflake.snowpark.functions.udtf()` to register a UDTF, or use it as a decorator to register the UDTF.
    - You can also use `Session.udtf.register()` to register a UDTF.
  - Use `Session.udtf.register_from_file()` to register a UDTF from a Python file.
- Updated APIs to query a table function, including both Snowflake built-in table functions and UDTFs.
  - Use function `snowflake.snowpark.functions.table_function()` to create a callable representing a table function and use it to call the table function in a query.
  - Alternatively, use function `snowflake.snowpark.functions.call_table_function()` to call a table function.
  - Added support for `over` clause that specifies `partition by` and `order by` when lateral joining a table function.
  - Updated `Session.table_function()` and `DataFrame.join_table_function()` to accept `TableFunctionCall` instances.

### Breaking Changes:

- When creating a function with `functions.udf()` and `functions.sproc()`, you can now specify an empty list for the `imports` or `packages` argument to indicate that no import or package is used for this UDF or stored procedure. Previously, specifying an empty list meant that the function would use session-level imports or packages.
- Improved the `__repr__` implementation of data types in `types.py`. The unused `type_name` property has been removed.
- Added a Snowpark-specific exception class for SQL errors. This replaces the previous `ProgrammingError` from the Python connector.

### Improvements:

- Added a lock to a UDF or UDTF when it is called for the first time per thread.
- Improved the error message for pickling errors that occurred during UDF creation.
- Included the query ID when logging the failed query.

### Bug Fixes:

- Fixed a bug in which non-integral data (such as timestamps) was occasionally converted to integer when calling `DataFrame.to_pandas()`.
- Fixed a bug in which `DataFrameReader.parquet()` failed to read a parquet file when its column contained spaces.
- Fixed a bug in which `DataFrame.copy_into_table()` failed when the dataframe is created by reading a file with inferred schemas.

### Deprecations

`Session.flatten()` and `DataFrame.flatten()`.

### Dependency Updates:

- Restricted the version of `cloudpickle` <= `2.0.0`.

## 0.6.0 (2022-04-27)

### New Features:

- Added support for vectorized UDFs with the input as a pandas DataFrame or pandas Series and the output as a pandas Series. This improves the performance of UDFs in Snowpark.
- Added support for inferring the schema of a DataFrame by default when it is created by reading a Parquet, Avro, or ORC file in the stage.
- Added functions `current_session()`, `current_statement()`, `current_user()`, `current_version()`, `current_warehouse()`, `date_from_parts()`, `date_trunc()`, `dayname()`, `dayofmonth()`, `dayofweek()`, `dayofyear()`, `grouping()`, `grouping_id()`, `hour()`, `last_day()`, `minute()`, `next_day()`, `previous_day()`, `second()`, `month()`, `monthname()`, `quarter()`, `year()`, `current_database()`, `current_role()`, `current_schema()`, `current_schemas()`, `current_region()`, `current_avaliable_roles()`, `add_months()`, `any_value()`, `bitnot()`, `bitshiftleft()`, `bitshiftright()`, `convert_timezone()`, `uniform()`, `strtok_to_array()`, `sysdate()`, `time_from_parts()`,  `timestamp_from_parts()`, `timestamp_ltz_from_parts()`, `timestamp_ntz_from_parts()`, `timestamp_tz_from_parts()`, `weekofyear()`, `percentile_cont()` to `snowflake.snowflake.functions`.

### Breaking Changes:

- Expired deprecations:
  - Removed the following APIs that were deprecated in 0.4.0: `DataFrame.groupByGroupingSets()`, `DataFrame.naturalJoin()`, `DataFrame.joinTableFunction`, `DataFrame.withColumns()`, `Session.getImports()`, `Session.addImport()`, `Session.removeImport()`, `Session.clearImports()`, `Session.getSessionStage()`, `Session.getDefaultDatabase()`, `Session.getDefaultSchema()`, `Session.getCurrentDatabase()`, `Session.getCurrentSchema()`, `Session.getFullyQualifiedCurrentSchema()`.

### Improvements:

- Added support for creating an empty `DataFrame` with a specific schema using the `Session.create_dataframe()` method.
- Changed the logging level from `INFO` to `DEBUG` for several logs (e.g., the executed query) when evaluating a dataframe.
- Improved the error message when failing to create a UDF due to pickle errors.

### Bug Fixes:

- Removed pandas hard dependencies in the `Session.create_dataframe()` method.

### Dependency Updates:

- Added `typing-extension` as a new dependency with the version >= `4.1.0`.

## 0.5.0 (2022-03-22)

### New Features

- Added stored procedures API.
  - Added `Session.sproc` property and `sproc()` to `snowflake.snowpark.functions`, so you can register stored procedures.
  - Added `Session.call` to call stored procedures by name.
- Added `UDFRegistration.register_from_file()` to allow registering UDFs from Python source files or zip files directly.
- Added `UDFRegistration.describe()` to describe a UDF.
- Added `DataFrame.random_split()` to provide a way to randomly split a dataframe.
- Added functions `md5()`, `sha1()`, `sha2()`, `ascii()`, `initcap()`, `length()`, `lower()`, `lpad()`, `ltrim()`, `rpad()`, `rtrim()`, `repeat()`, `soundex()`, `regexp_count()`, `replace()`, `charindex()`, `collate()`, `collation()`, `insert()`, `left()`, `right()`, `endswith()` to `snowflake.snowpark.functions`.
- Allowed `call_udf()` to accept literal values.
- Provided a `distinct` keyword in `array_agg()`.

### Bug Fixes:

- Fixed an issue that caused `DataFrame.to_pandas()` to have a string column if `Column.cast(IntegerType())` was used.
- Fixed a bug in `DataFrame.describe()` when there is more than one string column.

## 0.4.0 (2022-02-15)

### New Features

- You can now specify which Anaconda packages to use when defining UDFs.
  - Added `add_packages()`, `get_packages()`, `clear_packages()`, and `remove_package()`, to class `Session`.
  - Added `add_requirements()` to `Session` so you can use a requirements file to specify which packages this session will use.
  - Added parameter `packages` to function `snowflake.snowpark.functions.udf()` and method `UserDefinedFunction.register()` to indicate UDF-level Anaconda package dependencies when creating a UDF.
  - Added parameter `imports` to `snowflake.snowpark.functions.udf()` and `UserDefinedFunction.register()` to specify UDF-level code imports.
- Added a parameter `session` to function `udf()` and `UserDefinedFunction.register()` so you can specify which session to use to create a UDF if you have multiple sessions.
- Added types `Geography` and `Variant` to `snowflake.snowpark.types` to be used as type hints for Geography and Variant data when defining a UDF.
- Added support for Geography geoJSON data.
- Added `Table`, a subclass of `DataFrame` for table operations:
  - Methods `update` and `delete` update and delete rows of a table in Snowflake.
  - Method `merge` merges data from a `DataFrame` to a `Table`.
  - Override method `DataFrame.sample()` with an additional parameter `seed`, which works on tables but not on view and sub-queries.
- Added `DataFrame.to_local_iterator()` and `DataFrame.to_pandas_batches()` to allow getting results from an iterator when the result set returned from the Snowflake database is too large.
- Added `DataFrame.cache_result()` for caching the operations performed on a `DataFrame` in a temporary table.
  Subsequent operations on the original `DataFrame` have no effect on the cached result `DataFrame`.
- Added property `DataFrame.queries` to get SQL queries that will be executed to evaluate the `DataFrame`.
- Added `Session.query_history()` as a context manager to track SQL queries executed on a session, including all SQL queries to evaluate `DataFrame`s created from a session. Both query ID and query text are recorded.
- You can now create a `Session` instance from an existing established `snowflake.connector.SnowflakeConnection`. Use parameter `connection` in `Session.builder.configs()`.
- Added `use_database()`, `use_schema()`, `use_warehouse()`, and `use_role()` to class `Session` to switch database/schema/warehouse/role after a session is created.
- Added `DataFrameWriter.copy_into_table()` to unload a `DataFrame` to stage files.
- Added `DataFrame.unpivot()`.
- Added `Column.within_group()` for sorting the rows by columns with some aggregation functions.
- Added functions `listagg()`, `mode()`, `div0()`, `acos()`, `asin()`, `atan()`, `atan2()`, `cos()`, `cosh()`, `sin()`, `sinh()`, `tan()`, `tanh()`, `degrees()`, `radians()`, `round()`, `trunc()`, and `factorial()` to `snowflake.snowflake.functions`.
- Added an optional argument `ignore_nulls` in function `lead()` and `lag()`.
- The `condition` parameter of function `when()` and `iff()` now accepts SQL expressions.

### Improvements

- All function and method names have been renamed to use the snake case naming style, which is more Pythonic. For convenience, some camel case names are kept as aliases to the snake case APIs. It is recommended to use the snake case APIs.
  - Deprecated these methods on class `Session` and replaced them with their snake case equivalents: `getImports()`, `addImports()`, `removeImport()`, `clearImports()`, `getSessionStage()`, `getDefaultSchema()`, `getDefaultSchema()`, `getCurrentDatabase()`, `getFullyQualifiedCurrentSchema()`.
  - Deprecated these methods on class `DataFrame` and replaced them with their snake case equivalents: `groupingByGroupingSets()`, `naturalJoin()`, `withColumns()`, `joinTableFunction()`.
- Property `DataFrame.columns` is now consistent with `DataFrame.schema.names` and the Snowflake database `Identifier Requirements`.
- `Column.__bool__()` now raises a `TypeError`. This will ban the use of logical operators `and`, `or`, `not` on `Column` object, for instance `col("a") > 1 and col("b") > 2` will raise the `TypeError`. Use `(col("a") > 1) & (col("b") > 2)` instead.
- Changed `PutResult` and `GetResult` to subclass `NamedTuple`.
- Fixed a bug which raised an error when the local path or stage location has a space or other special characters.
- Changed `DataFrame.describe()` so that non-numeric and non-string columns are ignored instead of raising an exception.

### Dependency updates

- Updated ``snowflake-connector-python`` to 2.7.4.

## 0.3.0 (2022-01-09)

### New Features

- Added `Column.isin()`, with an alias `Column.in_()`.
- Added `Column.try_cast()`, which is a special version of `cast()`. It tries to cast a string expression to other types and returns `null` if the cast is not possible.
- Added `Column.startswith()` and `Column.substr()` to process string columns.
- `Column.cast()` now also accepts a `str` value to indicate the cast type in addition to a `DataType` instance.
- Added `DataFrame.describe()` to summarize stats of a `DataFrame`.
- Added `DataFrame.explain()` to print the query plan of a `DataFrame`.
- `DataFrame.filter()` and `DataFrame.select_expr()` now accepts a sql expression.
- Added a new `bool` parameter `create_temp_table` to methods `DataFrame.saveAsTable()` and `Session.write_pandas()` to optionally create a temp table.
- Added `DataFrame.minus()` and `DataFrame.subtract()` as aliases to `DataFrame.except_()`.
- Added `regexp_replace()`, `concat()`, `concat_ws()`, `to_char()`, `current_timestamp()`, `current_date()`, `current_time()`, `months_between()`, `cast()`, `try_cast()`, `greatest()`, `least()`, and `hash()` to module `snowflake.snowpark.functions`.

### Bug Fixes

- Fixed an issue where `Session.createDataFrame(pandas_df)` and `Session.write_pandas(pandas_df)` raise an exception when the `pandas DataFrame` has spaces in the column name.
- `DataFrame.copy_into_table()` sometimes prints an `error` level log entry while it actually works. It's fixed now.
- Fixed an API docs issue where some `DataFrame` APIs are missing from the docs.

### Dependency updates

- Update ``snowflake-connector-python`` to 2.7.2, which upgrades ``pyarrow`` dependency to 6.0.x. Refer to the [python connector 2.7.2 release notes](https://pypi.org/project/snowflake-connector-python/2.7.2/) for more details.

## 0.2.0 (2021-12-02)

### New Features

- Updated the `Session.createDataFrame()` method for creating a `DataFrame` from a pandas DataFrame.
- Added the `Session.write_pandas()` method for writing a `pandas DataFrame` to a table in Snowflake and getting a `Snowpark DataFrame` object back.
- Added new classes and methods for calling window functions.
- Added the new functions `cume_dist()`, to find the cumulative distribution of a value with regard to other values within a window partition,
  and `row_number()`, which returns a unique row number for each row within a window partition.
- Added functions for computing statistics for DataFrames in the `DataFrameStatFunctions` class.
- Added functions for handling missing values in a DataFrame in the `DataFrameNaFunctions` class.
- Added new methods `rollup()`, `cube()`, and `pivot()` to the `DataFrame` class.
- Added the `GroupingSets` class, which you can use with the DataFrame groupByGroupingSets method to perform a SQL GROUP BY GROUPING SETS.
- Added the new `FileOperation(session)`
  class that you can use to upload and download files to and from a stage.
- Added the `DataFrame.copy_into_table()`
  method for loading data from files in a stage into a table.
- In CASE expressions, the functions `when()` and `otherwise()`
  now accept Python types in addition to `Column` objects.
- When you register a UDF you can now optionally set the `replace` parameter to `True` to overwrite an existing UDF with the same name.

### Improvements

- UDFs are now compressed before they are uploaded to the server. This makes them about 10 times smaller, which can help
  when you are using large ML model files.
- When the size of a UDF is less than 8196 bytes, it will be uploaded as in-line code instead of uploaded to a stage.

### Bug Fixes

- Fixed an issue where the statement `df.select(when(col("a") == 1, 4).otherwise(col("a"))), [Row(4), Row(2), Row(3)]` raised an exception.
- Fixed an issue where `df.toPandas()` raised an exception when a DataFrame was created from large local data.

## 0.1.0 (2021-10-26)

Start of Private Preview<|MERGE_RESOLUTION|>--- conflicted
+++ resolved
@@ -1,9 +1,6 @@
 # Release History
 
 ## 1.15.0 (TBD)
-<<<<<<< HEAD
-- Added the function `DataFrame.write.csv` to unload data from a ``DataFrame`` into one or more CSV files in a stage.
-=======
 
 ### New Features
 
@@ -11,7 +8,7 @@
   - snowflake.snowpark.Session:
     - file.put
     - file.put_stream
->>>>>>> 63daa084
+- Added the function `DataFrame.write.csv` to unload data from a ``DataFrame`` into one or more CSV files in a stage.
 
 ## 1.14.0 (2024-03-20)
 

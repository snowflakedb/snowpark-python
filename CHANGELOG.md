--- conflicted
+++ resolved
@@ -8,7 +8,7 @@
 
 - Added support for `Session.client_telemetry`.
 - Added support for `Session.udf_profiler`.
-<<<<<<< HEAD
+- Added support for `functions.ai_translate`.
 - Added support for the following functions in `functions.py`:
     - String and binary functions:
       - `hex_decode_string`
@@ -21,9 +21,6 @@
       - `rtrimmed_length`
       - `space`
       - `split_part`
-=======
-- Added support for `functions.ai_translate`.
->>>>>>> f2c7ccb4
 
 #### Improvements
 

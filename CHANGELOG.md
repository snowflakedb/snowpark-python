--- conflicted
+++ resolved
@@ -41,11 +41,8 @@
 #### Improvements
 
 - Improve error message for `pd.to_snowflake`, `DataFrame.to_snowflake`, and `Series.to_snowflake` when the table does not exist.
-<<<<<<< HEAD
+- Improve readability of docstring for the `if_exists` parameter in `pd.to_snowflake`, `DataFrame.to_snowflake`, and `Series.to_snowflake`.
 - Raise a warning whenever `QUOTED_IDENTIFIERS_IGNORE_CASE` is found to be set, ask user to unset 
-=======
-- Improve readability of docstring for the `if_exists` parameter in `pd.to_snowflake`, `DataFrame.to_snowflake`, and `Series.to_snowflake`.
->>>>>>> 10cf57aa
 
 ## 1.28.0 (2025-02-20)
 

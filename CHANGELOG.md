# Release History

## 1.38.0 (YYYY-MM-DD)

### Snowpark Python API Updates

#### New Features

- Added support for the following AI-powered functions in `functions.py`:
  - `ai_extract`
  - `ai_parse_document`
  - `ai_transcribe`
- Added time travel support for querying historical data:
  - `Session.table()` now supports time travel parameters: `time_travel_mode`, `statement`, `offset`, `timestamp`, `timestamp_type`, and `stream`.
  - `DataFrameReader.table()` supports the same time travel parameters as direct arguments.
  - `DataFrameReader` supports time travel via option chaining (e.g., `session.read.option("time_travel_mode", "at").option("offset", -60).table("my_table")`).
- Added support for specifying the following parameters to `DataFrameWriter.copy_into_location` for validation and writing data to external locations:
    - `validation_mode`
    - `storage_integration`
    - `credentials`
    - `encryption`
- Added support for `Session.directory` and `Session.read.directory` to retrieve the list of all files on a stage with metadata.
<<<<<<< HEAD
- Added support for `FileOperation.copy_files` to copy files from a source location to an output stage.
=======
- Added support for `DataFrameReader.jdbc`(PrPr) that allows ingesting external data source with jdbc driver.
>>>>>>> 53a99ed1

- Added support for the following scalar functions in `functions.py`:
  - `all_user_names`
  - `current_account_name`
  - `current_ip_address`
  - `current_role_type`
  - `current_secondary_roles`
  - `current_client`
  - `current_organization_name`
  - `current_organization_user`
  - `current_transaction`

#### Bug Fixes

- Fixed the repr of TimestampType to match the actual subtype it represents.
- Fixed a bug in `DataFrameReader.dbapi` that udtf ingestion does not work in stored procedure.
- Fixed a bug in schema inference that caused incorrect stage prefixes to be used.

#### Deprecations

#### Dependency Updates

#### Improvements

- Enhanced error handling in `DataFrameReader.dbapi` thread-based ingestion to prevent unnecessary operations, which improves resource efficiency.
- Bumped cloudpickle dependency to also support `cloudpickle==3.1.1` in addition to previous versions.

### Snowpark pandas API Updates

#### New Features
- Completed support for `pd.read_snowflake()`, `pd.to_iceberg()`,
  `pd.to_pandas()`, `pd.to_snowpark()`, `pd.to_snowflake()`,
  `DataFrame.to_iceberg()`, `DataFrame.to_pandas()`, `DataFrame.to_snowpark()`,
  `DataFrame.to_snowflake()`, `Series.to_iceberg()`, `Series.to_pandas()`,
  `Series.to_snowpark()`, and `Series.to_snowflake()` on the "Pandas" and "Ray"
  backends. Previously, only some of these functions and methods were supported
  on the Pandas backend.
- Added support for `Index.get_level_values()`.

#### Improvements
- Set the default transfer limit in hybrid execution for data leaving Snowflake to 100k, which can be overridden with the SnowflakePandasTransferThreshold environment variable. This configuration is appropriate for scenarios with two available engines, "Pandas" and "Snowflake" on relational workloads.
- Improve import error message by adding '--upgrade' to 'pip install "snowflake-snowpark-python[modin]"' in the error message.
- Reduce the telemetry messages from the modin client by pre-aggregating into 5 second windows and only keeping a narrow band of metrics which are useful for tracking hybrid execution and native pandas performance.
- Set the initial row count only when hybrid execution is enabled. This reduces the number of queries issued for many workloads.


#### Dependency Updates

#### Bug Fixes
- Raised `NotImplementedError` instead of `AttributeError` on attempting to call
  Snowflake extension functions/methods `to_dynamic_table()`, `cache_result()`,
  `to_view()`, `create_or_replace_dynamic_table()`, and
  `create_or_replace_view()` on dataframes or series using the pandas or ray 
  backends.

## 1.37.0 (2025-08-18)

### Snowpark Python API Updates

#### New Features

- Added support for the following `xpath` functions in `functions.py`:
  - `xpath`
  - `xpath_string`
  - `xpath_boolean`
  - `xpath_int`
  - `xpath_float`
  - `xpath_double`
  - `xpath_long`
  - `xpath_short`
- Added support for parameter `use_vectorized_scanner` in function `Session.write_arrow()`.
- Dataframe profiler adds the following information about each query: describe query time, execution time, and sql query text. To view this information, call session.dataframe_profiler.enable() and call get_execution_profile on a dataframe.
- Added support for `DataFrame.col_ilike`.
- Added support for non-blocking stored procedure calls that return `AsyncJob` objects.
  - Added `block: bool = True` parameter to `Session.call()`. When `block=False`, returns an `AsyncJob` instead of blocking until completion.
  - Added `block: bool = True` parameter to `StoredProcedure.__call__()` for async support across both named and anonymous stored procedures.
  - Added `Session.call_nowait()` that is equivalent to `Session.call(block=False)`.

#### Bug Fixes

- Fixed a bug in CTE optimization stage where `deepcopy` of internal plans would cause a memory spike when a dataframe is created locally using `session.create_dataframe()` using a large input data.
- Fixed a bug in `DataFrameReader.parquet` where the `ignore_case` option in the `infer_schema_options` was not respected.
- Fixed a bug that `to_pandas()` has different format of column name when query result format is set to 'JSON' and 'ARROW'.

#### Deprecations
- Deprecated `pkg_resources`.

#### Dependency Updates

- Added a dependency on `protobuf<6.32`

### Snowpark pandas API Updates

#### New Features

- Added support for efficient transfer of data between Snowflake and Ray with the `DataFrame.set_backend` method. The installed version of `modin` must be at least 0.35.0, and `ray` must be installed.

#### Improvements

#### Dependency Updates

- Updated the supported `modin` versions to >=0.34.0 and <0.36.0 (was previously >= 0.33.0 and <0.35.0).
- Added support for pandas 2.3 when the installed `modin` version is at least 0.35.0.

#### Bug Fixes

- Fixed an issue in hybrid execution mode (PrPr) where `pd.to_datetime` and `pd.to_timedelta` would unexpectedly raise `IndexError`.
- Fixed a bug where `pd.explain_switch` would raise `IndexError` or return `None` if called before any potential switch operations were performed.
- Fixed a bug where calling `pd.concat(axis=0)` on a dataframe with the default, positional index and a dataframe with a different index would produce invalid SQL.

## 1.36.0 (2025-08-05)

### Snowpark Python API Updates

#### New Features

- `Session.create_dataframe` now accepts keyword arguments that are forwarded to the internal call to `Session.write_pandas` or `Session.write_arrow` when creating a DataFrame from a pandas DataFrame or a pyarrow Table.
- Added new APIs for `AsyncJob`:
  - `AsyncJob.is_failed()` returns a `bool` indicating if a job has failed. Can be used in combination with `AsyncJob.is_done()` to determine if a job is finished and errored.
  - `AsyncJob.status()` returns a string representing the current query status (e.g., "RUNNING", "SUCCESS", "FAILED_WITH_ERROR") for detailed monitoring without calling `result()`.
- Added a dataframe profiler. To use, you can call get_execution_profile() on your desired dataframe. This profiler reports the queries executed to evaluate a dataframe, and statistics about each of the query operators. Currently an experimental feature
- Added support for the following functions in `functions.py`:
  - `ai_sentiment`
- Updated the interface for experimental feature `context.configure_development_features`. All development features are disabled by default unless explicitly enabled by the user.

### Snowpark pandas API Updates

#### New Features

#### Improvements
- Hybrid execution row estimate improvements and a reduction of eager calls.
- Add a new configuration variable to control transfer costs out of Snowflake when using hybrid execution.
- Added support for creating permanent and immutable UDFs/UDTFs with `DataFrame/Series/GroupBy.apply`, `map`, and `transform` by passing the `snowflake_udf_params` keyword argument. See documentation for details.
- Added support for mapping np.unique to DataFrame and Series inputs using pd.unique.

#### Bug Fixes

- Fixed an issue where Snowpark pandas plugin would unconditionally disable `AutoSwitchBackend` even when users had explicitly configured it via environment variables or programmatically.

## 1.35.0 (2025-07-24)

### Snowpark Python API Updates

#### New Features

- Added support for the following functions in `functions.py`:
  - `ai_embed`
  - `try_parse_json`

#### Bug Fixes

- Fixed a bug in `DataFrameReader.dbapi` (PrPr) that `dbapi` fail in python stored procedure with process exit with code 1.
- Fixed a bug in `DataFrameReader.dbapi` (PrPr) that `custom_schema` accept illegal schema.
- Fixed a bug in `DataFrameReader.dbapi` (PrPr) that `custom_schema` does not work when connecting to Postgres and Mysql.
- Fixed a bug in schema inference that would cause it to fail for external stages.

#### Improvements

- Improved `query` parameter in `DataFrameReader.dbapi` (PrPr) so that parentheses are not needed around the query.
- Improved error experience in `DataFrameReader.dbapi` (PrPr) when exception happen during inferring schema of target data source.


### Snowpark Local Testing Updates

#### New Features

- Added local testing support for reading files with `SnowflakeFile` using local file paths, the Snow URL semantic (snow://...), local testing framework stages, and Snowflake stages (@stage/file_path).

### Snowpark pandas API Updates

#### New Features

- Added support for `DataFrame.boxplot`.

#### Improvements

- Reduced the number of UDFs/UDTFs created by repeated calls to `apply` or `map` with the same arguments on Snowpark pandas objects.
- Added an example for reading a file from a stage in the docstring for `pd.read_excel`.
- Implemented more efficient data transfer between the Snowflake and Ray backends of Modin (requires modin>=0.35.0 to use).

#### Bug Fixes

- Added an upper bound to the row estimation when the cartesian product from an align or join results in a very large number. This mitigates a performance regression.
- Fix a `pd.read_excel` bug when reading files inside stage inner directory.

## 1.34.0 (2025-07-15)

### Snowpark Python API Updates

#### New Features

- Added a new option `TRY_CAST` to `DataFrameReader`. When `TRY_CAST` is True columns are wrapped in a `TRY_CAST` statement rather than a hard cast when loading data.
- Added a new option `USE_RELAXED_TYPES` to the `INFER_SCHEMA_OPTIONS` of `DataFrameReader`. When set to True this option casts all strings to max length strings and all numeric types to `DoubleType`.
- Added debuggability improvements to eagerly validate dataframe schema metadata. Enable it using `snowflake.snowpark.context.configure_development_features()`.
- Added a new function `snowflake.snowpark.dataframe.map_in_pandas` that allows users map a function across a dataframe. The mapping function takes an iterator of pandas dataframes as input and provides one as output.
- Added a ttl cache to describe queries. Repeated queries in a 15 second interval will use the cached value rather than requery Snowflake.
- Added a parameter `fetch_with_process` to `DataFrameReader.dbapi` (PrPr) to enable multiprocessing for parallel data fetching in local ingestion. By default, local ingestion uses multithreading. Multiprocessing may improve performance for CPU-bound tasks like Parquet file generation.
- Added a new function `snowflake.snowpark.functions.model` that allows users to call methods of a model.

#### Improvements

- Added support for row validation using XSD schema using `rowValidationXSDPath` option when reading XML files with a row tag using `rowTag` option.
- Improved SQL generation for `session.table().sample()` to generate a flat SQL statement.
- Added support for complex column expression as input for `functions.explode`.
- Added debuggability improvements to show which Python lines an SQL compilation error corresponds to. Enable it using `snowflake.snowpark.context.configure_development_features()`. This feature also depends on AST collection to be enabled in the session which can be done using `session.ast_enabled = True`.
- Set enforce_ordering=True when calling `to_snowpark_pandas()` from a snowpark dataframe containing DML/DDL queries instead of throwing a NotImplementedError.

#### Bug Fixes

- Fixed a bug caused by redundant validation when creating an iceberg table.
- Fixed a bug in `DataFrameReader.dbapi` (PrPr) where closing the cursor or connection could unexpectedly raise an error and terminate the program.
- Fixed ambiguous column errors when using table functions in `DataFrame.select()` that have output columns matching the input DataFrame's columns. This improvement works when dataframe columns are provided as `Column` objects.
- Fixed a bug where having a NULL in a column with DecimalTypes would cast the column to FloatTypes instead and lead to precision loss.

### Snowpark Local Testing Updates

#### Bug Fixes

- Fixed a bug when processing windowed functions that lead to incorrect indexing in results.
- When a scalar numeric is passed to fillna we will ignore non-numeric columns instead of producing an error.

### Snowpark pandas API Updates

#### New Features

- Added support for `DataFrame.to_excel` and `Series.to_excel`.
- Added support for `pd.read_feather`, `pd.read_orc`, and `pd.read_stata`.
- Added support for `pd.explain_switch()` to return debugging information on hybrid execution decisions.
- Support `pd.read_snowflake` when the global modin backend is `Pandas`.
- Added support for `pd.to_dynamic_table`, `pd.to_iceberg`, and `pd.to_view`.

#### Improvements

- Added modin telemetry on API calls and hybrid engine switches.
- Show more helpful error messages to Snowflake Notebook users when the `modin` or `pandas` version does not match our requirements.
- Added a data type guard to the cost functions for hybrid execution mode (PrPr) which checks for data type compatibility.
- Added automatic switching to the pandas backend in hybrid execution mode (PrPr) for many methods that are not directly implemented in Snowpark pandas.
- Set the 'type' and other standard fields for Snowpark pandas telemetry.

#### Dependency Updates

- Added tqdm and ipywidgets as dependencies so that progress bars appear when switching between modin backends.
- Updated the supported `modin` versions to >=0.33.0 and <0.35.0 (was previously >= 0.32.0 and <0.34.0).

#### Bug Fixes

- Fixed a bug in hybrid execution mode (PrPr) where certain Series operations would raise `TypeError: numpy.ndarray object is not callable`.
- Fixed a bug in hybrid execution mode (PrPr) where calling numpy operations like `np.where` on modin objects with the Pandas backend would raise an `AttributeError`. This fix requires `modin` version 0.34.0 or newer.
- Fixed issue in `df.melt` where the resulting values have an additional suffix applied.

## 1.33.0 (2025-06-19)

### Snowpark Python API Updates

#### New Features

- Added support for MySQL in `DataFrameWriter.dbapi` (PrPr) for both Parquet and UDTF-based ingestion.
- Added support for PostgreSQL in `DataFrameReader.dbapi` (PrPr) for both Parquet and UDTF-based ingestion.
- Added support for Databricks in `DataFrameWriter.dbapi` (PrPr) for UDTF-based ingestion.
- Added support to `DataFrameReader` to enable use of `PATTERN` when reading files with `INFER_SCHEMA` enabled.
- Added support for the following AI-powered functions in `functions.py`:
  - `ai_complete`
  - `ai_similarity`
  - `ai_summarize_agg` (originally `summarize_agg`)
  - different config options for `ai_classify`
- Added support for more options when reading XML files with a row tag using `rowTag` option:
  - Added support for removing namespace prefixes from col names using `ignoreNamespace` option.
  - Added support for specifying the prefix for the attribute column in the result table using `attributePrefix` option.
  - Added support for excluding attributes from the XML element using `excludeAttributes` option.
  - Added support for specifying the column name for the value when there are attributes in an element that has no child elements using `valueTag` option.
  - Added support for specifying the value to treat as a ``null`` value using `nullValue` option.
  - Added support for specifying the character encoding of the XML file using `charset` option.
  - Added support for ignoring surrounding whitespace in the XML element using `ignoreSurroundingWhitespace` option.
- Added support for parameter `return_dataframe` in `Session.call`, which can be used to set the return type of the functions to a `DataFrame` object.
- Added a new argument to `Dataframe.describe` called `strings_include_math_stats` that triggers `stddev` and `mean` to be calculated for String columns.
- Added support for retrieving `Edge.properties` when retrieving lineage from `DGQL` in `DataFrame.lineage.trace`.
- Added a parameter `table_exists` to `DataFrameWriter.save_as_table` that allows specifying if a table already exists. This allows skipping a table lookup that can be expensive.

#### Bug Fixes

- Fixed a bug in `DataFrameReader.dbapi` (PrPr) where the `create_connection` defined as local function was incompatible with multiprocessing.
- Fixed a bug in `DataFrameReader.dbapi` (PrPr) where databricks `TIMESTAMP` type was converted to Snowflake `TIMESTAMP_NTZ` type which should be `TIMESTAMP_LTZ` type.
- Fixed a bug in `DataFrameReader.json` where repeated reads with the same reader object would create incorrectly quoted columns.
- Fixed a bug in `DataFrame.to_pandas()` that would drop column names when converting a dataframe that did not originate from a select statement.
- Fixed a bug that `DataFrame.create_or_replace_dynamic_table` raises error when the dataframe contains a UDTF and `SELECT *` in UDTF not being parsed correctly.
- Fixed a bug where casted columns could not be used in the values-clause of in functions.

#### Improvements

- Improved the error message for `Session.write_pandas()` and `Session.create_dataframe()` when the input pandas DataFrame does not have a column.
- Improved `DataFrame.select` when the arguments contain a table function with output columns that collide with columns of current dataframe. With the improvement, if user provides non-colliding columns in `df.select("col1", "col2", table_func(...))` as string arguments, then the query generated by snowpark client will not raise ambiguous column error.
- Improved `DataFrameReader.dbapi` (PrPr) to use in-memory Parquet-based ingestion for better performance and security.
- Improved `DataFrameReader.dbapi` (PrPr) to use `MATCH_BY_COLUMN_NAME=CASE_SENSITIVE` in copy into table operation.

### Snowpark Local Testing Updates

#### New Features

- Added support for snow urls (snow://) in local file testing.

#### Bug Fixes

- Fixed a bug in `Column.isin` that would cause incorrect filtering on joined or previously filtered data.
- Fixed a bug in `snowflake.snowpark.functions.concat_ws` that would cause results to have an incorrect index.

### Snowpark pandas API Updates

#### Dependency Updates

- Updated `modin` dependency constraint from 0.32.0 to >=0.32.0, <0.34.0. The latest version tested with Snowpark pandas is `modin` 0.33.1.

#### New Features

- Added support for **Hybrid Execution (PrPr)**. By running `from modin.config import AutoSwitchBackend; AutoSwitchBackend.enable()`, Snowpark pandas will automatically choose whether to run certain pandas operations locally or on Snowflake. This feature is disabled by default.

#### Improvements

- Set the default value of the `index` parameter to `False` for `DataFrame.to_view`, `Series.to_view`, `DataFrame.to_dynamic_table`, and `Series.to_dynamic_table`.
- Added `iceberg_version` option to table creation functions.
- Reduced query count for many operations, including `insert`, `repr`, and `groupby`, that previously issued a query to retrieve the input data's size.

#### Bug Fixes

- Fixed a bug in `Series.where` when the `other` parameter is an unnamed `Series`.


## 1.32.0 (2025-05-15)

### Snowpark Python API Updates

#### Improvements

- Invoking snowflake system procedures does not invoke an additional `describe procedure` call to check the return type of the procedure.
- Added support for `Session.create_dataframe()` with the stage URL and FILE data type.
- Added support for different modes for dealing with corrupt XML records when reading an XML file using `session.read.option('mode', <mode>), option('rowTag', <tag_name>).xml(<stage_file_path>)`. Currently `PERMISSIVE`, `DROPMALFORMED` and `FAILFAST` are supported.
- Improved the error message of the XML reader when the specified row tag is not found in the file.
- Improved query generation for `Dataframe.drop` to use `SELECT * EXCLUDE ()` to exclude the dropped columns. To enable this feature, set `session.conf.set("use_simplified_query_generation", True)`.
- Added support for `VariantType` to `StructType.from_json`

#### Bug Fixes

- Fixed a bug in `DataFrameWriter.dbapi` (PrPr) that unicode or double-quoted column name in external database causes error because not quoted correctly.
- Fixed a bug where named fields in nested OBJECT data could cause errors when containing spaces.
- Fixed a bug duplicated `native_app_params` parameters in register udaf function.

### Snowpark Local Testing Updates

#### Bug Fixes

- Fixed a bug in `snowflake.snowpark.functions.rank` that would cause sort direction to not be respected.
- Fixed a bug in `snowflake.snowpark.functions.to_timestamp_*` that would cause incorrect results on filtered data.

### Snowpark pandas API Updates

#### New Features

- Added support for dict values in `Series.str.get`, `Series.str.slice`, and `Series.str.__getitem__` (`Series.str[...]`).
- Added support for `DataFrame.to_html`.
- Added support for `DataFrame.to_string` and `Series.to_string`.
- Added support for reading files from S3 buckets using `pd.read_csv`.
- Added `ENFORCE_EXISTING_FILE_FORMAT` option to the `DataFrameReader`, which allows to read a dataframe only based on an existing file format object when used together with `FORMAT_NAME`.

#### Improvements

- Make `iceberg_config` a required parameter for `DataFrame.to_iceberg` and `Series.to_iceberg`.

## 1.31.1 (2025-05-05)

### Snowpark Python API Updates

#### Bug Fixes

- Updated conda build configuration to deprecate Python 3.8 support, preventing installation in incompatible environments.

## 1.31.0 (2025-04-24)

### Snowpark Python API Updates

#### New Features

- Added support for `restricted caller` permission of `execute_as` argument in `StoredProcedure.register()`.
- Added support for non-select statement in `DataFrame.to_pandas()`.
- Added support for `artifact_repository` parameter to `Session.add_packages`, `Session.add_requirements`, `Session.get_packages`, `Session.remove_package`, and `Session.clear_packages`.
- Added support for reading an XML file using a row tag by `session.read.option('rowTag', <tag_name>).xml(<stage_file_path>)` (experimental).
  - Each XML record is extracted as a separate row.
  - Each field within that record becomes a separate column of type VARIANT, which can be further queried using dot notation, e.g., `col(a.b.c)`.
- Added updates to `DataFrameReader.dbapi` (PrPr):
  - Added `fetch_merge_count` parameter for optimizing performance by merging multiple fetched data into a single Parquet file.
  - Added support for Databricks.
  - Added support for ingestion with Snowflake UDTF.
- Added support for the following AI-powered functions in `functions.py` (Private Preview):
  - `prompt`
  - `ai_filter` (added support for `prompt()` function and image files, and changed the second argument name from `expr` to `file`)
  - `ai_classify`

#### Improvements

- Renamed the `relaxed_ordering` param into `enforce_ordering` for `DataFrame.to_snowpark_pandas`. Also the new default values is `enforce_ordering=False` which has the opposite effect of the previous default value, `relaxed_ordering=False`.
- Improved `DataFrameReader.dbapi` (PrPr) reading performance by setting the default `fetch_size` parameter value to 1000.
- Improve the error message for invalid identifier SQL error by suggesting the potentially matching identifiers.
- Reduced the number of describe queries issued when creating a DataFrame from a Snowflake table using `session.table`.
- Improved performance and accuracy of `DataFrameAnalyticsFunctions.time_series_agg()`.

#### Bug Fixes

- Fixed a bug in `DataFrame.group_by().pivot().agg` when the pivot column and aggregate column are the same.
- Fixed a bug in `DataFrameReader.dbapi` (PrPr) where a `TypeError` was raised when `create_connection` returned a connection object of an unsupported driver type.
- Fixed a bug where `df.limit(0)` call would not properly apply.
- Fixed a bug in `DataFrameWriter.save_as_table` that caused reserved names to throw errors when using append mode.

#### Deprecations

- Deprecated support for Python3.8.
- Deprecated argument `sliding_interval` in `DataFrameAnalyticsFunctions.time_series_agg()`.

### Snowpark Local Testing Updates

#### New Features

- Added support for Interval expression to `Window.range_between`.
- Added support for `array_construct` function.

#### Bug Fixes

- Fixed a bug in local testing where transient `__pycache__` directory was unintentionally copied during stored procedure execution via import.
- Fixed a bug in local testing that created incorrect result for `Column.like` calls.
- Fixed a bug in local testing that caused `Column.getItem` and `snowpark.snowflake.functions.get` to raise `IndexError` rather than return null.
- Fixed a bug in local testing where `df.limit(0)` call would not properly apply.
- Fixed a bug in local testing where a `Table.merge` into an empty table would cause an exception.

### Snowpark pandas API Updates

#### Dependency Updates

- Updated `modin` from 0.30.1 to 0.32.0.
- Added support for `numpy` 2.0 and above.

#### New Features

- Added support for `DataFrame.create_or_replace_view` and `Series.create_or_replace_view`.
- Added support for `DataFrame.create_or_replace_dynamic_table` and `Series.create_or_replace_dynamic_table`.
- Added support for `DataFrame.to_view` and `Series.to_view`.
- Added support for `DataFrame.to_dynamic_table` and `Series.to_dynamic_table`.
- Added support for `DataFrame.groupby.resample` for aggregations `max`, `mean`, `median`, `min`, and `sum`.
- Added support for reading stage files using:
  - `pd.read_excel`
  - `pd.read_html`
  - `pd.read_pickle`
  - `pd.read_sas`
  - `pd.read_xml`
- Added support for `DataFrame.to_iceberg` and `Series.to_iceberg`.
- Added support for dict values in `Series.str.len`.

#### Improvements

- Improve performance of `DataFrame.groupby.apply` and `Series.groupby.apply` by avoiding expensive pivot step.
- Added estimate for row count upper bound to `OrderedDataFrame` to enable better engine switching. This could potentially result in increased query counts.
- Renamed the `relaxed_ordering` param into `enforce_ordering` for `pd.read_snowflake`. Also the new default value is `enforce_ordering=False` which has the opposite effect of the previous default value, `relaxed_ordering=False`.

#### Bug Fixes

- Fixed a bug for `pd.read_snowflake` when reading iceberg tables and `enforce_ordering=True`.

## 1.30.0 (2025-03-27)

### Snowpark Python API Updates

#### New Features

- Added Support for relaxed consistency and ordering guarantees in `Dataframe.to_snowpark_pandas` by introducing the new parameter `relaxed_ordering`.
- `DataFrameReader.dbapi` (PrPr) now accepts a list of strings for the session_init_statement parameter, allowing multiple SQL statements to be executed during session initialization.

#### Improvements

- Improved query generation for `Dataframe.stat.sample_by` to generate a single flat query that scales well with large `fractions` dictionary compared to older method of creating a UNION ALL subquery for each key in `fractions`. To enable this feature, set `session.conf.set("use_simplified_query_generation", True)`.
- Improved performance of `DataFrameReader.dbapi` by enable vectorized option when copy parquet file into table.
- Improved query generation for `DataFrame.random_split` in the following ways. They can be enabled by setting `session.conf.set("use_simplified_query_generation", True)`:
  - Removed the need to `cache_result` in the internal implementation of the input dataframe resulting in a pure lazy dataframe operation.
  - The `seed` argument now behaves as expected with repeatable results across multiple calls and sessions.
- `DataFrame.fillna` and `DataFrame.replace` now both support fitting `int` and `float` into `Decimal` columns if `include_decimal` is set to True.
- Added documentation for the following UDF and stored procedure functions in `files.py` as a result of their General Availability.
  - `SnowflakeFile.write`
  - `SnowflakeFile.writelines`
  - `SnowflakeFile.writeable`
- Minor documentation changes for `SnowflakeFile` and `SnowflakeFile.open()`

#### Bug Fixes

- Fixed a bug for the following functions that raised errors `.cast()` is applied to their output
  - `from_json`
  - `size`

### Snowpark Local Testing Updates

#### Bug Fixes

- Fixed a bug in aggregation that caused empty groups to still produce rows.
- Fixed a bug in `Dataframe.except_` that would cause rows to be incorrectly dropped.
- Fixed a bug that caused `to_timestamp` to fail when casting filtered columns.

### Snowpark pandas API Updates

#### New Features

- Added support for list values in `Series.str.__getitem__` (`Series.str[...]`).
- Added support for `pd.Grouper` objects in group by operations. When `freq` is specified, the default values of the `sort`, `closed`, `label`, and `convention` arguments are supported; `origin` is supported when it is `start` or `start_day`.
- Added support for relaxed consistency and ordering guarantees in `pd.read_snowflake` for both named data sources (e.g., tables and views) and query data sources by introducing the new parameter `relaxed_ordering`.

#### Improvements

- Raise a warning whenever `QUOTED_IDENTIFIERS_IGNORE_CASE` is found to be set, ask user to unset it.
- Improved how a missing `index_label` in `DataFrame.to_snowflake` and `Series.to_snowflake` is handled when `index=True`. Instead of raising a `ValueError`, system-defined labels are used for the index columns.
- Improved error message for `groupby or DataFrame or Series.agg` when the function name is not supported.

## 1.29.1 (2025-03-12)

### Snowpark Python API Updates

#### Bug Fixes

- Fixed a bug in `DataFrameReader.dbapi` (PrPr) that prevents usage in stored procedure and snowbooks.

## 1.29.0 (2025-03-05)

### Snowpark Python API Updates

#### New Features

- Added support for the following AI-powered functions in `functions.py` (Private Preview):
  - `ai_filter`
  - `ai_agg`
  - `summarize_agg`
- Added support for the new FILE SQL type support, with the following related functions in `functions.py` (Private Preview):
  - `fl_get_content_type`
  - `fl_get_etag`
  - `fl_get_file_type`
  - `fl_get_last_modified`
  - `fl_get_relative_path`
  - `fl_get_scoped_file_url`
  - `fl_get_size`
  - `fl_get_stage`
  - `fl_get_stage_file_url`
  - `fl_is_audio`
  - `fl_is_compressed`
  - `fl_is_document`
  - `fl_is_image`
  - `fl_is_video`
- Added support for importing third-party packages from PyPi using Artifact Repository (Private Preview):
  - Use keyword arguments `artifact_repository` and `artifact_repository_packages` to specify your artifact repository and packages respectively when registering stored procedures or user defined functions.
  - Supported APIs are:
    - `Session.sproc.register`
    - `Session.udf.register`
    - `Session.udaf.register`
    - `Session.udtf.register`
    - `functions.sproc`
    - `functions.udf`
    - `functions.udaf`
    - `functions.udtf`
    - `functions.pandas_udf`
    - `functions.pandas_udtf`

#### Bug Fixes

- Fixed a bug where creating a Dataframe with large number of values raised `Unsupported feature 'SCOPED_TEMPORARY'.` error if thread-safe session was disabled.
- Fixed a bug where `df.describe` raised internal SQL execution error when the dataframe is created from reading a stage file and CTE optimization is enabled.
- Fixed a bug where `df.order_by(A).select(B).distinct()` would generate invalid SQL when simplified query generation was enabled using `session.conf.set("use_simplified_query_generation", True)`.
- Disabled simplified query generation by default.

#### Improvements

- Improved version validation warnings for `snowflake-snowpark-python` package compatibility when registering stored procedures. Now, warnings are only triggered if the major or minor version does not match, while bugfix version differences no longer generate warnings.
- Bumped cloudpickle dependency to also support `cloudpickle==3.0.0` in addition to previous versions.

### Snowpark Local Testing Updates

#### New Features

- Added support for literal values to `range_between` window function.

### Snowpark pandas API Updates

#### New Features

- Added support for list values in `Series.str.slice`.
- Added support for applying Snowflake Cortex functions `ClassifyText`, `Translate`, and `ExtractAnswer`.
- Added support for `Series.hist`.

#### Improvements

- Improved performance of `DataFrame.groupby.transform` and `Series.groupby.transform` by avoiding expensive pivot step.
- Improve error message for `pd.to_snowflake`, `DataFrame.to_snowflake`, and `Series.to_snowflake` when the table does not exist.
- Improve readability of docstring for the `if_exists` parameter in `pd.to_snowflake`, `DataFrame.to_snowflake`, and `Series.to_snowflake`.
- Improve error message for all pandas functions that use UDFs with Snowpark objects.

#### Bug Fixes

- Fixed a bug in `Series.rename_axis` where an `AttributeError` was being raised.
- Fixed a bug where `pd.get_dummies` didn't ignore NULL/NaN values by default.
- Fixed a bug where repeated calls to `pd.get_dummies` results in 'Duplicated column name error'.
- Fixed a bug in `pd.get_dummies` where passing list of columns generated incorrect column labels in output DataFrame.
- Update `pd.get_dummies` to return bool values instead of int.

## 1.28.0 (2025-02-20)

### Snowpark Python API Updates

#### New Features

- Added support for the following functions in `functions.py`
  - `normal`
  - `randn`
- Added support for `allow_missing_columns` parameter to `Dataframe.union_by_name` and `Dataframe.union_all_by_name`.

#### Improvements

- Improved query generation for `Dataframe.distinct` to generate `SELECT DISTINCT` instead of `SELECT` with `GROUP BY` all columns. To disable this feature, set `session.conf.set("use_simplified_query_generation", False)`.

#### Deprecations

- Deprecated Snowpark Python function `snowflake_cortex_summarize`. Users can install snowflake-ml-python and use the snowflake.cortex.summarize function instead.
- Deprecated Snowpark Python function `snowflake_cortex_sentiment`. Users can install snowflake-ml-python and use the snowflake.cortex.sentiment function instead.

#### Bug Fixes

- Fixed a bug where session-level query tag was overwritten by a stacktrace for dataframes that generate multiple queries. Now, the query tag will only be set to the stacktrace if `session.conf.set("collect_stacktrace_in_query_tag", True)`.
- Fixed a bug in `Session._write_pandas` where it was erroneously passing `use_logical_type` parameter to `Session._write_modin_pandas_helper` when writing a Snowpark pandas object.
- Fixed a bug in options sql generation that could cause multiple values to be formatted incorrectly.
- Fixed a bug in `Session.catalog` where empty strings for database or schema were not handled correctly and were generating erroneous sql statements.

#### Experimental Features

- Added support for writing pyarrow Tables to Snowflake tables.

### Snowpark pandas API Updates

#### New Features

- Added support for applying Snowflake Cortex functions `Summarize` and `Sentiment`.
- Added support for list values in `Series.str.get`.

#### Bug Fixes

- Fixed a bug in `apply` where kwargs were not being correctly passed into the applied function.

### Snowpark Local Testing Updates

#### New Features
- Added support for the following functions
    - `hour`
    - `minute`
- Added support for NULL_IF parameter to csv reader.
- Added support for `date_format`, `datetime_format`, and `timestamp_format` options when loading csvs.

#### Bug Fixes

- Fixed a bug in Dataframe.join that caused columns to have incorrect typing.
- Fixed a bug in when statements that caused incorrect results in the otherwise clause.


## 1.27.0 (2025-02-03)

### Snowpark Python API Updates

#### New Features

- Added support for the following functions in `functions.py`
  - `array_reverse`
  - `divnull`
  - `map_cat`
  - `map_contains_key`
  - `map_keys`
  - `nullifzero`
  - `snowflake_cortex_sentiment`
  - `acosh`
  - `asinh`
  - `atanh`
  - `bit_length`
  - `bitmap_bit_position`
  - `bitmap_bucket_number`
  - `bitmap_construct_agg`
  - `bitshiftright_unsigned`
  - `cbrt`
  - `equal_null`
  - `from_json`
  - `ifnull`
  - `localtimestamp`
  - `max_by`
  - `min_by`
  - `nth_value`
  - `nvl`
  - `octet_length`
  - `position`
  - `regr_avgx`
  - `regr_avgy`
  - `regr_count`
  - `regr_intercept`
  - `regr_r2`
  - `regr_slope`
  - `regr_sxx`
  - `regr_sxy`
  - `regr_syy`
  - `try_to_binary`
  - `base64`
  - `base64_decode_string`
  - `base64_encode`
  - `editdistance`
  - `hex`
  - `hex_encode`
  - `instr`
  - `log1p`
  - `log2`
  - `log10`
  - `percentile_approx`
  - `unbase64`
- Added support for `seed` argument in `DataFrame.stat.sample_by`. Note that it only supports a `Table` object, and will be ignored for a `DataFrame` object.
- Added support for specifying a schema string (including implicit struct syntax) when calling `DataFrame.create_dataframe`.
- Added support for `DataFrameWriter.insert_into/insertInto`. This method also supports local testing mode.
- Added support for `DataFrame.create_temp_view` to create a temporary view. It will fail if the view already exists.
- Added support for multiple columns in the functions `map_cat` and `map_concat`.
- Added an option `keep_column_order` for keeping original column order in `DataFrame.with_column` and `DataFrame.with_columns`.
- Added options to column casts that allow renaming or adding fields in StructType columns.
- Added support for `contains_null` parameter to ArrayType.
- Added support for creating a temporary view via `DataFrame.create_or_replace_temp_view` from a DataFrame created by reading a file from a stage.
- Added support for `value_contains_null` parameter to MapType.
- Added support for using `Column` object in `Column.in_` and `functions.in_`.
- Added `interactive` to telemetry that indicates whether the current environment is an interactive one.
- Allow `session.file.get` in a Native App to read file paths starting with `/` from the current version
- Added support for multiple aggregation functions after `DataFrame.pivot`.

#### Experimental Features

- Added `Catalog` class to manage snowflake objects. It can be accessed via `Session.catalog`.
  - `snowflake.core` is a dependency required for this feature.
- Allow user input schema when reading JSON file on stage.
- Added support for specifying a schema string (including implicit struct syntax) when calling `DataFrame.create_dataframe`.

#### Improvements

- Updated README.md to include instructions on how to verify package signatures using `cosign`.

#### Bug Fixes

- Fixed a bug in local testing mode that caused a column to contain None when it should contain 0.
- Fixed a bug in `StructField.from_json` that prevented TimestampTypes with `tzinfo` from being parsed correctly.
- Fixed a bug in function `date_format` that caused an error when the input column was date type or timestamp type.
- Fixed a bug in dataframe that null value can be inserted in a non-nullable column.
- Fixed a bug in `replace` and `lit` which raised type hint assertion error when passing `Column` expression objects.
- Fixed a bug in `pandas_udf` and `pandas_udtf` where `session` parameter was erroneously ignored.
- Fixed a bug that raised incorrect type conversion error for system function called through `session.call`.

### Snowpark pandas API Updates

#### New Features

- Added support for `Series.str.ljust` and `Series.str.rjust`.
- Added support for `Series.str.center`.
- Added support for `Series.str.pad`.
- Added support for applying Snowpark Python function `snowflake_cortex_sentiment`.
- Added support for `DataFrame.map`.
- Added support for `DataFrame.from_dict` and `DataFrame.from_records`.
- Added support for mixed case field names in struct type columns.
- Added support for `SeriesGroupBy.unique`
- Added support for `Series.dt.strftime` with the following directives:
  - %d: Day of the month as a zero-padded decimal number.
  - %m: Month as a zero-padded decimal number.
  - %Y: Year with century as a decimal number.
  - %H: Hour (24-hour clock) as a zero-padded decimal number.
  - %M: Minute as a zero-padded decimal number.
  - %S: Second as a zero-padded decimal number.
  - %f: Microsecond as a decimal number, zero-padded to 6 digits.
  - %j: Day of the year as a zero-padded decimal number.
  - %X: Locale’s appropriate time representation.
  - %%: A literal '%' character.
- Added support for `Series.between`.
- Added support for `include_groups=False` in `DataFrameGroupBy.apply`.
- Added support for `expand=True` in `Series.str.split`.
- Added support for `DataFrame.pop` and `Series.pop`.
- Added support for `first` and `last` in `DataFrameGroupBy.agg` and `SeriesGroupBy.agg`.
- Added support for `Index.drop_duplicates`.
- Added support for aggregations `"count"`, `"median"`, `np.median`,
  `"skew"`, `"std"`, `np.std` `"var"`, and `np.var` in
  `pd.pivot_table()`, `DataFrame.pivot_table()`, and `pd.crosstab()`.

#### Improvements
- Improve performance of `DataFrame.map`, `Series.apply` and `Series.map` methods by mapping numpy functions to snowpark functions if possible.
- Added documentation for `DataFrame.map`.
- Improve performance of `DataFrame.apply` by mapping numpy functions to snowpark functions if possible.
- Added documentation on the extent of Snowpark pandas interoperability with scikit-learn.
- Infer return type of functions in `Series.map`, `Series.apply` and `DataFrame.map` if type-hint is not provided.
- Added `call_count` to telemetry that counts method calls including interchange protocol calls.

## 1.26.0 (2024-12-05)

### Snowpark Python API Updates

#### New Features

- Added support for property `version` and class method `get_active_session` for `Session` class.
- Added new methods and variables to enhance data type handling and JSON serialization/deserialization:
  - To `DataType`, its derived classes, and `StructField`:
    - `type_name`: Returns the type name of the data.
    - `simple_string`: Provides a simple string representation of the data.
    - `json_value`: Returns the data as a JSON-compatible value.
    - `json`: Converts the data to a JSON string.
  - To `ArrayType`, `MapType`, `StructField`, `PandasSeriesType`, `PandasDataFrameType` and `StructType`:
    - `from_json`: Enables these types to be created from JSON data.
  - To `MapType`:
    - `keyType`: keys of the map
    - `valueType`: values of the map
- Added support for method `appName` in `SessionBuilder`.
- Added support for `include_nulls` argument in `DataFrame.unpivot`.
- Added support for following functions in `functions.py`:
  - `size` to get size of array, object, or map columns.
  - `collect_list` an alias of `array_agg`.
  - `substring` makes `len` argument optional.
- Added parameter `ast_enabled` to session for internal usage (default: `False`).

#### Improvements

- Added support for specifying the following to `DataFrame.create_or_replace_dynamic_table`:
  - `iceberg_config` A dictionary that can hold the following iceberg configuration options:
    - `external_volume`
    - `catalog`
    - `base_location`
    - `catalog_sync`
    - `storage_serialization_policy`
- Added support for nested data types to `DataFrame.print_schema`
- Added support for `level` parameter to `DataFrame.print_schema`
- Improved flexibility of `DataFrameReader` and `DataFrameWriter` API by adding support for the following:
  - Added `format` method to `DataFrameReader` and `DataFrameWriter` to specify file format when loading or unloading results.
  - Added `load` method to `DataFrameReader` to work in conjunction with `format`.
  - Added `save` method to `DataFrameWriter` to work in conjunction with `format`.
  - Added support to read keyword arguments to `options` method for `DataFrameReader` and `DataFrameWriter`.
- Relaxed the cloudpickle dependency for Python 3.11 to simplify build requirements. However, for Python 3.11, `cloudpickle==2.2.1` remains the only supported version.

#### Bug Fixes

- Removed warnings that dynamic pivot features were in private preview, because
  dynamic pivot is now generally available.
- Fixed a bug in `session.read.options` where `False` Boolean values were incorrectly parsed as `True` in the generated file format.

#### Dependency Updates

- Added a runtime dependency on `python-dateutil`.

### Snowpark pandas API Updates

#### New Features

- Added partial support for `Series.map` when `arg` is a pandas `Series` or a
  `collections.abc.Mapping`. No support for instances of `dict` that implement
  `__missing__` but are not instances of `collections.defaultdict`.
- Added support for `DataFrame.align` and `Series.align` for `axis=1` and `axis=None`.
- Added support for `pd.json_normalize`.
- Added support for `GroupBy.pct_change` with `axis=0`, `freq=None`, and `limit=None`.
- Added support for `DataFrameGroupBy.__iter__` and `SeriesGroupBy.__iter__`.
- Added support for `np.sqrt`, `np.trunc`, `np.floor`, numpy trig functions, `np.exp`, `np.abs`, `np.positive` and `np.negative`.
- Added partial support for the dataframe interchange protocol method
  `DataFrame.__dataframe__()`.

#### Bug Fixes

- Fixed a bug in `df.loc` where setting a single column from a series results in unexpected `None` values.

#### Improvements

- Use UNPIVOT INCLUDE NULLS for unpivot operations in pandas instead of sentinel values.
- Improved documentation for pd.read_excel.

## 1.25.0 (2024-11-14)

### Snowpark Python API Updates

#### New Features

- Added the following new functions in `snowflake.snowpark.dataframe`:
  - `map`
- Added support for passing parameter `include_error` to `Session.query_history` to record queries that have error during execution.

#### Improvements

- When target stage is not set in profiler, a default stage from `Session.get_session_stage` is used instead of raising `SnowparkSQLException`.
- Allowed lower case or mixed case input when calling `Session.stored_procedure_profiler.set_active_profiler`.
- Added distributed tracing using open telemetry APIs for action function in `DataFrame`:
  - `cache_result`
- Removed opentelemetry warning from logging.

#### Bug Fixes

- Fixed the pre-action and post-action query propagation when `In` expression were used in selects.
- Fixed a bug that raised error `AttributeError` while calling `Session.stored_procedure_profiler.get_output` when `Session.stored_procedure_profiler` is disabled.

#### Dependency Updates

- Added a dependency on `protobuf>=5.28` and `tzlocal` at runtime.
- Added a dependency on `protoc-wheel-0` for the development profile.
- Require `snowflake-connector-python>=3.12.0, <4.0.0` (was `>=3.10.0`).

### Snowpark pandas API Updates

#### Dependency Updates

- Updated `modin` from 0.28.1 to 0.30.1.
- Added support for all `pandas` 2.2.x versions.

#### New Features

- Added support for `Index.to_numpy`.
- Added support for `DataFrame.align` and `Series.align` for `axis=0`.
- Added support for `size` in `GroupBy.aggregate`, `DataFrame.aggregate`, and `Series.aggregate`.
- Added support for `snowflake.snowpark.functions.window`
- Added support for `pd.read_pickle` (Uses native pandas for processing).
- Added support for `pd.read_html` (Uses native pandas for processing).
- Added support for `pd.read_xml` (Uses native pandas for processing).
- Added support for aggregation functions `"size"` and `len` in `GroupBy.aggregate`, `DataFrame.aggregate`, and `Series.aggregate`.
- Added support for list values in `Series.str.len`.

#### Bug Fixes

- Fixed a bug where aggregating a single-column dataframe with a single callable function (e.g. `pd.DataFrame([0]).agg(np.mean)`) would fail to transpose the result.
- Fixed bugs where `DataFrame.dropna()` would:
  - Treat an empty `subset` (e.g. `[]`) as if it specified all columns instead of no columns.
  - Raise a `TypeError` for a scalar `subset` instead of filtering on just that column.
  - Raise a `ValueError` for a `subset` of type `pandas.Index` instead of filtering on the columns in the index.
- Disable creation of scoped read only table to mitigate Disable creation of scoped read only table to mitigate `TableNotFoundError` when using dynamic pivot in notebook environment.
- Fixed a bug when concat dataframe or series objects are coming from the same dataframe when axis = 1.

#### Improvements

- Improve np.where with scalar x value by eliminating unnecessary join and temp table creation.
- Improve get_dummies performance by flattening the pivot with join.
- Improve align performance when aligning on row position column by removing unnecessary window functions.



### Snowpark Local Testing Updates

#### New Features

- Added support for patching functions that are unavailable in the `snowflake.snowpark.functions` module.
- Added support for `snowflake.snowpark.functions.any_value`

#### Bug Fixes

- Fixed a bug where `Table.update` could not handle `VariantType`, `MapType`, and `ArrayType` data types.
- Fixed a bug where column aliases were incorrectly resolved in `DataFrame.join`, causing errors when selecting columns from a joined DataFrame.
- Fixed a bug where `Table.update` and `Table.merge` could fail if the target table's index was not the default `RangeIndex`.

## 1.24.0 (2024-10-28)

### Snowpark Python API Updates

#### New Features

- Updated `Session` class to be thread-safe. This allows concurrent DataFrame transformations, DataFrame actions, UDF and stored procedure registration, and concurrent file uploads when using the same `Session` object.
  - The feature is disabled by default and can be enabled by setting `FEATURE_THREAD_SAFE_PYTHON_SESSION` to `True` for account.
  - Updating session configurations, like changing database or schema, when multiple threads are using the session may lead to unexpected behavior.
  - When enabled, some internally created temporary table names returned from `DataFrame.queries` API are not deterministic, and may be different when DataFrame actions are executed. This does not affect explicit user-created temporary tables.
- Added support for 'Service' domain to `session.lineage.trace` API.
- Added support for `copy_grants` parameter when registering UDxF and stored procedures.
- Added support for the following methods in `DataFrameWriter` to support daisy-chaining:
  - `option`
  - `options`
  - `partition_by`
- Added support for `snowflake_cortex_summarize`.

#### Improvements

- Improved the following new capability for function `snowflake.snowpark.functions.array_remove` it is now possible to use in python.
- Disables sql simplification when sort is performed after limit.
  - Previously, `df.sort().limit()` and `df.limit().sort()` generates the same query with sort in front of limit. Now, `df.limit().sort()` will generate query that reads `df.limit().sort()`.
  - Improve performance of generated query for `df.limit().sort()`, because limit stops table scanning as soon as the number of records is satisfied.
- Added a client side error message for when an invalid stage location is passed to DataFrame read functions.

#### Bug Fixes

- Fixed a bug where the automatic cleanup of temporary tables could interfere with the results of async query execution.
- Fixed a bug in `DataFrame.analytics.time_series_agg` function to handle multiple data points in same sliding interval.
- Fixed a bug that created inconsistent casing in field names of structured objects in iceberg schemas.

#### Deprecations

- Deprecated warnings will be triggered when using snowpark-python with Python 3.8. For more details, please refer to https://docs.snowflake.com/en/developer-guide/python-runtime-support-policy.

### Snowpark pandas API Updates

#### New Features

- Added support for `np.subtract`, `np.multiply`, `np.divide`, and `np.true_divide`.
- Added support for tracking usages of `__array_ufunc__`.
- Added numpy compatibility support for `np.float_power`, `np.mod`, `np.remainder`, `np.greater`, `np.greater_equal`, `np.less`, `np.less_equal`, `np.not_equal`, and `np.equal`.
- Added numpy compatibility support for `np.log`, `np.log2`, and `np.log10`
- Added support for `DataFrameGroupBy.bfill`, `SeriesGroupBy.bfill`, `DataFrameGroupBy.ffill`, and `SeriesGroupBy.ffill`.
- Added support for `on` parameter with `Resampler`.
- Added support for timedelta inputs in `value_counts()`.
- Added support for applying Snowpark Python function `snowflake_cortex_summarize`.
- Added support for `DataFrame.attrs` and `Series.attrs`.
- Added support for `DataFrame.style`.
- Added numpy compatibility support for `np.full_like`

#### Improvements

- Improved generated SQL query for `head` and `iloc` when the row key is a slice.
- Improved error message when passing an unknown timezone to `tz_convert` and `tz_localize` in `Series`, `DataFrame`, `Series.dt`, and `DatetimeIndex`.
- Improved documentation for `tz_convert` and `tz_localize` in `Series`, `DataFrame`, `Series.dt`, and `DatetimeIndex` to specify the supported timezone formats.
- Added additional kwargs support for `df.apply` and `series.apply` ( as well as `map` and `applymap` ) when using snowpark functions. This allows for some position independent compatibility between apply and functions where the first argument is not a pandas object.
- Improved generated SQL query for `iloc` and `iat` when the row key is a scalar.
- Removed all joins in `iterrows`.
- Improved documentation for `Series.map` to reflect the unsupported features.
- Added support for `np.may_share_memory` which is used internally by many scikit-learn functions. This method will always return false when called with a Snowpark pandas object.

#### Bug Fixes

- Fixed a bug where `DataFrame` and `Series` `pct_change()` would raise `TypeError` when input contained timedelta columns.
- Fixed a bug where `replace()` would sometimes propagate `Timedelta` types incorrectly through `replace()`. Instead raise `NotImplementedError` for `replace()` on `Timedelta`.
- Fixed a bug where `DataFrame` and `Series` `round()` would raise `AssertionError` for `Timedelta` columns. Instead raise `NotImplementedError` for `round()` on `Timedelta`.
- Fixed a bug where `reindex` fails when the new index is a Series with non-overlapping types from the original index.
- Fixed a bug where calling `__getitem__` on a DataFrameGroupBy object always returned a DataFrameGroupBy object if `as_index=False`.
- Fixed a bug where inserting timedelta values into an existing column would silently convert the values to integers instead of raising `NotImplementedError`.
- Fixed a bug where `DataFrame.shift()` on axis=0 and axis=1 would fail to propagate timedelta types.
- `DataFrame.abs()`, `DataFrame.__neg__()`, `DataFrame.stack()`, and `DataFrame.unstack()` now raise `NotImplementedError` for timedelta inputs instead of failing to propagate timedelta types.

### Snowpark Local Testing Updates

#### Bug Fixes

- Fixed a bug where `DataFrame.alias` raises `KeyError` for input column name.
- Fixed a bug where `to_csv` on Snowflake stage fails when data contains empty strings.

## 1.23.0 (2024-10-09)

### Snowpark Python API Updates

#### New Features

- Added the following new functions in `snowflake.snowpark.functions`:
  - `make_interval`
- Added support for using Snowflake Interval constants with `Window.range_between()` when the order by column is TIMESTAMP or DATE type.
- Added support for file writes. This feature is currently in private preview.
- Added `thread_id` to `QueryRecord` to track the thread id submitting the query history.
- Added support for `Session.stored_procedure_profiler`.

#### Improvements

#### Bug Fixes

- Fixed a bug where registering a stored procedure or UDxF with type hints would give a warning `'NoneType' has no len() when trying to read default values from function`.

### Snowpark pandas API Updates

#### New Features

- Added support for `TimedeltaIndex.mean` method.
- Added support for some cases of aggregating `Timedelta` columns on `axis=0` with `agg` or `aggregate`.
- Added support for `by`, `left_by`, `right_by`, `left_index`, and `right_index` for `pd.merge_asof`.
- Added support for passing parameter `include_describe` to `Session.query_history`.
- Added support for `DatetimeIndex.mean` and `DatetimeIndex.std` methods.
- Added support for `Resampler.asfreq`, `Resampler.indices`, `Resampler.nunique`, and `Resampler.quantile`.
- Added support for `resample` frequency `W`, `ME`, `YE` with `closed = "left"`.
- Added support for `DataFrame.rolling.corr` and `Series.rolling.corr` for `pairwise = False` and int `window`.
- Added support for string time-based `window` and `min_periods = None` for `Rolling`.
- Added support for `DataFrameGroupBy.fillna` and `SeriesGroupBy.fillna`.
- Added support for constructing `Series` and `DataFrame` objects with the lazy `Index` object as `data`, `index`, and `columns` arguments.
- Added support for constructing `Series` and `DataFrame` objects with `index` and `column` values not present in `DataFrame`/`Series` `data`.
- Added support for `pd.read_sas` (Uses native pandas for processing).
- Added support for applying `rolling().count()` and `expanding().count()` to `Timedelta` series and columns.
- Added support for `tz` in both `pd.date_range` and `pd.bdate_range`.
- Added support for `Series.items`.
- Added support for `errors="ignore"` in `pd.to_datetime`.
- Added support for `DataFrame.tz_localize` and `Series.tz_localize`.
- Added support for `DataFrame.tz_convert` and `Series.tz_convert`.
- Added support for applying Snowpark Python functions (e.g., `sin`) in `Series.map`, `Series.apply`, `DataFrame.apply` and `DataFrame.applymap`.

#### Improvements

- Improved `to_pandas` to persist the original timezone offset for TIMESTAMP_TZ type.
- Improved `dtype` results for TIMESTAMP_TZ type to show correct timezone offset.
- Improved `dtype` results for TIMESTAMP_LTZ type to show correct timezone.
- Improved error message when passing non-bool value to `numeric_only` for groupby aggregations.
- Removed unnecessary warning about sort algorithm in `sort_values`.
- Use SCOPED object for internal create temp tables. The SCOPED objects will be stored sproc scoped if created within stored sproc, otherwise will be session scoped, and the object will be automatically cleaned at the end of the scope.
- Improved warning messages for operations that lead to materialization with inadvertent slowness.
- Removed unnecessary warning message about `convert_dtype` in `Series.apply`.

#### Bug Fixes

- Fixed a bug where an `Index` object created from a `Series`/`DataFrame` incorrectly updates the `Series`/`DataFrame`'s index name after an inplace update has been applied to the original `Series`/`DataFrame`.
- Suppressed an unhelpful `SettingWithCopyWarning` that sometimes appeared when printing `Timedelta` columns.
- Fixed `inplace` argument for `Series` objects derived from other `Series` objects.
- Fixed a bug where `Series.sort_values` failed if series name overlapped with index column name.
- Fixed a bug where transposing a dataframe would map `Timedelta` index levels to integer column levels.
- Fixed a bug where `Resampler` methods on timedelta columns would produce integer results.
- Fixed a bug where `pd.to_numeric()` would leave `Timedelta` inputs as `Timedelta` instead of converting them to integers.
- Fixed `loc` set when setting a single row, or multiple rows, of a DataFrame with a Series value.

### Snowpark Local Testing Updates

#### Bug Fixes

- Fixed a bug where nullable columns were annotated wrongly.
- Fixed a bug where the `date_add` and `date_sub` functions failed for `NULL` values.
- Fixed a bug where `equal_null` could fail inside a merge statement.
- Fixed a bug where `row_number` could fail inside a Window function.
- Fixed a bug where updates could fail when the source is the result of a join.


## 1.22.1 (2024-09-11)
This is a re-release of 1.22.0. Please refer to the 1.22.0 release notes for detailed release content.


## 1.22.0 (2024-09-10)

### Snowpark Python API Updates

### New Features

- Added the following new functions in `snowflake.snowpark.functions`:
  - `array_remove`
  - `ln`

#### Improvements

- Improved documentation for `Session.write_pandas` by making `use_logical_type` option more explicit.
- Added support for specifying the following to `DataFrameWriter.save_as_table`:
  - `enable_schema_evolution`
  - `data_retention_time`
  - `max_data_extension_time`
  - `change_tracking`
  - `copy_grants`
  - `iceberg_config` A dicitionary that can hold the following iceberg configuration options:
      - `external_volume`
      - `catalog`
      - `base_location`
      - `catalog_sync`
      - `storage_serialization_policy`
- Added support for specifying the following to `DataFrameWriter.copy_into_table`:
  - `iceberg_config` A dicitionary that can hold the following iceberg configuration options:
      - `external_volume`
      - `catalog`
      - `base_location`
      - `catalog_sync`
      - `storage_serialization_policy`
- Added support for specifying the following parameters to `DataFrame.create_or_replace_dynamic_table`:
  - `mode`
  - `refresh_mode`
  - `initialize`
  - `clustering_keys`
  - `is_transient`
  - `data_retention_time`
  - `max_data_extension_time`

#### Bug Fixes

- Fixed a bug in `session.read.csv` that caused an error when setting `PARSE_HEADER = True` in an externally defined file format.
- Fixed a bug in query generation from set operations that allowed generation of duplicate queries when children have common subqueries.
- Fixed a bug in `session.get_session_stage` that referenced a non-existing stage after switching database or schema.
- Fixed a bug where calling `DataFrame.to_snowpark_pandas` without explicitly initializing the Snowpark pandas plugin caused an error.
- Fixed a bug where using the `explode` function in dynamic table creation caused a SQL compilation error due to improper boolean type casting on the `outer` parameter.

### Snowpark Local Testing Updates

#### New Features

- Added support for type coercion when passing columns as input to UDF calls.
- Added support for `Index.identical`.

#### Bug Fixes

- Fixed a bug where the truncate mode in `DataFrameWriter.save_as_table` incorrectly handled DataFrames containing only a subset of columns from the existing table.
- Fixed a bug where function `to_timestamp` does not set the default timezone of the column datatype.

### Snowpark pandas API Updates

#### New Features

- Added limited support for the `Timedelta` type, including the following features. Snowpark pandas will raise `NotImplementedError` for unsupported `Timedelta` use cases.
  - supporting tracking the Timedelta type through `copy`, `cache_result`, `shift`, `sort_index`, `assign`, `bfill`, `ffill`, `fillna`, `compare`, `diff`, `drop`, `dropna`, `duplicated`, `empty`, `equals`, `insert`, `isin`, `isna`, `items`, `iterrows`, `join`, `len`, `mask`, `melt`, `merge`, `nlargest`, `nsmallest`, `to_pandas`.
  - converting non-timedelta to timedelta via `astype`.
  - `NotImplementedError` will be raised for the rest of methods that do not support `Timedelta`.
  - support for subtracting two timestamps to get a Timedelta.
  - support indexing with Timedelta data columns.
  - support for adding or subtracting timestamps and `Timedelta`.
  - support for binary arithmetic between two `Timedelta` values.
  - support for binary arithmetic and comparisons between `Timedelta` values and numeric values.
  - support for lazy `TimedeltaIndex`.
  - support for `pd.to_timedelta`.
  - support for `GroupBy` aggregations `min`, `max`, `mean`, `idxmax`, `idxmin`, `std`, `sum`, `median`, `count`, `any`, `all`, `size`, `nunique`, `head`, `tail`, `aggregate`.
  - support for `GroupBy` filtrations `first` and `last`.
  - support for `TimedeltaIndex` attributes: `days`, `seconds`, `microseconds` and `nanoseconds`.
  - support for `diff` with timestamp columns on `axis=0` and `axis=1`
  - support for `TimedeltaIndex` methods: `ceil`, `floor` and `round`.
  - support for `TimedeltaIndex.total_seconds` method.
- Added support for index's arithmetic and comparison operators.
- Added support for `Series.dt.round`.
- Added documentation pages for `DatetimeIndex`.
- Added support for `Index.name`, `Index.names`, `Index.rename`, and `Index.set_names`.
- Added support for `Index.__repr__`.
- Added support for `DatetimeIndex.month_name` and `DatetimeIndex.day_name`.
- Added support for `Series.dt.weekday`, `Series.dt.time`, and `DatetimeIndex.time`.
- Added support for `Index.min` and `Index.max`.
- Added support for `pd.merge_asof`.
- Added support for `Series.dt.normalize` and `DatetimeIndex.normalize`.
- Added support for `Index.is_boolean`, `Index.is_integer`, `Index.is_floating`, `Index.is_numeric`, and `Index.is_object`.
- Added support for `DatetimeIndex.round`, `DatetimeIndex.floor` and `DatetimeIndex.ceil`.
- Added support for `Series.dt.days_in_month` and `Series.dt.daysinmonth`.
- Added support for `DataFrameGroupBy.value_counts` and `SeriesGroupBy.value_counts`.
- Added support for `Series.is_monotonic_increasing` and `Series.is_monotonic_decreasing`.
- Added support for `Index.is_monotonic_increasing` and `Index.is_monotonic_decreasing`.
- Added support for `pd.crosstab`.
- Added support for `pd.bdate_range` and included business frequency support (B, BME, BMS, BQE, BQS, BYE, BYS) for both `pd.date_range` and `pd.bdate_range`.
- Added support for lazy `Index` objects  as `labels` in `DataFrame.reindex` and `Series.reindex`.
- Added support for `Series.dt.days`, `Series.dt.seconds`, `Series.dt.microseconds`, and `Series.dt.nanoseconds`.
- Added support for creating a `DatetimeIndex` from an `Index` of numeric or string type.
- Added support for string indexing with `Timedelta` objects.
- Added support for `Series.dt.total_seconds` method.
- Added support for `DataFrame.apply(axis=0)`.
- Added support for `Series.dt.tz_convert` and `Series.dt.tz_localize`.
- Added support for `DatetimeIndex.tz_convert` and `DatetimeIndex.tz_localize`.

#### Improvements

- Improve concat, join performance when operations are performed on series coming from the same dataframe by avoiding unnecessary joins.
- Refactored `quoted_identifier_to_snowflake_type` to avoid making metadata queries if the types have been cached locally.
- Improved `pd.to_datetime` to handle all local input cases.
- Create a lazy index from another lazy index without pulling data to client.
- Raised `NotImplementedError` for Index bitwise operators.
- Display a more clear error message when `Index.names` is set to a non-like-like object.
- Raise a warning whenever MultiIndex values are pulled in locally.
- Improve warning message for `pd.read_snowflake` include the creation reason when temp table creation is triggered.
- Improve performance for `DataFrame.set_index`, or setting `DataFrame.index` or `Series.index` by avoiding checks require eager evaluation. As a consequence, when the new index that does not match the current `Series`/`DataFrame` object length, a `ValueError` is no longer raised. Instead, when the `Series`/`DataFrame` object is longer than the provided index, the `Series`/`DataFrame`'s new index is filled with `NaN` values for the "extra" elements. Otherwise, the extra values in the provided index are ignored.
- Properly raise `NotImplementedError` when ambiguous/nonexistent are non-string in `ceil`/`floor`/`round`.

#### Bug Fixes

- Stopped ignoring nanoseconds in `pd.Timedelta` scalars.
- Fixed AssertionError in tree of binary operations.
- Fixed bug in `Series.dt.isocalendar` using a named Series
- Fixed `inplace` argument for Series objects derived from DataFrame columns.
- Fixed a bug where `Series.reindex` and `DataFrame.reindex` did not update the result index's name correctly.
- Fixed a bug where `Series.take` did not error when `axis=1` was specified.


## 1.21.1 (2024-09-05)

### Snowpark Python API Updates

#### Bug Fixes

- Fixed a bug where using `to_pandas_batches` with async jobs caused an error due to improper handling of waiting for asynchronous query completion.

## 1.21.0 (2024-08-19)

### Snowpark Python API Updates

#### New Features

- Added support for `snowflake.snowpark.testing.assert_dataframe_equal` that is a utility function to check the equality of two Snowpark DataFrames.

#### Improvements

- Added support server side string size limitations.
- Added support to create and invoke stored procedures, UDFs and UDTFs with optional arguments.
- Added support for column lineage in the DataFrame.lineage.trace API.
- Added support for passing `INFER_SCHEMA` options to `DataFrameReader` via `INFER_SCHEMA_OPTIONS`.
- Added support for passing `parameters` parameter to `Column.rlike` and `Column.regexp`.
- Added support for automatically cleaning up temporary tables created by `df.cache_result()` in the current session, when the DataFrame is no longer referenced (i.e., gets garbage collected). It is still an experimental feature not enabled by default, and can be enabled by setting `session.auto_clean_up_temp_table_enabled` to `True`.
- Added support for string literals to the `fmt` parameter of `snowflake.snowpark.functions.to_date`.
- Added support for system$reference function.

#### Bug Fixes

- Fixed a bug where SQL generated for selecting `*` column has an incorrect subquery.
- Fixed a bug in `DataFrame.to_pandas_batches` where the iterator could throw an error if certain transformation is made to the pandas dataframe due to wrong isolation level.
- Fixed a bug in `DataFrame.lineage.trace` to split the quoted feature view's name and version correctly.
- Fixed a bug in `Column.isin` that caused invalid sql generation when passed an empty list.
- Fixed a bug that fails to raise NotImplementedError while setting cell with list like item.

### Snowpark Local Testing Updates

#### New Features

- Added support for the following APIs:
  - snowflake.snowpark.functions
    - `rank`
    - `dense_rank`
    - `percent_rank`
    - `cume_dist`
    - `ntile`
    - `datediff`
    - `array_agg`
  - snowflake.snowpark.column.Column.within_group
- Added support for parsing flags in regex statements for mocked plans. This maintains parity with the `rlike` and `regexp` changes above.

#### Bug Fixes

- Fixed a bug where Window Functions LEAD and LAG do not handle option `ignore_nulls` properly.
- Fixed a bug where values were not populated into the result DataFrame during the insertion of table merge operation.

#### Improvements

- Fix pandas FutureWarning about integer indexing.

### Snowpark pandas API Updates

#### New Features

- Added support for `DataFrame.backfill`, `DataFrame.bfill`, `Series.backfill`, and `Series.bfill`.
- Added support for `DataFrame.compare` and `Series.compare` with default parameters.
- Added support for `Series.dt.microsecond` and `Series.dt.nanosecond`.
- Added support for `Index.is_unique` and `Index.has_duplicates`.
- Added support for `Index.equals`.
- Added support for `Index.value_counts`.
- Added support for `Series.dt.day_name` and `Series.dt.month_name`.
- Added support for indexing on Index, e.g., `df.index[:10]`.
- Added support for `DataFrame.unstack` and `Series.unstack`.
- Added support for `DataFrame.asfreq` and `Series.asfreq`.
- Added support for `Series.dt.is_month_start` and `Series.dt.is_month_end`.
- Added support for `Index.all` and `Index.any`.
- Added support for `Series.dt.is_year_start` and `Series.dt.is_year_end`.
- Added support for `Series.dt.is_quarter_start` and `Series.dt.is_quarter_end`.
- Added support for lazy `DatetimeIndex`.
- Added support for `Series.argmax` and `Series.argmin`.
- Added support for `Series.dt.is_leap_year`.
- Added support for `DataFrame.items`.
- Added support for `Series.dt.floor` and `Series.dt.ceil`.
- Added support for `Index.reindex`.
- Added support for `DatetimeIndex` properties: `year`, `month`, `day`, `hour`, `minute`, `second`, `microsecond`,
    `nanosecond`, `date`, `dayofyear`, `day_of_year`, `dayofweek`, `day_of_week`, `weekday`, `quarter`,
    `is_month_start`, `is_month_end`, `is_quarter_start`, `is_quarter_end`, `is_year_start`, `is_year_end`
    and `is_leap_year`.
- Added support for `Resampler.fillna` and `Resampler.bfill`.
- Added limited support for the `Timedelta` type, including creating `Timedelta` columns and `to_pandas`.
- Added support for `Index.argmax` and `Index.argmin`.

#### Improvements

- Removed the public preview warning message when importing Snowpark pandas.
- Removed unnecessary count query from `SnowflakeQueryCompiler.is_series_like` method.
- `Dataframe.columns` now returns native pandas Index object instead of Snowpark Index object.
- Refactor and introduce `query_compiler` argument in `Index` constructor to create `Index` from query compiler.
- `pd.to_datetime` now returns a DatetimeIndex object instead of a Series object.
- `pd.date_range` now returns a DatetimeIndex object instead of a Series object.

#### Bug Fixes

- Made passing an unsupported aggregation function to `pivot_table` raise `NotImplementedError` instead of `KeyError`.
- Removed axis labels and callable names from error messages and telemetry about unsupported aggregations.
- Fixed AssertionError in `Series.drop_duplicates` and `DataFrame.drop_duplicates` when called after `sort_values`.
- Fixed a bug in `Index.to_frame` where the result frame's column name may be wrong where name is unspecified.
- Fixed a bug where some Index docstrings are ignored.
- Fixed a bug in `Series.reset_index(drop=True)` where the result name may be wrong.
- Fixed a bug in `Groupby.first/last` ordering by the correct columns in the underlying window expression.

## 1.20.0 (2024-07-17)

### Snowpark Python API Updates

#### Improvements

- Added distributed tracing using open telemetry APIs for table stored procedure function in `DataFrame`:
  - `_execute_and_get_query_id`
- Added support for the `arrays_zip` function.
- Improves performance for binary column expression and `df._in` by avoiding unnecessary cast for numeric values. You can enable this optimization by setting `session.eliminate_numeric_sql_value_cast_enabled = True`.
- Improved error message for `write_pandas` when the target table does not exist and `auto_create_table=False`.
- Added open telemetry tracing on UDxF functions in Snowpark.
- Added open telemetry tracing on stored procedure registration in Snowpark.
- Added a new optional parameter called `format_json` to the `Session.SessionBuilder.app_name` function that sets the app name in the `Session.query_tag` in JSON format. By default, this parameter is set to `False`.

#### Bug Fixes
- Fixed a bug where SQL generated for `lag(x, 0)` was incorrect and failed with error message `argument 1 to function LAG needs to be constant, found 'SYSTEM$NULL_TO_FIXED(null)'`.

### Snowpark Local Testing Updates

#### New Features

- Added support for the following APIs:
  - snowflake.snowpark.functions
    - random
- Added new parameters to `patch` function when registering a mocked function:
  - `distinct` allows an alternate function to be specified for when a sql function should be distinct.
  - `pass_column_index` passes a named parameter `column_index` to the mocked function that contains the pandas.Index for the input data.
  - `pass_row_index` passes a named parameter `row_index` to the mocked function that is the 0 indexed row number the function is currently operating on.
  - `pass_input_data` passes a named parameter `input_data` to the mocked function that contains the entire input dataframe for the current expression.
  - Added support for the `column_order` parameter to method `DataFrameWriter.save_as_table`.


#### Bug Fixes
- Fixed a bug that caused DecimalType columns to be incorrectly truncated to integer precision when used in BinaryExpressions.

### Snowpark pandas API Updates

#### New Features
- Added support for `DataFrameGroupBy.all`, `SeriesGroupBy.all`, `DataFrameGroupBy.any`, and `SeriesGroupBy.any`.
- Added support for `DataFrame.nlargest`, `DataFrame.nsmallest`, `Series.nlargest` and `Series.nsmallest`.
- Added support for `replace` and `frac > 1` in `DataFrame.sample` and `Series.sample`.
- Added support for `read_excel` (Uses local pandas for processing)
- Added support for `Series.at`, `Series.iat`, `DataFrame.at`, and `DataFrame.iat`.
- Added support for `Series.dt.isocalendar`.
- Added support for `Series.case_when` except when condition or replacement is callable.
- Added documentation pages for `Index` and its APIs.
- Added support for `DataFrame.assign`.
- Added support for `DataFrame.stack`.
- Added support for `DataFrame.pivot` and `pd.pivot`.
- Added support for `DataFrame.to_csv` and `Series.to_csv`.
- Added partial support for `Series.str.translate` where the values in the `table` are single-codepoint strings.
- Added support for `DataFrame.corr`.
- Allow `df.plot()` and `series.plot()` to be called, materializing the data into the local client
- Added support for `DataFrameGroupBy` and `SeriesGroupBy` aggregations `first` and `last`
- Added support for `DataFrameGroupBy.get_group`.
- Added support for `limit` parameter when `method` parameter is used in `fillna`.
- Added partial support for `Series.str.translate` where the values in the `table` are single-codepoint strings.
- Added support for `DataFrame.corr`.
- Added support for `DataFrame.equals` and `Series.equals`.
- Added support for `DataFrame.reindex` and `Series.reindex`.
- Added support for `Index.astype`.
- Added support for `Index.unique` and `Index.nunique`.
- Added support for `Index.sort_values`.

#### Bug Fixes
- Fixed an issue when using np.where and df.where when the scalar 'other' is the literal 0.
- Fixed a bug regarding precision loss when converting to Snowpark pandas `DataFrame` or `Series` with `dtype=np.uint64`.
- Fixed bug where `values` is set to `index` when `index` and `columns` contain all columns in DataFrame during `pivot_table`.

#### Improvements
- Added support for `Index.copy()`
- Added support for Index APIs: `dtype`, `values`, `item()`, `tolist()`, `to_series()` and `to_frame()`
- Expand support for DataFrames with no rows in `pd.pivot_table` and `DataFrame.pivot_table`.
- Added support for `inplace` parameter in `DataFrame.sort_index` and `Series.sort_index`.


## 1.19.0 (2024-06-25)

### Snowpark Python API Updates

#### New Features

- Added support for `to_boolean` function.
- Added documentation pages for Index and its APIs.

#### Bug Fixes

- Fixed a bug where python stored procedure with table return type fails when run in a task.
- Fixed a bug where df.dropna fails due to `RecursionError: maximum recursion depth exceeded` when the DataFrame has more than 500 columns.
- Fixed a bug where `AsyncJob.result("no_result")` doesn't wait for the query to finish execution.


### Snowpark Local Testing Updates

#### New Features

- Added support for the `strict` parameter when registering UDFs and Stored Procedures.

#### Bug Fixes

- Fixed a bug in convert_timezone that made the setting the source_timezone parameter return an error.
- Fixed a bug where creating DataFrame with empty data of type `DateType` raises `AttributeError`.
- Fixed a bug that table merge fails when update clause exists but no update takes place.
- Fixed a bug in mock implementation of `to_char` that raises `IndexError` when incoming column has nonconsecutive row index.
- Fixed a bug in handling of `CaseExpr` expressions that raises `IndexError` when incoming column has nonconsecutive row index.
- Fixed a bug in implementation of `Column.like` that raises `IndexError` when incoming column has nonconsecutive row index.

#### Improvements

- Added support for type coercion in the implementation of DataFrame.replace, DataFrame.dropna and the mock function `iff`.

### Snowpark pandas API Updates

#### New Features

- Added partial support for `DataFrame.pct_change` and `Series.pct_change` without the `freq` and `limit` parameters.
- Added support for `Series.str.get`.
- Added support for `Series.dt.dayofweek`, `Series.dt.day_of_week`, `Series.dt.dayofyear`, and `Series.dt.day_of_year`.
- Added support for `Series.str.__getitem__` (`Series.str[...]`).
- Added support for `Series.str.lstrip` and `Series.str.rstrip`.
- Added support for `DataFrameGroupBy.size` and `SeriesGroupBy.size`.
- Added support for `DataFrame.expanding` and `Series.expanding` for aggregations `count`, `sum`, `min`, `max`, `mean`, `std`, `var`, and `sem` with `axis=0`.
- Added support for `DataFrame.rolling` and `Series.rolling` for aggregation `count` with `axis=0`.
- Added support for `Series.str.match`.
- Added support for `DataFrame.resample` and `Series.resample` for aggregations `size`, `first`, and `last`.
- Added support for `DataFrameGroupBy.all`, `SeriesGroupBy.all`, `DataFrameGroupBy.any`, and `SeriesGroupBy.any`.
- Added support for `DataFrame.nlargest`, `DataFrame.nsmallest`, `Series.nlargest` and `Series.nsmallest`.
- Added support for `replace` and `frac > 1` in `DataFrame.sample` and `Series.sample`.
- Added support for `read_excel` (Uses local pandas for processing)
- Added support for `Series.at`, `Series.iat`, `DataFrame.at`, and `DataFrame.iat`.
- Added support for `Series.dt.isocalendar`.
- Added support for `Series.case_when` except when condition or replacement is callable.
- Added documentation pages for `Index` and its APIs.
- Added support for `DataFrame.assign`.
- Added support for `DataFrame.stack`.
- Added support for `DataFrame.pivot` and `pd.pivot`.
- Added support for `DataFrame.to_csv` and `Series.to_csv`.
- Added support for `Index.T`.

#### Bug Fixes

- Fixed a bug that causes output of GroupBy.aggregate's columns to be ordered incorrectly.
- Fixed a bug where `DataFrame.describe` on a frame with duplicate columns of differing dtypes could cause an error or incorrect results.
- Fixed a bug in `DataFrame.rolling` and `Series.rolling` so `window=0` now throws `NotImplementedError` instead of `ValueError`

#### Improvements

- Added support for named aggregations in `DataFrame.aggregate` and `Series.aggregate` with `axis=0`.
- `pd.read_csv` reads using the native pandas CSV parser, then uploads data to snowflake using parquet. This enables most of the parameters supported by `read_csv` including date parsing and numeric conversions. Uploading via parquet is roughly twice as fast as uploading via CSV.
- Initial work to support an `pd.Index` directly in Snowpark pandas. Support for `pd.Index` as a first-class component of Snowpark pandas is coming soon.
- Added a lazy index constructor and support for `len`, `shape`, `size`, `empty`, `to_pandas()` and `names`. For `df.index`, Snowpark pandas creates a lazy index object.
- For `df.columns`, Snowpark pandas supports a non-lazy version of an `Index` since the data is already stored locally.

## 1.18.0 (2024-05-28)

### Snowpark Python API Updates

#### Improvements

- Improved error message to remind users set `{"infer_schema": True}` when reading csv file without specifying its schema.
- Improved error handling for `Session.create_dataframe` when called with more than 512 rows and using `format` or `pyformat` `paramstyle`.

### Snowpark pandas API Updates

#### New Features

- Added `DataFrame.cache_result` and `Series.cache_result` methods for users to persist DataFrames and Series to a temporary table lasting the duration of the session to improve latency of subsequent operations.

#### Bug Fixes

#### Improvements

- Added partial support for `DataFrame.pivot_table` with no `index` parameter, as well as for `margins` parameter.
- Updated the signature of `DataFrame.shift`/`Series.shift`/`DataFrameGroupBy.shift`/`SeriesGroupBy.shift` to match pandas 2.2.1. Snowpark pandas does not yet support the newly-added `suffix` argument, or sequence values of `periods`.
- Re-added support for `Series.str.split`.

#### Bug Fixes

- Fixed how we support mixed columns for string methods (`Series.str.*`).

### Snowpark Local Testing Updates

#### New Features

- Added support for the following DataFrameReader read options to file formats `csv` and `json`:
  - PURGE
  - PATTERN
  - INFER_SCHEMA with value being `False`
  - ENCODING with value being `UTF8`
- Added support for `DataFrame.analytics.moving_agg` and `DataFrame.analytics.cumulative_agg_agg`.
- Added support for `if_not_exists` parameter during UDF and stored procedure registration.

#### Bug Fixes

- Fixed a bug that when processing time format, fractional second part is not handled properly.
- Fixed a bug that caused function calls on `*` to fail.
- Fixed a bug that prevented creation of map and struct type objects.
- Fixed a bug that function `date_add` was unable to handle some numeric types.
- Fixed a bug that `TimestampType` casting resulted in incorrect data.
- Fixed a bug that caused `DecimalType` data to have incorrect precision in some cases.
- Fixed a bug where referencing missing table or view raises confusing `IndexError`.
- Fixed a bug that mocked function `to_timestamp_ntz` can not handle None data.
- Fixed a bug that mocked UDFs handles output data of None improperly.
- Fixed a bug where `DataFrame.with_column_renamed` ignores attributes from parent DataFrames after join operations.
- Fixed a bug that integer precision of large value gets lost when converted to pandas DataFrame.
- Fixed a bug that the schema of datetime object is wrong when create DataFrame from a pandas DataFrame.
- Fixed a bug in the implementation of `Column.equal_nan` where null data is handled incorrectly.
- Fixed a bug where `DataFrame.drop` ignore attributes from parent DataFrames after join operations.
- Fixed a bug in mocked function `date_part` where Column type is set wrong.
- Fixed a bug where `DataFrameWriter.save_as_table` does not raise exceptions when inserting null data into non-nullable columns.
- Fixed a bug in the implementation of `DataFrameWriter.save_as_table` where
  - Append or Truncate fails when incoming data has different schema than existing table.
  - Truncate fails when incoming data does not specify columns that are nullable.

#### Improvements

- Removed dependency check for `pyarrow` as it is not used.
- Improved target type coverage of `Column.cast`, adding support for casting to boolean and all integral types.
- Aligned error experience when calling UDFs and stored procedures.
- Added appropriate error messages for `is_permanent` and `anonymous` options in UDFs and stored procedures registration to make it more clear that those features are not yet supported.
- File read operation with unsupported options and values now raises `NotImplementedError` instead of warnings and unclear error information.

## 1.17.0 (2024-05-21)

### Snowpark Python API Updates

#### New Features

- Added support to add a comment on tables and views using the functions listed below:
  - `DataFrameWriter.save_as_table`
  - `DataFrame.create_or_replace_view`
  - `DataFrame.create_or_replace_temp_view`
  - `DataFrame.create_or_replace_dynamic_table`

#### Improvements

- Improved error message to remind users to set `{"infer_schema": True}` when reading CSV file without specifying its schema.

### Snowpark pandas API Updates

#### New Features

- Start of Public Preview of Snowpark pandas API. Refer to the [Snowpark pandas API Docs](https://docs.snowflake.com/developer-guide/snowpark/python/snowpark-pandas) for more details.

### Snowpark Local Testing Updates

#### New Features

- Added support for NumericType and VariantType data conversion in the mocked function `to_timestamp_ltz`, `to_timestamp_ntz`, `to_timestamp_tz` and `to_timestamp`.
- Added support for DecimalType, BinaryType, ArrayType, MapType, TimestampType, DateType and TimeType data conversion in the mocked function `to_char`.
- Added support for the following APIs:
  - snowflake.snowpark.functions:
    - to_varchar
  - snowflake.snowpark.DataFrame:
    - pivot
  - snowflake.snowpark.Session:
    - cancel_all
- Introduced a new exception class `snowflake.snowpark.mock.exceptions.SnowparkLocalTestingException`.
- Added support for casting to FloatType

#### Bug Fixes

- Fixed a bug that stored procedure and UDF should not remove imports already in the `sys.path` during the clean-up step.
- Fixed a bug that when processing datetime format, the fractional second part is not handled properly.
- Fixed a bug that on Windows platform that file operations was unable to properly handle file separator in directory name.
- Fixed a bug that on Windows platform that when reading a pandas dataframe, IntervalType column with integer data can not be processed.
- Fixed a bug that prevented users from being able to select multiple columns with the same alias.
- Fixed a bug that `Session.get_current_[schema|database|role|user|account|warehouse]` returns upper-cased identifiers when identifiers are quoted.
- Fixed a bug that function `substr` and `substring` can not handle 0-based `start_expr`.

#### Improvements

- Standardized the error experience by raising `SnowparkLocalTestingException` in error cases which is on par with `SnowparkSQLException` raised in non-local execution.
- Improved error experience of `Session.write_pandas` method that `NotImplementError` will be raised when called.
- Aligned error experience with reusing a closed session in non-local execution.

## 1.16.0 (2024-05-07)

### New Features

- Support stored procedure register with packages given as Python modules.
- Added snowflake.snowpark.Session.lineage.trace to explore data lineage of snowfake objects.
- Added support for structured type schema parsing.

### Bug Fixes

- Fixed a bug when inferring schema, single quotes are added to stage files already have single quotes.

### Local Testing Updates

#### New Features

- Added support for StringType, TimestampType and VariantType data conversion in the mocked function `to_date`.
- Added support for the following APIs:
  - snowflake.snowpark.functions
    - get
    - concat
    - concat_ws

#### Bug Fixes

- Fixed a bug that caused `NaT` and `NaN` values to not be recognized.
- Fixed a bug where, when inferring a schema, single quotes were added to stage files that already had single quotes.
- Fixed a bug where `DataFrameReader.csv` was unable to handle quoted values containing a delimiter.
- Fixed a bug that when there is `None` value in an arithmetic calculation, the output should remain `None` instead of `math.nan`.
- Fixed a bug in function `sum` and `covar_pop` that when there is `math.nan` in the data, the output should also be `math.nan`.
- Fixed a bug that stage operation can not handle directories.
- Fixed a bug that `DataFrame.to_pandas` should take Snowflake numeric types with precision 38 as `int64`.

## 1.15.0 (2024-04-24)

### New Features

- Added `truncate` save mode in `DataFrameWrite` to overwrite existing tables by truncating the underlying table instead of dropping it.
- Added telemetry to calculate query plan height and number of duplicate nodes during collect operations.
- Added the functions below to unload data from a `DataFrame` into one or more files in a stage:
  - `DataFrame.write.json`
  - `DataFrame.write.csv`
  - `DataFrame.write.parquet`
- Added distributed tracing using open telemetry APIs for action functions in `DataFrame` and `DataFrameWriter`:
  - snowflake.snowpark.DataFrame:
    - collect
    - collect_nowait
    - to_pandas
    - count
    - show
  - snowflake.snowpark.DataFrameWriter:
    - save_as_table
- Added support for snow:// URLs to `snowflake.snowpark.Session.file.get` and `snowflake.snowpark.Session.file.get_stream`
- Added support to register stored procedures and UDxFs with a `comment`.
- UDAF client support is ready for public preview. Please stay tuned for the Snowflake announcement of UDAF public preview.
- Added support for dynamic pivot.  This feature is currently in private preview.

### Improvements

- Improved the generated query performance for both compilation and execution by converting duplicate subqueries to Common Table Expressions (CTEs). It is still an experimental feature not enabled by default, and can be enabled by setting `session.cte_optimization_enabled` to `True`.

### Bug Fixes

- Fixed a bug where `statement_params` was not passed to query executions that register stored procedures and user defined functions.
- Fixed a bug causing `snowflake.snowpark.Session.file.get_stream` to fail for quoted stage locations.
- Fixed a bug that an internal type hint in `utils.py` might raise AttributeError in case the underlying module can not be found.

### Local Testing Updates

#### New Features

- Added support for registering UDFs and stored procedures.
- Added support for the following APIs:
  - snowflake.snowpark.Session:
    - file.put
    - file.put_stream
    - file.get
    - file.get_stream
    - read.json
    - add_import
    - remove_import
    - get_imports
    - clear_imports
    - add_packages
    - add_requirements
    - clear_packages
    - remove_package
    - udf.register
    - udf.register_from_file
    - sproc.register
    - sproc.register_from_file
  - snowflake.snowpark.functions
    - current_database
    - current_session
    - date_trunc
    - object_construct
    - object_construct_keep_null
    - pow
    - sqrt
    - udf
    - sproc
- Added support for StringType, TimestampType and VariantType data conversion in the mocked function `to_time`.

#### Bug Fixes

- Fixed a bug that null filled columns for constant functions.
- Fixed a bug that implementation of to_object, to_array and to_binary to better handle null inputs.
- Fixed a bug that timestamp data comparison can not handle year beyond 2262.
- Fixed a bug that `Session.builder.getOrCreate` should return the created mock session.

## 1.14.0 (2024-03-20)

### New Features

- Added support for creating vectorized UDTFs with `process` method.
- Added support for dataframe functions:
  - to_timestamp_ltz
  - to_timestamp_ntz
  - to_timestamp_tz
  - locate
- Added support for ASOF JOIN type.
- Added support for the following local testing APIs:
  - snowflake.snowpark.functions:
    - to_double
    - to_timestamp
    - to_timestamp_ltz
    - to_timestamp_ntz
    - to_timestamp_tz
    - greatest
    - least
    - convert_timezone
    - dateadd
    - date_part
  - snowflake.snowpark.Session:
    - get_current_account
    - get_current_warehouse
    - get_current_role
    - use_schema
    - use_warehouse
    - use_database
    - use_role

### Bug Fixes

- Fixed a bug in `SnowflakePlanBuilder` that `save_as_table` does not filter column that name start with '$' and follow by number correctly.
- Fixed a bug that statement parameters may have no effect when resolving imports and packages.
- Fixed bugs in local testing:
  - LEFT ANTI and LEFT SEMI joins drop rows with null values.
  - DataFrameReader.csv incorrectly parses data when the optional parameter `field_optionally_enclosed_by` is specified.
  - Column.regexp only considers the first entry when `pattern` is a `Column`.
  - Table.update raises `KeyError` when updating null values in the rows.
  - VARIANT columns raise errors at `DataFrame.collect`.
  - `count_distinct` does not work correctly when counting.
  - Null values in integer columns raise `TypeError`.

### Improvements

- Added telemetry to local testing.
- Improved the error message of `DataFrameReader` to raise `FileNotFound` error when reading a path that does not exist or when there are no files under the path.

## 1.13.0 (2024-02-26)

### New Features

- Added support for an optional `date_part` argument in function `last_day`.
- `SessionBuilder.app_name` will set the query_tag after the session is created.
- Added support for the following local testing functions:
  - current_timestamp
  - current_date
  - current_time
  - strip_null_value
  - upper
  - lower
  - length
  - initcap

### Improvements

- Added cleanup logic at interpreter shutdown to close all active sessions.
- Closing sessions within stored procedures now is a no-op logging a warning instead of raising an error.

### Bug Fixes

- Fixed a bug in `DataFrame.to_local_iterator` where the iterator could yield wrong results if another query is executed before the iterator finishes due to wrong isolation level. For details, please see #945.
- Fixed a bug that truncated table names in error messages while running a plan with local testing enabled.
- Fixed a bug that `Session.range` returns empty result when the range is large.

## 1.12.1 (2024-02-08)

### Improvements

- Use `split_blocks=True` by default during `to_pandas` conversion, for optimal memory allocation. This parameter is passed to `pyarrow.Table.to_pandas`, which enables `PyArrow` to split the memory allocation into smaller, more manageable blocks instead of allocating a single contiguous block. This results in better memory management when dealing with larger datasets.

### Bug Fixes

- Fixed a bug in `DataFrame.to_pandas` that caused an error when evaluating on a Dataframe with an `IntergerType` column with null values.

## 1.12.0 (2024-01-30)

### New Features

- Exposed `statement_params` in `StoredProcedure.__call__`.
- Added two optional arguments to `Session.add_import`.
  - `chunk_size`: The number of bytes to hash per chunk of the uploaded files.
  - `whole_file_hash`: By default only the first chunk of the uploaded import is hashed to save time. When this is set to True each uploaded file is fully hashed instead.
- Added parameters `external_access_integrations` and `secrets` when creating a UDAF from Snowpark Python to allow integration with external access.
- Added a new method `Session.append_query_tag`. Allows an additional tag to be added to the current query tag by appending it as a comma separated value.
- Added a new method `Session.update_query_tag`. Allows updates to a JSON encoded dictionary query tag.
- `SessionBuilder.getOrCreate` will now attempt to replace the singleton it returns when token expiration has been detected.
- Added support for new functions in `snowflake.snowpark.functions`:
  - `array_except`
  - `create_map`
  - `sign`/`signum`
- Added the following functions to `DataFrame.analytics`:
  - Added the `moving_agg` function in `DataFrame.analytics` to enable moving aggregations like sums and averages with multiple window sizes.
  - Added the `cummulative_agg` function in `DataFrame.analytics` to enable commulative aggregations like sums and averages on multiple columns.
  - Added the `compute_lag` and `compute_lead` functions in `DataFrame.analytics` for enabling lead and lag calculations on multiple columns.
  - Added the `time_series_agg` function in `DataFrame.analytics` to enable time series aggregations like sums and averages with multiple time windows.

### Bug Fixes

- Fixed a bug in `DataFrame.na.fill` that caused Boolean values to erroneously override integer values.
- Fixed a bug in `Session.create_dataframe` where the Snowpark DataFrames created using pandas DataFrames were not inferring the type for timestamp columns correctly. The behavior is as follows:
  - Earlier timestamp columns without a timezone would be converted to nanosecond epochs and inferred as `LongType()`, but will now be correctly maintained as timestamp values and be inferred as `TimestampType(TimestampTimeZone.NTZ)`.
  - Earlier timestamp columns with a timezone would be inferred as `TimestampType(TimestampTimeZone.NTZ)` and loose timezone information but will now be correctly inferred as `TimestampType(TimestampTimeZone.LTZ)` and timezone information is retained correctly.
  - Set session parameter `PYTHON_SNOWPARK_USE_LOGICAL_TYPE_FOR_CREATE_DATAFRAME` to revert back to old behavior. It is recommended that you update your code to align with correct behavior because the parameter will be removed in the future.
- Fixed a bug that `DataFrame.to_pandas` gets decimal type when scale is not 0, and creates an object dtype in `pandas`. Instead, we cast the value to a float64 type.
- Fixed bugs that wrongly flattened the generated SQL when one of the following happens:
  - `DataFrame.filter()` is called after `DataFrame.sort().limit()`.
  - `DataFrame.sort()` or `filter()` is called on a DataFrame that already has a window function or sequence-dependent data generator column.
    For instance, `df.select("a", seq1().alias("b")).select("a", "b").sort("a")` won't flatten the sort clause anymore.
  - a window or sequence-dependent data generator column is used after `DataFrame.limit()`. For instance, `df.limit(10).select(row_number().over())` won't flatten the limit and select in the generated SQL.
- Fixed a bug where aliasing a DataFrame column raised an error when the DataFame was copied from another DataFrame with an aliased column. For instance,

  ```python
  df = df.select(col("a").alias("b"))
  df = copy(df)
  df.select(col("b").alias("c"))  # threw an error. Now it's fixed.
  ```

- Fixed a bug in `Session.create_dataframe` that the non-nullable field in a schema is not respected for boolean type. Note that this fix is only effective when the user has the privilege to create a temp table.
- Fixed a bug in SQL simplifier where non-select statements in `session.sql` dropped a SQL query when used with `limit()`.
- Fixed a bug that raised an exception when session parameter `ERROR_ON_NONDETERMINISTIC_UPDATE` is true.

### Behavior Changes (API Compatible)

- When parsing data types during a `to_pandas` operation, we rely on GS precision value to fix precision issues for large integer values. This may affect users where a column that was earlier returned as `int8` gets returned as `int64`. Users can fix this by explicitly specifying precision values for their return column.
- Aligned behavior for `Session.call` in case of table stored procedures where running `Session.call` would not trigger stored procedure unless a `collect()` operation was performed.
- `StoredProcedureRegistration` will now automatically add `snowflake-snowpark-python` as a package dependency. The added dependency will be on the client's local version of the library and an error is thrown if the server cannot support that version.

## 1.11.1 (2023-12-07)

### Bug Fixes

- Fixed a bug that numpy should not be imported at the top level of mock module.
- Added support for these new functions in `snowflake.snowpark.functions`:
  - `from_utc_timestamp`
  - `to_utc_timestamp`

## 1.11.0 (2023-12-05)

### New Features

- Add the `conn_error` attribute to `SnowflakeSQLException` that stores the whole underlying exception from `snowflake-connector-python`.
- Added support for `RelationalGroupedDataframe.pivot()` to access `pivot` in the following pattern `Dataframe.group_by(...).pivot(...)`.
- Added experimental feature: Local Testing Mode, which allows you to create and operate on Snowpark Python DataFrames locally without connecting to a Snowflake account. You can use the local testing framework to test your DataFrame operations locally, on your development machine or in a CI (continuous integration) pipeline, before deploying code changes to your account.

- Added support for `arrays_to_object` new functions in `snowflake.snowpark.functions`.
- Added support for the vector data type.

### Dependency Updates

- Bumped cloudpickle dependency to work with `cloudpickle==2.2.1`
- Updated ``snowflake-connector-python`` to `3.4.0`.

### Bug Fixes

- DataFrame column names quoting check now supports newline characters.
- Fix a bug where a DataFrame generated by `session.read.with_metadata` creates inconsistent table when doing `df.write.save_as_table`.

## 1.10.0 (2023-11-03)

### New Features

- Added support for managing case sensitivity in `DataFrame.to_local_iterator()`.
- Added support for specifying vectorized UDTF's input column names by using the optional parameter `input_names` in `UDTFRegistration.register/register_file` and `functions.pandas_udtf`. By default, `RelationalGroupedDataFrame.applyInPandas` will infer the column names from current dataframe schema.
- Add `sql_error_code` and `raw_message` attributes to `SnowflakeSQLException` when it is caused by a SQL exception.

### Bug Fixes

- Fixed a bug in `DataFrame.to_pandas()` where converting snowpark dataframes to pandas dataframes was losing precision on integers with more than 19 digits.
- Fixed a bug that `session.add_packages` can not handle requirement specifier that contains project name with underscore and version.
- Fixed a bug in `DataFrame.limit()` when `offset` is used and the parent `DataFrame` uses `limit`. Now the `offset` won't impact the parent DataFrame's `limit`.
- Fixed a bug in `DataFrame.write.save_as_table` where dataframes created from read api could not save data into snowflake because of invalid column name `$1`.

### Behavior change

- Changed the behavior of `date_format`:
  - The `format` argument changed from optional to required.
  - The returned result changed from a date object to a date-formatted string.
- When a window function, or a sequence-dependent data generator (`normal`, `zipf`, `uniform`, `seq1`, `seq2`, `seq4`, `seq8`) function is used, the sort and filter operation will no longer be flattened when generating the query.

## 1.9.0 (2023-10-13)

### New Features

- Added support for the Python 3.11 runtime environment.

### Dependency updates

- Added back the dependency of `typing-extensions`.

### Bug Fixes

- Fixed a bug where imports from permanent stage locations were ignored for temporary stored procedures, UDTFs, UDFs, and UDAFs.
- Revert back to using CTAS (create table as select) statement for `Dataframe.writer.save_as_table` which does not need insert permission for writing tables.

### New Features
- Support `PythonObjJSONEncoder` json-serializable objects for `ARRAY` and `OBJECT` literals.

## 1.8.0 (2023-09-14)

### New Features

- Added support for VOLATILE/IMMUTABLE keyword when registering UDFs.
- Added support for specifying clustering keys when saving dataframes using `DataFrame.save_as_table`.
- Accept `Iterable` objects input for `schema` when creating dataframes using `Session.create_dataframe`.
- Added the property `DataFrame.session` to return a `Session` object.
- Added the property `Session.session_id` to return an integer that represents session ID.
- Added the property `Session.connection` to return a `SnowflakeConnection` object .

- Added support for creating a Snowpark session from a configuration file or environment variables.

### Dependency updates

- Updated ``snowflake-connector-python`` to 3.2.0.

### Bug Fixes

- Fixed a bug where automatic package upload would raise `ValueError` even when compatible package version were added in `session.add_packages`.
- Fixed a bug where table stored procedures were not registered correctly when using `register_from_file`.
- Fixed a bug where dataframe joins failed with `invalid_identifier` error.
- Fixed a bug where `DataFrame.copy` disables SQL simplfier for the returned copy.
- Fixed a bug where `session.sql().select()` would fail if any parameters are specified to `session.sql()`

## 1.7.0 (2023-08-28)

### New Features

- Added parameters `external_access_integrations` and `secrets` when creating a UDF, UDTF or Stored Procedure from Snowpark Python to allow integration with external access.
- Added support for these new functions in `snowflake.snowpark.functions`:
  - `array_flatten`
  - `flatten`
- Added support for `apply_in_pandas` in `snowflake.snowpark.relational_grouped_dataframe`.
- Added support for replicating your local Python environment on Snowflake via `Session.replicate_local_environment`.

### Bug Fixes

- Fixed a bug where `session.create_dataframe` fails to properly set nullable columns where nullability was affected by order or data was given.
- Fixed a bug where `DataFrame.select` could not identify and alias columns in presence of table functions when output columns of table function overlapped with columns in dataframe.

### Behavior Changes

- When creating stored procedures, UDFs, UDTFs, UDAFs with parameter `is_permanent=False` will now create temporary objects even when `stage_name` is provided. The default value of `is_permanent` is `False` which is why if this value is not explicitly set to `True` for permanent objects, users will notice a change in behavior.
- `types.StructField` now enquotes column identifier by default.

## 1.6.1 (2023-08-02)

### New Features

- Added support for these new functions in `snowflake.snowpark.functions`:
  - `array_sort`
  - `sort_array`
  - `array_min`
  - `array_max`
  - `explode_outer`
- Added support for pure Python packages specified via `Session.add_requirements` or `Session.add_packages`. They are now usable in stored procedures and UDFs even if packages are not present on the Snowflake Anaconda channel.
  - Added Session parameter `custom_packages_upload_enabled` and `custom_packages_force_upload_enabled` to enable the support for pure Python packages feature mentioned above. Both parameters default to `False`.
- Added support for specifying package requirements by passing a Conda environment yaml file to `Session.add_requirements`.
- Added support for asynchronous execution of multi-query dataframes that contain binding variables.
- Added support for renaming multiple columns in `DataFrame.rename`.
- Added support for Geometry datatypes.
- Added support for `params` in `session.sql()` in stored procedures.
- Added support for user-defined aggregate functions (UDAFs). This feature is currently in private preview.
- Added support for vectorized UDTFs (user-defined table functions). This feature is currently in public preview.
- Added support for Snowflake Timestamp variants (i.e., `TIMESTAMP_NTZ`, `TIMESTAMP_LTZ`, `TIMESTAMP_TZ`)
  - Added `TimestampTimezone` as an argument in `TimestampType` constructor.
  - Added type hints `NTZ`, `LTZ`, `TZ` and `Timestamp` to annotate functions when registering UDFs.

### Improvements

- Removed redundant dependency `typing-extensions`.
- `DataFrame.cache_result` now creates temp table fully qualified names under current database and current schema.

### Bug Fixes

- Fixed a bug where type check happens on pandas before it is imported.
- Fixed a bug when creating a UDF from `numpy.ufunc`.
- Fixed a bug where `DataFrame.union` was not generating the correct `Selectable.schema_query` when SQL simplifier is enabled.

### Behavior Changes

- `DataFrameWriter.save_as_table` now respects the `nullable` field of the schema provided by the user or the inferred schema based on data from user input.

### Dependency updates

- Updated ``snowflake-connector-python`` to 3.0.4.

## 1.5.1 (2023-06-20)

### New Features

- Added support for the Python 3.10 runtime environment.

## 1.5.0 (2023-06-09)

### Behavior Changes

- Aggregation results, from functions such as `DataFrame.agg` and `DataFrame.describe`, no longer strip away non-printing characters from column names.

### New Features

- Added support for the Python 3.9 runtime environment.
- Added support for new functions in `snowflake.snowpark.functions`:
  - `array_generate_range`
  - `array_unique_agg`
  - `collect_set`
  - `sequence`
- Added support for registering and calling stored procedures with `TABLE` return type.
- Added support for parameter `length` in `StringType()` to specify the maximum number of characters that can be stored by the column.
- Added the alias `functions.element_at()` for `functions.get()`.
- Added the alias `Column.contains` for `functions.contains`.
- Added experimental feature `DataFrame.alias`.
- Added support for querying metadata columns from stage when creating `DataFrame` using `DataFrameReader`.
- Added support for `StructType.add` to append more fields to existing `StructType` objects.
- Added support for parameter `execute_as` in `StoredProcedureRegistration.register_from_file()` to specify stored procedure caller rights.

### Bug Fixes

- Fixed a bug where the `Dataframe.join_table_function` did not run all of the necessary queries to set up the join table function when SQL simplifier was enabled.
- Fixed type hint declaration for custom types - `ColumnOrName`, `ColumnOrLiteralStr`, `ColumnOrSqlExpr`, `LiteralType` and `ColumnOrLiteral` that were breaking `mypy` checks.
- Fixed a bug where `DataFrameWriter.save_as_table` and `DataFrame.copy_into_table` failed to parse fully qualified table names.

## 1.4.0 (2023-04-24)

### New Features

- Added support for `session.getOrCreate`.
- Added support for alias `Column.getField`.
- Added support for new functions in `snowflake.snowpark.functions`:
  - `date_add` and `date_sub` to make add and subtract operations easier.
  - `daydiff`
  - `explode`
  - `array_distinct`.
  - `regexp_extract`.
  - `struct`.
  - `format_number`.
  - `bround`.
  - `substring_index`
- Added parameter `skip_upload_on_content_match` when creating UDFs, UDTFs and stored procedures using `register_from_file` to skip uploading files to a stage if the same version of the files are already on the stage.
- Added support for `DataFrameWriter.save_as_table` method to take table names that contain dots.
- Flattened generated SQL when `DataFrame.filter()` or `DataFrame.order_by()` is followed by a projection statement (e.g. `DataFrame.select()`, `DataFrame.with_column()`).
- Added support for creating dynamic tables _(in private preview)_ using `Dataframe.create_or_replace_dynamic_table`.
- Added an optional argument `params` in `session.sql()` to support binding variables. Note that this is not supported in stored procedures yet.

### Bug Fixes

- Fixed a bug in `strtok_to_array` where an exception was thrown when a delimiter was passed in.
- Fixed a bug in `session.add_import` where the module had the same namespace as other dependencies.

## 1.3.0 (2023-03-28)

### New Features

- Added support for `delimiters` parameter in `functions.initcap()`.
- Added support for `functions.hash()` to accept a variable number of input expressions.
- Added API `Session.RuntimeConfig` for getting/setting/checking the mutability of any runtime configuration.
- Added support managing case sensitivity in `Row` results from `DataFrame.collect` using `case_sensitive` parameter.
- Added API `Session.conf` for getting, setting or checking the mutability of any runtime configuration.
- Added support for managing case sensitivity in `Row` results from `DataFrame.collect` using `case_sensitive` parameter.
- Added indexer support for `snowflake.snowpark.types.StructType`.
- Added a keyword argument `log_on_exception` to `Dataframe.collect` and `Dataframe.collect_no_wait` to optionally disable error logging for SQL exceptions.

### Bug Fixes

- Fixed a bug where a DataFrame set operation(`DataFrame.substract`, `DataFrame.union`, etc.) being called after another DataFrame set operation and `DataFrame.select` or `DataFrame.with_column` throws an exception.
- Fixed a bug where chained sort statements are overwritten by the SQL simplifier.

### Improvements

- Simplified JOIN queries to use constant subquery aliases (`SNOWPARK_LEFT`, `SNOWPARK_RIGHT`) by default. Users can disable this at runtime with `session.conf.set('use_constant_subquery_alias', False)` to use randomly generated alias names instead.
- Allowed specifying statement parameters in `session.call()`.
- Enabled the uploading of large pandas DataFrames in stored procedures by defaulting to a chunk size of 100,000 rows.

## 1.2.0 (2023-03-02)

### New Features

- Added support for displaying source code as comments in the generated scripts when registering stored procedures. This
  is enabled by default, turn off by specifying `source_code_display=False` at registration.
- Added a parameter `if_not_exists` when creating a UDF, UDTF or Stored Procedure from Snowpark Python to ignore creating the specified function or procedure if it already exists.
- Accept integers when calling `snowflake.snowpark.functions.get` to extract value from array.
- Added `functions.reverse` in functions to open access to Snowflake built-in function
  [reverse](https://docs.snowflake.com/en/sql-reference/functions/reverse).
- Added parameter `require_scoped_url` in snowflake.snowflake.files.SnowflakeFile.open() `(in Private Preview)` to replace `is_owner_file` is marked for deprecation.

### Bug Fixes

- Fixed a bug that overwrote `paramstyle` to `qmark` when creating a Snowpark session.
- Fixed a bug where `df.join(..., how="cross")` fails with `SnowparkJoinException: (1112): Unsupported using join type 'Cross'`.
- Fixed a bug where querying a `DataFrame` column created from chained function calls used a wrong column name.

## 1.1.0 (2023-01-26)

### New Features:

- Added `asc`, `asc_nulls_first`, `asc_nulls_last`, `desc`, `desc_nulls_first`, `desc_nulls_last`, `date_part` and `unix_timestamp` in functions.
- Added the property `DataFrame.dtypes` to return a list of column name and data type pairs.
- Added the following aliases:
  - `functions.expr()` for `functions.sql_expr()`.
  - `functions.date_format()` for `functions.to_date()`.
  - `functions.monotonically_increasing_id()` for `functions.seq8()`
  - `functions.from_unixtime()` for `functions.to_timestamp()`

### Bug Fixes:

- Fixed a bug in SQL simplifier that didn’t handle Column alias and join well in some cases. See https://github.com/snowflakedb/snowpark-python/issues/658 for details.
- Fixed a bug in SQL simplifier that generated wrong column names for function calls, NaN and INF.

### Improvements

- The session parameter `PYTHON_SNOWPARK_USE_SQL_SIMPLIFIER` is `True` after Snowflake 7.3 was released. In snowpark-python, `session.sql_simplifier_enabled` reads the value of `PYTHON_SNOWPARK_USE_SQL_SIMPLIFIER` by default, meaning that the SQL simplfier is enabled by default after the Snowflake 7.3 release. To turn this off, set `PYTHON_SNOWPARK_USE_SQL_SIMPLIFIER` in Snowflake to `False` or run `session.sql_simplifier_enabled = False` from Snowpark. It is recommended to use the SQL simplifier because it helps to generate more concise SQL.

## 1.0.0 (2022-11-01)

### New Features

- Added `Session.generator()` to create a new `DataFrame` using the Generator table function.
- Added a parameter `secure` to the functions that create a secure UDF or UDTF.

## 0.12.0 (2022-10-14)

### New Features

- Added new APIs for async job:
  - `Session.create_async_job()` to create an `AsyncJob` instance from a query id.
  - `AsyncJob.result()` now accepts argument `result_type` to return the results in different formats.
  - `AsyncJob.to_df()` returns a `DataFrame` built from the result of this asynchronous job.
  - `AsyncJob.query()` returns the SQL text of the executed query.
- `DataFrame.agg()` and `RelationalGroupedDataFrame.agg()` now accept variable-length arguments.
- Added parameters `lsuffix` and `rsuffix` to `DataFram.join()` and `DataFrame.cross_join()` to conveniently rename overlapping columns.
- Added `Table.drop_table()` so you can drop the temp table after `DataFrame.cache_result()`. `Table` is also a context manager so you can use the `with` statement to drop the cache temp table after use.
- Added `Session.use_secondary_roles()`.
- Added functions `first_value()` and `last_value()`. (contributed by @chasleslr)
- Added `on` as an alias for `using_columns` and `how` as an alias for `join_type` in `DataFrame.join()`.

### Bug Fixes

- Fixed a bug in `Session.create_dataframe()` that raised an error when `schema` names had special characters.
- Fixed a bug in which options set in `Session.read.option()` were not passed to `DataFrame.copy_into_table()` as default values.
- Fixed a bug in which `DataFrame.copy_into_table()` raises an error when a copy option has single quotes in the value.

## 0.11.0 (2022-09-28)

### Behavior Changes

- `Session.add_packages()` now raises `ValueError` when the version of a package cannot be found in Snowflake Anaconda channel. Previously, `Session.add_packages()` succeeded, and a `SnowparkSQLException` exception was raised later in the UDF/SP registration step.

### New Features:

- Added method `FileOperation.get_stream()` to support downloading stage files as stream.
- Added support in `functions.ntiles()` to accept int argument.
- Added the following aliases:
  - `functions.call_function()` for `functions.call_builtin()`.
  - `functions.function()` for `functions.builtin()`.
  - `DataFrame.order_by()` for `DataFrame.sort()`
  - `DataFrame.orderBy()` for `DataFrame.sort()`
- Improved `DataFrame.cache_result()` to return a more accurate `Table` class instead of a `DataFrame` class.
- Added support to allow `session` as the first argument when calling `StoredProcedure`.

### Improvements

- Improved nested query generation by flattening queries when applicable.
  - This improvement could be enabled by setting `Session.sql_simplifier_enabled = True`.
  - `DataFrame.select()`, `DataFrame.with_column()`, `DataFrame.drop()` and other select-related APIs have more flattened SQLs.
  - `DataFrame.union()`, `DataFrame.union_all()`, `DataFrame.except_()`, `DataFrame.intersect()`, `DataFrame.union_by_name()` have flattened SQLs generated when multiple set operators are chained.
- Improved type annotations for async job APIs.

### Bug Fixes

- Fixed a bug in which `Table.update()`, `Table.delete()`, `Table.merge()` try to reference a temp table that does not exist.

## 0.10.0 (2022-09-16)

### New Features:

- Added experimental APIs for evaluating Snowpark dataframes with asynchronous queries:
  - Added keyword argument `block` to the following action APIs on Snowpark dataframes (which execute queries) to allow asynchronous evaluations:
    - `DataFrame.collect()`, `DataFrame.to_local_iterator()`, `DataFrame.to_pandas()`, `DataFrame.to_pandas_batches()`, `DataFrame.count()`, `DataFrame.first()`.
    - `DataFrameWriter.save_as_table()`, `DataFrameWriter.copy_into_location()`.
    - `Table.delete()`, `Table.update()`, `Table.merge()`.
  - Added method `DataFrame.collect_nowait()` to allow asynchronous evaluations.
  - Added class `AsyncJob` to retrieve results from asynchronously executed queries and check their status.
- Added support for `table_type` in `Session.write_pandas()`. You can now choose from these `table_type` options: `"temporary"`, `"temp"`, and `"transient"`.
- Added support for using Python structured data (`list`, `tuple` and `dict`) as literal values in Snowpark.
- Added keyword argument `execute_as` to `functions.sproc()` and `session.sproc.register()` to allow registering a stored procedure as a caller or owner.
- Added support for specifying a pre-configured file format when reading files from a stage in Snowflake.

### Improvements:

- Added support for displaying details of a Snowpark session.

### Bug Fixes:

- Fixed a bug in which `DataFrame.copy_into_table()` and `DataFrameWriter.save_as_table()` mistakenly created a new table if the table name is fully qualified, and the table already exists.

### Deprecations:

- Deprecated keyword argument `create_temp_table` in `Session.write_pandas()`.
- Deprecated invoking UDFs using arguments wrapped in a Python list or tuple. You can use variable-length arguments without a list or tuple.

### Dependency updates

- Updated ``snowflake-connector-python`` to 2.7.12.

## 0.9.0 (2022-08-30)

### New Features:

- Added support for displaying source code as comments in the generated scripts when registering UDFs.
  This feature is turned on by default. To turn it off, pass the new keyword argument `source_code_display` as `False` when calling `register()` or `@udf()`.
- Added support for calling table functions from `DataFrame.select()`, `DataFrame.with_column()` and `DataFrame.with_columns()` which now take parameters of type `table_function.TableFunctionCall` for columns.
- Added keyword argument `overwrite` to `session.write_pandas()` to allow overwriting contents of a Snowflake table with that of a pandas DataFrame.
- Added keyword argument `column_order` to `df.write.save_as_table()` to specify the matching rules when inserting data into table in append mode.
- Added method `FileOperation.put_stream()` to upload local files to a stage via file stream.
- Added methods `TableFunctionCall.alias()` and `TableFunctionCall.as_()` to allow aliasing the names of columns that come from the output of table function joins.
- Added function `get_active_session()` in module `snowflake.snowpark.context` to get the current active Snowpark session.

### Bug Fixes:

- Fixed a bug in which batch insert should not raise an error when `statement_params` is not passed to the function.
- Fixed a bug in which column names should be quoted when `session.create_dataframe()` is called with dicts and a given schema.
- Fixed a bug in which creation of table should be skipped if the table already exists and is in append mode when calling `df.write.save_as_table()`.
- Fixed a bug in which third-party packages with underscores cannot be added when registering UDFs.

### Improvements:

- Improved function `function.uniform()` to infer the types of inputs `max_` and `min_` and cast the limits to `IntegerType` or `FloatType` correspondingly.

## 0.8.0 (2022-07-22)

### New Features:

- Added keyword only argument `statement_params` to the following methods to allow for specifying statement level parameters:
  - `collect`, `to_local_iterator`, `to_pandas`, `to_pandas_batches`,
    `count`, `copy_into_table`, `show`, `create_or_replace_view`, `create_or_replace_temp_view`, `first`, `cache_result`
    and `random_split` on class `snowflake.snowpark.Dateframe`.
  - `update`, `delete` and `merge` on class `snowflake.snowpark.Table`.
  - `save_as_table` and `copy_into_location` on class `snowflake.snowpark.DataFrameWriter`.
  - `approx_quantile`, `statement_params`, `cov` and `crosstab` on class `snowflake.snowpark.DataFrameStatFunctions`.
  - `register` and `register_from_file` on class `snowflake.snowpark.udf.UDFRegistration`.
  - `register` and `register_from_file` on class `snowflake.snowpark.udtf.UDTFRegistration`.
  - `register` and `register_from_file` on class `snowflake.snowpark.stored_procedure.StoredProcedureRegistration`.
  - `udf`, `udtf` and `sproc` in `snowflake.snowpark.functions`.
- Added support for `Column` as an input argument to `session.call()`.
- Added support for `table_type` in `df.write.save_as_table()`. You can now choose from these `table_type` options: `"temporary"`, `"temp"`, and `"transient"`.

### Improvements:

- Added validation of object name in `session.use_*` methods.
- Updated the query tag in SQL to escape it when it has special characters.
- Added a check to see if Anaconda terms are acknowledged when adding missing packages.

### Bug Fixes:

- Fixed the limited length of the string column in `session.create_dataframe()`.
- Fixed a bug in which `session.create_dataframe()` mistakenly converted 0 and `False` to `None` when the input data was only a list.
- Fixed a bug in which calling `session.create_dataframe()` using a large local dataset sometimes created a temp table twice.
- Aligned the definition of `function.trim()` with the SQL function definition.
- Fixed an issue where snowpark-python would hang when using the Python system-defined (built-in function) `sum` vs. the Snowpark `function.sum()`.

### Deprecations:

- Deprecated keyword argument `create_temp_table` in `df.write.save_as_table()`.

## 0.7.0 (2022-05-25)

### New Features:

- Added support for user-defined table functions (UDTFs).
  - Use function `snowflake.snowpark.functions.udtf()` to register a UDTF, or use it as a decorator to register the UDTF.
    - You can also use `Session.udtf.register()` to register a UDTF.
  - Use `Session.udtf.register_from_file()` to register a UDTF from a Python file.
- Updated APIs to query a table function, including both Snowflake built-in table functions and UDTFs.
  - Use function `snowflake.snowpark.functions.table_function()` to create a callable representing a table function and use it to call the table function in a query.
  - Alternatively, use function `snowflake.snowpark.functions.call_table_function()` to call a table function.
  - Added support for `over` clause that specifies `partition by` and `order by` when lateral joining a table function.
  - Updated `Session.table_function()` and `DataFrame.join_table_function()` to accept `TableFunctionCall` instances.

### Breaking Changes:

- When creating a function with `functions.udf()` and `functions.sproc()`, you can now specify an empty list for the `imports` or `packages` argument to indicate that no import or package is used for this UDF or stored procedure. Previously, specifying an empty list meant that the function would use session-level imports or packages.
- Improved the `__repr__` implementation of data types in `types.py`. The unused `type_name` property has been removed.
- Added a Snowpark-specific exception class for SQL errors. This replaces the previous `ProgrammingError` from the Python connector.

### Improvements:

- Added a lock to a UDF or UDTF when it is called for the first time per thread.
- Improved the error message for pickling errors that occurred during UDF creation.
- Included the query ID when logging the failed query.

### Bug Fixes:

- Fixed a bug in which non-integral data (such as timestamps) was occasionally converted to integer when calling `DataFrame.to_pandas()`.
- Fixed a bug in which `DataFrameReader.parquet()` failed to read a parquet file when its column contained spaces.
- Fixed a bug in which `DataFrame.copy_into_table()` failed when the dataframe is created by reading a file with inferred schemas.

### Deprecations

`Session.flatten()` and `DataFrame.flatten()`.

### Dependency Updates:

- Restricted the version of `cloudpickle` <= `2.0.0`.

## 0.6.0 (2022-04-27)

### New Features:

- Added support for vectorized UDFs with the input as a pandas DataFrame or pandas Series and the output as a pandas Series. This improves the performance of UDFs in Snowpark.
- Added support for inferring the schema of a DataFrame by default when it is created by reading a Parquet, Avro, or ORC file in the stage.
- Added functions `current_session()`, `current_statement()`, `current_user()`, `current_version()`, `current_warehouse()`, `date_from_parts()`, `date_trunc()`, `dayname()`, `dayofmonth()`, `dayofweek()`, `dayofyear()`, `grouping()`, `grouping_id()`, `hour()`, `last_day()`, `minute()`, `next_day()`, `previous_day()`, `second()`, `month()`, `monthname()`, `quarter()`, `year()`, `current_database()`, `current_role()`, `current_schema()`, `current_schemas()`, `current_region()`, `current_avaliable_roles()`, `add_months()`, `any_value()`, `bitnot()`, `bitshiftleft()`, `bitshiftright()`, `convert_timezone()`, `uniform()`, `strtok_to_array()`, `sysdate()`, `time_from_parts()`,  `timestamp_from_parts()`, `timestamp_ltz_from_parts()`, `timestamp_ntz_from_parts()`, `timestamp_tz_from_parts()`, `weekofyear()`, `percentile_cont()` to `snowflake.snowflake.functions`.

### Breaking Changes:

- Expired deprecations:
  - Removed the following APIs that were deprecated in 0.4.0: `DataFrame.groupByGroupingSets()`, `DataFrame.naturalJoin()`, `DataFrame.joinTableFunction`, `DataFrame.withColumns()`, `Session.getImports()`, `Session.addImport()`, `Session.removeImport()`, `Session.clearImports()`, `Session.getSessionStage()`, `Session.getDefaultDatabase()`, `Session.getDefaultSchema()`, `Session.getCurrentDatabase()`, `Session.getCurrentSchema()`, `Session.getFullyQualifiedCurrentSchema()`.

### Improvements:

- Added support for creating an empty `DataFrame` with a specific schema using the `Session.create_dataframe()` method.
- Changed the logging level from `INFO` to `DEBUG` for several logs (e.g., the executed query) when evaluating a dataframe.
- Improved the error message when failing to create a UDF due to pickle errors.

### Bug Fixes:

- Removed pandas hard dependencies in the `Session.create_dataframe()` method.

### Dependency Updates:

- Added `typing-extension` as a new dependency with the version >= `4.1.0`.

## 0.5.0 (2022-03-22)

### New Features

- Added stored procedures API.
  - Added `Session.sproc` property and `sproc()` to `snowflake.snowpark.functions`, so you can register stored procedures.
  - Added `Session.call` to call stored procedures by name.
- Added `UDFRegistration.register_from_file()` to allow registering UDFs from Python source files or zip files directly.
- Added `UDFRegistration.describe()` to describe a UDF.
- Added `DataFrame.random_split()` to provide a way to randomly split a dataframe.
- Added functions `md5()`, `sha1()`, `sha2()`, `ascii()`, `initcap()`, `length()`, `lower()`, `lpad()`, `ltrim()`, `rpad()`, `rtrim()`, `repeat()`, `soundex()`, `regexp_count()`, `replace()`, `charindex()`, `collate()`, `collation()`, `insert()`, `left()`, `right()`, `endswith()` to `snowflake.snowpark.functions`.
- Allowed `call_udf()` to accept literal values.
- Provided a `distinct` keyword in `array_agg()`.

### Bug Fixes:

- Fixed an issue that caused `DataFrame.to_pandas()` to have a string column if `Column.cast(IntegerType())` was used.
- Fixed a bug in `DataFrame.describe()` when there is more than one string column.

## 0.4.0 (2022-02-15)

### New Features

- You can now specify which Anaconda packages to use when defining UDFs.
  - Added `add_packages()`, `get_packages()`, `clear_packages()`, and `remove_package()`, to class `Session`.
  - Added `add_requirements()` to `Session` so you can use a requirements file to specify which packages this session will use.
  - Added parameter `packages` to function `snowflake.snowpark.functions.udf()` and method `UserDefinedFunction.register()` to indicate UDF-level Anaconda package dependencies when creating a UDF.
  - Added parameter `imports` to `snowflake.snowpark.functions.udf()` and `UserDefinedFunction.register()` to specify UDF-level code imports.
- Added a parameter `session` to function `udf()` and `UserDefinedFunction.register()` so you can specify which session to use to create a UDF if you have multiple sessions.
- Added types `Geography` and `Variant` to `snowflake.snowpark.types` to be used as type hints for Geography and Variant data when defining a UDF.
- Added support for Geography geoJSON data.
- Added `Table`, a subclass of `DataFrame` for table operations:
  - Methods `update` and `delete` update and delete rows of a table in Snowflake.
  - Method `merge` merges data from a `DataFrame` to a `Table`.
  - Override method `DataFrame.sample()` with an additional parameter `seed`, which works on tables but not on view and sub-queries.
- Added `DataFrame.to_local_iterator()` and `DataFrame.to_pandas_batches()` to allow getting results from an iterator when the result set returned from the Snowflake database is too large.
- Added `DataFrame.cache_result()` for caching the operations performed on a `DataFrame` in a temporary table.
  Subsequent operations on the original `DataFrame` have no effect on the cached result `DataFrame`.
- Added property `DataFrame.queries` to get SQL queries that will be executed to evaluate the `DataFrame`.
- Added `Session.query_history()` as a context manager to track SQL queries executed on a session, including all SQL queries to evaluate `DataFrame`s created from a session. Both query ID and query text are recorded.
- You can now create a `Session` instance from an existing established `snowflake.connector.SnowflakeConnection`. Use parameter `connection` in `Session.builder.configs()`.
- Added `use_database()`, `use_schema()`, `use_warehouse()`, and `use_role()` to class `Session` to switch database/schema/warehouse/role after a session is created.
- Added `DataFrameWriter.copy_into_table()` to unload a `DataFrame` to stage files.
- Added `DataFrame.unpivot()`.
- Added `Column.within_group()` for sorting the rows by columns with some aggregation functions.
- Added functions `listagg()`, `mode()`, `div0()`, `acos()`, `asin()`, `atan()`, `atan2()`, `cos()`, `cosh()`, `sin()`, `sinh()`, `tan()`, `tanh()`, `degrees()`, `radians()`, `round()`, `trunc()`, and `factorial()` to `snowflake.snowflake.functions`.
- Added an optional argument `ignore_nulls` in function `lead()` and `lag()`.
- The `condition` parameter of function `when()` and `iff()` now accepts SQL expressions.

### Improvements

- All function and method names have been renamed to use the snake case naming style, which is more Pythonic. For convenience, some camel case names are kept as aliases to the snake case APIs. It is recommended to use the snake case APIs.
  - Deprecated these methods on class `Session` and replaced them with their snake case equivalents: `getImports()`, `addImports()`, `removeImport()`, `clearImports()`, `getSessionStage()`, `getDefaultSchema()`, `getDefaultSchema()`, `getCurrentDatabase()`, `getFullyQualifiedCurrentSchema()`.
  - Deprecated these methods on class `DataFrame` and replaced them with their snake case equivalents: `groupingByGroupingSets()`, `naturalJoin()`, `withColumns()`, `joinTableFunction()`.
- Property `DataFrame.columns` is now consistent with `DataFrame.schema.names` and the Snowflake database `Identifier Requirements`.
- `Column.__bool__()` now raises a `TypeError`. This will ban the use of logical operators `and`, `or`, `not` on `Column` object, for instance `col("a") > 1 and col("b") > 2` will raise the `TypeError`. Use `(col("a") > 1) & (col("b") > 2)` instead.
- Changed `PutResult` and `GetResult` to subclass `NamedTuple`.
- Fixed a bug which raised an error when the local path or stage location has a space or other special characters.
- Changed `DataFrame.describe()` so that non-numeric and non-string columns are ignored instead of raising an exception.

### Dependency updates

- Updated ``snowflake-connector-python`` to 2.7.4.

## 0.3.0 (2022-01-09)

### New Features

- Added `Column.isin()`, with an alias `Column.in_()`.
- Added `Column.try_cast()`, which is a special version of `cast()`. It tries to cast a string expression to other types and returns `null` if the cast is not possible.
- Added `Column.startswith()` and `Column.substr()` to process string columns.
- `Column.cast()` now also accepts a `str` value to indicate the cast type in addition to a `DataType` instance.
- Added `DataFrame.describe()` to summarize stats of a `DataFrame`.
- Added `DataFrame.explain()` to print the query plan of a `DataFrame`.
- `DataFrame.filter()` and `DataFrame.select_expr()` now accepts a sql expression.
- Added a new `bool` parameter `create_temp_table` to methods `DataFrame.saveAsTable()` and `Session.write_pandas()` to optionally create a temp table.
- Added `DataFrame.minus()` and `DataFrame.subtract()` as aliases to `DataFrame.except_()`.
- Added `regexp_replace()`, `concat()`, `concat_ws()`, `to_char()`, `current_timestamp()`, `current_date()`, `current_time()`, `months_between()`, `cast()`, `try_cast()`, `greatest()`, `least()`, and `hash()` to module `snowflake.snowpark.functions`.

### Bug Fixes

- Fixed an issue where `Session.createDataFrame(pandas_df)` and `Session.write_pandas(pandas_df)` raise an exception when the `pandas DataFrame` has spaces in the column name.
- `DataFrame.copy_into_table()` sometimes prints an `error` level log entry while it actually works. It's fixed now.
- Fixed an API docs issue where some `DataFrame` APIs are missing from the docs.

### Dependency updates

- Update ``snowflake-connector-python`` to 2.7.2, which upgrades ``pyarrow`` dependency to 6.0.x. Refer to the [python connector 2.7.2 release notes](https://pypi.org/project/snowflake-connector-python/2.7.2/) for more details.

## 0.2.0 (2021-12-02)

### New Features

- Updated the `Session.createDataFrame()` method for creating a `DataFrame` from a pandas DataFrame.
- Added the `Session.write_pandas()` method for writing a `pandas DataFrame` to a table in Snowflake and getting a `Snowpark DataFrame` object back.
- Added new classes and methods for calling window functions.
- Added the new functions `cume_dist()`, to find the cumulative distribution of a value with regard to other values within a window partition,
  and `row_number()`, which returns a unique row number for each row within a window partition.
- Added functions for computing statistics for DataFrames in the `DataFrameStatFunctions` class.
- Added functions for handling missing values in a DataFrame in the `DataFrameNaFunctions` class.
- Added new methods `rollup()`, `cube()`, and `pivot()` to the `DataFrame` class.
- Added the `GroupingSets` class, which you can use with the DataFrame groupByGroupingSets method to perform a SQL GROUP BY GROUPING SETS.
- Added the new `FileOperation(session)`
  class that you can use to upload and download files to and from a stage.
- Added the `DataFrame.copy_into_table()`
  method for loading data from files in a stage into a table.
- In CASE expressions, the functions `when()` and `otherwise()`
  now accept Python types in addition to `Column` objects.
- When you register a UDF you can now optionally set the `replace` parameter to `True` to overwrite an existing UDF with the same name.

### Improvements

- UDFs are now compressed before they are uploaded to the server. This makes them about 10 times smaller, which can help
  when you are using large ML model files.
- When the size of a UDF is less than 8196 bytes, it will be uploaded as in-line code instead of uploaded to a stage.

### Bug Fixes

- Fixed an issue where the statement `df.select(when(col("a") == 1, 4).otherwise(col("a"))), [Row(4), Row(2), Row(3)]` raised an exception.
- Fixed an issue where `df.toPandas()` raised an exception when a DataFrame was created from large local data.

## 0.1.0 (2021-10-26)

Start of Private Preview<|MERGE_RESOLUTION|>--- conflicted
+++ resolved
@@ -20,11 +20,8 @@
     - `credentials`
     - `encryption`
 - Added support for `Session.directory` and `Session.read.directory` to retrieve the list of all files on a stage with metadata.
-<<<<<<< HEAD
+- Added support for `DataFrameReader.jdbc`(PrPr) that allows ingesting external data source with jdbc driver.
 - Added support for `FileOperation.copy_files` to copy files from a source location to an output stage.
-=======
-- Added support for `DataFrameReader.jdbc`(PrPr) that allows ingesting external data source with jdbc driver.
->>>>>>> 53a99ed1
 
 - Added support for the following scalar functions in `functions.py`:
   - `all_user_names`

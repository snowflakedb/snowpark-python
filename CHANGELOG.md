# Release History

## 1.13.0 (TBD)

### New Features

- Use `split_blocks=True` by default during `to_pandas` conversion for optimal memory allocation. This parameter is passed to `pyarrow.Table.to_pandas` that enables `PyArrow` to split the memory allocation into smaller, more manageable blocks instead of allocating a single contiguous block thus giving better memory management when dealing with larger datasets.
- Added support for an optional `date_part` argument in function `last_day`

## 1.12.1 (TBD)

<<<<<<< HEAD
=======
### New Features

### Bug Fixes

- Fixed a bug in `DataFrame.to_pandas` that caused an error when evaluating on a dataframe with an IntergerType column with null values.
>>>>>>> 39f83e8d
- Fixed a bug in `DataFrame.to_local_iterator` where the iterator could yield wrong results if another query is executed before the iterator finishes due to wrong isolation level. For details, please see #945.
- Fixed a bug that truncated table names in error messages while running a plan with local testing enabled.

## 1.12.0 (2024-01-30)

### New Features

- Exposed `statement_params` in `StoredProcedure.__call__`.
- Added two optional arguments to `Session.add_import`.
  - `chunk_size`: The number of bytes to hash per chunk of the uploaded files.
  - `whole_file_hash`: By default only the first chunk of the uploaded import is hashed to save time. When this is set to True each uploaded file is fully hashed instead.
- Added parameters `external_access_integrations` and `secrets` when creating a UDAF from Snowpark Python to allow integration with external access.
- Added a new method `Session.append_query_tag`. Allows an additional tag to be added to the current query tag by appending it as a comma separated value.
- Added a new method `Session.update_query_tag`. Allows updates to a JSON encoded dictionary query tag.
- `SessionBuilder.getOrCreate` will now attempt to replace the singleton it returns when token expiration has been detected.
- Added support for new functions in `snowflake.snowpark.functions`:
  - `array_except`
  - `create_map`
  - `sign`/`signum`
- Added the following functions to `DataFrame.analytics`:
  - Added the `moving_agg` function in `DataFrame.analytics` to enable moving aggregations like sums and averages with multiple window sizes.
  - Added the `cummulative_agg` function in `DataFrame.analytics` to enable commulative aggregations like sums and averages on multiple columns.
  - Added the `compute_lag` and `compute_lead` functions in `DataFrame.analytics` for enabling lead and lag calculations on multiple columns.
  - Added the `time_series_agg` function in `DataFrame.analytics` to enable time series aggregations like sums and averages with multiple time windows.

### Bug Fixes

- Fixed a bug in `DataFrame.na.fill` that caused Boolean values to erroneously override integer values.
- Fixed a bug in `Session.create_dataframe` where the Snowpark DataFrames created using pandas DataFrames were not inferring the type for timestamp columns correctly. The behavior is as follows:
  - Earlier timestamp columns without a timezone would be converted to nanosecond epochs and inferred as `LongType()`, but will now be correctly maintained as timestamp values and be inferred as `TimestampType(TimestampTimeZone.NTZ)`.
  - Earlier timestamp columns with a timezone would be inferred as `TimestampType(TimestampTimeZone.NTZ)` and loose timezone information but will now be correctly inferred as `TimestampType(TimestampTimeZone.LTZ)` and timezone information is retained correctly.
  - Set session parameter `PYTHON_SNOWPARK_USE_LOGICAL_TYPE_FOR_CREATE_DATAFRAME` to revert back to old behavior. It is recommended that you update your code to align with correct behavior because the parameter will be removed in the future.
- Fixed a bug that `DataFrame.to_pandas` gets decimal type when scale is not 0, and creates an object dtype in `pandas`. Instead, we cast the value to a float64 type.
- Fixed bugs that wrongly flattened the generated SQL when one of the following happens:
  - `DataFrame.filter()` is called after `DataFrame.sort().limit()`.
  - `DataFrame.sort()` or `filter()` is called on a DataFrame that already has a window function or sequence-dependent data generator column.
    For instance, `df.select("a", seq1().alias("b")).select("a", "b").sort("a")` won't flatten the sort clause anymore.
  - a window or sequence-dependent data generator column is used after `DataFrame.limit()`. For instance, `df.limit(10).select(row_number().over())` won't flatten the limit and select in the generated SQL.
- Fixed a bug where aliasing a DataFrame column raised an error when the DataFame was copied from another DataFrame with an aliased column. For instance,

  ```python
  df = df.select(col("a").alias("b"))
  df = copy(df)
  df.select(col("b").alias("c"))  # threw an error. Now it's fixed.
  ```

- Fixed a bug in `Session.create_dataframe` that the non-nullable field in a schema is not respected for boolean type. Note that this fix is only effective when the user has the privilege to create a temp table.
- Fixed a bug in SQL simplifier where non-select statements in `session.sql` dropped a SQL query when used with `limit()`.
- Fixed a bug that raised an exception when session parameter `ERROR_ON_NONDETERMINISTIC_UPDATE` is true.

### Behavior Changes (API Compatible)

- When parsing data types during a `to_pandas` operation, we rely on GS precision value to fix precision issues for large integer values. This may affect users where a column that was earlier returned as `int8` gets returned as `int64`. Users can fix this by explicitly specifying precision values for their return column.
- Aligned behavior for `Session.call` in case of table stored procedures where running `Session.call` would not trigger stored procedure unless a `collect()` operation was performed.
- `StoredProcedureRegistration` will now automatically add `snowflake-snowpark-python` as a package dependency. The added dependency will be on the client's local version of the library and an error is thrown if the server cannot support that version.

## 1.11.1 (2023-12-07)

### Bug Fixes

- Fixed a bug that numpy should not be imported at the top level of mock module.
- Added support for these new functions in `snowflake.snowpark.functions`:
  - `from_utc_timestamp`
  - `to_utc_timestamp`

## 1.11.0 (2023-12-05)

### New Features

- Add the `conn_error` attribute to `SnowflakeSQLException` that stores the whole underlying exception from `snowflake-connector-python`.
- Added support for `RelationalGroupedDataframe.pivot()` to access `pivot` in the following pattern `Dataframe.group_by(...).pivot(...)`.
- Added experimental feature: Local Testing Mode, which allows you to create and operate on Snowpark Python DataFrames locally without connecting to a Snowflake account. You can use the local testing framework to test your DataFrame operations locally, on your development machine or in a CI (continuous integration) pipeline, before deploying code changes to your account.

- Added support for `arrays_to_object` new functions in `snowflake.snowpark.functions`.
- Added support for the vector data type.

### Dependency Updates

- Bumped cloudpickle dependency to work with `cloudpickle==2.2.1`
- Updated ``snowflake-connector-python`` to `3.4.0`.

### Bug Fixes

- DataFrame column names quoting check now supports newline characters.
- Fix a bug where a DataFrame generated by `session.read.with_metadata` creates inconsistent table when doing `df.write.save_as_table`.

## 1.10.0 (2023-11-03)

### New Features

- Added support for managing case sensitivity in `DataFrame.to_local_iterator()`.
- Added support for specifying vectorized UDTF's input column names by using the optional parameter `input_names` in `UDTFRegistration.register/register_file` and `functions.pandas_udtf`. By default, `RelationalGroupedDataFrame.applyInPandas` will infer the column names from current dataframe schema.
- Add `sql_error_code` and `raw_message` attributes to `SnowflakeSQLException` when it is caused by a SQL exception.

### Bug Fixes

- Fixed a bug in `DataFrame.to_pandas()` where converting snowpark dataframes to pandas dataframes was losing precision on integers with more than 19 digits.
- Fixed a bug that `session.add_packages` can not handle requirement specifier that contains project name with underscore and version.
- Fixed a bug in `DataFrame.limit()` when `offset` is used and the parent `DataFrame` uses `limit`. Now the `offset` won't impact the parent DataFrame's `limit`.
- Fixed a bug in `DataFrame.write.save_as_table` where dataframes created from read api could not save data into snowflake because of invalid column name `$1`.

### Behavior change

- Changed the behavior of `date_format`:
  - The `format` argument changed from optional to required.
  - The returned result changed from a date object to a date-formatted string.
- When a window function, or a sequence-dependent data generator (`normal`, `zipf`, `uniform`, `seq1`, `seq2`, `seq4`, `seq8`) function is used, the sort and filter operation will no longer be flattened when generating the query.

## 1.9.0 (2023-10-13)

### New Features

- Added support for the Python 3.11 runtime environment.

### Dependency updates

- Added back the dependency of `typing-extensions`.

### Bug Fixes

- Fixed a bug where imports from permanent stage locations were ignored for temporary stored procedures, UDTFs, UDFs, and UDAFs.
- Revert back to using CTAS (create table as select) statement for `Dataframe.writer.save_as_table` which does not need insert permission for writing tables.

### New Features
- Support `PythonObjJSONEncoder` json-serializable objects for `ARRAY` and `OBJECT` literals.

## 1.8.0 (2023-09-14)

### New Features

- Added support for VOLATILE/IMMUTABLE keyword when registering UDFs.
- Added support for specifying clustering keys when saving dataframes using `DataFrame.save_as_table`.
- Accept `Iterable` objects input for `schema` when creating dataframes using `Session.create_dataframe`.
- Added the property `DataFrame.session` to return a `Session` object.
- Added the property `Session.session_id` to return an integer that represents session ID.
- Added the property `Session.connection` to return a `SnowflakeConnection` object .

- Added support for creating a Snowpark session from a configuration file or environment variables.

### Dependency updates

- Updated ``snowflake-connector-python`` to 3.2.0.

### Bug Fixes

- Fixed a bug where automatic package upload would raise `ValueError` even when compatible package version were added in `session.add_packages`.
- Fixed a bug where table stored procedures were not registered correctly when using `register_from_file`.
- Fixed a bug where dataframe joins failed with `invalid_identifier` error.
- Fixed a bug where `DataFrame.copy` disables SQL simplfier for the returned copy.
- Fixed a bug where `session.sql().select()` would fail if any parameters are specified to `session.sql()`

## 1.7.0 (2023-08-28)

### New Features

- Added parameters `external_access_integrations` and `secrets` when creating a UDF, UDTF or Stored Procedure from Snowpark Python to allow integration with external access.
- Added support for these new functions in `snowflake.snowpark.functions`:
  - `array_flatten`
  - `flatten`
- Added support for `apply_in_pandas` in `snowflake.snowpark.relational_grouped_dataframe`.
- Added support for replicating your local Python environment on Snowflake via `Session.replicate_local_environment`.

### Bug Fixes

- Fixed a bug where `session.create_dataframe` fails to properly set nullable columns where nullability was affected by order or data was given.
- Fixed a bug where `DataFrame.select` could not identify and alias columns in presence of table functions when output columns of table function overlapped with columns in dataframe.

### Behavior Changes

- When creating stored procedures, UDFs, UDTFs, UDAFs with parameter `is_permanent=False` will now create temporary objects even when `stage_name` is provided. The default value of `is_permanent` is `False` which is why if this value is not explicitly set to `True` for permanent objects, users will notice a change in behavior.
- `types.StructField` now enquotes column identifier by default.

## 1.6.1 (2023-08-02)

### New Features

- Added support for these new functions in `snowflake.snowpark.functions`:
  - `array_sort`
  - `sort_array`
  - `array_min`
  - `array_max`
  - `explode_outer`
- Added support for pure Python packages specified via `Session.add_requirements` or `Session.add_packages`. They are now usable in stored procedures and UDFs even if packages are not present on the Snowflake Anaconda channel.
  - Added Session parameter `custom_packages_upload_enabled` and `custom_packages_force_upload_enabled` to enable the support for pure Python packages feature mentioned above. Both parameters default to `False`.
- Added support for specifying package requirements by passing a Conda environment yaml file to `Session.add_requirements`.
- Added support for asynchronous execution of multi-query dataframes that contain binding variables.
- Added support for renaming multiple columns in `DataFrame.rename`.
- Added support for Geometry datatypes.
- Added support for `params` in `session.sql()` in stored procedures.
- Added support for user-defined aggregate functions (UDAFs). This feature is currently in private preview.
- Added support for vectorized UDTFs (user-defined table functions). This feature is currently in public preview.
- Added support for Snowflake Timestamp variants (i.e., `TIMESTAMP_NTZ`, `TIMESTAMP_LTZ`, `TIMESTAMP_TZ`)
  - Added `TimestampTimezone` as an argument in `TimestampType` constructor.
  - Added type hints `NTZ`, `LTZ`, `TZ` and `Timestamp` to annotate functions when registering UDFs.

### Improvements

- Removed redundant dependency `typing-extensions`.
- `DataFrame.cache_result` now creates temp table fully qualified names under current database and current schema.

### Bug Fixes

- Fixed a bug where type check happens on pandas before it is imported.
- Fixed a bug when creating a UDF from `numpy.ufunc`.
- Fixed a bug where `DataFrame.union` was not generating the correct `Selectable.schema_query` when SQL simplifier is enabled.

### Behavior Changes

- `DataFrameWriter.save_as_table` now respects the `nullable` field of the schema provided by the user or the inferred schema based on data from user input.

### Dependency updates

- Updated ``snowflake-connector-python`` to 3.0.4.

## 1.5.1 (2023-06-20)

### New Features

- Added support for the Python 3.10 runtime environment.

## 1.5.0 (2023-06-09)

### Behavior Changes

- Aggregation results, from functions such as `DataFrame.agg` and `DataFrame.describe`, no longer strip away non-printing characters from column names.

### New Features

- Added support for the Python 3.9 runtime environment.
- Added support for new functions in `snowflake.snowpark.functions`:
  - `array_generate_range`
  - `array_unique_agg`
  - `collect_set`
  - `sequence`
- Added support for registering and calling stored procedures with `TABLE` return type.
- Added support for parameter `length` in `StringType()` to specify the maximum number of characters that can be stored by the column.
- Added the alias `functions.element_at()` for `functions.get()`.
- Added the alias `Column.contains` for `functions.contains`.
- Added experimental feature `DataFrame.alias`.
- Added support for querying metadata columns from stage when creating `DataFrame` using `DataFrameReader`.
- Added support for `StructType.add` to append more fields to existing `StructType` objects.
- Added support for parameter `execute_as` in `StoredProcedureRegistration.register_from_file()` to specify stored procedure caller rights.

### Bug Fixes

- Fixed a bug where the `Dataframe.join_table_function` did not run all of the necessary queries to set up the join table function when SQL simplifier was enabled.
- Fixed type hint declaration for custom types - `ColumnOrName`, `ColumnOrLiteralStr`, `ColumnOrSqlExpr`, `LiteralType` and `ColumnOrLiteral` that were breaking `mypy` checks.
- Fixed a bug where `DataFrameWriter.save_as_table` and `DataFrame.copy_into_table` failed to parse fully qualified table names.

## 1.4.0 (2023-04-24)

### New Features

- Added support for `session.getOrCreate`.
- Added support for alias `Column.getField`.
- Added support for new functions in `snowflake.snowpark.functions`:
  - `date_add` and `date_sub` to make add and subtract operations easier.
  - `daydiff`
  - `explode`
  - `array_distinct`.
  - `regexp_extract`.
  - `struct`.
  - `format_number`.
  - `bround`.
  - `substring_index`
- Added parameter `skip_upload_on_content_match` when creating UDFs, UDTFs and stored procedures using `register_from_file` to skip uploading files to a stage if the same version of the files are already on the stage.
- Added support for `DataFrameWriter.save_as_table` method to take table names that contain dots.
- Flattened generated SQL when `DataFrame.filter()` or `DataFrame.order_by()` is followed by a projection statement (e.g. `DataFrame.select()`, `DataFrame.with_column()`).
- Added support for creating dynamic tables _(in private preview)_ using `Dataframe.create_or_replace_dynamic_table`.
- Added an optional argument `params` in `session.sql()` to support binding variables. Note that this is not supported in stored procedures yet.

### Bug Fixes

- Fixed a bug in `strtok_to_array` where an exception was thrown when a delimiter was passed in.
- Fixed a bug in `session.add_import` where the module had the same namespace as other dependencies.

## 1.3.0 (2023-03-28)

### New Features

- Added support for `delimiters` parameter in `functions.initcap()`.
- Added support for `functions.hash()` to accept a variable number of input expressions.
- Added API `Session.RuntimeConfig` for getting/setting/checking the mutability of any runtime configuration.
- Added support managing case sensitivity in `Row` results from `DataFrame.collect` using `case_sensitive` parameter.
- Added API `Session.conf` for getting, setting or checking the mutability of any runtime configuration.
- Added support for managing case sensitivity in `Row` results from `DataFrame.collect` using `case_sensitive` parameter.
- Added indexer support for `snowflake.snowpark.types.StructType`.
- Added a keyword argument `log_on_exception` to `Dataframe.collect` and `Dataframe.collect_no_wait` to optionally disable error logging for SQL exceptions.

### Bug Fixes

- Fixed a bug where a DataFrame set operation(`DataFrame.substract`, `DataFrame.union`, etc.) being called after another DataFrame set operation and `DataFrame.select` or `DataFrame.with_column` throws an exception.
- Fixed a bug where chained sort statements are overwritten by the SQL simplifier.

### Improvements

- Simplified JOIN queries to use constant subquery aliases (`SNOWPARK_LEFT`, `SNOWPARK_RIGHT`) by default. Users can disable this at runtime with `session.conf.set('use_constant_subquery_alias', False)` to use randomly generated alias names instead.
- Allowed specifying statement parameters in `session.call()`.
- Enabled the uploading of large pandas DataFrames in stored procedures by defaulting to a chunk size of 100,000 rows.

## 1.2.0 (2023-03-02)

### New Features

- Added support for displaying source code as comments in the generated scripts when registering stored procedures. This
  is enabled by default, turn off by specifying `source_code_display=False` at registration.
- Added a parameter `if_not_exists` when creating a UDF, UDTF or Stored Procedure from Snowpark Python to ignore creating the specified function or procedure if it already exists.
- Accept integers when calling `snowflake.snowpark.functions.get` to extract value from array.
- Added `functions.reverse` in functions to open access to Snowflake built-in function
  [reverse](https://docs.snowflake.com/en/sql-reference/functions/reverse).
- Added parameter `require_scoped_url` in snowflake.snowflake.files.SnowflakeFile.open() `(in Private Preview)` to replace `is_owner_file` is marked for deprecation.

### Bug Fixes

- Fixed a bug that overwrote `paramstyle` to `qmark` when creating a Snowpark session.
- Fixed a bug where `df.join(..., how="cross")` fails with `SnowparkJoinException: (1112): Unsupported using join type 'Cross'`.
- Fixed a bug where querying a `DataFrame` column created from chained function calls used a wrong column name.

## 1.1.0 (2023-01-26)

### New Features:

- Added `asc`, `asc_nulls_first`, `asc_nulls_last`, `desc`, `desc_nulls_first`, `desc_nulls_last`, `date_part` and `unix_timestamp` in functions.
- Added the property `DataFrame.dtypes` to return a list of column name and data type pairs.
- Added the following aliases:
  - `functions.expr()` for `functions.sql_expr()`.
  - `functions.date_format()` for `functions.to_date()`.
  - `functions.monotonically_increasing_id()` for `functions.seq8()`
  - `functions.from_unixtime()` for `functions.to_timestamp()`

### Bug Fixes:

- Fixed a bug in SQL simplifier that didn’t handle Column alias and join well in some cases. See https://github.com/snowflakedb/snowpark-python/issues/658 for details.
- Fixed a bug in SQL simplifier that generated wrong column names for function calls, NaN and INF.

### Improvements

- The session parameter `PYTHON_SNOWPARK_USE_SQL_SIMPLIFIER` is `True` after Snowflake 7.3 was released. In snowpark-python, `session.sql_simplifier_enabled` reads the value of `PYTHON_SNOWPARK_USE_SQL_SIMPLIFIER` by default, meaning that the SQL simplfier is enabled by default after the Snowflake 7.3 release. To turn this off, set `PYTHON_SNOWPARK_USE_SQL_SIMPLIFIER` in Snowflake to `False` or run `session.sql_simplifier_enabled = False` from Snowpark. It is recommended to use the SQL simplifier because it helps to generate more concise SQL.

## 1.0.0 (2022-11-01)

### New Features

- Added `Session.generator()` to create a new `DataFrame` using the Generator table function.
- Added a parameter `secure` to the functions that create a secure UDF or UDTF.

## 0.12.0 (2022-10-14)

### New Features

- Added new APIs for async job:
  - `Session.create_async_job()` to create an `AsyncJob` instance from a query id.
  - `AsyncJob.result()` now accepts argument `result_type` to return the results in different formats.
  - `AsyncJob.to_df()` returns a `DataFrame` built from the result of this asynchronous job.
  - `AsyncJob.query()` returns the SQL text of the executed query.
- `DataFrame.agg()` and `RelationalGroupedDataFrame.agg()` now accept variable-length arguments.
- Added parameters `lsuffix` and `rsuffix` to `DataFram.join()` and `DataFrame.cross_join()` to conveniently rename overlapping columns.
- Added `Table.drop_table()` so you can drop the temp table after `DataFrame.cache_result()`. `Table` is also a context manager so you can use the `with` statement to drop the cache temp table after use.
- Added `Session.use_secondary_roles()`.
- Added functions `first_value()` and `last_value()`. (contributed by @chasleslr)
- Added `on` as an alias for `using_columns` and `how` as an alias for `join_type` in `DataFrame.join()`.

### Bug Fixes

- Fixed a bug in `Session.create_dataframe()` that raised an error when `schema` names had special characters.
- Fixed a bug in which options set in `Session.read.option()` were not passed to `DataFrame.copy_into_table()` as default values.
- Fixed a bug in which `DataFrame.copy_into_table()` raises an error when a copy option has single quotes in the value.

## 0.11.0 (2022-09-28)

### Behavior Changes

- `Session.add_packages()` now raises `ValueError` when the version of a package cannot be found in Snowflake Anaconda channel. Previously, `Session.add_packages()` succeeded, and a `SnowparkSQLException` exception was raised later in the UDF/SP registration step.

### New Features:

- Added method `FileOperation.get_stream()` to support downloading stage files as stream.
- Added support in `functions.ntiles()` to accept int argument.
- Added the following aliases:
  - `functions.call_function()` for `functions.call_builtin()`.
  - `functions.function()` for `functions.builtin()`.
  - `DataFrame.order_by()` for `DataFrame.sort()`
  - `DataFrame.orderBy()` for `DataFrame.sort()`
- Improved `DataFrame.cache_result()` to return a more accurate `Table` class instead of a `DataFrame` class.
- Added support to allow `session` as the first argument when calling `StoredProcedure`.

### Improvements

- Improved nested query generation by flattening queries when applicable.
  - This improvement could be enabled by setting `Session.sql_simplifier_enabled = True`.
  - `DataFrame.select()`, `DataFrame.with_column()`, `DataFrame.drop()` and other select-related APIs have more flattened SQLs.
  - `DataFrame.union()`, `DataFrame.union_all()`, `DataFrame.except_()`, `DataFrame.intersect()`, `DataFrame.union_by_name()` have flattened SQLs generated when multiple set operators are chained.
- Improved type annotations for async job APIs.

### Bug Fixes

- Fixed a bug in which `Table.update()`, `Table.delete()`, `Table.merge()` try to reference a temp table that does not exist.

## 0.10.0 (2022-09-16)

### New Features:

- Added experimental APIs for evaluating Snowpark dataframes with asynchronous queries:
  - Added keyword argument `block` to the following action APIs on Snowpark dataframes (which execute queries) to allow asynchronous evaluations:
    - `DataFrame.collect()`, `DataFrame.to_local_iterator()`, `DataFrame.to_pandas()`, `DataFrame.to_pandas_batches()`, `DataFrame.count()`, `DataFrame.first()`.
    - `DataFrameWriter.save_as_table()`, `DataFrameWriter.copy_into_location()`.
    - `Table.delete()`, `Table.update()`, `Table.merge()`.
  - Added method `DataFrame.collect_nowait()` to allow asynchronous evaluations.
  - Added class `AsyncJob` to retrieve results from asynchronously executed queries and check their status.
- Added support for `table_type` in `Session.write_pandas()`. You can now choose from these `table_type` options: `"temporary"`, `"temp"`, and `"transient"`.
- Added support for using Python structured data (`list`, `tuple` and `dict`) as literal values in Snowpark.
- Added keyword argument `execute_as` to `functions.sproc()` and `session.sproc.register()` to allow registering a stored procedure as a caller or owner.
- Added support for specifying a pre-configured file format when reading files from a stage in Snowflake.

### Improvements:

- Added support for displaying details of a Snowpark session.

### Bug Fixes:

- Fixed a bug in which `DataFrame.copy_into_table()` and `DataFrameWriter.save_as_table()` mistakenly created a new table if the table name is fully qualified, and the table already exists.

### Deprecations:

- Deprecated keyword argument `create_temp_table` in `Session.write_pandas()`.
- Deprecated invoking UDFs using arguments wrapped in a Python list or tuple. You can use variable-length arguments without a list or tuple.

### Dependency updates

- Updated ``snowflake-connector-python`` to 2.7.12.

## 0.9.0 (2022-08-30)

### New Features:

- Added support for displaying source code as comments in the generated scripts when registering UDFs.
  This feature is turned on by default. To turn it off, pass the new keyword argument `source_code_display` as `False` when calling `register()` or `@udf()`.
- Added support for calling table functions from `DataFrame.select()`, `DataFrame.with_column()` and `DataFrame.with_columns()` which now take parameters of type `table_function.TableFunctionCall` for columns.
- Added keyword argument `overwrite` to `session.write_pandas()` to allow overwriting contents of a Snowflake table with that of a Pandas DataFrame.
- Added keyword argument `column_order` to `df.write.save_as_table()` to specify the matching rules when inserting data into table in append mode.
- Added method `FileOperation.put_stream()` to upload local files to a stage via file stream.
- Added methods `TableFunctionCall.alias()` and `TableFunctionCall.as_()` to allow aliasing the names of columns that come from the output of table function joins.
- Added function `get_active_session()` in module `snowflake.snowpark.context` to get the current active Snowpark session.

### Bug Fixes:

- Fixed a bug in which batch insert should not raise an error when `statement_params` is not passed to the function.
- Fixed a bug in which column names should be quoted when `session.create_dataframe()` is called with dicts and a given schema.
- Fixed a bug in which creation of table should be skipped if the table already exists and is in append mode when calling `df.write.save_as_table()`.
- Fixed a bug in which third-party packages with underscores cannot be added when registering UDFs.

### Improvements:

- Improved function `function.uniform()` to infer the types of inputs `max_` and `min_` and cast the limits to `IntegerType` or `FloatType` correspondingly.

## 0.8.0 (2022-07-22)

### New Features:

- Added keyword only argument `statement_params` to the following methods to allow for specifying statement level parameters:
  - `collect`, `to_local_iterator`, `to_pandas`, `to_pandas_batches`,
    `count`, `copy_into_table`, `show`, `create_or_replace_view`, `create_or_replace_temp_view`, `first`, `cache_result`
    and `random_split` on class `snowflake.snowpark.Dateframe`.
  - `update`, `delete` and `merge` on class `snowflake.snowpark.Table`.
  - `save_as_table` and `copy_into_location` on class `snowflake.snowpark.DataFrameWriter`.
  - `approx_quantile`, `statement_params`, `cov` and `crosstab` on class `snowflake.snowpark.DataFrameStatFunctions`.
  - `register` and `register_from_file` on class `snowflake.snowpark.udf.UDFRegistration`.
  - `register` and `register_from_file` on class `snowflake.snowpark.udtf.UDTFRegistration`.
  - `register` and `register_from_file` on class `snowflake.snowpark.stored_procedure.StoredProcedureRegistration`.
  - `udf`, `udtf` and `sproc` in `snowflake.snowpark.functions`.
- Added support for `Column` as an input argument to `session.call()`.
- Added support for `table_type` in `df.write.save_as_table()`. You can now choose from these `table_type` options: `"temporary"`, `"temp"`, and `"transient"`.

### Improvements:

- Added validation of object name in `session.use_*` methods.
- Updated the query tag in SQL to escape it when it has special characters.
- Added a check to see if Anaconda terms are acknowledged when adding missing packages.

### Bug Fixes:

- Fixed the limited length of the string column in `session.create_dataframe()`.
- Fixed a bug in which `session.create_dataframe()` mistakenly converted 0 and `False` to `None` when the input data was only a list.
- Fixed a bug in which calling `session.create_dataframe()` using a large local dataset sometimes created a temp table twice.
- Aligned the definition of `function.trim()` with the SQL function definition.
- Fixed an issue where snowpark-python would hang when using the Python system-defined (built-in function) `sum` vs. the Snowpark `function.sum()`.

### Deprecations:

- Deprecated keyword argument `create_temp_table` in `df.write.save_as_table()`.

## 0.7.0 (2022-05-25)

### New Features:

- Added support for user-defined table functions (UDTFs).
  - Use function `snowflake.snowpark.functions.udtf()` to register a UDTF, or use it as a decorator to register the UDTF.
    - You can also use `Session.udtf.register()` to register a UDTF.
  - Use `Session.udtf.register_from_file()` to register a UDTF from a Python file.
- Updated APIs to query a table function, including both Snowflake built-in table functions and UDTFs.
  - Use function `snowflake.snowpark.functions.table_function()` to create a callable representing a table function and use it to call the table function in a query.
  - Alternatively, use function `snowflake.snowpark.functions.call_table_function()` to call a table function.
  - Added support for `over` clause that specifies `partition by` and `order by` when lateral joining a table function.
  - Updated `Session.table_function()` and `DataFrame.join_table_function()` to accept `TableFunctionCall` instances.

### Breaking Changes:

- When creating a function with `functions.udf()` and `functions.sproc()`, you can now specify an empty list for the `imports` or `packages` argument to indicate that no import or package is used for this UDF or stored procedure. Previously, specifying an empty list meant that the function would use session-level imports or packages.
- Improved the `__repr__` implementation of data types in `types.py`. The unused `type_name` property has been removed.
- Added a Snowpark-specific exception class for SQL errors. This replaces the previous `ProgrammingError` from the Python connector.

### Improvements:

- Added a lock to a UDF or UDTF when it is called for the first time per thread.
- Improved the error message for pickling errors that occurred during UDF creation.
- Included the query ID when logging the failed query.

### Bug Fixes:

- Fixed a bug in which non-integral data (such as timestamps) was occasionally converted to integer when calling `DataFrame.to_pandas()`.
- Fixed a bug in which `DataFrameReader.parquet()` failed to read a parquet file when its column contained spaces.
- Fixed a bug in which `DataFrame.copy_into_table()` failed when the dataframe is created by reading a file with inferred schemas.

### Deprecations

`Session.flatten()` and `DataFrame.flatten()`.

### Dependency Updates:

- Restricted the version of `cloudpickle` <= `2.0.0`.

## 0.6.0 (2022-04-27)

### New Features:

- Added support for vectorized UDFs with the input as a Pandas DataFrame or Pandas Series and the output as a Pandas Series. This improves the performance of UDFs in Snowpark.
- Added support for inferring the schema of a DataFrame by default when it is created by reading a Parquet, Avro, or ORC file in the stage.
- Added functions `current_session()`, `current_statement()`, `current_user()`, `current_version()`, `current_warehouse()`, `date_from_parts()`, `date_trunc()`, `dayname()`, `dayofmonth()`, `dayofweek()`, `dayofyear()`, `grouping()`, `grouping_id()`, `hour()`, `last_day()`, `minute()`, `next_day()`, `previous_day()`, `second()`, `month()`, `monthname()`, `quarter()`, `year()`, `current_database()`, `current_role()`, `current_schema()`, `current_schemas()`, `current_region()`, `current_avaliable_roles()`, `add_months()`, `any_value()`, `bitnot()`, `bitshiftleft()`, `bitshiftright()`, `convert_timezone()`, `uniform()`, `strtok_to_array()`, `sysdate()`, `time_from_parts()`,  `timestamp_from_parts()`, `timestamp_ltz_from_parts()`, `timestamp_ntz_from_parts()`, `timestamp_tz_from_parts()`, `weekofyear()`, `percentile_cont()` to `snowflake.snowflake.functions`.

### Breaking Changes:

- Expired deprecations:
  - Removed the following APIs that were deprecated in 0.4.0: `DataFrame.groupByGroupingSets()`, `DataFrame.naturalJoin()`, `DataFrame.joinTableFunction`, `DataFrame.withColumns()`, `Session.getImports()`, `Session.addImport()`, `Session.removeImport()`, `Session.clearImports()`, `Session.getSessionStage()`, `Session.getDefaultDatabase()`, `Session.getDefaultSchema()`, `Session.getCurrentDatabase()`, `Session.getCurrentSchema()`, `Session.getFullyQualifiedCurrentSchema()`.

### Improvements:

- Added support for creating an empty `DataFrame` with a specific schema using the `Session.create_dataframe()` method.
- Changed the logging level from `INFO` to `DEBUG` for several logs (e.g., the executed query) when evaluating a dataframe.
- Improved the error message when failing to create a UDF due to pickle errors.

### Bug Fixes:

- Removed pandas hard dependencies in the `Session.create_dataframe()` method.

### Dependency Updates:

- Added `typing-extension` as a new dependency with the version >= `4.1.0`.

## 0.5.0 (2022-03-22)

### New Features

- Added stored procedures API.
  - Added `Session.sproc` property and `sproc()` to `snowflake.snowpark.functions`, so you can register stored procedures.
  - Added `Session.call` to call stored procedures by name.
- Added `UDFRegistration.register_from_file()` to allow registering UDFs from Python source files or zip files directly.
- Added `UDFRegistration.describe()` to describe a UDF.
- Added `DataFrame.random_split()` to provide a way to randomly split a dataframe.
- Added functions `md5()`, `sha1()`, `sha2()`, `ascii()`, `initcap()`, `length()`, `lower()`, `lpad()`, `ltrim()`, `rpad()`, `rtrim()`, `repeat()`, `soundex()`, `regexp_count()`, `replace()`, `charindex()`, `collate()`, `collation()`, `insert()`, `left()`, `right()`, `endswith()` to `snowflake.snowpark.functions`.
- Allowed `call_udf()` to accept literal values.
- Provided a `distinct` keyword in `array_agg()`.

### Bug Fixes:

- Fixed an issue that caused `DataFrame.to_pandas()` to have a string column if `Column.cast(IntegerType())` was used.
- Fixed a bug in `DataFrame.describe()` when there is more than one string column.

## 0.4.0 (2022-02-15)

### New Features

- You can now specify which Anaconda packages to use when defining UDFs.
  - Added `add_packages()`, `get_packages()`, `clear_packages()`, and `remove_package()`, to class `Session`.
  - Added `add_requirements()` to `Session` so you can use a requirements file to specify which packages this session will use.
  - Added parameter `packages` to function `snowflake.snowpark.functions.udf()` and method `UserDefinedFunction.register()` to indicate UDF-level Anaconda package dependencies when creating a UDF.
  - Added parameter `imports` to `snowflake.snowpark.functions.udf()` and `UserDefinedFunction.register()` to specify UDF-level code imports.
- Added a parameter `session` to function `udf()` and `UserDefinedFunction.register()` so you can specify which session to use to create a UDF if you have multiple sessions.
- Added types `Geography` and `Variant` to `snowflake.snowpark.types` to be used as type hints for Geography and Variant data when defining a UDF.
- Added support for Geography geoJSON data.
- Added `Table`, a subclass of `DataFrame` for table operations:
  - Methods `update` and `delete` update and delete rows of a table in Snowflake.
  - Method `merge` merges data from a `DataFrame` to a `Table`.
  - Override method `DataFrame.sample()` with an additional parameter `seed`, which works on tables but not on view and sub-queries.
- Added `DataFrame.to_local_iterator()` and `DataFrame.to_pandas_batches()` to allow getting results from an iterator when the result set returned from the Snowflake database is too large.
- Added `DataFrame.cache_result()` for caching the operations performed on a `DataFrame` in a temporary table.
  Subsequent operations on the original `DataFrame` have no effect on the cached result `DataFrame`.
- Added property `DataFrame.queries` to get SQL queries that will be executed to evaluate the `DataFrame`.
- Added `Session.query_history()` as a context manager to track SQL queries executed on a session, including all SQL queries to evaluate `DataFrame`s created from a session. Both query ID and query text are recorded.
- You can now create a `Session` instance from an existing established `snowflake.connector.SnowflakeConnection`. Use parameter `connection` in `Session.builder.configs()`.
- Added `use_database()`, `use_schema()`, `use_warehouse()`, and `use_role()` to class `Session` to switch database/schema/warehouse/role after a session is created.
- Added `DataFrameWriter.copy_into_table()` to unload a `DataFrame` to stage files.
- Added `DataFrame.unpivot()`.
- Added `Column.within_group()` for sorting the rows by columns with some aggregation functions.
- Added functions `listagg()`, `mode()`, `div0()`, `acos()`, `asin()`, `atan()`, `atan2()`, `cos()`, `cosh()`, `sin()`, `sinh()`, `tan()`, `tanh()`, `degrees()`, `radians()`, `round()`, `trunc()`, and `factorial()` to `snowflake.snowflake.functions`.
- Added an optional argument `ignore_nulls` in function `lead()` and `lag()`.
- The `condition` parameter of function `when()` and `iff()` now accepts SQL expressions.

### Improvements

- All function and method names have been renamed to use the snake case naming style, which is more Pythonic. For convenience, some camel case names are kept as aliases to the snake case APIs. It is recommended to use the snake case APIs.
  - Deprecated these methods on class `Session` and replaced them with their snake case equivalents: `getImports()`, `addImports()`, `removeImport()`, `clearImports()`, `getSessionStage()`, `getDefaultSchema()`, `getDefaultSchema()`, `getCurrentDatabase()`, `getFullyQualifiedCurrentSchema()`.
  - Deprecated these methods on class `DataFrame` and replaced them with their snake case equivalents: `groupingByGroupingSets()`, `naturalJoin()`, `withColumns()`, `joinTableFunction()`.
- Property `DataFrame.columns` is now consistent with `DataFrame.schema.names` and the Snowflake database `Identifier Requirements`.
- `Column.__bool__()` now raises a `TypeError`. This will ban the use of logical operators `and`, `or`, `not` on `Column` object, for instance `col("a") > 1 and col("b") > 2` will raise the `TypeError`. Use `(col("a") > 1) & (col("b") > 2)` instead.
- Changed `PutResult` and `GetResult` to subclass `NamedTuple`.
- Fixed a bug which raised an error when the local path or stage location has a space or other special characters.
- Changed `DataFrame.describe()` so that non-numeric and non-string columns are ignored instead of raising an exception.

### Dependency updates

- Updated ``snowflake-connector-python`` to 2.7.4.

## 0.3.0 (2022-01-09)

### New Features

- Added `Column.isin()`, with an alias `Column.in_()`.
- Added `Column.try_cast()`, which is a special version of `cast()`. It tries to cast a string expression to other types and returns `null` if the cast is not possible.
- Added `Column.startswith()` and `Column.substr()` to process string columns.
- `Column.cast()` now also accepts a `str` value to indicate the cast type in addition to a `DataType` instance.
- Added `DataFrame.describe()` to summarize stats of a `DataFrame`.
- Added `DataFrame.explain()` to print the query plan of a `DataFrame`.
- `DataFrame.filter()` and `DataFrame.select_expr()` now accepts a sql expression.
- Added a new `bool` parameter `create_temp_table` to methods `DataFrame.saveAsTable()` and `Session.write_pandas()` to optionally create a temp table.
- Added `DataFrame.minus()` and `DataFrame.subtract()` as aliases to `DataFrame.except_()`.
- Added `regexp_replace()`, `concat()`, `concat_ws()`, `to_char()`, `current_timestamp()`, `current_date()`, `current_time()`, `months_between()`, `cast()`, `try_cast()`, `greatest()`, `least()`, and `hash()` to module `snowflake.snowpark.functions`.

### Bug Fixes

- Fixed an issue where `Session.createDataFrame(pandas_df)` and `Session.write_pandas(pandas_df)` raise an exception when the `Pandas DataFrame` has spaces in the column name.
- `DataFrame.copy_into_table()` sometimes prints an `error` level log entry while it actually works. It's fixed now.
- Fixed an API docs issue where some `DataFrame` APIs are missing from the docs.

### Dependency updates

- Update ``snowflake-connector-python`` to 2.7.2, which upgrades ``pyarrow`` dependency to 6.0.x. Refer to the [python connector 2.7.2 release notes](https://pypi.org/project/snowflake-connector-python/2.7.2/) for more details.

## 0.2.0 (2021-12-02)

### New Features

- Updated the `Session.createDataFrame()` method for creating a `DataFrame` from a Pandas DataFrame.
- Added the `Session.write_pandas()` method for writing a `Pandas DataFrame` to a table in Snowflake and getting a `Snowpark DataFrame` object back.
- Added new classes and methods for calling window functions.
- Added the new functions `cume_dist()`, to find the cumulative distribution of a value with regard to other values within a window partition,
  and `row_number()`, which returns a unique row number for each row within a window partition.
- Added functions for computing statistics for DataFrames in the `DataFrameStatFunctions` class.
- Added functions for handling missing values in a DataFrame in the `DataFrameNaFunctions` class.
- Added new methods `rollup()`, `cube()`, and `pivot()` to the `DataFrame` class.
- Added the `GroupingSets` class, which you can use with the DataFrame groupByGroupingSets method to perform a SQL GROUP BY GROUPING SETS.
- Added the new `FileOperation(session)`
  class that you can use to upload and download files to and from a stage.
- Added the `DataFrame.copy_into_table()`
  method for loading data from files in a stage into a table.
- In CASE expressions, the functions `when()` and `otherwise()`
  now accept Python types in addition to `Column` objects.
- When you register a UDF you can now optionally set the `replace` parameter to `True` to overwrite an existing UDF with the same name.

### Improvements

- UDFs are now compressed before they are uploaded to the server. This makes them about 10 times smaller, which can help
  when you are using large ML model files.
- When the size of a UDF is less than 8196 bytes, it will be uploaded as in-line code instead of uploaded to a stage.

### Bug Fixes

- Fixed an issue where the statement `df.select(when(col("a") == 1, 4).otherwise(col("a"))), [Row(4), Row(2), Row(3)]` raised an exception.
- Fixed an issue where `df.toPandas()` raised an exception when a DataFrame was created from large local data.

## 0.1.0 (2021-10-26)

Start of Private Preview<|MERGE_RESOLUTION|>--- conflicted
+++ resolved
@@ -9,14 +9,11 @@
 
 ## 1.12.1 (TBD)
 
-<<<<<<< HEAD
-=======
 ### New Features
 
 ### Bug Fixes
 
 - Fixed a bug in `DataFrame.to_pandas` that caused an error when evaluating on a dataframe with an IntergerType column with null values.
->>>>>>> 39f83e8d
 - Fixed a bug in `DataFrame.to_local_iterator` where the iterator could yield wrong results if another query is executed before the iterator finishes due to wrong isolation level. For details, please see #945.
 - Fixed a bug that truncated table names in error messages while running a plan with local testing enabled.
 

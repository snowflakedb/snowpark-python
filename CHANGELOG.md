# Release History

## 1.37.0 (YYYY-MM-DD)

### Snowpark Python API Updates

#### New Features

- Added support for the following `xpath` functions in `functions.py`:
  - `xpath`
  - `xpath_string`
  - `xpath_boolean`
  - `xpath_int`
  - `xpath_float`
  - `xpath_double`
  - `xpath_long`
  - `xpath_short`
- Added support for parameter `use_vectorized_scanner` in function `Session.write_arrow()`.
- Dataframe profiler adds the following information about each query: describe query time, execution time, and sql query text. To view this information, call session.dataframe_profiler.enable() and call get_execution_profile on a dataframe.
<<<<<<< HEAD
- Added support for `DataFrame.col_ilike`.
=======
- Added support for non-blocking stored procedure calls that return `AsyncJob` objects.
  - Added `block: bool = True` parameter to `Session.call()`. When `block=False`, returns an `AsyncJob` instead of blocking until completion.
  - Added `block: bool = True` parameter to `StoredProcedure.__call__()` for async support across both named and anonymous stored procedures.
  - Added `Session.call_nowait()` that is equivalent to `Session.call(block=False)`.
>>>>>>> 018c07d8

#### Bug Fixes

- Fixed a bug in CTE optimization stage where `deepcopy` of internal plans would cause a memory spike when a dataframe is created locally using `session.create_dataframe()` using a large input data.
- Fixed a bug in `DataFrameReader.parquet` where the `ignore_case` option in the `infer_schema_options` was not respected.
- Fixed a bug that `to_pandas()` has different format of column name when query result format is set to 'JSON' and 'ARROW'.

#### Deprecations
- Deprecated `pkg_resources`.

#### Dependency Updates

- Added a dependency on `protobuf<6.32`

### Snowpark pandas API Updates

#### New Features

#### Improvements

#### Bug Fixes

- Fixed an issue in hybrid execution mode (PrPr) where `pd.to_datetime` and `pd.to_timedelta` would unexpectedly raise `IndexError`.
- Fixed a bug where `pd.explain_switch` would raise `IndexError` or return `None` if called before any potential switch operations were performed.

## 1.36.0 (2025-08-05)

### Snowpark Python API Updates

#### New Features

- `Session.create_dataframe` now accepts keyword arguments that are forwarded to the internal call to `Session.write_pandas` or `Session.write_arrow` when creating a DataFrame from a pandas DataFrame or a pyarrow Table.
- Added new APIs for `AsyncJob`:
  - `AsyncJob.is_failed()` returns a `bool` indicating if a job has failed. Can be used in combination with `AsyncJob.is_done()` to determine if a job is finished and errored.
  - `AsyncJob.status()` returns a string representing the current query status (e.g., "RUNNING", "SUCCESS", "FAILED_WITH_ERROR") for detailed monitoring without calling `result()`.
- Added a dataframe profiler. To use, you can call get_execution_profile() on your desired dataframe. This profiler reports the queries executed to evaluate a dataframe, and statistics about each of the query operators. Currently an experimental feature
- Added support for the following functions in `functions.py`:
  - `ai_sentiment`
- Updated the interface for experimental feature `context.configure_development_features`. All development features are disabled by default unless explicitly enabled by the user.

### Snowpark pandas API Updates

#### New Features

#### Improvements
- Hybrid execution row estimate improvements and a reduction of eager calls.
- Add a new configuration variable to control transfer costs out of Snowflake when using hybrid execution.
- Added support for creating permanent and immutable UDFs/UDTFs with `DataFrame/Series/GroupBy.apply`, `map`, and `transform` by passing the `snowflake_udf_params` keyword argument. See documentation for details.

#### Bug Fixes

- Fixed an issue where Snowpark pandas plugin would unconditionally disable `AutoSwitchBackend` even when users had explicitly configured it via environment variables or programmatically.

## 1.35.0 (2025-07-24)

### Snowpark Python API Updates

#### New Features

- Added support for the following functions in `functions.py`:
  - `ai_embed`
  - `try_parse_json`

#### Bug Fixes

- Fixed a bug in `DataFrameReader.dbapi` (PrPr) that `dbapi` fail in python stored procedure with process exit with code 1.
- Fixed a bug in `DataFrameReader.dbapi` (PrPr) that `custom_schema` accept illegal schema.
- Fixed a bug in `DataFrameReader.dbapi` (PrPr) that `custom_schema` does not work when connecting to Postgres and Mysql.
- Fixed a bug in schema inference that would cause it to fail for external stages.

#### Improvements

- Improved `query` parameter in `DataFrameReader.dbapi` (PrPr) so that parentheses are not needed around the query.
- Improved error experience in `DataFrameReader.dbapi` (PrPr) when exception happen during inferring schema of target data source.


### Snowpark Local Testing Updates

#### New Features

- Added local testing support for reading files with `SnowflakeFile` using local file paths, the Snow URL semantic (snow://...), local testing framework stages, and Snowflake stages (@stage/file_path).

### Snowpark pandas API Updates

#### New Features

- Added support for `DataFrame.boxplot`.

#### Improvements

- Reduced the number of UDFs/UDTFs created by repeated calls to `apply` or `map` with the same arguments on Snowpark pandas objects.
- Added an example for reading a file from a stage in the docstring for `pd.read_excel`.
- Implemented more efficient data transfer between the Snowflake and Ray backends of Modin (requires modin>=0.35.0 to use).

#### Bug Fixes

- Added an upper bound to the row estimation when the cartesian product from an align or join results in a very large number. This mitigates a performance regression.
- Fix a `pd.read_excel` bug when reading files inside stage inner directory.

## 1.34.0 (2025-07-15)

### Snowpark Python API Updates

#### New Features

- Added a new option `TRY_CAST` to `DataFrameReader`. When `TRY_CAST` is True columns are wrapped in a `TRY_CAST` statement rather than a hard cast when loading data.
- Added a new option `USE_RELAXED_TYPES` to the `INFER_SCHEMA_OPTIONS` of `DataFrameReader`. When set to True this option casts all strings to max length strings and all numeric types to `DoubleType`.
- Added debuggability improvements to eagerly validate dataframe schema metadata. Enable it using `snowflake.snowpark.context.configure_development_features()`.
- Added a new function `snowflake.snowpark.dataframe.map_in_pandas` that allows users map a function across a dataframe. The mapping function takes an iterator of pandas dataframes as input and provides one as output.
- Added a ttl cache to describe queries. Repeated queries in a 15 second interval will use the cached value rather than requery Snowflake.
- Added a parameter `fetch_with_process` to `DataFrameReader.dbapi` (PrPr) to enable multiprocessing for parallel data fetching in local ingestion. By default, local ingestion uses multithreading. Multiprocessing may improve performance for CPU-bound tasks like Parquet file generation.
- Added a new function `snowflake.snowpark.functions.model` that allows users to call methods of a model.

#### Improvements

- Added support for row validation using XSD schema using `rowValidationXSDPath` option when reading XML files with a row tag using `rowTag` option.
- Improved SQL generation for `session.table().sample()` to generate a flat SQL statement.
- Added support for complex column expression as input for `functions.explode`.
- Added debuggability improvements to show which Python lines an SQL compilation error corresponds to. Enable it using `snowflake.snowpark.context.configure_development_features()`. This feature also depends on AST collection to be enabled in the session which can be done using `session.ast_enabled = True`.
- Set enforce_ordering=True when calling `to_snowpark_pandas()` from a snowpark dataframe containing DML/DDL queries instead of throwing a NotImplementedError.

#### Bug Fixes

- Fixed a bug caused by redundant validation when creating an iceberg table.
- Fixed a bug in `DataFrameReader.dbapi` (PrPr) where closing the cursor or connection could unexpectedly raise an error and terminate the program.
- Fixed ambiguous column errors when using table functions in `DataFrame.select()` that have output columns matching the input DataFrame's columns. This improvement works when dataframe columns are provided as `Column` objects.
- Fixed a bug where having a NULL in a column with DecimalTypes would cast the column to FloatTypes instead and lead to precision loss.

### Snowpark Local Testing Updates

#### Bug Fixes

- Fixed a bug when processing windowed functions that lead to incorrect indexing in results.
- When a scalar numeric is passed to fillna we will ignore non-numeric columns instead of producing an error.

### Snowpark pandas API Updates

#### New Features

- Added support for `DataFrame.to_excel` and `Series.to_excel`.
- Added support for `pd.read_feather`, `pd.read_orc`, and `pd.read_stata`.
- Added support for `pd.explain_switch()` to return debugging information on hybrid execution decisions.
- Support `pd.read_snowflake` when the global modin backend is `Pandas`.
- Added support for `pd.to_dynamic_table`, `pd.to_iceberg`, and `pd.to_view`.

#### Improvements

- Added modin telemetry on API calls and hybrid engine switches.
- Show more helpful error messages to Snowflake Notebook users when the `modin` or `pandas` version does not match our requirements.
- Added a data type guard to the cost functions for hybrid execution mode (PrPr) which checks for data type compatibility.
- Added automatic switching to the pandas backend in hybrid execution mode (PrPr) for many methods that are not directly implemented in Snowpark pandas.
- Set the 'type' and other standard fields for Snowpark pandas telemetry.

#### Dependency Updates

- Added tqdm and ipywidgets as dependencies so that progress bars appear when switching between modin backends.
- Updated the supported `modin` versions to >=0.33.0 and <0.35.0 (was previously >= 0.32.0 and <0.34.0).

#### Bug Fixes

- Fixed a bug in hybrid execution mode (PrPr) where certain Series operations would raise `TypeError: numpy.ndarray object is not callable`.
- Fixed a bug in hybrid execution mode (PrPr) where calling numpy operations like `np.where` on modin objects with the Pandas backend would raise an `AttributeError`. This fix requires `modin` version 0.34.0 or newer.
- Fixed issue in `df.melt` where the resulting values have an additional suffix applied.

## 1.33.0 (2025-06-19)

### Snowpark Python API Updates

#### New Features

- Added support for MySQL in `DataFrameWriter.dbapi` (PrPr) for both Parquet and UDTF-based ingestion.
- Added support for PostgreSQL in `DataFrameReader.dbapi` (PrPr) for both Parquet and UDTF-based ingestion.
- Added support for Databricks in `DataFrameWriter.dbapi` (PrPr) for UDTF-based ingestion.
- Added support to `DataFrameReader` to enable use of `PATTERN` when reading files with `INFER_SCHEMA` enabled.
- Added support for the following AI-powered functions in `functions.py`:
  - `ai_complete`
  - `ai_similarity`
  - `ai_summarize_agg` (originally `summarize_agg`)
  - different config options for `ai_classify`
- Added support for more options when reading XML files with a row tag using `rowTag` option:
  - Added support for removing namespace prefixes from col names using `ignoreNamespace` option.
  - Added support for specifying the prefix for the attribute column in the result table using `attributePrefix` option.
  - Added support for excluding attributes from the XML element using `excludeAttributes` option.
  - Added support for specifying the column name for the value when there are attributes in an element that has no child elements using `valueTag` option.
  - Added support for specifying the value to treat as a ``null`` value using `nullValue` option.
  - Added support for specifying the character encoding of the XML file using `charset` option.
  - Added support for ignoring surrounding whitespace in the XML element using `ignoreSurroundingWhitespace` option.
- Added support for parameter `return_dataframe` in `Session.call`, which can be used to set the return type of the functions to a `DataFrame` object.
- Added a new argument to `Dataframe.describe` called `strings_include_math_stats` that triggers `stddev` and `mean` to be calculated for String columns.
- Added support for retrieving `Edge.properties` when retrieving lineage from `DGQL` in `DataFrame.lineage.trace`.
- Added a parameter `table_exists` to `DataFrameWriter.save_as_table` that allows specifying if a table already exists. This allows skipping a table lookup that can be expensive.

#### Bug Fixes

- Fixed a bug in `DataFrameReader.dbapi` (PrPr) where the `create_connection` defined as local function was incompatible with multiprocessing.
- Fixed a bug in `DataFrameReader.dbapi` (PrPr) where databricks `TIMESTAMP` type was converted to Snowflake `TIMESTAMP_NTZ` type which should be `TIMESTAMP_LTZ` type.
- Fixed a bug in `DataFrameReader.json` where repeated reads with the same reader object would create incorrectly quoted columns.
- Fixed a bug in `DataFrame.to_pandas()` that would drop column names when converting a dataframe that did not originate from a select statement.
- Fixed a bug that `DataFrame.create_or_replace_dynamic_table` raises error when the dataframe contains a UDTF and `SELECT *` in UDTF not being parsed correctly.
- Fixed a bug where casted columns could not be used in the values-clause of in functions.

#### Improvements

- Improved the error message for `Session.write_pandas()` and `Session.create_dataframe()` when the input pandas DataFrame does not have a column.
- Improved `DataFrame.select` when the arguments contain a table function with output columns that collide with columns of current dataframe. With the improvement, if user provides non-colliding columns in `df.select("col1", "col2", table_func(...))` as string arguments, then the query generated by snowpark client will not raise ambiguous column error.
- Improved `DataFrameReader.dbapi` (PrPr) to use in-memory Parquet-based ingestion for better performance and security.
- Improved `DataFrameReader.dbapi` (PrPr) to use `MATCH_BY_COLUMN_NAME=CASE_SENSITIVE` in copy into table operation.

### Snowpark Local Testing Updates

#### New Features

- Added support for snow urls (snow://) in local file testing.

#### Bug Fixes

- Fixed a bug in `Column.isin` that would cause incorrect filtering on joined or previously filtered data.
- Fixed a bug in `snowflake.snowpark.functions.concat_ws` that would cause results to have an incorrect index.

### Snowpark pandas API Updates

#### Dependency Updates

- Updated `modin` dependency constraint from 0.32.0 to >=0.32.0, <0.34.0. The latest version tested with Snowpark pandas is `modin` 0.33.1.

#### New Features

- Added support for **Hybrid Execution (PrPr)**. By running `from modin.config import AutoSwitchBackend; AutoSwitchBackend.enable()`, Snowpark pandas will automatically choose whether to run certain pandas operations locally or on Snowflake. This feature is disabled by default.

#### Improvements

- Set the default value of the `index` parameter to `False` for `DataFrame.to_view`, `Series.to_view`, `DataFrame.to_dynamic_table`, and `Series.to_dynamic_table`.
- Added `iceberg_version` option to table creation functions.
- Reduced query count for many operations, including `insert`, `repr`, and `groupby`, that previously issued a query to retrieve the input data's size.

#### Bug Fixes

- Fixed a bug in `Series.where` when the `other` parameter is an unnamed `Series`.


## 1.32.0 (2025-05-15)

### Snowpark Python API Updates

#### Improvements

- Invoking snowflake system procedures does not invoke an additional `describe procedure` call to check the return type of the procedure.
- Added support for `Session.create_dataframe()` with the stage URL and FILE data type.
- Added support for different modes for dealing with corrupt XML records when reading an XML file using `session.read.option('mode', <mode>), option('rowTag', <tag_name>).xml(<stage_file_path>)`. Currently `PERMISSIVE`, `DROPMALFORMED` and `FAILFAST` are supported.
- Improved the error message of the XML reader when the specified row tag is not found in the file.
- Improved query generation for `Dataframe.drop` to use `SELECT * EXCLUDE ()` to exclude the dropped columns. To enable this feature, set `session.conf.set("use_simplified_query_generation", True)`.
- Added support for `VariantType` to `StructType.from_json`

#### Bug Fixes

- Fixed a bug in `DataFrameWriter.dbapi` (PrPr) that unicode or double-quoted column name in external database causes error because not quoted correctly.
- Fixed a bug where named fields in nested OBJECT data could cause errors when containing spaces.
- Fixed a bug duplicated `native_app_params` parameters in register udaf function.

### Snowpark Local Testing Updates

#### Bug Fixes

- Fixed a bug in `snowflake.snowpark.functions.rank` that would cause sort direction to not be respected.
- Fixed a bug in `snowflake.snowpark.functions.to_timestamp_*` that would cause incorrect results on filtered data.

### Snowpark pandas API Updates

#### New Features

- Added support for dict values in `Series.str.get`, `Series.str.slice`, and `Series.str.__getitem__` (`Series.str[...]`).
- Added support for `DataFrame.to_html`.
- Added support for `DataFrame.to_string` and `Series.to_string`.
- Added support for reading files from S3 buckets using `pd.read_csv`.
- Added `ENFORCE_EXISTING_FILE_FORMAT` option to the `DataFrameReader`, which allows to read a dataframe only based on an existing file format object when used together with `FORMAT_NAME`.

#### Improvements

- Make `iceberg_config` a required parameter for `DataFrame.to_iceberg` and `Series.to_iceberg`.

## 1.31.1 (2025-05-05)

### Snowpark Python API Updates

#### Bug Fixes

- Updated conda build configuration to deprecate Python 3.8 support, preventing installation in incompatible environments.

## 1.31.0 (2025-04-24)

### Snowpark Python API Updates

#### New Features

- Added support for `restricted caller` permission of `execute_as` argument in `StoredProcedure.register()`.
- Added support for non-select statement in `DataFrame.to_pandas()`.
- Added support for `artifact_repository` parameter to `Session.add_packages`, `Session.add_requirements`, `Session.get_packages`, `Session.remove_package`, and `Session.clear_packages`.
- Added support for reading an XML file using a row tag by `session.read.option('rowTag', <tag_name>).xml(<stage_file_path>)` (experimental).
  - Each XML record is extracted as a separate row.
  - Each field within that record becomes a separate column of type VARIANT, which can be further queried using dot notation, e.g., `col(a.b.c)`.
- Added updates to `DataFrameReader.dbapi` (PrPr):
  - Added `fetch_merge_count` parameter for optimizing performance by merging multiple fetched data into a single Parquet file.
  - Added support for Databricks.
  - Added support for ingestion with Snowflake UDTF.
- Added support for the following AI-powered functions in `functions.py` (Private Preview):
  - `prompt`
  - `ai_filter` (added support for `prompt()` function and image files, and changed the second argument name from `expr` to `file`)
  - `ai_classify`

#### Improvements

- Renamed the `relaxed_ordering` param into `enforce_ordering` for `DataFrame.to_snowpark_pandas`. Also the new default values is `enforce_ordering=False` which has the opposite effect of the previous default value, `relaxed_ordering=False`.
- Improved `DataFrameReader.dbapi` (PrPr) reading performance by setting the default `fetch_size` parameter value to 1000.
- Improve the error message for invalid identifier SQL error by suggesting the potentially matching identifiers.
- Reduced the number of describe queries issued when creating a DataFrame from a Snowflake table using `session.table`.
- Improved performance and accuracy of `DataFrameAnalyticsFunctions.time_series_agg()`.

#### Bug Fixes

- Fixed a bug in `DataFrame.group_by().pivot().agg` when the pivot column and aggregate column are the same.
- Fixed a bug in `DataFrameReader.dbapi` (PrPr) where a `TypeError` was raised when `create_connection` returned a connection object of an unsupported driver type.
- Fixed a bug where `df.limit(0)` call would not properly apply.
- Fixed a bug in `DataFrameWriter.save_as_table` that caused reserved names to throw errors when using append mode.

#### Deprecations

- Deprecated support for Python3.8.
- Deprecated argument `sliding_interval` in `DataFrameAnalyticsFunctions.time_series_agg()`.

### Snowpark Local Testing Updates

#### New Features

- Added support for Interval expression to `Window.range_between`.
- Added support for `array_construct` function.

#### Bug Fixes

- Fixed a bug in local testing where transient `__pycache__` directory was unintentionally copied during stored procedure execution via import.
- Fixed a bug in local testing that created incorrect result for `Column.like` calls.
- Fixed a bug in local testing that caused `Column.getItem` and `snowpark.snowflake.functions.get` to raise `IndexError` rather than return null.
- Fixed a bug in local testing where `df.limit(0)` call would not properly apply.
- Fixed a bug in local testing where a `Table.merge` into an empty table would cause an exception.

### Snowpark pandas API Updates

#### Dependency Updates

- Updated `modin` from 0.30.1 to 0.32.0.
- Added support for `numpy` 2.0 and above.

#### New Features

- Added support for `DataFrame.create_or_replace_view` and `Series.create_or_replace_view`.
- Added support for `DataFrame.create_or_replace_dynamic_table` and `Series.create_or_replace_dynamic_table`.
- Added support for `DataFrame.to_view` and `Series.to_view`.
- Added support for `DataFrame.to_dynamic_table` and `Series.to_dynamic_table`.
- Added support for `DataFrame.groupby.resample` for aggregations `max`, `mean`, `median`, `min`, and `sum`.
- Added support for reading stage files using:
  - `pd.read_excel`
  - `pd.read_html`
  - `pd.read_pickle`
  - `pd.read_sas`
  - `pd.read_xml`
- Added support for `DataFrame.to_iceberg` and `Series.to_iceberg`.
- Added support for dict values in `Series.str.len`.

#### Improvements

- Improve performance of `DataFrame.groupby.apply` and `Series.groupby.apply` by avoiding expensive pivot step.
- Added estimate for row count upper bound to `OrderedDataFrame` to enable better engine switching. This could potentially result in increased query counts.
- Renamed the `relaxed_ordering` param into `enforce_ordering` for `pd.read_snowflake`. Also the new default value is `enforce_ordering=False` which has the opposite effect of the previous default value, `relaxed_ordering=False`.

#### Bug Fixes

- Fixed a bug for `pd.read_snowflake` when reading iceberg tables and `enforce_ordering=True`.

## 1.30.0 (2025-03-27)

### Snowpark Python API Updates

#### New Features

- Added Support for relaxed consistency and ordering guarantees in `Dataframe.to_snowpark_pandas` by introducing the new parameter `relaxed_ordering`.
- `DataFrameReader.dbapi` (PrPr) now accepts a list of strings for the session_init_statement parameter, allowing multiple SQL statements to be executed during session initialization.

#### Improvements

- Improved query generation for `Dataframe.stat.sample_by` to generate a single flat query that scales well with large `fractions` dictionary compared to older method of creating a UNION ALL subquery for each key in `fractions`. To enable this feature, set `session.conf.set("use_simplified_query_generation", True)`.
- Improved performance of `DataFrameReader.dbapi` by enable vectorized option when copy parquet file into table.
- Improved query generation for `DataFrame.random_split` in the following ways. They can be enabled by setting `session.conf.set("use_simplified_query_generation", True)`:
  - Removed the need to `cache_result` in the internal implementation of the input dataframe resulting in a pure lazy dataframe operation.
  - The `seed` argument now behaves as expected with repeatable results across multiple calls and sessions.
- `DataFrame.fillna` and `DataFrame.replace` now both support fitting `int` and `float` into `Decimal` columns if `include_decimal` is set to True.
- Added documentation for the following UDF and stored procedure functions in `files.py` as a result of their General Availability.
  - `SnowflakeFile.write`
  - `SnowflakeFile.writelines`
  - `SnowflakeFile.writeable`
- Minor documentation changes for `SnowflakeFile` and `SnowflakeFile.open()`

#### Bug Fixes

- Fixed a bug for the following functions that raised errors `.cast()` is applied to their output
  - `from_json`
  - `size`

### Snowpark Local Testing Updates

#### Bug Fixes

- Fixed a bug in aggregation that caused empty groups to still produce rows.
- Fixed a bug in `Dataframe.except_` that would cause rows to be incorrectly dropped.
- Fixed a bug that caused `to_timestamp` to fail when casting filtered columns.

### Snowpark pandas API Updates

#### New Features

- Added support for list values in `Series.str.__getitem__` (`Series.str[...]`).
- Added support for `pd.Grouper` objects in group by operations. When `freq` is specified, the default values of the `sort`, `closed`, `label`, and `convention` arguments are supported; `origin` is supported when it is `start` or `start_day`.
- Added support for relaxed consistency and ordering guarantees in `pd.read_snowflake` for both named data sources (e.g., tables and views) and query data sources by introducing the new parameter `relaxed_ordering`.

#### Improvements

- Raise a warning whenever `QUOTED_IDENTIFIERS_IGNORE_CASE` is found to be set, ask user to unset it.
- Improved how a missing `index_label` in `DataFrame.to_snowflake` and `Series.to_snowflake` is handled when `index=True`. Instead of raising a `ValueError`, system-defined labels are used for the index columns.
- Improved error message for `groupby or DataFrame or Series.agg` when the function name is not supported.

## 1.29.1 (2025-03-12)

### Snowpark Python API Updates

#### Bug Fixes

- Fixed a bug in `DataFrameReader.dbapi` (PrPr) that prevents usage in stored procedure and snowbooks.

## 1.29.0 (2025-03-05)

### Snowpark Python API Updates

#### New Features

- Added support for the following AI-powered functions in `functions.py` (Private Preview):
  - `ai_filter`
  - `ai_agg`
  - `summarize_agg`
- Added support for the new FILE SQL type support, with the following related functions in `functions.py` (Private Preview):
  - `fl_get_content_type`
  - `fl_get_etag`
  - `fl_get_file_type`
  - `fl_get_last_modified`
  - `fl_get_relative_path`
  - `fl_get_scoped_file_url`
  - `fl_get_size`
  - `fl_get_stage`
  - `fl_get_stage_file_url`
  - `fl_is_audio`
  - `fl_is_compressed`
  - `fl_is_document`
  - `fl_is_image`
  - `fl_is_video`
- Added support for importing third-party packages from PyPi using Artifact Repository (Private Preview):
  - Use keyword arguments `artifact_repository` and `artifact_repository_packages` to specify your artifact repository and packages respectively when registering stored procedures or user defined functions.
  - Supported APIs are:
    - `Session.sproc.register`
    - `Session.udf.register`
    - `Session.udaf.register`
    - `Session.udtf.register`
    - `functions.sproc`
    - `functions.udf`
    - `functions.udaf`
    - `functions.udtf`
    - `functions.pandas_udf`
    - `functions.pandas_udtf`

#### Bug Fixes

- Fixed a bug where creating a Dataframe with large number of values raised `Unsupported feature 'SCOPED_TEMPORARY'.` error if thread-safe session was disabled.
- Fixed a bug where `df.describe` raised internal SQL execution error when the dataframe is created from reading a stage file and CTE optimization is enabled.
- Fixed a bug where `df.order_by(A).select(B).distinct()` would generate invalid SQL when simplified query generation was enabled using `session.conf.set("use_simplified_query_generation", True)`.
- Disabled simplified query generation by default.

#### Improvements

- Improved version validation warnings for `snowflake-snowpark-python` package compatibility when registering stored procedures. Now, warnings are only triggered if the major or minor version does not match, while bugfix version differences no longer generate warnings.
- Bumped cloudpickle dependency to also support `cloudpickle==3.0.0` in addition to previous versions.

### Snowpark Local Testing Updates

#### New Features

- Added support for literal values to `range_between` window function.

### Snowpark pandas API Updates

#### New Features

- Added support for list values in `Series.str.slice`.
- Added support for applying Snowflake Cortex functions `ClassifyText`, `Translate`, and `ExtractAnswer`.
- Added support for `Series.hist`.

#### Improvements

- Improved performance of `DataFrame.groupby.transform` and `Series.groupby.transform` by avoiding expensive pivot step.
- Improve error message for `pd.to_snowflake`, `DataFrame.to_snowflake`, and `Series.to_snowflake` when the table does not exist.
- Improve readability of docstring for the `if_exists` parameter in `pd.to_snowflake`, `DataFrame.to_snowflake`, and `Series.to_snowflake`.
- Improve error message for all pandas functions that use UDFs with Snowpark objects.

#### Bug Fixes

- Fixed a bug in `Series.rename_axis` where an `AttributeError` was being raised.
- Fixed a bug where `pd.get_dummies` didn't ignore NULL/NaN values by default.
- Fixed a bug where repeated calls to `pd.get_dummies` results in 'Duplicated column name error'.
- Fixed a bug in `pd.get_dummies` where passing list of columns generated incorrect column labels in output DataFrame.
- Update `pd.get_dummies` to return bool values instead of int.

## 1.28.0 (2025-02-20)

### Snowpark Python API Updates

#### New Features

- Added support for the following functions in `functions.py`
  - `normal`
  - `randn`
- Added support for `allow_missing_columns` parameter to `Dataframe.union_by_name` and `Dataframe.union_all_by_name`.

#### Improvements

- Improved query generation for `Dataframe.distinct` to generate `SELECT DISTINCT` instead of `SELECT` with `GROUP BY` all columns. To disable this feature, set `session.conf.set("use_simplified_query_generation", False)`.

#### Deprecations

- Deprecated Snowpark Python function `snowflake_cortex_summarize`. Users can install snowflake-ml-python and use the snowflake.cortex.summarize function instead.
- Deprecated Snowpark Python function `snowflake_cortex_sentiment`. Users can install snowflake-ml-python and use the snowflake.cortex.sentiment function instead.

#### Bug Fixes

- Fixed a bug where session-level query tag was overwritten by a stacktrace for dataframes that generate multiple queries. Now, the query tag will only be set to the stacktrace if `session.conf.set("collect_stacktrace_in_query_tag", True)`.
- Fixed a bug in `Session._write_pandas` where it was erroneously passing `use_logical_type` parameter to `Session._write_modin_pandas_helper` when writing a Snowpark pandas object.
- Fixed a bug in options sql generation that could cause multiple values to be formatted incorrectly.
- Fixed a bug in `Session.catalog` where empty strings for database or schema were not handled correctly and were generating erroneous sql statements.

#### Experimental Features

- Added support for writing pyarrow Tables to Snowflake tables.

### Snowpark pandas API Updates

#### New Features

- Added support for applying Snowflake Cortex functions `Summarize` and `Sentiment`.
- Added support for list values in `Series.str.get`.

#### Bug Fixes

- Fixed a bug in `apply` where kwargs were not being correctly passed into the applied function.

### Snowpark Local Testing Updates

#### New Features
- Added support for the following functions
    - `hour`
    - `minute`
- Added support for NULL_IF parameter to csv reader.
- Added support for `date_format`, `datetime_format`, and `timestamp_format` options when loading csvs.

#### Bug Fixes

- Fixed a bug in Dataframe.join that caused columns to have incorrect typing.
- Fixed a bug in when statements that caused incorrect results in the otherwise clause.


## 1.27.0 (2025-02-03)

### Snowpark Python API Updates

#### New Features

- Added support for the following functions in `functions.py`
  - `array_reverse`
  - `divnull`
  - `map_cat`
  - `map_contains_key`
  - `map_keys`
  - `nullifzero`
  - `snowflake_cortex_sentiment`
  - `acosh`
  - `asinh`
  - `atanh`
  - `bit_length`
  - `bitmap_bit_position`
  - `bitmap_bucket_number`
  - `bitmap_construct_agg`
  - `bitshiftright_unsigned`
  - `cbrt`
  - `equal_null`
  - `from_json`
  - `ifnull`
  - `localtimestamp`
  - `max_by`
  - `min_by`
  - `nth_value`
  - `nvl`
  - `octet_length`
  - `position`
  - `regr_avgx`
  - `regr_avgy`
  - `regr_count`
  - `regr_intercept`
  - `regr_r2`
  - `regr_slope`
  - `regr_sxx`
  - `regr_sxy`
  - `regr_syy`
  - `try_to_binary`
  - `base64`
  - `base64_decode_string`
  - `base64_encode`
  - `editdistance`
  - `hex`
  - `hex_encode`
  - `instr`
  - `log1p`
  - `log2`
  - `log10`
  - `percentile_approx`
  - `unbase64`
- Added support for `seed` argument in `DataFrame.stat.sample_by`. Note that it only supports a `Table` object, and will be ignored for a `DataFrame` object.
- Added support for specifying a schema string (including implicit struct syntax) when calling `DataFrame.create_dataframe`.
- Added support for `DataFrameWriter.insert_into/insertInto`. This method also supports local testing mode.
- Added support for `DataFrame.create_temp_view` to create a temporary view. It will fail if the view already exists.
- Added support for multiple columns in the functions `map_cat` and `map_concat`.
- Added an option `keep_column_order` for keeping original column order in `DataFrame.with_column` and `DataFrame.with_columns`.
- Added options to column casts that allow renaming or adding fields in StructType columns.
- Added support for `contains_null` parameter to ArrayType.
- Added support for creating a temporary view via `DataFrame.create_or_replace_temp_view` from a DataFrame created by reading a file from a stage.
- Added support for `value_contains_null` parameter to MapType.
- Added support for using `Column` object in `Column.in_` and `functions.in_`.
- Added `interactive` to telemetry that indicates whether the current environment is an interactive one.
- Allow `session.file.get` in a Native App to read file paths starting with `/` from the current version
- Added support for multiple aggregation functions after `DataFrame.pivot`.

#### Experimental Features

- Added `Catalog` class to manage snowflake objects. It can be accessed via `Session.catalog`.
  - `snowflake.core` is a dependency required for this feature.
- Allow user input schema when reading JSON file on stage.
- Added support for specifying a schema string (including implicit struct syntax) when calling `DataFrame.create_dataframe`.

#### Improvements

- Updated README.md to include instructions on how to verify package signatures using `cosign`.

#### Bug Fixes

- Fixed a bug in local testing mode that caused a column to contain None when it should contain 0.
- Fixed a bug in `StructField.from_json` that prevented TimestampTypes with `tzinfo` from being parsed correctly.
- Fixed a bug in function `date_format` that caused an error when the input column was date type or timestamp type.
- Fixed a bug in dataframe that null value can be inserted in a non-nullable column.
- Fixed a bug in `replace` and `lit` which raised type hint assertion error when passing `Column` expression objects.
- Fixed a bug in `pandas_udf` and `pandas_udtf` where `session` parameter was erroneously ignored.
- Fixed a bug that raised incorrect type conversion error for system function called through `session.call`.

### Snowpark pandas API Updates

#### New Features

- Added support for `Series.str.ljust` and `Series.str.rjust`.
- Added support for `Series.str.center`.
- Added support for `Series.str.pad`.
- Added support for applying Snowpark Python function `snowflake_cortex_sentiment`.
- Added support for `DataFrame.map`.
- Added support for `DataFrame.from_dict` and `DataFrame.from_records`.
- Added support for mixed case field names in struct type columns.
- Added support for `SeriesGroupBy.unique`
- Added support for `Series.dt.strftime` with the following directives:
  - %d: Day of the month as a zero-padded decimal number.
  - %m: Month as a zero-padded decimal number.
  - %Y: Year with century as a decimal number.
  - %H: Hour (24-hour clock) as a zero-padded decimal number.
  - %M: Minute as a zero-padded decimal number.
  - %S: Second as a zero-padded decimal number.
  - %f: Microsecond as a decimal number, zero-padded to 6 digits.
  - %j: Day of the year as a zero-padded decimal number.
  - %X: Locale’s appropriate time representation.
  - %%: A literal '%' character.
- Added support for `Series.between`.
- Added support for `include_groups=False` in `DataFrameGroupBy.apply`.
- Added support for `expand=True` in `Series.str.split`.
- Added support for `DataFrame.pop` and `Series.pop`.
- Added support for `first` and `last` in `DataFrameGroupBy.agg` and `SeriesGroupBy.agg`.
- Added support for `Index.drop_duplicates`.
- Added support for aggregations `"count"`, `"median"`, `np.median`,
  `"skew"`, `"std"`, `np.std` `"var"`, and `np.var` in
  `pd.pivot_table()`, `DataFrame.pivot_table()`, and `pd.crosstab()`.

#### Improvements
- Improve performance of `DataFrame.map`, `Series.apply` and `Series.map` methods by mapping numpy functions to snowpark functions if possible.
- Added documentation for `DataFrame.map`.
- Improve performance of `DataFrame.apply` by mapping numpy functions to snowpark functions if possible.
- Added documentation on the extent of Snowpark pandas interoperability with scikit-learn.
- Infer return type of functions in `Series.map`, `Series.apply` and `DataFrame.map` if type-hint is not provided.
- Added `call_count` to telemetry that counts method calls including interchange protocol calls.

## 1.26.0 (2024-12-05)

### Snowpark Python API Updates

#### New Features

- Added support for property `version` and class method `get_active_session` for `Session` class.
- Added new methods and variables to enhance data type handling and JSON serialization/deserialization:
  - To `DataType`, its derived classes, and `StructField`:
    - `type_name`: Returns the type name of the data.
    - `simple_string`: Provides a simple string representation of the data.
    - `json_value`: Returns the data as a JSON-compatible value.
    - `json`: Converts the data to a JSON string.
  - To `ArrayType`, `MapType`, `StructField`, `PandasSeriesType`, `PandasDataFrameType` and `StructType`:
    - `from_json`: Enables these types to be created from JSON data.
  - To `MapType`:
    - `keyType`: keys of the map
    - `valueType`: values of the map
- Added support for method `appName` in `SessionBuilder`.
- Added support for `include_nulls` argument in `DataFrame.unpivot`.
- Added support for following functions in `functions.py`:
  - `size` to get size of array, object, or map columns.
  - `collect_list` an alias of `array_agg`.
  - `substring` makes `len` argument optional.
- Added parameter `ast_enabled` to session for internal usage (default: `False`).

#### Improvements

- Added support for specifying the following to `DataFrame.create_or_replace_dynamic_table`:
  - `iceberg_config` A dictionary that can hold the following iceberg configuration options:
    - `external_volume`
    - `catalog`
    - `base_location`
    - `catalog_sync`
    - `storage_serialization_policy`
- Added support for nested data types to `DataFrame.print_schema`
- Added support for `level` parameter to `DataFrame.print_schema`
- Improved flexibility of `DataFrameReader` and `DataFrameWriter` API by adding support for the following:
  - Added `format` method to `DataFrameReader` and `DataFrameWriter` to specify file format when loading or unloading results.
  - Added `load` method to `DataFrameReader` to work in conjunction with `format`.
  - Added `save` method to `DataFrameWriter` to work in conjunction with `format`.
  - Added support to read keyword arguments to `options` method for `DataFrameReader` and `DataFrameWriter`.
- Relaxed the cloudpickle dependency for Python 3.11 to simplify build requirements. However, for Python 3.11, `cloudpickle==2.2.1` remains the only supported version.

#### Bug Fixes

- Removed warnings that dynamic pivot features were in private preview, because
  dynamic pivot is now generally available.
- Fixed a bug in `session.read.options` where `False` Boolean values were incorrectly parsed as `True` in the generated file format.

#### Dependency Updates

- Added a runtime dependency on `python-dateutil`.

### Snowpark pandas API Updates

#### New Features

- Added partial support for `Series.map` when `arg` is a pandas `Series` or a
  `collections.abc.Mapping`. No support for instances of `dict` that implement
  `__missing__` but are not instances of `collections.defaultdict`.
- Added support for `DataFrame.align` and `Series.align` for `axis=1` and `axis=None`.
- Added support for `pd.json_normalize`.
- Added support for `GroupBy.pct_change` with `axis=0`, `freq=None`, and `limit=None`.
- Added support for `DataFrameGroupBy.__iter__` and `SeriesGroupBy.__iter__`.
- Added support for `np.sqrt`, `np.trunc`, `np.floor`, numpy trig functions, `np.exp`, `np.abs`, `np.positive` and `np.negative`.
- Added partial support for the dataframe interchange protocol method
  `DataFrame.__dataframe__()`.

#### Bug Fixes

- Fixed a bug in `df.loc` where setting a single column from a series results in unexpected `None` values.

#### Improvements

- Use UNPIVOT INCLUDE NULLS for unpivot operations in pandas instead of sentinel values.
- Improved documentation for pd.read_excel.

## 1.25.0 (2024-11-14)

### Snowpark Python API Updates

#### New Features

- Added the following new functions in `snowflake.snowpark.dataframe`:
  - `map`
- Added support for passing parameter `include_error` to `Session.query_history` to record queries that have error during execution.

#### Improvements

- When target stage is not set in profiler, a default stage from `Session.get_session_stage` is used instead of raising `SnowparkSQLException`.
- Allowed lower case or mixed case input when calling `Session.stored_procedure_profiler.set_active_profiler`.
- Added distributed tracing using open telemetry APIs for action function in `DataFrame`:
  - `cache_result`
- Removed opentelemetry warning from logging.

#### Bug Fixes

- Fixed the pre-action and post-action query propagation when `In` expression were used in selects.
- Fixed a bug that raised error `AttributeError` while calling `Session.stored_procedure_profiler.get_output` when `Session.stored_procedure_profiler` is disabled.

#### Dependency Updates

- Added a dependency on `protobuf>=5.28` and `tzlocal` at runtime.
- Added a dependency on `protoc-wheel-0` for the development profile.
- Require `snowflake-connector-python>=3.12.0, <4.0.0` (was `>=3.10.0`).

### Snowpark pandas API Updates

#### Dependency Updates

- Updated `modin` from 0.28.1 to 0.30.1.
- Added support for all `pandas` 2.2.x versions.

#### New Features

- Added support for `Index.to_numpy`.
- Added support for `DataFrame.align` and `Series.align` for `axis=0`.
- Added support for `size` in `GroupBy.aggregate`, `DataFrame.aggregate`, and `Series.aggregate`.
- Added support for `snowflake.snowpark.functions.window`
- Added support for `pd.read_pickle` (Uses native pandas for processing).
- Added support for `pd.read_html` (Uses native pandas for processing).
- Added support for `pd.read_xml` (Uses native pandas for processing).
- Added support for aggregation functions `"size"` and `len` in `GroupBy.aggregate`, `DataFrame.aggregate`, and `Series.aggregate`.
- Added support for list values in `Series.str.len`.

#### Bug Fixes

- Fixed a bug where aggregating a single-column dataframe with a single callable function (e.g. `pd.DataFrame([0]).agg(np.mean)`) would fail to transpose the result.
- Fixed bugs where `DataFrame.dropna()` would:
  - Treat an empty `subset` (e.g. `[]`) as if it specified all columns instead of no columns.
  - Raise a `TypeError` for a scalar `subset` instead of filtering on just that column.
  - Raise a `ValueError` for a `subset` of type `pandas.Index` instead of filtering on the columns in the index.
- Disable creation of scoped read only table to mitigate Disable creation of scoped read only table to mitigate `TableNotFoundError` when using dynamic pivot in notebook environment.
- Fixed a bug when concat dataframe or series objects are coming from the same dataframe when axis = 1.

#### Improvements

- Improve np.where with scalar x value by eliminating unnecessary join and temp table creation.
- Improve get_dummies performance by flattening the pivot with join.
- Improve align performance when aligning on row position column by removing unnecessary window functions.



### Snowpark Local Testing Updates

#### New Features

- Added support for patching functions that are unavailable in the `snowflake.snowpark.functions` module.
- Added support for `snowflake.snowpark.functions.any_value`

#### Bug Fixes

- Fixed a bug where `Table.update` could not handle `VariantType`, `MapType`, and `ArrayType` data types.
- Fixed a bug where column aliases were incorrectly resolved in `DataFrame.join`, causing errors when selecting columns from a joined DataFrame.
- Fixed a bug where `Table.update` and `Table.merge` could fail if the target table's index was not the default `RangeIndex`.

## 1.24.0 (2024-10-28)

### Snowpark Python API Updates

#### New Features

- Updated `Session` class to be thread-safe. This allows concurrent DataFrame transformations, DataFrame actions, UDF and stored procedure registration, and concurrent file uploads when using the same `Session` object.
  - The feature is disabled by default and can be enabled by setting `FEATURE_THREAD_SAFE_PYTHON_SESSION` to `True` for account.
  - Updating session configurations, like changing database or schema, when multiple threads are using the session may lead to unexpected behavior.
  - When enabled, some internally created temporary table names returned from `DataFrame.queries` API are not deterministic, and may be different when DataFrame actions are executed. This does not affect explicit user-created temporary tables.
- Added support for 'Service' domain to `session.lineage.trace` API.
- Added support for `copy_grants` parameter when registering UDxF and stored procedures.
- Added support for the following methods in `DataFrameWriter` to support daisy-chaining:
  - `option`
  - `options`
  - `partition_by`
- Added support for `snowflake_cortex_summarize`.

#### Improvements

- Improved the following new capability for function `snowflake.snowpark.functions.array_remove` it is now possible to use in python.
- Disables sql simplification when sort is performed after limit.
  - Previously, `df.sort().limit()` and `df.limit().sort()` generates the same query with sort in front of limit. Now, `df.limit().sort()` will generate query that reads `df.limit().sort()`.
  - Improve performance of generated query for `df.limit().sort()`, because limit stops table scanning as soon as the number of records is satisfied.
- Added a client side error message for when an invalid stage location is passed to DataFrame read functions.

#### Bug Fixes

- Fixed a bug where the automatic cleanup of temporary tables could interfere with the results of async query execution.
- Fixed a bug in `DataFrame.analytics.time_series_agg` function to handle multiple data points in same sliding interval.
- Fixed a bug that created inconsistent casing in field names of structured objects in iceberg schemas.

#### Deprecations

- Deprecated warnings will be triggered when using snowpark-python with Python 3.8. For more details, please refer to https://docs.snowflake.com/en/developer-guide/python-runtime-support-policy.

### Snowpark pandas API Updates

#### New Features

- Added support for `np.subtract`, `np.multiply`, `np.divide`, and `np.true_divide`.
- Added support for tracking usages of `__array_ufunc__`.
- Added numpy compatibility support for `np.float_power`, `np.mod`, `np.remainder`, `np.greater`, `np.greater_equal`, `np.less`, `np.less_equal`, `np.not_equal`, and `np.equal`.
- Added numpy compatibility support for `np.log`, `np.log2`, and `np.log10`
- Added support for `DataFrameGroupBy.bfill`, `SeriesGroupBy.bfill`, `DataFrameGroupBy.ffill`, and `SeriesGroupBy.ffill`.
- Added support for `on` parameter with `Resampler`.
- Added support for timedelta inputs in `value_counts()`.
- Added support for applying Snowpark Python function `snowflake_cortex_summarize`.
- Added support for `DataFrame.attrs` and `Series.attrs`.
- Added support for `DataFrame.style`.
- Added numpy compatibility support for `np.full_like`

#### Improvements

- Improved generated SQL query for `head` and `iloc` when the row key is a slice.
- Improved error message when passing an unknown timezone to `tz_convert` and `tz_localize` in `Series`, `DataFrame`, `Series.dt`, and `DatetimeIndex`.
- Improved documentation for `tz_convert` and `tz_localize` in `Series`, `DataFrame`, `Series.dt`, and `DatetimeIndex` to specify the supported timezone formats.
- Added additional kwargs support for `df.apply` and `series.apply` ( as well as `map` and `applymap` ) when using snowpark functions. This allows for some position independent compatibility between apply and functions where the first argument is not a pandas object.
- Improved generated SQL query for `iloc` and `iat` when the row key is a scalar.
- Removed all joins in `iterrows`.
- Improved documentation for `Series.map` to reflect the unsupported features.
- Added support for `np.may_share_memory` which is used internally by many scikit-learn functions. This method will always return false when called with a Snowpark pandas object.

#### Bug Fixes

- Fixed a bug where `DataFrame` and `Series` `pct_change()` would raise `TypeError` when input contained timedelta columns.
- Fixed a bug where `replace()` would sometimes propagate `Timedelta` types incorrectly through `replace()`. Instead raise `NotImplementedError` for `replace()` on `Timedelta`.
- Fixed a bug where `DataFrame` and `Series` `round()` would raise `AssertionError` for `Timedelta` columns. Instead raise `NotImplementedError` for `round()` on `Timedelta`.
- Fixed a bug where `reindex` fails when the new index is a Series with non-overlapping types from the original index.
- Fixed a bug where calling `__getitem__` on a DataFrameGroupBy object always returned a DataFrameGroupBy object if `as_index=False`.
- Fixed a bug where inserting timedelta values into an existing column would silently convert the values to integers instead of raising `NotImplementedError`.
- Fixed a bug where `DataFrame.shift()` on axis=0 and axis=1 would fail to propagate timedelta types.
- `DataFrame.abs()`, `DataFrame.__neg__()`, `DataFrame.stack()`, and `DataFrame.unstack()` now raise `NotImplementedError` for timedelta inputs instead of failing to propagate timedelta types.

### Snowpark Local Testing Updates

#### Bug Fixes

- Fixed a bug where `DataFrame.alias` raises `KeyError` for input column name.
- Fixed a bug where `to_csv` on Snowflake stage fails when data contains empty strings.

## 1.23.0 (2024-10-09)

### Snowpark Python API Updates

#### New Features

- Added the following new functions in `snowflake.snowpark.functions`:
  - `make_interval`
- Added support for using Snowflake Interval constants with `Window.range_between()` when the order by column is TIMESTAMP or DATE type.
- Added support for file writes. This feature is currently in private preview.
- Added `thread_id` to `QueryRecord` to track the thread id submitting the query history.
- Added support for `Session.stored_procedure_profiler`.

#### Improvements

#### Bug Fixes

- Fixed a bug where registering a stored procedure or UDxF with type hints would give a warning `'NoneType' has no len() when trying to read default values from function`.

### Snowpark pandas API Updates

#### New Features

- Added support for `TimedeltaIndex.mean` method.
- Added support for some cases of aggregating `Timedelta` columns on `axis=0` with `agg` or `aggregate`.
- Added support for `by`, `left_by`, `right_by`, `left_index`, and `right_index` for `pd.merge_asof`.
- Added support for passing parameter `include_describe` to `Session.query_history`.
- Added support for `DatetimeIndex.mean` and `DatetimeIndex.std` methods.
- Added support for `Resampler.asfreq`, `Resampler.indices`, `Resampler.nunique`, and `Resampler.quantile`.
- Added support for `resample` frequency `W`, `ME`, `YE` with `closed = "left"`.
- Added support for `DataFrame.rolling.corr` and `Series.rolling.corr` for `pairwise = False` and int `window`.
- Added support for string time-based `window` and `min_periods = None` for `Rolling`.
- Added support for `DataFrameGroupBy.fillna` and `SeriesGroupBy.fillna`.
- Added support for constructing `Series` and `DataFrame` objects with the lazy `Index` object as `data`, `index`, and `columns` arguments.
- Added support for constructing `Series` and `DataFrame` objects with `index` and `column` values not present in `DataFrame`/`Series` `data`.
- Added support for `pd.read_sas` (Uses native pandas for processing).
- Added support for applying `rolling().count()` and `expanding().count()` to `Timedelta` series and columns.
- Added support for `tz` in both `pd.date_range` and `pd.bdate_range`.
- Added support for `Series.items`.
- Added support for `errors="ignore"` in `pd.to_datetime`.
- Added support for `DataFrame.tz_localize` and `Series.tz_localize`.
- Added support for `DataFrame.tz_convert` and `Series.tz_convert`.
- Added support for applying Snowpark Python functions (e.g., `sin`) in `Series.map`, `Series.apply`, `DataFrame.apply` and `DataFrame.applymap`.

#### Improvements

- Improved `to_pandas` to persist the original timezone offset for TIMESTAMP_TZ type.
- Improved `dtype` results for TIMESTAMP_TZ type to show correct timezone offset.
- Improved `dtype` results for TIMESTAMP_LTZ type to show correct timezone.
- Improved error message when passing non-bool value to `numeric_only` for groupby aggregations.
- Removed unnecessary warning about sort algorithm in `sort_values`.
- Use SCOPED object for internal create temp tables. The SCOPED objects will be stored sproc scoped if created within stored sproc, otherwise will be session scoped, and the object will be automatically cleaned at the end of the scope.
- Improved warning messages for operations that lead to materialization with inadvertent slowness.
- Removed unnecessary warning message about `convert_dtype` in `Series.apply`.

#### Bug Fixes

- Fixed a bug where an `Index` object created from a `Series`/`DataFrame` incorrectly updates the `Series`/`DataFrame`'s index name after an inplace update has been applied to the original `Series`/`DataFrame`.
- Suppressed an unhelpful `SettingWithCopyWarning` that sometimes appeared when printing `Timedelta` columns.
- Fixed `inplace` argument for `Series` objects derived from other `Series` objects.
- Fixed a bug where `Series.sort_values` failed if series name overlapped with index column name.
- Fixed a bug where transposing a dataframe would map `Timedelta` index levels to integer column levels.
- Fixed a bug where `Resampler` methods on timedelta columns would produce integer results.
- Fixed a bug where `pd.to_numeric()` would leave `Timedelta` inputs as `Timedelta` instead of converting them to integers.
- Fixed `loc` set when setting a single row, or multiple rows, of a DataFrame with a Series value.

### Snowpark Local Testing Updates

#### Bug Fixes

- Fixed a bug where nullable columns were annotated wrongly.
- Fixed a bug where the `date_add` and `date_sub` functions failed for `NULL` values.
- Fixed a bug where `equal_null` could fail inside a merge statement.
- Fixed a bug where `row_number` could fail inside a Window function.
- Fixed a bug where updates could fail when the source is the result of a join.


## 1.22.1 (2024-09-11)
This is a re-release of 1.22.0. Please refer to the 1.22.0 release notes for detailed release content.


## 1.22.0 (2024-09-10)

### Snowpark Python API Updates

### New Features

- Added the following new functions in `snowflake.snowpark.functions`:
  - `array_remove`
  - `ln`

#### Improvements

- Improved documentation for `Session.write_pandas` by making `use_logical_type` option more explicit.
- Added support for specifying the following to `DataFrameWriter.save_as_table`:
  - `enable_schema_evolution`
  - `data_retention_time`
  - `max_data_extension_time`
  - `change_tracking`
  - `copy_grants`
  - `iceberg_config` A dicitionary that can hold the following iceberg configuration options:
      - `external_volume`
      - `catalog`
      - `base_location`
      - `catalog_sync`
      - `storage_serialization_policy`
- Added support for specifying the following to `DataFrameWriter.copy_into_table`:
  - `iceberg_config` A dicitionary that can hold the following iceberg configuration options:
      - `external_volume`
      - `catalog`
      - `base_location`
      - `catalog_sync`
      - `storage_serialization_policy`
- Added support for specifying the following parameters to `DataFrame.create_or_replace_dynamic_table`:
  - `mode`
  - `refresh_mode`
  - `initialize`
  - `clustering_keys`
  - `is_transient`
  - `data_retention_time`
  - `max_data_extension_time`

#### Bug Fixes

- Fixed a bug in `session.read.csv` that caused an error when setting `PARSE_HEADER = True` in an externally defined file format.
- Fixed a bug in query generation from set operations that allowed generation of duplicate queries when children have common subqueries.
- Fixed a bug in `session.get_session_stage` that referenced a non-existing stage after switching database or schema.
- Fixed a bug where calling `DataFrame.to_snowpark_pandas` without explicitly initializing the Snowpark pandas plugin caused an error.
- Fixed a bug where using the `explode` function in dynamic table creation caused a SQL compilation error due to improper boolean type casting on the `outer` parameter.

### Snowpark Local Testing Updates

#### New Features

- Added support for type coercion when passing columns as input to UDF calls.
- Added support for `Index.identical`.

#### Bug Fixes

- Fixed a bug where the truncate mode in `DataFrameWriter.save_as_table` incorrectly handled DataFrames containing only a subset of columns from the existing table.
- Fixed a bug where function `to_timestamp` does not set the default timezone of the column datatype.

### Snowpark pandas API Updates

#### New Features

- Added limited support for the `Timedelta` type, including the following features. Snowpark pandas will raise `NotImplementedError` for unsupported `Timedelta` use cases.
  - supporting tracking the Timedelta type through `copy`, `cache_result`, `shift`, `sort_index`, `assign`, `bfill`, `ffill`, `fillna`, `compare`, `diff`, `drop`, `dropna`, `duplicated`, `empty`, `equals`, `insert`, `isin`, `isna`, `items`, `iterrows`, `join`, `len`, `mask`, `melt`, `merge`, `nlargest`, `nsmallest`, `to_pandas`.
  - converting non-timedelta to timedelta via `astype`.
  - `NotImplementedError` will be raised for the rest of methods that do not support `Timedelta`.
  - support for subtracting two timestamps to get a Timedelta.
  - support indexing with Timedelta data columns.
  - support for adding or subtracting timestamps and `Timedelta`.
  - support for binary arithmetic between two `Timedelta` values.
  - support for binary arithmetic and comparisons between `Timedelta` values and numeric values.
  - support for lazy `TimedeltaIndex`.
  - support for `pd.to_timedelta`.
  - support for `GroupBy` aggregations `min`, `max`, `mean`, `idxmax`, `idxmin`, `std`, `sum`, `median`, `count`, `any`, `all`, `size`, `nunique`, `head`, `tail`, `aggregate`.
  - support for `GroupBy` filtrations `first` and `last`.
  - support for `TimedeltaIndex` attributes: `days`, `seconds`, `microseconds` and `nanoseconds`.
  - support for `diff` with timestamp columns on `axis=0` and `axis=1`
  - support for `TimedeltaIndex` methods: `ceil`, `floor` and `round`.
  - support for `TimedeltaIndex.total_seconds` method.
- Added support for index's arithmetic and comparison operators.
- Added support for `Series.dt.round`.
- Added documentation pages for `DatetimeIndex`.
- Added support for `Index.name`, `Index.names`, `Index.rename`, and `Index.set_names`.
- Added support for `Index.__repr__`.
- Added support for `DatetimeIndex.month_name` and `DatetimeIndex.day_name`.
- Added support for `Series.dt.weekday`, `Series.dt.time`, and `DatetimeIndex.time`.
- Added support for `Index.min` and `Index.max`.
- Added support for `pd.merge_asof`.
- Added support for `Series.dt.normalize` and `DatetimeIndex.normalize`.
- Added support for `Index.is_boolean`, `Index.is_integer`, `Index.is_floating`, `Index.is_numeric`, and `Index.is_object`.
- Added support for `DatetimeIndex.round`, `DatetimeIndex.floor` and `DatetimeIndex.ceil`.
- Added support for `Series.dt.days_in_month` and `Series.dt.daysinmonth`.
- Added support for `DataFrameGroupBy.value_counts` and `SeriesGroupBy.value_counts`.
- Added support for `Series.is_monotonic_increasing` and `Series.is_monotonic_decreasing`.
- Added support for `Index.is_monotonic_increasing` and `Index.is_monotonic_decreasing`.
- Added support for `pd.crosstab`.
- Added support for `pd.bdate_range` and included business frequency support (B, BME, BMS, BQE, BQS, BYE, BYS) for both `pd.date_range` and `pd.bdate_range`.
- Added support for lazy `Index` objects  as `labels` in `DataFrame.reindex` and `Series.reindex`.
- Added support for `Series.dt.days`, `Series.dt.seconds`, `Series.dt.microseconds`, and `Series.dt.nanoseconds`.
- Added support for creating a `DatetimeIndex` from an `Index` of numeric or string type.
- Added support for string indexing with `Timedelta` objects.
- Added support for `Series.dt.total_seconds` method.
- Added support for `DataFrame.apply(axis=0)`.
- Added support for `Series.dt.tz_convert` and `Series.dt.tz_localize`.
- Added support for `DatetimeIndex.tz_convert` and `DatetimeIndex.tz_localize`.

#### Improvements

- Improve concat, join performance when operations are performed on series coming from the same dataframe by avoiding unnecessary joins.
- Refactored `quoted_identifier_to_snowflake_type` to avoid making metadata queries if the types have been cached locally.
- Improved `pd.to_datetime` to handle all local input cases.
- Create a lazy index from another lazy index without pulling data to client.
- Raised `NotImplementedError` for Index bitwise operators.
- Display a more clear error message when `Index.names` is set to a non-like-like object.
- Raise a warning whenever MultiIndex values are pulled in locally.
- Improve warning message for `pd.read_snowflake` include the creation reason when temp table creation is triggered.
- Improve performance for `DataFrame.set_index`, or setting `DataFrame.index` or `Series.index` by avoiding checks require eager evaluation. As a consequence, when the new index that does not match the current `Series`/`DataFrame` object length, a `ValueError` is no longer raised. Instead, when the `Series`/`DataFrame` object is longer than the provided index, the `Series`/`DataFrame`'s new index is filled with `NaN` values for the "extra" elements. Otherwise, the extra values in the provided index are ignored.
- Properly raise `NotImplementedError` when ambiguous/nonexistent are non-string in `ceil`/`floor`/`round`.

#### Bug Fixes

- Stopped ignoring nanoseconds in `pd.Timedelta` scalars.
- Fixed AssertionError in tree of binary operations.
- Fixed bug in `Series.dt.isocalendar` using a named Series
- Fixed `inplace` argument for Series objects derived from DataFrame columns.
- Fixed a bug where `Series.reindex` and `DataFrame.reindex` did not update the result index's name correctly.
- Fixed a bug where `Series.take` did not error when `axis=1` was specified.


## 1.21.1 (2024-09-05)

### Snowpark Python API Updates

#### Bug Fixes

- Fixed a bug where using `to_pandas_batches` with async jobs caused an error due to improper handling of waiting for asynchronous query completion.

## 1.21.0 (2024-08-19)

### Snowpark Python API Updates

#### New Features

- Added support for `snowflake.snowpark.testing.assert_dataframe_equal` that is a utility function to check the equality of two Snowpark DataFrames.

#### Improvements

- Added support server side string size limitations.
- Added support to create and invoke stored procedures, UDFs and UDTFs with optional arguments.
- Added support for column lineage in the DataFrame.lineage.trace API.
- Added support for passing `INFER_SCHEMA` options to `DataFrameReader` via `INFER_SCHEMA_OPTIONS`.
- Added support for passing `parameters` parameter to `Column.rlike` and `Column.regexp`.
- Added support for automatically cleaning up temporary tables created by `df.cache_result()` in the current session, when the DataFrame is no longer referenced (i.e., gets garbage collected). It is still an experimental feature not enabled by default, and can be enabled by setting `session.auto_clean_up_temp_table_enabled` to `True`.
- Added support for string literals to the `fmt` parameter of `snowflake.snowpark.functions.to_date`.
- Added support for system$reference function.

#### Bug Fixes

- Fixed a bug where SQL generated for selecting `*` column has an incorrect subquery.
- Fixed a bug in `DataFrame.to_pandas_batches` where the iterator could throw an error if certain transformation is made to the pandas dataframe due to wrong isolation level.
- Fixed a bug in `DataFrame.lineage.trace` to split the quoted feature view's name and version correctly.
- Fixed a bug in `Column.isin` that caused invalid sql generation when passed an empty list.
- Fixed a bug that fails to raise NotImplementedError while setting cell with list like item.

### Snowpark Local Testing Updates

#### New Features

- Added support for the following APIs:
  - snowflake.snowpark.functions
    - `rank`
    - `dense_rank`
    - `percent_rank`
    - `cume_dist`
    - `ntile`
    - `datediff`
    - `array_agg`
  - snowflake.snowpark.column.Column.within_group
- Added support for parsing flags in regex statements for mocked plans. This maintains parity with the `rlike` and `regexp` changes above.

#### Bug Fixes

- Fixed a bug where Window Functions LEAD and LAG do not handle option `ignore_nulls` properly.
- Fixed a bug where values were not populated into the result DataFrame during the insertion of table merge operation.

#### Improvements

- Fix pandas FutureWarning about integer indexing.

### Snowpark pandas API Updates

#### New Features

- Added support for `DataFrame.backfill`, `DataFrame.bfill`, `Series.backfill`, and `Series.bfill`.
- Added support for `DataFrame.compare` and `Series.compare` with default parameters.
- Added support for `Series.dt.microsecond` and `Series.dt.nanosecond`.
- Added support for `Index.is_unique` and `Index.has_duplicates`.
- Added support for `Index.equals`.
- Added support for `Index.value_counts`.
- Added support for `Series.dt.day_name` and `Series.dt.month_name`.
- Added support for indexing on Index, e.g., `df.index[:10]`.
- Added support for `DataFrame.unstack` and `Series.unstack`.
- Added support for `DataFrame.asfreq` and `Series.asfreq`.
- Added support for `Series.dt.is_month_start` and `Series.dt.is_month_end`.
- Added support for `Index.all` and `Index.any`.
- Added support for `Series.dt.is_year_start` and `Series.dt.is_year_end`.
- Added support for `Series.dt.is_quarter_start` and `Series.dt.is_quarter_end`.
- Added support for lazy `DatetimeIndex`.
- Added support for `Series.argmax` and `Series.argmin`.
- Added support for `Series.dt.is_leap_year`.
- Added support for `DataFrame.items`.
- Added support for `Series.dt.floor` and `Series.dt.ceil`.
- Added support for `Index.reindex`.
- Added support for `DatetimeIndex` properties: `year`, `month`, `day`, `hour`, `minute`, `second`, `microsecond`,
    `nanosecond`, `date`, `dayofyear`, `day_of_year`, `dayofweek`, `day_of_week`, `weekday`, `quarter`,
    `is_month_start`, `is_month_end`, `is_quarter_start`, `is_quarter_end`, `is_year_start`, `is_year_end`
    and `is_leap_year`.
- Added support for `Resampler.fillna` and `Resampler.bfill`.
- Added limited support for the `Timedelta` type, including creating `Timedelta` columns and `to_pandas`.
- Added support for `Index.argmax` and `Index.argmin`.

#### Improvements

- Removed the public preview warning message when importing Snowpark pandas.
- Removed unnecessary count query from `SnowflakeQueryCompiler.is_series_like` method.
- `Dataframe.columns` now returns native pandas Index object instead of Snowpark Index object.
- Refactor and introduce `query_compiler` argument in `Index` constructor to create `Index` from query compiler.
- `pd.to_datetime` now returns a DatetimeIndex object instead of a Series object.
- `pd.date_range` now returns a DatetimeIndex object instead of a Series object.

#### Bug Fixes

- Made passing an unsupported aggregation function to `pivot_table` raise `NotImplementedError` instead of `KeyError`.
- Removed axis labels and callable names from error messages and telemetry about unsupported aggregations.
- Fixed AssertionError in `Series.drop_duplicates` and `DataFrame.drop_duplicates` when called after `sort_values`.
- Fixed a bug in `Index.to_frame` where the result frame's column name may be wrong where name is unspecified.
- Fixed a bug where some Index docstrings are ignored.
- Fixed a bug in `Series.reset_index(drop=True)` where the result name may be wrong.
- Fixed a bug in `Groupby.first/last` ordering by the correct columns in the underlying window expression.

## 1.20.0 (2024-07-17)

### Snowpark Python API Updates

#### Improvements

- Added distributed tracing using open telemetry APIs for table stored procedure function in `DataFrame`:
  - `_execute_and_get_query_id`
- Added support for the `arrays_zip` function.
- Improves performance for binary column expression and `df._in` by avoiding unnecessary cast for numeric values. You can enable this optimization by setting `session.eliminate_numeric_sql_value_cast_enabled = True`.
- Improved error message for `write_pandas` when the target table does not exist and `auto_create_table=False`.
- Added open telemetry tracing on UDxF functions in Snowpark.
- Added open telemetry tracing on stored procedure registration in Snowpark.
- Added a new optional parameter called `format_json` to the `Session.SessionBuilder.app_name` function that sets the app name in the `Session.query_tag` in JSON format. By default, this parameter is set to `False`.

#### Bug Fixes
- Fixed a bug where SQL generated for `lag(x, 0)` was incorrect and failed with error message `argument 1 to function LAG needs to be constant, found 'SYSTEM$NULL_TO_FIXED(null)'`.

### Snowpark Local Testing Updates

#### New Features

- Added support for the following APIs:
  - snowflake.snowpark.functions
    - random
- Added new parameters to `patch` function when registering a mocked function:
  - `distinct` allows an alternate function to be specified for when a sql function should be distinct.
  - `pass_column_index` passes a named parameter `column_index` to the mocked function that contains the pandas.Index for the input data.
  - `pass_row_index` passes a named parameter `row_index` to the mocked function that is the 0 indexed row number the function is currently operating on.
  - `pass_input_data` passes a named parameter `input_data` to the mocked function that contains the entire input dataframe for the current expression.
  - Added support for the `column_order` parameter to method `DataFrameWriter.save_as_table`.


#### Bug Fixes
- Fixed a bug that caused DecimalType columns to be incorrectly truncated to integer precision when used in BinaryExpressions.

### Snowpark pandas API Updates

#### New Features
- Added support for `DataFrameGroupBy.all`, `SeriesGroupBy.all`, `DataFrameGroupBy.any`, and `SeriesGroupBy.any`.
- Added support for `DataFrame.nlargest`, `DataFrame.nsmallest`, `Series.nlargest` and `Series.nsmallest`.
- Added support for `replace` and `frac > 1` in `DataFrame.sample` and `Series.sample`.
- Added support for `read_excel` (Uses local pandas for processing)
- Added support for `Series.at`, `Series.iat`, `DataFrame.at`, and `DataFrame.iat`.
- Added support for `Series.dt.isocalendar`.
- Added support for `Series.case_when` except when condition or replacement is callable.
- Added documentation pages for `Index` and its APIs.
- Added support for `DataFrame.assign`.
- Added support for `DataFrame.stack`.
- Added support for `DataFrame.pivot` and `pd.pivot`.
- Added support for `DataFrame.to_csv` and `Series.to_csv`.
- Added partial support for `Series.str.translate` where the values in the `table` are single-codepoint strings.
- Added support for `DataFrame.corr`.
- Allow `df.plot()` and `series.plot()` to be called, materializing the data into the local client
- Added support for `DataFrameGroupBy` and `SeriesGroupBy` aggregations `first` and `last`
- Added support for `DataFrameGroupBy.get_group`.
- Added support for `limit` parameter when `method` parameter is used in `fillna`.
- Added partial support for `Series.str.translate` where the values in the `table` are single-codepoint strings.
- Added support for `DataFrame.corr`.
- Added support for `DataFrame.equals` and `Series.equals`.
- Added support for `DataFrame.reindex` and `Series.reindex`.
- Added support for `Index.astype`.
- Added support for `Index.unique` and `Index.nunique`.
- Added support for `Index.sort_values`.

#### Bug Fixes
- Fixed an issue when using np.where and df.where when the scalar 'other' is the literal 0.
- Fixed a bug regarding precision loss when converting to Snowpark pandas `DataFrame` or `Series` with `dtype=np.uint64`.
- Fixed bug where `values` is set to `index` when `index` and `columns` contain all columns in DataFrame during `pivot_table`.

#### Improvements
- Added support for `Index.copy()`
- Added support for Index APIs: `dtype`, `values`, `item()`, `tolist()`, `to_series()` and `to_frame()`
- Expand support for DataFrames with no rows in `pd.pivot_table` and `DataFrame.pivot_table`.
- Added support for `inplace` parameter in `DataFrame.sort_index` and `Series.sort_index`.


## 1.19.0 (2024-06-25)

### Snowpark Python API Updates

#### New Features

- Added support for `to_boolean` function.
- Added documentation pages for Index and its APIs.

#### Bug Fixes

- Fixed a bug where python stored procedure with table return type fails when run in a task.
- Fixed a bug where df.dropna fails due to `RecursionError: maximum recursion depth exceeded` when the DataFrame has more than 500 columns.
- Fixed a bug where `AsyncJob.result("no_result")` doesn't wait for the query to finish execution.


### Snowpark Local Testing Updates

#### New Features

- Added support for the `strict` parameter when registering UDFs and Stored Procedures.

#### Bug Fixes

- Fixed a bug in convert_timezone that made the setting the source_timezone parameter return an error.
- Fixed a bug where creating DataFrame with empty data of type `DateType` raises `AttributeError`.
- Fixed a bug that table merge fails when update clause exists but no update takes place.
- Fixed a bug in mock implementation of `to_char` that raises `IndexError` when incoming column has nonconsecutive row index.
- Fixed a bug in handling of `CaseExpr` expressions that raises `IndexError` when incoming column has nonconsecutive row index.
- Fixed a bug in implementation of `Column.like` that raises `IndexError` when incoming column has nonconsecutive row index.

#### Improvements

- Added support for type coercion in the implementation of DataFrame.replace, DataFrame.dropna and the mock function `iff`.

### Snowpark pandas API Updates

#### New Features

- Added partial support for `DataFrame.pct_change` and `Series.pct_change` without the `freq` and `limit` parameters.
- Added support for `Series.str.get`.
- Added support for `Series.dt.dayofweek`, `Series.dt.day_of_week`, `Series.dt.dayofyear`, and `Series.dt.day_of_year`.
- Added support for `Series.str.__getitem__` (`Series.str[...]`).
- Added support for `Series.str.lstrip` and `Series.str.rstrip`.
- Added support for `DataFrameGroupBy.size` and `SeriesGroupBy.size`.
- Added support for `DataFrame.expanding` and `Series.expanding` for aggregations `count`, `sum`, `min`, `max`, `mean`, `std`, `var`, and `sem` with `axis=0`.
- Added support for `DataFrame.rolling` and `Series.rolling` for aggregation `count` with `axis=0`.
- Added support for `Series.str.match`.
- Added support for `DataFrame.resample` and `Series.resample` for aggregations `size`, `first`, and `last`.
- Added support for `DataFrameGroupBy.all`, `SeriesGroupBy.all`, `DataFrameGroupBy.any`, and `SeriesGroupBy.any`.
- Added support for `DataFrame.nlargest`, `DataFrame.nsmallest`, `Series.nlargest` and `Series.nsmallest`.
- Added support for `replace` and `frac > 1` in `DataFrame.sample` and `Series.sample`.
- Added support for `read_excel` (Uses local pandas for processing)
- Added support for `Series.at`, `Series.iat`, `DataFrame.at`, and `DataFrame.iat`.
- Added support for `Series.dt.isocalendar`.
- Added support for `Series.case_when` except when condition or replacement is callable.
- Added documentation pages for `Index` and its APIs.
- Added support for `DataFrame.assign`.
- Added support for `DataFrame.stack`.
- Added support for `DataFrame.pivot` and `pd.pivot`.
- Added support for `DataFrame.to_csv` and `Series.to_csv`.
- Added support for `Index.T`.

#### Bug Fixes

- Fixed a bug that causes output of GroupBy.aggregate's columns to be ordered incorrectly.
- Fixed a bug where `DataFrame.describe` on a frame with duplicate columns of differing dtypes could cause an error or incorrect results.
- Fixed a bug in `DataFrame.rolling` and `Series.rolling` so `window=0` now throws `NotImplementedError` instead of `ValueError`

#### Improvements

- Added support for named aggregations in `DataFrame.aggregate` and `Series.aggregate` with `axis=0`.
- `pd.read_csv` reads using the native pandas CSV parser, then uploads data to snowflake using parquet. This enables most of the parameters supported by `read_csv` including date parsing and numeric conversions. Uploading via parquet is roughly twice as fast as uploading via CSV.
- Initial work to support an `pd.Index` directly in Snowpark pandas. Support for `pd.Index` as a first-class component of Snowpark pandas is coming soon.
- Added a lazy index constructor and support for `len`, `shape`, `size`, `empty`, `to_pandas()` and `names`. For `df.index`, Snowpark pandas creates a lazy index object.
- For `df.columns`, Snowpark pandas supports a non-lazy version of an `Index` since the data is already stored locally.

## 1.18.0 (2024-05-28)

### Snowpark Python API Updates

#### Improvements

- Improved error message to remind users set `{"infer_schema": True}` when reading csv file without specifying its schema.
- Improved error handling for `Session.create_dataframe` when called with more than 512 rows and using `format` or `pyformat` `paramstyle`.

### Snowpark pandas API Updates

#### New Features

- Added `DataFrame.cache_result` and `Series.cache_result` methods for users to persist DataFrames and Series to a temporary table lasting the duration of the session to improve latency of subsequent operations.

#### Bug Fixes

#### Improvements

- Added partial support for `DataFrame.pivot_table` with no `index` parameter, as well as for `margins` parameter.
- Updated the signature of `DataFrame.shift`/`Series.shift`/`DataFrameGroupBy.shift`/`SeriesGroupBy.shift` to match pandas 2.2.1. Snowpark pandas does not yet support the newly-added `suffix` argument, or sequence values of `periods`.
- Re-added support for `Series.str.split`.

#### Bug Fixes

- Fixed how we support mixed columns for string methods (`Series.str.*`).

### Snowpark Local Testing Updates

#### New Features

- Added support for the following DataFrameReader read options to file formats `csv` and `json`:
  - PURGE
  - PATTERN
  - INFER_SCHEMA with value being `False`
  - ENCODING with value being `UTF8`
- Added support for `DataFrame.analytics.moving_agg` and `DataFrame.analytics.cumulative_agg_agg`.
- Added support for `if_not_exists` parameter during UDF and stored procedure registration.

#### Bug Fixes

- Fixed a bug that when processing time format, fractional second part is not handled properly.
- Fixed a bug that caused function calls on `*` to fail.
- Fixed a bug that prevented creation of map and struct type objects.
- Fixed a bug that function `date_add` was unable to handle some numeric types.
- Fixed a bug that `TimestampType` casting resulted in incorrect data.
- Fixed a bug that caused `DecimalType` data to have incorrect precision in some cases.
- Fixed a bug where referencing missing table or view raises confusing `IndexError`.
- Fixed a bug that mocked function `to_timestamp_ntz` can not handle None data.
- Fixed a bug that mocked UDFs handles output data of None improperly.
- Fixed a bug where `DataFrame.with_column_renamed` ignores attributes from parent DataFrames after join operations.
- Fixed a bug that integer precision of large value gets lost when converted to pandas DataFrame.
- Fixed a bug that the schema of datetime object is wrong when create DataFrame from a pandas DataFrame.
- Fixed a bug in the implementation of `Column.equal_nan` where null data is handled incorrectly.
- Fixed a bug where `DataFrame.drop` ignore attributes from parent DataFrames after join operations.
- Fixed a bug in mocked function `date_part` where Column type is set wrong.
- Fixed a bug where `DataFrameWriter.save_as_table` does not raise exceptions when inserting null data into non-nullable columns.
- Fixed a bug in the implementation of `DataFrameWriter.save_as_table` where
  - Append or Truncate fails when incoming data has different schema than existing table.
  - Truncate fails when incoming data does not specify columns that are nullable.

#### Improvements

- Removed dependency check for `pyarrow` as it is not used.
- Improved target type coverage of `Column.cast`, adding support for casting to boolean and all integral types.
- Aligned error experience when calling UDFs and stored procedures.
- Added appropriate error messages for `is_permanent` and `anonymous` options in UDFs and stored procedures registration to make it more clear that those features are not yet supported.
- File read operation with unsupported options and values now raises `NotImplementedError` instead of warnings and unclear error information.

## 1.17.0 (2024-05-21)

### Snowpark Python API Updates

#### New Features

- Added support to add a comment on tables and views using the functions listed below:
  - `DataFrameWriter.save_as_table`
  - `DataFrame.create_or_replace_view`
  - `DataFrame.create_or_replace_temp_view`
  - `DataFrame.create_or_replace_dynamic_table`

#### Improvements

- Improved error message to remind users to set `{"infer_schema": True}` when reading CSV file without specifying its schema.

### Snowpark pandas API Updates

#### New Features

- Start of Public Preview of Snowpark pandas API. Refer to the [Snowpark pandas API Docs](https://docs.snowflake.com/developer-guide/snowpark/python/snowpark-pandas) for more details.

### Snowpark Local Testing Updates

#### New Features

- Added support for NumericType and VariantType data conversion in the mocked function `to_timestamp_ltz`, `to_timestamp_ntz`, `to_timestamp_tz` and `to_timestamp`.
- Added support for DecimalType, BinaryType, ArrayType, MapType, TimestampType, DateType and TimeType data conversion in the mocked function `to_char`.
- Added support for the following APIs:
  - snowflake.snowpark.functions:
    - to_varchar
  - snowflake.snowpark.DataFrame:
    - pivot
  - snowflake.snowpark.Session:
    - cancel_all
- Introduced a new exception class `snowflake.snowpark.mock.exceptions.SnowparkLocalTestingException`.
- Added support for casting to FloatType

#### Bug Fixes

- Fixed a bug that stored procedure and UDF should not remove imports already in the `sys.path` during the clean-up step.
- Fixed a bug that when processing datetime format, the fractional second part is not handled properly.
- Fixed a bug that on Windows platform that file operations was unable to properly handle file separator in directory name.
- Fixed a bug that on Windows platform that when reading a pandas dataframe, IntervalType column with integer data can not be processed.
- Fixed a bug that prevented users from being able to select multiple columns with the same alias.
- Fixed a bug that `Session.get_current_[schema|database|role|user|account|warehouse]` returns upper-cased identifiers when identifiers are quoted.
- Fixed a bug that function `substr` and `substring` can not handle 0-based `start_expr`.

#### Improvements

- Standardized the error experience by raising `SnowparkLocalTestingException` in error cases which is on par with `SnowparkSQLException` raised in non-local execution.
- Improved error experience of `Session.write_pandas` method that `NotImplementError` will be raised when called.
- Aligned error experience with reusing a closed session in non-local execution.

## 1.16.0 (2024-05-07)

### New Features

- Support stored procedure register with packages given as Python modules.
- Added snowflake.snowpark.Session.lineage.trace to explore data lineage of snowfake objects.
- Added support for structured type schema parsing.

### Bug Fixes

- Fixed a bug when inferring schema, single quotes are added to stage files already have single quotes.

### Local Testing Updates

#### New Features

- Added support for StringType, TimestampType and VariantType data conversion in the mocked function `to_date`.
- Added support for the following APIs:
  - snowflake.snowpark.functions
    - get
    - concat
    - concat_ws

#### Bug Fixes

- Fixed a bug that caused `NaT` and `NaN` values to not be recognized.
- Fixed a bug where, when inferring a schema, single quotes were added to stage files that already had single quotes.
- Fixed a bug where `DataFrameReader.csv` was unable to handle quoted values containing a delimiter.
- Fixed a bug that when there is `None` value in an arithmetic calculation, the output should remain `None` instead of `math.nan`.
- Fixed a bug in function `sum` and `covar_pop` that when there is `math.nan` in the data, the output should also be `math.nan`.
- Fixed a bug that stage operation can not handle directories.
- Fixed a bug that `DataFrame.to_pandas` should take Snowflake numeric types with precision 38 as `int64`.

## 1.15.0 (2024-04-24)

### New Features

- Added `truncate` save mode in `DataFrameWrite` to overwrite existing tables by truncating the underlying table instead of dropping it.
- Added telemetry to calculate query plan height and number of duplicate nodes during collect operations.
- Added the functions below to unload data from a `DataFrame` into one or more files in a stage:
  - `DataFrame.write.json`
  - `DataFrame.write.csv`
  - `DataFrame.write.parquet`
- Added distributed tracing using open telemetry APIs for action functions in `DataFrame` and `DataFrameWriter`:
  - snowflake.snowpark.DataFrame:
    - collect
    - collect_nowait
    - to_pandas
    - count
    - show
  - snowflake.snowpark.DataFrameWriter:
    - save_as_table
- Added support for snow:// URLs to `snowflake.snowpark.Session.file.get` and `snowflake.snowpark.Session.file.get_stream`
- Added support to register stored procedures and UDxFs with a `comment`.
- UDAF client support is ready for public preview. Please stay tuned for the Snowflake announcement of UDAF public preview.
- Added support for dynamic pivot.  This feature is currently in private preview.

### Improvements

- Improved the generated query performance for both compilation and execution by converting duplicate subqueries to Common Table Expressions (CTEs). It is still an experimental feature not enabled by default, and can be enabled by setting `session.cte_optimization_enabled` to `True`.

### Bug Fixes

- Fixed a bug where `statement_params` was not passed to query executions that register stored procedures and user defined functions.
- Fixed a bug causing `snowflake.snowpark.Session.file.get_stream` to fail for quoted stage locations.
- Fixed a bug that an internal type hint in `utils.py` might raise AttributeError in case the underlying module can not be found.

### Local Testing Updates

#### New Features

- Added support for registering UDFs and stored procedures.
- Added support for the following APIs:
  - snowflake.snowpark.Session:
    - file.put
    - file.put_stream
    - file.get
    - file.get_stream
    - read.json
    - add_import
    - remove_import
    - get_imports
    - clear_imports
    - add_packages
    - add_requirements
    - clear_packages
    - remove_package
    - udf.register
    - udf.register_from_file
    - sproc.register
    - sproc.register_from_file
  - snowflake.snowpark.functions
    - current_database
    - current_session
    - date_trunc
    - object_construct
    - object_construct_keep_null
    - pow
    - sqrt
    - udf
    - sproc
- Added support for StringType, TimestampType and VariantType data conversion in the mocked function `to_time`.

#### Bug Fixes

- Fixed a bug that null filled columns for constant functions.
- Fixed a bug that implementation of to_object, to_array and to_binary to better handle null inputs.
- Fixed a bug that timestamp data comparison can not handle year beyond 2262.
- Fixed a bug that `Session.builder.getOrCreate` should return the created mock session.

## 1.14.0 (2024-03-20)

### New Features

- Added support for creating vectorized UDTFs with `process` method.
- Added support for dataframe functions:
  - to_timestamp_ltz
  - to_timestamp_ntz
  - to_timestamp_tz
  - locate
- Added support for ASOF JOIN type.
- Added support for the following local testing APIs:
  - snowflake.snowpark.functions:
    - to_double
    - to_timestamp
    - to_timestamp_ltz
    - to_timestamp_ntz
    - to_timestamp_tz
    - greatest
    - least
    - convert_timezone
    - dateadd
    - date_part
  - snowflake.snowpark.Session:
    - get_current_account
    - get_current_warehouse
    - get_current_role
    - use_schema
    - use_warehouse
    - use_database
    - use_role

### Bug Fixes

- Fixed a bug in `SnowflakePlanBuilder` that `save_as_table` does not filter column that name start with '$' and follow by number correctly.
- Fixed a bug that statement parameters may have no effect when resolving imports and packages.
- Fixed bugs in local testing:
  - LEFT ANTI and LEFT SEMI joins drop rows with null values.
  - DataFrameReader.csv incorrectly parses data when the optional parameter `field_optionally_enclosed_by` is specified.
  - Column.regexp only considers the first entry when `pattern` is a `Column`.
  - Table.update raises `KeyError` when updating null values in the rows.
  - VARIANT columns raise errors at `DataFrame.collect`.
  - `count_distinct` does not work correctly when counting.
  - Null values in integer columns raise `TypeError`.

### Improvements

- Added telemetry to local testing.
- Improved the error message of `DataFrameReader` to raise `FileNotFound` error when reading a path that does not exist or when there are no files under the path.

## 1.13.0 (2024-02-26)

### New Features

- Added support for an optional `date_part` argument in function `last_day`.
- `SessionBuilder.app_name` will set the query_tag after the session is created.
- Added support for the following local testing functions:
  - current_timestamp
  - current_date
  - current_time
  - strip_null_value
  - upper
  - lower
  - length
  - initcap

### Improvements

- Added cleanup logic at interpreter shutdown to close all active sessions.
- Closing sessions within stored procedures now is a no-op logging a warning instead of raising an error.

### Bug Fixes

- Fixed a bug in `DataFrame.to_local_iterator` where the iterator could yield wrong results if another query is executed before the iterator finishes due to wrong isolation level. For details, please see #945.
- Fixed a bug that truncated table names in error messages while running a plan with local testing enabled.
- Fixed a bug that `Session.range` returns empty result when the range is large.

## 1.12.1 (2024-02-08)

### Improvements

- Use `split_blocks=True` by default during `to_pandas` conversion, for optimal memory allocation. This parameter is passed to `pyarrow.Table.to_pandas`, which enables `PyArrow` to split the memory allocation into smaller, more manageable blocks instead of allocating a single contiguous block. This results in better memory management when dealing with larger datasets.

### Bug Fixes

- Fixed a bug in `DataFrame.to_pandas` that caused an error when evaluating on a Dataframe with an `IntergerType` column with null values.

## 1.12.0 (2024-01-30)

### New Features

- Exposed `statement_params` in `StoredProcedure.__call__`.
- Added two optional arguments to `Session.add_import`.
  - `chunk_size`: The number of bytes to hash per chunk of the uploaded files.
  - `whole_file_hash`: By default only the first chunk of the uploaded import is hashed to save time. When this is set to True each uploaded file is fully hashed instead.
- Added parameters `external_access_integrations` and `secrets` when creating a UDAF from Snowpark Python to allow integration with external access.
- Added a new method `Session.append_query_tag`. Allows an additional tag to be added to the current query tag by appending it as a comma separated value.
- Added a new method `Session.update_query_tag`. Allows updates to a JSON encoded dictionary query tag.
- `SessionBuilder.getOrCreate` will now attempt to replace the singleton it returns when token expiration has been detected.
- Added support for new functions in `snowflake.snowpark.functions`:
  - `array_except`
  - `create_map`
  - `sign`/`signum`
- Added the following functions to `DataFrame.analytics`:
  - Added the `moving_agg` function in `DataFrame.analytics` to enable moving aggregations like sums and averages with multiple window sizes.
  - Added the `cummulative_agg` function in `DataFrame.analytics` to enable commulative aggregations like sums and averages on multiple columns.
  - Added the `compute_lag` and `compute_lead` functions in `DataFrame.analytics` for enabling lead and lag calculations on multiple columns.
  - Added the `time_series_agg` function in `DataFrame.analytics` to enable time series aggregations like sums and averages with multiple time windows.

### Bug Fixes

- Fixed a bug in `DataFrame.na.fill` that caused Boolean values to erroneously override integer values.
- Fixed a bug in `Session.create_dataframe` where the Snowpark DataFrames created using pandas DataFrames were not inferring the type for timestamp columns correctly. The behavior is as follows:
  - Earlier timestamp columns without a timezone would be converted to nanosecond epochs and inferred as `LongType()`, but will now be correctly maintained as timestamp values and be inferred as `TimestampType(TimestampTimeZone.NTZ)`.
  - Earlier timestamp columns with a timezone would be inferred as `TimestampType(TimestampTimeZone.NTZ)` and loose timezone information but will now be correctly inferred as `TimestampType(TimestampTimeZone.LTZ)` and timezone information is retained correctly.
  - Set session parameter `PYTHON_SNOWPARK_USE_LOGICAL_TYPE_FOR_CREATE_DATAFRAME` to revert back to old behavior. It is recommended that you update your code to align with correct behavior because the parameter will be removed in the future.
- Fixed a bug that `DataFrame.to_pandas` gets decimal type when scale is not 0, and creates an object dtype in `pandas`. Instead, we cast the value to a float64 type.
- Fixed bugs that wrongly flattened the generated SQL when one of the following happens:
  - `DataFrame.filter()` is called after `DataFrame.sort().limit()`.
  - `DataFrame.sort()` or `filter()` is called on a DataFrame that already has a window function or sequence-dependent data generator column.
    For instance, `df.select("a", seq1().alias("b")).select("a", "b").sort("a")` won't flatten the sort clause anymore.
  - a window or sequence-dependent data generator column is used after `DataFrame.limit()`. For instance, `df.limit(10).select(row_number().over())` won't flatten the limit and select in the generated SQL.
- Fixed a bug where aliasing a DataFrame column raised an error when the DataFame was copied from another DataFrame with an aliased column. For instance,

  ```python
  df = df.select(col("a").alias("b"))
  df = copy(df)
  df.select(col("b").alias("c"))  # threw an error. Now it's fixed.
  ```

- Fixed a bug in `Session.create_dataframe` that the non-nullable field in a schema is not respected for boolean type. Note that this fix is only effective when the user has the privilege to create a temp table.
- Fixed a bug in SQL simplifier where non-select statements in `session.sql` dropped a SQL query when used with `limit()`.
- Fixed a bug that raised an exception when session parameter `ERROR_ON_NONDETERMINISTIC_UPDATE` is true.

### Behavior Changes (API Compatible)

- When parsing data types during a `to_pandas` operation, we rely on GS precision value to fix precision issues for large integer values. This may affect users where a column that was earlier returned as `int8` gets returned as `int64`. Users can fix this by explicitly specifying precision values for their return column.
- Aligned behavior for `Session.call` in case of table stored procedures where running `Session.call` would not trigger stored procedure unless a `collect()` operation was performed.
- `StoredProcedureRegistration` will now automatically add `snowflake-snowpark-python` as a package dependency. The added dependency will be on the client's local version of the library and an error is thrown if the server cannot support that version.

## 1.11.1 (2023-12-07)

### Bug Fixes

- Fixed a bug that numpy should not be imported at the top level of mock module.
- Added support for these new functions in `snowflake.snowpark.functions`:
  - `from_utc_timestamp`
  - `to_utc_timestamp`

## 1.11.0 (2023-12-05)

### New Features

- Add the `conn_error` attribute to `SnowflakeSQLException` that stores the whole underlying exception from `snowflake-connector-python`.
- Added support for `RelationalGroupedDataframe.pivot()` to access `pivot` in the following pattern `Dataframe.group_by(...).pivot(...)`.
- Added experimental feature: Local Testing Mode, which allows you to create and operate on Snowpark Python DataFrames locally without connecting to a Snowflake account. You can use the local testing framework to test your DataFrame operations locally, on your development machine or in a CI (continuous integration) pipeline, before deploying code changes to your account.

- Added support for `arrays_to_object` new functions in `snowflake.snowpark.functions`.
- Added support for the vector data type.

### Dependency Updates

- Bumped cloudpickle dependency to work with `cloudpickle==2.2.1`
- Updated ``snowflake-connector-python`` to `3.4.0`.

### Bug Fixes

- DataFrame column names quoting check now supports newline characters.
- Fix a bug where a DataFrame generated by `session.read.with_metadata` creates inconsistent table when doing `df.write.save_as_table`.

## 1.10.0 (2023-11-03)

### New Features

- Added support for managing case sensitivity in `DataFrame.to_local_iterator()`.
- Added support for specifying vectorized UDTF's input column names by using the optional parameter `input_names` in `UDTFRegistration.register/register_file` and `functions.pandas_udtf`. By default, `RelationalGroupedDataFrame.applyInPandas` will infer the column names from current dataframe schema.
- Add `sql_error_code` and `raw_message` attributes to `SnowflakeSQLException` when it is caused by a SQL exception.

### Bug Fixes

- Fixed a bug in `DataFrame.to_pandas()` where converting snowpark dataframes to pandas dataframes was losing precision on integers with more than 19 digits.
- Fixed a bug that `session.add_packages` can not handle requirement specifier that contains project name with underscore and version.
- Fixed a bug in `DataFrame.limit()` when `offset` is used and the parent `DataFrame` uses `limit`. Now the `offset` won't impact the parent DataFrame's `limit`.
- Fixed a bug in `DataFrame.write.save_as_table` where dataframes created from read api could not save data into snowflake because of invalid column name `$1`.

### Behavior change

- Changed the behavior of `date_format`:
  - The `format` argument changed from optional to required.
  - The returned result changed from a date object to a date-formatted string.
- When a window function, or a sequence-dependent data generator (`normal`, `zipf`, `uniform`, `seq1`, `seq2`, `seq4`, `seq8`) function is used, the sort and filter operation will no longer be flattened when generating the query.

## 1.9.0 (2023-10-13)

### New Features

- Added support for the Python 3.11 runtime environment.

### Dependency updates

- Added back the dependency of `typing-extensions`.

### Bug Fixes

- Fixed a bug where imports from permanent stage locations were ignored for temporary stored procedures, UDTFs, UDFs, and UDAFs.
- Revert back to using CTAS (create table as select) statement for `Dataframe.writer.save_as_table` which does not need insert permission for writing tables.

### New Features
- Support `PythonObjJSONEncoder` json-serializable objects for `ARRAY` and `OBJECT` literals.

## 1.8.0 (2023-09-14)

### New Features

- Added support for VOLATILE/IMMUTABLE keyword when registering UDFs.
- Added support for specifying clustering keys when saving dataframes using `DataFrame.save_as_table`.
- Accept `Iterable` objects input for `schema` when creating dataframes using `Session.create_dataframe`.
- Added the property `DataFrame.session` to return a `Session` object.
- Added the property `Session.session_id` to return an integer that represents session ID.
- Added the property `Session.connection` to return a `SnowflakeConnection` object .

- Added support for creating a Snowpark session from a configuration file or environment variables.

### Dependency updates

- Updated ``snowflake-connector-python`` to 3.2.0.

### Bug Fixes

- Fixed a bug where automatic package upload would raise `ValueError` even when compatible package version were added in `session.add_packages`.
- Fixed a bug where table stored procedures were not registered correctly when using `register_from_file`.
- Fixed a bug where dataframe joins failed with `invalid_identifier` error.
- Fixed a bug where `DataFrame.copy` disables SQL simplfier for the returned copy.
- Fixed a bug where `session.sql().select()` would fail if any parameters are specified to `session.sql()`

## 1.7.0 (2023-08-28)

### New Features

- Added parameters `external_access_integrations` and `secrets` when creating a UDF, UDTF or Stored Procedure from Snowpark Python to allow integration with external access.
- Added support for these new functions in `snowflake.snowpark.functions`:
  - `array_flatten`
  - `flatten`
- Added support for `apply_in_pandas` in `snowflake.snowpark.relational_grouped_dataframe`.
- Added support for replicating your local Python environment on Snowflake via `Session.replicate_local_environment`.

### Bug Fixes

- Fixed a bug where `session.create_dataframe` fails to properly set nullable columns where nullability was affected by order or data was given.
- Fixed a bug where `DataFrame.select` could not identify and alias columns in presence of table functions when output columns of table function overlapped with columns in dataframe.

### Behavior Changes

- When creating stored procedures, UDFs, UDTFs, UDAFs with parameter `is_permanent=False` will now create temporary objects even when `stage_name` is provided. The default value of `is_permanent` is `False` which is why if this value is not explicitly set to `True` for permanent objects, users will notice a change in behavior.
- `types.StructField` now enquotes column identifier by default.

## 1.6.1 (2023-08-02)

### New Features

- Added support for these new functions in `snowflake.snowpark.functions`:
  - `array_sort`
  - `sort_array`
  - `array_min`
  - `array_max`
  - `explode_outer`
- Added support for pure Python packages specified via `Session.add_requirements` or `Session.add_packages`. They are now usable in stored procedures and UDFs even if packages are not present on the Snowflake Anaconda channel.
  - Added Session parameter `custom_packages_upload_enabled` and `custom_packages_force_upload_enabled` to enable the support for pure Python packages feature mentioned above. Both parameters default to `False`.
- Added support for specifying package requirements by passing a Conda environment yaml file to `Session.add_requirements`.
- Added support for asynchronous execution of multi-query dataframes that contain binding variables.
- Added support for renaming multiple columns in `DataFrame.rename`.
- Added support for Geometry datatypes.
- Added support for `params` in `session.sql()` in stored procedures.
- Added support for user-defined aggregate functions (UDAFs). This feature is currently in private preview.
- Added support for vectorized UDTFs (user-defined table functions). This feature is currently in public preview.
- Added support for Snowflake Timestamp variants (i.e., `TIMESTAMP_NTZ`, `TIMESTAMP_LTZ`, `TIMESTAMP_TZ`)
  - Added `TimestampTimezone` as an argument in `TimestampType` constructor.
  - Added type hints `NTZ`, `LTZ`, `TZ` and `Timestamp` to annotate functions when registering UDFs.

### Improvements

- Removed redundant dependency `typing-extensions`.
- `DataFrame.cache_result` now creates temp table fully qualified names under current database and current schema.

### Bug Fixes

- Fixed a bug where type check happens on pandas before it is imported.
- Fixed a bug when creating a UDF from `numpy.ufunc`.
- Fixed a bug where `DataFrame.union` was not generating the correct `Selectable.schema_query` when SQL simplifier is enabled.

### Behavior Changes

- `DataFrameWriter.save_as_table` now respects the `nullable` field of the schema provided by the user or the inferred schema based on data from user input.

### Dependency updates

- Updated ``snowflake-connector-python`` to 3.0.4.

## 1.5.1 (2023-06-20)

### New Features

- Added support for the Python 3.10 runtime environment.

## 1.5.0 (2023-06-09)

### Behavior Changes

- Aggregation results, from functions such as `DataFrame.agg` and `DataFrame.describe`, no longer strip away non-printing characters from column names.

### New Features

- Added support for the Python 3.9 runtime environment.
- Added support for new functions in `snowflake.snowpark.functions`:
  - `array_generate_range`
  - `array_unique_agg`
  - `collect_set`
  - `sequence`
- Added support for registering and calling stored procedures with `TABLE` return type.
- Added support for parameter `length` in `StringType()` to specify the maximum number of characters that can be stored by the column.
- Added the alias `functions.element_at()` for `functions.get()`.
- Added the alias `Column.contains` for `functions.contains`.
- Added experimental feature `DataFrame.alias`.
- Added support for querying metadata columns from stage when creating `DataFrame` using `DataFrameReader`.
- Added support for `StructType.add` to append more fields to existing `StructType` objects.
- Added support for parameter `execute_as` in `StoredProcedureRegistration.register_from_file()` to specify stored procedure caller rights.

### Bug Fixes

- Fixed a bug where the `Dataframe.join_table_function` did not run all of the necessary queries to set up the join table function when SQL simplifier was enabled.
- Fixed type hint declaration for custom types - `ColumnOrName`, `ColumnOrLiteralStr`, `ColumnOrSqlExpr`, `LiteralType` and `ColumnOrLiteral` that were breaking `mypy` checks.
- Fixed a bug where `DataFrameWriter.save_as_table` and `DataFrame.copy_into_table` failed to parse fully qualified table names.

## 1.4.0 (2023-04-24)

### New Features

- Added support for `session.getOrCreate`.
- Added support for alias `Column.getField`.
- Added support for new functions in `snowflake.snowpark.functions`:
  - `date_add` and `date_sub` to make add and subtract operations easier.
  - `daydiff`
  - `explode`
  - `array_distinct`.
  - `regexp_extract`.
  - `struct`.
  - `format_number`.
  - `bround`.
  - `substring_index`
- Added parameter `skip_upload_on_content_match` when creating UDFs, UDTFs and stored procedures using `register_from_file` to skip uploading files to a stage if the same version of the files are already on the stage.
- Added support for `DataFrameWriter.save_as_table` method to take table names that contain dots.
- Flattened generated SQL when `DataFrame.filter()` or `DataFrame.order_by()` is followed by a projection statement (e.g. `DataFrame.select()`, `DataFrame.with_column()`).
- Added support for creating dynamic tables _(in private preview)_ using `Dataframe.create_or_replace_dynamic_table`.
- Added an optional argument `params` in `session.sql()` to support binding variables. Note that this is not supported in stored procedures yet.

### Bug Fixes

- Fixed a bug in `strtok_to_array` where an exception was thrown when a delimiter was passed in.
- Fixed a bug in `session.add_import` where the module had the same namespace as other dependencies.

## 1.3.0 (2023-03-28)

### New Features

- Added support for `delimiters` parameter in `functions.initcap()`.
- Added support for `functions.hash()` to accept a variable number of input expressions.
- Added API `Session.RuntimeConfig` for getting/setting/checking the mutability of any runtime configuration.
- Added support managing case sensitivity in `Row` results from `DataFrame.collect` using `case_sensitive` parameter.
- Added API `Session.conf` for getting, setting or checking the mutability of any runtime configuration.
- Added support for managing case sensitivity in `Row` results from `DataFrame.collect` using `case_sensitive` parameter.
- Added indexer support for `snowflake.snowpark.types.StructType`.
- Added a keyword argument `log_on_exception` to `Dataframe.collect` and `Dataframe.collect_no_wait` to optionally disable error logging for SQL exceptions.

### Bug Fixes

- Fixed a bug where a DataFrame set operation(`DataFrame.substract`, `DataFrame.union`, etc.) being called after another DataFrame set operation and `DataFrame.select` or `DataFrame.with_column` throws an exception.
- Fixed a bug where chained sort statements are overwritten by the SQL simplifier.

### Improvements

- Simplified JOIN queries to use constant subquery aliases (`SNOWPARK_LEFT`, `SNOWPARK_RIGHT`) by default. Users can disable this at runtime with `session.conf.set('use_constant_subquery_alias', False)` to use randomly generated alias names instead.
- Allowed specifying statement parameters in `session.call()`.
- Enabled the uploading of large pandas DataFrames in stored procedures by defaulting to a chunk size of 100,000 rows.

## 1.2.0 (2023-03-02)

### New Features

- Added support for displaying source code as comments in the generated scripts when registering stored procedures. This
  is enabled by default, turn off by specifying `source_code_display=False` at registration.
- Added a parameter `if_not_exists` when creating a UDF, UDTF or Stored Procedure from Snowpark Python to ignore creating the specified function or procedure if it already exists.
- Accept integers when calling `snowflake.snowpark.functions.get` to extract value from array.
- Added `functions.reverse` in functions to open access to Snowflake built-in function
  [reverse](https://docs.snowflake.com/en/sql-reference/functions/reverse).
- Added parameter `require_scoped_url` in snowflake.snowflake.files.SnowflakeFile.open() `(in Private Preview)` to replace `is_owner_file` is marked for deprecation.

### Bug Fixes

- Fixed a bug that overwrote `paramstyle` to `qmark` when creating a Snowpark session.
- Fixed a bug where `df.join(..., how="cross")` fails with `SnowparkJoinException: (1112): Unsupported using join type 'Cross'`.
- Fixed a bug where querying a `DataFrame` column created from chained function calls used a wrong column name.

## 1.1.0 (2023-01-26)

### New Features:

- Added `asc`, `asc_nulls_first`, `asc_nulls_last`, `desc`, `desc_nulls_first`, `desc_nulls_last`, `date_part` and `unix_timestamp` in functions.
- Added the property `DataFrame.dtypes` to return a list of column name and data type pairs.
- Added the following aliases:
  - `functions.expr()` for `functions.sql_expr()`.
  - `functions.date_format()` for `functions.to_date()`.
  - `functions.monotonically_increasing_id()` for `functions.seq8()`
  - `functions.from_unixtime()` for `functions.to_timestamp()`

### Bug Fixes:

- Fixed a bug in SQL simplifier that didn’t handle Column alias and join well in some cases. See https://github.com/snowflakedb/snowpark-python/issues/658 for details.
- Fixed a bug in SQL simplifier that generated wrong column names for function calls, NaN and INF.

### Improvements

- The session parameter `PYTHON_SNOWPARK_USE_SQL_SIMPLIFIER` is `True` after Snowflake 7.3 was released. In snowpark-python, `session.sql_simplifier_enabled` reads the value of `PYTHON_SNOWPARK_USE_SQL_SIMPLIFIER` by default, meaning that the SQL simplfier is enabled by default after the Snowflake 7.3 release. To turn this off, set `PYTHON_SNOWPARK_USE_SQL_SIMPLIFIER` in Snowflake to `False` or run `session.sql_simplifier_enabled = False` from Snowpark. It is recommended to use the SQL simplifier because it helps to generate more concise SQL.

## 1.0.0 (2022-11-01)

### New Features

- Added `Session.generator()` to create a new `DataFrame` using the Generator table function.
- Added a parameter `secure` to the functions that create a secure UDF or UDTF.

## 0.12.0 (2022-10-14)

### New Features

- Added new APIs for async job:
  - `Session.create_async_job()` to create an `AsyncJob` instance from a query id.
  - `AsyncJob.result()` now accepts argument `result_type` to return the results in different formats.
  - `AsyncJob.to_df()` returns a `DataFrame` built from the result of this asynchronous job.
  - `AsyncJob.query()` returns the SQL text of the executed query.
- `DataFrame.agg()` and `RelationalGroupedDataFrame.agg()` now accept variable-length arguments.
- Added parameters `lsuffix` and `rsuffix` to `DataFram.join()` and `DataFrame.cross_join()` to conveniently rename overlapping columns.
- Added `Table.drop_table()` so you can drop the temp table after `DataFrame.cache_result()`. `Table` is also a context manager so you can use the `with` statement to drop the cache temp table after use.
- Added `Session.use_secondary_roles()`.
- Added functions `first_value()` and `last_value()`. (contributed by @chasleslr)
- Added `on` as an alias for `using_columns` and `how` as an alias for `join_type` in `DataFrame.join()`.

### Bug Fixes

- Fixed a bug in `Session.create_dataframe()` that raised an error when `schema` names had special characters.
- Fixed a bug in which options set in `Session.read.option()` were not passed to `DataFrame.copy_into_table()` as default values.
- Fixed a bug in which `DataFrame.copy_into_table()` raises an error when a copy option has single quotes in the value.

## 0.11.0 (2022-09-28)

### Behavior Changes

- `Session.add_packages()` now raises `ValueError` when the version of a package cannot be found in Snowflake Anaconda channel. Previously, `Session.add_packages()` succeeded, and a `SnowparkSQLException` exception was raised later in the UDF/SP registration step.

### New Features:

- Added method `FileOperation.get_stream()` to support downloading stage files as stream.
- Added support in `functions.ntiles()` to accept int argument.
- Added the following aliases:
  - `functions.call_function()` for `functions.call_builtin()`.
  - `functions.function()` for `functions.builtin()`.
  - `DataFrame.order_by()` for `DataFrame.sort()`
  - `DataFrame.orderBy()` for `DataFrame.sort()`
- Improved `DataFrame.cache_result()` to return a more accurate `Table` class instead of a `DataFrame` class.
- Added support to allow `session` as the first argument when calling `StoredProcedure`.

### Improvements

- Improved nested query generation by flattening queries when applicable.
  - This improvement could be enabled by setting `Session.sql_simplifier_enabled = True`.
  - `DataFrame.select()`, `DataFrame.with_column()`, `DataFrame.drop()` and other select-related APIs have more flattened SQLs.
  - `DataFrame.union()`, `DataFrame.union_all()`, `DataFrame.except_()`, `DataFrame.intersect()`, `DataFrame.union_by_name()` have flattened SQLs generated when multiple set operators are chained.
- Improved type annotations for async job APIs.

### Bug Fixes

- Fixed a bug in which `Table.update()`, `Table.delete()`, `Table.merge()` try to reference a temp table that does not exist.

## 0.10.0 (2022-09-16)

### New Features:

- Added experimental APIs for evaluating Snowpark dataframes with asynchronous queries:
  - Added keyword argument `block` to the following action APIs on Snowpark dataframes (which execute queries) to allow asynchronous evaluations:
    - `DataFrame.collect()`, `DataFrame.to_local_iterator()`, `DataFrame.to_pandas()`, `DataFrame.to_pandas_batches()`, `DataFrame.count()`, `DataFrame.first()`.
    - `DataFrameWriter.save_as_table()`, `DataFrameWriter.copy_into_location()`.
    - `Table.delete()`, `Table.update()`, `Table.merge()`.
  - Added method `DataFrame.collect_nowait()` to allow asynchronous evaluations.
  - Added class `AsyncJob` to retrieve results from asynchronously executed queries and check their status.
- Added support for `table_type` in `Session.write_pandas()`. You can now choose from these `table_type` options: `"temporary"`, `"temp"`, and `"transient"`.
- Added support for using Python structured data (`list`, `tuple` and `dict`) as literal values in Snowpark.
- Added keyword argument `execute_as` to `functions.sproc()` and `session.sproc.register()` to allow registering a stored procedure as a caller or owner.
- Added support for specifying a pre-configured file format when reading files from a stage in Snowflake.

### Improvements:

- Added support for displaying details of a Snowpark session.

### Bug Fixes:

- Fixed a bug in which `DataFrame.copy_into_table()` and `DataFrameWriter.save_as_table()` mistakenly created a new table if the table name is fully qualified, and the table already exists.

### Deprecations:

- Deprecated keyword argument `create_temp_table` in `Session.write_pandas()`.
- Deprecated invoking UDFs using arguments wrapped in a Python list or tuple. You can use variable-length arguments without a list or tuple.

### Dependency updates

- Updated ``snowflake-connector-python`` to 2.7.12.

## 0.9.0 (2022-08-30)

### New Features:

- Added support for displaying source code as comments in the generated scripts when registering UDFs.
  This feature is turned on by default. To turn it off, pass the new keyword argument `source_code_display` as `False` when calling `register()` or `@udf()`.
- Added support for calling table functions from `DataFrame.select()`, `DataFrame.with_column()` and `DataFrame.with_columns()` which now take parameters of type `table_function.TableFunctionCall` for columns.
- Added keyword argument `overwrite` to `session.write_pandas()` to allow overwriting contents of a Snowflake table with that of a pandas DataFrame.
- Added keyword argument `column_order` to `df.write.save_as_table()` to specify the matching rules when inserting data into table in append mode.
- Added method `FileOperation.put_stream()` to upload local files to a stage via file stream.
- Added methods `TableFunctionCall.alias()` and `TableFunctionCall.as_()` to allow aliasing the names of columns that come from the output of table function joins.
- Added function `get_active_session()` in module `snowflake.snowpark.context` to get the current active Snowpark session.

### Bug Fixes:

- Fixed a bug in which batch insert should not raise an error when `statement_params` is not passed to the function.
- Fixed a bug in which column names should be quoted when `session.create_dataframe()` is called with dicts and a given schema.
- Fixed a bug in which creation of table should be skipped if the table already exists and is in append mode when calling `df.write.save_as_table()`.
- Fixed a bug in which third-party packages with underscores cannot be added when registering UDFs.

### Improvements:

- Improved function `function.uniform()` to infer the types of inputs `max_` and `min_` and cast the limits to `IntegerType` or `FloatType` correspondingly.

## 0.8.0 (2022-07-22)

### New Features:

- Added keyword only argument `statement_params` to the following methods to allow for specifying statement level parameters:
  - `collect`, `to_local_iterator`, `to_pandas`, `to_pandas_batches`,
    `count`, `copy_into_table`, `show`, `create_or_replace_view`, `create_or_replace_temp_view`, `first`, `cache_result`
    and `random_split` on class `snowflake.snowpark.Dateframe`.
  - `update`, `delete` and `merge` on class `snowflake.snowpark.Table`.
  - `save_as_table` and `copy_into_location` on class `snowflake.snowpark.DataFrameWriter`.
  - `approx_quantile`, `statement_params`, `cov` and `crosstab` on class `snowflake.snowpark.DataFrameStatFunctions`.
  - `register` and `register_from_file` on class `snowflake.snowpark.udf.UDFRegistration`.
  - `register` and `register_from_file` on class `snowflake.snowpark.udtf.UDTFRegistration`.
  - `register` and `register_from_file` on class `snowflake.snowpark.stored_procedure.StoredProcedureRegistration`.
  - `udf`, `udtf` and `sproc` in `snowflake.snowpark.functions`.
- Added support for `Column` as an input argument to `session.call()`.
- Added support for `table_type` in `df.write.save_as_table()`. You can now choose from these `table_type` options: `"temporary"`, `"temp"`, and `"transient"`.

### Improvements:

- Added validation of object name in `session.use_*` methods.
- Updated the query tag in SQL to escape it when it has special characters.
- Added a check to see if Anaconda terms are acknowledged when adding missing packages.

### Bug Fixes:

- Fixed the limited length of the string column in `session.create_dataframe()`.
- Fixed a bug in which `session.create_dataframe()` mistakenly converted 0 and `False` to `None` when the input data was only a list.
- Fixed a bug in which calling `session.create_dataframe()` using a large local dataset sometimes created a temp table twice.
- Aligned the definition of `function.trim()` with the SQL function definition.
- Fixed an issue where snowpark-python would hang when using the Python system-defined (built-in function) `sum` vs. the Snowpark `function.sum()`.

### Deprecations:

- Deprecated keyword argument `create_temp_table` in `df.write.save_as_table()`.

## 0.7.0 (2022-05-25)

### New Features:

- Added support for user-defined table functions (UDTFs).
  - Use function `snowflake.snowpark.functions.udtf()` to register a UDTF, or use it as a decorator to register the UDTF.
    - You can also use `Session.udtf.register()` to register a UDTF.
  - Use `Session.udtf.register_from_file()` to register a UDTF from a Python file.
- Updated APIs to query a table function, including both Snowflake built-in table functions and UDTFs.
  - Use function `snowflake.snowpark.functions.table_function()` to create a callable representing a table function and use it to call the table function in a query.
  - Alternatively, use function `snowflake.snowpark.functions.call_table_function()` to call a table function.
  - Added support for `over` clause that specifies `partition by` and `order by` when lateral joining a table function.
  - Updated `Session.table_function()` and `DataFrame.join_table_function()` to accept `TableFunctionCall` instances.

### Breaking Changes:

- When creating a function with `functions.udf()` and `functions.sproc()`, you can now specify an empty list for the `imports` or `packages` argument to indicate that no import or package is used for this UDF or stored procedure. Previously, specifying an empty list meant that the function would use session-level imports or packages.
- Improved the `__repr__` implementation of data types in `types.py`. The unused `type_name` property has been removed.
- Added a Snowpark-specific exception class for SQL errors. This replaces the previous `ProgrammingError` from the Python connector.

### Improvements:

- Added a lock to a UDF or UDTF when it is called for the first time per thread.
- Improved the error message for pickling errors that occurred during UDF creation.
- Included the query ID when logging the failed query.

### Bug Fixes:

- Fixed a bug in which non-integral data (such as timestamps) was occasionally converted to integer when calling `DataFrame.to_pandas()`.
- Fixed a bug in which `DataFrameReader.parquet()` failed to read a parquet file when its column contained spaces.
- Fixed a bug in which `DataFrame.copy_into_table()` failed when the dataframe is created by reading a file with inferred schemas.

### Deprecations

`Session.flatten()` and `DataFrame.flatten()`.

### Dependency Updates:

- Restricted the version of `cloudpickle` <= `2.0.0`.

## 0.6.0 (2022-04-27)

### New Features:

- Added support for vectorized UDFs with the input as a pandas DataFrame or pandas Series and the output as a pandas Series. This improves the performance of UDFs in Snowpark.
- Added support for inferring the schema of a DataFrame by default when it is created by reading a Parquet, Avro, or ORC file in the stage.
- Added functions `current_session()`, `current_statement()`, `current_user()`, `current_version()`, `current_warehouse()`, `date_from_parts()`, `date_trunc()`, `dayname()`, `dayofmonth()`, `dayofweek()`, `dayofyear()`, `grouping()`, `grouping_id()`, `hour()`, `last_day()`, `minute()`, `next_day()`, `previous_day()`, `second()`, `month()`, `monthname()`, `quarter()`, `year()`, `current_database()`, `current_role()`, `current_schema()`, `current_schemas()`, `current_region()`, `current_avaliable_roles()`, `add_months()`, `any_value()`, `bitnot()`, `bitshiftleft()`, `bitshiftright()`, `convert_timezone()`, `uniform()`, `strtok_to_array()`, `sysdate()`, `time_from_parts()`,  `timestamp_from_parts()`, `timestamp_ltz_from_parts()`, `timestamp_ntz_from_parts()`, `timestamp_tz_from_parts()`, `weekofyear()`, `percentile_cont()` to `snowflake.snowflake.functions`.

### Breaking Changes:

- Expired deprecations:
  - Removed the following APIs that were deprecated in 0.4.0: `DataFrame.groupByGroupingSets()`, `DataFrame.naturalJoin()`, `DataFrame.joinTableFunction`, `DataFrame.withColumns()`, `Session.getImports()`, `Session.addImport()`, `Session.removeImport()`, `Session.clearImports()`, `Session.getSessionStage()`, `Session.getDefaultDatabase()`, `Session.getDefaultSchema()`, `Session.getCurrentDatabase()`, `Session.getCurrentSchema()`, `Session.getFullyQualifiedCurrentSchema()`.

### Improvements:

- Added support for creating an empty `DataFrame` with a specific schema using the `Session.create_dataframe()` method.
- Changed the logging level from `INFO` to `DEBUG` for several logs (e.g., the executed query) when evaluating a dataframe.
- Improved the error message when failing to create a UDF due to pickle errors.

### Bug Fixes:

- Removed pandas hard dependencies in the `Session.create_dataframe()` method.

### Dependency Updates:

- Added `typing-extension` as a new dependency with the version >= `4.1.0`.

## 0.5.0 (2022-03-22)

### New Features

- Added stored procedures API.
  - Added `Session.sproc` property and `sproc()` to `snowflake.snowpark.functions`, so you can register stored procedures.
  - Added `Session.call` to call stored procedures by name.
- Added `UDFRegistration.register_from_file()` to allow registering UDFs from Python source files or zip files directly.
- Added `UDFRegistration.describe()` to describe a UDF.
- Added `DataFrame.random_split()` to provide a way to randomly split a dataframe.
- Added functions `md5()`, `sha1()`, `sha2()`, `ascii()`, `initcap()`, `length()`, `lower()`, `lpad()`, `ltrim()`, `rpad()`, `rtrim()`, `repeat()`, `soundex()`, `regexp_count()`, `replace()`, `charindex()`, `collate()`, `collation()`, `insert()`, `left()`, `right()`, `endswith()` to `snowflake.snowpark.functions`.
- Allowed `call_udf()` to accept literal values.
- Provided a `distinct` keyword in `array_agg()`.

### Bug Fixes:

- Fixed an issue that caused `DataFrame.to_pandas()` to have a string column if `Column.cast(IntegerType())` was used.
- Fixed a bug in `DataFrame.describe()` when there is more than one string column.

## 0.4.0 (2022-02-15)

### New Features

- You can now specify which Anaconda packages to use when defining UDFs.
  - Added `add_packages()`, `get_packages()`, `clear_packages()`, and `remove_package()`, to class `Session`.
  - Added `add_requirements()` to `Session` so you can use a requirements file to specify which packages this session will use.
  - Added parameter `packages` to function `snowflake.snowpark.functions.udf()` and method `UserDefinedFunction.register()` to indicate UDF-level Anaconda package dependencies when creating a UDF.
  - Added parameter `imports` to `snowflake.snowpark.functions.udf()` and `UserDefinedFunction.register()` to specify UDF-level code imports.
- Added a parameter `session` to function `udf()` and `UserDefinedFunction.register()` so you can specify which session to use to create a UDF if you have multiple sessions.
- Added types `Geography` and `Variant` to `snowflake.snowpark.types` to be used as type hints for Geography and Variant data when defining a UDF.
- Added support for Geography geoJSON data.
- Added `Table`, a subclass of `DataFrame` for table operations:
  - Methods `update` and `delete` update and delete rows of a table in Snowflake.
  - Method `merge` merges data from a `DataFrame` to a `Table`.
  - Override method `DataFrame.sample()` with an additional parameter `seed`, which works on tables but not on view and sub-queries.
- Added `DataFrame.to_local_iterator()` and `DataFrame.to_pandas_batches()` to allow getting results from an iterator when the result set returned from the Snowflake database is too large.
- Added `DataFrame.cache_result()` for caching the operations performed on a `DataFrame` in a temporary table.
  Subsequent operations on the original `DataFrame` have no effect on the cached result `DataFrame`.
- Added property `DataFrame.queries` to get SQL queries that will be executed to evaluate the `DataFrame`.
- Added `Session.query_history()` as a context manager to track SQL queries executed on a session, including all SQL queries to evaluate `DataFrame`s created from a session. Both query ID and query text are recorded.
- You can now create a `Session` instance from an existing established `snowflake.connector.SnowflakeConnection`. Use parameter `connection` in `Session.builder.configs()`.
- Added `use_database()`, `use_schema()`, `use_warehouse()`, and `use_role()` to class `Session` to switch database/schema/warehouse/role after a session is created.
- Added `DataFrameWriter.copy_into_table()` to unload a `DataFrame` to stage files.
- Added `DataFrame.unpivot()`.
- Added `Column.within_group()` for sorting the rows by columns with some aggregation functions.
- Added functions `listagg()`, `mode()`, `div0()`, `acos()`, `asin()`, `atan()`, `atan2()`, `cos()`, `cosh()`, `sin()`, `sinh()`, `tan()`, `tanh()`, `degrees()`, `radians()`, `round()`, `trunc()`, and `factorial()` to `snowflake.snowflake.functions`.
- Added an optional argument `ignore_nulls` in function `lead()` and `lag()`.
- The `condition` parameter of function `when()` and `iff()` now accepts SQL expressions.

### Improvements

- All function and method names have been renamed to use the snake case naming style, which is more Pythonic. For convenience, some camel case names are kept as aliases to the snake case APIs. It is recommended to use the snake case APIs.
  - Deprecated these methods on class `Session` and replaced them with their snake case equivalents: `getImports()`, `addImports()`, `removeImport()`, `clearImports()`, `getSessionStage()`, `getDefaultSchema()`, `getDefaultSchema()`, `getCurrentDatabase()`, `getFullyQualifiedCurrentSchema()`.
  - Deprecated these methods on class `DataFrame` and replaced them with their snake case equivalents: `groupingByGroupingSets()`, `naturalJoin()`, `withColumns()`, `joinTableFunction()`.
- Property `DataFrame.columns` is now consistent with `DataFrame.schema.names` and the Snowflake database `Identifier Requirements`.
- `Column.__bool__()` now raises a `TypeError`. This will ban the use of logical operators `and`, `or`, `not` on `Column` object, for instance `col("a") > 1 and col("b") > 2` will raise the `TypeError`. Use `(col("a") > 1) & (col("b") > 2)` instead.
- Changed `PutResult` and `GetResult` to subclass `NamedTuple`.
- Fixed a bug which raised an error when the local path or stage location has a space or other special characters.
- Changed `DataFrame.describe()` so that non-numeric and non-string columns are ignored instead of raising an exception.

### Dependency updates

- Updated ``snowflake-connector-python`` to 2.7.4.

## 0.3.0 (2022-01-09)

### New Features

- Added `Column.isin()`, with an alias `Column.in_()`.
- Added `Column.try_cast()`, which is a special version of `cast()`. It tries to cast a string expression to other types and returns `null` if the cast is not possible.
- Added `Column.startswith()` and `Column.substr()` to process string columns.
- `Column.cast()` now also accepts a `str` value to indicate the cast type in addition to a `DataType` instance.
- Added `DataFrame.describe()` to summarize stats of a `DataFrame`.
- Added `DataFrame.explain()` to print the query plan of a `DataFrame`.
- `DataFrame.filter()` and `DataFrame.select_expr()` now accepts a sql expression.
- Added a new `bool` parameter `create_temp_table` to methods `DataFrame.saveAsTable()` and `Session.write_pandas()` to optionally create a temp table.
- Added `DataFrame.minus()` and `DataFrame.subtract()` as aliases to `DataFrame.except_()`.
- Added `regexp_replace()`, `concat()`, `concat_ws()`, `to_char()`, `current_timestamp()`, `current_date()`, `current_time()`, `months_between()`, `cast()`, `try_cast()`, `greatest()`, `least()`, and `hash()` to module `snowflake.snowpark.functions`.

### Bug Fixes

- Fixed an issue where `Session.createDataFrame(pandas_df)` and `Session.write_pandas(pandas_df)` raise an exception when the `pandas DataFrame` has spaces in the column name.
- `DataFrame.copy_into_table()` sometimes prints an `error` level log entry while it actually works. It's fixed now.
- Fixed an API docs issue where some `DataFrame` APIs are missing from the docs.

### Dependency updates

- Update ``snowflake-connector-python`` to 2.7.2, which upgrades ``pyarrow`` dependency to 6.0.x. Refer to the [python connector 2.7.2 release notes](https://pypi.org/project/snowflake-connector-python/2.7.2/) for more details.

## 0.2.0 (2021-12-02)

### New Features

- Updated the `Session.createDataFrame()` method for creating a `DataFrame` from a pandas DataFrame.
- Added the `Session.write_pandas()` method for writing a `pandas DataFrame` to a table in Snowflake and getting a `Snowpark DataFrame` object back.
- Added new classes and methods for calling window functions.
- Added the new functions `cume_dist()`, to find the cumulative distribution of a value with regard to other values within a window partition,
  and `row_number()`, which returns a unique row number for each row within a window partition.
- Added functions for computing statistics for DataFrames in the `DataFrameStatFunctions` class.
- Added functions for handling missing values in a DataFrame in the `DataFrameNaFunctions` class.
- Added new methods `rollup()`, `cube()`, and `pivot()` to the `DataFrame` class.
- Added the `GroupingSets` class, which you can use with the DataFrame groupByGroupingSets method to perform a SQL GROUP BY GROUPING SETS.
- Added the new `FileOperation(session)`
  class that you can use to upload and download files to and from a stage.
- Added the `DataFrame.copy_into_table()`
  method for loading data from files in a stage into a table.
- In CASE expressions, the functions `when()` and `otherwise()`
  now accept Python types in addition to `Column` objects.
- When you register a UDF you can now optionally set the `replace` parameter to `True` to overwrite an existing UDF with the same name.

### Improvements

- UDFs are now compressed before they are uploaded to the server. This makes them about 10 times smaller, which can help
  when you are using large ML model files.
- When the size of a UDF is less than 8196 bytes, it will be uploaded as in-line code instead of uploaded to a stage.

### Bug Fixes

- Fixed an issue where the statement `df.select(when(col("a") == 1, 4).otherwise(col("a"))), [Row(4), Row(2), Row(3)]` raised an exception.
- Fixed an issue where `df.toPandas()` raised an exception when a DataFrame was created from large local data.

## 0.1.0 (2021-10-26)

Start of Private Preview<|MERGE_RESOLUTION|>--- conflicted
+++ resolved
@@ -17,14 +17,11 @@
   - `xpath_short`
 - Added support for parameter `use_vectorized_scanner` in function `Session.write_arrow()`.
 - Dataframe profiler adds the following information about each query: describe query time, execution time, and sql query text. To view this information, call session.dataframe_profiler.enable() and call get_execution_profile on a dataframe.
-<<<<<<< HEAD
 - Added support for `DataFrame.col_ilike`.
-=======
 - Added support for non-blocking stored procedure calls that return `AsyncJob` objects.
   - Added `block: bool = True` parameter to `Session.call()`. When `block=False`, returns an `AsyncJob` instead of blocking until completion.
   - Added `block: bool = True` parameter to `StoredProcedure.__call__()` for async support across both named and anonymous stored procedures.
   - Added `Session.call_nowait()` that is equivalent to `Session.call(block=False)`.
->>>>>>> 018c07d8
 
 #### Bug Fixes
 

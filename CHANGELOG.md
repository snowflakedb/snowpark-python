--- conflicted
+++ resolved
@@ -73,11 +73,8 @@
 - Fixed a bug that causes output of GroupBy.aggregate's columns to be ordered incorrectly.
 - Fixed a bug where `DataFrame.describe` on a frame with duplicate columns of differing dtypes could cause an error or incorrect results.
 - Fixed a bug in `DataFrame.rolling` and `Series.rolling` so `window=0` now throws `NotImplementedError` instead of `ValueError`
-<<<<<<< HEAD
+- Fixed a bug in `DataFrame` and `Series` with `dtype=np.uint64` resulting in precision errors
 - Fixed bug where `values` is set to `index` when `index` and `columns` contain all columns in DataFrame during `pivot_table`.
-=======
-- Fixed a bug in `DataFrame` and `Series` with `dtype=np.uint64` resulting in precision errors
->>>>>>> 0d989b20
 
 #### Improvements
 

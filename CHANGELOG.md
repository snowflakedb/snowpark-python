# Release History

## 1.14.0 (TBD)

### New Features

- Added support for creating vectorized UDTFs with `process` method.
- Added support for dataframe functions:
  - to_timestamp_ltz
  - to_timestamp_ntz
  - to_timestamp_tz
- Added support for ASOF JOIN type.
- Added support for the following local testing APIs:
  - to_timestamp
  - to_timestamp_ltz
  - to_timestamp_ntz
  - to_timestamp_tz
  - greatest
  - least
  - dateadd
<<<<<<< HEAD
- Added support for ASOF JOIN type.
- Added support for dataframe functions:
  - to_double
- Added support for the following local testing APIs:
=======
>>>>>>> 7d2f4bb1
  - Session.get_current_account
  - Session.get_current_warehouse
  - Session.get_current_role
  - Session.use_schema
  - Session.use_warehouse
  - Session.use_database
  - Session.use_role

### Bug Fixes

- Fixed a bug in `SnowflakePlanBuilder` that `save_as_table` does not filter column that name start with '$' and follow by number correctly.
- Fixed a bug in local testing implementation of LEFT ANTI and LEFT SEMI joins where rows with null values are dropped.
- Fixed a bug in local testing implementation of DataFrameReader.csv when the optional parameter `field_optionally_enclosed_by` is specified.
- Fixed a bug in local testing implementation of Column.regexp where only the first entry is considered when `pattern` is a `Column`.
- Fixed a bug in local testing implementation of Table.update in which null value in the rows to be updated causes `KeyError`.
- Fixed a bug in local testing implementation where VARIANT columns raise errors at `DataFrame.collect`.
- Fixed a bug in local testing implementation of `count_distinct`.

### Deprecations:

- Deprecated `Session.get_fully_qualified_current_schema`. Consider using `Session.get_fully_qualified_name_if_possible` instead.

### Improvements

- Added telemetry to local testing.

## 1.13.0 (2024-02-26)

### New Features

- Added support for an optional `date_part` argument in function `last_day`.
- `SessionBuilder.app_name` will set the query_tag after the session is created.
- Added support for the following local testing functions:
  - current_timestamp
  - current_date
  - current_time
  - strip_null_value
  - upper
  - lower
  - length
  - initcap

### Improvements

- Added cleanup logic at interpreter shutdown to close all active sessions.

### Bug Fixes

- Fixed a bug in `DataFrame.to_local_iterator` where the iterator could yield wrong results if another query is executed before the iterator finishes due to wrong isolation level. For details, please see #945.
- Fixed a bug that truncated table names in error messages while running a plan with local testing enabled.
- Fixed a bug that `Session.range` returns empty result when the range is large.

## 1.12.1 (2024-02-08)

### Improvements

- Use `split_blocks=True` by default during `to_pandas` conversion, for optimal memory allocation. This parameter is passed to `pyarrow.Table.to_pandas`, which enables `PyArrow` to split the memory allocation into smaller, more manageable blocks instead of allocating a single contiguous block. This results in better memory management when dealing with larger datasets.

### Bug Fixes

- Fixed a bug in `DataFrame.to_pandas` that caused an error when evaluating on a Dataframe with an `IntergerType` column with null values.

## 1.12.0 (2024-01-30)

### New Features

- Exposed `statement_params` in `StoredProcedure.__call__`.
- Added two optional arguments to `Session.add_import`.
  - `chunk_size`: The number of bytes to hash per chunk of the uploaded files.
  - `whole_file_hash`: By default only the first chunk of the uploaded import is hashed to save time. When this is set to True each uploaded file is fully hashed instead.
- Added parameters `external_access_integrations` and `secrets` when creating a UDAF from Snowpark Python to allow integration with external access.
- Added a new method `Session.append_query_tag`. Allows an additional tag to be added to the current query tag by appending it as a comma separated value.
- Added a new method `Session.update_query_tag`. Allows updates to a JSON encoded dictionary query tag.
- `SessionBuilder.getOrCreate` will now attempt to replace the singleton it returns when token expiration has been detected.
- Added support for new functions in `snowflake.snowpark.functions`:
  - `array_except`
  - `create_map`
  - `sign`/`signum`
- Added the following functions to `DataFrame.analytics`:
  - Added the `moving_agg` function in `DataFrame.analytics` to enable moving aggregations like sums and averages with multiple window sizes.
  - Added the `cummulative_agg` function in `DataFrame.analytics` to enable commulative aggregations like sums and averages on multiple columns.
  - Added the `compute_lag` and `compute_lead` functions in `DataFrame.analytics` for enabling lead and lag calculations on multiple columns.
  - Added the `time_series_agg` function in `DataFrame.analytics` to enable time series aggregations like sums and averages with multiple time windows.

### Bug Fixes

- Fixed a bug in `DataFrame.na.fill` that caused Boolean values to erroneously override integer values.
- Fixed a bug in `Session.create_dataframe` where the Snowpark DataFrames created using pandas DataFrames were not inferring the type for timestamp columns correctly. The behavior is as follows:
  - Earlier timestamp columns without a timezone would be converted to nanosecond epochs and inferred as `LongType()`, but will now be correctly maintained as timestamp values and be inferred as `TimestampType(TimestampTimeZone.NTZ)`.
  - Earlier timestamp columns with a timezone would be inferred as `TimestampType(TimestampTimeZone.NTZ)` and loose timezone information but will now be correctly inferred as `TimestampType(TimestampTimeZone.LTZ)` and timezone information is retained correctly.
  - Set session parameter `PYTHON_SNOWPARK_USE_LOGICAL_TYPE_FOR_CREATE_DATAFRAME` to revert back to old behavior. It is recommended that you update your code to align with correct behavior because the parameter will be removed in the future.
- Fixed a bug that `DataFrame.to_pandas` gets decimal type when scale is not 0, and creates an object dtype in `pandas`. Instead, we cast the value to a float64 type.
- Fixed bugs that wrongly flattened the generated SQL when one of the following happens:
  - `DataFrame.filter()` is called after `DataFrame.sort().limit()`.
  - `DataFrame.sort()` or `filter()` is called on a DataFrame that already has a window function or sequence-dependent data generator column.
    For instance, `df.select("a", seq1().alias("b")).select("a", "b").sort("a")` won't flatten the sort clause anymore.
  - a window or sequence-dependent data generator column is used after `DataFrame.limit()`. For instance, `df.limit(10).select(row_number().over())` won't flatten the limit and select in the generated SQL.
- Fixed a bug where aliasing a DataFrame column raised an error when the DataFame was copied from another DataFrame with an aliased column. For instance,

  ```python
  df = df.select(col("a").alias("b"))
  df = copy(df)
  df.select(col("b").alias("c"))  # threw an error. Now it's fixed.
  ```

- Fixed a bug in `Session.create_dataframe` that the non-nullable field in a schema is not respected for boolean type. Note that this fix is only effective when the user has the privilege to create a temp table.
- Fixed a bug in SQL simplifier where non-select statements in `session.sql` dropped a SQL query when used with `limit()`.
- Fixed a bug that raised an exception when session parameter `ERROR_ON_NONDETERMINISTIC_UPDATE` is true.

### Behavior Changes (API Compatible)

- When parsing data types during a `to_pandas` operation, we rely on GS precision value to fix precision issues for large integer values. This may affect users where a column that was earlier returned as `int8` gets returned as `int64`. Users can fix this by explicitly specifying precision values for their return column.
- Aligned behavior for `Session.call` in case of table stored procedures where running `Session.call` would not trigger stored procedure unless a `collect()` operation was performed.
- `StoredProcedureRegistration` will now automatically add `snowflake-snowpark-python` as a package dependency. The added dependency will be on the client's local version of the library and an error is thrown if the server cannot support that version.

## 1.11.1 (2023-12-07)

### Bug Fixes

- Fixed a bug that numpy should not be imported at the top level of mock module.
- Added support for these new functions in `snowflake.snowpark.functions`:
  - `from_utc_timestamp`
  - `to_utc_timestamp`

## 1.11.0 (2023-12-05)

### New Features

- Add the `conn_error` attribute to `SnowflakeSQLException` that stores the whole underlying exception from `snowflake-connector-python`.
- Added support for `RelationalGroupedDataframe.pivot()` to access `pivot` in the following pattern `Dataframe.group_by(...).pivot(...)`.
- Added experimental feature: Local Testing Mode, which allows you to create and operate on Snowpark Python DataFrames locally without connecting to a Snowflake account. You can use the local testing framework to test your DataFrame operations locally, on your development machine or in a CI (continuous integration) pipeline, before deploying code changes to your account.

- Added support for `arrays_to_object` new functions in `snowflake.snowpark.functions`.
- Added support for the vector data type.

### Dependency Updates

- Bumped cloudpickle dependency to work with `cloudpickle==2.2.1`
- Updated ``snowflake-connector-python`` to `3.4.0`.

### Bug Fixes

- DataFrame column names quoting check now supports newline characters.
- Fix a bug where a DataFrame generated by `session.read.with_metadata` creates inconsistent table when doing `df.write.save_as_table`.

## 1.10.0 (2023-11-03)

### New Features

- Added support for managing case sensitivity in `DataFrame.to_local_iterator()`.
- Added support for specifying vectorized UDTF's input column names by using the optional parameter `input_names` in `UDTFRegistration.register/register_file` and `functions.pandas_udtf`. By default, `RelationalGroupedDataFrame.applyInPandas` will infer the column names from current dataframe schema.
- Add `sql_error_code` and `raw_message` attributes to `SnowflakeSQLException` when it is caused by a SQL exception.

### Bug Fixes

- Fixed a bug in `DataFrame.to_pandas()` where converting snowpark dataframes to pandas dataframes was losing precision on integers with more than 19 digits.
- Fixed a bug that `session.add_packages` can not handle requirement specifier that contains project name with underscore and version.
- Fixed a bug in `DataFrame.limit()` when `offset` is used and the parent `DataFrame` uses `limit`. Now the `offset` won't impact the parent DataFrame's `limit`.
- Fixed a bug in `DataFrame.write.save_as_table` where dataframes created from read api could not save data into snowflake because of invalid column name `$1`.

### Behavior change

- Changed the behavior of `date_format`:
  - The `format` argument changed from optional to required.
  - The returned result changed from a date object to a date-formatted string.
- When a window function, or a sequence-dependent data generator (`normal`, `zipf`, `uniform`, `seq1`, `seq2`, `seq4`, `seq8`) function is used, the sort and filter operation will no longer be flattened when generating the query.

## 1.9.0 (2023-10-13)

### New Features

- Added support for the Python 3.11 runtime environment.

### Dependency updates

- Added back the dependency of `typing-extensions`.

### Bug Fixes

- Fixed a bug where imports from permanent stage locations were ignored for temporary stored procedures, UDTFs, UDFs, and UDAFs.
- Revert back to using CTAS (create table as select) statement for `Dataframe.writer.save_as_table` which does not need insert permission for writing tables.

### New Features
- Support `PythonObjJSONEncoder` json-serializable objects for `ARRAY` and `OBJECT` literals.

## 1.8.0 (2023-09-14)

### New Features

- Added support for VOLATILE/IMMUTABLE keyword when registering UDFs.
- Added support for specifying clustering keys when saving dataframes using `DataFrame.save_as_table`.
- Accept `Iterable` objects input for `schema` when creating dataframes using `Session.create_dataframe`.
- Added the property `DataFrame.session` to return a `Session` object.
- Added the property `Session.session_id` to return an integer that represents session ID.
- Added the property `Session.connection` to return a `SnowflakeConnection` object .

- Added support for creating a Snowpark session from a configuration file or environment variables.

### Dependency updates

- Updated ``snowflake-connector-python`` to 3.2.0.

### Bug Fixes

- Fixed a bug where automatic package upload would raise `ValueError` even when compatible package version were added in `session.add_packages`.
- Fixed a bug where table stored procedures were not registered correctly when using `register_from_file`.
- Fixed a bug where dataframe joins failed with `invalid_identifier` error.
- Fixed a bug where `DataFrame.copy` disables SQL simplfier for the returned copy.
- Fixed a bug where `session.sql().select()` would fail if any parameters are specified to `session.sql()`

## 1.7.0 (2023-08-28)

### New Features

- Added parameters `external_access_integrations` and `secrets` when creating a UDF, UDTF or Stored Procedure from Snowpark Python to allow integration with external access.
- Added support for these new functions in `snowflake.snowpark.functions`:
  - `array_flatten`
  - `flatten`
- Added support for `apply_in_pandas` in `snowflake.snowpark.relational_grouped_dataframe`.
- Added support for replicating your local Python environment on Snowflake via `Session.replicate_local_environment`.

### Bug Fixes

- Fixed a bug where `session.create_dataframe` fails to properly set nullable columns where nullability was affected by order or data was given.
- Fixed a bug where `DataFrame.select` could not identify and alias columns in presence of table functions when output columns of table function overlapped with columns in dataframe.

### Behavior Changes

- When creating stored procedures, UDFs, UDTFs, UDAFs with parameter `is_permanent=False` will now create temporary objects even when `stage_name` is provided. The default value of `is_permanent` is `False` which is why if this value is not explicitly set to `True` for permanent objects, users will notice a change in behavior.
- `types.StructField` now enquotes column identifier by default.

## 1.6.1 (2023-08-02)

### New Features

- Added support for these new functions in `snowflake.snowpark.functions`:
  - `array_sort`
  - `sort_array`
  - `array_min`
  - `array_max`
  - `explode_outer`
- Added support for pure Python packages specified via `Session.add_requirements` or `Session.add_packages`. They are now usable in stored procedures and UDFs even if packages are not present on the Snowflake Anaconda channel.
  - Added Session parameter `custom_packages_upload_enabled` and `custom_packages_force_upload_enabled` to enable the support for pure Python packages feature mentioned above. Both parameters default to `False`.
- Added support for specifying package requirements by passing a Conda environment yaml file to `Session.add_requirements`.
- Added support for asynchronous execution of multi-query dataframes that contain binding variables.
- Added support for renaming multiple columns in `DataFrame.rename`.
- Added support for Geometry datatypes.
- Added support for `params` in `session.sql()` in stored procedures.
- Added support for user-defined aggregate functions (UDAFs). This feature is currently in private preview.
- Added support for vectorized UDTFs (user-defined table functions). This feature is currently in public preview.
- Added support for Snowflake Timestamp variants (i.e., `TIMESTAMP_NTZ`, `TIMESTAMP_LTZ`, `TIMESTAMP_TZ`)
  - Added `TimestampTimezone` as an argument in `TimestampType` constructor.
  - Added type hints `NTZ`, `LTZ`, `TZ` and `Timestamp` to annotate functions when registering UDFs.

### Improvements

- Removed redundant dependency `typing-extensions`.
- `DataFrame.cache_result` now creates temp table fully qualified names under current database and current schema.

### Bug Fixes

- Fixed a bug where type check happens on pandas before it is imported.
- Fixed a bug when creating a UDF from `numpy.ufunc`.
- Fixed a bug where `DataFrame.union` was not generating the correct `Selectable.schema_query` when SQL simplifier is enabled.

### Behavior Changes

- `DataFrameWriter.save_as_table` now respects the `nullable` field of the schema provided by the user or the inferred schema based on data from user input.

### Dependency updates

- Updated ``snowflake-connector-python`` to 3.0.4.

## 1.5.1 (2023-06-20)

### New Features

- Added support for the Python 3.10 runtime environment.

## 1.5.0 (2023-06-09)

### Behavior Changes

- Aggregation results, from functions such as `DataFrame.agg` and `DataFrame.describe`, no longer strip away non-printing characters from column names.

### New Features

- Added support for the Python 3.9 runtime environment.
- Added support for new functions in `snowflake.snowpark.functions`:
  - `array_generate_range`
  - `array_unique_agg`
  - `collect_set`
  - `sequence`
- Added support for registering and calling stored procedures with `TABLE` return type.
- Added support for parameter `length` in `StringType()` to specify the maximum number of characters that can be stored by the column.
- Added the alias `functions.element_at()` for `functions.get()`.
- Added the alias `Column.contains` for `functions.contains`.
- Added experimental feature `DataFrame.alias`.
- Added support for querying metadata columns from stage when creating `DataFrame` using `DataFrameReader`.
- Added support for `StructType.add` to append more fields to existing `StructType` objects.
- Added support for parameter `execute_as` in `StoredProcedureRegistration.register_from_file()` to specify stored procedure caller rights.

### Bug Fixes

- Fixed a bug where the `Dataframe.join_table_function` did not run all of the necessary queries to set up the join table function when SQL simplifier was enabled.
- Fixed type hint declaration for custom types - `ColumnOrName`, `ColumnOrLiteralStr`, `ColumnOrSqlExpr`, `LiteralType` and `ColumnOrLiteral` that were breaking `mypy` checks.
- Fixed a bug where `DataFrameWriter.save_as_table` and `DataFrame.copy_into_table` failed to parse fully qualified table names.

## 1.4.0 (2023-04-24)

### New Features

- Added support for `session.getOrCreate`.
- Added support for alias `Column.getField`.
- Added support for new functions in `snowflake.snowpark.functions`:
  - `date_add` and `date_sub` to make add and subtract operations easier.
  - `daydiff`
  - `explode`
  - `array_distinct`.
  - `regexp_extract`.
  - `struct`.
  - `format_number`.
  - `bround`.
  - `substring_index`
- Added parameter `skip_upload_on_content_match` when creating UDFs, UDTFs and stored procedures using `register_from_file` to skip uploading files to a stage if the same version of the files are already on the stage.
- Added support for `DataFrameWriter.save_as_table` method to take table names that contain dots.
- Flattened generated SQL when `DataFrame.filter()` or `DataFrame.order_by()` is followed by a projection statement (e.g. `DataFrame.select()`, `DataFrame.with_column()`).
- Added support for creating dynamic tables _(in private preview)_ using `Dataframe.create_or_replace_dynamic_table`.
- Added an optional argument `params` in `session.sql()` to support binding variables. Note that this is not supported in stored procedures yet.

### Bug Fixes

- Fixed a bug in `strtok_to_array` where an exception was thrown when a delimiter was passed in.
- Fixed a bug in `session.add_import` where the module had the same namespace as other dependencies.

## 1.3.0 (2023-03-28)

### New Features

- Added support for `delimiters` parameter in `functions.initcap()`.
- Added support for `functions.hash()` to accept a variable number of input expressions.
- Added API `Session.RuntimeConfig` for getting/setting/checking the mutability of any runtime configuration.
- Added support managing case sensitivity in `Row` results from `DataFrame.collect` using `case_sensitive` parameter.
- Added API `Session.conf` for getting, setting or checking the mutability of any runtime configuration.
- Added support for managing case sensitivity in `Row` results from `DataFrame.collect` using `case_sensitive` parameter.
- Added indexer support for `snowflake.snowpark.types.StructType`.
- Added a keyword argument `log_on_exception` to `Dataframe.collect` and `Dataframe.collect_no_wait` to optionally disable error logging for SQL exceptions.

### Bug Fixes

- Fixed a bug where a DataFrame set operation(`DataFrame.substract`, `DataFrame.union`, etc.) being called after another DataFrame set operation and `DataFrame.select` or `DataFrame.with_column` throws an exception.
- Fixed a bug where chained sort statements are overwritten by the SQL simplifier.

### Improvements

- Simplified JOIN queries to use constant subquery aliases (`SNOWPARK_LEFT`, `SNOWPARK_RIGHT`) by default. Users can disable this at runtime with `session.conf.set('use_constant_subquery_alias', False)` to use randomly generated alias names instead.
- Allowed specifying statement parameters in `session.call()`.
- Enabled the uploading of large pandas DataFrames in stored procedures by defaulting to a chunk size of 100,000 rows.

## 1.2.0 (2023-03-02)

### New Features

- Added support for displaying source code as comments in the generated scripts when registering stored procedures. This
  is enabled by default, turn off by specifying `source_code_display=False` at registration.
- Added a parameter `if_not_exists` when creating a UDF, UDTF or Stored Procedure from Snowpark Python to ignore creating the specified function or procedure if it already exists.
- Accept integers when calling `snowflake.snowpark.functions.get` to extract value from array.
- Added `functions.reverse` in functions to open access to Snowflake built-in function
  [reverse](https://docs.snowflake.com/en/sql-reference/functions/reverse).
- Added parameter `require_scoped_url` in snowflake.snowflake.files.SnowflakeFile.open() `(in Private Preview)` to replace `is_owner_file` is marked for deprecation.

### Bug Fixes

- Fixed a bug that overwrote `paramstyle` to `qmark` when creating a Snowpark session.
- Fixed a bug where `df.join(..., how="cross")` fails with `SnowparkJoinException: (1112): Unsupported using join type 'Cross'`.
- Fixed a bug where querying a `DataFrame` column created from chained function calls used a wrong column name.

## 1.1.0 (2023-01-26)

### New Features:

- Added `asc`, `asc_nulls_first`, `asc_nulls_last`, `desc`, `desc_nulls_first`, `desc_nulls_last`, `date_part` and `unix_timestamp` in functions.
- Added the property `DataFrame.dtypes` to return a list of column name and data type pairs.
- Added the following aliases:
  - `functions.expr()` for `functions.sql_expr()`.
  - `functions.date_format()` for `functions.to_date()`.
  - `functions.monotonically_increasing_id()` for `functions.seq8()`
  - `functions.from_unixtime()` for `functions.to_timestamp()`

### Bug Fixes:

- Fixed a bug in SQL simplifier that didn’t handle Column alias and join well in some cases. See https://github.com/snowflakedb/snowpark-python/issues/658 for details.
- Fixed a bug in SQL simplifier that generated wrong column names for function calls, NaN and INF.

### Improvements

- The session parameter `PYTHON_SNOWPARK_USE_SQL_SIMPLIFIER` is `True` after Snowflake 7.3 was released. In snowpark-python, `session.sql_simplifier_enabled` reads the value of `PYTHON_SNOWPARK_USE_SQL_SIMPLIFIER` by default, meaning that the SQL simplfier is enabled by default after the Snowflake 7.3 release. To turn this off, set `PYTHON_SNOWPARK_USE_SQL_SIMPLIFIER` in Snowflake to `False` or run `session.sql_simplifier_enabled = False` from Snowpark. It is recommended to use the SQL simplifier because it helps to generate more concise SQL.

## 1.0.0 (2022-11-01)

### New Features

- Added `Session.generator()` to create a new `DataFrame` using the Generator table function.
- Added a parameter `secure` to the functions that create a secure UDF or UDTF.

## 0.12.0 (2022-10-14)

### New Features

- Added new APIs for async job:
  - `Session.create_async_job()` to create an `AsyncJob` instance from a query id.
  - `AsyncJob.result()` now accepts argument `result_type` to return the results in different formats.
  - `AsyncJob.to_df()` returns a `DataFrame` built from the result of this asynchronous job.
  - `AsyncJob.query()` returns the SQL text of the executed query.
- `DataFrame.agg()` and `RelationalGroupedDataFrame.agg()` now accept variable-length arguments.
- Added parameters `lsuffix` and `rsuffix` to `DataFram.join()` and `DataFrame.cross_join()` to conveniently rename overlapping columns.
- Added `Table.drop_table()` so you can drop the temp table after `DataFrame.cache_result()`. `Table` is also a context manager so you can use the `with` statement to drop the cache temp table after use.
- Added `Session.use_secondary_roles()`.
- Added functions `first_value()` and `last_value()`. (contributed by @chasleslr)
- Added `on` as an alias for `using_columns` and `how` as an alias for `join_type` in `DataFrame.join()`.

### Bug Fixes

- Fixed a bug in `Session.create_dataframe()` that raised an error when `schema` names had special characters.
- Fixed a bug in which options set in `Session.read.option()` were not passed to `DataFrame.copy_into_table()` as default values.
- Fixed a bug in which `DataFrame.copy_into_table()` raises an error when a copy option has single quotes in the value.

## 0.11.0 (2022-09-28)

### Behavior Changes

- `Session.add_packages()` now raises `ValueError` when the version of a package cannot be found in Snowflake Anaconda channel. Previously, `Session.add_packages()` succeeded, and a `SnowparkSQLException` exception was raised later in the UDF/SP registration step.

### New Features:

- Added method `FileOperation.get_stream()` to support downloading stage files as stream.
- Added support in `functions.ntiles()` to accept int argument.
- Added the following aliases:
  - `functions.call_function()` for `functions.call_builtin()`.
  - `functions.function()` for `functions.builtin()`.
  - `DataFrame.order_by()` for `DataFrame.sort()`
  - `DataFrame.orderBy()` for `DataFrame.sort()`
- Improved `DataFrame.cache_result()` to return a more accurate `Table` class instead of a `DataFrame` class.
- Added support to allow `session` as the first argument when calling `StoredProcedure`.

### Improvements

- Improved nested query generation by flattening queries when applicable.
  - This improvement could be enabled by setting `Session.sql_simplifier_enabled = True`.
  - `DataFrame.select()`, `DataFrame.with_column()`, `DataFrame.drop()` and other select-related APIs have more flattened SQLs.
  - `DataFrame.union()`, `DataFrame.union_all()`, `DataFrame.except_()`, `DataFrame.intersect()`, `DataFrame.union_by_name()` have flattened SQLs generated when multiple set operators are chained.
- Improved type annotations for async job APIs.

### Bug Fixes

- Fixed a bug in which `Table.update()`, `Table.delete()`, `Table.merge()` try to reference a temp table that does not exist.

## 0.10.0 (2022-09-16)

### New Features:

- Added experimental APIs for evaluating Snowpark dataframes with asynchronous queries:
  - Added keyword argument `block` to the following action APIs on Snowpark dataframes (which execute queries) to allow asynchronous evaluations:
    - `DataFrame.collect()`, `DataFrame.to_local_iterator()`, `DataFrame.to_pandas()`, `DataFrame.to_pandas_batches()`, `DataFrame.count()`, `DataFrame.first()`.
    - `DataFrameWriter.save_as_table()`, `DataFrameWriter.copy_into_location()`.
    - `Table.delete()`, `Table.update()`, `Table.merge()`.
  - Added method `DataFrame.collect_nowait()` to allow asynchronous evaluations.
  - Added class `AsyncJob` to retrieve results from asynchronously executed queries and check their status.
- Added support for `table_type` in `Session.write_pandas()`. You can now choose from these `table_type` options: `"temporary"`, `"temp"`, and `"transient"`.
- Added support for using Python structured data (`list`, `tuple` and `dict`) as literal values in Snowpark.
- Added keyword argument `execute_as` to `functions.sproc()` and `session.sproc.register()` to allow registering a stored procedure as a caller or owner.
- Added support for specifying a pre-configured file format when reading files from a stage in Snowflake.

### Improvements:

- Added support for displaying details of a Snowpark session.

### Bug Fixes:

- Fixed a bug in which `DataFrame.copy_into_table()` and `DataFrameWriter.save_as_table()` mistakenly created a new table if the table name is fully qualified, and the table already exists.

### Deprecations:

- Deprecated keyword argument `create_temp_table` in `Session.write_pandas()`.
- Deprecated invoking UDFs using arguments wrapped in a Python list or tuple. You can use variable-length arguments without a list or tuple.

### Dependency updates

- Updated ``snowflake-connector-python`` to 2.7.12.

## 0.9.0 (2022-08-30)

### New Features:

- Added support for displaying source code as comments in the generated scripts when registering UDFs.
  This feature is turned on by default. To turn it off, pass the new keyword argument `source_code_display` as `False` when calling `register()` or `@udf()`.
- Added support for calling table functions from `DataFrame.select()`, `DataFrame.with_column()` and `DataFrame.with_columns()` which now take parameters of type `table_function.TableFunctionCall` for columns.
- Added keyword argument `overwrite` to `session.write_pandas()` to allow overwriting contents of a Snowflake table with that of a pandas DataFrame.
- Added keyword argument `column_order` to `df.write.save_as_table()` to specify the matching rules when inserting data into table in append mode.
- Added method `FileOperation.put_stream()` to upload local files to a stage via file stream.
- Added methods `TableFunctionCall.alias()` and `TableFunctionCall.as_()` to allow aliasing the names of columns that come from the output of table function joins.
- Added function `get_active_session()` in module `snowflake.snowpark.context` to get the current active Snowpark session.

### Bug Fixes:

- Fixed a bug in which batch insert should not raise an error when `statement_params` is not passed to the function.
- Fixed a bug in which column names should be quoted when `session.create_dataframe()` is called with dicts and a given schema.
- Fixed a bug in which creation of table should be skipped if the table already exists and is in append mode when calling `df.write.save_as_table()`.
- Fixed a bug in which third-party packages with underscores cannot be added when registering UDFs.

### Improvements:

- Improved function `function.uniform()` to infer the types of inputs `max_` and `min_` and cast the limits to `IntegerType` or `FloatType` correspondingly.

## 0.8.0 (2022-07-22)

### New Features:

- Added keyword only argument `statement_params` to the following methods to allow for specifying statement level parameters:
  - `collect`, `to_local_iterator`, `to_pandas`, `to_pandas_batches`,
    `count`, `copy_into_table`, `show`, `create_or_replace_view`, `create_or_replace_temp_view`, `first`, `cache_result`
    and `random_split` on class `snowflake.snowpark.Dateframe`.
  - `update`, `delete` and `merge` on class `snowflake.snowpark.Table`.
  - `save_as_table` and `copy_into_location` on class `snowflake.snowpark.DataFrameWriter`.
  - `approx_quantile`, `statement_params`, `cov` and `crosstab` on class `snowflake.snowpark.DataFrameStatFunctions`.
  - `register` and `register_from_file` on class `snowflake.snowpark.udf.UDFRegistration`.
  - `register` and `register_from_file` on class `snowflake.snowpark.udtf.UDTFRegistration`.
  - `register` and `register_from_file` on class `snowflake.snowpark.stored_procedure.StoredProcedureRegistration`.
  - `udf`, `udtf` and `sproc` in `snowflake.snowpark.functions`.
- Added support for `Column` as an input argument to `session.call()`.
- Added support for `table_type` in `df.write.save_as_table()`. You can now choose from these `table_type` options: `"temporary"`, `"temp"`, and `"transient"`.

### Improvements:

- Added validation of object name in `session.use_*` methods.
- Updated the query tag in SQL to escape it when it has special characters.
- Added a check to see if Anaconda terms are acknowledged when adding missing packages.

### Bug Fixes:

- Fixed the limited length of the string column in `session.create_dataframe()`.
- Fixed a bug in which `session.create_dataframe()` mistakenly converted 0 and `False` to `None` when the input data was only a list.
- Fixed a bug in which calling `session.create_dataframe()` using a large local dataset sometimes created a temp table twice.
- Aligned the definition of `function.trim()` with the SQL function definition.
- Fixed an issue where snowpark-python would hang when using the Python system-defined (built-in function) `sum` vs. the Snowpark `function.sum()`.

### Deprecations:

- Deprecated keyword argument `create_temp_table` in `df.write.save_as_table()`.

## 0.7.0 (2022-05-25)

### New Features:

- Added support for user-defined table functions (UDTFs).
  - Use function `snowflake.snowpark.functions.udtf()` to register a UDTF, or use it as a decorator to register the UDTF.
    - You can also use `Session.udtf.register()` to register a UDTF.
  - Use `Session.udtf.register_from_file()` to register a UDTF from a Python file.
- Updated APIs to query a table function, including both Snowflake built-in table functions and UDTFs.
  - Use function `snowflake.snowpark.functions.table_function()` to create a callable representing a table function and use it to call the table function in a query.
  - Alternatively, use function `snowflake.snowpark.functions.call_table_function()` to call a table function.
  - Added support for `over` clause that specifies `partition by` and `order by` when lateral joining a table function.
  - Updated `Session.table_function()` and `DataFrame.join_table_function()` to accept `TableFunctionCall` instances.

### Breaking Changes:

- When creating a function with `functions.udf()` and `functions.sproc()`, you can now specify an empty list for the `imports` or `packages` argument to indicate that no import or package is used for this UDF or stored procedure. Previously, specifying an empty list meant that the function would use session-level imports or packages.
- Improved the `__repr__` implementation of data types in `types.py`. The unused `type_name` property has been removed.
- Added a Snowpark-specific exception class for SQL errors. This replaces the previous `ProgrammingError` from the Python connector.

### Improvements:

- Added a lock to a UDF or UDTF when it is called for the first time per thread.
- Improved the error message for pickling errors that occurred during UDF creation.
- Included the query ID when logging the failed query.

### Bug Fixes:

- Fixed a bug in which non-integral data (such as timestamps) was occasionally converted to integer when calling `DataFrame.to_pandas()`.
- Fixed a bug in which `DataFrameReader.parquet()` failed to read a parquet file when its column contained spaces.
- Fixed a bug in which `DataFrame.copy_into_table()` failed when the dataframe is created by reading a file with inferred schemas.

### Deprecations

`Session.flatten()` and `DataFrame.flatten()`.

### Dependency Updates:

- Restricted the version of `cloudpickle` <= `2.0.0`.

## 0.6.0 (2022-04-27)

### New Features:

- Added support for vectorized UDFs with the input as a pandas DataFrame or pandas Series and the output as a pandas Series. This improves the performance of UDFs in Snowpark.
- Added support for inferring the schema of a DataFrame by default when it is created by reading a Parquet, Avro, or ORC file in the stage.
- Added functions `current_session()`, `current_statement()`, `current_user()`, `current_version()`, `current_warehouse()`, `date_from_parts()`, `date_trunc()`, `dayname()`, `dayofmonth()`, `dayofweek()`, `dayofyear()`, `grouping()`, `grouping_id()`, `hour()`, `last_day()`, `minute()`, `next_day()`, `previous_day()`, `second()`, `month()`, `monthname()`, `quarter()`, `year()`, `current_database()`, `current_role()`, `current_schema()`, `current_schemas()`, `current_region()`, `current_avaliable_roles()`, `add_months()`, `any_value()`, `bitnot()`, `bitshiftleft()`, `bitshiftright()`, `convert_timezone()`, `uniform()`, `strtok_to_array()`, `sysdate()`, `time_from_parts()`,  `timestamp_from_parts()`, `timestamp_ltz_from_parts()`, `timestamp_ntz_from_parts()`, `timestamp_tz_from_parts()`, `weekofyear()`, `percentile_cont()` to `snowflake.snowflake.functions`.

### Breaking Changes:

- Expired deprecations:
  - Removed the following APIs that were deprecated in 0.4.0: `DataFrame.groupByGroupingSets()`, `DataFrame.naturalJoin()`, `DataFrame.joinTableFunction`, `DataFrame.withColumns()`, `Session.getImports()`, `Session.addImport()`, `Session.removeImport()`, `Session.clearImports()`, `Session.getSessionStage()`, `Session.getDefaultDatabase()`, `Session.getDefaultSchema()`, `Session.getCurrentDatabase()`, `Session.getCurrentSchema()`, `Session.getFullyQualifiedCurrentSchema()`.

### Improvements:

- Added support for creating an empty `DataFrame` with a specific schema using the `Session.create_dataframe()` method.
- Changed the logging level from `INFO` to `DEBUG` for several logs (e.g., the executed query) when evaluating a dataframe.
- Improved the error message when failing to create a UDF due to pickle errors.

### Bug Fixes:

- Removed pandas hard dependencies in the `Session.create_dataframe()` method.

### Dependency Updates:

- Added `typing-extension` as a new dependency with the version >= `4.1.0`.

## 0.5.0 (2022-03-22)

### New Features

- Added stored procedures API.
  - Added `Session.sproc` property and `sproc()` to `snowflake.snowpark.functions`, so you can register stored procedures.
  - Added `Session.call` to call stored procedures by name.
- Added `UDFRegistration.register_from_file()` to allow registering UDFs from Python source files or zip files directly.
- Added `UDFRegistration.describe()` to describe a UDF.
- Added `DataFrame.random_split()` to provide a way to randomly split a dataframe.
- Added functions `md5()`, `sha1()`, `sha2()`, `ascii()`, `initcap()`, `length()`, `lower()`, `lpad()`, `ltrim()`, `rpad()`, `rtrim()`, `repeat()`, `soundex()`, `regexp_count()`, `replace()`, `charindex()`, `collate()`, `collation()`, `insert()`, `left()`, `right()`, `endswith()` to `snowflake.snowpark.functions`.
- Allowed `call_udf()` to accept literal values.
- Provided a `distinct` keyword in `array_agg()`.

### Bug Fixes:

- Fixed an issue that caused `DataFrame.to_pandas()` to have a string column if `Column.cast(IntegerType())` was used.
- Fixed a bug in `DataFrame.describe()` when there is more than one string column.

## 0.4.0 (2022-02-15)

### New Features

- You can now specify which Anaconda packages to use when defining UDFs.
  - Added `add_packages()`, `get_packages()`, `clear_packages()`, and `remove_package()`, to class `Session`.
  - Added `add_requirements()` to `Session` so you can use a requirements file to specify which packages this session will use.
  - Added parameter `packages` to function `snowflake.snowpark.functions.udf()` and method `UserDefinedFunction.register()` to indicate UDF-level Anaconda package dependencies when creating a UDF.
  - Added parameter `imports` to `snowflake.snowpark.functions.udf()` and `UserDefinedFunction.register()` to specify UDF-level code imports.
- Added a parameter `session` to function `udf()` and `UserDefinedFunction.register()` so you can specify which session to use to create a UDF if you have multiple sessions.
- Added types `Geography` and `Variant` to `snowflake.snowpark.types` to be used as type hints for Geography and Variant data when defining a UDF.
- Added support for Geography geoJSON data.
- Added `Table`, a subclass of `DataFrame` for table operations:
  - Methods `update` and `delete` update and delete rows of a table in Snowflake.
  - Method `merge` merges data from a `DataFrame` to a `Table`.
  - Override method `DataFrame.sample()` with an additional parameter `seed`, which works on tables but not on view and sub-queries.
- Added `DataFrame.to_local_iterator()` and `DataFrame.to_pandas_batches()` to allow getting results from an iterator when the result set returned from the Snowflake database is too large.
- Added `DataFrame.cache_result()` for caching the operations performed on a `DataFrame` in a temporary table.
  Subsequent operations on the original `DataFrame` have no effect on the cached result `DataFrame`.
- Added property `DataFrame.queries` to get SQL queries that will be executed to evaluate the `DataFrame`.
- Added `Session.query_history()` as a context manager to track SQL queries executed on a session, including all SQL queries to evaluate `DataFrame`s created from a session. Both query ID and query text are recorded.
- You can now create a `Session` instance from an existing established `snowflake.connector.SnowflakeConnection`. Use parameter `connection` in `Session.builder.configs()`.
- Added `use_database()`, `use_schema()`, `use_warehouse()`, and `use_role()` to class `Session` to switch database/schema/warehouse/role after a session is created.
- Added `DataFrameWriter.copy_into_table()` to unload a `DataFrame` to stage files.
- Added `DataFrame.unpivot()`.
- Added `Column.within_group()` for sorting the rows by columns with some aggregation functions.
- Added functions `listagg()`, `mode()`, `div0()`, `acos()`, `asin()`, `atan()`, `atan2()`, `cos()`, `cosh()`, `sin()`, `sinh()`, `tan()`, `tanh()`, `degrees()`, `radians()`, `round()`, `trunc()`, and `factorial()` to `snowflake.snowflake.functions`.
- Added an optional argument `ignore_nulls` in function `lead()` and `lag()`.
- The `condition` parameter of function `when()` and `iff()` now accepts SQL expressions.

### Improvements

- All function and method names have been renamed to use the snake case naming style, which is more Pythonic. For convenience, some camel case names are kept as aliases to the snake case APIs. It is recommended to use the snake case APIs.
  - Deprecated these methods on class `Session` and replaced them with their snake case equivalents: `getImports()`, `addImports()`, `removeImport()`, `clearImports()`, `getSessionStage()`, `getDefaultSchema()`, `getDefaultSchema()`, `getCurrentDatabase()`, `getFullyQualifiedCurrentSchema()`.
  - Deprecated these methods on class `DataFrame` and replaced them with their snake case equivalents: `groupingByGroupingSets()`, `naturalJoin()`, `withColumns()`, `joinTableFunction()`.
- Property `DataFrame.columns` is now consistent with `DataFrame.schema.names` and the Snowflake database `Identifier Requirements`.
- `Column.__bool__()` now raises a `TypeError`. This will ban the use of logical operators `and`, `or`, `not` on `Column` object, for instance `col("a") > 1 and col("b") > 2` will raise the `TypeError`. Use `(col("a") > 1) & (col("b") > 2)` instead.
- Changed `PutResult` and `GetResult` to subclass `NamedTuple`.
- Fixed a bug which raised an error when the local path or stage location has a space or other special characters.
- Changed `DataFrame.describe()` so that non-numeric and non-string columns are ignored instead of raising an exception.

### Dependency updates

- Updated ``snowflake-connector-python`` to 2.7.4.

## 0.3.0 (2022-01-09)

### New Features

- Added `Column.isin()`, with an alias `Column.in_()`.
- Added `Column.try_cast()`, which is a special version of `cast()`. It tries to cast a string expression to other types and returns `null` if the cast is not possible.
- Added `Column.startswith()` and `Column.substr()` to process string columns.
- `Column.cast()` now also accepts a `str` value to indicate the cast type in addition to a `DataType` instance.
- Added `DataFrame.describe()` to summarize stats of a `DataFrame`.
- Added `DataFrame.explain()` to print the query plan of a `DataFrame`.
- `DataFrame.filter()` and `DataFrame.select_expr()` now accepts a sql expression.
- Added a new `bool` parameter `create_temp_table` to methods `DataFrame.saveAsTable()` and `Session.write_pandas()` to optionally create a temp table.
- Added `DataFrame.minus()` and `DataFrame.subtract()` as aliases to `DataFrame.except_()`.
- Added `regexp_replace()`, `concat()`, `concat_ws()`, `to_char()`, `current_timestamp()`, `current_date()`, `current_time()`, `months_between()`, `cast()`, `try_cast()`, `greatest()`, `least()`, and `hash()` to module `snowflake.snowpark.functions`.

### Bug Fixes

- Fixed an issue where `Session.createDataFrame(pandas_df)` and `Session.write_pandas(pandas_df)` raise an exception when the `pandas DataFrame` has spaces in the column name.
- `DataFrame.copy_into_table()` sometimes prints an `error` level log entry while it actually works. It's fixed now.
- Fixed an API docs issue where some `DataFrame` APIs are missing from the docs.

### Dependency updates

- Update ``snowflake-connector-python`` to 2.7.2, which upgrades ``pyarrow`` dependency to 6.0.x. Refer to the [python connector 2.7.2 release notes](https://pypi.org/project/snowflake-connector-python/2.7.2/) for more details.

## 0.2.0 (2021-12-02)

### New Features

- Updated the `Session.createDataFrame()` method for creating a `DataFrame` from a pandas DataFrame.
- Added the `Session.write_pandas()` method for writing a `pandas DataFrame` to a table in Snowflake and getting a `Snowpark DataFrame` object back.
- Added new classes and methods for calling window functions.
- Added the new functions `cume_dist()`, to find the cumulative distribution of a value with regard to other values within a window partition,
  and `row_number()`, which returns a unique row number for each row within a window partition.
- Added functions for computing statistics for DataFrames in the `DataFrameStatFunctions` class.
- Added functions for handling missing values in a DataFrame in the `DataFrameNaFunctions` class.
- Added new methods `rollup()`, `cube()`, and `pivot()` to the `DataFrame` class.
- Added the `GroupingSets` class, which you can use with the DataFrame groupByGroupingSets method to perform a SQL GROUP BY GROUPING SETS.
- Added the new `FileOperation(session)`
  class that you can use to upload and download files to and from a stage.
- Added the `DataFrame.copy_into_table()`
  method for loading data from files in a stage into a table.
- In CASE expressions, the functions `when()` and `otherwise()`
  now accept Python types in addition to `Column` objects.
- When you register a UDF you can now optionally set the `replace` parameter to `True` to overwrite an existing UDF with the same name.

### Improvements

- UDFs are now compressed before they are uploaded to the server. This makes them about 10 times smaller, which can help
  when you are using large ML model files.
- When the size of a UDF is less than 8196 bytes, it will be uploaded as in-line code instead of uploaded to a stage.

### Bug Fixes

- Fixed an issue where the statement `df.select(when(col("a") == 1, 4).otherwise(col("a"))), [Row(4), Row(2), Row(3)]` raised an exception.
- Fixed an issue where `df.toPandas()` raised an exception when a DataFrame was created from large local data.

## 0.1.0 (2021-10-26)

Start of Private Preview<|MERGE_RESOLUTION|>--- conflicted
+++ resolved
@@ -11,6 +11,7 @@
   - to_timestamp_tz
 - Added support for ASOF JOIN type.
 - Added support for the following local testing APIs:
+  - to_double
   - to_timestamp
   - to_timestamp_ltz
   - to_timestamp_ntz
@@ -18,13 +19,6 @@
   - greatest
   - least
   - dateadd
-<<<<<<< HEAD
-- Added support for ASOF JOIN type.
-- Added support for dataframe functions:
-  - to_double
-- Added support for the following local testing APIs:
-=======
->>>>>>> 7d2f4bb1
   - Session.get_current_account
   - Session.get_current_warehouse
   - Session.get_current_role

--- conflicted
+++ resolved
@@ -10,10 +10,7 @@
   - `array_min`
   - `array_max`
 - Added support for pure Python packages specified via `Session.add_requirements` or `Session.add_packages`, now usable in stored procedures and UDFs even if packages are not present on the Snowflake Anaconda channel.
-<<<<<<< HEAD
 - Added support for specifying package requirements by passing a Conda environment yaml file to `Session.add_requirements`.
-=======
->>>>>>> a4e0cb65
 - Added support for async execution of multi-query dataframe containing binding variables.
 - Added support for renaming multiple columns in `DataFrame.rename`.
 - Added support for Geometry datatypes.

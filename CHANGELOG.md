# Release History

## 1.21.0 (TBD)

### Snowpark Python API Updates

#### New Features
- Added support for `snowflake.snowpark.testing.assert_dataframe_equal` that is a util function to check the equality of two Snowpark DataFrames.

#### Improvements

- Added support server side string size limitations.
- Added support to create and invoke stored procedures, UDFs and UDTFs with optional arguments.
- Added support for column lineage in the DataFrame.lineage.trace API.
- Added support for passing `INFER_SCHEMA` options to `DataFrameReader` via `INFER_SCHEMA_OPTIONS`.
- Added support for automatically cleaning up temporary tables created by `df.cache_result()` in the current session, when the DataFrame is no longer referenced (i.e., gets garbage collected). It is still an experimental feature not enabled by default, and can be enabled by setting `session.auto_clean_up_temp_table_enabled` to `True`.

#### Bug Fixes

- Fixed a bug where SQL generated for selecting `*` column has an incorrect subquery.
- Fixed a bug in `DataFrame.to_pandas_batches` where the iterator could throw an error if certain transformation is made to the pandas dataframe due to wrong isolation level.
- Fixed a bug in `DataFrame.lineage.trace` to split the quoted feature view's name and version correctly.

### Snowpark Local Testing Updates

#### New Features
- Added support for the following APIs:
  - snowflake.snowpark.functions
    - rank
    - dense_rank
    - percent_rank
    - cume_dist
    - ntile
    - datediff

#### Bug Fixes
- Fixed a bug that Window Functions LEAD and LAG do not handle option `ignore_nulls` properly.
- Fixed a bug where values were not populated into the result DataFrame during the insertion of table merge operation.

#### Improvements
- Fix pandas FutureWarning about integer indexing.

### Snowpark pandas API Updates
#### New Features
- Added support for `DataFrame.backfill`, `DataFrame.bfill`, `Series.backfill`, and `Series.bfill`.
- Added support for `DataFrame.compare` and `Series.compare` with default parameters.
- Added support for `Series.dt.microsecond` and `Series.dt.nanosecond`.
- Added support for `Index.is_unique` and `Index.has_duplicates`.
- Added support for `Index.equals`.
- Added support for `Index.value_counts`.
- Added support for `Series.dt.day_name` and `Series.dt.month_name`.
- Added support for indexing on Index, e.g., `df.index[:10]`.
- Added support for `DataFrame.unstack` and `Series.unstack`.
- Added support for `DataFrame.asfreq` and `Series.asfreq`.
- Added support for `Series.dt.is_month_start` and `Series.dt.is_month_end`.
- Added support for `Index.all` and `Index.any`.
- Added support for `Series.dt.is_year_start` and `Series.dt.is_year_end`.
<<<<<<< HEAD
- Added support for `Series.argmax` and `Series.argmin`.
=======
- Added support for `Series.dt.is_quarter_start` and `Series.dt.is_quarter_end`.
>>>>>>> 74ff08d6

#### Improvements
- Removed the public preview warning message upon importing Snowpark pandas.
- Removed unnecessary count query from `SnowflakeQueryCompiler.is_series_like` method.

#### Bug Fixes
- Made passing an unsupported aggregation function to `pivot_table` raise `NotImplementedError` instead of `KeyError`.
- Removed axis labels and callable names from error messages and telemetry about unsupported aggregations.
- Fixed AssertionError in `Series.drop_duplicates` and `DataFrame.drop_duplicates` when called after `sort_values`.
- Fixed a bug in `Index.to_frame` where the result frame's column name may be wrong where name is unspecified.  
- Fixed a bug where some Index docstrings are ignored. 


## 1.20.0 (2024-07-17)

### Snowpark Python API Updates

#### Improvements

- Added distributed tracing using open telemetry APIs for table stored procedure function in `DataFrame`:
  - `_execute_and_get_query_id`
- Added support for the `arrays_zip` function.
- Improves performance for binary column expression and `df._in` by avoiding unnecessary cast for numeric values. You can enable this optimization by setting `session.eliminate_numeric_sql_value_cast_enabled = True`.
- Improved error message for `write_pandas` when the target table does not exist and `auto_create_table=False`.
- Added open telemetry tracing on UDxF functions in Snowpark.
- Added open telemetry tracing on stored procedure registration in Snowpark.
- Added a new optional parameter called `format_json` to the `Session.SessionBuilder.app_name` function that sets the app name in the `Session.query_tag` in JSON format. By default, this parameter is set to `False`.

#### Bug Fixes
- Fixed a bug where SQL generated for `lag(x, 0)` was incorrect and failed with error message `argument 1 to function LAG needs to be constant, found 'SYSTEM$NULL_TO_FIXED(null)'`.

### Snowpark Local Testing Updates

#### New Features

- Added support for the following APIs:
  - snowflake.snowpark.functions
    - random
- Added new parameters to `patch` function when registering a mocked function:
  - `distinct` allows an alternate function to be specified for when a sql function should be distinct.
  - `pass_column_index` passes a named parameter `column_index` to the mocked function that contains the pandas.Index for the input data.
  - `pass_row_index` passes a named parameter `row_index` to the mocked function that is the 0 indexed row number the function is currently operating on.
  - `pass_input_data` passes a named parameter `input_data` to the mocked function that contains the entire input dataframe for the current expression.
  - Added support for the `column_order` parameter to method `DataFrameWriter.save_as_table`.


#### Bug Fixes
- Fixed a bug that caused DecimalType columns to be incorrectly truncated to integer precision when used in BinaryExpressions.

### Snowpark pandas API Updates

#### New Features
- Added support for `DataFrameGroupBy.all`, `SeriesGroupBy.all`, `DataFrameGroupBy.any`, and `SeriesGroupBy.any`.
- Added support for `DataFrame.nlargest`, `DataFrame.nsmallest`, `Series.nlargest` and `Series.nsmallest`.
- Added support for `replace` and `frac > 1` in `DataFrame.sample` and `Series.sample`.
- Added support for `read_excel` (Uses local pandas for processing)
- Added support for `Series.at`, `Series.iat`, `DataFrame.at`, and `DataFrame.iat`.
- Added support for `Series.dt.isocalendar`.
- Added support for `Series.case_when` except when condition or replacement is callable.
- Added documentation pages for `Index` and its APIs.
- Added support for `DataFrame.assign`.
- Added support for `DataFrame.stack`.
- Added support for `DataFrame.pivot` and `pd.pivot`.
- Added support for `DataFrame.to_csv` and `Series.to_csv`.
- Added partial support for `Series.str.translate` where the values in the `table` are single-codepoint strings.
- Added support for `DataFrame.corr`.
- Allow `df.plot()` and `series.plot()` to be called, materializing the data into the local client
- Added support for `DataFrameGroupBy` and `SeriesGroupBy` aggregations `first` and `last`
- Added support for `DataFrameGroupBy.get_group`.
- Added support for `limit` parameter when `method` parameter is used in `fillna`.
- Added partial support for `Series.str.translate` where the values in the `table` are single-codepoint strings.
- Added support for `DataFrame.corr`.
- Added support for `DataFrame.equals` and `Series.equals`.
- Added support for `DataFrame.reindex` and `Series.reindex`.
- Added support for `Index.astype`.
- Added support for `Index.unique` and `Index.nunique`.
- Added support for `Index.sort_values`.

#### Bug Fixes
- Fixed an issue when using np.where and df.where when the scalar 'other' is the literal 0.
- Fixed a bug regarding precision loss when converting to Snowpark pandas `DataFrame` or `Series` with `dtype=np.uint64`.
- Fixed bug where `values` is set to `index` when `index` and `columns` contain all columns in DataFrame during `pivot_table`.

#### Improvements
- Added support for `Index.copy()`
- Added support for Index APIs: `dtype`, `values`, `item()`, `tolist()`, `to_series()` and `to_frame()`
- Expand support for DataFrames with no rows in `pd.pivot_table` and `DataFrame.pivot_table`.
- Added support for `inplace` parameter in `DataFrame.sort_index` and `Series.sort_index`.


## 1.19.0 (2024-06-25)

### Snowpark Python API Updates

#### New Features

- Added support for `to_boolean` function.
- Added documentation pages for Index and its APIs.

#### Bug Fixes

- Fixed a bug where python stored procedure with table return type fails when run in a task.
- Fixed a bug where df.dropna fails due to `RecursionError: maximum recursion depth exceeded` when the DataFrame has more than 500 columns.
- Fixed a bug where `AsyncJob.result("no_result")` doesn't wait for the query to finish execution.


### Snowpark Local Testing Updates

#### New Features

- Added support for the `strict` parameter when registering UDFs and Stored Procedures.

#### Bug Fixes

- Fixed a bug in convert_timezone that made the setting the source_timezone parameter return an error.
- Fixed a bug where creating DataFrame with empty data of type `DateType` raises `AttributeError`.
- Fixed a bug that table merge fails when update clause exists but no update takes place.
- Fixed a bug in mock implementation of `to_char` that raises `IndexError` when incoming column has nonconsecutive row index.
- Fixed a bug in handling of `CaseExpr` expressions that raises `IndexError` when incoming column has nonconsecutive row index.
- Fixed a bug in implementation of `Column.like` that raises `IndexError` when incoming column has nonconsecutive row index.

#### Improvements

- Added support for type coercion in the implementation of DataFrame.replace, DataFrame.dropna and the mock function `iff`.

### Snowpark pandas API Updates

#### New Features

- Added partial support for `DataFrame.pct_change` and `Series.pct_change` without the `freq` and `limit` parameters.
- Added support for `Series.str.get`.
- Added support for `Series.dt.dayofweek`, `Series.dt.day_of_week`, `Series.dt.dayofyear`, and `Series.dt.day_of_year`.
- Added support for `Series.str.__getitem__` (`Series.str[...]`).
- Added support for `Series.str.lstrip` and `Series.str.rstrip`.
- Added support for `DataFrameGroupBy.size` and `SeriesGroupBy.size`.
- Added support for `DataFrame.expanding` and `Series.expanding` for aggregations `count`, `sum`, `min`, `max`, `mean`, `std`, `var`, and `sem` with `axis=0`.
- Added support for `DataFrame.rolling` and `Series.rolling` for aggregation `count` with `axis=0`.
- Added support for `Series.str.match`.
- Added support for `DataFrame.resample` and `Series.resample` for aggregations `size`, `first`, and `last`.
- Added support for `DataFrameGroupBy.all`, `SeriesGroupBy.all`, `DataFrameGroupBy.any`, and `SeriesGroupBy.any`.
- Added support for `DataFrame.nlargest`, `DataFrame.nsmallest`, `Series.nlargest` and `Series.nsmallest`.
- Added support for `replace` and `frac > 1` in `DataFrame.sample` and `Series.sample`.
- Added support for `read_excel` (Uses local pandas for processing)
- Added support for `Series.at`, `Series.iat`, `DataFrame.at`, and `DataFrame.iat`.
- Added support for `Series.dt.isocalendar`.
- Added support for `Series.case_when` except when condition or replacement is callable.
- Added documentation pages for `Index` and its APIs.
- Added support for `DataFrame.assign`.
- Added support for `DataFrame.stack`.
- Added support for `DataFrame.pivot` and `pd.pivot`.
- Added support for `DataFrame.to_csv` and `Series.to_csv`.
- Added support for `Index.T`.

#### Bug Fixes

- Fixed a bug that causes output of GroupBy.aggregate's columns to be ordered incorrectly.
- Fixed a bug where `DataFrame.describe` on a frame with duplicate columns of differing dtypes could cause an error or incorrect results.
- Fixed a bug in `DataFrame.rolling` and `Series.rolling` so `window=0` now throws `NotImplementedError` instead of `ValueError`

#### Improvements

- Added support for named aggregations in `DataFrame.aggregate` and `Series.aggregate` with `axis=0`.
- `pd.read_csv` reads using the native pandas CSV parser, then uploads data to snowflake using parquet. This enables most of the parameters supported by `read_csv` including date parsing and numeric conversions. Uploading via parquet is roughly twice as fast as uploading via CSV.
- Initial work to support an `pd.Index` directly in Snowpark pandas. Support for `pd.Index` as a first-class component of Snowpark pandas is coming soon.
- Added a lazy index constructor and support for `len`, `shape`, `size`, `empty`, `to_pandas()` and `names`. For `df.index`, Snowpark pandas creates a lazy index object.
- For `df.columns`, Snowpark pandas supports a non-lazy version of an `Index` since the data is already stored locally.

## 1.18.0 (2024-05-28)

### Snowpark Python API Updates

#### Improvements

- Improved error message to remind users set `{"infer_schema": True}` when reading csv file without specifying its schema.
- Improved error handling for `Session.create_dataframe` when called with more than 512 rows and using `format` or `pyformat` `paramstyle`.

### Snowpark pandas API Updates

#### New Features

- Added `DataFrame.cache_result` and `Series.cache_result` methods for users to persist DataFrames and Series to a temporary table lasting the duration of the session to improve latency of subsequent operations.

#### Bug Fixes

#### Improvements

- Added partial support for `DataFrame.pivot_table` with no `index` parameter, as well as for `margins` parameter.
- Updated the signature of `DataFrame.shift`/`Series.shift`/`DataFrameGroupBy.shift`/`SeriesGroupBy.shift` to match pandas 2.2.1. Snowpark pandas does not yet support the newly-added `suffix` argument, or sequence values of `periods`.
- Re-added support for `Series.str.split`.

#### Bug Fixes

- Fixed how we support mixed columns for string methods (`Series.str.*`).

### Snowpark Local Testing Updates

#### New Features

- Added support for the following DataFrameReader read options to file formats `csv` and `json`:
  - PURGE
  - PATTERN
  - INFER_SCHEMA with value being `False`
  - ENCODING with value being `UTF8`
- Added support for `DataFrame.analytics.moving_agg` and `DataFrame.analytics.cumulative_agg_agg`.
- Added support for `if_not_exists` parameter during UDF and stored procedure registration.

#### Bug Fixes

- Fixed a bug that when processing time format, fractional second part is not handled properly.
- Fixed a bug that caused function calls on `*` to fail.
- Fixed a bug that prevented creation of map and struct type objects.
- Fixed a bug that function `date_add` was unable to handle some numeric types.
- Fixed a bug that `TimestampType` casting resulted in incorrect data.
- Fixed a bug that caused `DecimalType` data to have incorrect precision in some cases.
- Fixed a bug where referencing missing table or view raises confusing `IndexError`.
- Fixed a bug that mocked function `to_timestamp_ntz` can not handle None data.
- Fixed a bug that mocked UDFs handles output data of None improperly.
- Fixed a bug where `DataFrame.with_column_renamed` ignores attributes from parent DataFrames after join operations.
- Fixed a bug that integer precision of large value gets lost when converted to pandas DataFrame.
- Fixed a bug that the schema of datetime object is wrong when create DataFrame from a pandas DataFrame.
- Fixed a bug in the implementation of `Column.equal_nan` where null data is handled incorrectly.
- Fixed a bug where `DataFrame.drop` ignore attributes from parent DataFrames after join operations.
- Fixed a bug in mocked function `date_part` where Column type is set wrong.
- Fixed a bug where `DataFrameWriter.save_as_table` does not raise exceptions when inserting null data into non-nullable columns.
- Fixed a bug in the implementation of `DataFrameWriter.save_as_table` where
  - Append or Truncate fails when incoming data has different schema than existing table.
  - Truncate fails when incoming data does not specify columns that are nullable.

#### Improvements

- Removed dependency check for `pyarrow` as it is not used.
- Improved target type coverage of `Column.cast`, adding support for casting to boolean and all integral types.
- Aligned error experience when calling UDFs and stored procedures.
- Added appropriate error messages for `is_permanent` and `anonymous` options in UDFs and stored procedures registration to make it more clear that those features are not yet supported.
- File read operation with unsupported options and values now raises `NotImplementedError` instead of warnings and unclear error information.

## 1.17.0 (2024-05-21)

### Snowpark Python API Updates

#### New Features

- Added support to add a comment on tables and views using the functions listed below:
  - `DataFrameWriter.save_as_table`
  - `DataFrame.create_or_replace_view`
  - `DataFrame.create_or_replace_temp_view`
  - `DataFrame.create_or_replace_dynamic_table`

#### Improvements

- Improved error message to remind users to set `{"infer_schema": True}` when reading CSV file without specifying its schema.

### Snowpark pandas API Updates

#### New Features

- Start of Public Preview of Snowpark pandas API. Refer to the [Snowpark pandas API Docs](https://docs.snowflake.com/developer-guide/snowpark/python/snowpark-pandas) for more details.

### Snowpark Local Testing Updates

#### New Features

- Added support for NumericType and VariantType data conversion in the mocked function `to_timestamp_ltz`, `to_timestamp_ntz`, `to_timestamp_tz` and `to_timestamp`.
- Added support for DecimalType, BinaryType, ArrayType, MapType, TimestampType, DateType and TimeType data conversion in the mocked function `to_char`.
- Added support for the following APIs:
  - snowflake.snowpark.functions:
    - to_varchar
  - snowflake.snowpark.DataFrame:
    - pivot
  - snowflake.snowpark.Session:
    - cancel_all
- Introduced a new exception class `snowflake.snowpark.mock.exceptions.SnowparkLocalTestingException`.
- Added support for casting to FloatType

#### Bug Fixes

- Fixed a bug that stored procedure and UDF should not remove imports already in the `sys.path` during the clean-up step.
- Fixed a bug that when processing datetime format, the fractional second part is not handled properly.
- Fixed a bug that on Windows platform that file operations was unable to properly handle file separator in directory name.
- Fixed a bug that on Windows platform that when reading a pandas dataframe, IntervalType column with integer data can not be processed.
- Fixed a bug that prevented users from being able to select multiple columns with the same alias.
- Fixed a bug that `Session.get_current_[schema|database|role|user|account|warehouse]` returns upper-cased identifiers when identifiers are quoted.
- Fixed a bug that function `substr` and `substring` can not handle 0-based `start_expr`.

#### Improvements

- Standardized the error experience by raising `SnowparkLocalTestingException` in error cases which is on par with `SnowparkSQLException` raised in non-local execution.
- Improved error experience of `Session.write_pandas` method that `NotImplementError` will be raised when called.
- Aligned error experience with reusing a closed session in non-local execution.

## 1.16.0 (2024-05-07)

### New Features

- Support stored procedure register with packages given as Python modules.
- Added snowflake.snowpark.Session.lineage.trace to explore data lineage of snowfake objects.
- Added support for structured type schema parsing.

### Bug Fixes

- Fixed a bug when inferring schema, single quotes are added to stage files already have single quotes.

### Local Testing Updates

#### New Features

- Added support for StringType, TimestampType and VariantType data conversion in the mocked function `to_date`.
- Added support for the following APIs:
  - snowflake.snowpark.functions
    - get
    - concat
    - concat_ws

#### Bug Fixes

- Fixed a bug that caused `NaT` and `NaN` values to not be recognized.
- Fixed a bug where, when inferring a schema, single quotes were added to stage files that already had single quotes.
- Fixed a bug where `DataFrameReader.csv` was unable to handle quoted values containing a delimiter.
- Fixed a bug that when there is `None` value in an arithmetic calculation, the output should remain `None` instead of `math.nan`.
- Fixed a bug in function `sum` and `covar_pop` that when there is `math.nan` in the data, the output should also be `math.nan`.
- Fixed a bug that stage operation can not handle directories.
- Fixed a bug that `DataFrame.to_pandas` should take Snowflake numeric types with precision 38 as `int64`.

## 1.15.0 (2024-04-24)

### New Features

- Added `truncate` save mode in `DataFrameWrite` to overwrite existing tables by truncating the underlying table instead of dropping it.
- Added telemetry to calculate query plan height and number of duplicate nodes during collect operations.
- Added the functions below to unload data from a `DataFrame` into one or more files in a stage:
  - `DataFrame.write.json`
  - `DataFrame.write.csv`
  - `DataFrame.write.parquet`
- Added distributed tracing using open telemetry APIs for action functions in `DataFrame` and `DataFrameWriter`:
  - snowflake.snowpark.DataFrame:
    - collect
    - collect_nowait
    - to_pandas
    - count
    - show
  - snowflake.snowpark.DataFrameWriter:
    - save_as_table
- Added support for snow:// URLs to `snowflake.snowpark.Session.file.get` and `snowflake.snowpark.Session.file.get_stream`
- Added support to register stored procedures and UDxFs with a `comment`.
- UDAF client support is ready for public preview. Please stay tuned for the Snowflake announcement of UDAF public preview.
- Added support for dynamic pivot.  This feature is currently in private preview.

### Improvements

- Improved the generated query performance for both compilation and execution by converting duplicate subqueries to Common Table Expressions (CTEs). It is still an experimental feature not enabled by default, and can be enabled by setting `session.cte_optimization_enabled` to `True`.

### Bug Fixes

- Fixed a bug where `statement_params` was not passed to query executions that register stored procedures and user defined functions.
- Fixed a bug causing `snowflake.snowpark.Session.file.get_stream` to fail for quoted stage locations.
- Fixed a bug that an internal type hint in `utils.py` might raise AttributeError in case the underlying module can not be found.

### Local Testing Updates

#### New Features

- Added support for registering UDFs and stored procedures.
- Added support for the following APIs:
  - snowflake.snowpark.Session:
    - file.put
    - file.put_stream
    - file.get
    - file.get_stream
    - read.json
    - add_import
    - remove_import
    - get_imports
    - clear_imports
    - add_packages
    - add_requirements
    - clear_packages
    - remove_package
    - udf.register
    - udf.register_from_file
    - sproc.register
    - sproc.register_from_file
  - snowflake.snowpark.functions
    - current_database
    - current_session
    - date_trunc
    - object_construct
    - object_construct_keep_null
    - pow
    - sqrt
    - udf
    - sproc
- Added support for StringType, TimestampType and VariantType data conversion in the mocked function `to_time`.

#### Bug Fixes

- Fixed a bug that null filled columns for constant functions.
- Fixed a bug that implementation of to_object, to_array and to_binary to better handle null inputs.
- Fixed a bug that timestamp data comparison can not handle year beyond 2262.
- Fixed a bug that `Session.builder.getOrCreate` should return the created mock session.

## 1.14.0 (2024-03-20)

### New Features

- Added support for creating vectorized UDTFs with `process` method.
- Added support for dataframe functions:
  - to_timestamp_ltz
  - to_timestamp_ntz
  - to_timestamp_tz
  - locate
- Added support for ASOF JOIN type.
- Added support for the following local testing APIs:
  - snowflake.snowpark.functions:
    - to_double
    - to_timestamp
    - to_timestamp_ltz
    - to_timestamp_ntz
    - to_timestamp_tz
    - greatest
    - least
    - convert_timezone
    - dateadd
    - date_part
  - snowflake.snowpark.Session:
    - get_current_account
    - get_current_warehouse
    - get_current_role
    - use_schema
    - use_warehouse
    - use_database
    - use_role

### Bug Fixes

- Fixed a bug in `SnowflakePlanBuilder` that `save_as_table` does not filter column that name start with '$' and follow by number correctly.
- Fixed a bug that statement parameters may have no effect when resolving imports and packages.
- Fixed bugs in local testing:
  - LEFT ANTI and LEFT SEMI joins drop rows with null values.
  - DataFrameReader.csv incorrectly parses data when the optional parameter `field_optionally_enclosed_by` is specified.
  - Column.regexp only considers the first entry when `pattern` is a `Column`.
  - Table.update raises `KeyError` when updating null values in the rows.
  - VARIANT columns raise errors at `DataFrame.collect`.
  - `count_distinct` does not work correctly when counting.
  - Null values in integer columns raise `TypeError`.

### Improvements

- Added telemetry to local testing.
- Improved the error message of `DataFrameReader` to raise `FileNotFound` error when reading a path that does not exist or when there are no files under the path.

## 1.13.0 (2024-02-26)

### New Features

- Added support for an optional `date_part` argument in function `last_day`.
- `SessionBuilder.app_name` will set the query_tag after the session is created.
- Added support for the following local testing functions:
  - current_timestamp
  - current_date
  - current_time
  - strip_null_value
  - upper
  - lower
  - length
  - initcap

### Improvements

- Added cleanup logic at interpreter shutdown to close all active sessions.
- Closing sessions within stored procedures now is a no-op logging a warning instead of raising an error.

### Bug Fixes

- Fixed a bug in `DataFrame.to_local_iterator` where the iterator could yield wrong results if another query is executed before the iterator finishes due to wrong isolation level. For details, please see #945.
- Fixed a bug that truncated table names in error messages while running a plan with local testing enabled.
- Fixed a bug that `Session.range` returns empty result when the range is large.

## 1.12.1 (2024-02-08)

### Improvements

- Use `split_blocks=True` by default during `to_pandas` conversion, for optimal memory allocation. This parameter is passed to `pyarrow.Table.to_pandas`, which enables `PyArrow` to split the memory allocation into smaller, more manageable blocks instead of allocating a single contiguous block. This results in better memory management when dealing with larger datasets.

### Bug Fixes

- Fixed a bug in `DataFrame.to_pandas` that caused an error when evaluating on a Dataframe with an `IntergerType` column with null values.

## 1.12.0 (2024-01-30)

### New Features

- Exposed `statement_params` in `StoredProcedure.__call__`.
- Added two optional arguments to `Session.add_import`.
  - `chunk_size`: The number of bytes to hash per chunk of the uploaded files.
  - `whole_file_hash`: By default only the first chunk of the uploaded import is hashed to save time. When this is set to True each uploaded file is fully hashed instead.
- Added parameters `external_access_integrations` and `secrets` when creating a UDAF from Snowpark Python to allow integration with external access.
- Added a new method `Session.append_query_tag`. Allows an additional tag to be added to the current query tag by appending it as a comma separated value.
- Added a new method `Session.update_query_tag`. Allows updates to a JSON encoded dictionary query tag.
- `SessionBuilder.getOrCreate` will now attempt to replace the singleton it returns when token expiration has been detected.
- Added support for new functions in `snowflake.snowpark.functions`:
  - `array_except`
  - `create_map`
  - `sign`/`signum`
- Added the following functions to `DataFrame.analytics`:
  - Added the `moving_agg` function in `DataFrame.analytics` to enable moving aggregations like sums and averages with multiple window sizes.
  - Added the `cummulative_agg` function in `DataFrame.analytics` to enable commulative aggregations like sums and averages on multiple columns.
  - Added the `compute_lag` and `compute_lead` functions in `DataFrame.analytics` for enabling lead and lag calculations on multiple columns.
  - Added the `time_series_agg` function in `DataFrame.analytics` to enable time series aggregations like sums and averages with multiple time windows.

### Bug Fixes

- Fixed a bug in `DataFrame.na.fill` that caused Boolean values to erroneously override integer values.
- Fixed a bug in `Session.create_dataframe` where the Snowpark DataFrames created using pandas DataFrames were not inferring the type for timestamp columns correctly. The behavior is as follows:
  - Earlier timestamp columns without a timezone would be converted to nanosecond epochs and inferred as `LongType()`, but will now be correctly maintained as timestamp values and be inferred as `TimestampType(TimestampTimeZone.NTZ)`.
  - Earlier timestamp columns with a timezone would be inferred as `TimestampType(TimestampTimeZone.NTZ)` and loose timezone information but will now be correctly inferred as `TimestampType(TimestampTimeZone.LTZ)` and timezone information is retained correctly.
  - Set session parameter `PYTHON_SNOWPARK_USE_LOGICAL_TYPE_FOR_CREATE_DATAFRAME` to revert back to old behavior. It is recommended that you update your code to align with correct behavior because the parameter will be removed in the future.
- Fixed a bug that `DataFrame.to_pandas` gets decimal type when scale is not 0, and creates an object dtype in `pandas`. Instead, we cast the value to a float64 type.
- Fixed bugs that wrongly flattened the generated SQL when one of the following happens:
  - `DataFrame.filter()` is called after `DataFrame.sort().limit()`.
  - `DataFrame.sort()` or `filter()` is called on a DataFrame that already has a window function or sequence-dependent data generator column.
    For instance, `df.select("a", seq1().alias("b")).select("a", "b").sort("a")` won't flatten the sort clause anymore.
  - a window or sequence-dependent data generator column is used after `DataFrame.limit()`. For instance, `df.limit(10).select(row_number().over())` won't flatten the limit and select in the generated SQL.
- Fixed a bug where aliasing a DataFrame column raised an error when the DataFame was copied from another DataFrame with an aliased column. For instance,

  ```python
  df = df.select(col("a").alias("b"))
  df = copy(df)
  df.select(col("b").alias("c"))  # threw an error. Now it's fixed.
  ```

- Fixed a bug in `Session.create_dataframe` that the non-nullable field in a schema is not respected for boolean type. Note that this fix is only effective when the user has the privilege to create a temp table.
- Fixed a bug in SQL simplifier where non-select statements in `session.sql` dropped a SQL query when used with `limit()`.
- Fixed a bug that raised an exception when session parameter `ERROR_ON_NONDETERMINISTIC_UPDATE` is true.

### Behavior Changes (API Compatible)

- When parsing data types during a `to_pandas` operation, we rely on GS precision value to fix precision issues for large integer values. This may affect users where a column that was earlier returned as `int8` gets returned as `int64`. Users can fix this by explicitly specifying precision values for their return column.
- Aligned behavior for `Session.call` in case of table stored procedures where running `Session.call` would not trigger stored procedure unless a `collect()` operation was performed.
- `StoredProcedureRegistration` will now automatically add `snowflake-snowpark-python` as a package dependency. The added dependency will be on the client's local version of the library and an error is thrown if the server cannot support that version.

## 1.11.1 (2023-12-07)

### Bug Fixes

- Fixed a bug that numpy should not be imported at the top level of mock module.
- Added support for these new functions in `snowflake.snowpark.functions`:
  - `from_utc_timestamp`
  - `to_utc_timestamp`

## 1.11.0 (2023-12-05)

### New Features

- Add the `conn_error` attribute to `SnowflakeSQLException` that stores the whole underlying exception from `snowflake-connector-python`.
- Added support for `RelationalGroupedDataframe.pivot()` to access `pivot` in the following pattern `Dataframe.group_by(...).pivot(...)`.
- Added experimental feature: Local Testing Mode, which allows you to create and operate on Snowpark Python DataFrames locally without connecting to a Snowflake account. You can use the local testing framework to test your DataFrame operations locally, on your development machine or in a CI (continuous integration) pipeline, before deploying code changes to your account.

- Added support for `arrays_to_object` new functions in `snowflake.snowpark.functions`.
- Added support for the vector data type.

### Dependency Updates

- Bumped cloudpickle dependency to work with `cloudpickle==2.2.1`
- Updated ``snowflake-connector-python`` to `3.4.0`.

### Bug Fixes

- DataFrame column names quoting check now supports newline characters.
- Fix a bug where a DataFrame generated by `session.read.with_metadata` creates inconsistent table when doing `df.write.save_as_table`.

## 1.10.0 (2023-11-03)

### New Features

- Added support for managing case sensitivity in `DataFrame.to_local_iterator()`.
- Added support for specifying vectorized UDTF's input column names by using the optional parameter `input_names` in `UDTFRegistration.register/register_file` and `functions.pandas_udtf`. By default, `RelationalGroupedDataFrame.applyInPandas` will infer the column names from current dataframe schema.
- Add `sql_error_code` and `raw_message` attributes to `SnowflakeSQLException` when it is caused by a SQL exception.

### Bug Fixes

- Fixed a bug in `DataFrame.to_pandas()` where converting snowpark dataframes to pandas dataframes was losing precision on integers with more than 19 digits.
- Fixed a bug that `session.add_packages` can not handle requirement specifier that contains project name with underscore and version.
- Fixed a bug in `DataFrame.limit()` when `offset` is used and the parent `DataFrame` uses `limit`. Now the `offset` won't impact the parent DataFrame's `limit`.
- Fixed a bug in `DataFrame.write.save_as_table` where dataframes created from read api could not save data into snowflake because of invalid column name `$1`.

### Behavior change

- Changed the behavior of `date_format`:
  - The `format` argument changed from optional to required.
  - The returned result changed from a date object to a date-formatted string.
- When a window function, or a sequence-dependent data generator (`normal`, `zipf`, `uniform`, `seq1`, `seq2`, `seq4`, `seq8`) function is used, the sort and filter operation will no longer be flattened when generating the query.

## 1.9.0 (2023-10-13)

### New Features

- Added support for the Python 3.11 runtime environment.

### Dependency updates

- Added back the dependency of `typing-extensions`.

### Bug Fixes

- Fixed a bug where imports from permanent stage locations were ignored for temporary stored procedures, UDTFs, UDFs, and UDAFs.
- Revert back to using CTAS (create table as select) statement for `Dataframe.writer.save_as_table` which does not need insert permission for writing tables.

### New Features
- Support `PythonObjJSONEncoder` json-serializable objects for `ARRAY` and `OBJECT` literals.

## 1.8.0 (2023-09-14)

### New Features

- Added support for VOLATILE/IMMUTABLE keyword when registering UDFs.
- Added support for specifying clustering keys when saving dataframes using `DataFrame.save_as_table`.
- Accept `Iterable` objects input for `schema` when creating dataframes using `Session.create_dataframe`.
- Added the property `DataFrame.session` to return a `Session` object.
- Added the property `Session.session_id` to return an integer that represents session ID.
- Added the property `Session.connection` to return a `SnowflakeConnection` object .

- Added support for creating a Snowpark session from a configuration file or environment variables.

### Dependency updates

- Updated ``snowflake-connector-python`` to 3.2.0.

### Bug Fixes

- Fixed a bug where automatic package upload would raise `ValueError` even when compatible package version were added in `session.add_packages`.
- Fixed a bug where table stored procedures were not registered correctly when using `register_from_file`.
- Fixed a bug where dataframe joins failed with `invalid_identifier` error.
- Fixed a bug where `DataFrame.copy` disables SQL simplfier for the returned copy.
- Fixed a bug where `session.sql().select()` would fail if any parameters are specified to `session.sql()`

## 1.7.0 (2023-08-28)

### New Features

- Added parameters `external_access_integrations` and `secrets` when creating a UDF, UDTF or Stored Procedure from Snowpark Python to allow integration with external access.
- Added support for these new functions in `snowflake.snowpark.functions`:
  - `array_flatten`
  - `flatten`
- Added support for `apply_in_pandas` in `snowflake.snowpark.relational_grouped_dataframe`.
- Added support for replicating your local Python environment on Snowflake via `Session.replicate_local_environment`.

### Bug Fixes

- Fixed a bug where `session.create_dataframe` fails to properly set nullable columns where nullability was affected by order or data was given.
- Fixed a bug where `DataFrame.select` could not identify and alias columns in presence of table functions when output columns of table function overlapped with columns in dataframe.

### Behavior Changes

- When creating stored procedures, UDFs, UDTFs, UDAFs with parameter `is_permanent=False` will now create temporary objects even when `stage_name` is provided. The default value of `is_permanent` is `False` which is why if this value is not explicitly set to `True` for permanent objects, users will notice a change in behavior.
- `types.StructField` now enquotes column identifier by default.

## 1.6.1 (2023-08-02)

### New Features

- Added support for these new functions in `snowflake.snowpark.functions`:
  - `array_sort`
  - `sort_array`
  - `array_min`
  - `array_max`
  - `explode_outer`
- Added support for pure Python packages specified via `Session.add_requirements` or `Session.add_packages`. They are now usable in stored procedures and UDFs even if packages are not present on the Snowflake Anaconda channel.
  - Added Session parameter `custom_packages_upload_enabled` and `custom_packages_force_upload_enabled` to enable the support for pure Python packages feature mentioned above. Both parameters default to `False`.
- Added support for specifying package requirements by passing a Conda environment yaml file to `Session.add_requirements`.
- Added support for asynchronous execution of multi-query dataframes that contain binding variables.
- Added support for renaming multiple columns in `DataFrame.rename`.
- Added support for Geometry datatypes.
- Added support for `params` in `session.sql()` in stored procedures.
- Added support for user-defined aggregate functions (UDAFs). This feature is currently in private preview.
- Added support for vectorized UDTFs (user-defined table functions). This feature is currently in public preview.
- Added support for Snowflake Timestamp variants (i.e., `TIMESTAMP_NTZ`, `TIMESTAMP_LTZ`, `TIMESTAMP_TZ`)
  - Added `TimestampTimezone` as an argument in `TimestampType` constructor.
  - Added type hints `NTZ`, `LTZ`, `TZ` and `Timestamp` to annotate functions when registering UDFs.

### Improvements

- Removed redundant dependency `typing-extensions`.
- `DataFrame.cache_result` now creates temp table fully qualified names under current database and current schema.

### Bug Fixes

- Fixed a bug where type check happens on pandas before it is imported.
- Fixed a bug when creating a UDF from `numpy.ufunc`.
- Fixed a bug where `DataFrame.union` was not generating the correct `Selectable.schema_query` when SQL simplifier is enabled.

### Behavior Changes

- `DataFrameWriter.save_as_table` now respects the `nullable` field of the schema provided by the user or the inferred schema based on data from user input.

### Dependency updates

- Updated ``snowflake-connector-python`` to 3.0.4.

## 1.5.1 (2023-06-20)

### New Features

- Added support for the Python 3.10 runtime environment.

## 1.5.0 (2023-06-09)

### Behavior Changes

- Aggregation results, from functions such as `DataFrame.agg` and `DataFrame.describe`, no longer strip away non-printing characters from column names.

### New Features

- Added support for the Python 3.9 runtime environment.
- Added support for new functions in `snowflake.snowpark.functions`:
  - `array_generate_range`
  - `array_unique_agg`
  - `collect_set`
  - `sequence`
- Added support for registering and calling stored procedures with `TABLE` return type.
- Added support for parameter `length` in `StringType()` to specify the maximum number of characters that can be stored by the column.
- Added the alias `functions.element_at()` for `functions.get()`.
- Added the alias `Column.contains` for `functions.contains`.
- Added experimental feature `DataFrame.alias`.
- Added support for querying metadata columns from stage when creating `DataFrame` using `DataFrameReader`.
- Added support for `StructType.add` to append more fields to existing `StructType` objects.
- Added support for parameter `execute_as` in `StoredProcedureRegistration.register_from_file()` to specify stored procedure caller rights.

### Bug Fixes

- Fixed a bug where the `Dataframe.join_table_function` did not run all of the necessary queries to set up the join table function when SQL simplifier was enabled.
- Fixed type hint declaration for custom types - `ColumnOrName`, `ColumnOrLiteralStr`, `ColumnOrSqlExpr`, `LiteralType` and `ColumnOrLiteral` that were breaking `mypy` checks.
- Fixed a bug where `DataFrameWriter.save_as_table` and `DataFrame.copy_into_table` failed to parse fully qualified table names.

## 1.4.0 (2023-04-24)

### New Features

- Added support for `session.getOrCreate`.
- Added support for alias `Column.getField`.
- Added support for new functions in `snowflake.snowpark.functions`:
  - `date_add` and `date_sub` to make add and subtract operations easier.
  - `daydiff`
  - `explode`
  - `array_distinct`.
  - `regexp_extract`.
  - `struct`.
  - `format_number`.
  - `bround`.
  - `substring_index`
- Added parameter `skip_upload_on_content_match` when creating UDFs, UDTFs and stored procedures using `register_from_file` to skip uploading files to a stage if the same version of the files are already on the stage.
- Added support for `DataFrameWriter.save_as_table` method to take table names that contain dots.
- Flattened generated SQL when `DataFrame.filter()` or `DataFrame.order_by()` is followed by a projection statement (e.g. `DataFrame.select()`, `DataFrame.with_column()`).
- Added support for creating dynamic tables _(in private preview)_ using `Dataframe.create_or_replace_dynamic_table`.
- Added an optional argument `params` in `session.sql()` to support binding variables. Note that this is not supported in stored procedures yet.

### Bug Fixes

- Fixed a bug in `strtok_to_array` where an exception was thrown when a delimiter was passed in.
- Fixed a bug in `session.add_import` where the module had the same namespace as other dependencies.

## 1.3.0 (2023-03-28)

### New Features

- Added support for `delimiters` parameter in `functions.initcap()`.
- Added support for `functions.hash()` to accept a variable number of input expressions.
- Added API `Session.RuntimeConfig` for getting/setting/checking the mutability of any runtime configuration.
- Added support managing case sensitivity in `Row` results from `DataFrame.collect` using `case_sensitive` parameter.
- Added API `Session.conf` for getting, setting or checking the mutability of any runtime configuration.
- Added support for managing case sensitivity in `Row` results from `DataFrame.collect` using `case_sensitive` parameter.
- Added indexer support for `snowflake.snowpark.types.StructType`.
- Added a keyword argument `log_on_exception` to `Dataframe.collect` and `Dataframe.collect_no_wait` to optionally disable error logging for SQL exceptions.

### Bug Fixes

- Fixed a bug where a DataFrame set operation(`DataFrame.substract`, `DataFrame.union`, etc.) being called after another DataFrame set operation and `DataFrame.select` or `DataFrame.with_column` throws an exception.
- Fixed a bug where chained sort statements are overwritten by the SQL simplifier.

### Improvements

- Simplified JOIN queries to use constant subquery aliases (`SNOWPARK_LEFT`, `SNOWPARK_RIGHT`) by default. Users can disable this at runtime with `session.conf.set('use_constant_subquery_alias', False)` to use randomly generated alias names instead.
- Allowed specifying statement parameters in `session.call()`.
- Enabled the uploading of large pandas DataFrames in stored procedures by defaulting to a chunk size of 100,000 rows.

## 1.2.0 (2023-03-02)

### New Features

- Added support for displaying source code as comments in the generated scripts when registering stored procedures. This
  is enabled by default, turn off by specifying `source_code_display=False` at registration.
- Added a parameter `if_not_exists` when creating a UDF, UDTF or Stored Procedure from Snowpark Python to ignore creating the specified function or procedure if it already exists.
- Accept integers when calling `snowflake.snowpark.functions.get` to extract value from array.
- Added `functions.reverse` in functions to open access to Snowflake built-in function
  [reverse](https://docs.snowflake.com/en/sql-reference/functions/reverse).
- Added parameter `require_scoped_url` in snowflake.snowflake.files.SnowflakeFile.open() `(in Private Preview)` to replace `is_owner_file` is marked for deprecation.

### Bug Fixes

- Fixed a bug that overwrote `paramstyle` to `qmark` when creating a Snowpark session.
- Fixed a bug where `df.join(..., how="cross")` fails with `SnowparkJoinException: (1112): Unsupported using join type 'Cross'`.
- Fixed a bug where querying a `DataFrame` column created from chained function calls used a wrong column name.

## 1.1.0 (2023-01-26)

### New Features:

- Added `asc`, `asc_nulls_first`, `asc_nulls_last`, `desc`, `desc_nulls_first`, `desc_nulls_last`, `date_part` and `unix_timestamp` in functions.
- Added the property `DataFrame.dtypes` to return a list of column name and data type pairs.
- Added the following aliases:
  - `functions.expr()` for `functions.sql_expr()`.
  - `functions.date_format()` for `functions.to_date()`.
  - `functions.monotonically_increasing_id()` for `functions.seq8()`
  - `functions.from_unixtime()` for `functions.to_timestamp()`

### Bug Fixes:

- Fixed a bug in SQL simplifier that didn’t handle Column alias and join well in some cases. See https://github.com/snowflakedb/snowpark-python/issues/658 for details.
- Fixed a bug in SQL simplifier that generated wrong column names for function calls, NaN and INF.

### Improvements

- The session parameter `PYTHON_SNOWPARK_USE_SQL_SIMPLIFIER` is `True` after Snowflake 7.3 was released. In snowpark-python, `session.sql_simplifier_enabled` reads the value of `PYTHON_SNOWPARK_USE_SQL_SIMPLIFIER` by default, meaning that the SQL simplfier is enabled by default after the Snowflake 7.3 release. To turn this off, set `PYTHON_SNOWPARK_USE_SQL_SIMPLIFIER` in Snowflake to `False` or run `session.sql_simplifier_enabled = False` from Snowpark. It is recommended to use the SQL simplifier because it helps to generate more concise SQL.

## 1.0.0 (2022-11-01)

### New Features

- Added `Session.generator()` to create a new `DataFrame` using the Generator table function.
- Added a parameter `secure` to the functions that create a secure UDF or UDTF.

## 0.12.0 (2022-10-14)

### New Features

- Added new APIs for async job:
  - `Session.create_async_job()` to create an `AsyncJob` instance from a query id.
  - `AsyncJob.result()` now accepts argument `result_type` to return the results in different formats.
  - `AsyncJob.to_df()` returns a `DataFrame` built from the result of this asynchronous job.
  - `AsyncJob.query()` returns the SQL text of the executed query.
- `DataFrame.agg()` and `RelationalGroupedDataFrame.agg()` now accept variable-length arguments.
- Added parameters `lsuffix` and `rsuffix` to `DataFram.join()` and `DataFrame.cross_join()` to conveniently rename overlapping columns.
- Added `Table.drop_table()` so you can drop the temp table after `DataFrame.cache_result()`. `Table` is also a context manager so you can use the `with` statement to drop the cache temp table after use.
- Added `Session.use_secondary_roles()`.
- Added functions `first_value()` and `last_value()`. (contributed by @chasleslr)
- Added `on` as an alias for `using_columns` and `how` as an alias for `join_type` in `DataFrame.join()`.

### Bug Fixes

- Fixed a bug in `Session.create_dataframe()` that raised an error when `schema` names had special characters.
- Fixed a bug in which options set in `Session.read.option()` were not passed to `DataFrame.copy_into_table()` as default values.
- Fixed a bug in which `DataFrame.copy_into_table()` raises an error when a copy option has single quotes in the value.

## 0.11.0 (2022-09-28)

### Behavior Changes

- `Session.add_packages()` now raises `ValueError` when the version of a package cannot be found in Snowflake Anaconda channel. Previously, `Session.add_packages()` succeeded, and a `SnowparkSQLException` exception was raised later in the UDF/SP registration step.

### New Features:

- Added method `FileOperation.get_stream()` to support downloading stage files as stream.
- Added support in `functions.ntiles()` to accept int argument.
- Added the following aliases:
  - `functions.call_function()` for `functions.call_builtin()`.
  - `functions.function()` for `functions.builtin()`.
  - `DataFrame.order_by()` for `DataFrame.sort()`
  - `DataFrame.orderBy()` for `DataFrame.sort()`
- Improved `DataFrame.cache_result()` to return a more accurate `Table` class instead of a `DataFrame` class.
- Added support to allow `session` as the first argument when calling `StoredProcedure`.

### Improvements

- Improved nested query generation by flattening queries when applicable.
  - This improvement could be enabled by setting `Session.sql_simplifier_enabled = True`.
  - `DataFrame.select()`, `DataFrame.with_column()`, `DataFrame.drop()` and other select-related APIs have more flattened SQLs.
  - `DataFrame.union()`, `DataFrame.union_all()`, `DataFrame.except_()`, `DataFrame.intersect()`, `DataFrame.union_by_name()` have flattened SQLs generated when multiple set operators are chained.
- Improved type annotations for async job APIs.

### Bug Fixes

- Fixed a bug in which `Table.update()`, `Table.delete()`, `Table.merge()` try to reference a temp table that does not exist.

## 0.10.0 (2022-09-16)

### New Features:

- Added experimental APIs for evaluating Snowpark dataframes with asynchronous queries:
  - Added keyword argument `block` to the following action APIs on Snowpark dataframes (which execute queries) to allow asynchronous evaluations:
    - `DataFrame.collect()`, `DataFrame.to_local_iterator()`, `DataFrame.to_pandas()`, `DataFrame.to_pandas_batches()`, `DataFrame.count()`, `DataFrame.first()`.
    - `DataFrameWriter.save_as_table()`, `DataFrameWriter.copy_into_location()`.
    - `Table.delete()`, `Table.update()`, `Table.merge()`.
  - Added method `DataFrame.collect_nowait()` to allow asynchronous evaluations.
  - Added class `AsyncJob` to retrieve results from asynchronously executed queries and check their status.
- Added support for `table_type` in `Session.write_pandas()`. You can now choose from these `table_type` options: `"temporary"`, `"temp"`, and `"transient"`.
- Added support for using Python structured data (`list`, `tuple` and `dict`) as literal values in Snowpark.
- Added keyword argument `execute_as` to `functions.sproc()` and `session.sproc.register()` to allow registering a stored procedure as a caller or owner.
- Added support for specifying a pre-configured file format when reading files from a stage in Snowflake.

### Improvements:

- Added support for displaying details of a Snowpark session.

### Bug Fixes:

- Fixed a bug in which `DataFrame.copy_into_table()` and `DataFrameWriter.save_as_table()` mistakenly created a new table if the table name is fully qualified, and the table already exists.

### Deprecations:

- Deprecated keyword argument `create_temp_table` in `Session.write_pandas()`.
- Deprecated invoking UDFs using arguments wrapped in a Python list or tuple. You can use variable-length arguments without a list or tuple.

### Dependency updates

- Updated ``snowflake-connector-python`` to 2.7.12.

## 0.9.0 (2022-08-30)

### New Features:

- Added support for displaying source code as comments in the generated scripts when registering UDFs.
  This feature is turned on by default. To turn it off, pass the new keyword argument `source_code_display` as `False` when calling `register()` or `@udf()`.
- Added support for calling table functions from `DataFrame.select()`, `DataFrame.with_column()` and `DataFrame.with_columns()` which now take parameters of type `table_function.TableFunctionCall` for columns.
- Added keyword argument `overwrite` to `session.write_pandas()` to allow overwriting contents of a Snowflake table with that of a pandas DataFrame.
- Added keyword argument `column_order` to `df.write.save_as_table()` to specify the matching rules when inserting data into table in append mode.
- Added method `FileOperation.put_stream()` to upload local files to a stage via file stream.
- Added methods `TableFunctionCall.alias()` and `TableFunctionCall.as_()` to allow aliasing the names of columns that come from the output of table function joins.
- Added function `get_active_session()` in module `snowflake.snowpark.context` to get the current active Snowpark session.

### Bug Fixes:

- Fixed a bug in which batch insert should not raise an error when `statement_params` is not passed to the function.
- Fixed a bug in which column names should be quoted when `session.create_dataframe()` is called with dicts and a given schema.
- Fixed a bug in which creation of table should be skipped if the table already exists and is in append mode when calling `df.write.save_as_table()`.
- Fixed a bug in which third-party packages with underscores cannot be added when registering UDFs.

### Improvements:

- Improved function `function.uniform()` to infer the types of inputs `max_` and `min_` and cast the limits to `IntegerType` or `FloatType` correspondingly.

## 0.8.0 (2022-07-22)

### New Features:

- Added keyword only argument `statement_params` to the following methods to allow for specifying statement level parameters:
  - `collect`, `to_local_iterator`, `to_pandas`, `to_pandas_batches`,
    `count`, `copy_into_table`, `show`, `create_or_replace_view`, `create_or_replace_temp_view`, `first`, `cache_result`
    and `random_split` on class `snowflake.snowpark.Dateframe`.
  - `update`, `delete` and `merge` on class `snowflake.snowpark.Table`.
  - `save_as_table` and `copy_into_location` on class `snowflake.snowpark.DataFrameWriter`.
  - `approx_quantile`, `statement_params`, `cov` and `crosstab` on class `snowflake.snowpark.DataFrameStatFunctions`.
  - `register` and `register_from_file` on class `snowflake.snowpark.udf.UDFRegistration`.
  - `register` and `register_from_file` on class `snowflake.snowpark.udtf.UDTFRegistration`.
  - `register` and `register_from_file` on class `snowflake.snowpark.stored_procedure.StoredProcedureRegistration`.
  - `udf`, `udtf` and `sproc` in `snowflake.snowpark.functions`.
- Added support for `Column` as an input argument to `session.call()`.
- Added support for `table_type` in `df.write.save_as_table()`. You can now choose from these `table_type` options: `"temporary"`, `"temp"`, and `"transient"`.

### Improvements:

- Added validation of object name in `session.use_*` methods.
- Updated the query tag in SQL to escape it when it has special characters.
- Added a check to see if Anaconda terms are acknowledged when adding missing packages.

### Bug Fixes:

- Fixed the limited length of the string column in `session.create_dataframe()`.
- Fixed a bug in which `session.create_dataframe()` mistakenly converted 0 and `False` to `None` when the input data was only a list.
- Fixed a bug in which calling `session.create_dataframe()` using a large local dataset sometimes created a temp table twice.
- Aligned the definition of `function.trim()` with the SQL function definition.
- Fixed an issue where snowpark-python would hang when using the Python system-defined (built-in function) `sum` vs. the Snowpark `function.sum()`.

### Deprecations:

- Deprecated keyword argument `create_temp_table` in `df.write.save_as_table()`.

## 0.7.0 (2022-05-25)

### New Features:

- Added support for user-defined table functions (UDTFs).
  - Use function `snowflake.snowpark.functions.udtf()` to register a UDTF, or use it as a decorator to register the UDTF.
    - You can also use `Session.udtf.register()` to register a UDTF.
  - Use `Session.udtf.register_from_file()` to register a UDTF from a Python file.
- Updated APIs to query a table function, including both Snowflake built-in table functions and UDTFs.
  - Use function `snowflake.snowpark.functions.table_function()` to create a callable representing a table function and use it to call the table function in a query.
  - Alternatively, use function `snowflake.snowpark.functions.call_table_function()` to call a table function.
  - Added support for `over` clause that specifies `partition by` and `order by` when lateral joining a table function.
  - Updated `Session.table_function()` and `DataFrame.join_table_function()` to accept `TableFunctionCall` instances.

### Breaking Changes:

- When creating a function with `functions.udf()` and `functions.sproc()`, you can now specify an empty list for the `imports` or `packages` argument to indicate that no import or package is used for this UDF or stored procedure. Previously, specifying an empty list meant that the function would use session-level imports or packages.
- Improved the `__repr__` implementation of data types in `types.py`. The unused `type_name` property has been removed.
- Added a Snowpark-specific exception class for SQL errors. This replaces the previous `ProgrammingError` from the Python connector.

### Improvements:

- Added a lock to a UDF or UDTF when it is called for the first time per thread.
- Improved the error message for pickling errors that occurred during UDF creation.
- Included the query ID when logging the failed query.

### Bug Fixes:

- Fixed a bug in which non-integral data (such as timestamps) was occasionally converted to integer when calling `DataFrame.to_pandas()`.
- Fixed a bug in which `DataFrameReader.parquet()` failed to read a parquet file when its column contained spaces.
- Fixed a bug in which `DataFrame.copy_into_table()` failed when the dataframe is created by reading a file with inferred schemas.

### Deprecations

`Session.flatten()` and `DataFrame.flatten()`.

### Dependency Updates:

- Restricted the version of `cloudpickle` <= `2.0.0`.

## 0.6.0 (2022-04-27)

### New Features:

- Added support for vectorized UDFs with the input as a pandas DataFrame or pandas Series and the output as a pandas Series. This improves the performance of UDFs in Snowpark.
- Added support for inferring the schema of a DataFrame by default when it is created by reading a Parquet, Avro, or ORC file in the stage.
- Added functions `current_session()`, `current_statement()`, `current_user()`, `current_version()`, `current_warehouse()`, `date_from_parts()`, `date_trunc()`, `dayname()`, `dayofmonth()`, `dayofweek()`, `dayofyear()`, `grouping()`, `grouping_id()`, `hour()`, `last_day()`, `minute()`, `next_day()`, `previous_day()`, `second()`, `month()`, `monthname()`, `quarter()`, `year()`, `current_database()`, `current_role()`, `current_schema()`, `current_schemas()`, `current_region()`, `current_avaliable_roles()`, `add_months()`, `any_value()`, `bitnot()`, `bitshiftleft()`, `bitshiftright()`, `convert_timezone()`, `uniform()`, `strtok_to_array()`, `sysdate()`, `time_from_parts()`,  `timestamp_from_parts()`, `timestamp_ltz_from_parts()`, `timestamp_ntz_from_parts()`, `timestamp_tz_from_parts()`, `weekofyear()`, `percentile_cont()` to `snowflake.snowflake.functions`.

### Breaking Changes:

- Expired deprecations:
  - Removed the following APIs that were deprecated in 0.4.0: `DataFrame.groupByGroupingSets()`, `DataFrame.naturalJoin()`, `DataFrame.joinTableFunction`, `DataFrame.withColumns()`, `Session.getImports()`, `Session.addImport()`, `Session.removeImport()`, `Session.clearImports()`, `Session.getSessionStage()`, `Session.getDefaultDatabase()`, `Session.getDefaultSchema()`, `Session.getCurrentDatabase()`, `Session.getCurrentSchema()`, `Session.getFullyQualifiedCurrentSchema()`.

### Improvements:

- Added support for creating an empty `DataFrame` with a specific schema using the `Session.create_dataframe()` method.
- Changed the logging level from `INFO` to `DEBUG` for several logs (e.g., the executed query) when evaluating a dataframe.
- Improved the error message when failing to create a UDF due to pickle errors.

### Bug Fixes:

- Removed pandas hard dependencies in the `Session.create_dataframe()` method.

### Dependency Updates:

- Added `typing-extension` as a new dependency with the version >= `4.1.0`.

## 0.5.0 (2022-03-22)

### New Features

- Added stored procedures API.
  - Added `Session.sproc` property and `sproc()` to `snowflake.snowpark.functions`, so you can register stored procedures.
  - Added `Session.call` to call stored procedures by name.
- Added `UDFRegistration.register_from_file()` to allow registering UDFs from Python source files or zip files directly.
- Added `UDFRegistration.describe()` to describe a UDF.
- Added `DataFrame.random_split()` to provide a way to randomly split a dataframe.
- Added functions `md5()`, `sha1()`, `sha2()`, `ascii()`, `initcap()`, `length()`, `lower()`, `lpad()`, `ltrim()`, `rpad()`, `rtrim()`, `repeat()`, `soundex()`, `regexp_count()`, `replace()`, `charindex()`, `collate()`, `collation()`, `insert()`, `left()`, `right()`, `endswith()` to `snowflake.snowpark.functions`.
- Allowed `call_udf()` to accept literal values.
- Provided a `distinct` keyword in `array_agg()`.

### Bug Fixes:

- Fixed an issue that caused `DataFrame.to_pandas()` to have a string column if `Column.cast(IntegerType())` was used.
- Fixed a bug in `DataFrame.describe()` when there is more than one string column.

## 0.4.0 (2022-02-15)

### New Features

- You can now specify which Anaconda packages to use when defining UDFs.
  - Added `add_packages()`, `get_packages()`, `clear_packages()`, and `remove_package()`, to class `Session`.
  - Added `add_requirements()` to `Session` so you can use a requirements file to specify which packages this session will use.
  - Added parameter `packages` to function `snowflake.snowpark.functions.udf()` and method `UserDefinedFunction.register()` to indicate UDF-level Anaconda package dependencies when creating a UDF.
  - Added parameter `imports` to `snowflake.snowpark.functions.udf()` and `UserDefinedFunction.register()` to specify UDF-level code imports.
- Added a parameter `session` to function `udf()` and `UserDefinedFunction.register()` so you can specify which session to use to create a UDF if you have multiple sessions.
- Added types `Geography` and `Variant` to `snowflake.snowpark.types` to be used as type hints for Geography and Variant data when defining a UDF.
- Added support for Geography geoJSON data.
- Added `Table`, a subclass of `DataFrame` for table operations:
  - Methods `update` and `delete` update and delete rows of a table in Snowflake.
  - Method `merge` merges data from a `DataFrame` to a `Table`.
  - Override method `DataFrame.sample()` with an additional parameter `seed`, which works on tables but not on view and sub-queries.
- Added `DataFrame.to_local_iterator()` and `DataFrame.to_pandas_batches()` to allow getting results from an iterator when the result set returned from the Snowflake database is too large.
- Added `DataFrame.cache_result()` for caching the operations performed on a `DataFrame` in a temporary table.
  Subsequent operations on the original `DataFrame` have no effect on the cached result `DataFrame`.
- Added property `DataFrame.queries` to get SQL queries that will be executed to evaluate the `DataFrame`.
- Added `Session.query_history()` as a context manager to track SQL queries executed on a session, including all SQL queries to evaluate `DataFrame`s created from a session. Both query ID and query text are recorded.
- You can now create a `Session` instance from an existing established `snowflake.connector.SnowflakeConnection`. Use parameter `connection` in `Session.builder.configs()`.
- Added `use_database()`, `use_schema()`, `use_warehouse()`, and `use_role()` to class `Session` to switch database/schema/warehouse/role after a session is created.
- Added `DataFrameWriter.copy_into_table()` to unload a `DataFrame` to stage files.
- Added `DataFrame.unpivot()`.
- Added `Column.within_group()` for sorting the rows by columns with some aggregation functions.
- Added functions `listagg()`, `mode()`, `div0()`, `acos()`, `asin()`, `atan()`, `atan2()`, `cos()`, `cosh()`, `sin()`, `sinh()`, `tan()`, `tanh()`, `degrees()`, `radians()`, `round()`, `trunc()`, and `factorial()` to `snowflake.snowflake.functions`.
- Added an optional argument `ignore_nulls` in function `lead()` and `lag()`.
- The `condition` parameter of function `when()` and `iff()` now accepts SQL expressions.

### Improvements

- All function and method names have been renamed to use the snake case naming style, which is more Pythonic. For convenience, some camel case names are kept as aliases to the snake case APIs. It is recommended to use the snake case APIs.
  - Deprecated these methods on class `Session` and replaced them with their snake case equivalents: `getImports()`, `addImports()`, `removeImport()`, `clearImports()`, `getSessionStage()`, `getDefaultSchema()`, `getDefaultSchema()`, `getCurrentDatabase()`, `getFullyQualifiedCurrentSchema()`.
  - Deprecated these methods on class `DataFrame` and replaced them with their snake case equivalents: `groupingByGroupingSets()`, `naturalJoin()`, `withColumns()`, `joinTableFunction()`.
- Property `DataFrame.columns` is now consistent with `DataFrame.schema.names` and the Snowflake database `Identifier Requirements`.
- `Column.__bool__()` now raises a `TypeError`. This will ban the use of logical operators `and`, `or`, `not` on `Column` object, for instance `col("a") > 1 and col("b") > 2` will raise the `TypeError`. Use `(col("a") > 1) & (col("b") > 2)` instead.
- Changed `PutResult` and `GetResult` to subclass `NamedTuple`.
- Fixed a bug which raised an error when the local path or stage location has a space or other special characters.
- Changed `DataFrame.describe()` so that non-numeric and non-string columns are ignored instead of raising an exception.

### Dependency updates

- Updated ``snowflake-connector-python`` to 2.7.4.

## 0.3.0 (2022-01-09)

### New Features

- Added `Column.isin()`, with an alias `Column.in_()`.
- Added `Column.try_cast()`, which is a special version of `cast()`. It tries to cast a string expression to other types and returns `null` if the cast is not possible.
- Added `Column.startswith()` and `Column.substr()` to process string columns.
- `Column.cast()` now also accepts a `str` value to indicate the cast type in addition to a `DataType` instance.
- Added `DataFrame.describe()` to summarize stats of a `DataFrame`.
- Added `DataFrame.explain()` to print the query plan of a `DataFrame`.
- `DataFrame.filter()` and `DataFrame.select_expr()` now accepts a sql expression.
- Added a new `bool` parameter `create_temp_table` to methods `DataFrame.saveAsTable()` and `Session.write_pandas()` to optionally create a temp table.
- Added `DataFrame.minus()` and `DataFrame.subtract()` as aliases to `DataFrame.except_()`.
- Added `regexp_replace()`, `concat()`, `concat_ws()`, `to_char()`, `current_timestamp()`, `current_date()`, `current_time()`, `months_between()`, `cast()`, `try_cast()`, `greatest()`, `least()`, and `hash()` to module `snowflake.snowpark.functions`.

### Bug Fixes

- Fixed an issue where `Session.createDataFrame(pandas_df)` and `Session.write_pandas(pandas_df)` raise an exception when the `pandas DataFrame` has spaces in the column name.
- `DataFrame.copy_into_table()` sometimes prints an `error` level log entry while it actually works. It's fixed now.
- Fixed an API docs issue where some `DataFrame` APIs are missing from the docs.

### Dependency updates

- Update ``snowflake-connector-python`` to 2.7.2, which upgrades ``pyarrow`` dependency to 6.0.x. Refer to the [python connector 2.7.2 release notes](https://pypi.org/project/snowflake-connector-python/2.7.2/) for more details.

## 0.2.0 (2021-12-02)

### New Features

- Updated the `Session.createDataFrame()` method for creating a `DataFrame` from a pandas DataFrame.
- Added the `Session.write_pandas()` method for writing a `pandas DataFrame` to a table in Snowflake and getting a `Snowpark DataFrame` object back.
- Added new classes and methods for calling window functions.
- Added the new functions `cume_dist()`, to find the cumulative distribution of a value with regard to other values within a window partition,
  and `row_number()`, which returns a unique row number for each row within a window partition.
- Added functions for computing statistics for DataFrames in the `DataFrameStatFunctions` class.
- Added functions for handling missing values in a DataFrame in the `DataFrameNaFunctions` class.
- Added new methods `rollup()`, `cube()`, and `pivot()` to the `DataFrame` class.
- Added the `GroupingSets` class, which you can use with the DataFrame groupByGroupingSets method to perform a SQL GROUP BY GROUPING SETS.
- Added the new `FileOperation(session)`
  class that you can use to upload and download files to and from a stage.
- Added the `DataFrame.copy_into_table()`
  method for loading data from files in a stage into a table.
- In CASE expressions, the functions `when()` and `otherwise()`
  now accept Python types in addition to `Column` objects.
- When you register a UDF you can now optionally set the `replace` parameter to `True` to overwrite an existing UDF with the same name.

### Improvements

- UDFs are now compressed before they are uploaded to the server. This makes them about 10 times smaller, which can help
  when you are using large ML model files.
- When the size of a UDF is less than 8196 bytes, it will be uploaded as in-line code instead of uploaded to a stage.

### Bug Fixes

- Fixed an issue where the statement `df.select(when(col("a") == 1, 4).otherwise(col("a"))), [Row(4), Row(2), Row(3)]` raised an exception.
- Fixed an issue where `df.toPandas()` raised an exception when a DataFrame was created from large local data.

## 0.1.0 (2021-10-26)

Start of Private Preview<|MERGE_RESOLUTION|>--- conflicted
+++ resolved
@@ -55,11 +55,8 @@
 - Added support for `Series.dt.is_month_start` and `Series.dt.is_month_end`.
 - Added support for `Index.all` and `Index.any`.
 - Added support for `Series.dt.is_year_start` and `Series.dt.is_year_end`.
-<<<<<<< HEAD
+- Added support for `Series.dt.is_quarter_start` and `Series.dt.is_quarter_end`.
 - Added support for `Series.argmax` and `Series.argmin`.
-=======
-- Added support for `Series.dt.is_quarter_start` and `Series.dt.is_quarter_end`.
->>>>>>> 74ff08d6
 
 #### Improvements
 - Removed the public preview warning message upon importing Snowpark pandas.

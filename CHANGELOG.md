--- conflicted
+++ resolved
@@ -67,6 +67,7 @@
 - Added support for `DataFrame.items`.
 - Added support for `Series.dt.floor` and `Series.dt.ceil`.
 - Added support for `Index.reindex`.
+- Added support for `pd.crosstab`.
 
 #### Improvements
 - Removed the public preview warning message upon importing Snowpark pandas.
@@ -218,16 +219,12 @@
 - Added support for `Series.at`, `Series.iat`, `DataFrame.at`, and `DataFrame.iat`.
 - Added support for `Series.dt.isocalendar`.
 - Added support for `Series.case_when` except when condition or replacement is callable.
-<<<<<<< HEAD
-- Added support for `pd.crosstab`.
-=======
 - Added documentation pages for `Index` and its APIs.
 - Added support for `DataFrame.assign`.
 - Added support for `DataFrame.stack`.
 - Added support for `DataFrame.pivot` and `pd.pivot`.
 - Added support for `DataFrame.to_csv` and `Series.to_csv`.
 - Added support for `Index.T`.
->>>>>>> 3564103f
 
 #### Bug Fixes
 

--- conflicted
+++ resolved
@@ -6,13 +6,11 @@
 
 #### Improvements
 
-<<<<<<< HEAD
 - Added open telemetry tracing on UDxF functions in snowpark.
-=======
+
 #### New Features
 
 - Added support for `to_boolean` function.
->>>>>>> 31c18e0a
 
 #### Bug Fixes
 

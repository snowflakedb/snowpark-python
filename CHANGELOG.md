# Release History

## 1.21.0 (TBD)

### Snowpark Python API Updates

#### New Features
- Added support for `snowflake.snowpark.testing.assert_dataframe_equal` that is a util function to check the equality of two Snowpark DataFrames.

#### Improvements

- Added support server side string size limitations.
- Added support to create and invoke stored procedures, UDFs and UDTFs with optional arguments.
- Added support for column lineage in the DataFrame.lineage.trace API.
- Added support for passing `INFER_SCHEMA` options to `DataFrameReader` via `INFER_SCHEMA_OPTIONS`.
- Added support for automatically cleaning up temporary tables created by `df.cache_result()` in the current session, when the DataFrame is no longer referenced (i.e., gets garbage collected). It is still an experimental feature not enabled by default, and can be enabled by setting `session.auto_clean_up_temp_table_enabled` to `True`.

#### Bug Fixes

- Fixed a bug where SQL generated for selecting `*` column has an incorrect subquery.
- Fixed a bug in `DataFrame.to_pandas_batches` where the iterator could throw an error if certain transformation is made to the pandas dataframe due to wrong isolation level.
- Fixed a bug in `DataFrame.lineage.trace` to split the quoted feature view's name and version correctly.
- Fixed a bug in `Column.isin` that caused invalid sql generation when passed an empty list.
- Fixed a bug that fails to raise NotImplementedError while setting cell with list like item.

### Snowpark Local Testing Updates

#### New Features
- Added support for the following APIs:
  - snowflake.snowpark.functions
    - rank
    - dense_rank
    - percent_rank
    - cume_dist
    - ntile
    - datediff

#### Bug Fixes
- Fixed a bug that Window Functions LEAD and LAG do not handle option `ignore_nulls` properly.
- Fixed a bug where values were not populated into the result DataFrame during the insertion of table merge operation.

#### Improvements
- Fix pandas FutureWarning about integer indexing.

### Snowpark pandas API Updates
#### New Features
- Added support for `DataFrame.backfill`, `DataFrame.bfill`, `Series.backfill`, and `Series.bfill`.
- Added support for `DataFrame.compare` and `Series.compare` with default parameters.
- Added support for `Series.dt.microsecond` and `Series.dt.nanosecond`.
- Added support for `Index.is_unique` and `Index.has_duplicates`.
- Added support for `Index.equals`.
- Added support for `Index.value_counts`.
- Added support for `Series.dt.day_name` and `Series.dt.month_name`.
- Added support for indexing on Index, e.g., `df.index[:10]`.
- Added support for `DataFrame.unstack` and `Series.unstack`.
- Added support for `DataFrame.asfreq` and `Series.asfreq`.
- Added support for `Series.dt.is_month_start` and `Series.dt.is_month_end`.
- Added support for `Index.all` and `Index.any`.
- Added support for `Series.dt.is_year_start` and `Series.dt.is_year_end`.
- Added support for `Series.dt.is_quarter_start` and `Series.dt.is_quarter_end`.
- Added support for `Series.argmax` and `Series.argmin`.
<<<<<<< HEAD
- Added support for `Index.__repr__`.
=======
- Added support for `Series.dt.is_leap_year`.
>>>>>>> deed986c

#### Improvements
- Removed the public preview warning message upon importing Snowpark pandas.
- Removed unnecessary count query from `SnowflakeQueryCompiler.is_series_like` method.

#### Bug Fixes
- Made passing an unsupported aggregation function to `pivot_table` raise `NotImplementedError` instead of `KeyError`.
- Removed axis labels and callable names from error messages and telemetry about unsupported aggregations.
- Fixed AssertionError in `Series.drop_duplicates` and `DataFrame.drop_duplicates` when called after `sort_values`.
- Fixed a bug in `Index.to_frame` where the result frame's column name may be wrong where name is unspecified.  
- Fixed a bug where some Index docstrings are ignored. 

### Behavior change
- `Dataframe.columns` now returns native pandas Index object instead of Snowpark Index object.

## 1.20.0 (2024-07-17)

### Snowpark Python API Updates

#### Improvements

- Added distributed tracing using open telemetry APIs for table stored procedure function in `DataFrame`:
  - `_execute_and_get_query_id`
- Added support for the `arrays_zip` function.
- Improves performance for binary column expression and `df._in` by avoiding unnecessary cast for numeric values. You can enable this optimization by setting `session.eliminate_numeric_sql_value_cast_enabled = True`.
- Improved error message for `write_pandas` when the target table does not exist and `auto_create_table=False`.
- Added open telemetry tracing on UDxF functions in Snowpark.
- Added open telemetry tracing on stored procedure registration in Snowpark.
- Added a new optional parameter called `format_json` to the `Session.SessionBuilder.app_name` function that sets the app name in the `Session.query_tag` in JSON format. By default, this parameter is set to `False`.

#### Bug Fixes
- Fixed a bug where SQL generated for `lag(x, 0)` was incorrect and failed with error message `argument 1 to function LAG needs to be constant, found 'SYSTEM$NULL_TO_FIXED(null)'`.

### Snowpark Local Testing Updates

#### New Features

- Added support for the following APIs:
  - snowflake.snowpark.functions
    - random
- Added new parameters to `patch` function when registering a mocked function:
  - `distinct` allows an alternate function to be specified for when a sql function should be distinct.
  - `pass_column_index` passes a named parameter `column_index` to the mocked function that contains the pandas.Index for the input data.
  - `pass_row_index` passes a named parameter `row_index` to the mocked function that is the 0 indexed row number the function is currently operating on.
  - `pass_input_data` passes a named parameter `input_data` to the mocked function that contains the entire input dataframe for the current expression.
  - Added support for the `column_order` parameter to method `DataFrameWriter.save_as_table`.


#### Bug Fixes
- Fixed a bug that caused DecimalType columns to be incorrectly truncated to integer precision when used in BinaryExpressions.

### Snowpark pandas API Updates

#### New Features
- Added support for `DataFrameGroupBy.all`, `SeriesGroupBy.all`, `DataFrameGroupBy.any`, and `SeriesGroupBy.any`.
- Added support for `DataFrame.nlargest`, `DataFrame.nsmallest`, `Series.nlargest` and `Series.nsmallest`.
- Added support for `replace` and `frac > 1` in `DataFrame.sample` and `Series.sample`.
- Added support for `read_excel` (Uses local pandas for processing)
- Added support for `Series.at`, `Series.iat`, `DataFrame.at`, and `DataFrame.iat`.
- Added support for `Series.dt.isocalendar`.
- Added support for `Series.case_when` except when condition or replacement is callable.
- Added documentation pages for `Index` and its APIs.
- Added support for `DataFrame.assign`.
- Added support for `DataFrame.stack`.
- Added support for `DataFrame.pivot` and `pd.pivot`.
- Added support for `DataFrame.to_csv` and `Series.to_csv`.
- Added partial support for `Series.str.translate` where the values in the `table` are single-codepoint strings.
- Added support for `DataFrame.corr`.
- Allow `df.plot()` and `series.plot()` to be called, materializing the data into the local client
- Added support for `DataFrameGroupBy` and `SeriesGroupBy` aggregations `first` and `last`
- Added support for `DataFrameGroupBy.get_group`.
- Added support for `limit` parameter when `method` parameter is used in `fillna`.
- Added partial support for `Series.str.translate` where the values in the `table` are single-codepoint strings.
- Added support for `DataFrame.corr`.
- Added support for `DataFrame.equals` and `Series.equals`.
- Added support for `DataFrame.reindex` and `Series.reindex`.
- Added support for `Index.astype`.
- Added support for `Index.unique` and `Index.nunique`.
- Added support for `Index.sort_values`.

#### Bug Fixes
- Fixed an issue when using np.where and df.where when the scalar 'other' is the literal 0.
- Fixed a bug regarding precision loss when converting to Snowpark pandas `DataFrame` or `Series` with `dtype=np.uint64`.
- Fixed bug where `values` is set to `index` when `index` and `columns` contain all columns in DataFrame during `pivot_table`.

#### Improvements
- Added support for `Index.copy()`
- Added support for Index APIs: `dtype`, `values`, `item()`, `tolist()`, `to_series()` and `to_frame()`
- Expand support for DataFrames with no rows in `pd.pivot_table` and `DataFrame.pivot_table`.
- Added support for `inplace` parameter in `DataFrame.sort_index` and `Series.sort_index`.


## 1.19.0 (2024-06-25)

### Snowpark Python API Updates

#### New Features

- Added support for `to_boolean` function.
- Added documentation pages for Index and its APIs.

#### Bug Fixes

- Fixed a bug where python stored procedure with table return type fails when run in a task.
- Fixed a bug where df.dropna fails due to `RecursionError: maximum recursion depth exceeded` when the DataFrame has more than 500 columns.
- Fixed a bug where `AsyncJob.result("no_result")` doesn't wait for the query to finish execution.


### Snowpark Local Testing Updates

#### New Features

- Added support for the `strict` parameter when registering UDFs and Stored Procedures.

#### Bug Fixes

- Fixed a bug in convert_timezone that made the setting the source_timezone parameter return an error.
- Fixed a bug where creating DataFrame with empty data of type `DateType` raises `AttributeError`.
- Fixed a bug that table merge fails when update clause exists but no update takes place.
- Fixed a bug in mock implementation of `to_char` that raises `IndexError` when incoming column has nonconsecutive row index.
- Fixed a bug in handling of `CaseExpr` expressions that raises `IndexError` when incoming column has nonconsecutive row index.
- Fixed a bug in implementation of `Column.like` that raises `IndexError` when incoming column has nonconsecutive row index.

#### Improvements

- Added support for type coercion in the implementation of DataFrame.replace, DataFrame.dropna and the mock function `iff`.

### Snowpark pandas API Updates

#### New Features

- Added partial support for `DataFrame.pct_change` and `Series.pct_change` without the `freq` and `limit` parameters.
- Added support for `Series.str.get`.
- Added support for `Series.dt.dayofweek`, `Series.dt.day_of_week`, `Series.dt.dayofyear`, and `Series.dt.day_of_year`.
- Added support for `Series.str.__getitem__` (`Series.str[...]`).
- Added support for `Series.str.lstrip` and `Series.str.rstrip`.
- Added support for `DataFrameGroupBy.size` and `SeriesGroupBy.size`.
- Added support for `DataFrame.expanding` and `Series.expanding` for aggregations `count`, `sum`, `min`, `max`, `mean`, `std`, `var`, and `sem` with `axis=0`.
- Added support for `DataFrame.rolling` and `Series.rolling` for aggregation `count` with `axis=0`.
- Added support for `Series.str.match`.
- Added support for `DataFrame.resample` and `Series.resample` for aggregations `size`, `first`, and `last`.
- Added support for `DataFrameGroupBy.all`, `SeriesGroupBy.all`, `DataFrameGroupBy.any`, and `SeriesGroupBy.any`.
- Added support for `DataFrame.nlargest`, `DataFrame.nsmallest`, `Series.nlargest` and `Series.nsmallest`.
- Added support for `replace` and `frac > 1` in `DataFrame.sample` and `Series.sample`.
- Added support for `read_excel` (Uses local pandas for processing)
- Added support for `Series.at`, `Series.iat`, `DataFrame.at`, and `DataFrame.iat`.
- Added support for `Series.dt.isocalendar`.
- Added support for `Series.case_when` except when condition or replacement is callable.
- Added documentation pages for `Index` and its APIs.
- Added support for `DataFrame.assign`.
- Added support for `DataFrame.stack`.
- Added support for `DataFrame.pivot` and `pd.pivot`.
- Added support for `DataFrame.to_csv` and `Series.to_csv`.
- Added support for `Index.T`.

#### Bug Fixes

- Fixed a bug that causes output of GroupBy.aggregate's columns to be ordered incorrectly.
- Fixed a bug where `DataFrame.describe` on a frame with duplicate columns of differing dtypes could cause an error or incorrect results.
- Fixed a bug in `DataFrame.rolling` and `Series.rolling` so `window=0` now throws `NotImplementedError` instead of `ValueError`

#### Improvements

- Added support for named aggregations in `DataFrame.aggregate` and `Series.aggregate` with `axis=0`.
- `pd.read_csv` reads using the native pandas CSV parser, then uploads data to snowflake using parquet. This enables most of the parameters supported by `read_csv` including date parsing and numeric conversions. Uploading via parquet is roughly twice as fast as uploading via CSV.
- Initial work to support an `pd.Index` directly in Snowpark pandas. Support for `pd.Index` as a first-class component of Snowpark pandas is coming soon.
- Added a lazy index constructor and support for `len`, `shape`, `size`, `empty`, `to_pandas()` and `names`. For `df.index`, Snowpark pandas creates a lazy index object.
- For `df.columns`, Snowpark pandas supports a non-lazy version of an `Index` since the data is already stored locally.

## 1.18.0 (2024-05-28)

### Snowpark Python API Updates

#### Improvements

- Improved error message to remind users set `{"infer_schema": True}` when reading csv file without specifying its schema.
- Improved error handling for `Session.create_dataframe` when called with more than 512 rows and using `format` or `pyformat` `paramstyle`.

### Snowpark pandas API Updates

#### New Features

- Added `DataFrame.cache_result` and `Series.cache_result` methods for users to persist DataFrames and Series to a temporary table lasting the duration of the session to improve latency of subsequent operations.

#### Bug Fixes

#### Improvements

- Added partial support for `DataFrame.pivot_table` with no `index` parameter, as well as for `margins` parameter.
- Updated the signature of `DataFrame.shift`/`Series.shift`/`DataFrameGroupBy.shift`/`SeriesGroupBy.shift` to match pandas 2.2.1. Snowpark pandas does not yet support the newly-added `suffix` argument, or sequence values of `periods`.
- Re-added support for `Series.str.split`.

#### Bug Fixes

- Fixed how we support mixed columns for string methods (`Series.str.*`).

### Snowpark Local Testing Updates

#### New Features

- Added support for the following DataFrameReader read options to file formats `csv` and `json`:
  - PURGE
  - PATTERN
  - INFER_SCHEMA with value being `False`
  - ENCODING with value being `UTF8`
- Added support for `DataFrame.analytics.moving_agg` and `DataFrame.analytics.cumulative_agg_agg`.
- Added support for `if_not_exists` parameter during UDF and stored procedure registration.

#### Bug Fixes

- Fixed a bug that when processing time format, fractional second part is not handled properly.
- Fixed a bug that caused function calls on `*` to fail.
- Fixed a bug that prevented creation of map and struct type objects.
- Fixed a bug that function `date_add` was unable to handle some numeric types.
- Fixed a bug that `TimestampType` casting resulted in incorrect data.
- Fixed a bug that caused `DecimalType` data to have incorrect precision in some cases.
- Fixed a bug where referencing missing table or view raises confusing `IndexError`.
- Fixed a bug that mocked function `to_timestamp_ntz` can not handle None data.
- Fixed a bug that mocked UDFs handles output data of None improperly.
- Fixed a bug where `DataFrame.with_column_renamed` ignores attributes from parent DataFrames after join operations.
- Fixed a bug that integer precision of large value gets lost when converted to pandas DataFrame.
- Fixed a bug that the schema of datetime object is wrong when create DataFrame from a pandas DataFrame.
- Fixed a bug in the implementation of `Column.equal_nan` where null data is handled incorrectly.
- Fixed a bug where `DataFrame.drop` ignore attributes from parent DataFrames after join operations.
- Fixed a bug in mocked function `date_part` where Column type is set wrong.
- Fixed a bug where `DataFrameWriter.save_as_table` does not raise exceptions when inserting null data into non-nullable columns.
- Fixed a bug in the implementation of `DataFrameWriter.save_as_table` where
  - Append or Truncate fails when incoming data has different schema than existing table.
  - Truncate fails when incoming data does not specify columns that are nullable.

#### Improvements

- Removed dependency check for `pyarrow` as it is not used.
- Improved target type coverage of `Column.cast`, adding support for casting to boolean and all integral types.
- Aligned error experience when calling UDFs and stored procedures.
- Added appropriate error messages for `is_permanent` and `anonymous` options in UDFs and stored procedures registration to make it more clear that those features are not yet supported.
- File read operation with unsupported options and values now raises `NotImplementedError` instead of warnings and unclear error information.

## 1.17.0 (2024-05-21)

### Snowpark Python API Updates

#### New Features

- Added support to add a comment on tables and views using the functions listed below:
  - `DataFrameWriter.save_as_table`
  - `DataFrame.create_or_replace_view`
  - `DataFrame.create_or_replace_temp_view`
  - `DataFrame.create_or_replace_dynamic_table`

#### Improvements

- Improved error message to remind users to set `{"infer_schema": True}` when reading CSV file without specifying its schema.

### Snowpark pandas API Updates

#### New Features

- Start of Public Preview of Snowpark pandas API. Refer to the [Snowpark pandas API Docs](https://docs.snowflake.com/developer-guide/snowpark/python/snowpark-pandas) for more details.

### Snowpark Local Testing Updates

#### New Features

- Added support for NumericType and VariantType data conversion in the mocked function `to_timestamp_ltz`, `to_timestamp_ntz`, `to_timestamp_tz` and `to_timestamp`.
- Added support for DecimalType, BinaryType, ArrayType, MapType, TimestampType, DateType and TimeType data conversion in the mocked function `to_char`.
- Added support for the following APIs:
  - snowflake.snowpark.functions:
    - to_varchar
  - snowflake.snowpark.DataFrame:
    - pivot
  - snowflake.snowpark.Session:
    - cancel_all
- Introduced a new exception class `snowflake.snowpark.mock.exceptions.SnowparkLocalTestingException`.
- Added support for casting to FloatType

#### Bug Fixes

- Fixed a bug that stored procedure and UDF should not remove imports already in the `sys.path` during the clean-up step.
- Fixed a bug that when processing datetime format, the fractional second part is not handled properly.
- Fixed a bug that on Windows platform that file operations was unable to properly handle file separator in directory name.
- Fixed a bug that on Windows platform that when reading a pandas dataframe, IntervalType column with integer data can not be processed.
- Fixed a bug that prevented users from being able to select multiple columns with the same alias.
- Fixed a bug that `Session.get_current_[schema|database|role|user|account|warehouse]` returns upper-cased identifiers when identifiers are quoted.
- Fixed a bug that function `substr` and `substring` can not handle 0-based `start_expr`.

#### Improvements

- Standardized the error experience by raising `SnowparkLocalTestingException` in error cases which is on par with `SnowparkSQLException` raised in non-local execution.
- Improved error experience of `Session.write_pandas` method that `NotImplementError` will be raised when called.
- Aligned error experience with reusing a closed session in non-local execution.

## 1.16.0 (2024-05-07)

### New Features

- Support stored procedure register with packages given as Python modules.
- Added snowflake.snowpark.Session.lineage.trace to explore data lineage of snowfake objects.
- Added support for structured type schema parsing.

### Bug Fixes

- Fixed a bug when inferring schema, single quotes are added to stage files already have single quotes.

### Local Testing Updates

#### New Features

- Added support for StringType, TimestampType and VariantType data conversion in the mocked function `to_date`.
- Added support for the following APIs:
  - snowflake.snowpark.functions
    - get
    - concat
    - concat_ws

#### Bug Fixes

- Fixed a bug that caused `NaT` and `NaN` values to not be recognized.
- Fixed a bug where, when inferring a schema, single quotes were added to stage files that already had single quotes.
- Fixed a bug where `DataFrameReader.csv` was unable to handle quoted values containing a delimiter.
- Fixed a bug that when there is `None` value in an arithmetic calculation, the output should remain `None` instead of `math.nan`.
- Fixed a bug in function `sum` and `covar_pop` that when there is `math.nan` in the data, the output should also be `math.nan`.
- Fixed a bug that stage operation can not handle directories.
- Fixed a bug that `DataFrame.to_pandas` should take Snowflake numeric types with precision 38 as `int64`.

## 1.15.0 (2024-04-24)

### New Features

- Added `truncate` save mode in `DataFrameWrite` to overwrite existing tables by truncating the underlying table instead of dropping it.
- Added telemetry to calculate query plan height and number of duplicate nodes during collect operations.
- Added the functions below to unload data from a `DataFrame` into one or more files in a stage:
  - `DataFrame.write.json`
  - `DataFrame.write.csv`
  - `DataFrame.write.parquet`
- Added distributed tracing using open telemetry APIs for action functions in `DataFrame` and `DataFrameWriter`:
  - snowflake.snowpark.DataFrame:
    - collect
    - collect_nowait
    - to_pandas
    - count
    - show
  - snowflake.snowpark.DataFrameWriter:
    - save_as_table
- Added support for snow:// URLs to `snowflake.snowpark.Session.file.get` and `snowflake.snowpark.Session.file.get_stream`
- Added support to register stored procedures and UDxFs with a `comment`.
- UDAF client support is ready for public preview. Please stay tuned for the Snowflake announcement of UDAF public preview.
- Added support for dynamic pivot.  This feature is currently in private preview.

### Improvements

- Improved the generated query performance for both compilation and execution by converting duplicate subqueries to Common Table Expressions (CTEs). It is still an experimental feature not enabled by default, and can be enabled by setting `session.cte_optimization_enabled` to `True`.

### Bug Fixes

- Fixed a bug where `statement_params` was not passed to query executions that register stored procedures and user defined functions.
- Fixed a bug causing `snowflake.snowpark.Session.file.get_stream` to fail for quoted stage locations.
- Fixed a bug that an internal type hint in `utils.py` might raise AttributeError in case the underlying module can not be found.

### Local Testing Updates

#### New Features

- Added support for registering UDFs and stored procedures.
- Added support for the following APIs:
  - snowflake.snowpark.Session:
    - file.put
    - file.put_stream
    - file.get
    - file.get_stream
    - read.json
    - add_import
    - remove_import
    - get_imports
    - clear_imports
    - add_packages
    - add_requirements
    - clear_packages
    - remove_package
    - udf.register
    - udf.register_from_file
    - sproc.register
    - sproc.register_from_file
  - snowflake.snowpark.functions
    - current_database
    - current_session
    - date_trunc
    - object_construct
    - object_construct_keep_null
    - pow
    - sqrt
    - udf
    - sproc
- Added support for StringType, TimestampType and VariantType data conversion in the mocked function `to_time`.

#### Bug Fixes

- Fixed a bug that null filled columns for constant functions.
- Fixed a bug that implementation of to_object, to_array and to_binary to better handle null inputs.
- Fixed a bug that timestamp data comparison can not handle year beyond 2262.
- Fixed a bug that `Session.builder.getOrCreate` should return the created mock session.

## 1.14.0 (2024-03-20)

### New Features

- Added support for creating vectorized UDTFs with `process` method.
- Added support for dataframe functions:
  - to_timestamp_ltz
  - to_timestamp_ntz
  - to_timestamp_tz
  - locate
- Added support for ASOF JOIN type.
- Added support for the following local testing APIs:
  - snowflake.snowpark.functions:
    - to_double
    - to_timestamp
    - to_timestamp_ltz
    - to_timestamp_ntz
    - to_timestamp_tz
    - greatest
    - least
    - convert_timezone
    - dateadd
    - date_part
  - snowflake.snowpark.Session:
    - get_current_account
    - get_current_warehouse
    - get_current_role
    - use_schema
    - use_warehouse
    - use_database
    - use_role

### Bug Fixes

- Fixed a bug in `SnowflakePlanBuilder` that `save_as_table` does not filter column that name start with '$' and follow by number correctly.
- Fixed a bug that statement parameters may have no effect when resolving imports and packages.
- Fixed bugs in local testing:
  - LEFT ANTI and LEFT SEMI joins drop rows with null values.
  - DataFrameReader.csv incorrectly parses data when the optional parameter `field_optionally_enclosed_by` is specified.
  - Column.regexp only considers the first entry when `pattern` is a `Column`.
  - Table.update raises `KeyError` when updating null values in the rows.
  - VARIANT columns raise errors at `DataFrame.collect`.
  - `count_distinct` does not work correctly when counting.
  - Null values in integer columns raise `TypeError`.

### Improvements

- Added telemetry to local testing.
- Improved the error message of `DataFrameReader` to raise `FileNotFound` error when reading a path that does not exist or when there are no files under the path.

## 1.13.0 (2024-02-26)

### New Features

- Added support for an optional `date_part` argument in function `last_day`.
- `SessionBuilder.app_name` will set the query_tag after the session is created.
- Added support for the following local testing functions:
  - current_timestamp
  - current_date
  - current_time
  - strip_null_value
  - upper
  - lower
  - length
  - initcap

### Improvements

- Added cleanup logic at interpreter shutdown to close all active sessions.
- Closing sessions within stored procedures now is a no-op logging a warning instead of raising an error.

### Bug Fixes

- Fixed a bug in `DataFrame.to_local_iterator` where the iterator could yield wrong results if another query is executed before the iterator finishes due to wrong isolation level. For details, please see #945.
- Fixed a bug that truncated table names in error messages while running a plan with local testing enabled.
- Fixed a bug that `Session.range` returns empty result when the range is large.

## 1.12.1 (2024-02-08)

### Improvements

- Use `split_blocks=True` by default during `to_pandas` conversion, for optimal memory allocation. This parameter is passed to `pyarrow.Table.to_pandas`, which enables `PyArrow` to split the memory allocation into smaller, more manageable blocks instead of allocating a single contiguous block. This results in better memory management when dealing with larger datasets.

### Bug Fixes

- Fixed a bug in `DataFrame.to_pandas` that caused an error when evaluating on a Dataframe with an `IntergerType` column with null values.

## 1.12.0 (2024-01-30)

### New Features

- Exposed `statement_params` in `StoredProcedure.__call__`.
- Added two optional arguments to `Session.add_import`.
  - `chunk_size`: The number of bytes to hash per chunk of the uploaded files.
  - `whole_file_hash`: By default only the first chunk of the uploaded import is hashed to save time. When this is set to True each uploaded file is fully hashed instead.
- Added parameters `external_access_integrations` and `secrets` when creating a UDAF from Snowpark Python to allow integration with external access.
- Added a new method `Session.append_query_tag`. Allows an additional tag to be added to the current query tag by appending it as a comma separated value.
- Added a new method `Session.update_query_tag`. Allows updates to a JSON encoded dictionary query tag.
- `SessionBuilder.getOrCreate` will now attempt to replace the singleton it returns when token expiration has been detected.
- Added support for new functions in `snowflake.snowpark.functions`:
  - `array_except`
  - `create_map`
  - `sign`/`signum`
- Added the following functions to `DataFrame.analytics`:
  - Added the `moving_agg` function in `DataFrame.analytics` to enable moving aggregations like sums and averages with multiple window sizes.
  - Added the `cummulative_agg` function in `DataFrame.analytics` to enable commulative aggregations like sums and averages on multiple columns.
  - Added the `compute_lag` and `compute_lead` functions in `DataFrame.analytics` for enabling lead and lag calculations on multiple columns.
  - Added the `time_series_agg` function in `DataFrame.analytics` to enable time series aggregations like sums and averages with multiple time windows.

### Bug Fixes

- Fixed a bug in `DataFrame.na.fill` that caused Boolean values to erroneously override integer values.
- Fixed a bug in `Session.create_dataframe` where the Snowpark DataFrames created using pandas DataFrames were not inferring the type for timestamp columns correctly. The behavior is as follows:
  - Earlier timestamp columns without a timezone would be converted to nanosecond epochs and inferred as `LongType()`, but will now be correctly maintained as timestamp values and be inferred as `TimestampType(TimestampTimeZone.NTZ)`.
  - Earlier timestamp columns with a timezone would be inferred as `TimestampType(TimestampTimeZone.NTZ)` and loose timezone information but will now be correctly inferred as `TimestampType(TimestampTimeZone.LTZ)` and timezone information is retained correctly.
  - Set session parameter `PYTHON_SNOWPARK_USE_LOGICAL_TYPE_FOR_CREATE_DATAFRAME` to revert back to old behavior. It is recommended that you update your code to align with correct behavior because the parameter will be removed in the future.
- Fixed a bug that `DataFrame.to_pandas` gets decimal type when scale is not 0, and creates an object dtype in `pandas`. Instead, we cast the value to a float64 type.
- Fixed bugs that wrongly flattened the generated SQL when one of the following happens:
  - `DataFrame.filter()` is called after `DataFrame.sort().limit()`.
  - `DataFrame.sort()` or `filter()` is called on a DataFrame that already has a window function or sequence-dependent data generator column.
    For instance, `df.select("a", seq1().alias("b")).select("a", "b").sort("a")` won't flatten the sort clause anymore.
  - a window or sequence-dependent data generator column is used after `DataFrame.limit()`. For instance, `df.limit(10).select(row_number().over())` won't flatten the limit and select in the generated SQL.
- Fixed a bug where aliasing a DataFrame column raised an error when the DataFame was copied from another DataFrame with an aliased column. For instance,

  ```python
  df = df.select(col("a").alias("b"))
  df = copy(df)
  df.select(col("b").alias("c"))  # threw an error. Now it's fixed.
  ```

- Fixed a bug in `Session.create_dataframe` that the non-nullable field in a schema is not respected for boolean type. Note that this fix is only effective when the user has the privilege to create a temp table.
- Fixed a bug in SQL simplifier where non-select statements in `session.sql` dropped a SQL query when used with `limit()`.
- Fixed a bug that raised an exception when session parameter `ERROR_ON_NONDETERMINISTIC_UPDATE` is true.

### Behavior Changes (API Compatible)

- When parsing data types during a `to_pandas` operation, we rely on GS precision value to fix precision issues for large integer values. This may affect users where a column that was earlier returned as `int8` gets returned as `int64`. Users can fix this by explicitly specifying precision values for their return column.
- Aligned behavior for `Session.call` in case of table stored procedures where running `Session.call` would not trigger stored procedure unless a `collect()` operation was performed.
- `StoredProcedureRegistration` will now automatically add `snowflake-snowpark-python` as a package dependency. The added dependency will be on the client's local version of the library and an error is thrown if the server cannot support that version.

## 1.11.1 (2023-12-07)

### Bug Fixes

- Fixed a bug that numpy should not be imported at the top level of mock module.
- Added support for these new functions in `snowflake.snowpark.functions`:
  - `from_utc_timestamp`
  - `to_utc_timestamp`

## 1.11.0 (2023-12-05)

### New Features

- Add the `conn_error` attribute to `SnowflakeSQLException` that stores the whole underlying exception from `snowflake-connector-python`.
- Added support for `RelationalGroupedDataframe.pivot()` to access `pivot` in the following pattern `Dataframe.group_by(...).pivot(...)`.
- Added experimental feature: Local Testing Mode, which allows you to create and operate on Snowpark Python DataFrames locally without connecting to a Snowflake account. You can use the local testing framework to test your DataFrame operations locally, on your development machine or in a CI (continuous integration) pipeline, before deploying code changes to your account.

- Added support for `arrays_to_object` new functions in `snowflake.snowpark.functions`.
- Added support for the vector data type.

### Dependency Updates

- Bumped cloudpickle dependency to work with `cloudpickle==2.2.1`
- Updated ``snowflake-connector-python`` to `3.4.0`.

### Bug Fixes

- DataFrame column names quoting check now supports newline characters.
- Fix a bug where a DataFrame generated by `session.read.with_metadata` creates inconsistent table when doing `df.write.save_as_table`.

## 1.10.0 (2023-11-03)

### New Features

- Added support for managing case sensitivity in `DataFrame.to_local_iterator()`.
- Added support for specifying vectorized UDTF's input column names by using the optional parameter `input_names` in `UDTFRegistration.register/register_file` and `functions.pandas_udtf`. By default, `RelationalGroupedDataFrame.applyInPandas` will infer the column names from current dataframe schema.
- Add `sql_error_code` and `raw_message` attributes to `SnowflakeSQLException` when it is caused by a SQL exception.

### Bug Fixes

- Fixed a bug in `DataFrame.to_pandas()` where converting snowpark dataframes to pandas dataframes was losing precision on integers with more than 19 digits.
- Fixed a bug that `session.add_packages` can not handle requirement specifier that contains project name with underscore and version.
- Fixed a bug in `DataFrame.limit()` when `offset` is used and the parent `DataFrame` uses `limit`. Now the `offset` won't impact the parent DataFrame's `limit`.
- Fixed a bug in `DataFrame.write.save_as_table` where dataframes created from read api could not save data into snowflake because of invalid column name `$1`.

### Behavior change

- Changed the behavior of `date_format`:
  - The `format` argument changed from optional to required.
  - The returned result changed from a date object to a date-formatted string.
- When a window function, or a sequence-dependent data generator (`normal`, `zipf`, `uniform`, `seq1`, `seq2`, `seq4`, `seq8`) function is used, the sort and filter operation will no longer be flattened when generating the query.

## 1.9.0 (2023-10-13)

### New Features

- Added support for the Python 3.11 runtime environment.

### Dependency updates

- Added back the dependency of `typing-extensions`.

### Bug Fixes

- Fixed a bug where imports from permanent stage locations were ignored for temporary stored procedures, UDTFs, UDFs, and UDAFs.
- Revert back to using CTAS (create table as select) statement for `Dataframe.writer.save_as_table` which does not need insert permission for writing tables.

### New Features
- Support `PythonObjJSONEncoder` json-serializable objects for `ARRAY` and `OBJECT` literals.

## 1.8.0 (2023-09-14)

### New Features

- Added support for VOLATILE/IMMUTABLE keyword when registering UDFs.
- Added support for specifying clustering keys when saving dataframes using `DataFrame.save_as_table`.
- Accept `Iterable` objects input for `schema` when creating dataframes using `Session.create_dataframe`.
- Added the property `DataFrame.session` to return a `Session` object.
- Added the property `Session.session_id` to return an integer that represents session ID.
- Added the property `Session.connection` to return a `SnowflakeConnection` object .

- Added support for creating a Snowpark session from a configuration file or environment variables.

### Dependency updates

- Updated ``snowflake-connector-python`` to 3.2.0.

### Bug Fixes

- Fixed a bug where automatic package upload would raise `ValueError` even when compatible package version were added in `session.add_packages`.
- Fixed a bug where table stored procedures were not registered correctly when using `register_from_file`.
- Fixed a bug where dataframe joins failed with `invalid_identifier` error.
- Fixed a bug where `DataFrame.copy` disables SQL simplfier for the returned copy.
- Fixed a bug where `session.sql().select()` would fail if any parameters are specified to `session.sql()`

## 1.7.0 (2023-08-28)

### New Features

- Added parameters `external_access_integrations` and `secrets` when creating a UDF, UDTF or Stored Procedure from Snowpark Python to allow integration with external access.
- Added support for these new functions in `snowflake.snowpark.functions`:
  - `array_flatten`
  - `flatten`
- Added support for `apply_in_pandas` in `snowflake.snowpark.relational_grouped_dataframe`.
- Added support for replicating your local Python environment on Snowflake via `Session.replicate_local_environment`.

### Bug Fixes

- Fixed a bug where `session.create_dataframe` fails to properly set nullable columns where nullability was affected by order or data was given.
- Fixed a bug where `DataFrame.select` could not identify and alias columns in presence of table functions when output columns of table function overlapped with columns in dataframe.

### Behavior Changes

- When creating stored procedures, UDFs, UDTFs, UDAFs with parameter `is_permanent=False` will now create temporary objects even when `stage_name` is provided. The default value of `is_permanent` is `False` which is why if this value is not explicitly set to `True` for permanent objects, users will notice a change in behavior.
- `types.StructField` now enquotes column identifier by default.

## 1.6.1 (2023-08-02)

### New Features

- Added support for these new functions in `snowflake.snowpark.functions`:
  - `array_sort`
  - `sort_array`
  - `array_min`
  - `array_max`
  - `explode_outer`
- Added support for pure Python packages specified via `Session.add_requirements` or `Session.add_packages`. They are now usable in stored procedures and UDFs even if packages are not present on the Snowflake Anaconda channel.
  - Added Session parameter `custom_packages_upload_enabled` and `custom_packages_force_upload_enabled` to enable the support for pure Python packages feature mentioned above. Both parameters default to `False`.
- Added support for specifying package requirements by passing a Conda environment yaml file to `Session.add_requirements`.
- Added support for asynchronous execution of multi-query dataframes that contain binding variables.
- Added support for renaming multiple columns in `DataFrame.rename`.
- Added support for Geometry datatypes.
- Added support for `params` in `session.sql()` in stored procedures.
- Added support for user-defined aggregate functions (UDAFs). This feature is currently in private preview.
- Added support for vectorized UDTFs (user-defined table functions). This feature is currently in public preview.
- Added support for Snowflake Timestamp variants (i.e., `TIMESTAMP_NTZ`, `TIMESTAMP_LTZ`, `TIMESTAMP_TZ`)
  - Added `TimestampTimezone` as an argument in `TimestampType` constructor.
  - Added type hints `NTZ`, `LTZ`, `TZ` and `Timestamp` to annotate functions when registering UDFs.

### Improvements

- Removed redundant dependency `typing-extensions`.
- `DataFrame.cache_result` now creates temp table fully qualified names under current database and current schema.

### Bug Fixes

- Fixed a bug where type check happens on pandas before it is imported.
- Fixed a bug when creating a UDF from `numpy.ufunc`.
- Fixed a bug where `DataFrame.union` was not generating the correct `Selectable.schema_query` when SQL simplifier is enabled.

### Behavior Changes

- `DataFrameWriter.save_as_table` now respects the `nullable` field of the schema provided by the user or the inferred schema based on data from user input.

### Dependency updates

- Updated ``snowflake-connector-python`` to 3.0.4.

## 1.5.1 (2023-06-20)

### New Features

- Added support for the Python 3.10 runtime environment.

## 1.5.0 (2023-06-09)

### Behavior Changes

- Aggregation results, from functions such as `DataFrame.agg` and `DataFrame.describe`, no longer strip away non-printing characters from column names.

### New Features

- Added support for the Python 3.9 runtime environment.
- Added support for new functions in `snowflake.snowpark.functions`:
  - `array_generate_range`
  - `array_unique_agg`
  - `collect_set`
  - `sequence`
- Added support for registering and calling stored procedures with `TABLE` return type.
- Added support for parameter `length` in `StringType()` to specify the maximum number of characters that can be stored by the column.
- Added the alias `functions.element_at()` for `functions.get()`.
- Added the alias `Column.contains` for `functions.contains`.
- Added experimental feature `DataFrame.alias`.
- Added support for querying metadata columns from stage when creating `DataFrame` using `DataFrameReader`.
- Added support for `StructType.add` to append more fields to existing `StructType` objects.
- Added support for parameter `execute_as` in `StoredProcedureRegistration.register_from_file()` to specify stored procedure caller rights.

### Bug Fixes

- Fixed a bug where the `Dataframe.join_table_function` did not run all of the necessary queries to set up the join table function when SQL simplifier was enabled.
- Fixed type hint declaration for custom types - `ColumnOrName`, `ColumnOrLiteralStr`, `ColumnOrSqlExpr`, `LiteralType` and `ColumnOrLiteral` that were breaking `mypy` checks.
- Fixed a bug where `DataFrameWriter.save_as_table` and `DataFrame.copy_into_table` failed to parse fully qualified table names.

## 1.4.0 (2023-04-24)

### New Features

- Added support for `session.getOrCreate`.
- Added support for alias `Column.getField`.
- Added support for new functions in `snowflake.snowpark.functions`:
  - `date_add` and `date_sub` to make add and subtract operations easier.
  - `daydiff`
  - `explode`
  - `array_distinct`.
  - `regexp_extract`.
  - `struct`.
  - `format_number`.
  - `bround`.
  - `substring_index`
- Added parameter `skip_upload_on_content_match` when creating UDFs, UDTFs and stored procedures using `register_from_file` to skip uploading files to a stage if the same version of the files are already on the stage.
- Added support for `DataFrameWriter.save_as_table` method to take table names that contain dots.
- Flattened generated SQL when `DataFrame.filter()` or `DataFrame.order_by()` is followed by a projection statement (e.g. `DataFrame.select()`, `DataFrame.with_column()`).
- Added support for creating dynamic tables _(in private preview)_ using `Dataframe.create_or_replace_dynamic_table`.
- Added an optional argument `params` in `session.sql()` to support binding variables. Note that this is not supported in stored procedures yet.

### Bug Fixes

- Fixed a bug in `strtok_to_array` where an exception was thrown when a delimiter was passed in.
- Fixed a bug in `session.add_import` where the module had the same namespace as other dependencies.

## 1.3.0 (2023-03-28)

### New Features

- Added support for `delimiters` parameter in `functions.initcap()`.
- Added support for `functions.hash()` to accept a variable number of input expressions.
- Added API `Session.RuntimeConfig` for getting/setting/checking the mutability of any runtime configuration.
- Added support managing case sensitivity in `Row` results from `DataFrame.collect` using `case_sensitive` parameter.
- Added API `Session.conf` for getting, setting or checking the mutability of any runtime configuration.
- Added support for managing case sensitivity in `Row` results from `DataFrame.collect` using `case_sensitive` parameter.
- Added indexer support for `snowflake.snowpark.types.StructType`.
- Added a keyword argument `log_on_exception` to `Dataframe.collect` and `Dataframe.collect_no_wait` to optionally disable error logging for SQL exceptions.

### Bug Fixes

- Fixed a bug where a DataFrame set operation(`DataFrame.substract`, `DataFrame.union`, etc.) being called after another DataFrame set operation and `DataFrame.select` or `DataFrame.with_column` throws an exception.
- Fixed a bug where chained sort statements are overwritten by the SQL simplifier.

### Improvements

- Simplified JOIN queries to use constant subquery aliases (`SNOWPARK_LEFT`, `SNOWPARK_RIGHT`) by default. Users can disable this at runtime with `session.conf.set('use_constant_subquery_alias', False)` to use randomly generated alias names instead.
- Allowed specifying statement parameters in `session.call()`.
- Enabled the uploading of large pandas DataFrames in stored procedures by defaulting to a chunk size of 100,000 rows.

## 1.2.0 (2023-03-02)

### New Features

- Added support for displaying source code as comments in the generated scripts when registering stored procedures. This
  is enabled by default, turn off by specifying `source_code_display=False` at registration.
- Added a parameter `if_not_exists` when creating a UDF, UDTF or Stored Procedure from Snowpark Python to ignore creating the specified function or procedure if it already exists.
- Accept integers when calling `snowflake.snowpark.functions.get` to extract value from array.
- Added `functions.reverse` in functions to open access to Snowflake built-in function
  [reverse](https://docs.snowflake.com/en/sql-reference/functions/reverse).
- Added parameter `require_scoped_url` in snowflake.snowflake.files.SnowflakeFile.open() `(in Private Preview)` to replace `is_owner_file` is marked for deprecation.

### Bug Fixes

- Fixed a bug that overwrote `paramstyle` to `qmark` when creating a Snowpark session.
- Fixed a bug where `df.join(..., how="cross")` fails with `SnowparkJoinException: (1112): Unsupported using join type 'Cross'`.
- Fixed a bug where querying a `DataFrame` column created from chained function calls used a wrong column name.

## 1.1.0 (2023-01-26)

### New Features:

- Added `asc`, `asc_nulls_first`, `asc_nulls_last`, `desc`, `desc_nulls_first`, `desc_nulls_last`, `date_part` and `unix_timestamp` in functions.
- Added the property `DataFrame.dtypes` to return a list of column name and data type pairs.
- Added the following aliases:
  - `functions.expr()` for `functions.sql_expr()`.
  - `functions.date_format()` for `functions.to_date()`.
  - `functions.monotonically_increasing_id()` for `functions.seq8()`
  - `functions.from_unixtime()` for `functions.to_timestamp()`

### Bug Fixes:

- Fixed a bug in SQL simplifier that didn’t handle Column alias and join well in some cases. See https://github.com/snowflakedb/snowpark-python/issues/658 for details.
- Fixed a bug in SQL simplifier that generated wrong column names for function calls, NaN and INF.

### Improvements

- The session parameter `PYTHON_SNOWPARK_USE_SQL_SIMPLIFIER` is `True` after Snowflake 7.3 was released. In snowpark-python, `session.sql_simplifier_enabled` reads the value of `PYTHON_SNOWPARK_USE_SQL_SIMPLIFIER` by default, meaning that the SQL simplfier is enabled by default after the Snowflake 7.3 release. To turn this off, set `PYTHON_SNOWPARK_USE_SQL_SIMPLIFIER` in Snowflake to `False` or run `session.sql_simplifier_enabled = False` from Snowpark. It is recommended to use the SQL simplifier because it helps to generate more concise SQL.

## 1.0.0 (2022-11-01)

### New Features

- Added `Session.generator()` to create a new `DataFrame` using the Generator table function.
- Added a parameter `secure` to the functions that create a secure UDF or UDTF.

## 0.12.0 (2022-10-14)

### New Features

- Added new APIs for async job:
  - `Session.create_async_job()` to create an `AsyncJob` instance from a query id.
  - `AsyncJob.result()` now accepts argument `result_type` to return the results in different formats.
  - `AsyncJob.to_df()` returns a `DataFrame` built from the result of this asynchronous job.
  - `AsyncJob.query()` returns the SQL text of the executed query.
- `DataFrame.agg()` and `RelationalGroupedDataFrame.agg()` now accept variable-length arguments.
- Added parameters `lsuffix` and `rsuffix` to `DataFram.join()` and `DataFrame.cross_join()` to conveniently rename overlapping columns.
- Added `Table.drop_table()` so you can drop the temp table after `DataFrame.cache_result()`. `Table` is also a context manager so you can use the `with` statement to drop the cache temp table after use.
- Added `Session.use_secondary_roles()`.
- Added functions `first_value()` and `last_value()`. (contributed by @chasleslr)
- Added `on` as an alias for `using_columns` and `how` as an alias for `join_type` in `DataFrame.join()`.

### Bug Fixes

- Fixed a bug in `Session.create_dataframe()` that raised an error when `schema` names had special characters.
- Fixed a bug in which options set in `Session.read.option()` were not passed to `DataFrame.copy_into_table()` as default values.
- Fixed a bug in which `DataFrame.copy_into_table()` raises an error when a copy option has single quotes in the value.

## 0.11.0 (2022-09-28)

### Behavior Changes

- `Session.add_packages()` now raises `ValueError` when the version of a package cannot be found in Snowflake Anaconda channel. Previously, `Session.add_packages()` succeeded, and a `SnowparkSQLException` exception was raised later in the UDF/SP registration step.

### New Features:

- Added method `FileOperation.get_stream()` to support downloading stage files as stream.
- Added support in `functions.ntiles()` to accept int argument.
- Added the following aliases:
  - `functions.call_function()` for `functions.call_builtin()`.
  - `functions.function()` for `functions.builtin()`.
  - `DataFrame.order_by()` for `DataFrame.sort()`
  - `DataFrame.orderBy()` for `DataFrame.sort()`
- Improved `DataFrame.cache_result()` to return a more accurate `Table` class instead of a `DataFrame` class.
- Added support to allow `session` as the first argument when calling `StoredProcedure`.

### Improvements

- Improved nested query generation by flattening queries when applicable.
  - This improvement could be enabled by setting `Session.sql_simplifier_enabled = True`.
  - `DataFrame.select()`, `DataFrame.with_column()`, `DataFrame.drop()` and other select-related APIs have more flattened SQLs.
  - `DataFrame.union()`, `DataFrame.union_all()`, `DataFrame.except_()`, `DataFrame.intersect()`, `DataFrame.union_by_name()` have flattened SQLs generated when multiple set operators are chained.
- Improved type annotations for async job APIs.

### Bug Fixes

- Fixed a bug in which `Table.update()`, `Table.delete()`, `Table.merge()` try to reference a temp table that does not exist.

## 0.10.0 (2022-09-16)

### New Features:

- Added experimental APIs for evaluating Snowpark dataframes with asynchronous queries:
  - Added keyword argument `block` to the following action APIs on Snowpark dataframes (which execute queries) to allow asynchronous evaluations:
    - `DataFrame.collect()`, `DataFrame.to_local_iterator()`, `DataFrame.to_pandas()`, `DataFrame.to_pandas_batches()`, `DataFrame.count()`, `DataFrame.first()`.
    - `DataFrameWriter.save_as_table()`, `DataFrameWriter.copy_into_location()`.
    - `Table.delete()`, `Table.update()`, `Table.merge()`.
  - Added method `DataFrame.collect_nowait()` to allow asynchronous evaluations.
  - Added class `AsyncJob` to retrieve results from asynchronously executed queries and check their status.
- Added support for `table_type` in `Session.write_pandas()`. You can now choose from these `table_type` options: `"temporary"`, `"temp"`, and `"transient"`.
- Added support for using Python structured data (`list`, `tuple` and `dict`) as literal values in Snowpark.
- Added keyword argument `execute_as` to `functions.sproc()` and `session.sproc.register()` to allow registering a stored procedure as a caller or owner.
- Added support for specifying a pre-configured file format when reading files from a stage in Snowflake.

### Improvements:

- Added support for displaying details of a Snowpark session.

### Bug Fixes:

- Fixed a bug in which `DataFrame.copy_into_table()` and `DataFrameWriter.save_as_table()` mistakenly created a new table if the table name is fully qualified, and the table already exists.

### Deprecations:

- Deprecated keyword argument `create_temp_table` in `Session.write_pandas()`.
- Deprecated invoking UDFs using arguments wrapped in a Python list or tuple. You can use variable-length arguments without a list or tuple.

### Dependency updates

- Updated ``snowflake-connector-python`` to 2.7.12.

## 0.9.0 (2022-08-30)

### New Features:

- Added support for displaying source code as comments in the generated scripts when registering UDFs.
  This feature is turned on by default. To turn it off, pass the new keyword argument `source_code_display` as `False` when calling `register()` or `@udf()`.
- Added support for calling table functions from `DataFrame.select()`, `DataFrame.with_column()` and `DataFrame.with_columns()` which now take parameters of type `table_function.TableFunctionCall` for columns.
- Added keyword argument `overwrite` to `session.write_pandas()` to allow overwriting contents of a Snowflake table with that of a pandas DataFrame.
- Added keyword argument `column_order` to `df.write.save_as_table()` to specify the matching rules when inserting data into table in append mode.
- Added method `FileOperation.put_stream()` to upload local files to a stage via file stream.
- Added methods `TableFunctionCall.alias()` and `TableFunctionCall.as_()` to allow aliasing the names of columns that come from the output of table function joins.
- Added function `get_active_session()` in module `snowflake.snowpark.context` to get the current active Snowpark session.

### Bug Fixes:

- Fixed a bug in which batch insert should not raise an error when `statement_params` is not passed to the function.
- Fixed a bug in which column names should be quoted when `session.create_dataframe()` is called with dicts and a given schema.
- Fixed a bug in which creation of table should be skipped if the table already exists and is in append mode when calling `df.write.save_as_table()`.
- Fixed a bug in which third-party packages with underscores cannot be added when registering UDFs.

### Improvements:

- Improved function `function.uniform()` to infer the types of inputs `max_` and `min_` and cast the limits to `IntegerType` or `FloatType` correspondingly.

## 0.8.0 (2022-07-22)

### New Features:

- Added keyword only argument `statement_params` to the following methods to allow for specifying statement level parameters:
  - `collect`, `to_local_iterator`, `to_pandas`, `to_pandas_batches`,
    `count`, `copy_into_table`, `show`, `create_or_replace_view`, `create_or_replace_temp_view`, `first`, `cache_result`
    and `random_split` on class `snowflake.snowpark.Dateframe`.
  - `update`, `delete` and `merge` on class `snowflake.snowpark.Table`.
  - `save_as_table` and `copy_into_location` on class `snowflake.snowpark.DataFrameWriter`.
  - `approx_quantile`, `statement_params`, `cov` and `crosstab` on class `snowflake.snowpark.DataFrameStatFunctions`.
  - `register` and `register_from_file` on class `snowflake.snowpark.udf.UDFRegistration`.
  - `register` and `register_from_file` on class `snowflake.snowpark.udtf.UDTFRegistration`.
  - `register` and `register_from_file` on class `snowflake.snowpark.stored_procedure.StoredProcedureRegistration`.
  - `udf`, `udtf` and `sproc` in `snowflake.snowpark.functions`.
- Added support for `Column` as an input argument to `session.call()`.
- Added support for `table_type` in `df.write.save_as_table()`. You can now choose from these `table_type` options: `"temporary"`, `"temp"`, and `"transient"`.

### Improvements:

- Added validation of object name in `session.use_*` methods.
- Updated the query tag in SQL to escape it when it has special characters.
- Added a check to see if Anaconda terms are acknowledged when adding missing packages.

### Bug Fixes:

- Fixed the limited length of the string column in `session.create_dataframe()`.
- Fixed a bug in which `session.create_dataframe()` mistakenly converted 0 and `False` to `None` when the input data was only a list.
- Fixed a bug in which calling `session.create_dataframe()` using a large local dataset sometimes created a temp table twice.
- Aligned the definition of `function.trim()` with the SQL function definition.
- Fixed an issue where snowpark-python would hang when using the Python system-defined (built-in function) `sum` vs. the Snowpark `function.sum()`.

### Deprecations:

- Deprecated keyword argument `create_temp_table` in `df.write.save_as_table()`.

## 0.7.0 (2022-05-25)

### New Features:

- Added support for user-defined table functions (UDTFs).
  - Use function `snowflake.snowpark.functions.udtf()` to register a UDTF, or use it as a decorator to register the UDTF.
    - You can also use `Session.udtf.register()` to register a UDTF.
  - Use `Session.udtf.register_from_file()` to register a UDTF from a Python file.
- Updated APIs to query a table function, including both Snowflake built-in table functions and UDTFs.
  - Use function `snowflake.snowpark.functions.table_function()` to create a callable representing a table function and use it to call the table function in a query.
  - Alternatively, use function `snowflake.snowpark.functions.call_table_function()` to call a table function.
  - Added support for `over` clause that specifies `partition by` and `order by` when lateral joining a table function.
  - Updated `Session.table_function()` and `DataFrame.join_table_function()` to accept `TableFunctionCall` instances.

### Breaking Changes:

- When creating a function with `functions.udf()` and `functions.sproc()`, you can now specify an empty list for the `imports` or `packages` argument to indicate that no import or package is used for this UDF or stored procedure. Previously, specifying an empty list meant that the function would use session-level imports or packages.
- Improved the `__repr__` implementation of data types in `types.py`. The unused `type_name` property has been removed.
- Added a Snowpark-specific exception class for SQL errors. This replaces the previous `ProgrammingError` from the Python connector.

### Improvements:

- Added a lock to a UDF or UDTF when it is called for the first time per thread.
- Improved the error message for pickling errors that occurred during UDF creation.
- Included the query ID when logging the failed query.

### Bug Fixes:

- Fixed a bug in which non-integral data (such as timestamps) was occasionally converted to integer when calling `DataFrame.to_pandas()`.
- Fixed a bug in which `DataFrameReader.parquet()` failed to read a parquet file when its column contained spaces.
- Fixed a bug in which `DataFrame.copy_into_table()` failed when the dataframe is created by reading a file with inferred schemas.

### Deprecations

`Session.flatten()` and `DataFrame.flatten()`.

### Dependency Updates:

- Restricted the version of `cloudpickle` <= `2.0.0`.

## 0.6.0 (2022-04-27)

### New Features:

- Added support for vectorized UDFs with the input as a pandas DataFrame or pandas Series and the output as a pandas Series. This improves the performance of UDFs in Snowpark.
- Added support for inferring the schema of a DataFrame by default when it is created by reading a Parquet, Avro, or ORC file in the stage.
- Added functions `current_session()`, `current_statement()`, `current_user()`, `current_version()`, `current_warehouse()`, `date_from_parts()`, `date_trunc()`, `dayname()`, `dayofmonth()`, `dayofweek()`, `dayofyear()`, `grouping()`, `grouping_id()`, `hour()`, `last_day()`, `minute()`, `next_day()`, `previous_day()`, `second()`, `month()`, `monthname()`, `quarter()`, `year()`, `current_database()`, `current_role()`, `current_schema()`, `current_schemas()`, `current_region()`, `current_avaliable_roles()`, `add_months()`, `any_value()`, `bitnot()`, `bitshiftleft()`, `bitshiftright()`, `convert_timezone()`, `uniform()`, `strtok_to_array()`, `sysdate()`, `time_from_parts()`,  `timestamp_from_parts()`, `timestamp_ltz_from_parts()`, `timestamp_ntz_from_parts()`, `timestamp_tz_from_parts()`, `weekofyear()`, `percentile_cont()` to `snowflake.snowflake.functions`.

### Breaking Changes:

- Expired deprecations:
  - Removed the following APIs that were deprecated in 0.4.0: `DataFrame.groupByGroupingSets()`, `DataFrame.naturalJoin()`, `DataFrame.joinTableFunction`, `DataFrame.withColumns()`, `Session.getImports()`, `Session.addImport()`, `Session.removeImport()`, `Session.clearImports()`, `Session.getSessionStage()`, `Session.getDefaultDatabase()`, `Session.getDefaultSchema()`, `Session.getCurrentDatabase()`, `Session.getCurrentSchema()`, `Session.getFullyQualifiedCurrentSchema()`.

### Improvements:

- Added support for creating an empty `DataFrame` with a specific schema using the `Session.create_dataframe()` method.
- Changed the logging level from `INFO` to `DEBUG` for several logs (e.g., the executed query) when evaluating a dataframe.
- Improved the error message when failing to create a UDF due to pickle errors.

### Bug Fixes:

- Removed pandas hard dependencies in the `Session.create_dataframe()` method.

### Dependency Updates:

- Added `typing-extension` as a new dependency with the version >= `4.1.0`.

## 0.5.0 (2022-03-22)

### New Features

- Added stored procedures API.
  - Added `Session.sproc` property and `sproc()` to `snowflake.snowpark.functions`, so you can register stored procedures.
  - Added `Session.call` to call stored procedures by name.
- Added `UDFRegistration.register_from_file()` to allow registering UDFs from Python source files or zip files directly.
- Added `UDFRegistration.describe()` to describe a UDF.
- Added `DataFrame.random_split()` to provide a way to randomly split a dataframe.
- Added functions `md5()`, `sha1()`, `sha2()`, `ascii()`, `initcap()`, `length()`, `lower()`, `lpad()`, `ltrim()`, `rpad()`, `rtrim()`, `repeat()`, `soundex()`, `regexp_count()`, `replace()`, `charindex()`, `collate()`, `collation()`, `insert()`, `left()`, `right()`, `endswith()` to `snowflake.snowpark.functions`.
- Allowed `call_udf()` to accept literal values.
- Provided a `distinct` keyword in `array_agg()`.

### Bug Fixes:

- Fixed an issue that caused `DataFrame.to_pandas()` to have a string column if `Column.cast(IntegerType())` was used.
- Fixed a bug in `DataFrame.describe()` when there is more than one string column.

## 0.4.0 (2022-02-15)

### New Features

- You can now specify which Anaconda packages to use when defining UDFs.
  - Added `add_packages()`, `get_packages()`, `clear_packages()`, and `remove_package()`, to class `Session`.
  - Added `add_requirements()` to `Session` so you can use a requirements file to specify which packages this session will use.
  - Added parameter `packages` to function `snowflake.snowpark.functions.udf()` and method `UserDefinedFunction.register()` to indicate UDF-level Anaconda package dependencies when creating a UDF.
  - Added parameter `imports` to `snowflake.snowpark.functions.udf()` and `UserDefinedFunction.register()` to specify UDF-level code imports.
- Added a parameter `session` to function `udf()` and `UserDefinedFunction.register()` so you can specify which session to use to create a UDF if you have multiple sessions.
- Added types `Geography` and `Variant` to `snowflake.snowpark.types` to be used as type hints for Geography and Variant data when defining a UDF.
- Added support for Geography geoJSON data.
- Added `Table`, a subclass of `DataFrame` for table operations:
  - Methods `update` and `delete` update and delete rows of a table in Snowflake.
  - Method `merge` merges data from a `DataFrame` to a `Table`.
  - Override method `DataFrame.sample()` with an additional parameter `seed`, which works on tables but not on view and sub-queries.
- Added `DataFrame.to_local_iterator()` and `DataFrame.to_pandas_batches()` to allow getting results from an iterator when the result set returned from the Snowflake database is too large.
- Added `DataFrame.cache_result()` for caching the operations performed on a `DataFrame` in a temporary table.
  Subsequent operations on the original `DataFrame` have no effect on the cached result `DataFrame`.
- Added property `DataFrame.queries` to get SQL queries that will be executed to evaluate the `DataFrame`.
- Added `Session.query_history()` as a context manager to track SQL queries executed on a session, including all SQL queries to evaluate `DataFrame`s created from a session. Both query ID and query text are recorded.
- You can now create a `Session` instance from an existing established `snowflake.connector.SnowflakeConnection`. Use parameter `connection` in `Session.builder.configs()`.
- Added `use_database()`, `use_schema()`, `use_warehouse()`, and `use_role()` to class `Session` to switch database/schema/warehouse/role after a session is created.
- Added `DataFrameWriter.copy_into_table()` to unload a `DataFrame` to stage files.
- Added `DataFrame.unpivot()`.
- Added `Column.within_group()` for sorting the rows by columns with some aggregation functions.
- Added functions `listagg()`, `mode()`, `div0()`, `acos()`, `asin()`, `atan()`, `atan2()`, `cos()`, `cosh()`, `sin()`, `sinh()`, `tan()`, `tanh()`, `degrees()`, `radians()`, `round()`, `trunc()`, and `factorial()` to `snowflake.snowflake.functions`.
- Added an optional argument `ignore_nulls` in function `lead()` and `lag()`.
- The `condition` parameter of function `when()` and `iff()` now accepts SQL expressions.

### Improvements

- All function and method names have been renamed to use the snake case naming style, which is more Pythonic. For convenience, some camel case names are kept as aliases to the snake case APIs. It is recommended to use the snake case APIs.
  - Deprecated these methods on class `Session` and replaced them with their snake case equivalents: `getImports()`, `addImports()`, `removeImport()`, `clearImports()`, `getSessionStage()`, `getDefaultSchema()`, `getDefaultSchema()`, `getCurrentDatabase()`, `getFullyQualifiedCurrentSchema()`.
  - Deprecated these methods on class `DataFrame` and replaced them with their snake case equivalents: `groupingByGroupingSets()`, `naturalJoin()`, `withColumns()`, `joinTableFunction()`.
- Property `DataFrame.columns` is now consistent with `DataFrame.schema.names` and the Snowflake database `Identifier Requirements`.
- `Column.__bool__()` now raises a `TypeError`. This will ban the use of logical operators `and`, `or`, `not` on `Column` object, for instance `col("a") > 1 and col("b") > 2` will raise the `TypeError`. Use `(col("a") > 1) & (col("b") > 2)` instead.
- Changed `PutResult` and `GetResult` to subclass `NamedTuple`.
- Fixed a bug which raised an error when the local path or stage location has a space or other special characters.
- Changed `DataFrame.describe()` so that non-numeric and non-string columns are ignored instead of raising an exception.

### Dependency updates

- Updated ``snowflake-connector-python`` to 2.7.4.

## 0.3.0 (2022-01-09)

### New Features

- Added `Column.isin()`, with an alias `Column.in_()`.
- Added `Column.try_cast()`, which is a special version of `cast()`. It tries to cast a string expression to other types and returns `null` if the cast is not possible.
- Added `Column.startswith()` and `Column.substr()` to process string columns.
- `Column.cast()` now also accepts a `str` value to indicate the cast type in addition to a `DataType` instance.
- Added `DataFrame.describe()` to summarize stats of a `DataFrame`.
- Added `DataFrame.explain()` to print the query plan of a `DataFrame`.
- `DataFrame.filter()` and `DataFrame.select_expr()` now accepts a sql expression.
- Added a new `bool` parameter `create_temp_table` to methods `DataFrame.saveAsTable()` and `Session.write_pandas()` to optionally create a temp table.
- Added `DataFrame.minus()` and `DataFrame.subtract()` as aliases to `DataFrame.except_()`.
- Added `regexp_replace()`, `concat()`, `concat_ws()`, `to_char()`, `current_timestamp()`, `current_date()`, `current_time()`, `months_between()`, `cast()`, `try_cast()`, `greatest()`, `least()`, and `hash()` to module `snowflake.snowpark.functions`.

### Bug Fixes

- Fixed an issue where `Session.createDataFrame(pandas_df)` and `Session.write_pandas(pandas_df)` raise an exception when the `pandas DataFrame` has spaces in the column name.
- `DataFrame.copy_into_table()` sometimes prints an `error` level log entry while it actually works. It's fixed now.
- Fixed an API docs issue where some `DataFrame` APIs are missing from the docs.

### Dependency updates

- Update ``snowflake-connector-python`` to 2.7.2, which upgrades ``pyarrow`` dependency to 6.0.x. Refer to the [python connector 2.7.2 release notes](https://pypi.org/project/snowflake-connector-python/2.7.2/) for more details.

## 0.2.0 (2021-12-02)

### New Features

- Updated the `Session.createDataFrame()` method for creating a `DataFrame` from a pandas DataFrame.
- Added the `Session.write_pandas()` method for writing a `pandas DataFrame` to a table in Snowflake and getting a `Snowpark DataFrame` object back.
- Added new classes and methods for calling window functions.
- Added the new functions `cume_dist()`, to find the cumulative distribution of a value with regard to other values within a window partition,
  and `row_number()`, which returns a unique row number for each row within a window partition.
- Added functions for computing statistics for DataFrames in the `DataFrameStatFunctions` class.
- Added functions for handling missing values in a DataFrame in the `DataFrameNaFunctions` class.
- Added new methods `rollup()`, `cube()`, and `pivot()` to the `DataFrame` class.
- Added the `GroupingSets` class, which you can use with the DataFrame groupByGroupingSets method to perform a SQL GROUP BY GROUPING SETS.
- Added the new `FileOperation(session)`
  class that you can use to upload and download files to and from a stage.
- Added the `DataFrame.copy_into_table()`
  method for loading data from files in a stage into a table.
- In CASE expressions, the functions `when()` and `otherwise()`
  now accept Python types in addition to `Column` objects.
- When you register a UDF you can now optionally set the `replace` parameter to `True` to overwrite an existing UDF with the same name.

### Improvements

- UDFs are now compressed before they are uploaded to the server. This makes them about 10 times smaller, which can help
  when you are using large ML model files.
- When the size of a UDF is less than 8196 bytes, it will be uploaded as in-line code instead of uploaded to a stage.

### Bug Fixes

- Fixed an issue where the statement `df.select(when(col("a") == 1, 4).otherwise(col("a"))), [Row(4), Row(2), Row(3)]` raised an exception.
- Fixed an issue where `df.toPandas()` raised an exception when a DataFrame was created from large local data.

## 0.1.0 (2021-10-26)

Start of Private Preview<|MERGE_RESOLUTION|>--- conflicted
+++ resolved
@@ -59,11 +59,8 @@
 - Added support for `Series.dt.is_year_start` and `Series.dt.is_year_end`.
 - Added support for `Series.dt.is_quarter_start` and `Series.dt.is_quarter_end`.
 - Added support for `Series.argmax` and `Series.argmin`.
-<<<<<<< HEAD
+- Added support for `Series.dt.is_leap_year`.
 - Added support for `Index.__repr__`.
-=======
-- Added support for `Series.dt.is_leap_year`.
->>>>>>> deed986c
 
 #### Improvements
 - Removed the public preview warning message upon importing Snowpark pandas.

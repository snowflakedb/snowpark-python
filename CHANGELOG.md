# Release History

## 1.3.0 (TBD)

### New Features

- Added support for `delimiters` parameter in `functions.initcap()`.
- Added support for `functions.hash()` to accept a variable number of input expressions.
<<<<<<< HEAD
- Added percentile calculations for `df.describe()` to display the 25th, 50th and 75th percentiles.
=======
- Added support managing case sensitivity in `Row` results from `DataFrame.collect` using `case_sensitive` parameter.

### Bug Fixes

- Fixed a bug where a DataFrame set operation(`DataFrame.substract`, `DataFrame.union`, etc.) being called after another DataFrame set operation and `DataFrame.select` or `DataFrame.with_column` throws an exception.
>>>>>>> 2e11b357

## 1.2.0 (2023-03-02)

### New Features

- Added support for displaying source code as comments in the generated scripts when registering stored procedures. This
  is enabled by default, turn off by specifying `source_code_display=False` at registration.
- Added a parameter `if_not_exists` when creating a UDF, UDTF or Stored Procedure from Snowpark Python to ignore creating the specified function or procedure if it already exists.
- Accept integers when calling `snowflake.snowpark.functions.get` to extract value from array.
- Added `functions.reverse` in functions to open access to Snowflake built-in function
  [reverse](https://docs.snowflake.com/en/sql-reference/functions/reverse).
- Added parameter `require_scoped_url` in snowflake.snowflake.files.SnowflakeFile.open() `(in Private Preview)` to replace `is_owner_file` is marked for deprecation.

### Bug Fixes

- Fixed a bug that overwrote `paramstyle` to `qmark` when creating a Snowpark session.
- Fixed a bug where `df.join(..., how="cross")` fails with `SnowparkJoinException: (1112): Unsupported using join type 'Cross'`.
- Fixed a bug where querying a `DataFrame` column created from chained function calls used a wrong column name.

## 1.1.0 (2023-01-26)

### New Features:

- Added `asc`, `asc_nulls_first`, `asc_nulls_last`, `desc`, `desc_nulls_first`, `desc_nulls_last`, `date_part` and `unix_timestamp` in functions.
- Added the property `DataFrame.dtypes` to return a list of column name and data type pairs.
- Added the following aliases:
  - `functions.expr()` for `functions.sql_expr()`.
  - `functions.date_format()` for `functions.to_date()`.
  - `functions.monotonically_increasing_id()` for `functions.seq8()`
  - `functions.from_unixtime()` for `functions.to_timestamp()`

### Bug Fixes:

- Fixed a bug in SQL simplifier that didn’t handle Column alias and join well in some cases. See https://github.com/snowflakedb/snowpark-python/issues/658 for details.
- Fixed a bug in SQL simplifier that generated wrong column names for function calls, NaN and INF.

### Improvements

- The session parameter `PYTHON_SNOWPARK_USE_SQL_SIMPLIFIER` is `True` after Snowflake 7.3 was released. In snowpark-python, `session.sql_simplifier_enabled` reads the value of `PYTHON_SNOWPARK_USE_SQL_SIMPLIFIER` by default, meaning that the SQL simplfier is enabled by default after the Snowflake 7.3 release. To turn this off, set `PYTHON_SNOWPARK_USE_SQL_SIMPLIFIER` in Snowflake to `False` or run `session.sql_simplifier_enabled = False` from Snowpark. It is recommended to use the SQL simplifier because it helps to generate more concise SQL.

## 1.0.0 (2022-11-01)

### New Features

- Added `Session.generator()` to create a new `DataFrame` using the Generator table function.
- Added a parameter `secure` to the functions that create a secure UDF or UDTF.

## 0.12.0 (2022-10-14)

### New Features

- Added new APIs for async job:
  - `Session.create_async_job()` to create an `AsyncJob` instance from a query id.
  - `AsyncJob.result()` now accepts argument `result_type` to return the results in different formats.
  - `AsyncJob.to_df()` returns a `DataFrame` built from the result of this asynchronous job.
  - `AsyncJob.query()` returns the SQL text of the executed query.
- `DataFrame.agg()` and `RelationalGroupedDataFrame.agg()` now accept variable-length arguments.
- Added parameters `lsuffix` and `rsuffix` to `DataFram.join()` and `DataFrame.cross_join()` to conveniently rename overlapping columns.
- Added `Table.drop_table()` so you can drop the temp table after `DataFrame.cache_result()`. `Table` is also a context manager so you can use the `with` statement to drop the cache temp table after use.
- Added `Session.use_secondary_roles()`.
- Added functions `first_value()` and `last_value()`. (contributed by @chasleslr)
- Added `on` as an alias for `using_columns` and `how` as an alias for `join_type` in `DataFrame.join()`.

### Bug Fixes

- Fixed a bug in `Session.create_dataframe()` that raised an error when `schema` names had special characters.
- Fixed a bug in which options set in `Session.read.option()` were not passed to `DataFrame.copy_into_table()` as default values.
- Fixed a bug in which `DataFrame.copy_into_table()` raises an error when a copy option has single quotes in the value.

## 0.11.0 (2022-09-28)

### Behavior Changes

- `Session.add_packages()` now raises `ValueError` when the version of a package cannot be found in Snowflake Anaconda channel. Previously, `Session.add_packages()` succeeded, and a `SnowparkSQLException` exception was raised later in the UDF/SP registration step.

### New Features:

- Added method `FileOperation.get_stream()` to support downloading stage files as stream.
- Added support in `functions.ntiles()` to accept int argument.
- Added the following aliases:
  - `functions.call_function()` for `functions.call_builtin()`.
  - `functions.function()` for `functions.builtin()`.
  - `DataFrame.order_by()` for `DataFrame.sort()`
  - `DataFrame.orderBy()` for `DataFrame.sort()`
- Improved `DataFrame.cache_result()` to return a more accurate `Table` class instead of a `DataFrame` class.
- Added support to allow `session` as the first argument when calling `StoredProcedure`.

### Improvements

- Improved nested query generation by flattening queries when applicable.
  - This improvement could be enabled by setting `Session.sql_simplifier_enabled = True`.
  - `DataFrame.select()`, `DataFrame.with_column()`, `DataFrame.drop()` and other select-related APIs have more flattened SQLs.
  - `DataFrame.union()`, `DataFrame.union_all()`, `DataFrame.except_()`, `DataFrame.intersect()`, `DataFrame.union_by_name()` have flattened SQLs generated when multiple set operators are chained.
- Improved type annotations for async job APIs.

### Bug Fixes

- Fixed a bug in which `Table.update()`, `Table.delete()`, `Table.merge()` try to reference a temp table that does not exist.

## 0.10.0 (2022-09-16)

### New Features:

- Added experimental APIs for evaluating Snowpark dataframes with asynchronous queries:
  - Added keyword argument `block` to the following action APIs on Snowpark dataframes (which execute queries) to allow asynchronous evaluations:
    - `DataFrame.collect()`, `DataFrame.to_local_iterator()`, `DataFrame.to_pandas()`, `DataFrame.to_pandas_batches()`, `DataFrame.count()`, `DataFrame.first()`.
    - `DataFrameWriter.save_as_table()`, `DataFrameWriter.copy_into_location()`.
    - `Table.delete()`, `Table.update()`, `Table.merge()`.
  - Added method `DataFrame.collect_nowait()` to allow asynchronous evaluations.
  - Added class `AsyncJob` to retrieve results from asynchronously executed queries and check their status.
- Added support for `table_type` in `Session.write_pandas()`. You can now choose from these `table_type` options: `"temporary"`, `"temp"`, and `"transient"`.
- Added support for using Python structured data (`list`, `tuple` and `dict`) as literal values in Snowpark.
- Added keyword argument `execute_as` to `functions.sproc()` and `session.sproc.register()` to allow registering a stored procedure as a caller or owner.
- Added support for specifying a pre-configured file format when reading files from a stage in Snowflake.

### Improvements:

- Added support for displaying details of a Snowpark session.

### Bug Fixes:

- Fixed a bug in which `DataFrame.copy_into_table()` and `DataFrameWriter.save_as_table()` mistakenly created a new table if the table name is fully qualified, and the table already exists.

### Deprecations:

- Deprecated keyword argument `create_temp_table` in `Session.write_pandas()`.
- Deprecated invoking UDFs using arguments wrapped in a Python list or tuple. You can use variable-length arguments without a list or tuple.

### Dependency updates

- Updated `snowflake-connector-python` to 2.7.12.

## 0.9.0 (2022-08-30)

### New Features:

- Added support for displaying source code as comments in the generated scripts when registering UDFs.
  This feature is turned on by default. To turn it off, pass the new keyword argument `source_code_display` as `False` when calling `register()` or `@udf()`.
- Added support for calling table functions from `DataFrame.select()`, `DataFrame.with_column()` and `DataFrame.with_columns()` which now take parameters of type `table_function.TableFunctionCall` for columns.
- Added keyword argument `overwrite` to `session.write_pandas()` to allow overwriting contents of a Snowflake table with that of a Pandas DataFrame.
- Added keyword argument `column_order` to `df.write.save_as_table()` to specify the matching rules when inserting data into table in append mode.
- Added method `FileOperation.put_stream()` to upload local files to a stage via file stream.
- Added methods `TableFunctionCall.alias()` and `TableFunctionCall.as_()` to allow aliasing the names of columns that come from the output of table function joins.
- Added function `get_active_session()` in module `snowflake.snowpark.context` to get the current active Snowpark session.

### Bug Fixes:

- Fixed a bug in which batch insert should not raise an error when `statement_params` is not passed to the function.
- Fixed a bug in which column names should be quoted when `session.create_dataframe()` is called with dicts and a given schema.
- Fixed a bug in which creation of table should be skipped if the table already exists and is in append mode when calling `df.write.save_as_table()`.
- Fixed a bug in which third-party packages with underscores cannot be added when registering UDFs.

### Improvements:

- Improved function `function.uniform()` to infer the types of inputs `max_` and `min_` and cast the limits to `IntegerType` or `FloatType` correspondingly.

## 0.8.0 (2022-07-22)

### New Features:

- Added keyword only argument `statement_params` to the following methods to allow for specifying statement level parameters:
  - `collect`, `to_local_iterator`, `to_pandas`, `to_pandas_batches`,
    `count`, `copy_into_table`, `show`, `create_or_replace_view`, `create_or_replace_temp_view`, `first`, `cache_result`
    and `random_split` on class `snowflake.snowpark.Dateframe`.
  - `update`, `delete` and `merge` on class `snowflake.snowpark.Table`.
  - `save_as_table` and `copy_into_location` on class `snowflake.snowpark.DataFrameWriter`.
  - `approx_quantile`, `statement_params`, `cov` and `crosstab` on class `snowflake.snowpark.DataFrameStatFunctions`.
  - `register` and `register_from_file` on class `snowflake.snowpark.udf.UDFRegistration`.
  - `register` and `register_from_file` on class `snowflake.snowpark.udtf.UDTFRegistration`.
  - `register` and `register_from_file` on class `snowflake.snowpark.stored_procedure.StoredProcedureRegistration`.
  - `udf`, `udtf` and `sproc` in `snowflake.snowpark.functions`.
- Added support for `Column` as an input argument to `session.call()`.
- Added support for `table_type` in `df.write.save_as_table()`. You can now choose from these `table_type` options: `"temporary"`, `"temp"`, and `"transient"`.

### Improvements:

- Added validation of object name in `session.use_*` methods.
- Updated the query tag in SQL to escape it when it has special characters.
- Added a check to see if Anaconda terms are acknowledged when adding missing packages.

### Bug Fixes:

- Fixed the limited length of the string column in `session.create_dataframe()`.
- Fixed a bug in which `session.create_dataframe()` mistakenly converted 0 and `False` to `None` when the input data was only a list.
- Fixed a bug in which calling `session.create_dataframe()` using a large local dataset sometimes created a temp table twice.
- Aligned the definition of `function.trim()` with the SQL function definition.
- Fixed an issue where snowpark-python would hang when using the Python system-defined (built-in function) `sum` vs. the Snowpark `function.sum()`.

### Deprecations:

- Deprecated keyword argument `create_temp_table` in `df.write.save_as_table()`.

## 0.7.0 (2022-05-25)

### New Features:

- Added support for user-defined table functions (UDTFs).
  - Use function `snowflake.snowpark.functions.udtf()` to register a UDTF, or use it as a decorator to register the UDTF.
    - You can also use `Session.udtf.register()` to register a UDTF.
  - Use `Session.udtf.register_from_file()` to register a UDTF from a Python file.
- Updated APIs to query a table function, including both Snowflake built-in table functions and UDTFs.
  - Use function `snowflake.snowpark.functions.table_function()` to create a callable representing a table function and use it to call the table function in a query.
  - Alternatively, use function `snowflake.snowpark.functions.call_table_function()` to call a table function.
  - Added support for `over` clause that specifies `partition by` and `order by` when lateral joining a table function.
  - Updated `Session.table_function()` and `DataFrame.join_table_function()` to accept `TableFunctionCall` instances.

### Breaking Changes:

- When creating a function with `functions.udf()` and `functions.sproc()`, you can now specify an empty list for the `imports` or `packages` argument to indicate that no import or package is used for this UDF or stored procedure. Previously, specifying an empty list meant that the function would use session-level imports or packages.
- Improved the `__repr__` implementation of data types in `types.py`. The unused `type_name` property has been removed.
- Added a Snowpark-specific exception class for SQL errors. This replaces the previous `ProgrammingError` from the Python connector.

### Improvements:

- Added a lock to a UDF or UDTF when it is called for the first time per thread.
- Improved the error message for pickling errors that occurred during UDF creation.
- Included the query ID when logging the failed query.

### Bug Fixes:

- Fixed a bug in which non-integral data (such as timestamps) was occasionally converted to integer when calling `DataFrame.to_pandas()`.
- Fixed a bug in which `DataFrameReader.parquet()` failed to read a parquet file when its column contained spaces.
- Fixed a bug in which `DataFrame.copy_into_table()` failed when the dataframe is created by reading a file with inferred schemas.

### Deprecations

`Session.flatten()` and `DataFrame.flatten()`.

### Dependency Updates:

- Restricted the version of `cloudpickle` <= `2.0.0`.

## 0.6.0 (2022-04-27)

### New Features:

- Added support for vectorized UDFs with the input as a Pandas DataFrame or Pandas Series and the output as a Pandas Series. This improves the performance of UDFs in Snowpark.
- Added support for inferring the schema of a DataFrame by default when it is created by reading a Parquet, Avro, or ORC file in the stage.
- Added functions `current_session()`, `current_statement()`, `current_user()`, `current_version()`, `current_warehouse()`, `date_from_parts()`, `date_trunc()`, `dayname()`, `dayofmonth()`, `dayofweek()`, `dayofyear()`, `grouping()`, `grouping_id()`, `hour()`, `last_day()`, `minute()`, `next_day()`, `previous_day()`, `second()`, `month()`, `monthname()`, `quarter()`, `year()`, `current_database()`, `current_role()`, `current_schema()`, `current_schemas()`, `current_region()`, `current_avaliable_roles()`, `add_months()`, `any_value()`, `bitnot()`, `bitshiftleft()`, `bitshiftright()`, `convert_timezone()`, `uniform()`, `strtok_to_array()`, `sysdate()`, `time_from_parts()`, `timestamp_from_parts()`, `timestamp_ltz_from_parts()`, `timestamp_ntz_from_parts()`, `timestamp_tz_from_parts()`, `weekofyear()`, `percentile_cont()` to `snowflake.snowflake.functions`.

### Breaking Changes:

- Expired deprecations:
  - Removed the following APIs that were deprecated in 0.4.0: `DataFrame.groupByGroupingSets()`, `DataFrame.naturalJoin()`, `DataFrame.joinTableFunction`, `DataFrame.withColumns()`, `Session.getImports()`, `Session.addImport()`, `Session.removeImport()`, `Session.clearImports()`, `Session.getSessionStage()`, `Session.getDefaultDatabase()`, `Session.getDefaultSchema()`, `Session.getCurrentDatabase()`, `Session.getCurrentSchema()`, `Session.getFullyQualifiedCurrentSchema()`.

### Improvements:

- Added support for creating an empty `DataFrame` with a specific schema using the `Session.create_dataframe()` method.
- Changed the logging level from `INFO` to `DEBUG` for several logs (e.g., the executed query) when evaluating a dataframe.
- Improved the error message when failing to create a UDF due to pickle errors.

### Bug Fixes:

- Removed pandas hard dependencies in the `Session.create_dataframe()` method.

### Dependency Updates:

- Added `typing-extension` as a new dependency with the version >= `4.1.0`.

## 0.5.0 (2022-03-22)

### New Features

- Added stored procedures API.
  - Added `Session.sproc` property and `sproc()` to `snowflake.snowpark.functions`, so you can register stored procedures.
  - Added `Session.call` to call stored procedures by name.
- Added `UDFRegistration.register_from_file()` to allow registering UDFs from Python source files or zip files directly.
- Added `UDFRegistration.describe()` to describe a UDF.
- Added `DataFrame.random_split()` to provide a way to randomly split a dataframe.
- Added functions `md5()`, `sha1()`, `sha2()`, `ascii()`, `initcap()`, `length()`, `lower()`, `lpad()`, `ltrim()`, `rpad()`, `rtrim()`, `repeat()`, `soundex()`, `regexp_count()`, `replace()`, `charindex()`, `collate()`, `collation()`, `insert()`, `left()`, `right()`, `endswith()` to `snowflake.snowpark.functions`.
- Allowed `call_udf()` to accept literal values.
- Provided a `distinct` keyword in `array_agg()`.

### Bug Fixes:

- Fixed an issue that caused `DataFrame.to_pandas()` to have a string column if `Column.cast(IntegerType())` was used.
- Fixed a bug in `DataFrame.describe()` when there is more than one string column.

## 0.4.0 (2022-02-15)

### New Features

- You can now specify which Anaconda packages to use when defining UDFs.
  - Added `add_packages()`, `get_packages()`, `clear_packages()`, and `remove_package()`, to class `Session`.
  - Added `add_requirements()` to `Session` so you can use a requirements file to specify which packages this session will use.
  - Added parameter `packages` to function `snowflake.snowpark.functions.udf()` and method `UserDefinedFunction.register()` to indicate UDF-level Anaconda package dependencies when creating a UDF.
  - Added parameter `imports` to `snowflake.snowpark.functions.udf()` and `UserDefinedFunction.register()` to specify UDF-level code imports.
- Added a parameter `session` to function `udf()` and `UserDefinedFunction.register()` so you can specify which session to use to create a UDF if you have multiple sessions.
- Added types `Geography` and `Variant` to `snowflake.snowpark.types` to be used as type hints for Geography and Variant data when defining a UDF.
- Added support for Geography geoJSON data.
- Added `Table`, a subclass of `DataFrame` for table operations:
  - Methods `update` and `delete` update and delete rows of a table in Snowflake.
  - Method `merge` merges data from a `DataFrame` to a `Table`.
  - Override method `DataFrame.sample()` with an additional parameter `seed`, which works on tables but not on view and sub-queries.
- Added `DataFrame.to_local_iterator()` and `DataFrame.to_pandas_batches()` to allow getting results from an iterator when the result set returned from the Snowflake database is too large.
- Added `DataFrame.cache_result()` for caching the operations performed on a `DataFrame` in a temporary table.
  Subsequent operations on the original `DataFrame` have no effect on the cached result `DataFrame`.
- Added property `DataFrame.queries` to get SQL queries that will be executed to evaluate the `DataFrame`.
- Added `Session.query_history()` as a context manager to track SQL queries executed on a session, including all SQL queries to evaluate `DataFrame`s created from a session. Both query ID and query text are recorded.
- You can now create a `Session` instance from an existing established `snowflake.connector.SnowflakeConnection`. Use parameter `connection` in `Session.builder.configs()`.
- Added `use_database()`, `use_schema()`, `use_warehouse()`, and `use_role()` to class `Session` to switch database/schema/warehouse/role after a session is created.
- Added `DataFrameWriter.copy_into_table()` to unload a `DataFrame` to stage files.
- Added `DataFrame.unpivot()`.
- Added `Column.within_group()` for sorting the rows by columns with some aggregation functions.
- Added functions `listagg()`, `mode()`, `div0()`, `acos()`, `asin()`, `atan()`, `atan2()`, `cos()`, `cosh()`, `sin()`, `sinh()`, `tan()`, `tanh()`, `degrees()`, `radians()`, `round()`, `trunc()`, and `factorial()` to `snowflake.snowflake.functions`.
- Added an optional argument `ignore_nulls` in function `lead()` and `lag()`.
- The `condition` parameter of function `when()` and `iff()` now accepts SQL expressions.

### Improvements

- All function and method names have been renamed to use the snake case naming style, which is more Pythonic. For convenience, some camel case names are kept as aliases to the snake case APIs. It is recommended to use the snake case APIs.
  - Deprecated these methods on class `Session` and replaced them with their snake case equivalents: `getImports()`, `addImports()`, `removeImport()`, `clearImports()`, `getSessionStage()`, `getDefaultSchema()`, `getDefaultSchema()`, `getCurrentDatabase()`, `getFullyQualifiedCurrentSchema()`.
  - Deprecated these methods on class `DataFrame` and replaced them with their snake case equivalents: `groupingByGroupingSets()`, `naturalJoin()`, `withColumns()`, `joinTableFunction()`.
- Property `DataFrame.columns` is now consistent with `DataFrame.schema.names` and the Snowflake database `Identifier Requirements`.
- `Column.__bool__()` now raises a `TypeError`. This will ban the use of logical operators `and`, `or`, `not` on `Column` object, for instance `col("a") > 1 and col("b") > 2` will raise the `TypeError`. Use `(col("a") > 1) & (col("b") > 2)` instead.
- Changed `PutResult` and `GetResult` to subclass `NamedTuple`.
- Fixed a bug which raised an error when the local path or stage location has a space or other special characters.
- Changed `DataFrame.describe()` so that non-numeric and non-string columns are ignored instead of raising an exception.

### Dependency updates

- Updated `snowflake-connector-python` to 2.7.4.

## 0.3.0 (2022-01-09)

### New Features

- Added `Column.isin()`, with an alias `Column.in_()`.
- Added `Column.try_cast()`, which is a special version of `cast()`. It tries to cast a string expression to other types and returns `null` if the cast is not possible.
- Added `Column.startswith()` and `Column.substr()` to process string columns.
- `Column.cast()` now also accepts a `str` value to indicate the cast type in addition to a `DataType` instance.
- Added `DataFrame.describe()` to summarize stats of a `DataFrame`.
- Added `DataFrame.explain()` to print the query plan of a `DataFrame`.
- `DataFrame.filter()` and `DataFrame.select_expr()` now accepts a sql expression.
- Added a new `bool` parameter `create_temp_table` to methods `DataFrame.saveAsTable()` and `Session.write_pandas()` to optionally create a temp table.
- Added `DataFrame.minus()` and `DataFrame.subtract()` as aliases to `DataFrame.except_()`.
- Added `regexp_replace()`, `concat()`, `concat_ws()`, `to_char()`, `current_timestamp()`, `current_date()`, `current_time()`, `months_between()`, `cast()`, `try_cast()`, `greatest()`, `least()`, and `hash()` to module `snowflake.snowpark.functions`.

### Bug Fixes

- Fixed an issue where `Session.createDataFrame(pandas_df)` and `Session.write_pandas(pandas_df)` raise an exception when the `Pandas DataFrame` has spaces in the column name.
- `DataFrame.copy_into_table()` sometimes prints an `error` level log entry while it actually works. It's fixed now.
- Fixed an API docs issue where some `DataFrame` APIs are missing from the docs.

### Dependency updates

- Update `snowflake-connector-python` to 2.7.2, which upgrades `pyarrow` dependency to 6.0.x. Refer to the [python connector 2.7.2 release notes](https://pypi.org/project/snowflake-connector-python/2.7.2/) for more details.

## 0.2.0 (2021-12-02)

### New Features

- Updated the `Session.createDataFrame()` method for creating a `DataFrame` from a Pandas DataFrame.
- Added the `Session.write_pandas()` method for writing a `Pandas DataFrame` to a table in Snowflake and getting a `Snowpark DataFrame` object back.
- Added new classes and methods for calling window functions.
- Added the new functions `cume_dist()`, to find the cumulative distribution of a value with regard to other values within a window partition,
  and `row_number()`, which returns a unique row number for each row within a window partition.
- Added functions for computing statistics for DataFrames in the `DataFrameStatFunctions` class.
- Added functions for handling missing values in a DataFrame in the `DataFrameNaFunctions` class.
- Added new methods `rollup()`, `cube()`, and `pivot()` to the `DataFrame` class.
- Added the `GroupingSets` class, which you can use with the DataFrame groupByGroupingSets method to perform a SQL GROUP BY GROUPING SETS.
- Added the new `FileOperation(session)`
  class that you can use to upload and download files to and from a stage.
- Added the `DataFrame.copy_into_table()`
  method for loading data from files in a stage into a table.
- In CASE expressions, the functions `when()` and `otherwise()`
  now accept Python types in addition to `Column` objects.
- When you register a UDF you can now optionally set the `replace` parameter to `True` to overwrite an existing UDF with the same name.

### Improvements

- UDFs are now compressed before they are uploaded to the server. This makes them about 10 times smaller, which can help
  when you are using large ML model files.
- When the size of a UDF is less than 8196 bytes, it will be uploaded as in-line code instead of uploaded to a stage.

### Bug Fixes

- Fixed an issue where the statement `df.select(when(col("a") == 1, 4).otherwise(col("a"))), [Row(4), Row(2), Row(3)]` raised an exception.
- Fixed an issue where `df.toPandas()` raised an exception when a DataFrame was created from large local data.

## 0.1.0 (2021-10-26)

Start of Private Preview<|MERGE_RESOLUTION|>--- conflicted
+++ resolved
@@ -6,15 +6,12 @@
 
 - Added support for `delimiters` parameter in `functions.initcap()`.
 - Added support for `functions.hash()` to accept a variable number of input expressions.
-<<<<<<< HEAD
 - Added percentile calculations for `df.describe()` to display the 25th, 50th and 75th percentiles.
-=======
 - Added support managing case sensitivity in `Row` results from `DataFrame.collect` using `case_sensitive` parameter.
 
 ### Bug Fixes
 
 - Fixed a bug where a DataFrame set operation(`DataFrame.substract`, `DataFrame.union`, etc.) being called after another DataFrame set operation and `DataFrame.select` or `DataFrame.with_column` throws an exception.
->>>>>>> 2e11b357
 
 ## 1.2.0 (2023-03-02)
 

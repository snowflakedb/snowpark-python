# Release History

## 1.36.0 (YYYY-MM-DD)

### Snowpark Python API Updates

#### New Features

- `Session.create_dataframe` now accepts keyword arguments that are forwarded to the internal call to `Session.write_pandas` or `Session.write_arrow` when creating a DataFrame from a pandas DataFrame or a pyarrow Table.
- Added new APIs for `AsyncJob`:
  - `AsyncJob.is_failed()` returns a `bool` indicating if a job has failed. Can be used in combination with `AsyncJob.is_done()` to determine if a job is finished and errored.
  - `AsyncJob.status()` returns a string representing the current query status (e.g., "RUNNING", "SUCCESS", "FAILED_WITH_ERROR") for detailed monitoring without calling `result()`.
- Added a dataframe profiler. To use, you can call get_execution_profile() on your desired dataframe. This profiler reports the queries executed to evaluate a dataframe, and statistics about each of the query operators. Currently an experimental feature

<<<<<<< HEAD
#### Improvements

#### Bug Fixes

### Snowpark Local Testing Updates

#### New Features

#### Improvements

#### Bug Fixes

=======
>>>>>>> 82432eca
### Snowpark pandas API Updates

#### New Features

<<<<<<< HEAD
#### Improvements
- Hybrid execution row estimate improvements and a reduction of eager calls.

#### Bug Fixes
=======
- Added support for creating permanent and immutable UDFs/UDTFs with `DataFrame/Series/GroupBy.apply`, `map`, and `transform` by passing the `snowflake_udf_params` keyword argument. See documentation for details.
>>>>>>> 82432eca

## 1.35.0 (2025-07-24)

### Snowpark Python API Updates

#### New Features

- Added support for the following functions in `functions.py`:
  - `ai_embed`
  - `try_parse_json`

#### Bug Fixes

- Fixed a bug in `DataFrameReader.dbapi` (PrPr) that `dbapi` fail in python stored procedure with process exit with code 1.
- Fixed a bug in `DataFrameReader.dbapi` (PrPr) that `custom_schema` accept illegal schema.
- Fixed a bug in `DataFrameReader.dbapi` (PrPr) that `custom_schema` does not work when connecting to Postgres and Mysql.
- Fixed a bug in schema inference that would cause it to fail for external stages.

#### Improvements

- Improved `query` parameter in `DataFrameReader.dbapi` (PrPr) so that parentheses are not needed around the query.
- Improved error experience in `DataFrameReader.dbapi` (PrPr) when exception happen during inferring schema of target data source.


### Snowpark Local Testing Updates

#### New Features

- Added local testing support for reading files with `SnowflakeFile` using local file paths, the Snow URL semantic (snow://...), local testing framework stages, and Snowflake stages (@stage/file_path).

### Snowpark pandas API Updates

#### New Features

- Added support for `DataFrame.boxplot`.

#### Improvements

- Reduced the number of UDFs/UDTFs created by repeated calls to `apply` or `map` with the same arguments on Snowpark pandas objects.
- Added an example for reading a file from a stage in the docstring for `pd.read_excel`.

#### Bug Fixes

- Added an upper bound to the row estimation when the cartesian product from an align or join results in a very large number. This mitigates a performance regression.
- Fix a `pd.read_excel` bug when reading files inside stage inner directory.

## 1.34.0 (2025-07-15)

### Snowpark Python API Updates

#### New Features

- Added a new option `TRY_CAST` to `DataFrameReader`. When `TRY_CAST` is True columns are wrapped in a `TRY_CAST` statement rather than a hard cast when loading data.
- Added a new option `USE_RELAXED_TYPES` to the `INFER_SCHEMA_OPTIONS` of `DataFrameReader`. When set to True this option casts all strings to max length strings and all numeric types to `DoubleType`.
- Added debuggability improvements to eagerly validate dataframe schema metadata. Enable it using `snowflake.snowpark.context.configure_development_features()`.
- Added a new function `snowflake.snowpark.dataframe.map_in_pandas` that allows users map a function across a dataframe. The mapping function takes an iterator of pandas dataframes as input and provides one as output.
- Added a ttl cache to describe queries. Repeated queries in a 15 second interval will use the cached value rather than requery Snowflake.
- Added a parameter `fetch_with_process` to `DataFrameReader.dbapi` (PrPr) to enable multiprocessing for parallel data fetching in local ingestion. By default, local ingestion uses multithreading. Multiprocessing may improve performance for CPU-bound tasks like Parquet file generation.
- Added a new function `snowflake.snowpark.functions.model` that allows users to call methods of a model.

#### Improvements

- Added support for row validation using XSD schema using `rowValidationXSDPath` option when reading XML files with a row tag using `rowTag` option.
- Improved SQL generation for `session.table().sample()` to generate a flat SQL statement.
- Added support for complex column expression as input for `functions.explode`.
- Added debuggability improvements to show which Python lines an SQL compilation error corresponds to. Enable it using `snowflake.snowpark.context.configure_development_features()`. This feature also depends on AST collection to be enabled in the session which can be done using `session.ast_enabled = True`.
- Set enforce_ordering=True when calling `to_snowpark_pandas()` from a snowpark dataframe containing DML/DDL queries instead of throwing a NotImplementedError.

#### Bug Fixes

- Fixed a bug caused by redundant validation when creating an iceberg table.
- Fixed a bug in `DataFrameReader.dbapi` (PrPr) where closing the cursor or connection could unexpectedly raise an error and terminate the program.
- Fixed ambiguous column errors when using table functions in `DataFrame.select()` that have output columns matching the input DataFrame's columns. This improvement works when dataframe columns are provided as `Column` objects.
- Fixed a bug where having a NULL in a column with DecimalTypes would cast the column to FloatTypes instead and lead to precision loss.

### Snowpark Local Testing Updates

#### Bug Fixes

- Fixed a bug when processing windowed functions that lead to incorrect indexing in results.
- When a scalar numeric is passed to fillna we will ignore non-numeric columns instead of producing an error.

### Snowpark pandas API Updates

#### New Features

- Added support for `DataFrame.to_excel` and `Series.to_excel`.
- Added support for `pd.read_feather`, `pd.read_orc`, and `pd.read_stata`.
- Added support for `pd.explain_switch()` to return debugging information on hybrid execution decisions.
- Support `pd.read_snowflake` when the global modin backend is `Pandas`.
- Added support for `pd.to_dynamic_table`, `pd.to_iceberg`, and `pd.to_view`.

#### Improvements

- Added modin telemetry on API calls and hybrid engine switches.
- Show more helpful error messages to Snowflake Notebook users when the `modin` or `pandas` version does not match our requirements.
- Added a data type guard to the cost functions for hybrid execution mode (PrPr) which checks for data type compatibility.
- Added automatic switching to the pandas backend in hybrid execution mode (PrPr) for many methods that are not directly implemented in Snowpark pandas.
- Set the 'type' and other standard fields for Snowpark pandas telemetry.

#### Dependency Updates

- Added tqdm and ipywidgets as dependencies so that progress bars appear when switching between modin backends.
- Updated the supported `modin` versions to >=0.33.0 and <0.35.0 (was previously >= 0.32.0 and <0.34.0).

#### Bug Fixes

- Fixed a bug in hybrid execution mode (PrPr) where certain Series operations would raise `TypeError: numpy.ndarray object is not callable`.
- Fixed a bug in hybrid execution mode (PrPr) where calling numpy operations like `np.where` on modin objects with the Pandas backend would raise an `AttributeError`. This fix requires `modin` version 0.34.0 or newer.
- Fixed issue in `df.melt` where the resulting values have an additional suffix applied.

## 1.33.0 (2025-06-19)

### Snowpark Python API Updates

#### New Features

- Added support for MySQL in `DataFrameWriter.dbapi` (PrPr) for both Parquet and UDTF-based ingestion.
- Added support for PostgreSQL in `DataFrameReader.dbapi` (PrPr) for both Parquet and UDTF-based ingestion.
- Added support for Databricks in `DataFrameWriter.dbapi` (PrPr) for UDTF-based ingestion.
- Added support to `DataFrameReader` to enable use of `PATTERN` when reading files with `INFER_SCHEMA` enabled.
- Added support for the following AI-powered functions in `functions.py`:
  - `ai_complete`
  - `ai_similarity`
  - `ai_summarize_agg` (originally `summarize_agg`)
  - different config options for `ai_classify`
- Added support for more options when reading XML files with a row tag using `rowTag` option:
  - Added support for removing namespace prefixes from col names using `ignoreNamespace` option.
  - Added support for specifying the prefix for the attribute column in the result table using `attributePrefix` option.
  - Added support for excluding attributes from the XML element using `excludeAttributes` option.
  - Added support for specifying the column name for the value when there are attributes in an element that has no child elements using `valueTag` option.
  - Added support for specifying the value to treat as a ``null`` value using `nullValue` option.
  - Added support for specifying the character encoding of the XML file using `charset` option.
  - Added support for ignoring surrounding whitespace in the XML element using `ignoreSurroundingWhitespace` option.
- Added support for parameter `return_dataframe` in `Session.call`, which can be used to set the return type of the functions to a `DataFrame` object.
- Added a new argument to `Dataframe.describe` called `strings_include_math_stats` that triggers `stddev` and `mean` to be calculated for String columns.
- Added support for retrieving `Edge.properties` when retrieving lineage from `DGQL` in `DataFrame.lineage.trace`.
- Added a parameter `table_exists` to `DataFrameWriter.save_as_table` that allows specifying if a table already exists. This allows skipping a table lookup that can be expensive.

#### Bug Fixes

- Fixed a bug in `DataFrameReader.dbapi` (PrPr) where the `create_connection` defined as local function was incompatible with multiprocessing.
- Fixed a bug in `DataFrameReader.dbapi` (PrPr) where databricks `TIMESTAMP` type was converted to Snowflake `TIMESTAMP_NTZ` type which should be `TIMESTAMP_LTZ` type.
- Fixed a bug in `DataFrameReader.json` where repeated reads with the same reader object would create incorrectly quoted columns.
- Fixed a bug in `DataFrame.to_pandas()` that would drop column names when converting a dataframe that did not originate from a select statement.
- Fixed a bug that `DataFrame.create_or_replace_dynamic_table` raises error when the dataframe contains a UDTF and `SELECT *` in UDTF not being parsed correctly.
- Fixed a bug where casted columns could not be used in the values-clause of in functions.

#### Improvements

- Improved the error message for `Session.write_pandas()` and `Session.create_dataframe()` when the input pandas DataFrame does not have a column.
- Improved `DataFrame.select` when the arguments contain a table function with output columns that collide with columns of current dataframe. With the improvement, if user provides non-colliding columns in `df.select("col1", "col2", table_func(...))` as string arguments, then the query generated by snowpark client will not raise ambiguous column error.
- Improved `DataFrameReader.dbapi` (PrPr) to use in-memory Parquet-based ingestion for better performance and security.
- Improved `DataFrameReader.dbapi` (PrPr) to use `MATCH_BY_COLUMN_NAME=CASE_SENSITIVE` in copy into table operation.

### Snowpark Local Testing Updates

#### New Features

- Added support for snow urls (snow://) in local file testing.

#### Bug Fixes

- Fixed a bug in `Column.isin` that would cause incorrect filtering on joined or previously filtered data.
- Fixed a bug in `snowflake.snowpark.functions.concat_ws` that would cause results to have an incorrect index.

### Snowpark pandas API Updates

#### Dependency Updates

- Updated `modin` dependency constraint from 0.32.0 to >=0.32.0, <0.34.0. The latest version tested with Snowpark pandas is `modin` 0.33.1.

#### New Features

- Added support for **Hybrid Execution (PrPr)**. By running `from modin.config import AutoSwitchBackend; AutoSwitchBackend.enable()`, Snowpark pandas will automatically choose whether to run certain pandas operations locally or on Snowflake. This feature is disabled by default.

#### Improvements

- Set the default value of the `index` parameter to `False` for `DataFrame.to_view`, `Series.to_view`, `DataFrame.to_dynamic_table`, and `Series.to_dynamic_table`.
- Added `iceberg_version` option to table creation functions.
- Reduced query count for many operations, including `insert`, `repr`, and `groupby`, that previously issued a query to retrieve the input data's size.

#### Bug Fixes

- Fixed a bug in `Series.where` when the `other` parameter is an unnamed `Series`.


## 1.32.0 (2025-05-15)

### Snowpark Python API Updates

#### Improvements

- Invoking snowflake system procedures does not invoke an additional `describe procedure` call to check the return type of the procedure.
- Added support for `Session.create_dataframe()` with the stage URL and FILE data type.
- Added support for different modes for dealing with corrupt XML records when reading an XML file using `session.read.option('mode', <mode>), option('rowTag', <tag_name>).xml(<stage_file_path>)`. Currently `PERMISSIVE`, `DROPMALFORMED` and `FAILFAST` are supported.
- Improved the error message of the XML reader when the specified row tag is not found in the file.
- Improved query generation for `Dataframe.drop` to use `SELECT * EXCLUDE ()` to exclude the dropped columns. To enable this feature, set `session.conf.set("use_simplified_query_generation", True)`.
- Added support for `VariantType` to `StructType.from_json`

#### Bug Fixes

- Fixed a bug in `DataFrameWriter.dbapi` (PrPr) that unicode or double-quoted column name in external database causes error because not quoted correctly.
- Fixed a bug where named fields in nested OBJECT data could cause errors when containing spaces.
- Fixed a bug duplicated `native_app_params` parameters in register udaf function.

### Snowpark Local Testing Updates

#### Bug Fixes

- Fixed a bug in `snowflake.snowpark.functions.rank` that would cause sort direction to not be respected.
- Fixed a bug in `snowflake.snowpark.functions.to_timestamp_*` that would cause incorrect results on filtered data.

### Snowpark pandas API Updates

#### New Features

- Added support for dict values in `Series.str.get`, `Series.str.slice`, and `Series.str.__getitem__` (`Series.str[...]`).
- Added support for `DataFrame.to_html`.
- Added support for `DataFrame.to_string` and `Series.to_string`.
- Added support for reading files from S3 buckets using `pd.read_csv`.
- Added `ENFORCE_EXISTING_FILE_FORMAT` option to the `DataFrameReader`, which allows to read a dataframe only based on an existing file format object when used together with `FORMAT_NAME`.

#### Improvements

- Make `iceberg_config` a required parameter for `DataFrame.to_iceberg` and `Series.to_iceberg`.

## 1.31.1 (2025-05-05)

### Snowpark Python API Updates

#### Bug Fixes

- Updated conda build configuration to deprecate Python 3.8 support, preventing installation in incompatible environments.

## 1.31.0 (2025-04-24)

### Snowpark Python API Updates

#### New Features

- Added support for `restricted caller` permission of `execute_as` argument in `StoredProcedure.register()`.
- Added support for non-select statement in `DataFrame.to_pandas()`.
- Added support for `artifact_repository` parameter to `Session.add_packages`, `Session.add_requirements`, `Session.get_packages`, `Session.remove_package`, and `Session.clear_packages`.
- Added support for reading an XML file using a row tag by `session.read.option('rowTag', <tag_name>).xml(<stage_file_path>)` (experimental).
  - Each XML record is extracted as a separate row.
  - Each field within that record becomes a separate column of type VARIANT, which can be further queried using dot notation, e.g., `col(a.b.c)`.
- Added updates to `DataFrameReader.dbapi` (PrPr):
  - Added `fetch_merge_count` parameter for optimizing performance by merging multiple fetched data into a single Parquet file.
  - Added support for Databricks.
  - Added support for ingestion with Snowflake UDTF.
- Added support for the following AI-powered functions in `functions.py` (Private Preview):
  - `prompt`
  - `ai_filter` (added support for `prompt()` function and image files, and changed the second argument name from `expr` to `file`)
  - `ai_classify`

#### Improvements

- Renamed the `relaxed_ordering` param into `enforce_ordering` for `DataFrame.to_snowpark_pandas`. Also the new default values is `enforce_ordering=False` which has the opposite effect of the previous default value, `relaxed_ordering=False`.
- Improved `DataFrameReader.dbapi` (PrPr) reading performance by setting the default `fetch_size` parameter value to 1000.
- Improve the error message for invalid identifier SQL error by suggesting the potentially matching identifiers.
- Reduced the number of describe queries issued when creating a DataFrame from a Snowflake table using `session.table`.
- Improved performance and accuracy of `DataFrameAnalyticsFunctions.time_series_agg()`.

#### Bug Fixes

- Fixed a bug in `DataFrame.group_by().pivot().agg` when the pivot column and aggregate column are the same.
- Fixed a bug in `DataFrameReader.dbapi` (PrPr) where a `TypeError` was raised when `create_connection` returned a connection object of an unsupported driver type.
- Fixed a bug where `df.limit(0)` call would not properly apply.
- Fixed a bug in `DataFrameWriter.save_as_table` that caused reserved names to throw errors when using append mode.

#### Deprecations

- Deprecated support for Python3.8.
- Deprecated argument `sliding_interval` in `DataFrameAnalyticsFunctions.time_series_agg()`.

### Snowpark Local Testing Updates

#### New Features

- Added support for Interval expression to `Window.range_between`.
- Added support for `array_construct` function.

#### Bug Fixes

- Fixed a bug in local testing where transient `__pycache__` directory was unintentionally copied during stored procedure execution via import.
- Fixed a bug in local testing that created incorrect result for `Column.like` calls.
- Fixed a bug in local testing that caused `Column.getItem` and `snowpark.snowflake.functions.get` to raise `IndexError` rather than return null.
- Fixed a bug in local testing where `df.limit(0)` call would not properly apply.
- Fixed a bug in local testing where a `Table.merge` into an empty table would cause an exception.

### Snowpark pandas API Updates

#### Dependency Updates

- Updated `modin` from 0.30.1 to 0.32.0.
- Added support for `numpy` 2.0 and above.

#### New Features

- Added support for `DataFrame.create_or_replace_view` and `Series.create_or_replace_view`.
- Added support for `DataFrame.create_or_replace_dynamic_table` and `Series.create_or_replace_dynamic_table`.
- Added support for `DataFrame.to_view` and `Series.to_view`.
- Added support for `DataFrame.to_dynamic_table` and `Series.to_dynamic_table`.
- Added support for `DataFrame.groupby.resample` for aggregations `max`, `mean`, `median`, `min`, and `sum`.
- Added support for reading stage files using:
  - `pd.read_excel`
  - `pd.read_html`
  - `pd.read_pickle`
  - `pd.read_sas`
  - `pd.read_xml`
- Added support for `DataFrame.to_iceberg` and `Series.to_iceberg`.
- Added support for dict values in `Series.str.len`.

#### Improvements

- Improve performance of `DataFrame.groupby.apply` and `Series.groupby.apply` by avoiding expensive pivot step.
- Added estimate for row count upper bound to `OrderedDataFrame` to enable better engine switching. This could potentially result in increased query counts.
- Renamed the `relaxed_ordering` param into `enforce_ordering` for `pd.read_snowflake`. Also the new default value is `enforce_ordering=False` which has the opposite effect of the previous default value, `relaxed_ordering=False`.

#### Bug Fixes

- Fixed a bug for `pd.read_snowflake` when reading iceberg tables and `enforce_ordering=True`.

## 1.30.0 (2025-03-27)

### Snowpark Python API Updates

#### New Features

- Added Support for relaxed consistency and ordering guarantees in `Dataframe.to_snowpark_pandas` by introducing the new parameter `relaxed_ordering`.
- `DataFrameReader.dbapi` (PrPr) now accepts a list of strings for the session_init_statement parameter, allowing multiple SQL statements to be executed during session initialization.

#### Improvements

- Improved query generation for `Dataframe.stat.sample_by` to generate a single flat query that scales well with large `fractions` dictionary compared to older method of creating a UNION ALL subquery for each key in `fractions`. To enable this feature, set `session.conf.set("use_simplified_query_generation", True)`.
- Improved performance of `DataFrameReader.dbapi` by enable vectorized option when copy parquet file into table.
- Improved query generation for `DataFrame.random_split` in the following ways. They can be enabled by setting `session.conf.set("use_simplified_query_generation", True)`:
  - Removed the need to `cache_result` in the internal implementation of the input dataframe resulting in a pure lazy dataframe operation.
  - The `seed` argument now behaves as expected with repeatable results across multiple calls and sessions.
- `DataFrame.fillna` and `DataFrame.replace` now both support fitting `int` and `float` into `Decimal` columns if `include_decimal` is set to True.
- Added documentation for the following UDF and stored procedure functions in `files.py` as a result of their General Availability.
  - `SnowflakeFile.write`
  - `SnowflakeFile.writelines`
  - `SnowflakeFile.writeable`
- Minor documentation changes for `SnowflakeFile` and `SnowflakeFile.open()`

#### Bug Fixes

- Fixed a bug for the following functions that raised errors `.cast()` is applied to their output
  - `from_json`
  - `size`

### Snowpark Local Testing Updates

#### Bug Fixes

- Fixed a bug in aggregation that caused empty groups to still produce rows.
- Fixed a bug in `Dataframe.except_` that would cause rows to be incorrectly dropped.
- Fixed a bug that caused `to_timestamp` to fail when casting filtered columns.

### Snowpark pandas API Updates

#### New Features

- Added support for list values in `Series.str.__getitem__` (`Series.str[...]`).
- Added support for `pd.Grouper` objects in group by operations. When `freq` is specified, the default values of the `sort`, `closed`, `label`, and `convention` arguments are supported; `origin` is supported when it is `start` or `start_day`.
- Added support for relaxed consistency and ordering guarantees in `pd.read_snowflake` for both named data sources (e.g., tables and views) and query data sources by introducing the new parameter `relaxed_ordering`.

#### Improvements

- Raise a warning whenever `QUOTED_IDENTIFIERS_IGNORE_CASE` is found to be set, ask user to unset it.
- Improved how a missing `index_label` in `DataFrame.to_snowflake` and `Series.to_snowflake` is handled when `index=True`. Instead of raising a `ValueError`, system-defined labels are used for the index columns.
- Improved error message for `groupby or DataFrame or Series.agg` when the function name is not supported.

## 1.29.1 (2025-03-12)

### Snowpark Python API Updates

#### Bug Fixes

- Fixed a bug in `DataFrameReader.dbapi` (PrPr) that prevents usage in stored procedure and snowbooks.

## 1.29.0 (2025-03-05)

### Snowpark Python API Updates

#### New Features

- Added support for the following AI-powered functions in `functions.py` (Private Preview):
  - `ai_filter`
  - `ai_agg`
  - `summarize_agg`
- Added support for the new FILE SQL type support, with the following related functions in `functions.py` (Private Preview):
  - `fl_get_content_type`
  - `fl_get_etag`
  - `fl_get_file_type`
  - `fl_get_last_modified`
  - `fl_get_relative_path`
  - `fl_get_scoped_file_url`
  - `fl_get_size`
  - `fl_get_stage`
  - `fl_get_stage_file_url`
  - `fl_is_audio`
  - `fl_is_compressed`
  - `fl_is_document`
  - `fl_is_image`
  - `fl_is_video`
- Added support for importing third-party packages from PyPi using Artifact Repository (Private Preview):
  - Use keyword arguments `artifact_repository` and `artifact_repository_packages` to specify your artifact repository and packages respectively when registering stored procedures or user defined functions.
  - Supported APIs are:
    - `Session.sproc.register`
    - `Session.udf.register`
    - `Session.udaf.register`
    - `Session.udtf.register`
    - `functions.sproc`
    - `functions.udf`
    - `functions.udaf`
    - `functions.udtf`
    - `functions.pandas_udf`
    - `functions.pandas_udtf`

#### Bug Fixes

- Fixed a bug where creating a Dataframe with large number of values raised `Unsupported feature 'SCOPED_TEMPORARY'.` error if thread-safe session was disabled.
- Fixed a bug where `df.describe` raised internal SQL execution error when the dataframe is created from reading a stage file and CTE optimization is enabled.
- Fixed a bug where `df.order_by(A).select(B).distinct()` would generate invalid SQL when simplified query generation was enabled using `session.conf.set("use_simplified_query_generation", True)`.
- Disabled simplified query generation by default.

#### Improvements

- Improved version validation warnings for `snowflake-snowpark-python` package compatibility when registering stored procedures. Now, warnings are only triggered if the major or minor version does not match, while bugfix version differences no longer generate warnings.
- Bumped cloudpickle dependency to also support `cloudpickle==3.0.0` in addition to previous versions.

### Snowpark Local Testing Updates

#### New Features

- Added support for literal values to `range_between` window function.

### Snowpark pandas API Updates

#### New Features

- Added support for list values in `Series.str.slice`.
- Added support for applying Snowflake Cortex functions `ClassifyText`, `Translate`, and `ExtractAnswer`.
- Added support for `Series.hist`.

#### Improvements

- Improved performance of `DataFrame.groupby.transform` and `Series.groupby.transform` by avoiding expensive pivot step.
- Improve error message for `pd.to_snowflake`, `DataFrame.to_snowflake`, and `Series.to_snowflake` when the table does not exist.
- Improve readability of docstring for the `if_exists` parameter in `pd.to_snowflake`, `DataFrame.to_snowflake`, and `Series.to_snowflake`.
- Improve error message for all pandas functions that use UDFs with Snowpark objects.

#### Bug Fixes

- Fixed a bug in `Series.rename_axis` where an `AttributeError` was being raised.
- Fixed a bug where `pd.get_dummies` didn't ignore NULL/NaN values by default.
- Fixed a bug where repeated calls to `pd.get_dummies` results in 'Duplicated column name error'.
- Fixed a bug in `pd.get_dummies` where passing list of columns generated incorrect column labels in output DataFrame.
- Update `pd.get_dummies` to return bool values instead of int.

## 1.28.0 (2025-02-20)

### Snowpark Python API Updates

#### New Features

- Added support for the following functions in `functions.py`
  - `normal`
  - `randn`
- Added support for `allow_missing_columns` parameter to `Dataframe.union_by_name` and `Dataframe.union_all_by_name`.

#### Improvements

- Improved query generation for `Dataframe.distinct` to generate `SELECT DISTINCT` instead of `SELECT` with `GROUP BY` all columns. To disable this feature, set `session.conf.set("use_simplified_query_generation", False)`.

#### Deprecations

- Deprecated Snowpark Python function `snowflake_cortex_summarize`. Users can install snowflake-ml-python and use the snowflake.cortex.summarize function instead.
- Deprecated Snowpark Python function `snowflake_cortex_sentiment`. Users can install snowflake-ml-python and use the snowflake.cortex.sentiment function instead.

#### Bug Fixes

- Fixed a bug where session-level query tag was overwritten by a stacktrace for dataframes that generate multiple queries. Now, the query tag will only be set to the stacktrace if `session.conf.set("collect_stacktrace_in_query_tag", True)`.
- Fixed a bug in `Session._write_pandas` where it was erroneously passing `use_logical_type` parameter to `Session._write_modin_pandas_helper` when writing a Snowpark pandas object.
- Fixed a bug in options sql generation that could cause multiple values to be formatted incorrectly.
- Fixed a bug in `Session.catalog` where empty strings for database or schema were not handled correctly and were generating erroneous sql statements.

#### Experimental Features

- Added support for writing pyarrow Tables to Snowflake tables.

### Snowpark pandas API Updates

#### New Features

- Added support for applying Snowflake Cortex functions `Summarize` and `Sentiment`.
- Added support for list values in `Series.str.get`.

#### Bug Fixes

- Fixed a bug in `apply` where kwargs were not being correctly passed into the applied function.

### Snowpark Local Testing Updates

#### New Features
- Added support for the following functions
    - `hour`
    - `minute`
- Added support for NULL_IF parameter to csv reader.
- Added support for `date_format`, `datetime_format`, and `timestamp_format` options when loading csvs.

#### Bug Fixes

- Fixed a bug in Dataframe.join that caused columns to have incorrect typing.
- Fixed a bug in when statements that caused incorrect results in the otherwise clause.


## 1.27.0 (2025-02-03)

### Snowpark Python API Updates

#### New Features

- Added support for the following functions in `functions.py`
  - `array_reverse`
  - `divnull`
  - `map_cat`
  - `map_contains_key`
  - `map_keys`
  - `nullifzero`
  - `snowflake_cortex_sentiment`
  - `acosh`
  - `asinh`
  - `atanh`
  - `bit_length`
  - `bitmap_bit_position`
  - `bitmap_bucket_number`
  - `bitmap_construct_agg`
  - `bitshiftright_unsigned`
  - `cbrt`
  - `equal_null`
  - `from_json`
  - `ifnull`
  - `localtimestamp`
  - `max_by`
  - `min_by`
  - `nth_value`
  - `nvl`
  - `octet_length`
  - `position`
  - `regr_avgx`
  - `regr_avgy`
  - `regr_count`
  - `regr_intercept`
  - `regr_r2`
  - `regr_slope`
  - `regr_sxx`
  - `regr_sxy`
  - `regr_syy`
  - `try_to_binary`
  - `base64`
  - `base64_decode_string`
  - `base64_encode`
  - `editdistance`
  - `hex`
  - `hex_encode`
  - `instr`
  - `log1p`
  - `log2`
  - `log10`
  - `percentile_approx`
  - `unbase64`
- Added support for `seed` argument in `DataFrame.stat.sample_by`. Note that it only supports a `Table` object, and will be ignored for a `DataFrame` object.
- Added support for specifying a schema string (including implicit struct syntax) when calling `DataFrame.create_dataframe`.
- Added support for `DataFrameWriter.insert_into/insertInto`. This method also supports local testing mode.
- Added support for `DataFrame.create_temp_view` to create a temporary view. It will fail if the view already exists.
- Added support for multiple columns in the functions `map_cat` and `map_concat`.
- Added an option `keep_column_order` for keeping original column order in `DataFrame.with_column` and `DataFrame.with_columns`.
- Added options to column casts that allow renaming or adding fields in StructType columns.
- Added support for `contains_null` parameter to ArrayType.
- Added support for creating a temporary view via `DataFrame.create_or_replace_temp_view` from a DataFrame created by reading a file from a stage.
- Added support for `value_contains_null` parameter to MapType.
- Added support for using `Column` object in `Column.in_` and `functions.in_`.
- Added `interactive` to telemetry that indicates whether the current environment is an interactive one.
- Allow `session.file.get` in a Native App to read file paths starting with `/` from the current version
- Added support for multiple aggregation functions after `DataFrame.pivot`.

#### Experimental Features

- Added `Catalog` class to manage snowflake objects. It can be accessed via `Session.catalog`.
  - `snowflake.core` is a dependency required for this feature.
- Allow user input schema when reading JSON file on stage.
- Added support for specifying a schema string (including implicit struct syntax) when calling `DataFrame.create_dataframe`.

#### Improvements

- Updated README.md to include instructions on how to verify package signatures using `cosign`.

#### Bug Fixes

- Fixed a bug in local testing mode that caused a column to contain None when it should contain 0.
- Fixed a bug in `StructField.from_json` that prevented TimestampTypes with `tzinfo` from being parsed correctly.
- Fixed a bug in function `date_format` that caused an error when the input column was date type or timestamp type.
- Fixed a bug in dataframe that null value can be inserted in a non-nullable column.
- Fixed a bug in `replace` and `lit` which raised type hint assertion error when passing `Column` expression objects.
- Fixed a bug in `pandas_udf` and `pandas_udtf` where `session` parameter was erroneously ignored.
- Fixed a bug that raised incorrect type conversion error for system function called through `session.call`.

### Snowpark pandas API Updates

#### New Features

- Added support for `Series.str.ljust` and `Series.str.rjust`.
- Added support for `Series.str.center`.
- Added support for `Series.str.pad`.
- Added support for applying Snowpark Python function `snowflake_cortex_sentiment`.
- Added support for `DataFrame.map`.
- Added support for `DataFrame.from_dict` and `DataFrame.from_records`.
- Added support for mixed case field names in struct type columns.
- Added support for `SeriesGroupBy.unique`
- Added support for `Series.dt.strftime` with the following directives:
  - %d: Day of the month as a zero-padded decimal number.
  - %m: Month as a zero-padded decimal number.
  - %Y: Year with century as a decimal number.
  - %H: Hour (24-hour clock) as a zero-padded decimal number.
  - %M: Minute as a zero-padded decimal number.
  - %S: Second as a zero-padded decimal number.
  - %f: Microsecond as a decimal number, zero-padded to 6 digits.
  - %j: Day of the year as a zero-padded decimal number.
  - %X: Locale’s appropriate time representation.
  - %%: A literal '%' character.
- Added support for `Series.between`.
- Added support for `include_groups=False` in `DataFrameGroupBy.apply`.
- Added support for `expand=True` in `Series.str.split`.
- Added support for `DataFrame.pop` and `Series.pop`.
- Added support for `first` and `last` in `DataFrameGroupBy.agg` and `SeriesGroupBy.agg`.
- Added support for `Index.drop_duplicates`.
- Added support for aggregations `"count"`, `"median"`, `np.median`,
  `"skew"`, `"std"`, `np.std` `"var"`, and `np.var` in
  `pd.pivot_table()`, `DataFrame.pivot_table()`, and `pd.crosstab()`.

#### Improvements
- Improve performance of `DataFrame.map`, `Series.apply` and `Series.map` methods by mapping numpy functions to snowpark functions if possible.
- Added documentation for `DataFrame.map`.
- Improve performance of `DataFrame.apply` by mapping numpy functions to snowpark functions if possible.
- Added documentation on the extent of Snowpark pandas interoperability with scikit-learn.
- Infer return type of functions in `Series.map`, `Series.apply` and `DataFrame.map` if type-hint is not provided.
- Added `call_count` to telemetry that counts method calls including interchange protocol calls.

## 1.26.0 (2024-12-05)

### Snowpark Python API Updates

#### New Features

- Added support for property `version` and class method `get_active_session` for `Session` class.
- Added new methods and variables to enhance data type handling and JSON serialization/deserialization:
  - To `DataType`, its derived classes, and `StructField`:
    - `type_name`: Returns the type name of the data.
    - `simple_string`: Provides a simple string representation of the data.
    - `json_value`: Returns the data as a JSON-compatible value.
    - `json`: Converts the data to a JSON string.
  - To `ArrayType`, `MapType`, `StructField`, `PandasSeriesType`, `PandasDataFrameType` and `StructType`:
    - `from_json`: Enables these types to be created from JSON data.
  - To `MapType`:
    - `keyType`: keys of the map
    - `valueType`: values of the map
- Added support for method `appName` in `SessionBuilder`.
- Added support for `include_nulls` argument in `DataFrame.unpivot`.
- Added support for following functions in `functions.py`:
  - `size` to get size of array, object, or map columns.
  - `collect_list` an alias of `array_agg`.
  - `substring` makes `len` argument optional.
- Added parameter `ast_enabled` to session for internal usage (default: `False`).

#### Improvements

- Added support for specifying the following to `DataFrame.create_or_replace_dynamic_table`:
  - `iceberg_config` A dictionary that can hold the following iceberg configuration options:
    - `external_volume`
    - `catalog`
    - `base_location`
    - `catalog_sync`
    - `storage_serialization_policy`
- Added support for nested data types to `DataFrame.print_schema`
- Added support for `level` parameter to `DataFrame.print_schema`
- Improved flexibility of `DataFrameReader` and `DataFrameWriter` API by adding support for the following:
  - Added `format` method to `DataFrameReader` and `DataFrameWriter` to specify file format when loading or unloading results.
  - Added `load` method to `DataFrameReader` to work in conjunction with `format`.
  - Added `save` method to `DataFrameWriter` to work in conjunction with `format`.
  - Added support to read keyword arguments to `options` method for `DataFrameReader` and `DataFrameWriter`.
- Relaxed the cloudpickle dependency for Python 3.11 to simplify build requirements. However, for Python 3.11, `cloudpickle==2.2.1` remains the only supported version.

#### Bug Fixes

- Removed warnings that dynamic pivot features were in private preview, because
  dynamic pivot is now generally available.
- Fixed a bug in `session.read.options` where `False` Boolean values were incorrectly parsed as `True` in the generated file format.

#### Dependency Updates

- Added a runtime dependency on `python-dateutil`.

### Snowpark pandas API Updates

#### New Features

- Added partial support for `Series.map` when `arg` is a pandas `Series` or a
  `collections.abc.Mapping`. No support for instances of `dict` that implement
  `__missing__` but are not instances of `collections.defaultdict`.
- Added support for `DataFrame.align` and `Series.align` for `axis=1` and `axis=None`.
- Added support for `pd.json_normalize`.
- Added support for `GroupBy.pct_change` with `axis=0`, `freq=None`, and `limit=None`.
- Added support for `DataFrameGroupBy.__iter__` and `SeriesGroupBy.__iter__`.
- Added support for `np.sqrt`, `np.trunc`, `np.floor`, numpy trig functions, `np.exp`, `np.abs`, `np.positive` and `np.negative`.
- Added partial support for the dataframe interchange protocol method
  `DataFrame.__dataframe__()`.

#### Bug Fixes

- Fixed a bug in `df.loc` where setting a single column from a series results in unexpected `None` values.

#### Improvements

- Use UNPIVOT INCLUDE NULLS for unpivot operations in pandas instead of sentinel values.
- Improved documentation for pd.read_excel.

## 1.25.0 (2024-11-14)

### Snowpark Python API Updates

#### New Features

- Added the following new functions in `snowflake.snowpark.dataframe`:
  - `map`
- Added support for passing parameter `include_error` to `Session.query_history` to record queries that have error during execution.

#### Improvements

- When target stage is not set in profiler, a default stage from `Session.get_session_stage` is used instead of raising `SnowparkSQLException`.
- Allowed lower case or mixed case input when calling `Session.stored_procedure_profiler.set_active_profiler`.
- Added distributed tracing using open telemetry APIs for action function in `DataFrame`:
  - `cache_result`
- Removed opentelemetry warning from logging.

#### Bug Fixes

- Fixed the pre-action and post-action query propagation when `In` expression were used in selects.
- Fixed a bug that raised error `AttributeError` while calling `Session.stored_procedure_profiler.get_output` when `Session.stored_procedure_profiler` is disabled.

#### Dependency Updates

- Added a dependency on `protobuf>=5.28` and `tzlocal` at runtime.
- Added a dependency on `protoc-wheel-0` for the development profile.
- Require `snowflake-connector-python>=3.12.0, <4.0.0` (was `>=3.10.0`).

### Snowpark pandas API Updates

#### Dependency Updates

- Updated `modin` from 0.28.1 to 0.30.1.
- Added support for all `pandas` 2.2.x versions.

#### New Features

- Added support for `Index.to_numpy`.
- Added support for `DataFrame.align` and `Series.align` for `axis=0`.
- Added support for `size` in `GroupBy.aggregate`, `DataFrame.aggregate`, and `Series.aggregate`.
- Added support for `snowflake.snowpark.functions.window`
- Added support for `pd.read_pickle` (Uses native pandas for processing).
- Added support for `pd.read_html` (Uses native pandas for processing).
- Added support for `pd.read_xml` (Uses native pandas for processing).
- Added support for aggregation functions `"size"` and `len` in `GroupBy.aggregate`, `DataFrame.aggregate`, and `Series.aggregate`.
- Added support for list values in `Series.str.len`.

#### Bug Fixes

- Fixed a bug where aggregating a single-column dataframe with a single callable function (e.g. `pd.DataFrame([0]).agg(np.mean)`) would fail to transpose the result.
- Fixed bugs where `DataFrame.dropna()` would:
  - Treat an empty `subset` (e.g. `[]`) as if it specified all columns instead of no columns.
  - Raise a `TypeError` for a scalar `subset` instead of filtering on just that column.
  - Raise a `ValueError` for a `subset` of type `pandas.Index` instead of filtering on the columns in the index.
- Disable creation of scoped read only table to mitigate Disable creation of scoped read only table to mitigate `TableNotFoundError` when using dynamic pivot in notebook environment.
- Fixed a bug when concat dataframe or series objects are coming from the same dataframe when axis = 1.

#### Improvements

- Improve np.where with scalar x value by eliminating unnecessary join and temp table creation.
- Improve get_dummies performance by flattening the pivot with join.
- Improve align performance when aligning on row position column by removing unnecessary window functions.



### Snowpark Local Testing Updates

#### New Features

- Added support for patching functions that are unavailable in the `snowflake.snowpark.functions` module.
- Added support for `snowflake.snowpark.functions.any_value`

#### Bug Fixes

- Fixed a bug where `Table.update` could not handle `VariantType`, `MapType`, and `ArrayType` data types.
- Fixed a bug where column aliases were incorrectly resolved in `DataFrame.join`, causing errors when selecting columns from a joined DataFrame.
- Fixed a bug where `Table.update` and `Table.merge` could fail if the target table's index was not the default `RangeIndex`.

## 1.24.0 (2024-10-28)

### Snowpark Python API Updates

#### New Features

- Updated `Session` class to be thread-safe. This allows concurrent DataFrame transformations, DataFrame actions, UDF and stored procedure registration, and concurrent file uploads when using the same `Session` object.
  - The feature is disabled by default and can be enabled by setting `FEATURE_THREAD_SAFE_PYTHON_SESSION` to `True` for account.
  - Updating session configurations, like changing database or schema, when multiple threads are using the session may lead to unexpected behavior.
  - When enabled, some internally created temporary table names returned from `DataFrame.queries` API are not deterministic, and may be different when DataFrame actions are executed. This does not affect explicit user-created temporary tables.
- Added support for 'Service' domain to `session.lineage.trace` API.
- Added support for `copy_grants` parameter when registering UDxF and stored procedures.
- Added support for the following methods in `DataFrameWriter` to support daisy-chaining:
  - `option`
  - `options`
  - `partition_by`
- Added support for `snowflake_cortex_summarize`.

#### Improvements

- Improved the following new capability for function `snowflake.snowpark.functions.array_remove` it is now possible to use in python.
- Disables sql simplification when sort is performed after limit.
  - Previously, `df.sort().limit()` and `df.limit().sort()` generates the same query with sort in front of limit. Now, `df.limit().sort()` will generate query that reads `df.limit().sort()`.
  - Improve performance of generated query for `df.limit().sort()`, because limit stops table scanning as soon as the number of records is satisfied.
- Added a client side error message for when an invalid stage location is passed to DataFrame read functions.

#### Bug Fixes

- Fixed a bug where the automatic cleanup of temporary tables could interfere with the results of async query execution.
- Fixed a bug in `DataFrame.analytics.time_series_agg` function to handle multiple data points in same sliding interval.
- Fixed a bug that created inconsistent casing in field names of structured objects in iceberg schemas.

#### Deprecations

- Deprecated warnings will be triggered when using snowpark-python with Python 3.8. For more details, please refer to https://docs.snowflake.com/en/developer-guide/python-runtime-support-policy.

### Snowpark pandas API Updates

#### New Features

- Added support for `np.subtract`, `np.multiply`, `np.divide`, and `np.true_divide`.
- Added support for tracking usages of `__array_ufunc__`.
- Added numpy compatibility support for `np.float_power`, `np.mod`, `np.remainder`, `np.greater`, `np.greater_equal`, `np.less`, `np.less_equal`, `np.not_equal`, and `np.equal`.
- Added numpy compatibility support for `np.log`, `np.log2`, and `np.log10`
- Added support for `DataFrameGroupBy.bfill`, `SeriesGroupBy.bfill`, `DataFrameGroupBy.ffill`, and `SeriesGroupBy.ffill`.
- Added support for `on` parameter with `Resampler`.
- Added support for timedelta inputs in `value_counts()`.
- Added support for applying Snowpark Python function `snowflake_cortex_summarize`.
- Added support for `DataFrame.attrs` and `Series.attrs`.
- Added support for `DataFrame.style`.
- Added numpy compatibility support for `np.full_like`

#### Improvements

- Improved generated SQL query for `head` and `iloc` when the row key is a slice.
- Improved error message when passing an unknown timezone to `tz_convert` and `tz_localize` in `Series`, `DataFrame`, `Series.dt`, and `DatetimeIndex`.
- Improved documentation for `tz_convert` and `tz_localize` in `Series`, `DataFrame`, `Series.dt`, and `DatetimeIndex` to specify the supported timezone formats.
- Added additional kwargs support for `df.apply` and `series.apply` ( as well as `map` and `applymap` ) when using snowpark functions. This allows for some position independent compatibility between apply and functions where the first argument is not a pandas object.
- Improved generated SQL query for `iloc` and `iat` when the row key is a scalar.
- Removed all joins in `iterrows`.
- Improved documentation for `Series.map` to reflect the unsupported features.
- Added support for `np.may_share_memory` which is used internally by many scikit-learn functions. This method will always return false when called with a Snowpark pandas object.

#### Bug Fixes

- Fixed a bug where `DataFrame` and `Series` `pct_change()` would raise `TypeError` when input contained timedelta columns.
- Fixed a bug where `replace()` would sometimes propagate `Timedelta` types incorrectly through `replace()`. Instead raise `NotImplementedError` for `replace()` on `Timedelta`.
- Fixed a bug where `DataFrame` and `Series` `round()` would raise `AssertionError` for `Timedelta` columns. Instead raise `NotImplementedError` for `round()` on `Timedelta`.
- Fixed a bug where `reindex` fails when the new index is a Series with non-overlapping types from the original index.
- Fixed a bug where calling `__getitem__` on a DataFrameGroupBy object always returned a DataFrameGroupBy object if `as_index=False`.
- Fixed a bug where inserting timedelta values into an existing column would silently convert the values to integers instead of raising `NotImplementedError`.
- Fixed a bug where `DataFrame.shift()` on axis=0 and axis=1 would fail to propagate timedelta types.
- `DataFrame.abs()`, `DataFrame.__neg__()`, `DataFrame.stack()`, and `DataFrame.unstack()` now raise `NotImplementedError` for timedelta inputs instead of failing to propagate timedelta types.

### Snowpark Local Testing Updates

#### Bug Fixes

- Fixed a bug where `DataFrame.alias` raises `KeyError` for input column name.
- Fixed a bug where `to_csv` on Snowflake stage fails when data contains empty strings.

## 1.23.0 (2024-10-09)

### Snowpark Python API Updates

#### New Features

- Added the following new functions in `snowflake.snowpark.functions`:
  - `make_interval`
- Added support for using Snowflake Interval constants with `Window.range_between()` when the order by column is TIMESTAMP or DATE type.
- Added support for file writes. This feature is currently in private preview.
- Added `thread_id` to `QueryRecord` to track the thread id submitting the query history.
- Added support for `Session.stored_procedure_profiler`.

#### Improvements

#### Bug Fixes

- Fixed a bug where registering a stored procedure or UDxF with type hints would give a warning `'NoneType' has no len() when trying to read default values from function`.

### Snowpark pandas API Updates

#### New Features

- Added support for `TimedeltaIndex.mean` method.
- Added support for some cases of aggregating `Timedelta` columns on `axis=0` with `agg` or `aggregate`.
- Added support for `by`, `left_by`, `right_by`, `left_index`, and `right_index` for `pd.merge_asof`.
- Added support for passing parameter `include_describe` to `Session.query_history`.
- Added support for `DatetimeIndex.mean` and `DatetimeIndex.std` methods.
- Added support for `Resampler.asfreq`, `Resampler.indices`, `Resampler.nunique`, and `Resampler.quantile`.
- Added support for `resample` frequency `W`, `ME`, `YE` with `closed = "left"`.
- Added support for `DataFrame.rolling.corr` and `Series.rolling.corr` for `pairwise = False` and int `window`.
- Added support for string time-based `window` and `min_periods = None` for `Rolling`.
- Added support for `DataFrameGroupBy.fillna` and `SeriesGroupBy.fillna`.
- Added support for constructing `Series` and `DataFrame` objects with the lazy `Index` object as `data`, `index`, and `columns` arguments.
- Added support for constructing `Series` and `DataFrame` objects with `index` and `column` values not present in `DataFrame`/`Series` `data`.
- Added support for `pd.read_sas` (Uses native pandas for processing).
- Added support for applying `rolling().count()` and `expanding().count()` to `Timedelta` series and columns.
- Added support for `tz` in both `pd.date_range` and `pd.bdate_range`.
- Added support for `Series.items`.
- Added support for `errors="ignore"` in `pd.to_datetime`.
- Added support for `DataFrame.tz_localize` and `Series.tz_localize`.
- Added support for `DataFrame.tz_convert` and `Series.tz_convert`.
- Added support for applying Snowpark Python functions (e.g., `sin`) in `Series.map`, `Series.apply`, `DataFrame.apply` and `DataFrame.applymap`.

#### Improvements

- Improved `to_pandas` to persist the original timezone offset for TIMESTAMP_TZ type.
- Improved `dtype` results for TIMESTAMP_TZ type to show correct timezone offset.
- Improved `dtype` results for TIMESTAMP_LTZ type to show correct timezone.
- Improved error message when passing non-bool value to `numeric_only` for groupby aggregations.
- Removed unnecessary warning about sort algorithm in `sort_values`.
- Use SCOPED object for internal create temp tables. The SCOPED objects will be stored sproc scoped if created within stored sproc, otherwise will be session scoped, and the object will be automatically cleaned at the end of the scope.
- Improved warning messages for operations that lead to materialization with inadvertent slowness.
- Removed unnecessary warning message about `convert_dtype` in `Series.apply`.

#### Bug Fixes

- Fixed a bug where an `Index` object created from a `Series`/`DataFrame` incorrectly updates the `Series`/`DataFrame`'s index name after an inplace update has been applied to the original `Series`/`DataFrame`.
- Suppressed an unhelpful `SettingWithCopyWarning` that sometimes appeared when printing `Timedelta` columns.
- Fixed `inplace` argument for `Series` objects derived from other `Series` objects.
- Fixed a bug where `Series.sort_values` failed if series name overlapped with index column name.
- Fixed a bug where transposing a dataframe would map `Timedelta` index levels to integer column levels.
- Fixed a bug where `Resampler` methods on timedelta columns would produce integer results.
- Fixed a bug where `pd.to_numeric()` would leave `Timedelta` inputs as `Timedelta` instead of converting them to integers.
- Fixed `loc` set when setting a single row, or multiple rows, of a DataFrame with a Series value.

### Snowpark Local Testing Updates

#### Bug Fixes

- Fixed a bug where nullable columns were annotated wrongly.
- Fixed a bug where the `date_add` and `date_sub` functions failed for `NULL` values.
- Fixed a bug where `equal_null` could fail inside a merge statement.
- Fixed a bug where `row_number` could fail inside a Window function.
- Fixed a bug where updates could fail when the source is the result of a join.


## 1.22.1 (2024-09-11)
This is a re-release of 1.22.0. Please refer to the 1.22.0 release notes for detailed release content.


## 1.22.0 (2024-09-10)

### Snowpark Python API Updates

### New Features

- Added the following new functions in `snowflake.snowpark.functions`:
  - `array_remove`
  - `ln`

#### Improvements

- Improved documentation for `Session.write_pandas` by making `use_logical_type` option more explicit.
- Added support for specifying the following to `DataFrameWriter.save_as_table`:
  - `enable_schema_evolution`
  - `data_retention_time`
  - `max_data_extension_time`
  - `change_tracking`
  - `copy_grants`
  - `iceberg_config` A dicitionary that can hold the following iceberg configuration options:
      - `external_volume`
      - `catalog`
      - `base_location`
      - `catalog_sync`
      - `storage_serialization_policy`
- Added support for specifying the following to `DataFrameWriter.copy_into_table`:
  - `iceberg_config` A dicitionary that can hold the following iceberg configuration options:
      - `external_volume`
      - `catalog`
      - `base_location`
      - `catalog_sync`
      - `storage_serialization_policy`
- Added support for specifying the following parameters to `DataFrame.create_or_replace_dynamic_table`:
  - `mode`
  - `refresh_mode`
  - `initialize`
  - `clustering_keys`
  - `is_transient`
  - `data_retention_time`
  - `max_data_extension_time`

#### Bug Fixes

- Fixed a bug in `session.read.csv` that caused an error when setting `PARSE_HEADER = True` in an externally defined file format.
- Fixed a bug in query generation from set operations that allowed generation of duplicate queries when children have common subqueries.
- Fixed a bug in `session.get_session_stage` that referenced a non-existing stage after switching database or schema.
- Fixed a bug where calling `DataFrame.to_snowpark_pandas` without explicitly initializing the Snowpark pandas plugin caused an error.
- Fixed a bug where using the `explode` function in dynamic table creation caused a SQL compilation error due to improper boolean type casting on the `outer` parameter.

### Snowpark Local Testing Updates

#### New Features

- Added support for type coercion when passing columns as input to UDF calls.
- Added support for `Index.identical`.

#### Bug Fixes

- Fixed a bug where the truncate mode in `DataFrameWriter.save_as_table` incorrectly handled DataFrames containing only a subset of columns from the existing table.
- Fixed a bug where function `to_timestamp` does not set the default timezone of the column datatype.

### Snowpark pandas API Updates

#### New Features

- Added limited support for the `Timedelta` type, including the following features. Snowpark pandas will raise `NotImplementedError` for unsupported `Timedelta` use cases.
  - supporting tracking the Timedelta type through `copy`, `cache_result`, `shift`, `sort_index`, `assign`, `bfill`, `ffill`, `fillna`, `compare`, `diff`, `drop`, `dropna`, `duplicated`, `empty`, `equals`, `insert`, `isin`, `isna`, `items`, `iterrows`, `join`, `len`, `mask`, `melt`, `merge`, `nlargest`, `nsmallest`, `to_pandas`.
  - converting non-timedelta to timedelta via `astype`.
  - `NotImplementedError` will be raised for the rest of methods that do not support `Timedelta`.
  - support for subtracting two timestamps to get a Timedelta.
  - support indexing with Timedelta data columns.
  - support for adding or subtracting timestamps and `Timedelta`.
  - support for binary arithmetic between two `Timedelta` values.
  - support for binary arithmetic and comparisons between `Timedelta` values and numeric values.
  - support for lazy `TimedeltaIndex`.
  - support for `pd.to_timedelta`.
  - support for `GroupBy` aggregations `min`, `max`, `mean`, `idxmax`, `idxmin`, `std`, `sum`, `median`, `count`, `any`, `all`, `size`, `nunique`, `head`, `tail`, `aggregate`.
  - support for `GroupBy` filtrations `first` and `last`.
  - support for `TimedeltaIndex` attributes: `days`, `seconds`, `microseconds` and `nanoseconds`.
  - support for `diff` with timestamp columns on `axis=0` and `axis=1`
  - support for `TimedeltaIndex` methods: `ceil`, `floor` and `round`.
  - support for `TimedeltaIndex.total_seconds` method.
- Added support for index's arithmetic and comparison operators.
- Added support for `Series.dt.round`.
- Added documentation pages for `DatetimeIndex`.
- Added support for `Index.name`, `Index.names`, `Index.rename`, and `Index.set_names`.
- Added support for `Index.__repr__`.
- Added support for `DatetimeIndex.month_name` and `DatetimeIndex.day_name`.
- Added support for `Series.dt.weekday`, `Series.dt.time`, and `DatetimeIndex.time`.
- Added support for `Index.min` and `Index.max`.
- Added support for `pd.merge_asof`.
- Added support for `Series.dt.normalize` and `DatetimeIndex.normalize`.
- Added support for `Index.is_boolean`, `Index.is_integer`, `Index.is_floating`, `Index.is_numeric`, and `Index.is_object`.
- Added support for `DatetimeIndex.round`, `DatetimeIndex.floor` and `DatetimeIndex.ceil`.
- Added support for `Series.dt.days_in_month` and `Series.dt.daysinmonth`.
- Added support for `DataFrameGroupBy.value_counts` and `SeriesGroupBy.value_counts`.
- Added support for `Series.is_monotonic_increasing` and `Series.is_monotonic_decreasing`.
- Added support for `Index.is_monotonic_increasing` and `Index.is_monotonic_decreasing`.
- Added support for `pd.crosstab`.
- Added support for `pd.bdate_range` and included business frequency support (B, BME, BMS, BQE, BQS, BYE, BYS) for both `pd.date_range` and `pd.bdate_range`.
- Added support for lazy `Index` objects  as `labels` in `DataFrame.reindex` and `Series.reindex`.
- Added support for `Series.dt.days`, `Series.dt.seconds`, `Series.dt.microseconds`, and `Series.dt.nanoseconds`.
- Added support for creating a `DatetimeIndex` from an `Index` of numeric or string type.
- Added support for string indexing with `Timedelta` objects.
- Added support for `Series.dt.total_seconds` method.
- Added support for `DataFrame.apply(axis=0)`.
- Added support for `Series.dt.tz_convert` and `Series.dt.tz_localize`.
- Added support for `DatetimeIndex.tz_convert` and `DatetimeIndex.tz_localize`.

#### Improvements

- Improve concat, join performance when operations are performed on series coming from the same dataframe by avoiding unnecessary joins.
- Refactored `quoted_identifier_to_snowflake_type` to avoid making metadata queries if the types have been cached locally.
- Improved `pd.to_datetime` to handle all local input cases.
- Create a lazy index from another lazy index without pulling data to client.
- Raised `NotImplementedError` for Index bitwise operators.
- Display a more clear error message when `Index.names` is set to a non-like-like object.
- Raise a warning whenever MultiIndex values are pulled in locally.
- Improve warning message for `pd.read_snowflake` include the creation reason when temp table creation is triggered.
- Improve performance for `DataFrame.set_index`, or setting `DataFrame.index` or `Series.index` by avoiding checks require eager evaluation. As a consequence, when the new index that does not match the current `Series`/`DataFrame` object length, a `ValueError` is no longer raised. Instead, when the `Series`/`DataFrame` object is longer than the provided index, the `Series`/`DataFrame`'s new index is filled with `NaN` values for the "extra" elements. Otherwise, the extra values in the provided index are ignored.
- Properly raise `NotImplementedError` when ambiguous/nonexistent are non-string in `ceil`/`floor`/`round`.

#### Bug Fixes

- Stopped ignoring nanoseconds in `pd.Timedelta` scalars.
- Fixed AssertionError in tree of binary operations.
- Fixed bug in `Series.dt.isocalendar` using a named Series
- Fixed `inplace` argument for Series objects derived from DataFrame columns.
- Fixed a bug where `Series.reindex` and `DataFrame.reindex` did not update the result index's name correctly.
- Fixed a bug where `Series.take` did not error when `axis=1` was specified.


## 1.21.1 (2024-09-05)

### Snowpark Python API Updates

#### Bug Fixes

- Fixed a bug where using `to_pandas_batches` with async jobs caused an error due to improper handling of waiting for asynchronous query completion.

## 1.21.0 (2024-08-19)

### Snowpark Python API Updates

#### New Features

- Added support for `snowflake.snowpark.testing.assert_dataframe_equal` that is a utility function to check the equality of two Snowpark DataFrames.

#### Improvements

- Added support server side string size limitations.
- Added support to create and invoke stored procedures, UDFs and UDTFs with optional arguments.
- Added support for column lineage in the DataFrame.lineage.trace API.
- Added support for passing `INFER_SCHEMA` options to `DataFrameReader` via `INFER_SCHEMA_OPTIONS`.
- Added support for passing `parameters` parameter to `Column.rlike` and `Column.regexp`.
- Added support for automatically cleaning up temporary tables created by `df.cache_result()` in the current session, when the DataFrame is no longer referenced (i.e., gets garbage collected). It is still an experimental feature not enabled by default, and can be enabled by setting `session.auto_clean_up_temp_table_enabled` to `True`.
- Added support for string literals to the `fmt` parameter of `snowflake.snowpark.functions.to_date`.
- Added support for system$reference function.

#### Bug Fixes

- Fixed a bug where SQL generated for selecting `*` column has an incorrect subquery.
- Fixed a bug in `DataFrame.to_pandas_batches` where the iterator could throw an error if certain transformation is made to the pandas dataframe due to wrong isolation level.
- Fixed a bug in `DataFrame.lineage.trace` to split the quoted feature view's name and version correctly.
- Fixed a bug in `Column.isin` that caused invalid sql generation when passed an empty list.
- Fixed a bug that fails to raise NotImplementedError while setting cell with list like item.

### Snowpark Local Testing Updates

#### New Features

- Added support for the following APIs:
  - snowflake.snowpark.functions
    - `rank`
    - `dense_rank`
    - `percent_rank`
    - `cume_dist`
    - `ntile`
    - `datediff`
    - `array_agg`
  - snowflake.snowpark.column.Column.within_group
- Added support for parsing flags in regex statements for mocked plans. This maintains parity with the `rlike` and `regexp` changes above.

#### Bug Fixes

- Fixed a bug where Window Functions LEAD and LAG do not handle option `ignore_nulls` properly.
- Fixed a bug where values were not populated into the result DataFrame during the insertion of table merge operation.

#### Improvements

- Fix pandas FutureWarning about integer indexing.

### Snowpark pandas API Updates

#### New Features

- Added support for `DataFrame.backfill`, `DataFrame.bfill`, `Series.backfill`, and `Series.bfill`.
- Added support for `DataFrame.compare` and `Series.compare` with default parameters.
- Added support for `Series.dt.microsecond` and `Series.dt.nanosecond`.
- Added support for `Index.is_unique` and `Index.has_duplicates`.
- Added support for `Index.equals`.
- Added support for `Index.value_counts`.
- Added support for `Series.dt.day_name` and `Series.dt.month_name`.
- Added support for indexing on Index, e.g., `df.index[:10]`.
- Added support for `DataFrame.unstack` and `Series.unstack`.
- Added support for `DataFrame.asfreq` and `Series.asfreq`.
- Added support for `Series.dt.is_month_start` and `Series.dt.is_month_end`.
- Added support for `Index.all` and `Index.any`.
- Added support for `Series.dt.is_year_start` and `Series.dt.is_year_end`.
- Added support for `Series.dt.is_quarter_start` and `Series.dt.is_quarter_end`.
- Added support for lazy `DatetimeIndex`.
- Added support for `Series.argmax` and `Series.argmin`.
- Added support for `Series.dt.is_leap_year`.
- Added support for `DataFrame.items`.
- Added support for `Series.dt.floor` and `Series.dt.ceil`.
- Added support for `Index.reindex`.
- Added support for `DatetimeIndex` properties: `year`, `month`, `day`, `hour`, `minute`, `second`, `microsecond`,
    `nanosecond`, `date`, `dayofyear`, `day_of_year`, `dayofweek`, `day_of_week`, `weekday`, `quarter`,
    `is_month_start`, `is_month_end`, `is_quarter_start`, `is_quarter_end`, `is_year_start`, `is_year_end`
    and `is_leap_year`.
- Added support for `Resampler.fillna` and `Resampler.bfill`.
- Added limited support for the `Timedelta` type, including creating `Timedelta` columns and `to_pandas`.
- Added support for `Index.argmax` and `Index.argmin`.

#### Improvements

- Removed the public preview warning message when importing Snowpark pandas.
- Removed unnecessary count query from `SnowflakeQueryCompiler.is_series_like` method.
- `Dataframe.columns` now returns native pandas Index object instead of Snowpark Index object.
- Refactor and introduce `query_compiler` argument in `Index` constructor to create `Index` from query compiler.
- `pd.to_datetime` now returns a DatetimeIndex object instead of a Series object.
- `pd.date_range` now returns a DatetimeIndex object instead of a Series object.

#### Bug Fixes

- Made passing an unsupported aggregation function to `pivot_table` raise `NotImplementedError` instead of `KeyError`.
- Removed axis labels and callable names from error messages and telemetry about unsupported aggregations.
- Fixed AssertionError in `Series.drop_duplicates` and `DataFrame.drop_duplicates` when called after `sort_values`.
- Fixed a bug in `Index.to_frame` where the result frame's column name may be wrong where name is unspecified.
- Fixed a bug where some Index docstrings are ignored.
- Fixed a bug in `Series.reset_index(drop=True)` where the result name may be wrong.
- Fixed a bug in `Groupby.first/last` ordering by the correct columns in the underlying window expression.

## 1.20.0 (2024-07-17)

### Snowpark Python API Updates

#### Improvements

- Added distributed tracing using open telemetry APIs for table stored procedure function in `DataFrame`:
  - `_execute_and_get_query_id`
- Added support for the `arrays_zip` function.
- Improves performance for binary column expression and `df._in` by avoiding unnecessary cast for numeric values. You can enable this optimization by setting `session.eliminate_numeric_sql_value_cast_enabled = True`.
- Improved error message for `write_pandas` when the target table does not exist and `auto_create_table=False`.
- Added open telemetry tracing on UDxF functions in Snowpark.
- Added open telemetry tracing on stored procedure registration in Snowpark.
- Added a new optional parameter called `format_json` to the `Session.SessionBuilder.app_name` function that sets the app name in the `Session.query_tag` in JSON format. By default, this parameter is set to `False`.

#### Bug Fixes
- Fixed a bug where SQL generated for `lag(x, 0)` was incorrect and failed with error message `argument 1 to function LAG needs to be constant, found 'SYSTEM$NULL_TO_FIXED(null)'`.

### Snowpark Local Testing Updates

#### New Features

- Added support for the following APIs:
  - snowflake.snowpark.functions
    - random
- Added new parameters to `patch` function when registering a mocked function:
  - `distinct` allows an alternate function to be specified for when a sql function should be distinct.
  - `pass_column_index` passes a named parameter `column_index` to the mocked function that contains the pandas.Index for the input data.
  - `pass_row_index` passes a named parameter `row_index` to the mocked function that is the 0 indexed row number the function is currently operating on.
  - `pass_input_data` passes a named parameter `input_data` to the mocked function that contains the entire input dataframe for the current expression.
  - Added support for the `column_order` parameter to method `DataFrameWriter.save_as_table`.


#### Bug Fixes
- Fixed a bug that caused DecimalType columns to be incorrectly truncated to integer precision when used in BinaryExpressions.

### Snowpark pandas API Updates

#### New Features
- Added support for `DataFrameGroupBy.all`, `SeriesGroupBy.all`, `DataFrameGroupBy.any`, and `SeriesGroupBy.any`.
- Added support for `DataFrame.nlargest`, `DataFrame.nsmallest`, `Series.nlargest` and `Series.nsmallest`.
- Added support for `replace` and `frac > 1` in `DataFrame.sample` and `Series.sample`.
- Added support for `read_excel` (Uses local pandas for processing)
- Added support for `Series.at`, `Series.iat`, `DataFrame.at`, and `DataFrame.iat`.
- Added support for `Series.dt.isocalendar`.
- Added support for `Series.case_when` except when condition or replacement is callable.
- Added documentation pages for `Index` and its APIs.
- Added support for `DataFrame.assign`.
- Added support for `DataFrame.stack`.
- Added support for `DataFrame.pivot` and `pd.pivot`.
- Added support for `DataFrame.to_csv` and `Series.to_csv`.
- Added partial support for `Series.str.translate` where the values in the `table` are single-codepoint strings.
- Added support for `DataFrame.corr`.
- Allow `df.plot()` and `series.plot()` to be called, materializing the data into the local client
- Added support for `DataFrameGroupBy` and `SeriesGroupBy` aggregations `first` and `last`
- Added support for `DataFrameGroupBy.get_group`.
- Added support for `limit` parameter when `method` parameter is used in `fillna`.
- Added partial support for `Series.str.translate` where the values in the `table` are single-codepoint strings.
- Added support for `DataFrame.corr`.
- Added support for `DataFrame.equals` and `Series.equals`.
- Added support for `DataFrame.reindex` and `Series.reindex`.
- Added support for `Index.astype`.
- Added support for `Index.unique` and `Index.nunique`.
- Added support for `Index.sort_values`.

#### Bug Fixes
- Fixed an issue when using np.where and df.where when the scalar 'other' is the literal 0.
- Fixed a bug regarding precision loss when converting to Snowpark pandas `DataFrame` or `Series` with `dtype=np.uint64`.
- Fixed bug where `values` is set to `index` when `index` and `columns` contain all columns in DataFrame during `pivot_table`.

#### Improvements
- Added support for `Index.copy()`
- Added support for Index APIs: `dtype`, `values`, `item()`, `tolist()`, `to_series()` and `to_frame()`
- Expand support for DataFrames with no rows in `pd.pivot_table` and `DataFrame.pivot_table`.
- Added support for `inplace` parameter in `DataFrame.sort_index` and `Series.sort_index`.


## 1.19.0 (2024-06-25)

### Snowpark Python API Updates

#### New Features

- Added support for `to_boolean` function.
- Added documentation pages for Index and its APIs.

#### Bug Fixes

- Fixed a bug where python stored procedure with table return type fails when run in a task.
- Fixed a bug where df.dropna fails due to `RecursionError: maximum recursion depth exceeded` when the DataFrame has more than 500 columns.
- Fixed a bug where `AsyncJob.result("no_result")` doesn't wait for the query to finish execution.


### Snowpark Local Testing Updates

#### New Features

- Added support for the `strict` parameter when registering UDFs and Stored Procedures.

#### Bug Fixes

- Fixed a bug in convert_timezone that made the setting the source_timezone parameter return an error.
- Fixed a bug where creating DataFrame with empty data of type `DateType` raises `AttributeError`.
- Fixed a bug that table merge fails when update clause exists but no update takes place.
- Fixed a bug in mock implementation of `to_char` that raises `IndexError` when incoming column has nonconsecutive row index.
- Fixed a bug in handling of `CaseExpr` expressions that raises `IndexError` when incoming column has nonconsecutive row index.
- Fixed a bug in implementation of `Column.like` that raises `IndexError` when incoming column has nonconsecutive row index.

#### Improvements

- Added support for type coercion in the implementation of DataFrame.replace, DataFrame.dropna and the mock function `iff`.

### Snowpark pandas API Updates

#### New Features

- Added partial support for `DataFrame.pct_change` and `Series.pct_change` without the `freq` and `limit` parameters.
- Added support for `Series.str.get`.
- Added support for `Series.dt.dayofweek`, `Series.dt.day_of_week`, `Series.dt.dayofyear`, and `Series.dt.day_of_year`.
- Added support for `Series.str.__getitem__` (`Series.str[...]`).
- Added support for `Series.str.lstrip` and `Series.str.rstrip`.
- Added support for `DataFrameGroupBy.size` and `SeriesGroupBy.size`.
- Added support for `DataFrame.expanding` and `Series.expanding` for aggregations `count`, `sum`, `min`, `max`, `mean`, `std`, `var`, and `sem` with `axis=0`.
- Added support for `DataFrame.rolling` and `Series.rolling` for aggregation `count` with `axis=0`.
- Added support for `Series.str.match`.
- Added support for `DataFrame.resample` and `Series.resample` for aggregations `size`, `first`, and `last`.
- Added support for `DataFrameGroupBy.all`, `SeriesGroupBy.all`, `DataFrameGroupBy.any`, and `SeriesGroupBy.any`.
- Added support for `DataFrame.nlargest`, `DataFrame.nsmallest`, `Series.nlargest` and `Series.nsmallest`.
- Added support for `replace` and `frac > 1` in `DataFrame.sample` and `Series.sample`.
- Added support for `read_excel` (Uses local pandas for processing)
- Added support for `Series.at`, `Series.iat`, `DataFrame.at`, and `DataFrame.iat`.
- Added support for `Series.dt.isocalendar`.
- Added support for `Series.case_when` except when condition or replacement is callable.
- Added documentation pages for `Index` and its APIs.
- Added support for `DataFrame.assign`.
- Added support for `DataFrame.stack`.
- Added support for `DataFrame.pivot` and `pd.pivot`.
- Added support for `DataFrame.to_csv` and `Series.to_csv`.
- Added support for `Index.T`.

#### Bug Fixes

- Fixed a bug that causes output of GroupBy.aggregate's columns to be ordered incorrectly.
- Fixed a bug where `DataFrame.describe` on a frame with duplicate columns of differing dtypes could cause an error or incorrect results.
- Fixed a bug in `DataFrame.rolling` and `Series.rolling` so `window=0` now throws `NotImplementedError` instead of `ValueError`

#### Improvements

- Added support for named aggregations in `DataFrame.aggregate` and `Series.aggregate` with `axis=0`.
- `pd.read_csv` reads using the native pandas CSV parser, then uploads data to snowflake using parquet. This enables most of the parameters supported by `read_csv` including date parsing and numeric conversions. Uploading via parquet is roughly twice as fast as uploading via CSV.
- Initial work to support an `pd.Index` directly in Snowpark pandas. Support for `pd.Index` as a first-class component of Snowpark pandas is coming soon.
- Added a lazy index constructor and support for `len`, `shape`, `size`, `empty`, `to_pandas()` and `names`. For `df.index`, Snowpark pandas creates a lazy index object.
- For `df.columns`, Snowpark pandas supports a non-lazy version of an `Index` since the data is already stored locally.

## 1.18.0 (2024-05-28)

### Snowpark Python API Updates

#### Improvements

- Improved error message to remind users set `{"infer_schema": True}` when reading csv file without specifying its schema.
- Improved error handling for `Session.create_dataframe` when called with more than 512 rows and using `format` or `pyformat` `paramstyle`.

### Snowpark pandas API Updates

#### New Features

- Added `DataFrame.cache_result` and `Series.cache_result` methods for users to persist DataFrames and Series to a temporary table lasting the duration of the session to improve latency of subsequent operations.

#### Bug Fixes

#### Improvements

- Added partial support for `DataFrame.pivot_table` with no `index` parameter, as well as for `margins` parameter.
- Updated the signature of `DataFrame.shift`/`Series.shift`/`DataFrameGroupBy.shift`/`SeriesGroupBy.shift` to match pandas 2.2.1. Snowpark pandas does not yet support the newly-added `suffix` argument, or sequence values of `periods`.
- Re-added support for `Series.str.split`.

#### Bug Fixes

- Fixed how we support mixed columns for string methods (`Series.str.*`).

### Snowpark Local Testing Updates

#### New Features

- Added support for the following DataFrameReader read options to file formats `csv` and `json`:
  - PURGE
  - PATTERN
  - INFER_SCHEMA with value being `False`
  - ENCODING with value being `UTF8`
- Added support for `DataFrame.analytics.moving_agg` and `DataFrame.analytics.cumulative_agg_agg`.
- Added support for `if_not_exists` parameter during UDF and stored procedure registration.

#### Bug Fixes

- Fixed a bug that when processing time format, fractional second part is not handled properly.
- Fixed a bug that caused function calls on `*` to fail.
- Fixed a bug that prevented creation of map and struct type objects.
- Fixed a bug that function `date_add` was unable to handle some numeric types.
- Fixed a bug that `TimestampType` casting resulted in incorrect data.
- Fixed a bug that caused `DecimalType` data to have incorrect precision in some cases.
- Fixed a bug where referencing missing table or view raises confusing `IndexError`.
- Fixed a bug that mocked function `to_timestamp_ntz` can not handle None data.
- Fixed a bug that mocked UDFs handles output data of None improperly.
- Fixed a bug where `DataFrame.with_column_renamed` ignores attributes from parent DataFrames after join operations.
- Fixed a bug that integer precision of large value gets lost when converted to pandas DataFrame.
- Fixed a bug that the schema of datetime object is wrong when create DataFrame from a pandas DataFrame.
- Fixed a bug in the implementation of `Column.equal_nan` where null data is handled incorrectly.
- Fixed a bug where `DataFrame.drop` ignore attributes from parent DataFrames after join operations.
- Fixed a bug in mocked function `date_part` where Column type is set wrong.
- Fixed a bug where `DataFrameWriter.save_as_table` does not raise exceptions when inserting null data into non-nullable columns.
- Fixed a bug in the implementation of `DataFrameWriter.save_as_table` where
  - Append or Truncate fails when incoming data has different schema than existing table.
  - Truncate fails when incoming data does not specify columns that are nullable.

#### Improvements

- Removed dependency check for `pyarrow` as it is not used.
- Improved target type coverage of `Column.cast`, adding support for casting to boolean and all integral types.
- Aligned error experience when calling UDFs and stored procedures.
- Added appropriate error messages for `is_permanent` and `anonymous` options in UDFs and stored procedures registration to make it more clear that those features are not yet supported.
- File read operation with unsupported options and values now raises `NotImplementedError` instead of warnings and unclear error information.

## 1.17.0 (2024-05-21)

### Snowpark Python API Updates

#### New Features

- Added support to add a comment on tables and views using the functions listed below:
  - `DataFrameWriter.save_as_table`
  - `DataFrame.create_or_replace_view`
  - `DataFrame.create_or_replace_temp_view`
  - `DataFrame.create_or_replace_dynamic_table`

#### Improvements

- Improved error message to remind users to set `{"infer_schema": True}` when reading CSV file without specifying its schema.

### Snowpark pandas API Updates

#### New Features

- Start of Public Preview of Snowpark pandas API. Refer to the [Snowpark pandas API Docs](https://docs.snowflake.com/developer-guide/snowpark/python/snowpark-pandas) for more details.

### Snowpark Local Testing Updates

#### New Features

- Added support for NumericType and VariantType data conversion in the mocked function `to_timestamp_ltz`, `to_timestamp_ntz`, `to_timestamp_tz` and `to_timestamp`.
- Added support for DecimalType, BinaryType, ArrayType, MapType, TimestampType, DateType and TimeType data conversion in the mocked function `to_char`.
- Added support for the following APIs:
  - snowflake.snowpark.functions:
    - to_varchar
  - snowflake.snowpark.DataFrame:
    - pivot
  - snowflake.snowpark.Session:
    - cancel_all
- Introduced a new exception class `snowflake.snowpark.mock.exceptions.SnowparkLocalTestingException`.
- Added support for casting to FloatType

#### Bug Fixes

- Fixed a bug that stored procedure and UDF should not remove imports already in the `sys.path` during the clean-up step.
- Fixed a bug that when processing datetime format, the fractional second part is not handled properly.
- Fixed a bug that on Windows platform that file operations was unable to properly handle file separator in directory name.
- Fixed a bug that on Windows platform that when reading a pandas dataframe, IntervalType column with integer data can not be processed.
- Fixed a bug that prevented users from being able to select multiple columns with the same alias.
- Fixed a bug that `Session.get_current_[schema|database|role|user|account|warehouse]` returns upper-cased identifiers when identifiers are quoted.
- Fixed a bug that function `substr` and `substring` can not handle 0-based `start_expr`.

#### Improvements

- Standardized the error experience by raising `SnowparkLocalTestingException` in error cases which is on par with `SnowparkSQLException` raised in non-local execution.
- Improved error experience of `Session.write_pandas` method that `NotImplementError` will be raised when called.
- Aligned error experience with reusing a closed session in non-local execution.

## 1.16.0 (2024-05-07)

### New Features

- Support stored procedure register with packages given as Python modules.
- Added snowflake.snowpark.Session.lineage.trace to explore data lineage of snowfake objects.
- Added support for structured type schema parsing.

### Bug Fixes

- Fixed a bug when inferring schema, single quotes are added to stage files already have single quotes.

### Local Testing Updates

#### New Features

- Added support for StringType, TimestampType and VariantType data conversion in the mocked function `to_date`.
- Added support for the following APIs:
  - snowflake.snowpark.functions
    - get
    - concat
    - concat_ws

#### Bug Fixes

- Fixed a bug that caused `NaT` and `NaN` values to not be recognized.
- Fixed a bug where, when inferring a schema, single quotes were added to stage files that already had single quotes.
- Fixed a bug where `DataFrameReader.csv` was unable to handle quoted values containing a delimiter.
- Fixed a bug that when there is `None` value in an arithmetic calculation, the output should remain `None` instead of `math.nan`.
- Fixed a bug in function `sum` and `covar_pop` that when there is `math.nan` in the data, the output should also be `math.nan`.
- Fixed a bug that stage operation can not handle directories.
- Fixed a bug that `DataFrame.to_pandas` should take Snowflake numeric types with precision 38 as `int64`.

## 1.15.0 (2024-04-24)

### New Features

- Added `truncate` save mode in `DataFrameWrite` to overwrite existing tables by truncating the underlying table instead of dropping it.
- Added telemetry to calculate query plan height and number of duplicate nodes during collect operations.
- Added the functions below to unload data from a `DataFrame` into one or more files in a stage:
  - `DataFrame.write.json`
  - `DataFrame.write.csv`
  - `DataFrame.write.parquet`
- Added distributed tracing using open telemetry APIs for action functions in `DataFrame` and `DataFrameWriter`:
  - snowflake.snowpark.DataFrame:
    - collect
    - collect_nowait
    - to_pandas
    - count
    - show
  - snowflake.snowpark.DataFrameWriter:
    - save_as_table
- Added support for snow:// URLs to `snowflake.snowpark.Session.file.get` and `snowflake.snowpark.Session.file.get_stream`
- Added support to register stored procedures and UDxFs with a `comment`.
- UDAF client support is ready for public preview. Please stay tuned for the Snowflake announcement of UDAF public preview.
- Added support for dynamic pivot.  This feature is currently in private preview.

### Improvements

- Improved the generated query performance for both compilation and execution by converting duplicate subqueries to Common Table Expressions (CTEs). It is still an experimental feature not enabled by default, and can be enabled by setting `session.cte_optimization_enabled` to `True`.

### Bug Fixes

- Fixed a bug where `statement_params` was not passed to query executions that register stored procedures and user defined functions.
- Fixed a bug causing `snowflake.snowpark.Session.file.get_stream` to fail for quoted stage locations.
- Fixed a bug that an internal type hint in `utils.py` might raise AttributeError in case the underlying module can not be found.

### Local Testing Updates

#### New Features

- Added support for registering UDFs and stored procedures.
- Added support for the following APIs:
  - snowflake.snowpark.Session:
    - file.put
    - file.put_stream
    - file.get
    - file.get_stream
    - read.json
    - add_import
    - remove_import
    - get_imports
    - clear_imports
    - add_packages
    - add_requirements
    - clear_packages
    - remove_package
    - udf.register
    - udf.register_from_file
    - sproc.register
    - sproc.register_from_file
  - snowflake.snowpark.functions
    - current_database
    - current_session
    - date_trunc
    - object_construct
    - object_construct_keep_null
    - pow
    - sqrt
    - udf
    - sproc
- Added support for StringType, TimestampType and VariantType data conversion in the mocked function `to_time`.

#### Bug Fixes

- Fixed a bug that null filled columns for constant functions.
- Fixed a bug that implementation of to_object, to_array and to_binary to better handle null inputs.
- Fixed a bug that timestamp data comparison can not handle year beyond 2262.
- Fixed a bug that `Session.builder.getOrCreate` should return the created mock session.

## 1.14.0 (2024-03-20)

### New Features

- Added support for creating vectorized UDTFs with `process` method.
- Added support for dataframe functions:
  - to_timestamp_ltz
  - to_timestamp_ntz
  - to_timestamp_tz
  - locate
- Added support for ASOF JOIN type.
- Added support for the following local testing APIs:
  - snowflake.snowpark.functions:
    - to_double
    - to_timestamp
    - to_timestamp_ltz
    - to_timestamp_ntz
    - to_timestamp_tz
    - greatest
    - least
    - convert_timezone
    - dateadd
    - date_part
  - snowflake.snowpark.Session:
    - get_current_account
    - get_current_warehouse
    - get_current_role
    - use_schema
    - use_warehouse
    - use_database
    - use_role

### Bug Fixes

- Fixed a bug in `SnowflakePlanBuilder` that `save_as_table` does not filter column that name start with '$' and follow by number correctly.
- Fixed a bug that statement parameters may have no effect when resolving imports and packages.
- Fixed bugs in local testing:
  - LEFT ANTI and LEFT SEMI joins drop rows with null values.
  - DataFrameReader.csv incorrectly parses data when the optional parameter `field_optionally_enclosed_by` is specified.
  - Column.regexp only considers the first entry when `pattern` is a `Column`.
  - Table.update raises `KeyError` when updating null values in the rows.
  - VARIANT columns raise errors at `DataFrame.collect`.
  - `count_distinct` does not work correctly when counting.
  - Null values in integer columns raise `TypeError`.

### Improvements

- Added telemetry to local testing.
- Improved the error message of `DataFrameReader` to raise `FileNotFound` error when reading a path that does not exist or when there are no files under the path.

## 1.13.0 (2024-02-26)

### New Features

- Added support for an optional `date_part` argument in function `last_day`.
- `SessionBuilder.app_name` will set the query_tag after the session is created.
- Added support for the following local testing functions:
  - current_timestamp
  - current_date
  - current_time
  - strip_null_value
  - upper
  - lower
  - length
  - initcap

### Improvements

- Added cleanup logic at interpreter shutdown to close all active sessions.
- Closing sessions within stored procedures now is a no-op logging a warning instead of raising an error.

### Bug Fixes

- Fixed a bug in `DataFrame.to_local_iterator` where the iterator could yield wrong results if another query is executed before the iterator finishes due to wrong isolation level. For details, please see #945.
- Fixed a bug that truncated table names in error messages while running a plan with local testing enabled.
- Fixed a bug that `Session.range` returns empty result when the range is large.

## 1.12.1 (2024-02-08)

### Improvements

- Use `split_blocks=True` by default during `to_pandas` conversion, for optimal memory allocation. This parameter is passed to `pyarrow.Table.to_pandas`, which enables `PyArrow` to split the memory allocation into smaller, more manageable blocks instead of allocating a single contiguous block. This results in better memory management when dealing with larger datasets.

### Bug Fixes

- Fixed a bug in `DataFrame.to_pandas` that caused an error when evaluating on a Dataframe with an `IntergerType` column with null values.

## 1.12.0 (2024-01-30)

### New Features

- Exposed `statement_params` in `StoredProcedure.__call__`.
- Added two optional arguments to `Session.add_import`.
  - `chunk_size`: The number of bytes to hash per chunk of the uploaded files.
  - `whole_file_hash`: By default only the first chunk of the uploaded import is hashed to save time. When this is set to True each uploaded file is fully hashed instead.
- Added parameters `external_access_integrations` and `secrets` when creating a UDAF from Snowpark Python to allow integration with external access.
- Added a new method `Session.append_query_tag`. Allows an additional tag to be added to the current query tag by appending it as a comma separated value.
- Added a new method `Session.update_query_tag`. Allows updates to a JSON encoded dictionary query tag.
- `SessionBuilder.getOrCreate` will now attempt to replace the singleton it returns when token expiration has been detected.
- Added support for new functions in `snowflake.snowpark.functions`:
  - `array_except`
  - `create_map`
  - `sign`/`signum`
- Added the following functions to `DataFrame.analytics`:
  - Added the `moving_agg` function in `DataFrame.analytics` to enable moving aggregations like sums and averages with multiple window sizes.
  - Added the `cummulative_agg` function in `DataFrame.analytics` to enable commulative aggregations like sums and averages on multiple columns.
  - Added the `compute_lag` and `compute_lead` functions in `DataFrame.analytics` for enabling lead and lag calculations on multiple columns.
  - Added the `time_series_agg` function in `DataFrame.analytics` to enable time series aggregations like sums and averages with multiple time windows.

### Bug Fixes

- Fixed a bug in `DataFrame.na.fill` that caused Boolean values to erroneously override integer values.
- Fixed a bug in `Session.create_dataframe` where the Snowpark DataFrames created using pandas DataFrames were not inferring the type for timestamp columns correctly. The behavior is as follows:
  - Earlier timestamp columns without a timezone would be converted to nanosecond epochs and inferred as `LongType()`, but will now be correctly maintained as timestamp values and be inferred as `TimestampType(TimestampTimeZone.NTZ)`.
  - Earlier timestamp columns with a timezone would be inferred as `TimestampType(TimestampTimeZone.NTZ)` and loose timezone information but will now be correctly inferred as `TimestampType(TimestampTimeZone.LTZ)` and timezone information is retained correctly.
  - Set session parameter `PYTHON_SNOWPARK_USE_LOGICAL_TYPE_FOR_CREATE_DATAFRAME` to revert back to old behavior. It is recommended that you update your code to align with correct behavior because the parameter will be removed in the future.
- Fixed a bug that `DataFrame.to_pandas` gets decimal type when scale is not 0, and creates an object dtype in `pandas`. Instead, we cast the value to a float64 type.
- Fixed bugs that wrongly flattened the generated SQL when one of the following happens:
  - `DataFrame.filter()` is called after `DataFrame.sort().limit()`.
  - `DataFrame.sort()` or `filter()` is called on a DataFrame that already has a window function or sequence-dependent data generator column.
    For instance, `df.select("a", seq1().alias("b")).select("a", "b").sort("a")` won't flatten the sort clause anymore.
  - a window or sequence-dependent data generator column is used after `DataFrame.limit()`. For instance, `df.limit(10).select(row_number().over())` won't flatten the limit and select in the generated SQL.
- Fixed a bug where aliasing a DataFrame column raised an error when the DataFame was copied from another DataFrame with an aliased column. For instance,

  ```python
  df = df.select(col("a").alias("b"))
  df = copy(df)
  df.select(col("b").alias("c"))  # threw an error. Now it's fixed.
  ```

- Fixed a bug in `Session.create_dataframe` that the non-nullable field in a schema is not respected for boolean type. Note that this fix is only effective when the user has the privilege to create a temp table.
- Fixed a bug in SQL simplifier where non-select statements in `session.sql` dropped a SQL query when used with `limit()`.
- Fixed a bug that raised an exception when session parameter `ERROR_ON_NONDETERMINISTIC_UPDATE` is true.

### Behavior Changes (API Compatible)

- When parsing data types during a `to_pandas` operation, we rely on GS precision value to fix precision issues for large integer values. This may affect users where a column that was earlier returned as `int8` gets returned as `int64`. Users can fix this by explicitly specifying precision values for their return column.
- Aligned behavior for `Session.call` in case of table stored procedures where running `Session.call` would not trigger stored procedure unless a `collect()` operation was performed.
- `StoredProcedureRegistration` will now automatically add `snowflake-snowpark-python` as a package dependency. The added dependency will be on the client's local version of the library and an error is thrown if the server cannot support that version.

## 1.11.1 (2023-12-07)

### Bug Fixes

- Fixed a bug that numpy should not be imported at the top level of mock module.
- Added support for these new functions in `snowflake.snowpark.functions`:
  - `from_utc_timestamp`
  - `to_utc_timestamp`

## 1.11.0 (2023-12-05)

### New Features

- Add the `conn_error` attribute to `SnowflakeSQLException` that stores the whole underlying exception from `snowflake-connector-python`.
- Added support for `RelationalGroupedDataframe.pivot()` to access `pivot` in the following pattern `Dataframe.group_by(...).pivot(...)`.
- Added experimental feature: Local Testing Mode, which allows you to create and operate on Snowpark Python DataFrames locally without connecting to a Snowflake account. You can use the local testing framework to test your DataFrame operations locally, on your development machine or in a CI (continuous integration) pipeline, before deploying code changes to your account.

- Added support for `arrays_to_object` new functions in `snowflake.snowpark.functions`.
- Added support for the vector data type.

### Dependency Updates

- Bumped cloudpickle dependency to work with `cloudpickle==2.2.1`
- Updated ``snowflake-connector-python`` to `3.4.0`.

### Bug Fixes

- DataFrame column names quoting check now supports newline characters.
- Fix a bug where a DataFrame generated by `session.read.with_metadata` creates inconsistent table when doing `df.write.save_as_table`.

## 1.10.0 (2023-11-03)

### New Features

- Added support for managing case sensitivity in `DataFrame.to_local_iterator()`.
- Added support for specifying vectorized UDTF's input column names by using the optional parameter `input_names` in `UDTFRegistration.register/register_file` and `functions.pandas_udtf`. By default, `RelationalGroupedDataFrame.applyInPandas` will infer the column names from current dataframe schema.
- Add `sql_error_code` and `raw_message` attributes to `SnowflakeSQLException` when it is caused by a SQL exception.

### Bug Fixes

- Fixed a bug in `DataFrame.to_pandas()` where converting snowpark dataframes to pandas dataframes was losing precision on integers with more than 19 digits.
- Fixed a bug that `session.add_packages` can not handle requirement specifier that contains project name with underscore and version.
- Fixed a bug in `DataFrame.limit()` when `offset` is used and the parent `DataFrame` uses `limit`. Now the `offset` won't impact the parent DataFrame's `limit`.
- Fixed a bug in `DataFrame.write.save_as_table` where dataframes created from read api could not save data into snowflake because of invalid column name `$1`.

### Behavior change

- Changed the behavior of `date_format`:
  - The `format` argument changed from optional to required.
  - The returned result changed from a date object to a date-formatted string.
- When a window function, or a sequence-dependent data generator (`normal`, `zipf`, `uniform`, `seq1`, `seq2`, `seq4`, `seq8`) function is used, the sort and filter operation will no longer be flattened when generating the query.

## 1.9.0 (2023-10-13)

### New Features

- Added support for the Python 3.11 runtime environment.

### Dependency updates

- Added back the dependency of `typing-extensions`.

### Bug Fixes

- Fixed a bug where imports from permanent stage locations were ignored for temporary stored procedures, UDTFs, UDFs, and UDAFs.
- Revert back to using CTAS (create table as select) statement for `Dataframe.writer.save_as_table` which does not need insert permission for writing tables.

### New Features
- Support `PythonObjJSONEncoder` json-serializable objects for `ARRAY` and `OBJECT` literals.

## 1.8.0 (2023-09-14)

### New Features

- Added support for VOLATILE/IMMUTABLE keyword when registering UDFs.
- Added support for specifying clustering keys when saving dataframes using `DataFrame.save_as_table`.
- Accept `Iterable` objects input for `schema` when creating dataframes using `Session.create_dataframe`.
- Added the property `DataFrame.session` to return a `Session` object.
- Added the property `Session.session_id` to return an integer that represents session ID.
- Added the property `Session.connection` to return a `SnowflakeConnection` object .

- Added support for creating a Snowpark session from a configuration file or environment variables.

### Dependency updates

- Updated ``snowflake-connector-python`` to 3.2.0.

### Bug Fixes

- Fixed a bug where automatic package upload would raise `ValueError` even when compatible package version were added in `session.add_packages`.
- Fixed a bug where table stored procedures were not registered correctly when using `register_from_file`.
- Fixed a bug where dataframe joins failed with `invalid_identifier` error.
- Fixed a bug where `DataFrame.copy` disables SQL simplfier for the returned copy.
- Fixed a bug where `session.sql().select()` would fail if any parameters are specified to `session.sql()`

## 1.7.0 (2023-08-28)

### New Features

- Added parameters `external_access_integrations` and `secrets` when creating a UDF, UDTF or Stored Procedure from Snowpark Python to allow integration with external access.
- Added support for these new functions in `snowflake.snowpark.functions`:
  - `array_flatten`
  - `flatten`
- Added support for `apply_in_pandas` in `snowflake.snowpark.relational_grouped_dataframe`.
- Added support for replicating your local Python environment on Snowflake via `Session.replicate_local_environment`.

### Bug Fixes

- Fixed a bug where `session.create_dataframe` fails to properly set nullable columns where nullability was affected by order or data was given.
- Fixed a bug where `DataFrame.select` could not identify and alias columns in presence of table functions when output columns of table function overlapped with columns in dataframe.

### Behavior Changes

- When creating stored procedures, UDFs, UDTFs, UDAFs with parameter `is_permanent=False` will now create temporary objects even when `stage_name` is provided. The default value of `is_permanent` is `False` which is why if this value is not explicitly set to `True` for permanent objects, users will notice a change in behavior.
- `types.StructField` now enquotes column identifier by default.

## 1.6.1 (2023-08-02)

### New Features

- Added support for these new functions in `snowflake.snowpark.functions`:
  - `array_sort`
  - `sort_array`
  - `array_min`
  - `array_max`
  - `explode_outer`
- Added support for pure Python packages specified via `Session.add_requirements` or `Session.add_packages`. They are now usable in stored procedures and UDFs even if packages are not present on the Snowflake Anaconda channel.
  - Added Session parameter `custom_packages_upload_enabled` and `custom_packages_force_upload_enabled` to enable the support for pure Python packages feature mentioned above. Both parameters default to `False`.
- Added support for specifying package requirements by passing a Conda environment yaml file to `Session.add_requirements`.
- Added support for asynchronous execution of multi-query dataframes that contain binding variables.
- Added support for renaming multiple columns in `DataFrame.rename`.
- Added support for Geometry datatypes.
- Added support for `params` in `session.sql()` in stored procedures.
- Added support for user-defined aggregate functions (UDAFs). This feature is currently in private preview.
- Added support for vectorized UDTFs (user-defined table functions). This feature is currently in public preview.
- Added support for Snowflake Timestamp variants (i.e., `TIMESTAMP_NTZ`, `TIMESTAMP_LTZ`, `TIMESTAMP_TZ`)
  - Added `TimestampTimezone` as an argument in `TimestampType` constructor.
  - Added type hints `NTZ`, `LTZ`, `TZ` and `Timestamp` to annotate functions when registering UDFs.

### Improvements

- Removed redundant dependency `typing-extensions`.
- `DataFrame.cache_result` now creates temp table fully qualified names under current database and current schema.

### Bug Fixes

- Fixed a bug where type check happens on pandas before it is imported.
- Fixed a bug when creating a UDF from `numpy.ufunc`.
- Fixed a bug where `DataFrame.union` was not generating the correct `Selectable.schema_query` when SQL simplifier is enabled.

### Behavior Changes

- `DataFrameWriter.save_as_table` now respects the `nullable` field of the schema provided by the user or the inferred schema based on data from user input.

### Dependency updates

- Updated ``snowflake-connector-python`` to 3.0.4.

## 1.5.1 (2023-06-20)

### New Features

- Added support for the Python 3.10 runtime environment.

## 1.5.0 (2023-06-09)

### Behavior Changes

- Aggregation results, from functions such as `DataFrame.agg` and `DataFrame.describe`, no longer strip away non-printing characters from column names.

### New Features

- Added support for the Python 3.9 runtime environment.
- Added support for new functions in `snowflake.snowpark.functions`:
  - `array_generate_range`
  - `array_unique_agg`
  - `collect_set`
  - `sequence`
- Added support for registering and calling stored procedures with `TABLE` return type.
- Added support for parameter `length` in `StringType()` to specify the maximum number of characters that can be stored by the column.
- Added the alias `functions.element_at()` for `functions.get()`.
- Added the alias `Column.contains` for `functions.contains`.
- Added experimental feature `DataFrame.alias`.
- Added support for querying metadata columns from stage when creating `DataFrame` using `DataFrameReader`.
- Added support for `StructType.add` to append more fields to existing `StructType` objects.
- Added support for parameter `execute_as` in `StoredProcedureRegistration.register_from_file()` to specify stored procedure caller rights.

### Bug Fixes

- Fixed a bug where the `Dataframe.join_table_function` did not run all of the necessary queries to set up the join table function when SQL simplifier was enabled.
- Fixed type hint declaration for custom types - `ColumnOrName`, `ColumnOrLiteralStr`, `ColumnOrSqlExpr`, `LiteralType` and `ColumnOrLiteral` that were breaking `mypy` checks.
- Fixed a bug where `DataFrameWriter.save_as_table` and `DataFrame.copy_into_table` failed to parse fully qualified table names.

## 1.4.0 (2023-04-24)

### New Features

- Added support for `session.getOrCreate`.
- Added support for alias `Column.getField`.
- Added support for new functions in `snowflake.snowpark.functions`:
  - `date_add` and `date_sub` to make add and subtract operations easier.
  - `daydiff`
  - `explode`
  - `array_distinct`.
  - `regexp_extract`.
  - `struct`.
  - `format_number`.
  - `bround`.
  - `substring_index`
- Added parameter `skip_upload_on_content_match` when creating UDFs, UDTFs and stored procedures using `register_from_file` to skip uploading files to a stage if the same version of the files are already on the stage.
- Added support for `DataFrameWriter.save_as_table` method to take table names that contain dots.
- Flattened generated SQL when `DataFrame.filter()` or `DataFrame.order_by()` is followed by a projection statement (e.g. `DataFrame.select()`, `DataFrame.with_column()`).
- Added support for creating dynamic tables _(in private preview)_ using `Dataframe.create_or_replace_dynamic_table`.
- Added an optional argument `params` in `session.sql()` to support binding variables. Note that this is not supported in stored procedures yet.

### Bug Fixes

- Fixed a bug in `strtok_to_array` where an exception was thrown when a delimiter was passed in.
- Fixed a bug in `session.add_import` where the module had the same namespace as other dependencies.

## 1.3.0 (2023-03-28)

### New Features

- Added support for `delimiters` parameter in `functions.initcap()`.
- Added support for `functions.hash()` to accept a variable number of input expressions.
- Added API `Session.RuntimeConfig` for getting/setting/checking the mutability of any runtime configuration.
- Added support managing case sensitivity in `Row` results from `DataFrame.collect` using `case_sensitive` parameter.
- Added API `Session.conf` for getting, setting or checking the mutability of any runtime configuration.
- Added support for managing case sensitivity in `Row` results from `DataFrame.collect` using `case_sensitive` parameter.
- Added indexer support for `snowflake.snowpark.types.StructType`.
- Added a keyword argument `log_on_exception` to `Dataframe.collect` and `Dataframe.collect_no_wait` to optionally disable error logging for SQL exceptions.

### Bug Fixes

- Fixed a bug where a DataFrame set operation(`DataFrame.substract`, `DataFrame.union`, etc.) being called after another DataFrame set operation and `DataFrame.select` or `DataFrame.with_column` throws an exception.
- Fixed a bug where chained sort statements are overwritten by the SQL simplifier.

### Improvements

- Simplified JOIN queries to use constant subquery aliases (`SNOWPARK_LEFT`, `SNOWPARK_RIGHT`) by default. Users can disable this at runtime with `session.conf.set('use_constant_subquery_alias', False)` to use randomly generated alias names instead.
- Allowed specifying statement parameters in `session.call()`.
- Enabled the uploading of large pandas DataFrames in stored procedures by defaulting to a chunk size of 100,000 rows.

## 1.2.0 (2023-03-02)

### New Features

- Added support for displaying source code as comments in the generated scripts when registering stored procedures. This
  is enabled by default, turn off by specifying `source_code_display=False` at registration.
- Added a parameter `if_not_exists` when creating a UDF, UDTF or Stored Procedure from Snowpark Python to ignore creating the specified function or procedure if it already exists.
- Accept integers when calling `snowflake.snowpark.functions.get` to extract value from array.
- Added `functions.reverse` in functions to open access to Snowflake built-in function
  [reverse](https://docs.snowflake.com/en/sql-reference/functions/reverse).
- Added parameter `require_scoped_url` in snowflake.snowflake.files.SnowflakeFile.open() `(in Private Preview)` to replace `is_owner_file` is marked for deprecation.

### Bug Fixes

- Fixed a bug that overwrote `paramstyle` to `qmark` when creating a Snowpark session.
- Fixed a bug where `df.join(..., how="cross")` fails with `SnowparkJoinException: (1112): Unsupported using join type 'Cross'`.
- Fixed a bug where querying a `DataFrame` column created from chained function calls used a wrong column name.

## 1.1.0 (2023-01-26)

### New Features:

- Added `asc`, `asc_nulls_first`, `asc_nulls_last`, `desc`, `desc_nulls_first`, `desc_nulls_last`, `date_part` and `unix_timestamp` in functions.
- Added the property `DataFrame.dtypes` to return a list of column name and data type pairs.
- Added the following aliases:
  - `functions.expr()` for `functions.sql_expr()`.
  - `functions.date_format()` for `functions.to_date()`.
  - `functions.monotonically_increasing_id()` for `functions.seq8()`
  - `functions.from_unixtime()` for `functions.to_timestamp()`

### Bug Fixes:

- Fixed a bug in SQL simplifier that didn’t handle Column alias and join well in some cases. See https://github.com/snowflakedb/snowpark-python/issues/658 for details.
- Fixed a bug in SQL simplifier that generated wrong column names for function calls, NaN and INF.

### Improvements

- The session parameter `PYTHON_SNOWPARK_USE_SQL_SIMPLIFIER` is `True` after Snowflake 7.3 was released. In snowpark-python, `session.sql_simplifier_enabled` reads the value of `PYTHON_SNOWPARK_USE_SQL_SIMPLIFIER` by default, meaning that the SQL simplfier is enabled by default after the Snowflake 7.3 release. To turn this off, set `PYTHON_SNOWPARK_USE_SQL_SIMPLIFIER` in Snowflake to `False` or run `session.sql_simplifier_enabled = False` from Snowpark. It is recommended to use the SQL simplifier because it helps to generate more concise SQL.

## 1.0.0 (2022-11-01)

### New Features

- Added `Session.generator()` to create a new `DataFrame` using the Generator table function.
- Added a parameter `secure` to the functions that create a secure UDF or UDTF.

## 0.12.0 (2022-10-14)

### New Features

- Added new APIs for async job:
  - `Session.create_async_job()` to create an `AsyncJob` instance from a query id.
  - `AsyncJob.result()` now accepts argument `result_type` to return the results in different formats.
  - `AsyncJob.to_df()` returns a `DataFrame` built from the result of this asynchronous job.
  - `AsyncJob.query()` returns the SQL text of the executed query.
- `DataFrame.agg()` and `RelationalGroupedDataFrame.agg()` now accept variable-length arguments.
- Added parameters `lsuffix` and `rsuffix` to `DataFram.join()` and `DataFrame.cross_join()` to conveniently rename overlapping columns.
- Added `Table.drop_table()` so you can drop the temp table after `DataFrame.cache_result()`. `Table` is also a context manager so you can use the `with` statement to drop the cache temp table after use.
- Added `Session.use_secondary_roles()`.
- Added functions `first_value()` and `last_value()`. (contributed by @chasleslr)
- Added `on` as an alias for `using_columns` and `how` as an alias for `join_type` in `DataFrame.join()`.

### Bug Fixes

- Fixed a bug in `Session.create_dataframe()` that raised an error when `schema` names had special characters.
- Fixed a bug in which options set in `Session.read.option()` were not passed to `DataFrame.copy_into_table()` as default values.
- Fixed a bug in which `DataFrame.copy_into_table()` raises an error when a copy option has single quotes in the value.

## 0.11.0 (2022-09-28)

### Behavior Changes

- `Session.add_packages()` now raises `ValueError` when the version of a package cannot be found in Snowflake Anaconda channel. Previously, `Session.add_packages()` succeeded, and a `SnowparkSQLException` exception was raised later in the UDF/SP registration step.

### New Features:

- Added method `FileOperation.get_stream()` to support downloading stage files as stream.
- Added support in `functions.ntiles()` to accept int argument.
- Added the following aliases:
  - `functions.call_function()` for `functions.call_builtin()`.
  - `functions.function()` for `functions.builtin()`.
  - `DataFrame.order_by()` for `DataFrame.sort()`
  - `DataFrame.orderBy()` for `DataFrame.sort()`
- Improved `DataFrame.cache_result()` to return a more accurate `Table` class instead of a `DataFrame` class.
- Added support to allow `session` as the first argument when calling `StoredProcedure`.

### Improvements

- Improved nested query generation by flattening queries when applicable.
  - This improvement could be enabled by setting `Session.sql_simplifier_enabled = True`.
  - `DataFrame.select()`, `DataFrame.with_column()`, `DataFrame.drop()` and other select-related APIs have more flattened SQLs.
  - `DataFrame.union()`, `DataFrame.union_all()`, `DataFrame.except_()`, `DataFrame.intersect()`, `DataFrame.union_by_name()` have flattened SQLs generated when multiple set operators are chained.
- Improved type annotations for async job APIs.

### Bug Fixes

- Fixed a bug in which `Table.update()`, `Table.delete()`, `Table.merge()` try to reference a temp table that does not exist.

## 0.10.0 (2022-09-16)

### New Features:

- Added experimental APIs for evaluating Snowpark dataframes with asynchronous queries:
  - Added keyword argument `block` to the following action APIs on Snowpark dataframes (which execute queries) to allow asynchronous evaluations:
    - `DataFrame.collect()`, `DataFrame.to_local_iterator()`, `DataFrame.to_pandas()`, `DataFrame.to_pandas_batches()`, `DataFrame.count()`, `DataFrame.first()`.
    - `DataFrameWriter.save_as_table()`, `DataFrameWriter.copy_into_location()`.
    - `Table.delete()`, `Table.update()`, `Table.merge()`.
  - Added method `DataFrame.collect_nowait()` to allow asynchronous evaluations.
  - Added class `AsyncJob` to retrieve results from asynchronously executed queries and check their status.
- Added support for `table_type` in `Session.write_pandas()`. You can now choose from these `table_type` options: `"temporary"`, `"temp"`, and `"transient"`.
- Added support for using Python structured data (`list`, `tuple` and `dict`) as literal values in Snowpark.
- Added keyword argument `execute_as` to `functions.sproc()` and `session.sproc.register()` to allow registering a stored procedure as a caller or owner.
- Added support for specifying a pre-configured file format when reading files from a stage in Snowflake.

### Improvements:

- Added support for displaying details of a Snowpark session.

### Bug Fixes:

- Fixed a bug in which `DataFrame.copy_into_table()` and `DataFrameWriter.save_as_table()` mistakenly created a new table if the table name is fully qualified, and the table already exists.

### Deprecations:

- Deprecated keyword argument `create_temp_table` in `Session.write_pandas()`.
- Deprecated invoking UDFs using arguments wrapped in a Python list or tuple. You can use variable-length arguments without a list or tuple.

### Dependency updates

- Updated ``snowflake-connector-python`` to 2.7.12.

## 0.9.0 (2022-08-30)

### New Features:

- Added support for displaying source code as comments in the generated scripts when registering UDFs.
  This feature is turned on by default. To turn it off, pass the new keyword argument `source_code_display` as `False` when calling `register()` or `@udf()`.
- Added support for calling table functions from `DataFrame.select()`, `DataFrame.with_column()` and `DataFrame.with_columns()` which now take parameters of type `table_function.TableFunctionCall` for columns.
- Added keyword argument `overwrite` to `session.write_pandas()` to allow overwriting contents of a Snowflake table with that of a pandas DataFrame.
- Added keyword argument `column_order` to `df.write.save_as_table()` to specify the matching rules when inserting data into table in append mode.
- Added method `FileOperation.put_stream()` to upload local files to a stage via file stream.
- Added methods `TableFunctionCall.alias()` and `TableFunctionCall.as_()` to allow aliasing the names of columns that come from the output of table function joins.
- Added function `get_active_session()` in module `snowflake.snowpark.context` to get the current active Snowpark session.

### Bug Fixes:

- Fixed a bug in which batch insert should not raise an error when `statement_params` is not passed to the function.
- Fixed a bug in which column names should be quoted when `session.create_dataframe()` is called with dicts and a given schema.
- Fixed a bug in which creation of table should be skipped if the table already exists and is in append mode when calling `df.write.save_as_table()`.
- Fixed a bug in which third-party packages with underscores cannot be added when registering UDFs.

### Improvements:

- Improved function `function.uniform()` to infer the types of inputs `max_` and `min_` and cast the limits to `IntegerType` or `FloatType` correspondingly.

## 0.8.0 (2022-07-22)

### New Features:

- Added keyword only argument `statement_params` to the following methods to allow for specifying statement level parameters:
  - `collect`, `to_local_iterator`, `to_pandas`, `to_pandas_batches`,
    `count`, `copy_into_table`, `show`, `create_or_replace_view`, `create_or_replace_temp_view`, `first`, `cache_result`
    and `random_split` on class `snowflake.snowpark.Dateframe`.
  - `update`, `delete` and `merge` on class `snowflake.snowpark.Table`.
  - `save_as_table` and `copy_into_location` on class `snowflake.snowpark.DataFrameWriter`.
  - `approx_quantile`, `statement_params`, `cov` and `crosstab` on class `snowflake.snowpark.DataFrameStatFunctions`.
  - `register` and `register_from_file` on class `snowflake.snowpark.udf.UDFRegistration`.
  - `register` and `register_from_file` on class `snowflake.snowpark.udtf.UDTFRegistration`.
  - `register` and `register_from_file` on class `snowflake.snowpark.stored_procedure.StoredProcedureRegistration`.
  - `udf`, `udtf` and `sproc` in `snowflake.snowpark.functions`.
- Added support for `Column` as an input argument to `session.call()`.
- Added support for `table_type` in `df.write.save_as_table()`. You can now choose from these `table_type` options: `"temporary"`, `"temp"`, and `"transient"`.

### Improvements:

- Added validation of object name in `session.use_*` methods.
- Updated the query tag in SQL to escape it when it has special characters.
- Added a check to see if Anaconda terms are acknowledged when adding missing packages.

### Bug Fixes:

- Fixed the limited length of the string column in `session.create_dataframe()`.
- Fixed a bug in which `session.create_dataframe()` mistakenly converted 0 and `False` to `None` when the input data was only a list.
- Fixed a bug in which calling `session.create_dataframe()` using a large local dataset sometimes created a temp table twice.
- Aligned the definition of `function.trim()` with the SQL function definition.
- Fixed an issue where snowpark-python would hang when using the Python system-defined (built-in function) `sum` vs. the Snowpark `function.sum()`.

### Deprecations:

- Deprecated keyword argument `create_temp_table` in `df.write.save_as_table()`.

## 0.7.0 (2022-05-25)

### New Features:

- Added support for user-defined table functions (UDTFs).
  - Use function `snowflake.snowpark.functions.udtf()` to register a UDTF, or use it as a decorator to register the UDTF.
    - You can also use `Session.udtf.register()` to register a UDTF.
  - Use `Session.udtf.register_from_file()` to register a UDTF from a Python file.
- Updated APIs to query a table function, including both Snowflake built-in table functions and UDTFs.
  - Use function `snowflake.snowpark.functions.table_function()` to create a callable representing a table function and use it to call the table function in a query.
  - Alternatively, use function `snowflake.snowpark.functions.call_table_function()` to call a table function.
  - Added support for `over` clause that specifies `partition by` and `order by` when lateral joining a table function.
  - Updated `Session.table_function()` and `DataFrame.join_table_function()` to accept `TableFunctionCall` instances.

### Breaking Changes:

- When creating a function with `functions.udf()` and `functions.sproc()`, you can now specify an empty list for the `imports` or `packages` argument to indicate that no import or package is used for this UDF or stored procedure. Previously, specifying an empty list meant that the function would use session-level imports or packages.
- Improved the `__repr__` implementation of data types in `types.py`. The unused `type_name` property has been removed.
- Added a Snowpark-specific exception class for SQL errors. This replaces the previous `ProgrammingError` from the Python connector.

### Improvements:

- Added a lock to a UDF or UDTF when it is called for the first time per thread.
- Improved the error message for pickling errors that occurred during UDF creation.
- Included the query ID when logging the failed query.

### Bug Fixes:

- Fixed a bug in which non-integral data (such as timestamps) was occasionally converted to integer when calling `DataFrame.to_pandas()`.
- Fixed a bug in which `DataFrameReader.parquet()` failed to read a parquet file when its column contained spaces.
- Fixed a bug in which `DataFrame.copy_into_table()` failed when the dataframe is created by reading a file with inferred schemas.

### Deprecations

`Session.flatten()` and `DataFrame.flatten()`.

### Dependency Updates:

- Restricted the version of `cloudpickle` <= `2.0.0`.

## 0.6.0 (2022-04-27)

### New Features:

- Added support for vectorized UDFs with the input as a pandas DataFrame or pandas Series and the output as a pandas Series. This improves the performance of UDFs in Snowpark.
- Added support for inferring the schema of a DataFrame by default when it is created by reading a Parquet, Avro, or ORC file in the stage.
- Added functions `current_session()`, `current_statement()`, `current_user()`, `current_version()`, `current_warehouse()`, `date_from_parts()`, `date_trunc()`, `dayname()`, `dayofmonth()`, `dayofweek()`, `dayofyear()`, `grouping()`, `grouping_id()`, `hour()`, `last_day()`, `minute()`, `next_day()`, `previous_day()`, `second()`, `month()`, `monthname()`, `quarter()`, `year()`, `current_database()`, `current_role()`, `current_schema()`, `current_schemas()`, `current_region()`, `current_avaliable_roles()`, `add_months()`, `any_value()`, `bitnot()`, `bitshiftleft()`, `bitshiftright()`, `convert_timezone()`, `uniform()`, `strtok_to_array()`, `sysdate()`, `time_from_parts()`,  `timestamp_from_parts()`, `timestamp_ltz_from_parts()`, `timestamp_ntz_from_parts()`, `timestamp_tz_from_parts()`, `weekofyear()`, `percentile_cont()` to `snowflake.snowflake.functions`.

### Breaking Changes:

- Expired deprecations:
  - Removed the following APIs that were deprecated in 0.4.0: `DataFrame.groupByGroupingSets()`, `DataFrame.naturalJoin()`, `DataFrame.joinTableFunction`, `DataFrame.withColumns()`, `Session.getImports()`, `Session.addImport()`, `Session.removeImport()`, `Session.clearImports()`, `Session.getSessionStage()`, `Session.getDefaultDatabase()`, `Session.getDefaultSchema()`, `Session.getCurrentDatabase()`, `Session.getCurrentSchema()`, `Session.getFullyQualifiedCurrentSchema()`.

### Improvements:

- Added support for creating an empty `DataFrame` with a specific schema using the `Session.create_dataframe()` method.
- Changed the logging level from `INFO` to `DEBUG` for several logs (e.g., the executed query) when evaluating a dataframe.
- Improved the error message when failing to create a UDF due to pickle errors.

### Bug Fixes:

- Removed pandas hard dependencies in the `Session.create_dataframe()` method.

### Dependency Updates:

- Added `typing-extension` as a new dependency with the version >= `4.1.0`.

## 0.5.0 (2022-03-22)

### New Features

- Added stored procedures API.
  - Added `Session.sproc` property and `sproc()` to `snowflake.snowpark.functions`, so you can register stored procedures.
  - Added `Session.call` to call stored procedures by name.
- Added `UDFRegistration.register_from_file()` to allow registering UDFs from Python source files or zip files directly.
- Added `UDFRegistration.describe()` to describe a UDF.
- Added `DataFrame.random_split()` to provide a way to randomly split a dataframe.
- Added functions `md5()`, `sha1()`, `sha2()`, `ascii()`, `initcap()`, `length()`, `lower()`, `lpad()`, `ltrim()`, `rpad()`, `rtrim()`, `repeat()`, `soundex()`, `regexp_count()`, `replace()`, `charindex()`, `collate()`, `collation()`, `insert()`, `left()`, `right()`, `endswith()` to `snowflake.snowpark.functions`.
- Allowed `call_udf()` to accept literal values.
- Provided a `distinct` keyword in `array_agg()`.

### Bug Fixes:

- Fixed an issue that caused `DataFrame.to_pandas()` to have a string column if `Column.cast(IntegerType())` was used.
- Fixed a bug in `DataFrame.describe()` when there is more than one string column.

## 0.4.0 (2022-02-15)

### New Features

- You can now specify which Anaconda packages to use when defining UDFs.
  - Added `add_packages()`, `get_packages()`, `clear_packages()`, and `remove_package()`, to class `Session`.
  - Added `add_requirements()` to `Session` so you can use a requirements file to specify which packages this session will use.
  - Added parameter `packages` to function `snowflake.snowpark.functions.udf()` and method `UserDefinedFunction.register()` to indicate UDF-level Anaconda package dependencies when creating a UDF.
  - Added parameter `imports` to `snowflake.snowpark.functions.udf()` and `UserDefinedFunction.register()` to specify UDF-level code imports.
- Added a parameter `session` to function `udf()` and `UserDefinedFunction.register()` so you can specify which session to use to create a UDF if you have multiple sessions.
- Added types `Geography` and `Variant` to `snowflake.snowpark.types` to be used as type hints for Geography and Variant data when defining a UDF.
- Added support for Geography geoJSON data.
- Added `Table`, a subclass of `DataFrame` for table operations:
  - Methods `update` and `delete` update and delete rows of a table in Snowflake.
  - Method `merge` merges data from a `DataFrame` to a `Table`.
  - Override method `DataFrame.sample()` with an additional parameter `seed`, which works on tables but not on view and sub-queries.
- Added `DataFrame.to_local_iterator()` and `DataFrame.to_pandas_batches()` to allow getting results from an iterator when the result set returned from the Snowflake database is too large.
- Added `DataFrame.cache_result()` for caching the operations performed on a `DataFrame` in a temporary table.
  Subsequent operations on the original `DataFrame` have no effect on the cached result `DataFrame`.
- Added property `DataFrame.queries` to get SQL queries that will be executed to evaluate the `DataFrame`.
- Added `Session.query_history()` as a context manager to track SQL queries executed on a session, including all SQL queries to evaluate `DataFrame`s created from a session. Both query ID and query text are recorded.
- You can now create a `Session` instance from an existing established `snowflake.connector.SnowflakeConnection`. Use parameter `connection` in `Session.builder.configs()`.
- Added `use_database()`, `use_schema()`, `use_warehouse()`, and `use_role()` to class `Session` to switch database/schema/warehouse/role after a session is created.
- Added `DataFrameWriter.copy_into_table()` to unload a `DataFrame` to stage files.
- Added `DataFrame.unpivot()`.
- Added `Column.within_group()` for sorting the rows by columns with some aggregation functions.
- Added functions `listagg()`, `mode()`, `div0()`, `acos()`, `asin()`, `atan()`, `atan2()`, `cos()`, `cosh()`, `sin()`, `sinh()`, `tan()`, `tanh()`, `degrees()`, `radians()`, `round()`, `trunc()`, and `factorial()` to `snowflake.snowflake.functions`.
- Added an optional argument `ignore_nulls` in function `lead()` and `lag()`.
- The `condition` parameter of function `when()` and `iff()` now accepts SQL expressions.

### Improvements

- All function and method names have been renamed to use the snake case naming style, which is more Pythonic. For convenience, some camel case names are kept as aliases to the snake case APIs. It is recommended to use the snake case APIs.
  - Deprecated these methods on class `Session` and replaced them with their snake case equivalents: `getImports()`, `addImports()`, `removeImport()`, `clearImports()`, `getSessionStage()`, `getDefaultSchema()`, `getDefaultSchema()`, `getCurrentDatabase()`, `getFullyQualifiedCurrentSchema()`.
  - Deprecated these methods on class `DataFrame` and replaced them with their snake case equivalents: `groupingByGroupingSets()`, `naturalJoin()`, `withColumns()`, `joinTableFunction()`.
- Property `DataFrame.columns` is now consistent with `DataFrame.schema.names` and the Snowflake database `Identifier Requirements`.
- `Column.__bool__()` now raises a `TypeError`. This will ban the use of logical operators `and`, `or`, `not` on `Column` object, for instance `col("a") > 1 and col("b") > 2` will raise the `TypeError`. Use `(col("a") > 1) & (col("b") > 2)` instead.
- Changed `PutResult` and `GetResult` to subclass `NamedTuple`.
- Fixed a bug which raised an error when the local path or stage location has a space or other special characters.
- Changed `DataFrame.describe()` so that non-numeric and non-string columns are ignored instead of raising an exception.

### Dependency updates

- Updated ``snowflake-connector-python`` to 2.7.4.

## 0.3.0 (2022-01-09)

### New Features

- Added `Column.isin()`, with an alias `Column.in_()`.
- Added `Column.try_cast()`, which is a special version of `cast()`. It tries to cast a string expression to other types and returns `null` if the cast is not possible.
- Added `Column.startswith()` and `Column.substr()` to process string columns.
- `Column.cast()` now also accepts a `str` value to indicate the cast type in addition to a `DataType` instance.
- Added `DataFrame.describe()` to summarize stats of a `DataFrame`.
- Added `DataFrame.explain()` to print the query plan of a `DataFrame`.
- `DataFrame.filter()` and `DataFrame.select_expr()` now accepts a sql expression.
- Added a new `bool` parameter `create_temp_table` to methods `DataFrame.saveAsTable()` and `Session.write_pandas()` to optionally create a temp table.
- Added `DataFrame.minus()` and `DataFrame.subtract()` as aliases to `DataFrame.except_()`.
- Added `regexp_replace()`, `concat()`, `concat_ws()`, `to_char()`, `current_timestamp()`, `current_date()`, `current_time()`, `months_between()`, `cast()`, `try_cast()`, `greatest()`, `least()`, and `hash()` to module `snowflake.snowpark.functions`.

### Bug Fixes

- Fixed an issue where `Session.createDataFrame(pandas_df)` and `Session.write_pandas(pandas_df)` raise an exception when the `pandas DataFrame` has spaces in the column name.
- `DataFrame.copy_into_table()` sometimes prints an `error` level log entry while it actually works. It's fixed now.
- Fixed an API docs issue where some `DataFrame` APIs are missing from the docs.

### Dependency updates

- Update ``snowflake-connector-python`` to 2.7.2, which upgrades ``pyarrow`` dependency to 6.0.x. Refer to the [python connector 2.7.2 release notes](https://pypi.org/project/snowflake-connector-python/2.7.2/) for more details.

## 0.2.0 (2021-12-02)

### New Features

- Updated the `Session.createDataFrame()` method for creating a `DataFrame` from a pandas DataFrame.
- Added the `Session.write_pandas()` method for writing a `pandas DataFrame` to a table in Snowflake and getting a `Snowpark DataFrame` object back.
- Added new classes and methods for calling window functions.
- Added the new functions `cume_dist()`, to find the cumulative distribution of a value with regard to other values within a window partition,
  and `row_number()`, which returns a unique row number for each row within a window partition.
- Added functions for computing statistics for DataFrames in the `DataFrameStatFunctions` class.
- Added functions for handling missing values in a DataFrame in the `DataFrameNaFunctions` class.
- Added new methods `rollup()`, `cube()`, and `pivot()` to the `DataFrame` class.
- Added the `GroupingSets` class, which you can use with the DataFrame groupByGroupingSets method to perform a SQL GROUP BY GROUPING SETS.
- Added the new `FileOperation(session)`
  class that you can use to upload and download files to and from a stage.
- Added the `DataFrame.copy_into_table()`
  method for loading data from files in a stage into a table.
- In CASE expressions, the functions `when()` and `otherwise()`
  now accept Python types in addition to `Column` objects.
- When you register a UDF you can now optionally set the `replace` parameter to `True` to overwrite an existing UDF with the same name.

### Improvements

- UDFs are now compressed before they are uploaded to the server. This makes them about 10 times smaller, which can help
  when you are using large ML model files.
- When the size of a UDF is less than 8196 bytes, it will be uploaded as in-line code instead of uploaded to a stage.

### Bug Fixes

- Fixed an issue where the statement `df.select(when(col("a") == 1, 4).otherwise(col("a"))), [Row(4), Row(2), Row(3)]` raised an exception.
- Fixed an issue where `df.toPandas()` raised an exception when a DataFrame was created from large local data.

## 0.1.0 (2021-10-26)

Start of Private Preview<|MERGE_RESOLUTION|>--- conflicted
+++ resolved
@@ -12,33 +12,15 @@
   - `AsyncJob.status()` returns a string representing the current query status (e.g., "RUNNING", "SUCCESS", "FAILED_WITH_ERROR") for detailed monitoring without calling `result()`.
 - Added a dataframe profiler. To use, you can call get_execution_profile() on your desired dataframe. This profiler reports the queries executed to evaluate a dataframe, and statistics about each of the query operators. Currently an experimental feature
 
-<<<<<<< HEAD
-#### Improvements
-
-#### Bug Fixes
-
-### Snowpark Local Testing Updates
-
-#### New Features
-
-#### Improvements
-
-#### Bug Fixes
-
-=======
->>>>>>> 82432eca
 ### Snowpark pandas API Updates
 
 #### New Features
 
-<<<<<<< HEAD
 #### Improvements
 - Hybrid execution row estimate improvements and a reduction of eager calls.
 
 #### Bug Fixes
-=======
 - Added support for creating permanent and immutable UDFs/UDTFs with `DataFrame/Series/GroupBy.apply`, `map`, and `transform` by passing the `snowflake_udf_params` keyword argument. See documentation for details.
->>>>>>> 82432eca
 
 ## 1.35.0 (2025-07-24)
 

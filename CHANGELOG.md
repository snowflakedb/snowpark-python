--- conflicted
+++ resolved
@@ -1,19 +1,12 @@
 # Release History
 
 ## 1.41.0 (YYYY-MM-DD)
-<<<<<<< HEAD
-=======
 
 ### Snowpark Python API Updates
 
 #### New Features
 
 - Added a new function `service` in `snowflake.snowpark.functions` that allows users to create a callable representing a Snowpark Container Services (SPCS) service.
-
-## 1.40.0 (YYYY-MM-DD)
->>>>>>> 888505c9
-
-### Snowpark Python API Updates
 
 #### Bug Fixes
 
@@ -26,7 +19,7 @@
 - Improved performance of `Series.to_snowflake` and `pd.to_snowflake(series)` for large data by uploading data via a parquet file. You can control the dataset size at which Snowpark pandas switches to parquet with the variable `modin.config.PandasToSnowflakeParquetThresholdBytes`.
 - Set `cte_optimization_enabled` to True for all Snowpark pandas sessions.
 
-## 1.40.0 (2025-10-06)
+## 1.40.0 (YYYY-MM-DD)
 
 ### Snowpark Python API Updates
 

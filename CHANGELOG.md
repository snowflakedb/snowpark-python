# Release History

## 1.12.0 (TBD)

### New Features

- Expose `statement_params` in `StoredProcedure.__call__`.
- Added two optional arguments to `Session.add_import`.
  - `chunk_size`: The number of bytes to hash per chunk of the uploaded files.
  - `whole_file_hash`: By default only the first chunk of the uploaded import is hashed to save time. When this is set to True each uploaded file is fully hashed instead.
- Added parameters `external_access_integrations` and `secrets` when creating a UDAF from Snowpark Python to allow integration with external access.
- Added a new method `Session.append_query_tag`. Allows an additional tag to be added to the current query tag by appending it as a comma separated value.
- Added a new method `Session.update_query_tag`. Allows updates to a json encoded dictionary query tag.
- `SessionBuilder.getOrCreate` will now attempt to replace the singleton it returns when token expiration has been detected.
- Added support for new function(s) in `snowflake.snowpark.functions`:
  - `array_except`
<<<<<<< HEAD
- Added moving_agg function in DataFrame.analytics for enabling moving aggregations like sums and averages with multiple window sizes.
=======
  - `create_map`
  - `sign`/`signum`
>>>>>>> db6c5ef9

### Bug Fixes

- Fixed a bug in `DataFrame.na.fill` that caused Boolean values to erroneously override integer values.
- Fixed a bug in `Session.create_dataframe` where the snowpark dataframes created using pandas dataframes were not inferring the type for timestamp columns correctly. The behavior is as follows:
  - Earlier timestamp columns without a timezone would be converted to nanosecond epochs and inferred as `LongType()`, but will now be correctly be maintained as timestamp values and be inferred as `TimestampType(TimestampTimeZone.NTZ)`.
  - Earlier timestamp columns with a timezone would be inferred as `TimestampType(TimestampTimeZone.NTZ)` and loose timezone information but will now be correctly inferred as `TimestampType(TimestampTimeZone.LTZ)` and timezone information is retained correctly.
  - Set session parameter `PYTHON_SNOWPARK_USE_LOGICAL_TYPE_FOR_CREATE_DATAFRAME` to revert back to old behavior. It is recommended that you update your code soon to align with correct behavior as the parameter will be removed in the future.
- Fixed a bug that `DataFrame.to_pandas` gets decimal type when scale is not 0, and creates an object dtype in `pandas`. Instead, we cast the value to a float64 type.
- Fixed bugs that wrongly flattened the generated SQL when one of the following happens:
  - `DataFrame.filter()` is called after `DataFrame.sort().limit()`.
  - `DataFrame.sort()` or `filter()` is called on a DataFrame that already has a window function or sequence-dependent data generator column.
    For instance, `df.select("a", seq1().alias("b")).select("a", "b").sort("a")` won't flatten the sort clause anymore.
  - a window or sequence-dependent data generator column is used after `DataFrame.limit()`. For instance, `df.limit(10).select(row_number().over())` won't flatten the limit and select in the generated SQL.
- Fixed a bug that aliasing a DataFrame column raises an error when the DataFame is copied from another DataFrame with an aliased column. For instance,
  ```python
  df = df.select(col("a").alias("b"))
  df = copy(df)
  df.select(col("b").alias("c"))  # threw an error. Now it's fixed.
  ```

### Behavior Changes (API Compatible)

- When parsing datatype during `to_pandas` operation, we rely on GS precision value to fix precision issue for large integer values. This may affect users where a column that was earlier returned as `int8` gets returned as `int64`. Users can fix this by explicitly specifying precision values for their return column.
- Aligned behavior for `Session.call` in case of table stored procedures where running `Session.call` would not trigger stored procedure unless a `collect()` operation was performed.
- `StoredProcedureRegistration` will now automatically add `snowflake-snowpark-python` as a package dependency. The added dependency will be on the clients local version of the library and an error is thrown if the server cannot support that version.

## 1.11.1 (2023-12-07)

### New Features

### Bug Fixes

- Fixed a bug that numpy should not be imported at the top level of mock module.
- Added support for these new functions in `snowflake.snowpark.functions`:
  - `from_utc_timestamp`
  - `to_utc_timestamp`

## 1.11.0 (2023-12-05)

### New Features

- Add the `conn_error` attribute to `SnowflakeSQLException` that stores the whole underlying exception from `snowflake-connector-python`.
- Added support for `RelationalGroupedDataframe.pivot()` to access `pivot` in the following pattern `Dataframe.group_by(...).pivot(...)`.
- Added experimental feature: Local Testing Mode, which allows you to create and operate on Snowpark Python DataFrames locally without connecting to a Snowflake account. You can use the local testing framework to test your DataFrame operations locally, on your development machine or in a CI (continuous integration) pipeline, before deploying code changes to your account.

- Added support for `arrays_to_object` new functions in `snowflake.snowpark.functions`.
- Added support for the vector data type.

### Dependency Updates

- Bumped cloudpickle dependency to work with `cloudpickle==2.2.1`
- Updated ``snowflake-connector-python`` to `3.4.0`.

### Bug Fixes

- DataFrame column names quoting check now supports newline characters.
- Fix a bug where a DataFrame generated by `session.read.with_metadata` creates inconsistent table when doing `df.write.save_as_table`.

## 1.10.0 (2023-11-03)

### New Features

- Added support for managing case sensitivity in `DataFrame.to_local_iterator()`.
- Added support for specifying vectorized UDTF's input column names by using the optional parameter `input_names` in `UDTFRegistration.register/register_file` and `functions.pandas_udtf`. By default, `RelationalGroupedDataFrame.applyInPandas` will infer the column names from current dataframe schema.
- Add `sql_error_code` and `raw_message` attributes to `SnowflakeSQLException` when it is caused by a SQL exception.

### Bug Fixes

- Fixed a bug in `DataFrame.to_pandas()` where converting snowpark dataframes to pandas dataframes was losing precision on integers with more than 19 digits.
- Fixed a bug that `session.add_packages` can not handle requirement specifier that contains project name with underscore and version.
- Fixed a bug in `DataFrame.limit()` when `offset` is used and the parent `DataFrame` uses `limit`. Now the `offset` won't impact the parent DataFrame's `limit`.
- Fixed a bug in `DataFrame.write.save_as_table` where dataframes created from read api could not save data into snowflake because of invalid column name `$1`.

### Behavior change

- Changed the behavior of `date_format`:
  - The `format` argument changed from optional to required.
  - The returned result changed from a date object to a date-formatted string.
- When a window function, or a sequence-dependent data generator (`normal`, `zipf`, `uniform`, `seq1`, `seq2`, `seq4`, `seq8`) function is used, the sort and filter operation will no longer be flattened when generating the query.

## 1.9.0 (2023-10-13)

### New Features

- Added support for the Python 3.11 runtime environment.

### Dependency updates

- Added back the dependency of `typing-extensions`.

### Bug Fixes

- Fixed a bug where imports from permanent stage locations were ignored for temporary stored procedures, UDTFs, UDFs, and UDAFs.
- Revert back to using CTAS (create table as select) statement for `Dataframe.writer.save_as_table` which does not need insert permission for writing tables.

### New Features
- Support `PythonObjJSONEncoder` json-serializable objects for `ARRAY` and `OBJECT` literals.

## 1.8.0 (2023-09-14)

### New Features

- Added support for VOLATILE/IMMUTABLE keyword when registering UDFs.
- Added support for specifying clustering keys when saving dataframes using `DataFrame.save_as_table`.
- Accept `Iterable` objects input for `schema` when creating dataframes using `Session.create_dataframe`.
- Added the property `DataFrame.session` to return a `Session` object.
- Added the property `Session.session_id` to return an integer that represents session ID.
- Added the property `Session.connection` to return a `SnowflakeConnection` object .

- Added support for creating a Snowpark session from a configuration file or environment variables.

### Dependency updates

- Updated ``snowflake-connector-python`` to 3.2.0.

### Bug Fixes

- Fixed a bug where automatic package upload would raise `ValueError` even when compatible package version were added in `session.add_packages`.
- Fixed a bug where table stored procedures were not registered correctly when using `register_from_file`.
- Fixed a bug where dataframe joins failed with `invalid_identifier` error.
- Fixed a bug where `DataFrame.copy` disables SQL simplfier for the returned copy.
- Fixed a bug where `session.sql().select()` would fail if any parameters are specified to `session.sql()`

## 1.7.0 (2023-08-28)

### New Features

- Added parameters `external_access_integrations` and `secrets` when creating a UDF, UDTF or Stored Procedure from Snowpark Python to allow integration with external access.
- Added support for these new functions in `snowflake.snowpark.functions`:
  - `array_flatten`
  - `flatten`
- Added support for `apply_in_pandas` in `snowflake.snowpark.relational_grouped_dataframe`.
- Added support for replicating your local Python environment on Snowflake via `Session.replicate_local_environment`.

### Bug Fixes

- Fixed a bug where `session.create_dataframe` fails to properly set nullable columns where nullability was affected by order or data was given.
- Fixed a bug where `DataFrame.select` could not identify and alias columns in presence of table functions when output columns of table function overlapped with columns in dataframe.

### Behavior Changes

- When creating stored procedures, UDFs, UDTFs, UDAFs with parameter `is_permanent=False` will now create temporary objects even when `stage_name` is provided. The default value of `is_permanent` is `False` which is why if this value is not explicitly set to `True` for permanent objects, users will notice a change in behavior.
- `types.StructField` now enquotes column identifier by default.

## 1.6.1 (2023-08-02)

### New Features

- Added support for these new functions in `snowflake.snowpark.functions`:
  - `array_sort`
  - `sort_array`
  - `array_min`
  - `array_max`
  - `explode_outer`
- Added support for pure Python packages specified via `Session.add_requirements` or `Session.add_packages`. They are now usable in stored procedures and UDFs even if packages are not present on the Snowflake Anaconda channel.
  - Added Session parameter `custom_packages_upload_enabled` and `custom_packages_force_upload_enabled` to enable the support for pure Python packages feature mentioned above. Both parameters default to `False`.
- Added support for specifying package requirements by passing a Conda environment yaml file to `Session.add_requirements`.
- Added support for asynchronous execution of multi-query dataframes that contain binding variables.
- Added support for renaming multiple columns in `DataFrame.rename`.
- Added support for Geometry datatypes.
- Added support for `params` in `session.sql()` in stored procedures.
- Added support for user-defined aggregate functions (UDAFs). This feature is currently in private preview.
- Added support for vectorized UDTFs (user-defined table functions). This feature is currently in public preview.
- Added support for Snowflake Timestamp variants (i.e., `TIMESTAMP_NTZ`, `TIMESTAMP_LTZ`, `TIMESTAMP_TZ`)
  - Added `TimestampTimezone` as an argument in `TimestampType` constructor.
  - Added type hints `NTZ`, `LTZ`, `TZ` and `Timestamp` to annotate functions when registering UDFs.

### Improvements

- Removed redundant dependency `typing-extensions`.
- `DataFrame.cache_result` now creates temp table fully qualified names under current database and current schema.

### Bug Fixes

- Fixed a bug where type check happens on pandas before it is imported.
- Fixed a bug when creating a UDF from `numpy.ufunc`.
- Fixed a bug where `DataFrame.union` was not generating the correct `Selectable.schema_query` when SQL simplifier is enabled.

### Behavior Changes

- `DataFrameWriter.save_as_table` now respects the `nullable` field of the schema provided by the user or the inferred schema based on data from user input.

### Dependency updates

- Updated ``snowflake-connector-python`` to 3.0.4.

## 1.5.1 (2023-06-20)

### New Features

- Added support for the Python 3.10 runtime environment.

## 1.5.0 (2023-06-09)

### Behavior Changes

- Aggregation results, from functions such as `DataFrame.agg` and `DataFrame.describe`, no longer strip away non-printing characters from column names.

### New Features

- Added support for the Python 3.9 runtime environment.
- Added support for new functions in `snowflake.snowpark.functions`:
  - `array_generate_range`
  - `array_unique_agg`
  - `collect_set`
  - `sequence`
- Added support for registering and calling stored procedures with `TABLE` return type.
- Added support for parameter `length` in `StringType()` to specify the maximum number of characters that can be stored by the column.
- Added the alias `functions.element_at()` for `functions.get()`.
- Added the alias `Column.contains` for `functions.contains`.
- Added experimental feature `DataFrame.alias`.
- Added support for querying metadata columns from stage when creating `DataFrame` using `DataFrameReader`.
- Added support for `StructType.add` to append more fields to existing `StructType` objects.
- Added support for parameter `execute_as` in `StoredProcedureRegistration.register_from_file()` to specify stored procedure caller rights.

### Bug Fixes

- Fixed a bug where the `Dataframe.join_table_function` did not run all of the necessary queries to set up the join table function when SQL simplifier was enabled.
- Fixed type hint declaration for custom types - `ColumnOrName`, `ColumnOrLiteralStr`, `ColumnOrSqlExpr`, `LiteralType` and `ColumnOrLiteral` that were breaking `mypy` checks.
- Fixed a bug where `DataFrameWriter.save_as_table` and `DataFrame.copy_into_table` failed to parse fully qualified table names.

## 1.4.0 (2023-04-24)

### New Features

- Added support for `session.getOrCreate`.
- Added support for alias `Column.getField`.
- Added support for new functions in `snowflake.snowpark.functions`:
  - `date_add` and `date_sub` to make add and subtract operations easier.
  - `daydiff`
  - `explode`
  - `array_distinct`.
  - `regexp_extract`.
  - `struct`.
  - `format_number`.
  - `bround`.
  - `substring_index`
- Added parameter `skip_upload_on_content_match` when creating UDFs, UDTFs and stored procedures using `register_from_file` to skip uploading files to a stage if the same version of the files are already on the stage.
- Added support for `DataFrameWriter.save_as_table` method to take table names that contain dots.
- Flattened generated SQL when `DataFrame.filter()` or `DataFrame.order_by()` is followed by a projection statement (e.g. `DataFrame.select()`, `DataFrame.with_column()`).
- Added support for creating dynamic tables _(in private preview)_ using `Dataframe.create_or_replace_dynamic_table`.
- Added an optional argument `params` in `session.sql()` to support binding variables. Note that this is not supported in stored procedures yet.

### Bug Fixes

- Fixed a bug in `strtok_to_array` where an exception was thrown when a delimiter was passed in.
- Fixed a bug in `session.add_import` where the module had the same namespace as other dependencies.

## 1.3.0 (2023-03-28)

### New Features

- Added support for `delimiters` parameter in `functions.initcap()`.
- Added support for `functions.hash()` to accept a variable number of input expressions.
- Added API `Session.RuntimeConfig` for getting/setting/checking the mutability of any runtime configuration.
- Added support managing case sensitivity in `Row` results from `DataFrame.collect` using `case_sensitive` parameter.
- Added API `Session.conf` for getting, setting or checking the mutability of any runtime configuration.
- Added support for managing case sensitivity in `Row` results from `DataFrame.collect` using `case_sensitive` parameter.
- Added indexer support for `snowflake.snowpark.types.StructType`.
- Added a keyword argument `log_on_exception` to `Dataframe.collect` and `Dataframe.collect_no_wait` to optionally disable error logging for SQL exceptions.

### Bug Fixes

- Fixed a bug where a DataFrame set operation(`DataFrame.substract`, `DataFrame.union`, etc.) being called after another DataFrame set operation and `DataFrame.select` or `DataFrame.with_column` throws an exception.
- Fixed a bug where chained sort statements are overwritten by the SQL simplifier.

### Improvements

- Simplified JOIN queries to use constant subquery aliases (`SNOWPARK_LEFT`, `SNOWPARK_RIGHT`) by default. Users can disable this at runtime with `session.conf.set('use_constant_subquery_alias', False)` to use randomly generated alias names instead.
- Allowed specifying statement parameters in `session.call()`.
- Enabled the uploading of large pandas DataFrames in stored procedures by defaulting to a chunk size of 100,000 rows.

## 1.2.0 (2023-03-02)

### New Features

- Added support for displaying source code as comments in the generated scripts when registering stored procedures. This
  is enabled by default, turn off by specifying `source_code_display=False` at registration.
- Added a parameter `if_not_exists` when creating a UDF, UDTF or Stored Procedure from Snowpark Python to ignore creating the specified function or procedure if it already exists.
- Accept integers when calling `snowflake.snowpark.functions.get` to extract value from array.
- Added `functions.reverse` in functions to open access to Snowflake built-in function
  [reverse](https://docs.snowflake.com/en/sql-reference/functions/reverse).
- Added parameter `require_scoped_url` in snowflake.snowflake.files.SnowflakeFile.open() `(in Private Preview)` to replace `is_owner_file` is marked for deprecation.

### Bug Fixes

- Fixed a bug that overwrote `paramstyle` to `qmark` when creating a Snowpark session.
- Fixed a bug where `df.join(..., how="cross")` fails with `SnowparkJoinException: (1112): Unsupported using join type 'Cross'`.
- Fixed a bug where querying a `DataFrame` column created from chained function calls used a wrong column name.

## 1.1.0 (2023-01-26)

### New Features:

- Added `asc`, `asc_nulls_first`, `asc_nulls_last`, `desc`, `desc_nulls_first`, `desc_nulls_last`, `date_part` and `unix_timestamp` in functions.
- Added the property `DataFrame.dtypes` to return a list of column name and data type pairs.
- Added the following aliases:
  - `functions.expr()` for `functions.sql_expr()`.
  - `functions.date_format()` for `functions.to_date()`.
  - `functions.monotonically_increasing_id()` for `functions.seq8()`
  - `functions.from_unixtime()` for `functions.to_timestamp()`

### Bug Fixes:

- Fixed a bug in SQL simplifier that didn’t handle Column alias and join well in some cases. See https://github.com/snowflakedb/snowpark-python/issues/658 for details.
- Fixed a bug in SQL simplifier that generated wrong column names for function calls, NaN and INF.

### Improvements

- The session parameter `PYTHON_SNOWPARK_USE_SQL_SIMPLIFIER` is `True` after Snowflake 7.3 was released. In snowpark-python, `session.sql_simplifier_enabled` reads the value of `PYTHON_SNOWPARK_USE_SQL_SIMPLIFIER` by default, meaning that the SQL simplfier is enabled by default after the Snowflake 7.3 release. To turn this off, set `PYTHON_SNOWPARK_USE_SQL_SIMPLIFIER` in Snowflake to `False` or run `session.sql_simplifier_enabled = False` from Snowpark. It is recommended to use the SQL simplifier because it helps to generate more concise SQL.

## 1.0.0 (2022-11-01)

### New Features

- Added `Session.generator()` to create a new `DataFrame` using the Generator table function.
- Added a parameter `secure` to the functions that create a secure UDF or UDTF.

## 0.12.0 (2022-10-14)

### New Features

- Added new APIs for async job:
  - `Session.create_async_job()` to create an `AsyncJob` instance from a query id.
  - `AsyncJob.result()` now accepts argument `result_type` to return the results in different formats.
  - `AsyncJob.to_df()` returns a `DataFrame` built from the result of this asynchronous job.
  - `AsyncJob.query()` returns the SQL text of the executed query.
- `DataFrame.agg()` and `RelationalGroupedDataFrame.agg()` now accept variable-length arguments.
- Added parameters `lsuffix` and `rsuffix` to `DataFram.join()` and `DataFrame.cross_join()` to conveniently rename overlapping columns.
- Added `Table.drop_table()` so you can drop the temp table after `DataFrame.cache_result()`. `Table` is also a context manager so you can use the `with` statement to drop the cache temp table after use.
- Added `Session.use_secondary_roles()`.
- Added functions `first_value()` and `last_value()`. (contributed by @chasleslr)
- Added `on` as an alias for `using_columns` and `how` as an alias for `join_type` in `DataFrame.join()`.

### Bug Fixes

- Fixed a bug in `Session.create_dataframe()` that raised an error when `schema` names had special characters.
- Fixed a bug in which options set in `Session.read.option()` were not passed to `DataFrame.copy_into_table()` as default values.
- Fixed a bug in which `DataFrame.copy_into_table()` raises an error when a copy option has single quotes in the value.

## 0.11.0 (2022-09-28)

### Behavior Changes

- `Session.add_packages()` now raises `ValueError` when the version of a package cannot be found in Snowflake Anaconda channel. Previously, `Session.add_packages()` succeeded, and a `SnowparkSQLException` exception was raised later in the UDF/SP registration step.

### New Features:

- Added method `FileOperation.get_stream()` to support downloading stage files as stream.
- Added support in `functions.ntiles()` to accept int argument.
- Added the following aliases:
  - `functions.call_function()` for `functions.call_builtin()`.
  - `functions.function()` for `functions.builtin()`.
  - `DataFrame.order_by()` for `DataFrame.sort()`
  - `DataFrame.orderBy()` for `DataFrame.sort()`
- Improved `DataFrame.cache_result()` to return a more accurate `Table` class instead of a `DataFrame` class.
- Added support to allow `session` as the first argument when calling `StoredProcedure`.

### Improvements

- Improved nested query generation by flattening queries when applicable.
  - This improvement could be enabled by setting `Session.sql_simplifier_enabled = True`.
  - `DataFrame.select()`, `DataFrame.with_column()`, `DataFrame.drop()` and other select-related APIs have more flattened SQLs.
  - `DataFrame.union()`, `DataFrame.union_all()`, `DataFrame.except_()`, `DataFrame.intersect()`, `DataFrame.union_by_name()` have flattened SQLs generated when multiple set operators are chained.
- Improved type annotations for async job APIs.

### Bug Fixes

- Fixed a bug in which `Table.update()`, `Table.delete()`, `Table.merge()` try to reference a temp table that does not exist.

## 0.10.0 (2022-09-16)

### New Features:

- Added experimental APIs for evaluating Snowpark dataframes with asynchronous queries:
  - Added keyword argument `block` to the following action APIs on Snowpark dataframes (which execute queries) to allow asynchronous evaluations:
    - `DataFrame.collect()`, `DataFrame.to_local_iterator()`, `DataFrame.to_pandas()`, `DataFrame.to_pandas_batches()`, `DataFrame.count()`, `DataFrame.first()`.
    - `DataFrameWriter.save_as_table()`, `DataFrameWriter.copy_into_location()`.
    - `Table.delete()`, `Table.update()`, `Table.merge()`.
  - Added method `DataFrame.collect_nowait()` to allow asynchronous evaluations.
  - Added class `AsyncJob` to retrieve results from asynchronously executed queries and check their status.
- Added support for `table_type` in `Session.write_pandas()`. You can now choose from these `table_type` options: `"temporary"`, `"temp"`, and `"transient"`.
- Added support for using Python structured data (`list`, `tuple` and `dict`) as literal values in Snowpark.
- Added keyword argument `execute_as` to `functions.sproc()` and `session.sproc.register()` to allow registering a stored procedure as a caller or owner.
- Added support for specifying a pre-configured file format when reading files from a stage in Snowflake.

### Improvements:

- Added support for displaying details of a Snowpark session.

### Bug Fixes:

- Fixed a bug in which `DataFrame.copy_into_table()` and `DataFrameWriter.save_as_table()` mistakenly created a new table if the table name is fully qualified, and the table already exists.

### Deprecations:

- Deprecated keyword argument `create_temp_table` in `Session.write_pandas()`.
- Deprecated invoking UDFs using arguments wrapped in a Python list or tuple. You can use variable-length arguments without a list or tuple.

### Dependency updates

- Updated ``snowflake-connector-python`` to 2.7.12.

## 0.9.0 (2022-08-30)

### New Features:

- Added support for displaying source code as comments in the generated scripts when registering UDFs.
  This feature is turned on by default. To turn it off, pass the new keyword argument `source_code_display` as `False` when calling `register()` or `@udf()`.
- Added support for calling table functions from `DataFrame.select()`, `DataFrame.with_column()` and `DataFrame.with_columns()` which now take parameters of type `table_function.TableFunctionCall` for columns.
- Added keyword argument `overwrite` to `session.write_pandas()` to allow overwriting contents of a Snowflake table with that of a Pandas DataFrame.
- Added keyword argument `column_order` to `df.write.save_as_table()` to specify the matching rules when inserting data into table in append mode.
- Added method `FileOperation.put_stream()` to upload local files to a stage via file stream.
- Added methods `TableFunctionCall.alias()` and `TableFunctionCall.as_()` to allow aliasing the names of columns that come from the output of table function joins.
- Added function `get_active_session()` in module `snowflake.snowpark.context` to get the current active Snowpark session.

### Bug Fixes:

- Fixed a bug in which batch insert should not raise an error when `statement_params` is not passed to the function.
- Fixed a bug in which column names should be quoted when `session.create_dataframe()` is called with dicts and a given schema.
- Fixed a bug in which creation of table should be skipped if the table already exists and is in append mode when calling `df.write.save_as_table()`.
- Fixed a bug in which third-party packages with underscores cannot be added when registering UDFs.

### Improvements:

- Improved function `function.uniform()` to infer the types of inputs `max_` and `min_` and cast the limits to `IntegerType` or `FloatType` correspondingly.

## 0.8.0 (2022-07-22)

### New Features:

- Added keyword only argument `statement_params` to the following methods to allow for specifying statement level parameters:
  - `collect`, `to_local_iterator`, `to_pandas`, `to_pandas_batches`,
    `count`, `copy_into_table`, `show`, `create_or_replace_view`, `create_or_replace_temp_view`, `first`, `cache_result`
    and `random_split` on class `snowflake.snowpark.Dateframe`.
  - `update`, `delete` and `merge` on class `snowflake.snowpark.Table`.
  - `save_as_table` and `copy_into_location` on class `snowflake.snowpark.DataFrameWriter`.
  - `approx_quantile`, `statement_params`, `cov` and `crosstab` on class `snowflake.snowpark.DataFrameStatFunctions`.
  - `register` and `register_from_file` on class `snowflake.snowpark.udf.UDFRegistration`.
  - `register` and `register_from_file` on class `snowflake.snowpark.udtf.UDTFRegistration`.
  - `register` and `register_from_file` on class `snowflake.snowpark.stored_procedure.StoredProcedureRegistration`.
  - `udf`, `udtf` and `sproc` in `snowflake.snowpark.functions`.
- Added support for `Column` as an input argument to `session.call()`.
- Added support for `table_type` in `df.write.save_as_table()`. You can now choose from these `table_type` options: `"temporary"`, `"temp"`, and `"transient"`.

### Improvements:

- Added validation of object name in `session.use_*` methods.
- Updated the query tag in SQL to escape it when it has special characters.
- Added a check to see if Anaconda terms are acknowledged when adding missing packages.

### Bug Fixes:

- Fixed the limited length of the string column in `session.create_dataframe()`.
- Fixed a bug in which `session.create_dataframe()` mistakenly converted 0 and `False` to `None` when the input data was only a list.
- Fixed a bug in which calling `session.create_dataframe()` using a large local dataset sometimes created a temp table twice.
- Aligned the definition of `function.trim()` with the SQL function definition.
- Fixed an issue where snowpark-python would hang when using the Python system-defined (built-in function) `sum` vs. the Snowpark `function.sum()`.

### Deprecations:

- Deprecated keyword argument `create_temp_table` in `df.write.save_as_table()`.

## 0.7.0 (2022-05-25)

### New Features:

- Added support for user-defined table functions (UDTFs).
  - Use function `snowflake.snowpark.functions.udtf()` to register a UDTF, or use it as a decorator to register the UDTF.
    - You can also use `Session.udtf.register()` to register a UDTF.
  - Use `Session.udtf.register_from_file()` to register a UDTF from a Python file.
- Updated APIs to query a table function, including both Snowflake built-in table functions and UDTFs.
  - Use function `snowflake.snowpark.functions.table_function()` to create a callable representing a table function and use it to call the table function in a query.
  - Alternatively, use function `snowflake.snowpark.functions.call_table_function()` to call a table function.
  - Added support for `over` clause that specifies `partition by` and `order by` when lateral joining a table function.
  - Updated `Session.table_function()` and `DataFrame.join_table_function()` to accept `TableFunctionCall` instances.

### Breaking Changes:

- When creating a function with `functions.udf()` and `functions.sproc()`, you can now specify an empty list for the `imports` or `packages` argument to indicate that no import or package is used for this UDF or stored procedure. Previously, specifying an empty list meant that the function would use session-level imports or packages.
- Improved the `__repr__` implementation of data types in `types.py`. The unused `type_name` property has been removed.
- Added a Snowpark-specific exception class for SQL errors. This replaces the previous `ProgrammingError` from the Python connector.

### Improvements:

- Added a lock to a UDF or UDTF when it is called for the first time per thread.
- Improved the error message for pickling errors that occurred during UDF creation.
- Included the query ID when logging the failed query.

### Bug Fixes:

- Fixed a bug in which non-integral data (such as timestamps) was occasionally converted to integer when calling `DataFrame.to_pandas()`.
- Fixed a bug in which `DataFrameReader.parquet()` failed to read a parquet file when its column contained spaces.
- Fixed a bug in which `DataFrame.copy_into_table()` failed when the dataframe is created by reading a file with inferred schemas.

### Deprecations

`Session.flatten()` and `DataFrame.flatten()`.

### Dependency Updates:

- Restricted the version of `cloudpickle` <= `2.0.0`.

## 0.6.0 (2022-04-27)

### New Features:

- Added support for vectorized UDFs with the input as a Pandas DataFrame or Pandas Series and the output as a Pandas Series. This improves the performance of UDFs in Snowpark.
- Added support for inferring the schema of a DataFrame by default when it is created by reading a Parquet, Avro, or ORC file in the stage.
- Added functions `current_session()`, `current_statement()`, `current_user()`, `current_version()`, `current_warehouse()`, `date_from_parts()`, `date_trunc()`, `dayname()`, `dayofmonth()`, `dayofweek()`, `dayofyear()`, `grouping()`, `grouping_id()`, `hour()`, `last_day()`, `minute()`, `next_day()`, `previous_day()`, `second()`, `month()`, `monthname()`, `quarter()`, `year()`, `current_database()`, `current_role()`, `current_schema()`, `current_schemas()`, `current_region()`, `current_avaliable_roles()`, `add_months()`, `any_value()`, `bitnot()`, `bitshiftleft()`, `bitshiftright()`, `convert_timezone()`, `uniform()`, `strtok_to_array()`, `sysdate()`, `time_from_parts()`,  `timestamp_from_parts()`, `timestamp_ltz_from_parts()`, `timestamp_ntz_from_parts()`, `timestamp_tz_from_parts()`, `weekofyear()`, `percentile_cont()` to `snowflake.snowflake.functions`.

### Breaking Changes:

- Expired deprecations:
  - Removed the following APIs that were deprecated in 0.4.0: `DataFrame.groupByGroupingSets()`, `DataFrame.naturalJoin()`, `DataFrame.joinTableFunction`, `DataFrame.withColumns()`, `Session.getImports()`, `Session.addImport()`, `Session.removeImport()`, `Session.clearImports()`, `Session.getSessionStage()`, `Session.getDefaultDatabase()`, `Session.getDefaultSchema()`, `Session.getCurrentDatabase()`, `Session.getCurrentSchema()`, `Session.getFullyQualifiedCurrentSchema()`.

### Improvements:

- Added support for creating an empty `DataFrame` with a specific schema using the `Session.create_dataframe()` method.
- Changed the logging level from `INFO` to `DEBUG` for several logs (e.g., the executed query) when evaluating a dataframe.
- Improved the error message when failing to create a UDF due to pickle errors.

### Bug Fixes:

- Removed pandas hard dependencies in the `Session.create_dataframe()` method.

### Dependency Updates:

- Added `typing-extension` as a new dependency with the version >= `4.1.0`.

## 0.5.0 (2022-03-22)

### New Features

- Added stored procedures API.
  - Added `Session.sproc` property and `sproc()` to `snowflake.snowpark.functions`, so you can register stored procedures.
  - Added `Session.call` to call stored procedures by name.
- Added `UDFRegistration.register_from_file()` to allow registering UDFs from Python source files or zip files directly.
- Added `UDFRegistration.describe()` to describe a UDF.
- Added `DataFrame.random_split()` to provide a way to randomly split a dataframe.
- Added functions `md5()`, `sha1()`, `sha2()`, `ascii()`, `initcap()`, `length()`, `lower()`, `lpad()`, `ltrim()`, `rpad()`, `rtrim()`, `repeat()`, `soundex()`, `regexp_count()`, `replace()`, `charindex()`, `collate()`, `collation()`, `insert()`, `left()`, `right()`, `endswith()` to `snowflake.snowpark.functions`.
- Allowed `call_udf()` to accept literal values.
- Provided a `distinct` keyword in `array_agg()`.

### Bug Fixes:

- Fixed an issue that caused `DataFrame.to_pandas()` to have a string column if `Column.cast(IntegerType())` was used.
- Fixed a bug in `DataFrame.describe()` when there is more than one string column.

## 0.4.0 (2022-02-15)

### New Features

- You can now specify which Anaconda packages to use when defining UDFs.
  - Added `add_packages()`, `get_packages()`, `clear_packages()`, and `remove_package()`, to class `Session`.
  - Added `add_requirements()` to `Session` so you can use a requirements file to specify which packages this session will use.
  - Added parameter `packages` to function `snowflake.snowpark.functions.udf()` and method `UserDefinedFunction.register()` to indicate UDF-level Anaconda package dependencies when creating a UDF.
  - Added parameter `imports` to `snowflake.snowpark.functions.udf()` and `UserDefinedFunction.register()` to specify UDF-level code imports.
- Added a parameter `session` to function `udf()` and `UserDefinedFunction.register()` so you can specify which session to use to create a UDF if you have multiple sessions.
- Added types `Geography` and `Variant` to `snowflake.snowpark.types` to be used as type hints for Geography and Variant data when defining a UDF.
- Added support for Geography geoJSON data.
- Added `Table`, a subclass of `DataFrame` for table operations:
  - Methods `update` and `delete` update and delete rows of a table in Snowflake.
  - Method `merge` merges data from a `DataFrame` to a `Table`.
  - Override method `DataFrame.sample()` with an additional parameter `seed`, which works on tables but not on view and sub-queries.
- Added `DataFrame.to_local_iterator()` and `DataFrame.to_pandas_batches()` to allow getting results from an iterator when the result set returned from the Snowflake database is too large.
- Added `DataFrame.cache_result()` for caching the operations performed on a `DataFrame` in a temporary table.
  Subsequent operations on the original `DataFrame` have no effect on the cached result `DataFrame`.
- Added property `DataFrame.queries` to get SQL queries that will be executed to evaluate the `DataFrame`.
- Added `Session.query_history()` as a context manager to track SQL queries executed on a session, including all SQL queries to evaluate `DataFrame`s created from a session. Both query ID and query text are recorded.
- You can now create a `Session` instance from an existing established `snowflake.connector.SnowflakeConnection`. Use parameter `connection` in `Session.builder.configs()`.
- Added `use_database()`, `use_schema()`, `use_warehouse()`, and `use_role()` to class `Session` to switch database/schema/warehouse/role after a session is created.
- Added `DataFrameWriter.copy_into_table()` to unload a `DataFrame` to stage files.
- Added `DataFrame.unpivot()`.
- Added `Column.within_group()` for sorting the rows by columns with some aggregation functions.
- Added functions `listagg()`, `mode()`, `div0()`, `acos()`, `asin()`, `atan()`, `atan2()`, `cos()`, `cosh()`, `sin()`, `sinh()`, `tan()`, `tanh()`, `degrees()`, `radians()`, `round()`, `trunc()`, and `factorial()` to `snowflake.snowflake.functions`.
- Added an optional argument `ignore_nulls` in function `lead()` and `lag()`.
- The `condition` parameter of function `when()` and `iff()` now accepts SQL expressions.

### Improvements

- All function and method names have been renamed to use the snake case naming style, which is more Pythonic. For convenience, some camel case names are kept as aliases to the snake case APIs. It is recommended to use the snake case APIs.
  - Deprecated these methods on class `Session` and replaced them with their snake case equivalents: `getImports()`, `addImports()`, `removeImport()`, `clearImports()`, `getSessionStage()`, `getDefaultSchema()`, `getDefaultSchema()`, `getCurrentDatabase()`, `getFullyQualifiedCurrentSchema()`.
  - Deprecated these methods on class `DataFrame` and replaced them with their snake case equivalents: `groupingByGroupingSets()`, `naturalJoin()`, `withColumns()`, `joinTableFunction()`.
- Property `DataFrame.columns` is now consistent with `DataFrame.schema.names` and the Snowflake database `Identifier Requirements`.
- `Column.__bool__()` now raises a `TypeError`. This will ban the use of logical operators `and`, `or`, `not` on `Column` object, for instance `col("a") > 1 and col("b") > 2` will raise the `TypeError`. Use `(col("a") > 1) & (col("b") > 2)` instead.
- Changed `PutResult` and `GetResult` to subclass `NamedTuple`.
- Fixed a bug which raised an error when the local path or stage location has a space or other special characters.
- Changed `DataFrame.describe()` so that non-numeric and non-string columns are ignored instead of raising an exception.

### Dependency updates

- Updated ``snowflake-connector-python`` to 2.7.4.

## 0.3.0 (2022-01-09)

### New Features

- Added `Column.isin()`, with an alias `Column.in_()`.
- Added `Column.try_cast()`, which is a special version of `cast()`. It tries to cast a string expression to other types and returns `null` if the cast is not possible.
- Added `Column.startswith()` and `Column.substr()` to process string columns.
- `Column.cast()` now also accepts a `str` value to indicate the cast type in addition to a `DataType` instance.
- Added `DataFrame.describe()` to summarize stats of a `DataFrame`.
- Added `DataFrame.explain()` to print the query plan of a `DataFrame`.
- `DataFrame.filter()` and `DataFrame.select_expr()` now accepts a sql expression.
- Added a new `bool` parameter `create_temp_table` to methods `DataFrame.saveAsTable()` and `Session.write_pandas()` to optionally create a temp table.
- Added `DataFrame.minus()` and `DataFrame.subtract()` as aliases to `DataFrame.except_()`.
- Added `regexp_replace()`, `concat()`, `concat_ws()`, `to_char()`, `current_timestamp()`, `current_date()`, `current_time()`, `months_between()`, `cast()`, `try_cast()`, `greatest()`, `least()`, and `hash()` to module `snowflake.snowpark.functions`.

### Bug Fixes

- Fixed an issue where `Session.createDataFrame(pandas_df)` and `Session.write_pandas(pandas_df)` raise an exception when the `Pandas DataFrame` has spaces in the column name.
- `DataFrame.copy_into_table()` sometimes prints an `error` level log entry while it actually works. It's fixed now.
- Fixed an API docs issue where some `DataFrame` APIs are missing from the docs.

### Dependency updates

- Update ``snowflake-connector-python`` to 2.7.2, which upgrades ``pyarrow`` dependency to 6.0.x. Refer to the [python connector 2.7.2 release notes](https://pypi.org/project/snowflake-connector-python/2.7.2/) for more details.

## 0.2.0 (2021-12-02)

### New Features

- Updated the `Session.createDataFrame()` method for creating a `DataFrame` from a Pandas DataFrame.
- Added the `Session.write_pandas()` method for writing a `Pandas DataFrame` to a table in Snowflake and getting a `Snowpark DataFrame` object back.
- Added new classes and methods for calling window functions.
- Added the new functions `cume_dist()`, to find the cumulative distribution of a value with regard to other values within a window partition,
  and `row_number()`, which returns a unique row number for each row within a window partition.
- Added functions for computing statistics for DataFrames in the `DataFrameStatFunctions` class.
- Added functions for handling missing values in a DataFrame in the `DataFrameNaFunctions` class.
- Added new methods `rollup()`, `cube()`, and `pivot()` to the `DataFrame` class.
- Added the `GroupingSets` class, which you can use with the DataFrame groupByGroupingSets method to perform a SQL GROUP BY GROUPING SETS.
- Added the new `FileOperation(session)`
  class that you can use to upload and download files to and from a stage.
- Added the `DataFrame.copy_into_table()`
  method for loading data from files in a stage into a table.
- In CASE expressions, the functions `when()` and `otherwise()`
  now accept Python types in addition to `Column` objects.
- When you register a UDF you can now optionally set the `replace` parameter to `True` to overwrite an existing UDF with the same name.

### Improvements

- UDFs are now compressed before they are uploaded to the server. This makes them about 10 times smaller, which can help
  when you are using large ML model files.
- When the size of a UDF is less than 8196 bytes, it will be uploaded as in-line code instead of uploaded to a stage.

### Bug Fixes

- Fixed an issue where the statement `df.select(when(col("a") == 1, 4).otherwise(col("a"))), [Row(4), Row(2), Row(3)]` raised an exception.
- Fixed an issue where `df.toPandas()` raised an exception when a DataFrame was created from large local data.

## 0.1.0 (2021-10-26)

Start of Private Preview<|MERGE_RESOLUTION|>--- conflicted
+++ resolved
@@ -14,12 +14,9 @@
 - `SessionBuilder.getOrCreate` will now attempt to replace the singleton it returns when token expiration has been detected.
 - Added support for new function(s) in `snowflake.snowpark.functions`:
   - `array_except`
-<<<<<<< HEAD
-- Added moving_agg function in DataFrame.analytics for enabling moving aggregations like sums and averages with multiple window sizes.
-=======
   - `create_map`
   - `sign`/`signum`
->>>>>>> db6c5ef9
+- Added moving_agg function in DataFrame.analytics for enabling moving aggregations like sums and averages with multiple window sizes.
 
 ### Bug Fixes
 

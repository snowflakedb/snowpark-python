--- conflicted
+++ resolved
@@ -79,15 +79,12 @@
 - Added support for `Index.is_boolean`, `Index.is_integer`, `Index.is_floating`, `Index.is_numeric`, and `Index.is_object`.
 - Added support for `DatetimeIndex.round`, `DatetimeIndex.floor` and `DatetimeIndex.ceil`.
 - Added support for `Series.dt.days_in_month` and `Series.dt.daysinmonth`.
-<<<<<<< HEAD
-- Added support for partial string indexing with `Timedelta` objects.
-=======
 - Added support for `DataFrameGroupBy.value_counts` and `SeriesGroupBy.value_counts`.
 - Added support for `Series.is_monotonic_increasing` and `Series.is_monotonic_decreasing`.
 - Added support for `Index.is_monotonic_increasing` and `Index.is_monotonic_decreasing`.
 - Added support for `pd.crosstab`.
 - Added support for `pd.bdate_range` and included business frequency support (B, BME, BMS, BQE, BQS, BYE, BYS) for both `pd.date_range` and `pd.bdate_range`.
->>>>>>> d99fe8dc
+- Added support for partial string indexing with `Timedelta` objects.
 
 #### Improvements
 

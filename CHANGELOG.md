--- conflicted
+++ resolved
@@ -21,11 +21,8 @@
 ### Bug Fixes
 
 - Fixed a bug with `strtok_to_array` when a delimiter was passed it was throwing an exception
-<<<<<<< HEAD
 - Fixed a bug where anonymous procedures were identified as select statement
-=======
 - Fixed a bug with `session.add_import` when the module has the same namespace with other dependencies
->>>>>>> fc73bfee
 
 ## 1.3.0 (2023-03-28)
 

# Release History

## 1.43.0 (YYYY-MM-DD)

### Snowpark Python API Updates

#### New Features

- Added support for `Session.client_telemetry`.
- Added support for `Session.udf_profiler`.

#### Improvements

- Enhanced `DataFrame.sort()` to support `ORDER BY ALL` when no columns are specified.
- Catalog API now uses SQL commands instead of SnowAPI calls. This new implementation is more reliable now.

#### Dependency Updates

- Catalog API no longer uses types declared in `snowflake.core` and therefore this dependency was removed.

### Snowpark pandas API Updates

#### New Features

- Added support for `Dataframe.groupby.rolling()`.
- Added support for mapping `np.percentile` with DataFrame and Series inputs to `Series.quantile`.
- Added support for setting the `random_state` parameter to an integer when calling `DataFrame.sample` or `Series.sample`.

#### Improvements

- Enhanced autoswitching functionality from Snowflake to native pandas for methods with unsupported argument combinations:
  - `shift()` with `suffix` or non-integer `periods` parameters
  - `sort_index()` with `axis=1` or `key` parameters
  - `sort_values()` with `axis=1`
  - `melt()` with `col_level` parameter
  - `apply()` with `result_type` parameter for DataFrame
  - `pivot_table()` with `sort=True`, non-string `index` list, non-string `columns` list, non-string `values` list, or `aggfunc` dict with non-string values
  - `fillna()` with `downcast` parameter or using `limit` together with `value`
  - `dropna()` with `axis=1`

#### Bug Fixes

- Fixed a bug in `DataFrameGroupBy.agg` where func is a list of tuples used to set the names of the output columns.
- Fixed a bug where converting a modin datetime index with a timezone to a numpy array with `np.asarray` would cause a `TypeError`.
- Fixed a bug where `Series.isin` with a Series argument matched index labels instead of the row position.

#### Improvements

- Add support for the following in faster pandas:
  - `groupby.apply`
  - `groupby.nunique`
  - `groupby.size`
  - `concat`
  - `copy`
  - `str.isdigit`
  - `str.islower`
  - `str.isupper`
  - `str.istitle`
  - `str.lower`
  - `str.upper`
  - `str.title`
  - `str.match`
  - `str.capitalize`
  - `str.__getitem__`
  - `str.center`
  - `str.count`
  - `str.get`
  - `str.pad`
  - `str.len`
  - `str.ljust`
  - `str.rjust`  
  - `str.split`  
  - `str.replace`  
  - `str.strip`  
  - `str.lstrip`  
  - `str.rstrip`  
  - `str.translate`  
  - `dt.tz_localize`
  - `dt.tz_convert`
  - `dt.ceil`
  - `dt.round`
  - `dt.floor`
  - `dt.normalize`
  - `dt.month_name`
  - `dt.day_name`
  - `dt.strftime`  
  - `rolling.min`
  - `rolling.max`
  - `rolling.count`
  - `rolling.sum`
  - `rolling.mean`
  - `rolling.std`
  - `rolling.var`
  - `rolling.sem`
  - `rolling.corr`
<<<<<<< HEAD
  - `cumsum`
  - `cummin`
  - `cummax`
=======
  - `expanding.min`
  - `expanding.max`
  - `expanding.count`
  - `expanding.sum`
  - `expanding.mean`
  - `expanding.std`
  - `expanding.var`
  - `expanding.sem`
>>>>>>> e03cf4ab
- Make faster pandas disabled by default (opt-in instead of opt-out).

## 1.42.0 (2025-10-28)

### Snowpark Python API Updates

#### New Features

- Snowpark python DB-api is now generally available. Access this feature with `DataFrameReader.dbapi()` to read data from a database table or query into a DataFrame using a DBAPI connection.

## 1.41.0 (2025-10-23)

### Snowpark Python API Updates

#### New Features

- Added a new function `service` in `snowflake.snowpark.functions` that allows users to create a callable representing a Snowpark Container Services (SPCS) service.
- Added `connection_parameters` parameter to `DataFrameReader.dbapi()` (PuPr) method to allow passing keyword arguments to the `create_connection` callable.
- Added support for `Session.begin_transaction`, `Session.commit` and `Session.rollback`.
- Added support for the following functions in `functions.py`:
  - Geospatial functions:
    - `st_interpolate`
    - `st_intersection`
    - `st_intersection_agg`
    - `st_intersects`
    - `st_isvalid`
    - `st_length`
    - `st_makegeompoint`
    - `st_makeline`
    - `st_makepolygon`
    - `st_makepolygonoriented`
    - `st_disjoint`
    - `st_distance`
    - `st_dwithin`
    - `st_endpoint`
    - `st_envelope`
    - `st_geohash`
    - `st_geomfromgeohash`
    - `st_geompointfromgeohash`
    - `st_hausdorffdistance`
    - `st_makepoint`
    - `st_npoints`
    - `st_perimeter`
    - `st_pointn`
    - `st_setsrid`
    - `st_simplify`
    - `st_srid`
    - `st_startpoint`
    - `st_symdifference`
    - `st_transform`
    - `st_union`
    - `st_union_agg`
    - `st_within`
    - `st_x`
    - `st_xmax`
    - `st_xmin`
    - `st_y`
    - `st_ymax`
    - `st_ymin`
    - `st_geogfromgeohash`
    - `st_geogpointfromgeohash`
    - `st_geographyfromwkb`
    - `st_geographyfromwkt`
    - `st_geometryfromwkb`
    - `st_geometryfromwkt`
    - `try_to_geography`
    - `try_to_geometry`

#### Improvements

- Added a parameter to enable and disable automatic column name aliasing for `interval_day_time_from_parts` and `interval_year_month_from_parts` functions.

#### Bug Fixes

- Fixed a bug that `DataFrameReader.xml` fails to parse XML files with undeclared namespaces when `ignoreNamespace` is `True`.
- Added a fix for floating point precision discrepancies in `interval_day_time_from_parts`.
- Fixed a bug where writing Snowpark pandas dataframes on the pandas backend with a column multiindex to Snowflake with `to_snowflake` would raise `KeyError`.
- Fixed a bug that `DataFrameReader.dbapi` (PuPr) is not compatible with oracledb 3.4.0.
- Fixed a bug where `modin` would unintentionally be imported during session initialization in some scenarios.
- Fixed a bug where `session.udf|udtf|udaf|sproc.register` failed when an extra session argument was passed. These methods do not expect a session argument; please remove it if provided.

#### Improvements

- The default maximum length for inferred StringType columns during schema inference in `DataFrameReader.dbapi` is now increased from 16MB to 128MB in parquet file based ingestion.

#### Dependency Updates

- Updated dependency of `snowflake-connector-python>=3.17,<5.0.0`.

### Snowpark pandas API Updates

#### New Features

- Added support for the `dtypes` parameter of `pd.get_dummies`
- Added support for `nunique` in `df.pivot_table`, `df.agg` and other places where aggregate functions can be used.
- Added support for `DataFrame.interpolate` and `Series.interpolate` with the "linear", "ffill"/"pad", and "backfill"/bfill" methods. These use the SQL `INTERPOLATE_LINEAR`, `INTERPOLATE_FFILL`, and `INTERPOLATE_BFILL` functions (PuPr).

#### Improvements

- Improved performance of `Series.to_snowflake` and `pd.to_snowflake(series)` for large data by uploading data via a parquet file. You can control the dataset size at which Snowpark pandas switches to parquet with the variable `modin.config.PandasToSnowflakeParquetThresholdBytes`.
- Enhanced autoswitching functionality from Snowflake to native Pandas for methods with unsupported argument combinations:
  - `get_dummies()` with `dummy_na=True`, `drop_first=True`, or custom `dtype` parameters
  - `cumsum()`, `cummin()`, `cummax()` with `axis=1` (column-wise operations)
  - `skew()` with `axis=1` or `numeric_only=False` parameters
  - `round()` with `decimals` parameter as a Series
  - `corr()` with `method!=pearson` parameter
  - `df.groupby()` with `axis=1`, `by!=None and level!=None`, or by containing any non-pandas hashable labels.
  - `groupby_fillna()` with `downcast` parameter
  - `groupby_first()` with `min_count>1`
  - `groupby_last()` with `min_count>1`
  - `shift()` with `freq` parameter
- Set `cte_optimization_enabled` to True for all Snowpark pandas sessions.
- Add support for the following in faster pandas:
  - `isin`
  - `isna`
  - `isnull`
  - `notna`
  - `notnull`
  - `str.contains`
  - `str.startswith`
  - `str.endswith`
  - `str.slice`
  - `dt.date`
  - `dt.time`
  - `dt.hour`
  - `dt.minute`
  - `dt.second`
  - `dt.microsecond`
  - `dt.nanosecond`
  - `dt.year`
  - `dt.month`
  - `dt.day`
  - `dt.quarter`
  - `dt.is_month_start`
  - `dt.is_month_end`
  - `dt.is_quarter_start`
  - `dt.is_quarter_end`
  - `dt.is_year_start`
  - `dt.is_year_end`
  - `dt.is_leap_year`
  - `dt.days_in_month`
  - `dt.daysinmonth`
  - `sort_values`
  - `loc` (setting columns)
  - `to_datetime`
  - `rename`
  - `drop`
  - `invert`
  - `duplicated`
  - `iloc`
  - `head`
  - `columns` (e.g., df.columns = ["A", "B"])
  - `agg`
  - `min`
  - `max`
  - `count`
  - `sum`
  - `mean`
  - `median`
  - `std`
  - `var`
  - `groupby.agg`
  - `groupby.min`
  - `groupby.max`
  - `groupby.count`
  - `groupby.sum`
  - `groupby.mean`
  - `groupby.median`
  - `groupby.std`
  - `groupby.var`
  - `drop_duplicates`
- Reuse row count from the relaxed query compiler in `get_axis_len`.

#### Bug Fixes

- Fixed a bug where the row count was not getting cached in the ordered dataframe each time count_rows() is called.

## 1.40.0 (2025-10-02)

### Snowpark Python API Updates

#### New Features

- Added a new module `snowflake.snowpark.secrets` that provides Python wrappers for accessing Snowflake Secrets within Python UDFs and stored procedures that execute inside Snowflake.
  - `get_generic_secret_string`
  - `get_oauth_access_token`
  - `get_secret_type`
  - `get_username_password`
  - `get_cloud_provider_token`

- Added support for the following scalar functions in `functions.py`:
    - Conditional expression functions:
      - `booland`
      - `boolnot`
      - `boolor`
      - `boolxor`
      - `boolor_agg`
      - `decode`
      - `greatest_ignore_nulls`
      - `least_ignore_nulls`
      - `nullif`
      - `nvl2`
      - `regr_valx`

    - Semi-structured and structured date functions:
      - `array_remove_at`
      - `as_boolean`
      - `map_delete`
      - `map_insert`
      - `map_pick`
      - `map_size`

    - String & binary functions:
      - `chr`
      - `hex_decode_binary`

    - Numeric functions:
      - `div0null`

    - Differential privacy functions:
      - `dp_interval_high`
      - `dp_interval_low`

    - Context functions:
      - `last_query_id`
      - `last_transaction`

    - Geospatial functions:
      - `h3_cell_to_boundary`
      - `h3_cell_to_children`
      - `h3_cell_to_children_string`
      - `h3_cell_to_parent`
      - `h3_cell_to_point`
      - `h3_compact_cells`
      - `h3_compact_cells_strings`
      - `h3_coverage`
      - `h3_coverage_strings`
      - `h3_get_resolution`
      - `h3_grid_disk`
      - `h3_grid_distance`
      - `h3_int_to_string`
      - `h3_polygon_to_cells`
      - `h3_polygon_to_cells_strings`
      - `h3_string_to_int`
      - `h3_try_grid_path`
      - `h3_try_polygon_to_cells`
      - `h3_try_polygon_to_cells_strings`
      - `h3_uncompact_cells`
      - `h3_uncompact_cells_strings`
      - `haversine`
      - `h3_grid_path`
      - `h3_is_pentagon`
      - `h3_is_valid_cell`
      - `h3_latlng_to_cell`
      - `h3_latlng_to_cell_string`
      - `h3_point_to_cell`
      - `h3_point_to_cell_string`
      - `h3_try_coverage`
      - `h3_try_coverage_strings`
      - `h3_try_grid_distance`
      - `st_area`
      - `st_asewkb`
      - `st_asewkt`
      - `st_asgeojson`
      - `st_aswkb`
      - `st_aswkt`
      - `st_azimuth`
      - `st_buffer`
      - `st_centroid`
      - `st_collect`
      - `st_contains`
      - `st_coveredby`
      - `st_covers`
      - `st_difference`
      - `st_dimension`

#### Bug Fixes

- Fixed a bug that `DataFrame.limit()` fail if there is parameter binding in the executed SQL when used in non-stored-procedure/udxf environment.
- Added an experimental fix for a bug in schema query generation that could cause invalid sql to be generated when using nested structured types.
- Fixed multiple bugs in `DataFrameReader.dbapi` (PuPr):
  - Fixed UDTF ingestion failure with `pyodbc` driver caused by unprocessed row data.
  - Fixed SQL Server query input failure due to incorrect select query generation.
  - Fixed UDTF ingestion not preserving column nullability in the output schema.
  - Fixed an issue that caused the program to hang during multithreaded Parquet based ingestion when a data fetching error occurred.
  - Fixed a bug in schema parsing when custom schema strings used upper-cased data type names (NUMERIC, NUMBER, DECIMAL, VARCHAR, STRING, TEXT).
- Fixed a bug in `Session.create_dataframe` where schema string parsing failed when using upper-cased data type names (e.g., NUMERIC, NUMBER, DECIMAL, VARCHAR, STRING, TEXT).

#### Improvements

- Improved `DataFrameReader.dbapi`(PuPr) that dbapi will not retry on non-retryable error such as SQL syntax error on external data source query.
- Removed unnecessary warnings about local package version mismatch when using `session.read.option('rowTag', <tag_name>).xml(<stage_file_path>)` or `xpath` functions.
- Improved `DataFrameReader.dbapi` (PuPr) reading performance by setting the default `fetch_size` parameter value to 100000.
- Improved error message for XSD validation failure when reading XML files using `session.read.option('rowValidationXSDPath', <xsd_path>).xml(<stage_file_path>)`.

### Snowpark pandas API Updates

#### Dependency Updates

- Updated the supported `modin` versions to >=0.36.0 and <0.38.0 (was previously >= 0.35.0 and <0.37.0).

#### New Features
- Added support for `DataFrame.query` for dataframes with single-level indexes.
- Added support for `DataFrameGroupby.__len__` and `SeriesGroupBy.__len__`.

#### Improvements

- Hybrid execution mode is now enabled by default. Certain operations on smaller data will now automatically execute in native pandas in-memory. Use `from modin.config import AutoSwitchBackend; AutoSwitchBackend.disable()` to turn this off and force all execution to occur in Snowflake.
- Added a session parameter `pandas_hybrid_execution_enabled` to enable/disable hybrid execution as an alternative to using `AutoSwitchBackend`.
- Removed an unnecessary `SHOW OBJECTS` query issued from `read_snowflake` under certain conditions.
- When hybrid execution is enabled, `pd.merge`, `pd.concat`, `DataFrame.merge`, and `DataFrame.join` may now move arguments to backends other than those among the function arguments.
- Improved performance of `DataFrame.to_snowflake` and `pd.to_snowflake(dataframe)` for large data by uploading data via a parquet file. You can control the dataset size at which Snowpark pandas switches to parquet with the variable `modin.config.PandasToSnowflakeParquetThresholdBytes`.

## 1.39.1 (2025-09-25)

### Snowpark Python API Updates

#### Bug Fixes


- Added an experimental fix for a bug in schema query generation that could cause invalid sql to be generated when using nested structured types.


## 1.39.0 (2025-09-17)

### Snowpark Python API Updates

#### New Features

- Added support for unstructured data engineering in Snowpark, powered by Snowflake AISQL and Cortex functions:
  - `DataFrame.ai.complete`: Generate per-row LLM completions from prompts built over columns and files.
  - `DataFrame.ai.filter`: Keep rows where an AI classifier returns TRUE for the given predicate.
  - `DataFrame.ai.agg`: Reduce a text column into one result using a natural-language task description.
  - `RelationalGroupedDataFrame.ai_agg`: Perform the same natural-language aggregation per group.
  - `DataFrame.ai.classify`: Assign single or multiple labels from given categories to text or images.
  - `DataFrame.ai.similarity`: Compute cosine-based similarity scores between two columns via embeddings.
  - `DataFrame.ai.sentiment`: Extract overall and aspect-level sentiment from text into JSON.
  - `DataFrame.ai.embed`: Generate VECTOR embeddings for text or images using configurable models.
  - `DataFrame.ai.summarize_agg`: Aggregate and produce a single comprehensive summary over many rows.
  - `DataFrame.ai.transcribe`: Transcribe audio files to text with optional timestamps and speaker labels.
  - `DataFrame.ai.parse_document`: OCR/layout-parse documents or images into structured JSON.
  - `DataFrame.ai.extract`: Pull structured fields from text or files using a response schema.
  - `DataFrame.ai.count_tokens`: Estimate token usage for a given model and input text per row.
  - `DataFrame.ai.split_text_markdown_header`: Split Markdown into hierarchical header-aware chunks.
  - `DataFrame.ai.split_text_recursive_character`: Split text into size-bounded chunks using recursive separators.
  - `DataFrameReader.file`: Create a DataFrame containing all files from a stage as FILE data type for downstream unstructured data processing.
- Added a new datatype `YearMonthIntervalType` that allows users to create intervals for datetime operations.
- Added a new function `interval_year_month_from_parts` that allows users to easily create `YearMonthIntervalType` without using SQL.
- Added a new datatype `DayTimeIntervalType` that allows users to create intervals for datetime operations.
- Added a new function `interval_day_time_from_parts` that allows users to easily create `DayTimeIntervalType` without using SQL.
- Added support for `FileOperation.list` to list files in a stage with metadata.
- Added support for `FileOperation.remove` to remove files in a stage.
- Added an option to specify `copy_grants` for the following `DataFrame` APIs:
  - `create_or_replace_view`
  - `create_or_replace_temp_view`
  - `create_or_replace_dynamic_table`
- Added a new function `snowflake.snowpark.functions.vectorized` that allows users to mark a function as vectorized UDF.
- Added support for parameter `use_vectorized_scanner` in function `Session.write_pandas()`.
- Added support for parameter `session_init_statement` in udtf ingestion of `DataFrameReader.jdbc`(PrPr).
- Added support for the following scalar functions in `functions.py`:
  - `getdate`
  - `getvariable`
  - `invoker_role`
  - `invoker_share`
  - `is_application_role_in_session`
  - `is_database_role_in_session`
  - `is_granted_to_invoker_role`
  - `is_role_in_session`
  - `localtime`
  - `systimestamp`

#### Bug Fixes

- Fixed a bug that `query_timeout` does not work in udtf ingestion of `DataFrameReader.jdbc`(PrPr).

#### Deprecations

- Deprecated warnings will be triggered when using snowpark-python with Python 3.9. For more details, please refer to https://docs.snowflake.com/en/developer-guide/python-runtime-support-policy.

#### Dependency Updates

#### Improvements

- Unsupported types in `DataFrameReader.dbapi`(PuPr) are ingested as `StringType` now.
- Improved error message to list available columns when dataframe cannot resolve given column name.
- Added a new option `cacheResult` to `DataFrameReader.xml` that allows users to cache the result of the XML reader to a temporary table after calling `xml`. It helps improve performance when subsequent operations are performed on the same DataFrame.

### Snowpark pandas API Updates
- Added support for `DataFrame.eval()` for dataframes with single-level indexes.

#### New Features

#### Improvements

- Downgraded to level `logging.DEBUG - 1` the log message saying that the
  Snowpark `DataFrame` reference of an internal `DataFrameReference` object
  has changed.
- Eliminate duplicate parameter check queries for casing status when retrieving the session.
- Retrieve dataframe row counts through object metadata to avoid a COUNT(\*) query (performance)
- Added support for applying Snowflake Cortex function `Complete`.
- Introduce faster pandas: Improved performance by deferring row position computation.
  - The following operations are currently supported and can benefit from the optimization: `read_snowflake`, `repr`, `loc`, `reset_index`, `merge`, and binary operations.
  - If a lazy object (e.g., DataFrame or Series) depends on a mix of supported and unsupported operations, the optimization will not be used.
- Updated the error message for when Snowpark pandas is referenced within apply.
- Added a session parameter `dummy_row_pos_optimization_enabled` to enable/disable dummy row position optimization in faster pandas.

#### Dependency Updates

- Updated the supported `modin` versions to >=0.35.0 and <0.37.0 (was previously >= 0.34.0 and <0.36.0).

#### Bug Fixes

- Fixed an issue with drop_duplicates where the same data source could be read multiple times in the same query but in a different order each time, resulting in missing rows in the final result. The fix ensures that the data source is read only once.
- Fixed a bug with hybrid execution mode where an `AssertionError` was unexpectedly raised by certain indexing operations.

### Snowpark Local Testing Updates

#### New Features

- Added support to allow patching `functions.ai_complete`.

## 1.38.0 (2025-09-04)

### Snowpark Python API Updates

#### New Features

- Added support for the following AI-powered functions in `functions.py`:
  - `ai_extract`
  - `ai_parse_document`
  - `ai_transcribe`
- Added time travel support for querying historical data:
  - `Session.table()` now supports time travel parameters: `time_travel_mode`, `statement`, `offset`, `timestamp`, `timestamp_type`, and `stream`.
  - `DataFrameReader.table()` supports the same time travel parameters as direct arguments.
  - `DataFrameReader` supports time travel via option chaining (e.g., `session.read.option("time_travel_mode", "at").option("offset", -60).table("my_table")`).
- Added support for specifying the following parameters to `DataFrameWriter.copy_into_location` for validation and writing data to external locations:
    - `validation_mode`
    - `storage_integration`
    - `credentials`
    - `encryption`
- Added support for `Session.directory` and `Session.read.directory` to retrieve the list of all files on a stage with metadata.
- Added support for `DataFrameReader.jdbc`(PrPr) that allows ingesting external data source with jdbc driver.
- Added support for `FileOperation.copy_files` to copy files from a source location to an output stage.
- Added support for the following scalar functions in `functions.py`:
  - `all_user_names`
  - `bitand`
  - `bitand_agg`
  - `bitor`
  - `bitor_agg`
  - `bitxor`
  - `bitxor_agg`
  - `current_account_name`
  - `current_client`
  - `current_ip_address`
  - `current_role_type`
  - `current_organization_name`
  - `current_organization_user`
  - `current_secondary_roles`
  - `current_transaction`
  - `getbit`

#### Bug Fixes

- Fixed the repr of TimestampType to match the actual subtype it represents.
- Fixed a bug in `DataFrameReader.dbapi` that udtf ingestion does not work in stored procedure.
- Fixed a bug in schema inference that caused incorrect stage prefixes to be used.

#### Improvements

- Enhanced error handling in `DataFrameReader.dbapi` thread-based ingestion to prevent unnecessary operations, which improves resource efficiency.
- Bumped cloudpickle dependency to also support `cloudpickle==3.1.1` in addition to previous versions.
- Improved `DataFrameReader.dbapi` (PuPr) ingestion performance for PostgreSQL and MySQL by using server side cursor to fetch data.

### Snowpark pandas API Updates

#### New Features
- Completed support for `pd.read_snowflake()`, `pd.to_iceberg()`,
  `pd.to_pandas()`, `pd.to_snowpark()`, `pd.to_snowflake()`,
  `DataFrame.to_iceberg()`, `DataFrame.to_pandas()`, `DataFrame.to_snowpark()`,
  `DataFrame.to_snowflake()`, `Series.to_iceberg()`, `Series.to_pandas()`,
  `Series.to_snowpark()`, and `Series.to_snowflake()` on the "Pandas" and "Ray"
  backends. Previously, only some of these functions and methods were supported
  on the Pandas backend.
- Added support for `Index.get_level_values()`.

#### Improvements
- Set the default transfer limit in hybrid execution for data leaving Snowflake to 100k, which can be overridden with the SnowflakePandasTransferThreshold environment variable. This configuration is appropriate for scenarios with two available engines, "Pandas" and "Snowflake" on relational workloads.
- Improve import error message by adding `--upgrade` to `pip install "snowflake-snowpark-python[modin]"` in the error message.
- Reduce the telemetry messages from the modin client by pre-aggregating into 5 second windows and only keeping a narrow band of metrics which are useful for tracking hybrid execution and native pandas performance.
- Set the initial row count only when hybrid execution is enabled. This reduces the number of queries issued for many workloads.
- Add a new test parameter for integration tests to enable hybrid execution.

#### Bug Fixes
- Raised `NotImplementedError` instead of `AttributeError` on attempting to call
  Snowflake extension functions/methods `to_dynamic_table()`, `cache_result()`,
  `to_view()`, `create_or_replace_dynamic_table()`, and
  `create_or_replace_view()` on dataframes or series using the pandas or ray
  backends.

## 1.37.0 (2025-08-18)

### Snowpark Python API Updates

#### New Features

- Added support for the following `xpath` functions in `functions.py`:
  - `xpath`
  - `xpath_string`
  - `xpath_boolean`
  - `xpath_int`
  - `xpath_float`
  - `xpath_double`
  - `xpath_long`
  - `xpath_short`
- Added support for parameter `use_vectorized_scanner` in function `Session.write_arrow()`.
- Dataframe profiler adds the following information about each query: describe query time, execution time, and sql query text. To view this information, call session.dataframe_profiler.enable() and call get_execution_profile on a dataframe.
- Added support for `DataFrame.col_ilike`.
- Added support for non-blocking stored procedure calls that return `AsyncJob` objects.
  - Added `block: bool = True` parameter to `Session.call()`. When `block=False`, returns an `AsyncJob` instead of blocking until completion.
  - Added `block: bool = True` parameter to `StoredProcedure.__call__()` for async support across both named and anonymous stored procedures.
  - Added `Session.call_nowait()` that is equivalent to `Session.call(block=False)`.

#### Bug Fixes

- Fixed a bug in CTE optimization stage where `deepcopy` of internal plans would cause a memory spike when a dataframe is created locally using `session.create_dataframe()` using a large input data.
- Fixed a bug in `DataFrameReader.parquet` where the `ignore_case` option in the `infer_schema_options` was not respected.
- Fixed a bug that `to_pandas()` has different format of column name when query result format is set to 'JSON' and 'ARROW'.

#### Deprecations
- Deprecated `pkg_resources`.

#### Dependency Updates

- Added a dependency on `protobuf<6.32`

### Snowpark pandas API Updates

#### New Features

- Added support for efficient transfer of data between Snowflake and Ray with the `DataFrame.set_backend` method. The installed version of `modin` must be at least 0.35.0, and `ray` must be installed.

#### Improvements

#### Dependency Updates

- Updated the supported `modin` versions to >=0.34.0 and <0.36.0 (was previously >= 0.33.0 and <0.35.0).
- Added support for pandas 2.3 when the installed `modin` version is at least 0.35.0.

#### Bug Fixes

- Fixed an issue in hybrid execution mode (PrPr) where `pd.to_datetime` and `pd.to_timedelta` would unexpectedly raise `IndexError`.
- Fixed a bug where `pd.explain_switch` would raise `IndexError` or return `None` if called before any potential switch operations were performed.
- Fixed a bug where calling `pd.concat(axis=0)` on a dataframe with the default, positional index and a dataframe with a different index would produce invalid SQL.

## 1.36.0 (2025-08-05)

### Snowpark Python API Updates

#### New Features

- `Session.create_dataframe` now accepts keyword arguments that are forwarded to the internal call to `Session.write_pandas` or `Session.write_arrow` when creating a DataFrame from a pandas DataFrame or a pyarrow Table.
- Added new APIs for `AsyncJob`:
  - `AsyncJob.is_failed()` returns a `bool` indicating if a job has failed. Can be used in combination with `AsyncJob.is_done()` to determine if a job is finished and errored.
  - `AsyncJob.status()` returns a string representing the current query status (e.g., "RUNNING", "SUCCESS", "FAILED_WITH_ERROR") for detailed monitoring without calling `result()`.
- Added a dataframe profiler. To use, you can call get_execution_profile() on your desired dataframe. This profiler reports the queries executed to evaluate a dataframe, and statistics about each of the query operators. Currently an experimental feature
- Added support for the following functions in `functions.py`:
  - `ai_sentiment`
- Updated the interface for experimental feature `context.configure_development_features`. All development features are disabled by default unless explicitly enabled by the user.

### Snowpark pandas API Updates

#### New Features

#### Improvements
- Hybrid execution row estimate improvements and a reduction of eager calls.
- Add a new configuration variable to control transfer costs out of Snowflake when using hybrid execution.
- Added support for creating permanent and immutable UDFs/UDTFs with `DataFrame/Series/GroupBy.apply`, `map`, and `transform` by passing the `snowflake_udf_params` keyword argument. See documentation for details.
- Added support for mapping np.unique to DataFrame and Series inputs using pd.unique.

#### Bug Fixes

- Fixed an issue where Snowpark pandas plugin would unconditionally disable `AutoSwitchBackend` even when users had explicitly configured it via environment variables or programmatically.

## 1.35.0 (2025-07-24)

### Snowpark Python API Updates

#### New Features

- Added support for the following functions in `functions.py`:
  - `ai_embed`
  - `try_parse_json`

#### Bug Fixes

- Fixed a bug in `DataFrameReader.dbapi` (PrPr) that `dbapi` fail in python stored procedure with process exit with code 1.
- Fixed a bug in `DataFrameReader.dbapi` (PrPr) that `custom_schema` accept illegal schema.
- Fixed a bug in `DataFrameReader.dbapi` (PrPr) that `custom_schema` does not work when connecting to Postgres and Mysql.
- Fixed a bug in schema inference that would cause it to fail for external stages.

#### Improvements

- Improved `query` parameter in `DataFrameReader.dbapi` (PrPr) so that parentheses are not needed around the query.
- Improved error experience in `DataFrameReader.dbapi` (PrPr) when exception happen during inferring schema of target data source.


### Snowpark Local Testing Updates

#### New Features

- Added local testing support for reading files with `SnowflakeFile` using local file paths, the Snow URL semantic (snow://...), local testing framework stages, and Snowflake stages (@stage/file_path).

### Snowpark pandas API Updates

#### New Features

- Added support for `DataFrame.boxplot`.

#### Improvements

- Reduced the number of UDFs/UDTFs created by repeated calls to `apply` or `map` with the same arguments on Snowpark pandas objects.
- Added an example for reading a file from a stage in the docstring for `pd.read_excel`.
- Implemented more efficient data transfer between the Snowflake and Ray backends of Modin (requires modin>=0.35.0 to use).

#### Bug Fixes

- Added an upper bound to the row estimation when the cartesian product from an align or join results in a very large number. This mitigates a performance regression.
- Fix a `pd.read_excel` bug when reading files inside stage inner directory.

## 1.34.0 (2025-07-15)

### Snowpark Python API Updates

#### New Features

- Added a new option `TRY_CAST` to `DataFrameReader`. When `TRY_CAST` is True columns are wrapped in a `TRY_CAST` statement rather than a hard cast when loading data.
- Added a new option `USE_RELAXED_TYPES` to the `INFER_SCHEMA_OPTIONS` of `DataFrameReader`. When set to True this option casts all strings to max length strings and all numeric types to `DoubleType`.
- Added debuggability improvements to eagerly validate dataframe schema metadata. Enable it using `snowflake.snowpark.context.configure_development_features()`.
- Added a new function `snowflake.snowpark.dataframe.map_in_pandas` that allows users map a function across a dataframe. The mapping function takes an iterator of pandas dataframes as input and provides one as output.
- Added a ttl cache to describe queries. Repeated queries in a 15 second interval will use the cached value rather than requery Snowflake.
- Added a parameter `fetch_with_process` to `DataFrameReader.dbapi` (PrPr) to enable multiprocessing for parallel data fetching in local ingestion. By default, local ingestion uses multithreading. Multiprocessing may improve performance for CPU-bound tasks like Parquet file generation.
- Added a new function `snowflake.snowpark.functions.model` that allows users to call methods of a model.

#### Improvements

- Added support for row validation using XSD schema using `rowValidationXSDPath` option when reading XML files with a row tag using `rowTag` option.
- Improved SQL generation for `session.table().sample()` to generate a flat SQL statement.
- Added support for complex column expression as input for `functions.explode`.
- Added debuggability improvements to show which Python lines an SQL compilation error corresponds to. Enable it using `snowflake.snowpark.context.configure_development_features()`. This feature also depends on AST collection to be enabled in the session which can be done using `session.ast_enabled = True`.
- Set enforce_ordering=True when calling `to_snowpark_pandas()` from a snowpark dataframe containing DML/DDL queries instead of throwing a NotImplementedError.

#### Bug Fixes

- Fixed a bug caused by redundant validation when creating an iceberg table.
- Fixed a bug in `DataFrameReader.dbapi` (PrPr) where closing the cursor or connection could unexpectedly raise an error and terminate the program.
- Fixed ambiguous column errors when using table functions in `DataFrame.select()` that have output columns matching the input DataFrame's columns. This improvement works when dataframe columns are provided as `Column` objects.
- Fixed a bug where having a NULL in a column with DecimalTypes would cast the column to FloatTypes instead and lead to precision loss.

### Snowpark Local Testing Updates

#### Bug Fixes

- Fixed a bug when processing windowed functions that lead to incorrect indexing in results.
- When a scalar numeric is passed to fillna we will ignore non-numeric columns instead of producing an error.

### Snowpark pandas API Updates

#### New Features

- Added support for `DataFrame.to_excel` and `Series.to_excel`.
- Added support for `pd.read_feather`, `pd.read_orc`, and `pd.read_stata`.
- Added support for `pd.explain_switch()` to return debugging information on hybrid execution decisions.
- Support `pd.read_snowflake` when the global modin backend is `Pandas`.
- Added support for `pd.to_dynamic_table`, `pd.to_iceberg`, and `pd.to_view`.

#### Improvements

- Added modin telemetry on API calls and hybrid engine switches.
- Show more helpful error messages to Snowflake Notebook users when the `modin` or `pandas` version does not match our requirements.
- Added a data type guard to the cost functions for hybrid execution mode (PrPr) which checks for data type compatibility.
- Added automatic switching to the pandas backend in hybrid execution mode (PrPr) for many methods that are not directly implemented in Snowpark pandas.
- Set the 'type' and other standard fields for Snowpark pandas telemetry.

#### Dependency Updates

- Added tqdm and ipywidgets as dependencies so that progress bars appear when switching between modin backends.
- Updated the supported `modin` versions to >=0.33.0 and <0.35.0 (was previously >= 0.32.0 and <0.34.0).

#### Bug Fixes

- Fixed a bug in hybrid execution mode (PrPr) where certain Series operations would raise `TypeError: numpy.ndarray object is not callable`.
- Fixed a bug in hybrid execution mode (PrPr) where calling numpy operations like `np.where` on modin objects with the Pandas backend would raise an `AttributeError`. This fix requires `modin` version 0.34.0 or newer.
- Fixed issue in `df.melt` where the resulting values have an additional suffix applied.

## 1.33.0 (2025-06-19)

### Snowpark Python API Updates

#### New Features

- Added support for MySQL in `DataFrameWriter.dbapi` (PrPr) for both Parquet and UDTF-based ingestion.
- Added support for PostgreSQL in `DataFrameReader.dbapi` (PrPr) for both Parquet and UDTF-based ingestion.
- Added support for Databricks in `DataFrameWriter.dbapi` (PrPr) for UDTF-based ingestion.
- Added support to `DataFrameReader` to enable use of `PATTERN` when reading files with `INFER_SCHEMA` enabled.
- Added support for the following AI-powered functions in `functions.py`:
  - `ai_complete`
  - `ai_similarity`
  - `ai_summarize_agg` (originally `summarize_agg`)
  - different config options for `ai_classify`
- Added support for more options when reading XML files with a row tag using `rowTag` option:
  - Added support for removing namespace prefixes from col names using `ignoreNamespace` option.
  - Added support for specifying the prefix for the attribute column in the result table using `attributePrefix` option.
  - Added support for excluding attributes from the XML element using `excludeAttributes` option.
  - Added support for specifying the column name for the value when there are attributes in an element that has no child elements using `valueTag` option.
  - Added support for specifying the value to treat as a ``null`` value using `nullValue` option.
  - Added support for specifying the character encoding of the XML file using `charset` option.
  - Added support for ignoring surrounding whitespace in the XML element using `ignoreSurroundingWhitespace` option.
- Added support for parameter `return_dataframe` in `Session.call`, which can be used to set the return type of the functions to a `DataFrame` object.
- Added a new argument to `Dataframe.describe` called `strings_include_math_stats` that triggers `stddev` and `mean` to be calculated for String columns.
- Added support for retrieving `Edge.properties` when retrieving lineage from `DGQL` in `DataFrame.lineage.trace`.
- Added a parameter `table_exists` to `DataFrameWriter.save_as_table` that allows specifying if a table already exists. This allows skipping a table lookup that can be expensive.

#### Bug Fixes

- Fixed a bug in `DataFrameReader.dbapi` (PrPr) where the `create_connection` defined as local function was incompatible with multiprocessing.
- Fixed a bug in `DataFrameReader.dbapi` (PrPr) where databricks `TIMESTAMP` type was converted to Snowflake `TIMESTAMP_NTZ` type which should be `TIMESTAMP_LTZ` type.
- Fixed a bug in `DataFrameReader.json` where repeated reads with the same reader object would create incorrectly quoted columns.
- Fixed a bug in `DataFrame.to_pandas()` that would drop column names when converting a dataframe that did not originate from a select statement.
- Fixed a bug that `DataFrame.create_or_replace_dynamic_table` raises error when the dataframe contains a UDTF and `SELECT *` in UDTF not being parsed correctly.
- Fixed a bug where casted columns could not be used in the values-clause of in functions.

#### Improvements

- Improved the error message for `Session.write_pandas()` and `Session.create_dataframe()` when the input pandas DataFrame does not have a column.
- Improved `DataFrame.select` when the arguments contain a table function with output columns that collide with columns of current dataframe. With the improvement, if user provides non-colliding columns in `df.select("col1", "col2", table_func(...))` as string arguments, then the query generated by snowpark client will not raise ambiguous column error.
- Improved `DataFrameReader.dbapi` (PrPr) to use in-memory Parquet-based ingestion for better performance and security.
- Improved `DataFrameReader.dbapi` (PrPr) to use `MATCH_BY_COLUMN_NAME=CASE_SENSITIVE` in copy into table operation.

### Snowpark Local Testing Updates

#### New Features

- Added support for snow urls (snow://) in local file testing.

#### Bug Fixes

- Fixed a bug in `Column.isin` that would cause incorrect filtering on joined or previously filtered data.
- Fixed a bug in `snowflake.snowpark.functions.concat_ws` that would cause results to have an incorrect index.

### Snowpark pandas API Updates

#### Dependency Updates

- Updated `modin` dependency constraint from 0.32.0 to >=0.32.0, <0.34.0. The latest version tested with Snowpark pandas is `modin` 0.33.1.

#### New Features

- Added support for **Hybrid Execution (PrPr)**. By running `from modin.config import AutoSwitchBackend; AutoSwitchBackend.enable()`, Snowpark pandas will automatically choose whether to run certain pandas operations locally or on Snowflake. This feature is disabled by default.

#### Improvements

- Set the default value of the `index` parameter to `False` for `DataFrame.to_view`, `Series.to_view`, `DataFrame.to_dynamic_table`, and `Series.to_dynamic_table`.
- Added `iceberg_version` option to table creation functions.
- Reduced query count for many operations, including `insert`, `repr`, and `groupby`, that previously issued a query to retrieve the input data's size.

#### Bug Fixes

- Fixed a bug in `Series.where` when the `other` parameter is an unnamed `Series`.


## 1.32.0 (2025-05-15)

### Snowpark Python API Updates

#### Improvements

- Invoking snowflake system procedures does not invoke an additional `describe procedure` call to check the return type of the procedure.
- Added support for `Session.create_dataframe()` with the stage URL and FILE data type.
- Added support for different modes for dealing with corrupt XML records when reading an XML file using `session.read.option('mode', <mode>), option('rowTag', <tag_name>).xml(<stage_file_path>)`. Currently `PERMISSIVE`, `DROPMALFORMED` and `FAILFAST` are supported.
- Improved the error message of the XML reader when the specified row tag is not found in the file.
- Improved query generation for `Dataframe.drop` to use `SELECT * EXCLUDE ()` to exclude the dropped columns. To enable this feature, set `session.conf.set("use_simplified_query_generation", True)`.
- Added support for `VariantType` to `StructType.from_json`

#### Bug Fixes

- Fixed a bug in `DataFrameWriter.dbapi` (PrPr) that unicode or double-quoted column name in external database causes error because not quoted correctly.
- Fixed a bug where named fields in nested OBJECT data could cause errors when containing spaces.
- Fixed a bug duplicated `native_app_params` parameters in register udaf function.

### Snowpark Local Testing Updates

#### Bug Fixes

- Fixed a bug in `snowflake.snowpark.functions.rank` that would cause sort direction to not be respected.
- Fixed a bug in `snowflake.snowpark.functions.to_timestamp_*` that would cause incorrect results on filtered data.

### Snowpark pandas API Updates

#### New Features

- Added support for dict values in `Series.str.get`, `Series.str.slice`, and `Series.str.__getitem__` (`Series.str[...]`).
- Added support for `DataFrame.to_html`.
- Added support for `DataFrame.to_string` and `Series.to_string`.
- Added support for reading files from S3 buckets using `pd.read_csv`.
- Added `ENFORCE_EXISTING_FILE_FORMAT` option to the `DataFrameReader`, which allows to read a dataframe only based on an existing file format object when used together with `FORMAT_NAME`.

#### Improvements

- Make `iceberg_config` a required parameter for `DataFrame.to_iceberg` and `Series.to_iceberg`.

## 1.31.1 (2025-05-05)

### Snowpark Python API Updates

#### Bug Fixes

- Updated conda build configuration to deprecate Python 3.8 support, preventing installation in incompatible environments.

## 1.31.0 (2025-04-24)

### Snowpark Python API Updates

#### New Features

- Added support for `restricted caller` permission of `execute_as` argument in `StoredProcedure.register()`.
- Added support for non-select statement in `DataFrame.to_pandas()`.
- Added support for `artifact_repository` parameter to `Session.add_packages`, `Session.add_requirements`, `Session.get_packages`, `Session.remove_package`, and `Session.clear_packages`.
- Added support for reading an XML file using a row tag by `session.read.option('rowTag', <tag_name>).xml(<stage_file_path>)` (experimental).
  - Each XML record is extracted as a separate row.
  - Each field within that record becomes a separate column of type VARIANT, which can be further queried using dot notation, e.g., `col(a.b.c)`.
- Added updates to `DataFrameReader.dbapi` (PrPr):
  - Added `fetch_merge_count` parameter for optimizing performance by merging multiple fetched data into a single Parquet file.
  - Added support for Databricks.
  - Added support for ingestion with Snowflake UDTF.
- Added support for the following AI-powered functions in `functions.py` (Private Preview):
  - `prompt`
  - `ai_filter` (added support for `prompt()` function and image files, and changed the second argument name from `expr` to `file`)
  - `ai_classify`

#### Improvements

- Renamed the `relaxed_ordering` param into `enforce_ordering` for `DataFrame.to_snowpark_pandas`. Also the new default values is `enforce_ordering=False` which has the opposite effect of the previous default value, `relaxed_ordering=False`.
- Improved `DataFrameReader.dbapi` (PrPr) reading performance by setting the default `fetch_size` parameter value to 1000.
- Improve the error message for invalid identifier SQL error by suggesting the potentially matching identifiers.
- Reduced the number of describe queries issued when creating a DataFrame from a Snowflake table using `session.table`.
- Improved performance and accuracy of `DataFrameAnalyticsFunctions.time_series_agg()`.

#### Bug Fixes

- Fixed a bug in `DataFrame.group_by().pivot().agg` when the pivot column and aggregate column are the same.
- Fixed a bug in `DataFrameReader.dbapi` (PrPr) where a `TypeError` was raised when `create_connection` returned a connection object of an unsupported driver type.
- Fixed a bug where `df.limit(0)` call would not properly apply.
- Fixed a bug in `DataFrameWriter.save_as_table` that caused reserved names to throw errors when using append mode.

#### Deprecations

- Deprecated support for Python3.8.
- Deprecated argument `sliding_interval` in `DataFrameAnalyticsFunctions.time_series_agg()`.

### Snowpark Local Testing Updates

#### New Features

- Added support for Interval expression to `Window.range_between`.
- Added support for `array_construct` function.

#### Bug Fixes

- Fixed a bug in local testing where transient `__pycache__` directory was unintentionally copied during stored procedure execution via import.
- Fixed a bug in local testing that created incorrect result for `Column.like` calls.
- Fixed a bug in local testing that caused `Column.getItem` and `snowpark.snowflake.functions.get` to raise `IndexError` rather than return null.
- Fixed a bug in local testing where `df.limit(0)` call would not properly apply.
- Fixed a bug in local testing where a `Table.merge` into an empty table would cause an exception.

### Snowpark pandas API Updates

#### Dependency Updates

- Updated `modin` from 0.30.1 to 0.32.0.
- Added support for `numpy` 2.0 and above.

#### New Features

- Added support for `DataFrame.create_or_replace_view` and `Series.create_or_replace_view`.
- Added support for `DataFrame.create_or_replace_dynamic_table` and `Series.create_or_replace_dynamic_table`.
- Added support for `DataFrame.to_view` and `Series.to_view`.
- Added support for `DataFrame.to_dynamic_table` and `Series.to_dynamic_table`.
- Added support for `DataFrame.groupby.resample` for aggregations `max`, `mean`, `median`, `min`, and `sum`.
- Added support for reading stage files using:
  - `pd.read_excel`
  - `pd.read_html`
  - `pd.read_pickle`
  - `pd.read_sas`
  - `pd.read_xml`
- Added support for `DataFrame.to_iceberg` and `Series.to_iceberg`.
- Added support for dict values in `Series.str.len`.

#### Improvements

- Improve performance of `DataFrame.groupby.apply` and `Series.groupby.apply` by avoiding expensive pivot step.
- Added estimate for row count upper bound to `OrderedDataFrame` to enable better engine switching. This could potentially result in increased query counts.
- Renamed the `relaxed_ordering` param into `enforce_ordering` for `pd.read_snowflake`. Also the new default value is `enforce_ordering=False` which has the opposite effect of the previous default value, `relaxed_ordering=False`.

#### Bug Fixes

- Fixed a bug for `pd.read_snowflake` when reading iceberg tables and `enforce_ordering=True`.

## 1.30.0 (2025-03-27)

### Snowpark Python API Updates

#### New Features

- Added Support for relaxed consistency and ordering guarantees in `Dataframe.to_snowpark_pandas` by introducing the new parameter `relaxed_ordering`.
- `DataFrameReader.dbapi` (PrPr) now accepts a list of strings for the session_init_statement parameter, allowing multiple SQL statements to be executed during session initialization.

#### Improvements

- Improved query generation for `Dataframe.stat.sample_by` to generate a single flat query that scales well with large `fractions` dictionary compared to older method of creating a UNION ALL subquery for each key in `fractions`. To enable this feature, set `session.conf.set("use_simplified_query_generation", True)`.
- Improved performance of `DataFrameReader.dbapi` by enable vectorized option when copy parquet file into table.
- Improved query generation for `DataFrame.random_split` in the following ways. They can be enabled by setting `session.conf.set("use_simplified_query_generation", True)`:
  - Removed the need to `cache_result` in the internal implementation of the input dataframe resulting in a pure lazy dataframe operation.
  - The `seed` argument now behaves as expected with repeatable results across multiple calls and sessions.
- `DataFrame.fillna` and `DataFrame.replace` now both support fitting `int` and `float` into `Decimal` columns if `include_decimal` is set to True.
- Added documentation for the following UDF and stored procedure functions in `files.py` as a result of their General Availability.
  - `SnowflakeFile.write`
  - `SnowflakeFile.writelines`
  - `SnowflakeFile.writeable`
- Minor documentation changes for `SnowflakeFile` and `SnowflakeFile.open()`

#### Bug Fixes

- Fixed a bug for the following functions that raised errors `.cast()` is applied to their output
  - `from_json`
  - `size`

### Snowpark Local Testing Updates

#### Bug Fixes

- Fixed a bug in aggregation that caused empty groups to still produce rows.
- Fixed a bug in `Dataframe.except_` that would cause rows to be incorrectly dropped.
- Fixed a bug that caused `to_timestamp` to fail when casting filtered columns.

### Snowpark pandas API Updates

#### New Features

- Added support for list values in `Series.str.__getitem__` (`Series.str[...]`).
- Added support for `pd.Grouper` objects in group by operations. When `freq` is specified, the default values of the `sort`, `closed`, `label`, and `convention` arguments are supported; `origin` is supported when it is `start` or `start_day`.
- Added support for relaxed consistency and ordering guarantees in `pd.read_snowflake` for both named data sources (e.g., tables and views) and query data sources by introducing the new parameter `relaxed_ordering`.

#### Improvements

- Raise a warning whenever `QUOTED_IDENTIFIERS_IGNORE_CASE` is found to be set, ask user to unset it.
- Improved how a missing `index_label` in `DataFrame.to_snowflake` and `Series.to_snowflake` is handled when `index=True`. Instead of raising a `ValueError`, system-defined labels are used for the index columns.
- Improved error message for `groupby or DataFrame or Series.agg` when the function name is not supported.

## 1.29.1 (2025-03-12)

### Snowpark Python API Updates

#### Bug Fixes

- Fixed a bug in `DataFrameReader.dbapi` (PrPr) that prevents usage in stored procedure and snowbooks.

## 1.29.0 (2025-03-05)

### Snowpark Python API Updates

#### New Features

- Added support for the following AI-powered functions in `functions.py` (Private Preview):
  - `ai_filter`
  - `ai_agg`
  - `summarize_agg`
- Added support for the new FILE SQL type support, with the following related functions in `functions.py` (Private Preview):
  - `fl_get_content_type`
  - `fl_get_etag`
  - `fl_get_file_type`
  - `fl_get_last_modified`
  - `fl_get_relative_path`
  - `fl_get_scoped_file_url`
  - `fl_get_size`
  - `fl_get_stage`
  - `fl_get_stage_file_url`
  - `fl_is_audio`
  - `fl_is_compressed`
  - `fl_is_document`
  - `fl_is_image`
  - `fl_is_video`
- Added support for importing third-party packages from PyPi using Artifact Repository (Private Preview):
  - Use keyword arguments `artifact_repository` and `artifact_repository_packages` to specify your artifact repository and packages respectively when registering stored procedures or user defined functions.
  - Supported APIs are:
    - `Session.sproc.register`
    - `Session.udf.register`
    - `Session.udaf.register`
    - `Session.udtf.register`
    - `functions.sproc`
    - `functions.udf`
    - `functions.udaf`
    - `functions.udtf`
    - `functions.pandas_udf`
    - `functions.pandas_udtf`

#### Bug Fixes

- Fixed a bug where creating a Dataframe with large number of values raised `Unsupported feature 'SCOPED_TEMPORARY'.` error if thread-safe session was disabled.
- Fixed a bug where `df.describe` raised internal SQL execution error when the dataframe is created from reading a stage file and CTE optimization is enabled.
- Fixed a bug where `df.order_by(A).select(B).distinct()` would generate invalid SQL when simplified query generation was enabled using `session.conf.set("use_simplified_query_generation", True)`.
- Disabled simplified query generation by default.

#### Improvements

- Improved version validation warnings for `snowflake-snowpark-python` package compatibility when registering stored procedures. Now, warnings are only triggered if the major or minor version does not match, while bugfix version differences no longer generate warnings.
- Bumped cloudpickle dependency to also support `cloudpickle==3.0.0` in addition to previous versions.

### Snowpark Local Testing Updates

#### New Features

- Added support for literal values to `range_between` window function.

### Snowpark pandas API Updates

#### New Features

- Added support for list values in `Series.str.slice`.
- Added support for applying Snowflake Cortex functions `ClassifyText`, `Translate`, and `ExtractAnswer`.
- Added support for `Series.hist`.

#### Improvements

- Improved performance of `DataFrame.groupby.transform` and `Series.groupby.transform` by avoiding expensive pivot step.
- Improve error message for `pd.to_snowflake`, `DataFrame.to_snowflake`, and `Series.to_snowflake` when the table does not exist.
- Improve readability of docstring for the `if_exists` parameter in `pd.to_snowflake`, `DataFrame.to_snowflake`, and `Series.to_snowflake`.
- Improve error message for all pandas functions that use UDFs with Snowpark objects.

#### Bug Fixes

- Fixed a bug in `Series.rename_axis` where an `AttributeError` was being raised.
- Fixed a bug where `pd.get_dummies` didn't ignore NULL/NaN values by default.
- Fixed a bug where repeated calls to `pd.get_dummies` results in 'Duplicated column name error'.
- Fixed a bug in `pd.get_dummies` where passing list of columns generated incorrect column labels in output DataFrame.
- Update `pd.get_dummies` to return bool values instead of int.

## 1.28.0 (2025-02-20)

### Snowpark Python API Updates

#### New Features

- Added support for the following functions in `functions.py`
  - `normal`
  - `randn`
- Added support for `allow_missing_columns` parameter to `Dataframe.union_by_name` and `Dataframe.union_all_by_name`.

#### Improvements

- Improved query generation for `Dataframe.distinct` to generate `SELECT DISTINCT` instead of `SELECT` with `GROUP BY` all columns. To disable this feature, set `session.conf.set("use_simplified_query_generation", False)`.

#### Deprecations

- Deprecated Snowpark Python function `snowflake_cortex_summarize`. Users can install snowflake-ml-python and use the snowflake.cortex.summarize function instead.
- Deprecated Snowpark Python function `snowflake_cortex_sentiment`. Users can install snowflake-ml-python and use the snowflake.cortex.sentiment function instead.

#### Bug Fixes

- Fixed a bug where session-level query tag was overwritten by a stacktrace for dataframes that generate multiple queries. Now, the query tag will only be set to the stacktrace if `session.conf.set("collect_stacktrace_in_query_tag", True)`.
- Fixed a bug in `Session._write_pandas` where it was erroneously passing `use_logical_type` parameter to `Session._write_modin_pandas_helper` when writing a Snowpark pandas object.
- Fixed a bug in options sql generation that could cause multiple values to be formatted incorrectly.
- Fixed a bug in `Session.catalog` where empty strings for database or schema were not handled correctly and were generating erroneous sql statements.

#### Experimental Features

- Added support for writing pyarrow Tables to Snowflake tables.

### Snowpark pandas API Updates

#### New Features

- Added support for applying Snowflake Cortex functions `Summarize` and `Sentiment`.
- Added support for list values in `Series.str.get`.

#### Bug Fixes

- Fixed a bug in `apply` where kwargs were not being correctly passed into the applied function.

### Snowpark Local Testing Updates

#### New Features
- Added support for the following functions
    - `hour`
    - `minute`
- Added support for NULL_IF parameter to csv reader.
- Added support for `date_format`, `datetime_format`, and `timestamp_format` options when loading csvs.

#### Bug Fixes

- Fixed a bug in Dataframe.join that caused columns to have incorrect typing.
- Fixed a bug in when statements that caused incorrect results in the otherwise clause.


## 1.27.0 (2025-02-03)

### Snowpark Python API Updates

#### New Features

- Added support for the following functions in `functions.py`
  - `array_reverse`
  - `divnull`
  - `map_cat`
  - `map_contains_key`
  - `map_keys`
  - `nullifzero`
  - `snowflake_cortex_sentiment`
  - `acosh`
  - `asinh`
  - `atanh`
  - `bit_length`
  - `bitmap_bit_position`
  - `bitmap_bucket_number`
  - `bitmap_construct_agg`
  - `bitshiftright_unsigned`
  - `cbrt`
  - `equal_null`
  - `from_json`
  - `ifnull`
  - `localtimestamp`
  - `max_by`
  - `min_by`
  - `nth_value`
  - `nvl`
  - `octet_length`
  - `position`
  - `regr_avgx`
  - `regr_avgy`
  - `regr_count`
  - `regr_intercept`
  - `regr_r2`
  - `regr_slope`
  - `regr_sxx`
  - `regr_sxy`
  - `regr_syy`
  - `try_to_binary`
  - `base64`
  - `base64_decode_string`
  - `base64_encode`
  - `editdistance`
  - `hex`
  - `hex_encode`
  - `instr`
  - `log1p`
  - `log2`
  - `log10`
  - `percentile_approx`
  - `unbase64`
- Added support for `seed` argument in `DataFrame.stat.sample_by`. Note that it only supports a `Table` object, and will be ignored for a `DataFrame` object.
- Added support for specifying a schema string (including implicit struct syntax) when calling `DataFrame.create_dataframe`.
- Added support for `DataFrameWriter.insert_into/insertInto`. This method also supports local testing mode.
- Added support for `DataFrame.create_temp_view` to create a temporary view. It will fail if the view already exists.
- Added support for multiple columns in the functions `map_cat` and `map_concat`.
- Added an option `keep_column_order` for keeping original column order in `DataFrame.with_column` and `DataFrame.with_columns`.
- Added options to column casts that allow renaming or adding fields in StructType columns.
- Added support for `contains_null` parameter to ArrayType.
- Added support for creating a temporary view via `DataFrame.create_or_replace_temp_view` from a DataFrame created by reading a file from a stage.
- Added support for `value_contains_null` parameter to MapType.
- Added support for using `Column` object in `Column.in_` and `functions.in_`.
- Added `interactive` to telemetry that indicates whether the current environment is an interactive one.
- Allow `session.file.get` in a Native App to read file paths starting with `/` from the current version
- Added support for multiple aggregation functions after `DataFrame.pivot`.

#### Experimental Features

- Added `Catalog` class to manage snowflake objects. It can be accessed via `Session.catalog`.
  - `snowflake.core` is a dependency required for this feature.
- Allow user input schema when reading JSON file on stage.
- Added support for specifying a schema string (including implicit struct syntax) when calling `DataFrame.create_dataframe`.

#### Improvements

- Updated README.md to include instructions on how to verify package signatures using `cosign`.

#### Bug Fixes

- Fixed a bug in local testing mode that caused a column to contain None when it should contain 0.
- Fixed a bug in `StructField.from_json` that prevented TimestampTypes with `tzinfo` from being parsed correctly.
- Fixed a bug in function `date_format` that caused an error when the input column was date type or timestamp type.
- Fixed a bug in dataframe that null value can be inserted in a non-nullable column.
- Fixed a bug in `replace` and `lit` which raised type hint assertion error when passing `Column` expression objects.
- Fixed a bug in `pandas_udf` and `pandas_udtf` where `session` parameter was erroneously ignored.
- Fixed a bug that raised incorrect type conversion error for system function called through `session.call`.

### Snowpark pandas API Updates

#### New Features

- Added support for `Series.str.ljust` and `Series.str.rjust`.
- Added support for `Series.str.center`.
- Added support for `Series.str.pad`.
- Added support for applying Snowpark Python function `snowflake_cortex_sentiment`.
- Added support for `DataFrame.map`.
- Added support for `DataFrame.from_dict` and `DataFrame.from_records`.
- Added support for mixed case field names in struct type columns.
- Added support for `SeriesGroupBy.unique`
- Added support for `Series.dt.strftime` with the following directives:
  - %d: Day of the month as a zero-padded decimal number.
  - %m: Month as a zero-padded decimal number.
  - %Y: Year with century as a decimal number.
  - %H: Hour (24-hour clock) as a zero-padded decimal number.
  - %M: Minute as a zero-padded decimal number.
  - %S: Second as a zero-padded decimal number.
  - %f: Microsecond as a decimal number, zero-padded to 6 digits.
  - %j: Day of the year as a zero-padded decimal number.
  - %X: Locale’s appropriate time representation.
  - %%: A literal '%' character.
- Added support for `Series.between`.
- Added support for `include_groups=False` in `DataFrameGroupBy.apply`.
- Added support for `expand=True` in `Series.str.split`.
- Added support for `DataFrame.pop` and `Series.pop`.
- Added support for `first` and `last` in `DataFrameGroupBy.agg` and `SeriesGroupBy.agg`.
- Added support for `Index.drop_duplicates`.
- Added support for aggregations `"count"`, `"median"`, `np.median`,
  `"skew"`, `"std"`, `np.std` `"var"`, and `np.var` in
  `pd.pivot_table()`, `DataFrame.pivot_table()`, and `pd.crosstab()`.

#### Improvements
- Improve performance of `DataFrame.map`, `Series.apply` and `Series.map` methods by mapping numpy functions to snowpark functions if possible.
- Added documentation for `DataFrame.map`.
- Improve performance of `DataFrame.apply` by mapping numpy functions to snowpark functions if possible.
- Added documentation on the extent of Snowpark pandas interoperability with scikit-learn.
- Infer return type of functions in `Series.map`, `Series.apply` and `DataFrame.map` if type-hint is not provided.
- Added `call_count` to telemetry that counts method calls including interchange protocol calls.

## 1.26.0 (2024-12-05)

### Snowpark Python API Updates

#### New Features

- Added support for property `version` and class method `get_active_session` for `Session` class.
- Added new methods and variables to enhance data type handling and JSON serialization/deserialization:
  - To `DataType`, its derived classes, and `StructField`:
    - `type_name`: Returns the type name of the data.
    - `simple_string`: Provides a simple string representation of the data.
    - `json_value`: Returns the data as a JSON-compatible value.
    - `json`: Converts the data to a JSON string.
  - To `ArrayType`, `MapType`, `StructField`, `PandasSeriesType`, `PandasDataFrameType` and `StructType`:
    - `from_json`: Enables these types to be created from JSON data.
  - To `MapType`:
    - `keyType`: keys of the map
    - `valueType`: values of the map
- Added support for method `appName` in `SessionBuilder`.
- Added support for `include_nulls` argument in `DataFrame.unpivot`.
- Added support for following functions in `functions.py`:
  - `size` to get size of array, object, or map columns.
  - `collect_list` an alias of `array_agg`.
  - `substring` makes `len` argument optional.
- Added parameter `ast_enabled` to session for internal usage (default: `False`).

#### Improvements

- Added support for specifying the following to `DataFrame.create_or_replace_dynamic_table`:
  - `iceberg_config` A dictionary that can hold the following iceberg configuration options:
    - `external_volume`
    - `catalog`
    - `base_location`
    - `catalog_sync`
    - `storage_serialization_policy`
- Added support for nested data types to `DataFrame.print_schema`
- Added support for `level` parameter to `DataFrame.print_schema`
- Improved flexibility of `DataFrameReader` and `DataFrameWriter` API by adding support for the following:
  - Added `format` method to `DataFrameReader` and `DataFrameWriter` to specify file format when loading or unloading results.
  - Added `load` method to `DataFrameReader` to work in conjunction with `format`.
  - Added `save` method to `DataFrameWriter` to work in conjunction with `format`.
  - Added support to read keyword arguments to `options` method for `DataFrameReader` and `DataFrameWriter`.
- Relaxed the cloudpickle dependency for Python 3.11 to simplify build requirements. However, for Python 3.11, `cloudpickle==2.2.1` remains the only supported version.

#### Bug Fixes

- Removed warnings that dynamic pivot features were in private preview, because
  dynamic pivot is now generally available.
- Fixed a bug in `session.read.options` where `False` Boolean values were incorrectly parsed as `True` in the generated file format.

#### Dependency Updates

- Added a runtime dependency on `python-dateutil`.

### Snowpark pandas API Updates

#### New Features

- Added partial support for `Series.map` when `arg` is a pandas `Series` or a
  `collections.abc.Mapping`. No support for instances of `dict` that implement
  `__missing__` but are not instances of `collections.defaultdict`.
- Added support for `DataFrame.align` and `Series.align` for `axis=1` and `axis=None`.
- Added support for `pd.json_normalize`.
- Added support for `GroupBy.pct_change` with `axis=0`, `freq=None`, and `limit=None`.
- Added support for `DataFrameGroupBy.__iter__` and `SeriesGroupBy.__iter__`.
- Added support for `np.sqrt`, `np.trunc`, `np.floor`, numpy trig functions, `np.exp`, `np.abs`, `np.positive` and `np.negative`.
- Added partial support for the dataframe interchange protocol method
  `DataFrame.__dataframe__()`.

#### Bug Fixes

- Fixed a bug in `df.loc` where setting a single column from a series results in unexpected `None` values.

#### Improvements

- Use UNPIVOT INCLUDE NULLS for unpivot operations in pandas instead of sentinel values.
- Improved documentation for pd.read_excel.

## 1.25.0 (2024-11-14)

### Snowpark Python API Updates

#### New Features

- Added the following new functions in `snowflake.snowpark.dataframe`:
  - `map`
- Added support for passing parameter `include_error` to `Session.query_history` to record queries that have error during execution.

#### Improvements

- When target stage is not set in profiler, a default stage from `Session.get_session_stage` is used instead of raising `SnowparkSQLException`.
- Allowed lower case or mixed case input when calling `Session.stored_procedure_profiler.set_active_profiler`.
- Added distributed tracing using open telemetry APIs for action function in `DataFrame`:
  - `cache_result`
- Removed opentelemetry warning from logging.

#### Bug Fixes

- Fixed the pre-action and post-action query propagation when `In` expression were used in selects.
- Fixed a bug that raised error `AttributeError` while calling `Session.stored_procedure_profiler.get_output` when `Session.stored_procedure_profiler` is disabled.

#### Dependency Updates

- Added a dependency on `protobuf>=5.28` and `tzlocal` at runtime.
- Added a dependency on `protoc-wheel-0` for the development profile.
- Require `snowflake-connector-python>=3.12.0, <4.0.0` (was `>=3.10.0`).

### Snowpark pandas API Updates

#### Dependency Updates

- Updated `modin` from 0.28.1 to 0.30.1.
- Added support for all `pandas` 2.2.x versions.

#### New Features

- Added support for `Index.to_numpy`.
- Added support for `DataFrame.align` and `Series.align` for `axis=0`.
- Added support for `size` in `GroupBy.aggregate`, `DataFrame.aggregate`, and `Series.aggregate`.
- Added support for `snowflake.snowpark.functions.window`
- Added support for `pd.read_pickle` (Uses native pandas for processing).
- Added support for `pd.read_html` (Uses native pandas for processing).
- Added support for `pd.read_xml` (Uses native pandas for processing).
- Added support for aggregation functions `"size"` and `len` in `GroupBy.aggregate`, `DataFrame.aggregate`, and `Series.aggregate`.
- Added support for list values in `Series.str.len`.

#### Bug Fixes

- Fixed a bug where aggregating a single-column dataframe with a single callable function (e.g. `pd.DataFrame([0]).agg(np.mean)`) would fail to transpose the result.
- Fixed bugs where `DataFrame.dropna()` would:
  - Treat an empty `subset` (e.g. `[]`) as if it specified all columns instead of no columns.
  - Raise a `TypeError` for a scalar `subset` instead of filtering on just that column.
  - Raise a `ValueError` for a `subset` of type `pandas.Index` instead of filtering on the columns in the index.
- Disable creation of scoped read only table to mitigate Disable creation of scoped read only table to mitigate `TableNotFoundError` when using dynamic pivot in notebook environment.
- Fixed a bug when concat dataframe or series objects are coming from the same dataframe when axis = 1.

#### Improvements

- Improve np.where with scalar x value by eliminating unnecessary join and temp table creation.
- Improve get_dummies performance by flattening the pivot with join.
- Improve align performance when aligning on row position column by removing unnecessary window functions.



### Snowpark Local Testing Updates

#### New Features

- Added support for patching functions that are unavailable in the `snowflake.snowpark.functions` module.
- Added support for `snowflake.snowpark.functions.any_value`

#### Bug Fixes

- Fixed a bug where `Table.update` could not handle `VariantType`, `MapType`, and `ArrayType` data types.
- Fixed a bug where column aliases were incorrectly resolved in `DataFrame.join`, causing errors when selecting columns from a joined DataFrame.
- Fixed a bug where `Table.update` and `Table.merge` could fail if the target table's index was not the default `RangeIndex`.

## 1.24.0 (2024-10-28)

### Snowpark Python API Updates

#### New Features

- Updated `Session` class to be thread-safe. This allows concurrent DataFrame transformations, DataFrame actions, UDF and stored procedure registration, and concurrent file uploads when using the same `Session` object.
  - The feature is disabled by default and can be enabled by setting `FEATURE_THREAD_SAFE_PYTHON_SESSION` to `True` for account.
  - Updating session configurations, like changing database or schema, when multiple threads are using the session may lead to unexpected behavior.
  - When enabled, some internally created temporary table names returned from `DataFrame.queries` API are not deterministic, and may be different when DataFrame actions are executed. This does not affect explicit user-created temporary tables.
- Added support for 'Service' domain to `session.lineage.trace` API.
- Added support for `copy_grants` parameter when registering UDxF and stored procedures.
- Added support for the following methods in `DataFrameWriter` to support daisy-chaining:
  - `option`
  - `options`
  - `partition_by`
- Added support for `snowflake_cortex_summarize`.

#### Improvements

- Improved the following new capability for function `snowflake.snowpark.functions.array_remove` it is now possible to use in python.
- Disables sql simplification when sort is performed after limit.
  - Previously, `df.sort().limit()` and `df.limit().sort()` generates the same query with sort in front of limit. Now, `df.limit().sort()` will generate query that reads `df.limit().sort()`.
  - Improve performance of generated query for `df.limit().sort()`, because limit stops table scanning as soon as the number of records is satisfied.
- Added a client side error message for when an invalid stage location is passed to DataFrame read functions.

#### Bug Fixes

- Fixed a bug where the automatic cleanup of temporary tables could interfere with the results of async query execution.
- Fixed a bug in `DataFrame.analytics.time_series_agg` function to handle multiple data points in same sliding interval.
- Fixed a bug that created inconsistent casing in field names of structured objects in iceberg schemas.

#### Deprecations

- Deprecated warnings will be triggered when using snowpark-python with Python 3.8. For more details, please refer to https://docs.snowflake.com/en/developer-guide/python-runtime-support-policy.

### Snowpark pandas API Updates

#### New Features

- Added support for `np.subtract`, `np.multiply`, `np.divide`, and `np.true_divide`.
- Added support for tracking usages of `__array_ufunc__`.
- Added numpy compatibility support for `np.float_power`, `np.mod`, `np.remainder`, `np.greater`, `np.greater_equal`, `np.less`, `np.less_equal`, `np.not_equal`, and `np.equal`.
- Added numpy compatibility support for `np.log`, `np.log2`, and `np.log10`
- Added support for `DataFrameGroupBy.bfill`, `SeriesGroupBy.bfill`, `DataFrameGroupBy.ffill`, and `SeriesGroupBy.ffill`.
- Added support for `on` parameter with `Resampler`.
- Added support for timedelta inputs in `value_counts()`.
- Added support for applying Snowpark Python function `snowflake_cortex_summarize`.
- Added support for `DataFrame.attrs` and `Series.attrs`.
- Added support for `DataFrame.style`.
- Added numpy compatibility support for `np.full_like`

#### Improvements

- Improved generated SQL query for `head` and `iloc` when the row key is a slice.
- Improved error message when passing an unknown timezone to `tz_convert` and `tz_localize` in `Series`, `DataFrame`, `Series.dt`, and `DatetimeIndex`.
- Improved documentation for `tz_convert` and `tz_localize` in `Series`, `DataFrame`, `Series.dt`, and `DatetimeIndex` to specify the supported timezone formats.
- Added additional kwargs support for `df.apply` and `series.apply` ( as well as `map` and `applymap` ) when using snowpark functions. This allows for some position independent compatibility between apply and functions where the first argument is not a pandas object.
- Improved generated SQL query for `iloc` and `iat` when the row key is a scalar.
- Removed all joins in `iterrows`.
- Improved documentation for `Series.map` to reflect the unsupported features.
- Added support for `np.may_share_memory` which is used internally by many scikit-learn functions. This method will always return false when called with a Snowpark pandas object.

#### Bug Fixes

- Fixed a bug where `DataFrame` and `Series` `pct_change()` would raise `TypeError` when input contained timedelta columns.
- Fixed a bug where `replace()` would sometimes propagate `Timedelta` types incorrectly through `replace()`. Instead raise `NotImplementedError` for `replace()` on `Timedelta`.
- Fixed a bug where `DataFrame` and `Series` `round()` would raise `AssertionError` for `Timedelta` columns. Instead raise `NotImplementedError` for `round()` on `Timedelta`.
- Fixed a bug where `reindex` fails when the new index is a Series with non-overlapping types from the original index.
- Fixed a bug where calling `__getitem__` on a DataFrameGroupBy object always returned a DataFrameGroupBy object if `as_index=False`.
- Fixed a bug where inserting timedelta values into an existing column would silently convert the values to integers instead of raising `NotImplementedError`.
- Fixed a bug where `DataFrame.shift()` on axis=0 and axis=1 would fail to propagate timedelta types.
- `DataFrame.abs()`, `DataFrame.__neg__()`, `DataFrame.stack()`, and `DataFrame.unstack()` now raise `NotImplementedError` for timedelta inputs instead of failing to propagate timedelta types.

### Snowpark Local Testing Updates

#### Bug Fixes

- Fixed a bug where `DataFrame.alias` raises `KeyError` for input column name.
- Fixed a bug where `to_csv` on Snowflake stage fails when data contains empty strings.

## 1.23.0 (2024-10-09)

### Snowpark Python API Updates

#### New Features

- Added the following new functions in `snowflake.snowpark.functions`:
  - `make_interval`
- Added support for using Snowflake Interval constants with `Window.range_between()` when the order by column is TIMESTAMP or DATE type.
- Added support for file writes. This feature is currently in private preview.
- Added `thread_id` to `QueryRecord` to track the thread id submitting the query history.
- Added support for `Session.stored_procedure_profiler`.

#### Improvements

#### Bug Fixes

- Fixed a bug where registering a stored procedure or UDxF with type hints would give a warning `'NoneType' has no len() when trying to read default values from function`.

### Snowpark pandas API Updates

#### New Features

- Added support for `TimedeltaIndex.mean` method.
- Added support for some cases of aggregating `Timedelta` columns on `axis=0` with `agg` or `aggregate`.
- Added support for `by`, `left_by`, `right_by`, `left_index`, and `right_index` for `pd.merge_asof`.
- Added support for passing parameter `include_describe` to `Session.query_history`.
- Added support for `DatetimeIndex.mean` and `DatetimeIndex.std` methods.
- Added support for `Resampler.asfreq`, `Resampler.indices`, `Resampler.nunique`, and `Resampler.quantile`.
- Added support for `resample` frequency `W`, `ME`, `YE` with `closed = "left"`.
- Added support for `DataFrame.rolling.corr` and `Series.rolling.corr` for `pairwise = False` and int `window`.
- Added support for string time-based `window` and `min_periods = None` for `Rolling`.
- Added support for `DataFrameGroupBy.fillna` and `SeriesGroupBy.fillna`.
- Added support for constructing `Series` and `DataFrame` objects with the lazy `Index` object as `data`, `index`, and `columns` arguments.
- Added support for constructing `Series` and `DataFrame` objects with `index` and `column` values not present in `DataFrame`/`Series` `data`.
- Added support for `pd.read_sas` (Uses native pandas for processing).
- Added support for applying `rolling().count()` and `expanding().count()` to `Timedelta` series and columns.
- Added support for `tz` in both `pd.date_range` and `pd.bdate_range`.
- Added support for `Series.items`.
- Added support for `errors="ignore"` in `pd.to_datetime`.
- Added support for `DataFrame.tz_localize` and `Series.tz_localize`.
- Added support for `DataFrame.tz_convert` and `Series.tz_convert`.
- Added support for applying Snowpark Python functions (e.g., `sin`) in `Series.map`, `Series.apply`, `DataFrame.apply` and `DataFrame.applymap`.

#### Improvements

- Improved `to_pandas` to persist the original timezone offset for TIMESTAMP_TZ type.
- Improved `dtype` results for TIMESTAMP_TZ type to show correct timezone offset.
- Improved `dtype` results for TIMESTAMP_LTZ type to show correct timezone.
- Improved error message when passing non-bool value to `numeric_only` for groupby aggregations.
- Removed unnecessary warning about sort algorithm in `sort_values`.
- Use SCOPED object for internal create temp tables. The SCOPED objects will be stored sproc scoped if created within stored sproc, otherwise will be session scoped, and the object will be automatically cleaned at the end of the scope.
- Improved warning messages for operations that lead to materialization with inadvertent slowness.
- Removed unnecessary warning message about `convert_dtype` in `Series.apply`.

#### Bug Fixes

- Fixed a bug where an `Index` object created from a `Series`/`DataFrame` incorrectly updates the `Series`/`DataFrame`'s index name after an inplace update has been applied to the original `Series`/`DataFrame`.
- Suppressed an unhelpful `SettingWithCopyWarning` that sometimes appeared when printing `Timedelta` columns.
- Fixed `inplace` argument for `Series` objects derived from other `Series` objects.
- Fixed a bug where `Series.sort_values` failed if series name overlapped with index column name.
- Fixed a bug where transposing a dataframe would map `Timedelta` index levels to integer column levels.
- Fixed a bug where `Resampler` methods on timedelta columns would produce integer results.
- Fixed a bug where `pd.to_numeric()` would leave `Timedelta` inputs as `Timedelta` instead of converting them to integers.
- Fixed `loc` set when setting a single row, or multiple rows, of a DataFrame with a Series value.

### Snowpark Local Testing Updates

#### Bug Fixes

- Fixed a bug where nullable columns were annotated wrongly.
- Fixed a bug where the `date_add` and `date_sub` functions failed for `NULL` values.
- Fixed a bug where `equal_null` could fail inside a merge statement.
- Fixed a bug where `row_number` could fail inside a Window function.
- Fixed a bug where updates could fail when the source is the result of a join.


## 1.22.1 (2024-09-11)
This is a re-release of 1.22.0. Please refer to the 1.22.0 release notes for detailed release content.


## 1.22.0 (2024-09-10)

### Snowpark Python API Updates

### New Features

- Added the following new functions in `snowflake.snowpark.functions`:
  - `array_remove`
  - `ln`

#### Improvements

- Improved documentation for `Session.write_pandas` by making `use_logical_type` option more explicit.
- Added support for specifying the following to `DataFrameWriter.save_as_table`:
  - `enable_schema_evolution`
  - `data_retention_time`
  - `max_data_extension_time`
  - `change_tracking`
  - `copy_grants`
  - `iceberg_config` A dicitionary that can hold the following iceberg configuration options:
      - `external_volume`
      - `catalog`
      - `base_location`
      - `catalog_sync`
      - `storage_serialization_policy`
- Added support for specifying the following to `DataFrameWriter.copy_into_table`:
  - `iceberg_config` A dicitionary that can hold the following iceberg configuration options:
      - `external_volume`
      - `catalog`
      - `base_location`
      - `catalog_sync`
      - `storage_serialization_policy`
- Added support for specifying the following parameters to `DataFrame.create_or_replace_dynamic_table`:
  - `mode`
  - `refresh_mode`
  - `initialize`
  - `clustering_keys`
  - `is_transient`
  - `data_retention_time`
  - `max_data_extension_time`

#### Bug Fixes

- Fixed a bug in `session.read.csv` that caused an error when setting `PARSE_HEADER = True` in an externally defined file format.
- Fixed a bug in query generation from set operations that allowed generation of duplicate queries when children have common subqueries.
- Fixed a bug in `session.get_session_stage` that referenced a non-existing stage after switching database or schema.
- Fixed a bug where calling `DataFrame.to_snowpark_pandas` without explicitly initializing the Snowpark pandas plugin caused an error.
- Fixed a bug where using the `explode` function in dynamic table creation caused a SQL compilation error due to improper boolean type casting on the `outer` parameter.

### Snowpark Local Testing Updates

#### New Features

- Added support for type coercion when passing columns as input to UDF calls.
- Added support for `Index.identical`.

#### Bug Fixes

- Fixed a bug where the truncate mode in `DataFrameWriter.save_as_table` incorrectly handled DataFrames containing only a subset of columns from the existing table.
- Fixed a bug where function `to_timestamp` does not set the default timezone of the column datatype.

### Snowpark pandas API Updates

#### New Features

- Added limited support for the `Timedelta` type, including the following features. Snowpark pandas will raise `NotImplementedError` for unsupported `Timedelta` use cases.
  - supporting tracking the Timedelta type through `copy`, `cache_result`, `shift`, `sort_index`, `assign`, `bfill`, `ffill`, `fillna`, `compare`, `diff`, `drop`, `dropna`, `duplicated`, `empty`, `equals`, `insert`, `isin`, `isna`, `items`, `iterrows`, `join`, `len`, `mask`, `melt`, `merge`, `nlargest`, `nsmallest`, `to_pandas`.
  - converting non-timedelta to timedelta via `astype`.
  - `NotImplementedError` will be raised for the rest of methods that do not support `Timedelta`.
  - support for subtracting two timestamps to get a Timedelta.
  - support indexing with Timedelta data columns.
  - support for adding or subtracting timestamps and `Timedelta`.
  - support for binary arithmetic between two `Timedelta` values.
  - support for binary arithmetic and comparisons between `Timedelta` values and numeric values.
  - support for lazy `TimedeltaIndex`.
  - support for `pd.to_timedelta`.
  - support for `GroupBy` aggregations `min`, `max`, `mean`, `idxmax`, `idxmin`, `std`, `sum`, `median`, `count`, `any`, `all`, `size`, `nunique`, `head`, `tail`, `aggregate`.
  - support for `GroupBy` filtrations `first` and `last`.
  - support for `TimedeltaIndex` attributes: `days`, `seconds`, `microseconds` and `nanoseconds`.
  - support for `diff` with timestamp columns on `axis=0` and `axis=1`
  - support for `TimedeltaIndex` methods: `ceil`, `floor` and `round`.
  - support for `TimedeltaIndex.total_seconds` method.
- Added support for index's arithmetic and comparison operators.
- Added support for `Series.dt.round`.
- Added documentation pages for `DatetimeIndex`.
- Added support for `Index.name`, `Index.names`, `Index.rename`, and `Index.set_names`.
- Added support for `Index.__repr__`.
- Added support for `DatetimeIndex.month_name` and `DatetimeIndex.day_name`.
- Added support for `Series.dt.weekday`, `Series.dt.time`, and `DatetimeIndex.time`.
- Added support for `Index.min` and `Index.max`.
- Added support for `pd.merge_asof`.
- Added support for `Series.dt.normalize` and `DatetimeIndex.normalize`.
- Added support for `Index.is_boolean`, `Index.is_integer`, `Index.is_floating`, `Index.is_numeric`, and `Index.is_object`.
- Added support for `DatetimeIndex.round`, `DatetimeIndex.floor` and `DatetimeIndex.ceil`.
- Added support for `Series.dt.days_in_month` and `Series.dt.daysinmonth`.
- Added support for `DataFrameGroupBy.value_counts` and `SeriesGroupBy.value_counts`.
- Added support for `Series.is_monotonic_increasing` and `Series.is_monotonic_decreasing`.
- Added support for `Index.is_monotonic_increasing` and `Index.is_monotonic_decreasing`.
- Added support for `pd.crosstab`.
- Added support for `pd.bdate_range` and included business frequency support (B, BME, BMS, BQE, BQS, BYE, BYS) for both `pd.date_range` and `pd.bdate_range`.
- Added support for lazy `Index` objects  as `labels` in `DataFrame.reindex` and `Series.reindex`.
- Added support for `Series.dt.days`, `Series.dt.seconds`, `Series.dt.microseconds`, and `Series.dt.nanoseconds`.
- Added support for creating a `DatetimeIndex` from an `Index` of numeric or string type.
- Added support for string indexing with `Timedelta` objects.
- Added support for `Series.dt.total_seconds` method.
- Added support for `DataFrame.apply(axis=0)`.
- Added support for `Series.dt.tz_convert` and `Series.dt.tz_localize`.
- Added support for `DatetimeIndex.tz_convert` and `DatetimeIndex.tz_localize`.

#### Improvements

- Improve concat, join performance when operations are performed on series coming from the same dataframe by avoiding unnecessary joins.
- Refactored `quoted_identifier_to_snowflake_type` to avoid making metadata queries if the types have been cached locally.
- Improved `pd.to_datetime` to handle all local input cases.
- Create a lazy index from another lazy index without pulling data to client.
- Raised `NotImplementedError` for Index bitwise operators.
- Display a more clear error message when `Index.names` is set to a non-like-like object.
- Raise a warning whenever MultiIndex values are pulled in locally.
- Improve warning message for `pd.read_snowflake` include the creation reason when temp table creation is triggered.
- Improve performance for `DataFrame.set_index`, or setting `DataFrame.index` or `Series.index` by avoiding checks require eager evaluation. As a consequence, when the new index that does not match the current `Series`/`DataFrame` object length, a `ValueError` is no longer raised. Instead, when the `Series`/`DataFrame` object is longer than the provided index, the `Series`/`DataFrame`'s new index is filled with `NaN` values for the "extra" elements. Otherwise, the extra values in the provided index are ignored.
- Properly raise `NotImplementedError` when ambiguous/nonexistent are non-string in `ceil`/`floor`/`round`.

#### Bug Fixes

- Stopped ignoring nanoseconds in `pd.Timedelta` scalars.
- Fixed AssertionError in tree of binary operations.
- Fixed bug in `Series.dt.isocalendar` using a named Series
- Fixed `inplace` argument for Series objects derived from DataFrame columns.
- Fixed a bug where `Series.reindex` and `DataFrame.reindex` did not update the result index's name correctly.
- Fixed a bug where `Series.take` did not error when `axis=1` was specified.


## 1.21.1 (2024-09-05)

### Snowpark Python API Updates

#### Bug Fixes

- Fixed a bug where using `to_pandas_batches` with async jobs caused an error due to improper handling of waiting for asynchronous query completion.

## 1.21.0 (2024-08-19)

### Snowpark Python API Updates

#### New Features

- Added support for `snowflake.snowpark.testing.assert_dataframe_equal` that is a utility function to check the equality of two Snowpark DataFrames.

#### Improvements

- Added support server side string size limitations.
- Added support to create and invoke stored procedures, UDFs and UDTFs with optional arguments.
- Added support for column lineage in the DataFrame.lineage.trace API.
- Added support for passing `INFER_SCHEMA` options to `DataFrameReader` via `INFER_SCHEMA_OPTIONS`.
- Added support for passing `parameters` parameter to `Column.rlike` and `Column.regexp`.
- Added support for automatically cleaning up temporary tables created by `df.cache_result()` in the current session, when the DataFrame is no longer referenced (i.e., gets garbage collected). It is still an experimental feature not enabled by default, and can be enabled by setting `session.auto_clean_up_temp_table_enabled` to `True`.
- Added support for string literals to the `fmt` parameter of `snowflake.snowpark.functions.to_date`.
- Added support for system$reference function.

#### Bug Fixes

- Fixed a bug where SQL generated for selecting `*` column has an incorrect subquery.
- Fixed a bug in `DataFrame.to_pandas_batches` where the iterator could throw an error if certain transformation is made to the pandas dataframe due to wrong isolation level.
- Fixed a bug in `DataFrame.lineage.trace` to split the quoted feature view's name and version correctly.
- Fixed a bug in `Column.isin` that caused invalid sql generation when passed an empty list.
- Fixed a bug that fails to raise NotImplementedError while setting cell with list like item.

### Snowpark Local Testing Updates

#### New Features

- Added support for the following APIs:
  - snowflake.snowpark.functions
    - `rank`
    - `dense_rank`
    - `percent_rank`
    - `cume_dist`
    - `ntile`
    - `datediff`
    - `array_agg`
  - snowflake.snowpark.column.Column.within_group
- Added support for parsing flags in regex statements for mocked plans. This maintains parity with the `rlike` and `regexp` changes above.

#### Bug Fixes

- Fixed a bug where Window Functions LEAD and LAG do not handle option `ignore_nulls` properly.
- Fixed a bug where values were not populated into the result DataFrame during the insertion of table merge operation.

#### Improvements

- Fix pandas FutureWarning about integer indexing.

### Snowpark pandas API Updates

#### New Features

- Added support for `DataFrame.backfill`, `DataFrame.bfill`, `Series.backfill`, and `Series.bfill`.
- Added support for `DataFrame.compare` and `Series.compare` with default parameters.
- Added support for `Series.dt.microsecond` and `Series.dt.nanosecond`.
- Added support for `Index.is_unique` and `Index.has_duplicates`.
- Added support for `Index.equals`.
- Added support for `Index.value_counts`.
- Added support for `Series.dt.day_name` and `Series.dt.month_name`.
- Added support for indexing on Index, e.g., `df.index[:10]`.
- Added support for `DataFrame.unstack` and `Series.unstack`.
- Added support for `DataFrame.asfreq` and `Series.asfreq`.
- Added support for `Series.dt.is_month_start` and `Series.dt.is_month_end`.
- Added support for `Index.all` and `Index.any`.
- Added support for `Series.dt.is_year_start` and `Series.dt.is_year_end`.
- Added support for `Series.dt.is_quarter_start` and `Series.dt.is_quarter_end`.
- Added support for lazy `DatetimeIndex`.
- Added support for `Series.argmax` and `Series.argmin`.
- Added support for `Series.dt.is_leap_year`.
- Added support for `DataFrame.items`.
- Added support for `Series.dt.floor` and `Series.dt.ceil`.
- Added support for `Index.reindex`.
- Added support for `DatetimeIndex` properties: `year`, `month`, `day`, `hour`, `minute`, `second`, `microsecond`,
    `nanosecond`, `date`, `dayofyear`, `day_of_year`, `dayofweek`, `day_of_week`, `weekday`, `quarter`,
    `is_month_start`, `is_month_end`, `is_quarter_start`, `is_quarter_end`, `is_year_start`, `is_year_end`
    and `is_leap_year`.
- Added support for `Resampler.fillna` and `Resampler.bfill`.
- Added limited support for the `Timedelta` type, including creating `Timedelta` columns and `to_pandas`.
- Added support for `Index.argmax` and `Index.argmin`.

#### Improvements

- Removed the public preview warning message when importing Snowpark pandas.
- Removed unnecessary count query from `SnowflakeQueryCompiler.is_series_like` method.
- `Dataframe.columns` now returns native pandas Index object instead of Snowpark Index object.
- Refactor and introduce `query_compiler` argument in `Index` constructor to create `Index` from query compiler.
- `pd.to_datetime` now returns a DatetimeIndex object instead of a Series object.
- `pd.date_range` now returns a DatetimeIndex object instead of a Series object.

#### Bug Fixes

- Made passing an unsupported aggregation function to `pivot_table` raise `NotImplementedError` instead of `KeyError`.
- Removed axis labels and callable names from error messages and telemetry about unsupported aggregations.
- Fixed AssertionError in `Series.drop_duplicates` and `DataFrame.drop_duplicates` when called after `sort_values`.
- Fixed a bug in `Index.to_frame` where the result frame's column name may be wrong where name is unspecified.
- Fixed a bug where some Index docstrings are ignored.
- Fixed a bug in `Series.reset_index(drop=True)` where the result name may be wrong.
- Fixed a bug in `Groupby.first/last` ordering by the correct columns in the underlying window expression.

## 1.20.0 (2024-07-17)

### Snowpark Python API Updates

#### Improvements

- Added distributed tracing using open telemetry APIs for table stored procedure function in `DataFrame`:
  - `_execute_and_get_query_id`
- Added support for the `arrays_zip` function.
- Improves performance for binary column expression and `df._in` by avoiding unnecessary cast for numeric values. You can enable this optimization by setting `session.eliminate_numeric_sql_value_cast_enabled = True`.
- Improved error message for `write_pandas` when the target table does not exist and `auto_create_table=False`.
- Added open telemetry tracing on UDxF functions in Snowpark.
- Added open telemetry tracing on stored procedure registration in Snowpark.
- Added a new optional parameter called `format_json` to the `Session.SessionBuilder.app_name` function that sets the app name in the `Session.query_tag` in JSON format. By default, this parameter is set to `False`.

#### Bug Fixes
- Fixed a bug where SQL generated for `lag(x, 0)` was incorrect and failed with error message `argument 1 to function LAG needs to be constant, found 'SYSTEM$NULL_TO_FIXED(null)'`.

### Snowpark Local Testing Updates

#### New Features

- Added support for the following APIs:
  - snowflake.snowpark.functions
    - random
- Added new parameters to `patch` function when registering a mocked function:
  - `distinct` allows an alternate function to be specified for when a sql function should be distinct.
  - `pass_column_index` passes a named parameter `column_index` to the mocked function that contains the pandas.Index for the input data.
  - `pass_row_index` passes a named parameter `row_index` to the mocked function that is the 0 indexed row number the function is currently operating on.
  - `pass_input_data` passes a named parameter `input_data` to the mocked function that contains the entire input dataframe for the current expression.
  - Added support for the `column_order` parameter to method `DataFrameWriter.save_as_table`.


#### Bug Fixes
- Fixed a bug that caused DecimalType columns to be incorrectly truncated to integer precision when used in BinaryExpressions.

### Snowpark pandas API Updates

#### New Features
- Added support for `DataFrameGroupBy.all`, `SeriesGroupBy.all`, `DataFrameGroupBy.any`, and `SeriesGroupBy.any`.
- Added support for `DataFrame.nlargest`, `DataFrame.nsmallest`, `Series.nlargest` and `Series.nsmallest`.
- Added support for `replace` and `frac > 1` in `DataFrame.sample` and `Series.sample`.
- Added support for `read_excel` (Uses local pandas for processing)
- Added support for `Series.at`, `Series.iat`, `DataFrame.at`, and `DataFrame.iat`.
- Added support for `Series.dt.isocalendar`.
- Added support for `Series.case_when` except when condition or replacement is callable.
- Added documentation pages for `Index` and its APIs.
- Added support for `DataFrame.assign`.
- Added support for `DataFrame.stack`.
- Added support for `DataFrame.pivot` and `pd.pivot`.
- Added support for `DataFrame.to_csv` and `Series.to_csv`.
- Added partial support for `Series.str.translate` where the values in the `table` are single-codepoint strings.
- Added support for `DataFrame.corr`.
- Allow `df.plot()` and `series.plot()` to be called, materializing the data into the local client
- Added support for `DataFrameGroupBy` and `SeriesGroupBy` aggregations `first` and `last`
- Added support for `DataFrameGroupBy.get_group`.
- Added support for `limit` parameter when `method` parameter is used in `fillna`.
- Added partial support for `Series.str.translate` where the values in the `table` are single-codepoint strings.
- Added support for `DataFrame.corr`.
- Added support for `DataFrame.equals` and `Series.equals`.
- Added support for `DataFrame.reindex` and `Series.reindex`.
- Added support for `Index.astype`.
- Added support for `Index.unique` and `Index.nunique`.
- Added support for `Index.sort_values`.

#### Bug Fixes
- Fixed an issue when using np.where and df.where when the scalar 'other' is the literal 0.
- Fixed a bug regarding precision loss when converting to Snowpark pandas `DataFrame` or `Series` with `dtype=np.uint64`.
- Fixed bug where `values` is set to `index` when `index` and `columns` contain all columns in DataFrame during `pivot_table`.

#### Improvements
- Added support for `Index.copy()`
- Added support for Index APIs: `dtype`, `values`, `item()`, `tolist()`, `to_series()` and `to_frame()`
- Expand support for DataFrames with no rows in `pd.pivot_table` and `DataFrame.pivot_table`.
- Added support for `inplace` parameter in `DataFrame.sort_index` and `Series.sort_index`.


## 1.19.0 (2024-06-25)

### Snowpark Python API Updates

#### New Features

- Added support for `to_boolean` function.
- Added documentation pages for Index and its APIs.

#### Bug Fixes

- Fixed a bug where python stored procedure with table return type fails when run in a task.
- Fixed a bug where df.dropna fails due to `RecursionError: maximum recursion depth exceeded` when the DataFrame has more than 500 columns.
- Fixed a bug where `AsyncJob.result("no_result")` doesn't wait for the query to finish execution.


### Snowpark Local Testing Updates

#### New Features

- Added support for the `strict` parameter when registering UDFs and Stored Procedures.

#### Bug Fixes

- Fixed a bug in convert_timezone that made the setting the source_timezone parameter return an error.
- Fixed a bug where creating DataFrame with empty data of type `DateType` raises `AttributeError`.
- Fixed a bug that table merge fails when update clause exists but no update takes place.
- Fixed a bug in mock implementation of `to_char` that raises `IndexError` when incoming column has nonconsecutive row index.
- Fixed a bug in handling of `CaseExpr` expressions that raises `IndexError` when incoming column has nonconsecutive row index.
- Fixed a bug in implementation of `Column.like` that raises `IndexError` when incoming column has nonconsecutive row index.

#### Improvements

- Added support for type coercion in the implementation of DataFrame.replace, DataFrame.dropna and the mock function `iff`.

### Snowpark pandas API Updates

#### New Features

- Added partial support for `DataFrame.pct_change` and `Series.pct_change` without the `freq` and `limit` parameters.
- Added support for `Series.str.get`.
- Added support for `Series.dt.dayofweek`, `Series.dt.day_of_week`, `Series.dt.dayofyear`, and `Series.dt.day_of_year`.
- Added support for `Series.str.__getitem__` (`Series.str[...]`).
- Added support for `Series.str.lstrip` and `Series.str.rstrip`.
- Added support for `DataFrameGroupBy.size` and `SeriesGroupBy.size`.
- Added support for `DataFrame.expanding` and `Series.expanding` for aggregations `count`, `sum`, `min`, `max`, `mean`, `std`, `var`, and `sem` with `axis=0`.
- Added support for `DataFrame.rolling` and `Series.rolling` for aggregation `count` with `axis=0`.
- Added support for `Series.str.match`.
- Added support for `DataFrame.resample` and `Series.resample` for aggregations `size`, `first`, and `last`.
- Added support for `DataFrameGroupBy.all`, `SeriesGroupBy.all`, `DataFrameGroupBy.any`, and `SeriesGroupBy.any`.
- Added support for `DataFrame.nlargest`, `DataFrame.nsmallest`, `Series.nlargest` and `Series.nsmallest`.
- Added support for `replace` and `frac > 1` in `DataFrame.sample` and `Series.sample`.
- Added support for `read_excel` (Uses local pandas for processing)
- Added support for `Series.at`, `Series.iat`, `DataFrame.at`, and `DataFrame.iat`.
- Added support for `Series.dt.isocalendar`.
- Added support for `Series.case_when` except when condition or replacement is callable.
- Added documentation pages for `Index` and its APIs.
- Added support for `DataFrame.assign`.
- Added support for `DataFrame.stack`.
- Added support for `DataFrame.pivot` and `pd.pivot`.
- Added support for `DataFrame.to_csv` and `Series.to_csv`.
- Added support for `Index.T`.

#### Bug Fixes

- Fixed a bug that causes output of GroupBy.aggregate's columns to be ordered incorrectly.
- Fixed a bug where `DataFrame.describe` on a frame with duplicate columns of differing dtypes could cause an error or incorrect results.
- Fixed a bug in `DataFrame.rolling` and `Series.rolling` so `window=0` now throws `NotImplementedError` instead of `ValueError`

#### Improvements

- Added support for named aggregations in `DataFrame.aggregate` and `Series.aggregate` with `axis=0`.
- `pd.read_csv` reads using the native pandas CSV parser, then uploads data to snowflake using parquet. This enables most of the parameters supported by `read_csv` including date parsing and numeric conversions. Uploading via parquet is roughly twice as fast as uploading via CSV.
- Initial work to support an `pd.Index` directly in Snowpark pandas. Support for `pd.Index` as a first-class component of Snowpark pandas is coming soon.
- Added a lazy index constructor and support for `len`, `shape`, `size`, `empty`, `to_pandas()` and `names`. For `df.index`, Snowpark pandas creates a lazy index object.
- For `df.columns`, Snowpark pandas supports a non-lazy version of an `Index` since the data is already stored locally.

## 1.18.0 (2024-05-28)

### Snowpark Python API Updates

#### Improvements

- Improved error message to remind users set `{"infer_schema": True}` when reading csv file without specifying its schema.
- Improved error handling for `Session.create_dataframe` when called with more than 512 rows and using `format` or `pyformat` `paramstyle`.

### Snowpark pandas API Updates

#### New Features

- Added `DataFrame.cache_result` and `Series.cache_result` methods for users to persist DataFrames and Series to a temporary table lasting the duration of the session to improve latency of subsequent operations.

#### Bug Fixes

#### Improvements

- Added partial support for `DataFrame.pivot_table` with no `index` parameter, as well as for `margins` parameter.
- Updated the signature of `DataFrame.shift`/`Series.shift`/`DataFrameGroupBy.shift`/`SeriesGroupBy.shift` to match pandas 2.2.1. Snowpark pandas does not yet support the newly-added `suffix` argument, or sequence values of `periods`.
- Re-added support for `Series.str.split`.

#### Bug Fixes

- Fixed how we support mixed columns for string methods (`Series.str.*`).

### Snowpark Local Testing Updates

#### New Features

- Added support for the following DataFrameReader read options to file formats `csv` and `json`:
  - PURGE
  - PATTERN
  - INFER_SCHEMA with value being `False`
  - ENCODING with value being `UTF8`
- Added support for `DataFrame.analytics.moving_agg` and `DataFrame.analytics.cumulative_agg_agg`.
- Added support for `if_not_exists` parameter during UDF and stored procedure registration.

#### Bug Fixes

- Fixed a bug that when processing time format, fractional second part is not handled properly.
- Fixed a bug that caused function calls on `*` to fail.
- Fixed a bug that prevented creation of map and struct type objects.
- Fixed a bug that function `date_add` was unable to handle some numeric types.
- Fixed a bug that `TimestampType` casting resulted in incorrect data.
- Fixed a bug that caused `DecimalType` data to have incorrect precision in some cases.
- Fixed a bug where referencing missing table or view raises confusing `IndexError`.
- Fixed a bug that mocked function `to_timestamp_ntz` can not handle None data.
- Fixed a bug that mocked UDFs handles output data of None improperly.
- Fixed a bug where `DataFrame.with_column_renamed` ignores attributes from parent DataFrames after join operations.
- Fixed a bug that integer precision of large value gets lost when converted to pandas DataFrame.
- Fixed a bug that the schema of datetime object is wrong when create DataFrame from a pandas DataFrame.
- Fixed a bug in the implementation of `Column.equal_nan` where null data is handled incorrectly.
- Fixed a bug where `DataFrame.drop` ignore attributes from parent DataFrames after join operations.
- Fixed a bug in mocked function `date_part` where Column type is set wrong.
- Fixed a bug where `DataFrameWriter.save_as_table` does not raise exceptions when inserting null data into non-nullable columns.
- Fixed a bug in the implementation of `DataFrameWriter.save_as_table` where
  - Append or Truncate fails when incoming data has different schema than existing table.
  - Truncate fails when incoming data does not specify columns that are nullable.

#### Improvements

- Removed dependency check for `pyarrow` as it is not used.
- Improved target type coverage of `Column.cast`, adding support for casting to boolean and all integral types.
- Aligned error experience when calling UDFs and stored procedures.
- Added appropriate error messages for `is_permanent` and `anonymous` options in UDFs and stored procedures registration to make it more clear that those features are not yet supported.
- File read operation with unsupported options and values now raises `NotImplementedError` instead of warnings and unclear error information.

## 1.17.0 (2024-05-21)

### Snowpark Python API Updates

#### New Features

- Added support to add a comment on tables and views using the functions listed below:
  - `DataFrameWriter.save_as_table`
  - `DataFrame.create_or_replace_view`
  - `DataFrame.create_or_replace_temp_view`
  - `DataFrame.create_or_replace_dynamic_table`

#### Improvements

- Improved error message to remind users to set `{"infer_schema": True}` when reading CSV file without specifying its schema.

### Snowpark pandas API Updates

#### New Features

- Start of Public Preview of Snowpark pandas API. Refer to the [Snowpark pandas API Docs](https://docs.snowflake.com/developer-guide/snowpark/python/snowpark-pandas) for more details.

### Snowpark Local Testing Updates

#### New Features

- Added support for NumericType and VariantType data conversion in the mocked function `to_timestamp_ltz`, `to_timestamp_ntz`, `to_timestamp_tz` and `to_timestamp`.
- Added support for DecimalType, BinaryType, ArrayType, MapType, TimestampType, DateType and TimeType data conversion in the mocked function `to_char`.
- Added support for the following APIs:
  - snowflake.snowpark.functions:
    - to_varchar
  - snowflake.snowpark.DataFrame:
    - pivot
  - snowflake.snowpark.Session:
    - cancel_all
- Introduced a new exception class `snowflake.snowpark.mock.exceptions.SnowparkLocalTestingException`.
- Added support for casting to FloatType

#### Bug Fixes

- Fixed a bug that stored procedure and UDF should not remove imports already in the `sys.path` during the clean-up step.
- Fixed a bug that when processing datetime format, the fractional second part is not handled properly.
- Fixed a bug that on Windows platform that file operations was unable to properly handle file separator in directory name.
- Fixed a bug that on Windows platform that when reading a pandas dataframe, IntervalType column with integer data can not be processed.
- Fixed a bug that prevented users from being able to select multiple columns with the same alias.
- Fixed a bug that `Session.get_current_[schema|database|role|user|account|warehouse]` returns upper-cased identifiers when identifiers are quoted.
- Fixed a bug that function `substr` and `substring` can not handle 0-based `start_expr`.

#### Improvements

- Standardized the error experience by raising `SnowparkLocalTestingException` in error cases which is on par with `SnowparkSQLException` raised in non-local execution.
- Improved error experience of `Session.write_pandas` method that `NotImplementError` will be raised when called.
- Aligned error experience with reusing a closed session in non-local execution.

## 1.16.0 (2024-05-07)

### New Features

- Support stored procedure register with packages given as Python modules.
- Added snowflake.snowpark.Session.lineage.trace to explore data lineage of snowfake objects.
- Added support for structured type schema parsing.

### Bug Fixes

- Fixed a bug when inferring schema, single quotes are added to stage files already have single quotes.

### Local Testing Updates

#### New Features

- Added support for StringType, TimestampType and VariantType data conversion in the mocked function `to_date`.
- Added support for the following APIs:
  - snowflake.snowpark.functions
    - get
    - concat
    - concat_ws

#### Bug Fixes

- Fixed a bug that caused `NaT` and `NaN` values to not be recognized.
- Fixed a bug where, when inferring a schema, single quotes were added to stage files that already had single quotes.
- Fixed a bug where `DataFrameReader.csv` was unable to handle quoted values containing a delimiter.
- Fixed a bug that when there is `None` value in an arithmetic calculation, the output should remain `None` instead of `math.nan`.
- Fixed a bug in function `sum` and `covar_pop` that when there is `math.nan` in the data, the output should also be `math.nan`.
- Fixed a bug that stage operation can not handle directories.
- Fixed a bug that `DataFrame.to_pandas` should take Snowflake numeric types with precision 38 as `int64`.

## 1.15.0 (2024-04-24)

### New Features

- Added `truncate` save mode in `DataFrameWrite` to overwrite existing tables by truncating the underlying table instead of dropping it.
- Added telemetry to calculate query plan height and number of duplicate nodes during collect operations.
- Added the functions below to unload data from a `DataFrame` into one or more files in a stage:
  - `DataFrame.write.json`
  - `DataFrame.write.csv`
  - `DataFrame.write.parquet`
- Added distributed tracing using open telemetry APIs for action functions in `DataFrame` and `DataFrameWriter`:
  - snowflake.snowpark.DataFrame:
    - collect
    - collect_nowait
    - to_pandas
    - count
    - show
  - snowflake.snowpark.DataFrameWriter:
    - save_as_table
- Added support for snow:// URLs to `snowflake.snowpark.Session.file.get` and `snowflake.snowpark.Session.file.get_stream`
- Added support to register stored procedures and UDxFs with a `comment`.
- UDAF client support is ready for public preview. Please stay tuned for the Snowflake announcement of UDAF public preview.
- Added support for dynamic pivot.  This feature is currently in private preview.

### Improvements

- Improved the generated query performance for both compilation and execution by converting duplicate subqueries to Common Table Expressions (CTEs). It is still an experimental feature not enabled by default, and can be enabled by setting `session.cte_optimization_enabled` to `True`.

### Bug Fixes

- Fixed a bug where `statement_params` was not passed to query executions that register stored procedures and user defined functions.
- Fixed a bug causing `snowflake.snowpark.Session.file.get_stream` to fail for quoted stage locations.
- Fixed a bug that an internal type hint in `utils.py` might raise AttributeError in case the underlying module can not be found.

### Local Testing Updates

#### New Features

- Added support for registering UDFs and stored procedures.
- Added support for the following APIs:
  - snowflake.snowpark.Session:
    - file.put
    - file.put_stream
    - file.get
    - file.get_stream
    - read.json
    - add_import
    - remove_import
    - get_imports
    - clear_imports
    - add_packages
    - add_requirements
    - clear_packages
    - remove_package
    - udf.register
    - udf.register_from_file
    - sproc.register
    - sproc.register_from_file
  - snowflake.snowpark.functions
    - current_database
    - current_session
    - date_trunc
    - object_construct
    - object_construct_keep_null
    - pow
    - sqrt
    - udf
    - sproc
- Added support for StringType, TimestampType and VariantType data conversion in the mocked function `to_time`.

#### Bug Fixes

- Fixed a bug that null filled columns for constant functions.
- Fixed a bug that implementation of to_object, to_array and to_binary to better handle null inputs.
- Fixed a bug that timestamp data comparison can not handle year beyond 2262.
- Fixed a bug that `Session.builder.getOrCreate` should return the created mock session.

## 1.14.0 (2024-03-20)

### New Features

- Added support for creating vectorized UDTFs with `process` method.
- Added support for dataframe functions:
  - to_timestamp_ltz
  - to_timestamp_ntz
  - to_timestamp_tz
  - locate
- Added support for ASOF JOIN type.
- Added support for the following local testing APIs:
  - snowflake.snowpark.functions:
    - to_double
    - to_timestamp
    - to_timestamp_ltz
    - to_timestamp_ntz
    - to_timestamp_tz
    - greatest
    - least
    - convert_timezone
    - dateadd
    - date_part
  - snowflake.snowpark.Session:
    - get_current_account
    - get_current_warehouse
    - get_current_role
    - use_schema
    - use_warehouse
    - use_database
    - use_role

### Bug Fixes

- Fixed a bug in `SnowflakePlanBuilder` that `save_as_table` does not filter column that name start with '$' and follow by number correctly.
- Fixed a bug that statement parameters may have no effect when resolving imports and packages.
- Fixed bugs in local testing:
  - LEFT ANTI and LEFT SEMI joins drop rows with null values.
  - DataFrameReader.csv incorrectly parses data when the optional parameter `field_optionally_enclosed_by` is specified.
  - Column.regexp only considers the first entry when `pattern` is a `Column`.
  - Table.update raises `KeyError` when updating null values in the rows.
  - VARIANT columns raise errors at `DataFrame.collect`.
  - `count_distinct` does not work correctly when counting.
  - Null values in integer columns raise `TypeError`.

### Improvements

- Added telemetry to local testing.
- Improved the error message of `DataFrameReader` to raise `FileNotFound` error when reading a path that does not exist or when there are no files under the path.

## 1.13.0 (2024-02-26)

### New Features

- Added support for an optional `date_part` argument in function `last_day`.
- `SessionBuilder.app_name` will set the query_tag after the session is created.
- Added support for the following local testing functions:
  - current_timestamp
  - current_date
  - current_time
  - strip_null_value
  - upper
  - lower
  - length
  - initcap

### Improvements

- Added cleanup logic at interpreter shutdown to close all active sessions.
- Closing sessions within stored procedures now is a no-op logging a warning instead of raising an error.

### Bug Fixes

- Fixed a bug in `DataFrame.to_local_iterator` where the iterator could yield wrong results if another query is executed before the iterator finishes due to wrong isolation level. For details, please see #945.
- Fixed a bug that truncated table names in error messages while running a plan with local testing enabled.
- Fixed a bug that `Session.range` returns empty result when the range is large.

## 1.12.1 (2024-02-08)

### Improvements

- Use `split_blocks=True` by default during `to_pandas` conversion, for optimal memory allocation. This parameter is passed to `pyarrow.Table.to_pandas`, which enables `PyArrow` to split the memory allocation into smaller, more manageable blocks instead of allocating a single contiguous block. This results in better memory management when dealing with larger datasets.

### Bug Fixes

- Fixed a bug in `DataFrame.to_pandas` that caused an error when evaluating on a Dataframe with an `IntergerType` column with null values.

## 1.12.0 (2024-01-30)

### New Features

- Exposed `statement_params` in `StoredProcedure.__call__`.
- Added two optional arguments to `Session.add_import`.
  - `chunk_size`: The number of bytes to hash per chunk of the uploaded files.
  - `whole_file_hash`: By default only the first chunk of the uploaded import is hashed to save time. When this is set to True each uploaded file is fully hashed instead.
- Added parameters `external_access_integrations` and `secrets` when creating a UDAF from Snowpark Python to allow integration with external access.
- Added a new method `Session.append_query_tag`. Allows an additional tag to be added to the current query tag by appending it as a comma separated value.
- Added a new method `Session.update_query_tag`. Allows updates to a JSON encoded dictionary query tag.
- `SessionBuilder.getOrCreate` will now attempt to replace the singleton it returns when token expiration has been detected.
- Added support for new functions in `snowflake.snowpark.functions`:
  - `array_except`
  - `create_map`
  - `sign`/`signum`
- Added the following functions to `DataFrame.analytics`:
  - Added the `moving_agg` function in `DataFrame.analytics` to enable moving aggregations like sums and averages with multiple window sizes.
  - Added the `cummulative_agg` function in `DataFrame.analytics` to enable commulative aggregations like sums and averages on multiple columns.
  - Added the `compute_lag` and `compute_lead` functions in `DataFrame.analytics` for enabling lead and lag calculations on multiple columns.
  - Added the `time_series_agg` function in `DataFrame.analytics` to enable time series aggregations like sums and averages with multiple time windows.

### Bug Fixes

- Fixed a bug in `DataFrame.na.fill` that caused Boolean values to erroneously override integer values.
- Fixed a bug in `Session.create_dataframe` where the Snowpark DataFrames created using pandas DataFrames were not inferring the type for timestamp columns correctly. The behavior is as follows:
  - Earlier timestamp columns without a timezone would be converted to nanosecond epochs and inferred as `LongType()`, but will now be correctly maintained as timestamp values and be inferred as `TimestampType(TimestampTimeZone.NTZ)`.
  - Earlier timestamp columns with a timezone would be inferred as `TimestampType(TimestampTimeZone.NTZ)` and loose timezone information but will now be correctly inferred as `TimestampType(TimestampTimeZone.LTZ)` and timezone information is retained correctly.
  - Set session parameter `PYTHON_SNOWPARK_USE_LOGICAL_TYPE_FOR_CREATE_DATAFRAME` to revert back to old behavior. It is recommended that you update your code to align with correct behavior because the parameter will be removed in the future.
- Fixed a bug that `DataFrame.to_pandas` gets decimal type when scale is not 0, and creates an object dtype in `pandas`. Instead, we cast the value to a float64 type.
- Fixed bugs that wrongly flattened the generated SQL when one of the following happens:
  - `DataFrame.filter()` is called after `DataFrame.sort().limit()`.
  - `DataFrame.sort()` or `filter()` is called on a DataFrame that already has a window function or sequence-dependent data generator column.
    For instance, `df.select("a", seq1().alias("b")).select("a", "b").sort("a")` won't flatten the sort clause anymore.
  - a window or sequence-dependent data generator column is used after `DataFrame.limit()`. For instance, `df.limit(10).select(row_number().over())` won't flatten the limit and select in the generated SQL.
- Fixed a bug where aliasing a DataFrame column raised an error when the DataFame was copied from another DataFrame with an aliased column. For instance,

  ```python
  df = df.select(col("a").alias("b"))
  df = copy(df)
  df.select(col("b").alias("c"))  # threw an error. Now it's fixed.
  ```

- Fixed a bug in `Session.create_dataframe` that the non-nullable field in a schema is not respected for boolean type. Note that this fix is only effective when the user has the privilege to create a temp table.
- Fixed a bug in SQL simplifier where non-select statements in `session.sql` dropped a SQL query when used with `limit()`.
- Fixed a bug that raised an exception when session parameter `ERROR_ON_NONDETERMINISTIC_UPDATE` is true.

### Behavior Changes (API Compatible)

- When parsing data types during a `to_pandas` operation, we rely on GS precision value to fix precision issues for large integer values. This may affect users where a column that was earlier returned as `int8` gets returned as `int64`. Users can fix this by explicitly specifying precision values for their return column.
- Aligned behavior for `Session.call` in case of table stored procedures where running `Session.call` would not trigger stored procedure unless a `collect()` operation was performed.
- `StoredProcedureRegistration` will now automatically add `snowflake-snowpark-python` as a package dependency. The added dependency will be on the client's local version of the library and an error is thrown if the server cannot support that version.

## 1.11.1 (2023-12-07)

### Bug Fixes

- Fixed a bug that numpy should not be imported at the top level of mock module.
- Added support for these new functions in `snowflake.snowpark.functions`:
  - `from_utc_timestamp`
  - `to_utc_timestamp`

## 1.11.0 (2023-12-05)

### New Features

- Add the `conn_error` attribute to `SnowflakeSQLException` that stores the whole underlying exception from `snowflake-connector-python`.
- Added support for `RelationalGroupedDataframe.pivot()` to access `pivot` in the following pattern `Dataframe.group_by(...).pivot(...)`.
- Added experimental feature: Local Testing Mode, which allows you to create and operate on Snowpark Python DataFrames locally without connecting to a Snowflake account. You can use the local testing framework to test your DataFrame operations locally, on your development machine or in a CI (continuous integration) pipeline, before deploying code changes to your account.

- Added support for `arrays_to_object` new functions in `snowflake.snowpark.functions`.
- Added support for the vector data type.

### Dependency Updates

- Bumped cloudpickle dependency to work with `cloudpickle==2.2.1`
- Updated ``snowflake-connector-python`` to `3.4.0`.

### Bug Fixes

- DataFrame column names quoting check now supports newline characters.
- Fix a bug where a DataFrame generated by `session.read.with_metadata` creates inconsistent table when doing `df.write.save_as_table`.

## 1.10.0 (2023-11-03)

### New Features

- Added support for managing case sensitivity in `DataFrame.to_local_iterator()`.
- Added support for specifying vectorized UDTF's input column names by using the optional parameter `input_names` in `UDTFRegistration.register/register_file` and `functions.pandas_udtf`. By default, `RelationalGroupedDataFrame.applyInPandas` will infer the column names from current dataframe schema.
- Add `sql_error_code` and `raw_message` attributes to `SnowflakeSQLException` when it is caused by a SQL exception.

### Bug Fixes

- Fixed a bug in `DataFrame.to_pandas()` where converting snowpark dataframes to pandas dataframes was losing precision on integers with more than 19 digits.
- Fixed a bug that `session.add_packages` can not handle requirement specifier that contains project name with underscore and version.
- Fixed a bug in `DataFrame.limit()` when `offset` is used and the parent `DataFrame` uses `limit`. Now the `offset` won't impact the parent DataFrame's `limit`.
- Fixed a bug in `DataFrame.write.save_as_table` where dataframes created from read api could not save data into snowflake because of invalid column name `$1`.

### Behavior change

- Changed the behavior of `date_format`:
  - The `format` argument changed from optional to required.
  - The returned result changed from a date object to a date-formatted string.
- When a window function, or a sequence-dependent data generator (`normal`, `zipf`, `uniform`, `seq1`, `seq2`, `seq4`, `seq8`) function is used, the sort and filter operation will no longer be flattened when generating the query.

## 1.9.0 (2023-10-13)

### New Features

- Added support for the Python 3.11 runtime environment.

### Dependency updates

- Added back the dependency of `typing-extensions`.

### Bug Fixes

- Fixed a bug where imports from permanent stage locations were ignored for temporary stored procedures, UDTFs, UDFs, and UDAFs.
- Revert back to using CTAS (create table as select) statement for `Dataframe.writer.save_as_table` which does not need insert permission for writing tables.

### New Features
- Support `PythonObjJSONEncoder` json-serializable objects for `ARRAY` and `OBJECT` literals.

## 1.8.0 (2023-09-14)

### New Features

- Added support for VOLATILE/IMMUTABLE keyword when registering UDFs.
- Added support for specifying clustering keys when saving dataframes using `DataFrame.save_as_table`.
- Accept `Iterable` objects input for `schema` when creating dataframes using `Session.create_dataframe`.
- Added the property `DataFrame.session` to return a `Session` object.
- Added the property `Session.session_id` to return an integer that represents session ID.
- Added the property `Session.connection` to return a `SnowflakeConnection` object .

- Added support for creating a Snowpark session from a configuration file or environment variables.

### Dependency updates

- Updated ``snowflake-connector-python`` to 3.2.0.

### Bug Fixes

- Fixed a bug where automatic package upload would raise `ValueError` even when compatible package version were added in `session.add_packages`.
- Fixed a bug where table stored procedures were not registered correctly when using `register_from_file`.
- Fixed a bug where dataframe joins failed with `invalid_identifier` error.
- Fixed a bug where `DataFrame.copy` disables SQL simplfier for the returned copy.
- Fixed a bug where `session.sql().select()` would fail if any parameters are specified to `session.sql()`

## 1.7.0 (2023-08-28)

### New Features

- Added parameters `external_access_integrations` and `secrets` when creating a UDF, UDTF or Stored Procedure from Snowpark Python to allow integration with external access.
- Added support for these new functions in `snowflake.snowpark.functions`:
  - `array_flatten`
  - `flatten`
- Added support for `apply_in_pandas` in `snowflake.snowpark.relational_grouped_dataframe`.
- Added support for replicating your local Python environment on Snowflake via `Session.replicate_local_environment`.

### Bug Fixes

- Fixed a bug where `session.create_dataframe` fails to properly set nullable columns where nullability was affected by order or data was given.
- Fixed a bug where `DataFrame.select` could not identify and alias columns in presence of table functions when output columns of table function overlapped with columns in dataframe.

### Behavior Changes

- When creating stored procedures, UDFs, UDTFs, UDAFs with parameter `is_permanent=False` will now create temporary objects even when `stage_name` is provided. The default value of `is_permanent` is `False` which is why if this value is not explicitly set to `True` for permanent objects, users will notice a change in behavior.
- `types.StructField` now enquotes column identifier by default.

## 1.6.1 (2023-08-02)

### New Features

- Added support for these new functions in `snowflake.snowpark.functions`:
  - `array_sort`
  - `sort_array`
  - `array_min`
  - `array_max`
  - `explode_outer`
- Added support for pure Python packages specified via `Session.add_requirements` or `Session.add_packages`. They are now usable in stored procedures and UDFs even if packages are not present on the Snowflake Anaconda channel.
  - Added Session parameter `custom_packages_upload_enabled` and `custom_packages_force_upload_enabled` to enable the support for pure Python packages feature mentioned above. Both parameters default to `False`.
- Added support for specifying package requirements by passing a Conda environment yaml file to `Session.add_requirements`.
- Added support for asynchronous execution of multi-query dataframes that contain binding variables.
- Added support for renaming multiple columns in `DataFrame.rename`.
- Added support for Geometry datatypes.
- Added support for `params` in `session.sql()` in stored procedures.
- Added support for user-defined aggregate functions (UDAFs). This feature is currently in private preview.
- Added support for vectorized UDTFs (user-defined table functions). This feature is currently in public preview.
- Added support for Snowflake Timestamp variants (i.e., `TIMESTAMP_NTZ`, `TIMESTAMP_LTZ`, `TIMESTAMP_TZ`)
  - Added `TimestampTimezone` as an argument in `TimestampType` constructor.
  - Added type hints `NTZ`, `LTZ`, `TZ` and `Timestamp` to annotate functions when registering UDFs.

### Improvements

- Removed redundant dependency `typing-extensions`.
- `DataFrame.cache_result` now creates temp table fully qualified names under current database and current schema.

### Bug Fixes

- Fixed a bug where type check happens on pandas before it is imported.
- Fixed a bug when creating a UDF from `numpy.ufunc`.
- Fixed a bug where `DataFrame.union` was not generating the correct `Selectable.schema_query` when SQL simplifier is enabled.

### Behavior Changes

- `DataFrameWriter.save_as_table` now respects the `nullable` field of the schema provided by the user or the inferred schema based on data from user input.

### Dependency updates

- Updated ``snowflake-connector-python`` to 3.0.4.

## 1.5.1 (2023-06-20)

### New Features

- Added support for the Python 3.10 runtime environment.

## 1.5.0 (2023-06-09)

### Behavior Changes

- Aggregation results, from functions such as `DataFrame.agg` and `DataFrame.describe`, no longer strip away non-printing characters from column names.

### New Features

- Added support for the Python 3.9 runtime environment.
- Added support for new functions in `snowflake.snowpark.functions`:
  - `array_generate_range`
  - `array_unique_agg`
  - `collect_set`
  - `sequence`
- Added support for registering and calling stored procedures with `TABLE` return type.
- Added support for parameter `length` in `StringType()` to specify the maximum number of characters that can be stored by the column.
- Added the alias `functions.element_at()` for `functions.get()`.
- Added the alias `Column.contains` for `functions.contains`.
- Added experimental feature `DataFrame.alias`.
- Added support for querying metadata columns from stage when creating `DataFrame` using `DataFrameReader`.
- Added support for `StructType.add` to append more fields to existing `StructType` objects.
- Added support for parameter `execute_as` in `StoredProcedureRegistration.register_from_file()` to specify stored procedure caller rights.

### Bug Fixes

- Fixed a bug where the `Dataframe.join_table_function` did not run all of the necessary queries to set up the join table function when SQL simplifier was enabled.
- Fixed type hint declaration for custom types - `ColumnOrName`, `ColumnOrLiteralStr`, `ColumnOrSqlExpr`, `LiteralType` and `ColumnOrLiteral` that were breaking `mypy` checks.
- Fixed a bug where `DataFrameWriter.save_as_table` and `DataFrame.copy_into_table` failed to parse fully qualified table names.

## 1.4.0 (2023-04-24)

### New Features

- Added support for `session.getOrCreate`.
- Added support for alias `Column.getField`.
- Added support for new functions in `snowflake.snowpark.functions`:
  - `date_add` and `date_sub` to make add and subtract operations easier.
  - `daydiff`
  - `explode`
  - `array_distinct`.
  - `regexp_extract`.
  - `struct`.
  - `format_number`.
  - `bround`.
  - `substring_index`
- Added parameter `skip_upload_on_content_match` when creating UDFs, UDTFs and stored procedures using `register_from_file` to skip uploading files to a stage if the same version of the files are already on the stage.
- Added support for `DataFrameWriter.save_as_table` method to take table names that contain dots.
- Flattened generated SQL when `DataFrame.filter()` or `DataFrame.order_by()` is followed by a projection statement (e.g. `DataFrame.select()`, `DataFrame.with_column()`).
- Added support for creating dynamic tables _(in private preview)_ using `Dataframe.create_or_replace_dynamic_table`.
- Added an optional argument `params` in `session.sql()` to support binding variables. Note that this is not supported in stored procedures yet.

### Bug Fixes

- Fixed a bug in `strtok_to_array` where an exception was thrown when a delimiter was passed in.
- Fixed a bug in `session.add_import` where the module had the same namespace as other dependencies.

## 1.3.0 (2023-03-28)

### New Features

- Added support for `delimiters` parameter in `functions.initcap()`.
- Added support for `functions.hash()` to accept a variable number of input expressions.
- Added API `Session.RuntimeConfig` for getting/setting/checking the mutability of any runtime configuration.
- Added support managing case sensitivity in `Row` results from `DataFrame.collect` using `case_sensitive` parameter.
- Added API `Session.conf` for getting, setting or checking the mutability of any runtime configuration.
- Added support for managing case sensitivity in `Row` results from `DataFrame.collect` using `case_sensitive` parameter.
- Added indexer support for `snowflake.snowpark.types.StructType`.
- Added a keyword argument `log_on_exception` to `Dataframe.collect` and `Dataframe.collect_no_wait` to optionally disable error logging for SQL exceptions.

### Bug Fixes

- Fixed a bug where a DataFrame set operation(`DataFrame.substract`, `DataFrame.union`, etc.) being called after another DataFrame set operation and `DataFrame.select` or `DataFrame.with_column` throws an exception.
- Fixed a bug where chained sort statements are overwritten by the SQL simplifier.

### Improvements

- Simplified JOIN queries to use constant subquery aliases (`SNOWPARK_LEFT`, `SNOWPARK_RIGHT`) by default. Users can disable this at runtime with `session.conf.set('use_constant_subquery_alias', False)` to use randomly generated alias names instead.
- Allowed specifying statement parameters in `session.call()`.
- Enabled the uploading of large pandas DataFrames in stored procedures by defaulting to a chunk size of 100,000 rows.

## 1.2.0 (2023-03-02)

### New Features

- Added support for displaying source code as comments in the generated scripts when registering stored procedures. This
  is enabled by default, turn off by specifying `source_code_display=False` at registration.
- Added a parameter `if_not_exists` when creating a UDF, UDTF or Stored Procedure from Snowpark Python to ignore creating the specified function or procedure if it already exists.
- Accept integers when calling `snowflake.snowpark.functions.get` to extract value from array.
- Added `functions.reverse` in functions to open access to Snowflake built-in function
  [reverse](https://docs.snowflake.com/en/sql-reference/functions/reverse).
- Added parameter `require_scoped_url` in snowflake.snowflake.files.SnowflakeFile.open() `(in Private Preview)` to replace `is_owner_file` is marked for deprecation.

### Bug Fixes

- Fixed a bug that overwrote `paramstyle` to `qmark` when creating a Snowpark session.
- Fixed a bug where `df.join(..., how="cross")` fails with `SnowparkJoinException: (1112): Unsupported using join type 'Cross'`.
- Fixed a bug where querying a `DataFrame` column created from chained function calls used a wrong column name.

## 1.1.0 (2023-01-26)

### New Features:

- Added `asc`, `asc_nulls_first`, `asc_nulls_last`, `desc`, `desc_nulls_first`, `desc_nulls_last`, `date_part` and `unix_timestamp` in functions.
- Added the property `DataFrame.dtypes` to return a list of column name and data type pairs.
- Added the following aliases:
  - `functions.expr()` for `functions.sql_expr()`.
  - `functions.date_format()` for `functions.to_date()`.
  - `functions.monotonically_increasing_id()` for `functions.seq8()`
  - `functions.from_unixtime()` for `functions.to_timestamp()`

### Bug Fixes:

- Fixed a bug in SQL simplifier that didn’t handle Column alias and join well in some cases. See https://github.com/snowflakedb/snowpark-python/issues/658 for details.
- Fixed a bug in SQL simplifier that generated wrong column names for function calls, NaN and INF.

### Improvements

- The session parameter `PYTHON_SNOWPARK_USE_SQL_SIMPLIFIER` is `True` after Snowflake 7.3 was released. In snowpark-python, `session.sql_simplifier_enabled` reads the value of `PYTHON_SNOWPARK_USE_SQL_SIMPLIFIER` by default, meaning that the SQL simplfier is enabled by default after the Snowflake 7.3 release. To turn this off, set `PYTHON_SNOWPARK_USE_SQL_SIMPLIFIER` in Snowflake to `False` or run `session.sql_simplifier_enabled = False` from Snowpark. It is recommended to use the SQL simplifier because it helps to generate more concise SQL.

## 1.0.0 (2022-11-01)

### New Features

- Added `Session.generator()` to create a new `DataFrame` using the Generator table function.
- Added a parameter `secure` to the functions that create a secure UDF or UDTF.

## 0.12.0 (2022-10-14)

### New Features

- Added new APIs for async job:
  - `Session.create_async_job()` to create an `AsyncJob` instance from a query id.
  - `AsyncJob.result()` now accepts argument `result_type` to return the results in different formats.
  - `AsyncJob.to_df()` returns a `DataFrame` built from the result of this asynchronous job.
  - `AsyncJob.query()` returns the SQL text of the executed query.
- `DataFrame.agg()` and `RelationalGroupedDataFrame.agg()` now accept variable-length arguments.
- Added parameters `lsuffix` and `rsuffix` to `DataFram.join()` and `DataFrame.cross_join()` to conveniently rename overlapping columns.
- Added `Table.drop_table()` so you can drop the temp table after `DataFrame.cache_result()`. `Table` is also a context manager so you can use the `with` statement to drop the cache temp table after use.
- Added `Session.use_secondary_roles()`.
- Added functions `first_value()` and `last_value()`. (contributed by @chasleslr)
- Added `on` as an alias for `using_columns` and `how` as an alias for `join_type` in `DataFrame.join()`.

### Bug Fixes

- Fixed a bug in `Session.create_dataframe()` that raised an error when `schema` names had special characters.
- Fixed a bug in which options set in `Session.read.option()` were not passed to `DataFrame.copy_into_table()` as default values.
- Fixed a bug in which `DataFrame.copy_into_table()` raises an error when a copy option has single quotes in the value.

## 0.11.0 (2022-09-28)

### Behavior Changes

- `Session.add_packages()` now raises `ValueError` when the version of a package cannot be found in Snowflake Anaconda channel. Previously, `Session.add_packages()` succeeded, and a `SnowparkSQLException` exception was raised later in the UDF/SP registration step.

### New Features:

- Added method `FileOperation.get_stream()` to support downloading stage files as stream.
- Added support in `functions.ntiles()` to accept int argument.
- Added the following aliases:
  - `functions.call_function()` for `functions.call_builtin()`.
  - `functions.function()` for `functions.builtin()`.
  - `DataFrame.order_by()` for `DataFrame.sort()`
  - `DataFrame.orderBy()` for `DataFrame.sort()`
- Improved `DataFrame.cache_result()` to return a more accurate `Table` class instead of a `DataFrame` class.
- Added support to allow `session` as the first argument when calling `StoredProcedure`.

### Improvements

- Improved nested query generation by flattening queries when applicable.
  - This improvement could be enabled by setting `Session.sql_simplifier_enabled = True`.
  - `DataFrame.select()`, `DataFrame.with_column()`, `DataFrame.drop()` and other select-related APIs have more flattened SQLs.
  - `DataFrame.union()`, `DataFrame.union_all()`, `DataFrame.except_()`, `DataFrame.intersect()`, `DataFrame.union_by_name()` have flattened SQLs generated when multiple set operators are chained.
- Improved type annotations for async job APIs.

### Bug Fixes

- Fixed a bug in which `Table.update()`, `Table.delete()`, `Table.merge()` try to reference a temp table that does not exist.

## 0.10.0 (2022-09-16)

### New Features:

- Added experimental APIs for evaluating Snowpark dataframes with asynchronous queries:
  - Added keyword argument `block` to the following action APIs on Snowpark dataframes (which execute queries) to allow asynchronous evaluations:
    - `DataFrame.collect()`, `DataFrame.to_local_iterator()`, `DataFrame.to_pandas()`, `DataFrame.to_pandas_batches()`, `DataFrame.count()`, `DataFrame.first()`.
    - `DataFrameWriter.save_as_table()`, `DataFrameWriter.copy_into_location()`.
    - `Table.delete()`, `Table.update()`, `Table.merge()`.
  - Added method `DataFrame.collect_nowait()` to allow asynchronous evaluations.
  - Added class `AsyncJob` to retrieve results from asynchronously executed queries and check their status.
- Added support for `table_type` in `Session.write_pandas()`. You can now choose from these `table_type` options: `"temporary"`, `"temp"`, and `"transient"`.
- Added support for using Python structured data (`list`, `tuple` and `dict`) as literal values in Snowpark.
- Added keyword argument `execute_as` to `functions.sproc()` and `session.sproc.register()` to allow registering a stored procedure as a caller or owner.
- Added support for specifying a pre-configured file format when reading files from a stage in Snowflake.

### Improvements:

- Added support for displaying details of a Snowpark session.

### Bug Fixes:

- Fixed a bug in which `DataFrame.copy_into_table()` and `DataFrameWriter.save_as_table()` mistakenly created a new table if the table name is fully qualified, and the table already exists.

### Deprecations:

- Deprecated keyword argument `create_temp_table` in `Session.write_pandas()`.
- Deprecated invoking UDFs using arguments wrapped in a Python list or tuple. You can use variable-length arguments without a list or tuple.

### Dependency updates

- Updated ``snowflake-connector-python`` to 2.7.12.

## 0.9.0 (2022-08-30)

### New Features:

- Added support for displaying source code as comments in the generated scripts when registering UDFs.
  This feature is turned on by default. To turn it off, pass the new keyword argument `source_code_display` as `False` when calling `register()` or `@udf()`.
- Added support for calling table functions from `DataFrame.select()`, `DataFrame.with_column()` and `DataFrame.with_columns()` which now take parameters of type `table_function.TableFunctionCall` for columns.
- Added keyword argument `overwrite` to `session.write_pandas()` to allow overwriting contents of a Snowflake table with that of a pandas DataFrame.
- Added keyword argument `column_order` to `df.write.save_as_table()` to specify the matching rules when inserting data into table in append mode.
- Added method `FileOperation.put_stream()` to upload local files to a stage via file stream.
- Added methods `TableFunctionCall.alias()` and `TableFunctionCall.as_()` to allow aliasing the names of columns that come from the output of table function joins.
- Added function `get_active_session()` in module `snowflake.snowpark.context` to get the current active Snowpark session.

### Bug Fixes:

- Fixed a bug in which batch insert should not raise an error when `statement_params` is not passed to the function.
- Fixed a bug in which column names should be quoted when `session.create_dataframe()` is called with dicts and a given schema.
- Fixed a bug in which creation of table should be skipped if the table already exists and is in append mode when calling `df.write.save_as_table()`.
- Fixed a bug in which third-party packages with underscores cannot be added when registering UDFs.

### Improvements:

- Improved function `function.uniform()` to infer the types of inputs `max_` and `min_` and cast the limits to `IntegerType` or `FloatType` correspondingly.

## 0.8.0 (2022-07-22)

### New Features:

- Added keyword only argument `statement_params` to the following methods to allow for specifying statement level parameters:
  - `collect`, `to_local_iterator`, `to_pandas`, `to_pandas_batches`,
    `count`, `copy_into_table`, `show`, `create_or_replace_view`, `create_or_replace_temp_view`, `first`, `cache_result`
    and `random_split` on class `snowflake.snowpark.Dateframe`.
  - `update`, `delete` and `merge` on class `snowflake.snowpark.Table`.
  - `save_as_table` and `copy_into_location` on class `snowflake.snowpark.DataFrameWriter`.
  - `approx_quantile`, `statement_params`, `cov` and `crosstab` on class `snowflake.snowpark.DataFrameStatFunctions`.
  - `register` and `register_from_file` on class `snowflake.snowpark.udf.UDFRegistration`.
  - `register` and `register_from_file` on class `snowflake.snowpark.udtf.UDTFRegistration`.
  - `register` and `register_from_file` on class `snowflake.snowpark.stored_procedure.StoredProcedureRegistration`.
  - `udf`, `udtf` and `sproc` in `snowflake.snowpark.functions`.
- Added support for `Column` as an input argument to `session.call()`.
- Added support for `table_type` in `df.write.save_as_table()`. You can now choose from these `table_type` options: `"temporary"`, `"temp"`, and `"transient"`.

### Improvements:

- Added validation of object name in `session.use_*` methods.
- Updated the query tag in SQL to escape it when it has special characters.
- Added a check to see if Anaconda terms are acknowledged when adding missing packages.

### Bug Fixes:

- Fixed the limited length of the string column in `session.create_dataframe()`.
- Fixed a bug in which `session.create_dataframe()` mistakenly converted 0 and `False` to `None` when the input data was only a list.
- Fixed a bug in which calling `session.create_dataframe()` using a large local dataset sometimes created a temp table twice.
- Aligned the definition of `function.trim()` with the SQL function definition.
- Fixed an issue where snowpark-python would hang when using the Python system-defined (built-in function) `sum` vs. the Snowpark `function.sum()`.

### Deprecations:

- Deprecated keyword argument `create_temp_table` in `df.write.save_as_table()`.

## 0.7.0 (2022-05-25)

### New Features:

- Added support for user-defined table functions (UDTFs).
  - Use function `snowflake.snowpark.functions.udtf()` to register a UDTF, or use it as a decorator to register the UDTF.
    - You can also use `Session.udtf.register()` to register a UDTF.
  - Use `Session.udtf.register_from_file()` to register a UDTF from a Python file.
- Updated APIs to query a table function, including both Snowflake built-in table functions and UDTFs.
  - Use function `snowflake.snowpark.functions.table_function()` to create a callable representing a table function and use it to call the table function in a query.
  - Alternatively, use function `snowflake.snowpark.functions.call_table_function()` to call a table function.
  - Added support for `over` clause that specifies `partition by` and `order by` when lateral joining a table function.
  - Updated `Session.table_function()` and `DataFrame.join_table_function()` to accept `TableFunctionCall` instances.

### Breaking Changes:

- When creating a function with `functions.udf()` and `functions.sproc()`, you can now specify an empty list for the `imports` or `packages` argument to indicate that no import or package is used for this UDF or stored procedure. Previously, specifying an empty list meant that the function would use session-level imports or packages.
- Improved the `__repr__` implementation of data types in `types.py`. The unused `type_name` property has been removed.
- Added a Snowpark-specific exception class for SQL errors. This replaces the previous `ProgrammingError` from the Python connector.

### Improvements:

- Added a lock to a UDF or UDTF when it is called for the first time per thread.
- Improved the error message for pickling errors that occurred during UDF creation.
- Included the query ID when logging the failed query.

### Bug Fixes:

- Fixed a bug in which non-integral data (such as timestamps) was occasionally converted to integer when calling `DataFrame.to_pandas()`.
- Fixed a bug in which `DataFrameReader.parquet()` failed to read a parquet file when its column contained spaces.
- Fixed a bug in which `DataFrame.copy_into_table()` failed when the dataframe is created by reading a file with inferred schemas.

### Deprecations

`Session.flatten()` and `DataFrame.flatten()`.

### Dependency Updates:

- Restricted the version of `cloudpickle` <= `2.0.0`.

## 0.6.0 (2022-04-27)

### New Features:

- Added support for vectorized UDFs with the input as a pandas DataFrame or pandas Series and the output as a pandas Series. This improves the performance of UDFs in Snowpark.
- Added support for inferring the schema of a DataFrame by default when it is created by reading a Parquet, Avro, or ORC file in the stage.
- Added functions `current_session()`, `current_statement()`, `current_user()`, `current_version()`, `current_warehouse()`, `date_from_parts()`, `date_trunc()`, `dayname()`, `dayofmonth()`, `dayofweek()`, `dayofyear()`, `grouping()`, `grouping_id()`, `hour()`, `last_day()`, `minute()`, `next_day()`, `previous_day()`, `second()`, `month()`, `monthname()`, `quarter()`, `year()`, `current_database()`, `current_role()`, `current_schema()`, `current_schemas()`, `current_region()`, `current_avaliable_roles()`, `add_months()`, `any_value()`, `bitnot()`, `bitshiftleft()`, `bitshiftright()`, `convert_timezone()`, `uniform()`, `strtok_to_array()`, `sysdate()`, `time_from_parts()`,  `timestamp_from_parts()`, `timestamp_ltz_from_parts()`, `timestamp_ntz_from_parts()`, `timestamp_tz_from_parts()`, `weekofyear()`, `percentile_cont()` to `snowflake.snowflake.functions`.

### Breaking Changes:

- Expired deprecations:
  - Removed the following APIs that were deprecated in 0.4.0: `DataFrame.groupByGroupingSets()`, `DataFrame.naturalJoin()`, `DataFrame.joinTableFunction`, `DataFrame.withColumns()`, `Session.getImports()`, `Session.addImport()`, `Session.removeImport()`, `Session.clearImports()`, `Session.getSessionStage()`, `Session.getDefaultDatabase()`, `Session.getDefaultSchema()`, `Session.getCurrentDatabase()`, `Session.getCurrentSchema()`, `Session.getFullyQualifiedCurrentSchema()`.

### Improvements:

- Added support for creating an empty `DataFrame` with a specific schema using the `Session.create_dataframe()` method.
- Changed the logging level from `INFO` to `DEBUG` for several logs (e.g., the executed query) when evaluating a dataframe.
- Improved the error message when failing to create a UDF due to pickle errors.

### Bug Fixes:

- Removed pandas hard dependencies in the `Session.create_dataframe()` method.

### Dependency Updates:

- Added `typing-extension` as a new dependency with the version >= `4.1.0`.

## 0.5.0 (2022-03-22)

### New Features

- Added stored procedures API.
  - Added `Session.sproc` property and `sproc()` to `snowflake.snowpark.functions`, so you can register stored procedures.
  - Added `Session.call` to call stored procedures by name.
- Added `UDFRegistration.register_from_file()` to allow registering UDFs from Python source files or zip files directly.
- Added `UDFRegistration.describe()` to describe a UDF.
- Added `DataFrame.random_split()` to provide a way to randomly split a dataframe.
- Added functions `md5()`, `sha1()`, `sha2()`, `ascii()`, `initcap()`, `length()`, `lower()`, `lpad()`, `ltrim()`, `rpad()`, `rtrim()`, `repeat()`, `soundex()`, `regexp_count()`, `replace()`, `charindex()`, `collate()`, `collation()`, `insert()`, `left()`, `right()`, `endswith()` to `snowflake.snowpark.functions`.
- Allowed `call_udf()` to accept literal values.
- Provided a `distinct` keyword in `array_agg()`.

### Bug Fixes:

- Fixed an issue that caused `DataFrame.to_pandas()` to have a string column if `Column.cast(IntegerType())` was used.
- Fixed a bug in `DataFrame.describe()` when there is more than one string column.

## 0.4.0 (2022-02-15)

### New Features

- You can now specify which Anaconda packages to use when defining UDFs.
  - Added `add_packages()`, `get_packages()`, `clear_packages()`, and `remove_package()`, to class `Session`.
  - Added `add_requirements()` to `Session` so you can use a requirements file to specify which packages this session will use.
  - Added parameter `packages` to function `snowflake.snowpark.functions.udf()` and method `UserDefinedFunction.register()` to indicate UDF-level Anaconda package dependencies when creating a UDF.
  - Added parameter `imports` to `snowflake.snowpark.functions.udf()` and `UserDefinedFunction.register()` to specify UDF-level code imports.
- Added a parameter `session` to function `udf()` and `UserDefinedFunction.register()` so you can specify which session to use to create a UDF if you have multiple sessions.
- Added types `Geography` and `Variant` to `snowflake.snowpark.types` to be used as type hints for Geography and Variant data when defining a UDF.
- Added support for Geography geoJSON data.
- Added `Table`, a subclass of `DataFrame` for table operations:
  - Methods `update` and `delete` update and delete rows of a table in Snowflake.
  - Method `merge` merges data from a `DataFrame` to a `Table`.
  - Override method `DataFrame.sample()` with an additional parameter `seed`, which works on tables but not on view and sub-queries.
- Added `DataFrame.to_local_iterator()` and `DataFrame.to_pandas_batches()` to allow getting results from an iterator when the result set returned from the Snowflake database is too large.
- Added `DataFrame.cache_result()` for caching the operations performed on a `DataFrame` in a temporary table.
  Subsequent operations on the original `DataFrame` have no effect on the cached result `DataFrame`.
- Added property `DataFrame.queries` to get SQL queries that will be executed to evaluate the `DataFrame`.
- Added `Session.query_history()` as a context manager to track SQL queries executed on a session, including all SQL queries to evaluate `DataFrame`s created from a session. Both query ID and query text are recorded.
- You can now create a `Session` instance from an existing established `snowflake.connector.SnowflakeConnection`. Use parameter `connection` in `Session.builder.configs()`.
- Added `use_database()`, `use_schema()`, `use_warehouse()`, and `use_role()` to class `Session` to switch database/schema/warehouse/role after a session is created.
- Added `DataFrameWriter.copy_into_table()` to unload a `DataFrame` to stage files.
- Added `DataFrame.unpivot()`.
- Added `Column.within_group()` for sorting the rows by columns with some aggregation functions.
- Added functions `listagg()`, `mode()`, `div0()`, `acos()`, `asin()`, `atan()`, `atan2()`, `cos()`, `cosh()`, `sin()`, `sinh()`, `tan()`, `tanh()`, `degrees()`, `radians()`, `round()`, `trunc()`, and `factorial()` to `snowflake.snowflake.functions`.
- Added an optional argument `ignore_nulls` in function `lead()` and `lag()`.
- The `condition` parameter of function `when()` and `iff()` now accepts SQL expressions.

### Improvements

- All function and method names have been renamed to use the snake case naming style, which is more Pythonic. For convenience, some camel case names are kept as aliases to the snake case APIs. It is recommended to use the snake case APIs.
  - Deprecated these methods on class `Session` and replaced them with their snake case equivalents: `getImports()`, `addImports()`, `removeImport()`, `clearImports()`, `getSessionStage()`, `getDefaultSchema()`, `getDefaultSchema()`, `getCurrentDatabase()`, `getFullyQualifiedCurrentSchema()`.
  - Deprecated these methods on class `DataFrame` and replaced them with their snake case equivalents: `groupingByGroupingSets()`, `naturalJoin()`, `withColumns()`, `joinTableFunction()`.
- Property `DataFrame.columns` is now consistent with `DataFrame.schema.names` and the Snowflake database `Identifier Requirements`.
- `Column.__bool__()` now raises a `TypeError`. This will ban the use of logical operators `and`, `or`, `not` on `Column` object, for instance `col("a") > 1 and col("b") > 2` will raise the `TypeError`. Use `(col("a") > 1) & (col("b") > 2)` instead.
- Changed `PutResult` and `GetResult` to subclass `NamedTuple`.
- Fixed a bug which raised an error when the local path or stage location has a space or other special characters.
- Changed `DataFrame.describe()` so that non-numeric and non-string columns are ignored instead of raising an exception.

### Dependency updates

- Updated ``snowflake-connector-python`` to 2.7.4.

## 0.3.0 (2022-01-09)

### New Features

- Added `Column.isin()`, with an alias `Column.in_()`.
- Added `Column.try_cast()`, which is a special version of `cast()`. It tries to cast a string expression to other types and returns `null` if the cast is not possible.
- Added `Column.startswith()` and `Column.substr()` to process string columns.
- `Column.cast()` now also accepts a `str` value to indicate the cast type in addition to a `DataType` instance.
- Added `DataFrame.describe()` to summarize stats of a `DataFrame`.
- Added `DataFrame.explain()` to print the query plan of a `DataFrame`.
- `DataFrame.filter()` and `DataFrame.select_expr()` now accepts a sql expression.
- Added a new `bool` parameter `create_temp_table` to methods `DataFrame.saveAsTable()` and `Session.write_pandas()` to optionally create a temp table.
- Added `DataFrame.minus()` and `DataFrame.subtract()` as aliases to `DataFrame.except_()`.
- Added `regexp_replace()`, `concat()`, `concat_ws()`, `to_char()`, `current_timestamp()`, `current_date()`, `current_time()`, `months_between()`, `cast()`, `try_cast()`, `greatest()`, `least()`, and `hash()` to module `snowflake.snowpark.functions`.

### Bug Fixes

- Fixed an issue where `Session.createDataFrame(pandas_df)` and `Session.write_pandas(pandas_df)` raise an exception when the `pandas DataFrame` has spaces in the column name.
- `DataFrame.copy_into_table()` sometimes prints an `error` level log entry while it actually works. It's fixed now.
- Fixed an API docs issue where some `DataFrame` APIs are missing from the docs.

### Dependency updates

- Update ``snowflake-connector-python`` to 2.7.2, which upgrades ``pyarrow`` dependency to 6.0.x. Refer to the [python connector 2.7.2 release notes](https://pypi.org/project/snowflake-connector-python/2.7.2/) for more details.

## 0.2.0 (2021-12-02)

### New Features

- Updated the `Session.createDataFrame()` method for creating a `DataFrame` from a pandas DataFrame.
- Added the `Session.write_pandas()` method for writing a `pandas DataFrame` to a table in Snowflake and getting a `Snowpark DataFrame` object back.
- Added new classes and methods for calling window functions.
- Added the new functions `cume_dist()`, to find the cumulative distribution of a value with regard to other values within a window partition,
  and `row_number()`, which returns a unique row number for each row within a window partition.
- Added functions for computing statistics for DataFrames in the `DataFrameStatFunctions` class.
- Added functions for handling missing values in a DataFrame in the `DataFrameNaFunctions` class.
- Added new methods `rollup()`, `cube()`, and `pivot()` to the `DataFrame` class.
- Added the `GroupingSets` class, which you can use with the DataFrame groupByGroupingSets method to perform a SQL GROUP BY GROUPING SETS.
- Added the new `FileOperation(session)`
  class that you can use to upload and download files to and from a stage.
- Added the `DataFrame.copy_into_table()`
  method for loading data from files in a stage into a table.
- In CASE expressions, the functions `when()` and `otherwise()`
  now accept Python types in addition to `Column` objects.
- When you register a UDF you can now optionally set the `replace` parameter to `True` to overwrite an existing UDF with the same name.

### Improvements

- UDFs are now compressed before they are uploaded to the server. This makes them about 10 times smaller, which can help
  when you are using large ML model files.
- When the size of a UDF is less than 8196 bytes, it will be uploaded as in-line code instead of uploaded to a stage.

### Bug Fixes

- Fixed an issue where the statement `df.select(when(col("a") == 1, 4).otherwise(col("a"))), [Row(4), Row(2), Row(3)]` raised an exception.
- Fixed an issue where `df.toPandas()` raised an exception when a DataFrame was created from large local data.

## 0.1.0 (2021-10-26)

Start of Private Preview<|MERGE_RESOLUTION|>--- conflicted
+++ resolved
@@ -93,11 +93,6 @@
   - `rolling.var`
   - `rolling.sem`
   - `rolling.corr`
-<<<<<<< HEAD
-  - `cumsum`
-  - `cummin`
-  - `cummax`
-=======
   - `expanding.min`
   - `expanding.max`
   - `expanding.count`
@@ -106,7 +101,9 @@
   - `expanding.std`
   - `expanding.var`
   - `expanding.sem`
->>>>>>> e03cf4ab
+  - `cumsum`
+  - `cummin`
+  - `cummax`
 - Make faster pandas disabled by default (opt-in instead of opt-out).
 
 ## 1.42.0 (2025-10-28)
